{
  "name": "@globalfishingwatch/maplibre-gl",
  "description": "BSD licensed community fork of mapbox-gl, a WebGL interactive maps library",
<<<<<<< HEAD
  "version": "3.3.1-gfw.1",
=======
  "version": "3.5.1",
>>>>>>> ccccef1c
  "main": "dist/maplibre-gl.js",
  "style": "dist/maplibre-gl.css",
  "license": "BSD-3-Clause",
  "funding": "https://github.com/maplibre/maplibre-gl-js?sponsor=1",
  "repository": {
    "type": "git",
    "url": "git://github.com/maplibre/maplibre-gl-js.git"
  },
  "types": "dist/maplibre-gl.d.ts",
  "type": "module",
  "publishConfig": {
    "access": "public"
  },
  "dependencies": {
    "@globalfishingwatch/fourwings-aggregate": "4.3.0",
    "@globalfishingwatch/maplibre-gl-style-spec": "^19.3.1",
    "@mapbox/geojson-rewind": "^0.5.2",
    "@mapbox/jsonlint-lines-primitives": "^2.0.2",
    "@mapbox/point-geometry": "^0.1.0",
    "@mapbox/tilebelt": "^1.0.2",
    "@mapbox/tiny-sdf": "^2.0.6",
    "@mapbox/unitbezier": "^0.0.1",
    "@mapbox/vector-tile": "^1.3.1",
    "@mapbox/whoots-js": "^3.1.0",
    "@maplibre/maplibre-gl-style-spec": "^19.3.2",
    "@types/geojson": "^7946.0.11",
    "@types/mapbox__point-geometry": "^0.1.2",
    "@types/mapbox__vector-tile": "^1.3.1",
    "@types/pbf": "^3.0.3",
    "@types/supercluster": "^7.1.1",
    "earcut": "^2.2.4",
    "geojson-vt": "^3.2.1",
    "gl-matrix": "^3.4.3",
    "global-prefix": "^3.0.0",
    "lodash": "^4.17.21",
    "kdbush": "^4.0.2",
    "murmurhash-js": "^1.0.0",
    "pbf": "^3.2.1",
    "potpack": "^2.0.0",
    "quickselect": "^2.0.0",
    "supercluster": "^8.0.1",
    "tinyqueue": "^2.0.3",
    "vt-pbf": "^3.1.3"
  },
  "devDependencies": {
    "@mapbox/mapbox-gl-rtl-text": "^0.2.3",
    "@mapbox/mvt-fixtures": "^3.10.0",
    "@rollup/plugin-commonjs": "^25.0.7",
    "@rollup/plugin-json": "^6.0.1",
    "@rollup/plugin-node-resolve": "^15.2.3",
    "@rollup/plugin-replace": "^5.0.4",
    "@rollup/plugin-strip": "^3.0.4",
    "@rollup/plugin-terser": "^0.4.4",
    "@rollup/plugin-typescript": "^11.1.5",
    "@types/benchmark": "^2.1.3",
    "@types/cssnano": "^5.0.0",
    "@types/d3": "^7.4.1",
    "@types/diff": "^5.0.6",
    "@types/earcut": "^2.1.2",
    "@types/eslint": "^8.44.4",
    "@types/gl": "^6.0.3",
    "@types/glob": "^8.1.0",
    "@types/jest": "^29.5.3",
    "@types/jsdom": "^21.1.3",
    "@types/minimist": "^1.2.3",
    "@types/murmurhash-js": "^1.0.4",
    "@types/nise": "^1.4.2",
    "@types/node": "^20.8.3",
    "@types/offscreencanvas": "^2019.7.1",
    "@types/pixelmatch": "^5.2.4",
    "@types/pngjs": "^6.0.2",
    "@types/react": "^18.2.28",
    "@types/react-dom": "^18.2.13",
    "@types/request": "^2.48.10",
    "@types/shuffle-seed": "^1.1.0",
    "@types/window-or-global": "^1.0.4",
<<<<<<< HEAD
    "@typescript-eslint/eslint-plugin": "^6.6.0",
    "@typescript-eslint/parser": "^6.6.0",
    "address": "^1.2.2",
    "assert": "2.1.0",
=======
    "@typescript-eslint/eslint-plugin": "^6.7.5",
    "@typescript-eslint/parser": "^6.7.5",
    "address": "^2.0.1",
>>>>>>> ccccef1c
    "benchmark": "^2.1.4",
    "canvas": "^2.11.2",
    "cssnano": "^6.0.1",
    "d3": "^7.8.5",
    "d3-queue": "^3.0.7",
    "devtools-protocol": "^0.0.1209236",
    "diff": "^5.1.0",
    "dts-bundle-generator": "^8.0.1",
    "eslint": "^8.51.0",
    "eslint-config-mourner": "^3.0.0",
    "eslint-plugin-html": "^7.1.0",
    "eslint-plugin-import": "^2.28.1",
    "eslint-plugin-jest": "^27.4.2",
    "eslint-plugin-react": "^7.33.2",
    "eslint-plugin-tsdoc": "0.2.17",
    "expect": "^29.7.0",
    "gl": "^6.0.2",
    "glob": "^10.3.10",
    "is-builtin-module": "^3.2.1",
    "jest": "^29.6.2",
    "jest-canvas-mock": "^2.5.2",
    "jest-environment-jsdom": "^29.6.2",
    "jsdom": "^22.1.0",
    "json-stringify-pretty-compact": "^4.0.0",
    "minimist": "^1.2.8",
    "mock-geolocation": "^1.0.11",
    "nise": "^5.1.4",
    "npm-font-open-sans": "^1.1.0",
    "npm-run-all": "^4.1.5",
    "pdf-merger-js": "^4.3.0",
    "pixelmatch": "^5.3.0",
    "pngjs": "^7.0.0",
    "postcss": "^8.4.31",
    "postcss-cli": "^10.1.0",
    "postcss-inline-svg": "^6.0.0",
    "pretty-bytes": "^6.1.1",
    "puppeteer": "^21.3.8",
    "react": "^18.2.0",
    "react-dom": "^18.2.0",
    "rollup": "^4.1.4",
    "rollup-plugin-sourcemaps": "^0.6.3",
    "rw": "^1.3.3",
    "semver": "^7.5.4",
    "shuffle-seed": "^1.1.6",
    "source-map-explorer": "^2.5.3",
    "st": "^3.0.0",
    "stylelint": "^15.10.3",
    "stylelint-config-standard": "^34.0.0",
    "ts-jest": "^29.1.1",
    "ts-node": "^10.9.1",
    "tslib": "^2.6.2",
    "typedoc": "^0.25.2",
    "typedoc-plugin-markdown": "^3.16.0",
    "typedoc-plugin-missing-exports": "^2.1.0",
    "typescript": "^5.2.2"
  },
  "overrides": {
    "postcss-inline-svg": {
      "css-select": "^5.1.0",
      "dom-serializer": "^2.0.0",
      "htmlparser2": "^8.0.1",
      "postcss-value-parser": "^4.2.0"
    }
  },
  "optionalDependencies": {
    "@swc/core-linux-x64-gnu": "^1.2.192"
  },
  "scripts": {
    "generate-dist-package": "npm run tsnode build/generate-dist-package.js",
    "generate-shaders": "npm run tsnode build/generate-shaders.ts",
    "generate-struct-arrays": "npm run tsnode build/generate-struct-arrays.ts",
    "generate-style-code": "npm run tsnode build/generate-style-code.ts",
    "generate-typings": "npm run tsnode build/generate-typings.ts",
    "generate-docs": "typedoc && npm run tsnode build/generate-docs.ts",
    "generate-images": "npm run tsnode build/generate-doc-images.ts",
    "build-dist": "run-p --print-label generate-typings build-dev build-prod build-csp build-csp-dev build-css",
    "build-dev": "rollup --configPlugin @rollup/plugin-typescript -c --environment BUILD:dev",
    "watch-dev": "rollup --configPlugin @rollup/plugin-typescript -c --environment BUILD:dev --watch",
    "build": "run-s build-prod build-csp build-dev build-css build-benchmarks generate-typings",
    "build-prod": "rollup --configPlugin @rollup/plugin-typescript -c --environment BUILD:production",
    "build-csp": "rollup --configPlugin @rollup/plugin-typescript -c rollup.config.csp.ts",
    "build-csp-dev": "rollup --configPlugin @rollup/plugin-typescript -c rollup.config.csp.ts --environment BUILD:dev",
    "build-css": "postcss -o dist/maplibre-gl.css src/css/maplibre-gl.css",
    "watch-css": "postcss --watch -o dist/maplibre-gl.css src/css/maplibre-gl.css",
    "build-benchmarks": "npm run build-dev && rollup --configPlugin @rollup/plugin-typescript -c test/bench/rollup_config_benchmarks.ts",
    "watch-benchmarks": "rollup --configPlugin @rollup/plugin-typescript -c test/bench/rollup_config_benchmarks.ts --watch",
    "start-server": "st --no-cache -H 0.0.0.0 --port 9966 .",
    "start-docs": "docker run --rm -it -p 8000:8000 -v ${PWD}:/docs squidfunk/mkdocs-material",
    "start": "run-p watch-css watch-dev start-server",
    "start-bench": "run-p watch-css watch-benchmarks start-server",
    "lint": "eslint --cache --ext .ts,.tsx,.js,.html --ignore-path .gitignore .",
    "lint-css": "stylelint src/css/maplibre-gl.css",
    "test": "run-p lint lint-css test-render jest",
    "jest": "jest",
    "jest-ci": "jest --reporters=github-actions --reporters=summary",
    "test-build": "jest --selectProjects=build",
    "test-integration": "jest --selectProjects=integration",
    "test-render": "npm run tsnode test/integration/render/run_render_tests.ts",
    "test-unit": "jest --selectProjects=unit",
    "test-watch-roots": "jest --watch",
    "codegen": "run-p generate-dist-package generate-style-code generate-struct-arrays generate-shaders",
    "benchmark": "npm run tsnode test/bench/run-benchmarks.ts",
    "gl-stats": "npm run tsnode test/bench/gl-stats.ts",
    "prepare": "npm run codegen",
    "typecheck": "tsc --noEmit && tsc --project tsconfig.dist.json",
    "tsnode": "node --experimental-loader=ts-node/esm --no-warnings"
  },
  "files": [
    "build/",
    "dist/*",
    "src/"
  ],
  "engines": {
    "npm": ">=8.1.0",
    "node": ">=16.14.0"
  }
}<|MERGE_RESOLUTION|>--- conflicted
+++ resolved
@@ -1,11 +1,7 @@
 {
   "name": "@globalfishingwatch/maplibre-gl",
   "description": "BSD licensed community fork of mapbox-gl, a WebGL interactive maps library",
-<<<<<<< HEAD
-  "version": "3.3.1-gfw.1",
-=======
-  "version": "3.5.1",
->>>>>>> ccccef1c
+  "version": "3.5.1-gfw.1",
   "main": "dist/maplibre-gl.js",
   "style": "dist/maplibre-gl.css",
   "license": "BSD-3-Clause",
@@ -82,16 +78,10 @@
     "@types/request": "^2.48.10",
     "@types/shuffle-seed": "^1.1.0",
     "@types/window-or-global": "^1.0.4",
-<<<<<<< HEAD
-    "@typescript-eslint/eslint-plugin": "^6.6.0",
-    "@typescript-eslint/parser": "^6.6.0",
-    "address": "^1.2.2",
-    "assert": "2.1.0",
-=======
     "@typescript-eslint/eslint-plugin": "^6.7.5",
     "@typescript-eslint/parser": "^6.7.5",
     "address": "^2.0.1",
->>>>>>> ccccef1c
+    "assert": "2.1.0",
     "benchmark": "^2.1.4",
     "canvas": "^2.11.2",
     "cssnano": "^6.0.1",
