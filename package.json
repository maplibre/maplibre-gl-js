{
  "name": "maplibre-gl",
  "description": "BSD licensed community fork of mapbox-gl, a WebGL interactive maps library",
<<<<<<< HEAD
  "version": "2.1.0",
=======
  "version": "2.0.5",
>>>>>>> 9fd710dc
  "main": "dist/maplibre-gl.js",
  "style": "dist/maplibre-gl.css",
  "license": "BSD-3-Clause",
  "repository": {
    "type": "git",
    "url": "git://github.com/maplibre/maplibre-gl-js.git"
  },
  "types": "dist/maplibre-gl.d.ts",
  "type": "module",
  "dependencies": {
    "@mapbox/geojson-rewind": "^0.5.0",
    "@mapbox/jsonlint-lines-primitives": "^2.0.2",
    "@mapbox/mapbox-gl-supported": "^2.0.1",
    "@mapbox/point-geometry": "^0.1.0",
    "@mapbox/tiny-sdf": "^2.0.4",
    "@mapbox/unitbezier": "^0.0.1",
    "@mapbox/vector-tile": "^1.3.1",
    "@mapbox/whoots-js": "^3.1.0",
    "csscolorparser": "~1.0.3",
    "earcut": "^2.2.2",
    "geojson-vt": "^3.2.1",
    "gl-matrix": "^3.2.1",
    "murmurhash-js": "^1.0.0",
    "pbf": "^3.2.1",
    "potpack": "^1.0.1",
    "quickselect": "^2.0.0",
    "supercluster": "^7.1.4",
    "tinyqueue": "^2.0.3",
    "vt-pbf": "^3.1.1"
  },
  "devDependencies": {
    "@babel/core": "^7.16.0",
    "@mapbox/gazetteer": "^5.1.0",
    "@mapbox/mapbox-gl-rtl-text": "^0.2.1",
    "@mapbox/mvt-fixtures": "^3.6.0",
    "@rollup/plugin-commonjs": "^21.0.1",
    "@rollup/plugin-json": "^4.1.0",
    "@rollup/plugin-node-resolve": "^13.1.3",
    "@rollup/plugin-replace": "^3.0.1",
    "@rollup/plugin-strip": "^2.1.0",
    "@rollup/plugin-typescript": "^8.3.0",
    "@types/babel__core": "^7.1.12",
    "@types/babelify": "^7.3.6",
    "@types/benchmark": "^2.1.0",
    "@types/browserify": "^12.0.36",
    "@types/cssnano": "^5.0.0",
    "@types/d3": "^5.16.4",
    "@types/diff": "^4.0.2",
    "@types/earcut": "^2.1.1",
    "@types/ejs": "^3.1.0",
    "@types/eslint": "^8.2.1",
    "@types/geojson": "^7946.0.8",
    "@types/gl": "^4.1.0",
    "@types/glob": "^7.1.3",
    "@types/jest": "^27.0.2",
    "@types/jsdom": "^16.2.14",
    "@types/lodash.template": "^4.5.0",
    "@types/mapbox__point-geometry": "^0.1.2",
    "@types/mapbox__vector-tile": "^1.3.0",
    "@types/minimist": "^1.2.1",
    "@types/murmurhash-js": "^1.0.3",
    "@types/node-notifier": "^8.0.0",
    "@types/offscreencanvas": "^2019.6.3",
    "@types/pbf": "^3.0.2",
    "@types/pixelmatch": "^5.2.2",
    "@types/pngjs": "^6.0.1",
    "@types/puppeteer": "^5.4.4",
    "@types/react": "^17.0.19",
    "@types/react-dom": "^17.0.9",
    "@types/request": "^2.48.7",
    "@types/rollup-plugin-json": "^3.0.2",
    "@types/selenium-webdriver": "^4.0.16",
    "@types/shuffle-seed": "^1.1.0",
    "@types/sinon": "^10.0.2",
    "@types/stylelint": "^14.0.0",
    "@types/supercluster": "^5.0.2",
    "@types/tape": "^4.13.2",
    "@types/window-or-global": "^1.0.4",
    "@typescript-eslint/eslint-plugin": "^5.9.1",
    "@typescript-eslint/parser": "^5.9.1",
    "address": "^1.1.2",
    "babel-eslint": "^10.0.1",
    "babel-jest": "^27.2.5",
    "babelify": "^10.0.0",
    "benchmark": "^2.1.4",
    "browserify": "^17.0.0",
    "canvas": "^2.9.0",
    "chokidar": "^3.0.2",
    "cssnano": "^5.0.8",
    "d3": "^5.16.0",
    "d3-queue": "^3.0.7",
    "diff": "^4.0.1",
    "documentation": "^12.3.0",
    "dts-bundle-generator": "^6.0.0",
    "ejs": "^3.1.6",
    "eslint": "^8.7.0",
    "eslint-config-mourner": "^3.0.0",
    "eslint-plugin-html": "^6.1.2",
    "eslint-plugin-import": "^2.24.2",
    "eslint-plugin-jest": "^26.0.0",
    "eslint-plugin-jsdoc": "^37.0.3",
    "eslint-plugin-react": "^7.25.1",
    "gl": "^5.0.0",
    "glob": "^7.1.4",
    "is-builtin-module": "^3.0.0",
    "jest": "^27.2.4",
    "jest-canvas-mock": "^2.3.1",
    "jest-raw-loader": "^1.0.1",
    "jsdom": "^19.0.0",
    "json-stringify-pretty-compact": "^3.0.0",
    "lodash": "^4.17.19",
    "lodash.template": "^4.5.0",
    "mapbox-gl-styles": "^2.0.2",
    "minimist": "^1.2.5",
    "mock-geolocation": "^1.0.11",
    "node-notifier": "^10.0.0",
    "node-plantuml": "^0.9.0",
    "npm-font-open-sans": "^1.1.0",
    "npm-run-all": "^4.1.5",
    "nyc": "^15.1.0",
    "pdf-merger-js": "^3.2.1",
    "pixelmatch": "^5.1.0",
    "pngjs": "^6.0.0",
    "postcss": "^8.3.11",
    "postcss-cli": "^9.0.2",
    "postcss-inline-svg": "^5.0.0",
    "pretty-bytes": "^5.1.0",
    "puppeteer": "^13.0.1",
    "react": "^17.0.2",
    "react-dom": "^17.0.2",
    "request": "^2.88.0",
    "rollup": "^2.56.3",
    "rollup-plugin-sourcemaps": "^0.6.3",
    "rollup-plugin-terser": "^7.0.2",
    "rollup-plugin-unassert": "^0.3.0",
    "rollup-pluginutils": "^2.8.2",
    "rw": "^1.3.3",
    "selenium-webdriver": "^4.0.0-rc-1",
    "semver": "^7.3.5",
    "shuffle-seed": "^1.1.6",
    "sinon": "^12.0.1",
    "source-map-explorer": "^2.5.1",
    "st": "^3.0.0",
    "stylelint": "^14.3.0",
    "stylelint-config-standard": "^24.0.0",
    "tap-parser": "^10.0.1",
    "tape": "^5.3.1",
    "tape-filter": "^1.0.4",
    "testem": "^3.6.0",
    "ts-jest": "^27.0.5",
    "ts-node": "^10.4.0",
    "typescript": "^4.5.4"
  },
  "browser": {
    "./rollup/build/tsc/src/util/web_worker.js": "./build/web_worker_replacement.js"
  },
  "scripts": {
    "build-post-ts": "node build/post-ts-build.js ./rollup/build/tsc/src/shaders",
    "build-post-ts-min": "node build/post-ts-build.js ./rollup/build/tsc/src/shaders true",
    "build-tsc": "tsc --outDir rollup/build/tsc && npm run build-post-ts",
    "build-tsc-min": "tsc --outDir rollup/build/tsc && npm run build-post-ts-min",
    "build-dev": "npm run build-tsc && rollup -c --environment BUILD:dev",
    "watch-dev": "rollup -c --environment BUILD:dev --watch",
    "build-prod": "npm run build-tsc && rollup -c --environment BUILD:production",
    "build-prod-min": "npm run build-tsc-min && rollup -c --environment BUILD:production,MINIFY:true",
    "build-csp": "rollup -c rollup.config.csp.js",
    "build-query-suite": "rollup -c test/integration/rollup.config.test.js",
    "build-css": "postcss -o dist/maplibre-gl.css src/css/maplibre-gl.css",
    "build-style-spec": "npm run build-tsc && rollup -c rollup.config.style-spec.js && rollup -c rollup.config.style-spec.js --environment esm",
    "build-diagrams": "cd docs/diagrams; ls *.plantuml | xargs -I {} puml generate --svg {} -o {}.svg",
    "watch-css": "postcss --watch -o dist/maplibre-gl.css src/css/maplibre-gl.css",
    "build-benchmarks": "npm run build-dev && BENCHMARK_VERSION=${BENCHMARK_VERSION:-\"$(git rev-parse --abbrev-ref HEAD) $(git rev-parse --short=7 HEAD)\"} rollup -c bench/rollup_config_benchmarks.js",
    "watch-benchmarks": "BENCHMARK_VERSION=${BENCHMARK_VERSION:-\"$(git rev-parse --abbrev-ref HEAD) $(git rev-parse --short=7 HEAD)\"} rollup -c bench/rollup_config_benchmarks.js --watch",
    "start-server": "st --no-cache -H 0.0.0.0 --port 9966 --index index.html .",
    "start": "run-p watch-css watch-query start-server",
    "start-debug": "run-p watch-css watch-dev start-server",
    "start-tests": "run-p watch-css watch-query start-server",
    "start-bench": "run-p watch-css watch-benchmarks start-server",
    "lint": "eslint --ext \".ts,.js,.html\" --ignore-path .gitignore src build debug/*.html bench",
    "lint-docs": "documentation lint src/index.ts",
    "lint-css": "stylelint \"src/css/maplibre-gl.css\"",
    "test": "run-s lint lint-css lint-docs test-unit",
    "test-suite": "run-s test-render test-query test-expressions",
    "test-suite-clean": "find test/integration/{render,query, expressions}-tests -mindepth 2 -type d -exec test -e \"{}/actual.png\" \\; -not \\( -exec test -e \"{}/style.json\" \\; \\) -print | xargs -t rm -r",
    "test-build": "jest ./test/build",
    "test-browser": "jest ./test/browser",
    "test-render": "node --experimental-specifier-resolution=node --experimental-json-modules --max-old-space-size=2048 test/render.test.js",
    "watch-query": "testem -f test/integration/testem.cjs",
    "test-query": "testem ci -f test/integration/testem.cjs -R xunit > test/integration/query-tests/test-results.xml",
    "test-expressions": "node --experimental-specifier-resolution=node test/expression.test.js",
    "test-cov": "nyc --reporter=text-summary --reporter=lcov --cache run-s test-unit test-expressions test-query test-render",
    "test-unit": "jest ./src",
    "codegen": "node --loader ts-node/esm --experimental-specifier-resolution=node build/generate-style-code.ts && node --loader ts-node/esm --experimental-specifier-resolution=node build/generate-struct-arrays.ts && node --loader ts-node/esm --experimental-specifier-resolution=node build/generate-style-spec.ts",
    "benchmark": "node bench/run-benchmarks.js",
    "gl-stats": "node bench/gl-stats.js"
  },
  "files": [
    "build/",
    "dist/*",
    "src/"
  ]
}<|MERGE_RESOLUTION|>--- conflicted
+++ resolved
@@ -1,11 +1,7 @@
 {
   "name": "maplibre-gl",
   "description": "BSD licensed community fork of mapbox-gl, a WebGL interactive maps library",
-<<<<<<< HEAD
   "version": "2.1.0",
-=======
-  "version": "2.0.5",
->>>>>>> 9fd710dc
   "main": "dist/maplibre-gl.js",
   "style": "dist/maplibre-gl.css",
   "license": "BSD-3-Clause",
