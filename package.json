{
  "name": "maplibre-gl",
  "description": "BSD licensed community fork of mapbox-gl, a WebGL interactive maps library",
  "version": "2.0.2",
  "main": "dist/maplibre-gl.js",
  "style": "dist/maplibre-gl.css",
  "license": "BSD-3-Clause",
  "repository": {
    "type": "git",
    "url": "git://github.com/maplibre/maplibre-gl-js.git"
  },
  "engines": {
    "node": ">=16.0.0"
  },
  "types": "dist/maplibre-gl.d.ts",
  "type": "module",
  "dependencies": {
    "@mapbox/geojson-rewind": "^0.5.0",
    "@mapbox/jsonlint-lines-primitives": "^2.0.2",
    "@mapbox/mapbox-gl-supported": "^2.0.1",
    "@mapbox/tiny-sdf": "^2.0.4",
    "@mapbox/unitbezier": "^0.0.1",
    "@mapbox/vector-tile": "^1.3.1",
    "@mapbox/whoots-js": "^3.1.0",
    "@types/pbf": "^3.0.2",
    "csscolorparser": "~1.0.3",
    "earcut": "^2.2.2",
    "geojson-vt": "^3.2.1",
    "gl-matrix": "^3.2.1",
    "murmurhash-js": "^1.0.0",
    "pbf": "^3.2.1",
    "potpack": "^1.0.1",
    "quickselect": "^2.0.0",
    "supercluster": "^7.1.4",
    "tinyqueue": "^2.0.3",
    "vt-pbf": "^3.1.1"
  },
  "devDependencies": {
    "@babel/core": "^7.16.0",
    "@mapbox/gazetteer": "^5.1.0",
    "@mapbox/mapbox-gl-rtl-text": "^0.2.1",
    "@mapbox/mvt-fixtures": "^3.6.0",
    "@octokit/rest": "^18.10.0",
    "@rollup/plugin-commonjs": "^21.0.0",
    "@rollup/plugin-json": "^4.1.0",
    "@rollup/plugin-node-resolve": "^13.0.6",
    "@rollup/plugin-replace": "^3.0.0",
    "@rollup/plugin-strip": "^2.1.0",
    "@rollup/plugin-typescript": "^8.3.0",
    "@types/babel__core": "^7.1.12",
    "@types/babelify": "^7.3.6",
    "@types/benchmark": "^2.1.0",
    "@types/browserify": "^12.0.36",
    "@types/cssnano": "^4.0.0",
    "@types/d3": "^4.13.12",
    "@types/diff": "^4.0.2",
    "@types/earcut": "^2.1.1",
    "@types/ejs": "^3.1.0",
    "@types/eslint": "^8.2.1",
    "@types/geojson": "^7946.0.7",
    "@types/gl": "^4.1.0",
    "@types/glob": "^7.1.3",
    "@types/jest": "^27.0.2",
    "@types/jsdom": "^16.2.5",
    "@types/jsonwebtoken": "^8.5.5",
    "@types/lodash.template": "^4.5.0",
    "@types/minimist": "^1.2.1",
    "@types/murmurhash-js": "^1.0.3",
    "@types/node-notifier": "^8.0.0",
    "@types/npm-packlist": "^1.1.1",
    "@types/offscreencanvas": "^2019.6.3",
    "@types/pixelmatch": "^5.2.2",
    "@types/pngjs": "^6.0.1",
    "@types/puppeteer": "^5.4.4",
    "@types/react": "^17.0.19",
    "@types/react-dom": "^17.0.9",
    "@types/request": "^2.48.7",
    "@types/rollup-plugin-json": "^3.0.2",
    "@types/selenium-webdriver": "^4.0.16",
    "@types/shuffle-seed": "^1.1.0",
    "@types/sinon": "^10.0.2",
    "@types/stylelint": "^13.13.2",
    "@types/supercluster": "^5.0.2",
    "@types/tape": "^4.13.2",
    "@types/window-or-global": "^1.0.4",
    "@typescript-eslint/eslint-plugin": "^5.9.1",
    "@typescript-eslint/parser": "^5.9.1",
    "address": "^1.1.2",
    "babel-eslint": "^10.0.1",
    "babel-jest": "^27.2.5",
    "babelify": "^10.0.0",
    "benchmark": "^2.1.4",
    "browserify": "^17.0.0",
    "canvas": "^2.9.0",
    "chokidar": "^3.0.2",
    "cssnano": "^5.0.8",
    "d3": "^4.12.0",
    "diff": "^4.0.1",
    "documentation": "~12.1.1",
    "dts-bundle-generator": "^6.0.0",
    "ejs": "^3.1.6",
    "eslint": "^7.32.0",
    "eslint-config-mourner": "^3.0.0",
    "eslint-plugin-html": "^6.1.2",
    "eslint-plugin-import": "^2.24.2",
    "eslint-plugin-jest": "^25.2.2",
    "eslint-plugin-jsdoc": "^37.0.3",
    "eslint-plugin-react": "^7.25.1",
    "gl": "^5.0.0",
    "glob": "^7.1.4",
    "is-builtin-module": "^3.0.0",
    "jest": "^27.2.4",
    "jest-canvas-mock": "^2.3.1",
    "jest-codemods": "^0.25.0",
    "jest-raw-loader": "^1.0.1",
    "jscodeshift": "^0.13.0",
    "jsdom": "^13.0.0",
    "json-stringify-pretty-compact": "^3.0.0",
    "jsonwebtoken": "^8.3.0",
    "list-npm-contents": "^1.0.2",
    "lodash": "^4.17.19",
    "lodash.template": "^4.5.0",
    "mapbox-gl-styles": "^2.0.2",
    "minimist": "^1.2.5",
    "mock-geolocation": "^1.0.11",
    "node-notifier": "^10.0.0",
    "node-plantuml": "^0.9.0",
    "npm-font-open-sans": "^1.1.0",
    "npm-packlist": "^3.0.0",
    "npm-run-all": "^4.1.5",
    "nyc": "^15.1.0",
    "pdf-merger-js": "^3.2.1",
    "pirates": "^4.0.1",
    "pixelmatch": "^5.1.0",
    "pngjs": "^6.0.0",
    "postcss": "^8.3.11",
    "postcss-cli": "^9.0.2",
    "postcss-inline-svg": "^5.0.0",
    "pretty-bytes": "^5.1.0",
    "puppeteer": "^13.0.1",
    "qrcode-terminal": "^0.12.0",
    "react": "^17.0.2",
    "react-dom": "^17.0.2",
    "replace-in-file": "^6.2.0",
    "request": "^2.88.0",
    "rollup": "^2.56.3",
    "rollup-plugin-buble": "^0.19.8",
    "rollup-plugin-commonjs": "^10.1.0",
    "rollup-plugin-node-resolve": "^5.2.0",
    "rollup-plugin-replace": "^2.2.0",
    "rollup-plugin-sourcemaps": "^0.6.3",
    "rollup-plugin-terser": "^7.0.2",
    "rollup-plugin-unassert": "^0.3.0",
    "rollup-pluginutils": "^2.8.2",
    "rw": "^1.3.3",
    "selenium-webdriver": "^4.0.0-rc-1",
    "semver": "^7.3.5",
    "shuffle-seed": "^1.1.6",
    "sinon": "^12.0.1",
    "source-map-explorer": "^2.5.1",
    "st": "^3.0.0",
    "stylelint": "^13.13.1",
    "stylelint-config-standard": "^22.0.0",
    "tap": "~12.4.1",
    "tap-parser": "^10.0.1",
    "tape": "^5.3.1",
    "tape-filter": "^1.0.4",
    "testem": "^3.5.0",
    "ts-jest": "^27.0.5",
    "ts-node": "^10.2.1",
    "typescript": "^4.5.4"
  },
  "browser": {
    "./rollup/build/tsc/src/util/web_worker.js": "./build/web_worker_replacement.js"
  },
  "scripts": {
    "build-post-ts": "node build/post-ts-build.js ./rollup/build/tsc/src/shaders",
    "build-post-ts-min": "node build/post-ts-build.js ./rollup/build/tsc/src/shaders true",
    "build-tsc": "tsc --outDir rollup/build/tsc && npm run build-post-ts",
    "build-tsc-min": "tsc --outDir rollup/build/tsc && npm run build-post-ts-min",
    "build-dev": "npm run build-tsc && rollup -c --environment BUILD:dev",
    "watch-dev": "rollup -c --environment BUILD:dev --watch",
    "build-prod": "npm run build-tsc && rollup -c --environment BUILD:production",
    "build-prod-min": "npm run build-tsc-min && rollup -c --environment BUILD:production,MINIFY:true",
    "build-csp": "rollup -c rollup.config.csp.js",
    "build-query-suite": "rollup -c test/integration/rollup.config.test.js",
    "build-css": "postcss -o dist/maplibre-gl.css src/css/maplibre-gl.css",
    "build-style-spec": "npm run build-tsc && rollup -c rollup.config.style-spec.js && rollup -c rollup.config.style-spec.js --environment esm",
    "build-diagrams": "cd docs/diagrams; ls *.plantuml | xargs -I {} puml generate --svg {} -o {}.svg",
    "watch-css": "postcss --watch -o dist/maplibre-gl.css src/css/maplibre-gl.css",
    "build-benchmarks": "npm run build-dev && BENCHMARK_VERSION=${BENCHMARK_VERSION:-\"$(git rev-parse --abbrev-ref HEAD) $(git rev-parse --short=7 HEAD)\"} rollup -c bench/rollup_config_benchmarks.js",
    "watch-benchmarks": "BENCHMARK_VERSION=${BENCHMARK_VERSION:-\"$(git rev-parse --abbrev-ref HEAD) $(git rev-parse --short=7 HEAD)\"} rollup -c bench/rollup_config_benchmarks.js --watch",
    "start-server": "st --no-cache -H 0.0.0.0 --port 9966 --index index.html .",
    "start": "run-p watch-css watch-query start-server",
    "start-debug": "run-p watch-css watch-dev start-server",
    "start-tests": "run-p watch-css watch-query start-server",
    "start-bench": "run-p watch-css watch-benchmarks start-server",
    "lint": "eslint --ext \".ts,.js,.html\" --ignore-path .gitignore src build debug/*.html bench",
    "lint-docs": "documentation lint src/index.ts",
    "lint-css": "stylelint \"src/css/maplibre-gl.css\"",
    "test": "run-s lint lint-css lint-docs test-unit",
    "test-suite": "run-s test-render test-query test-expressions",
    "test-suite-clean": "find test/integration/{render,query, expressions}-tests -mindepth 2 -type d -exec test -e \"{}/actual.png\" \\; -not \\( -exec test -e \"{}/style.json\" \\; \\) -print | xargs -t rm -r",
    "test-unit": "tap --node-arg --no-warnings --node-arg --experimental-specifier-resolution=node --node-arg --experimental-json-modules --reporter classic --no-coverage test/unit",
    "test-unit-file": "tap --node-arg --no-warnings --node-arg --experimental-specifier-resolution=node --node-arg --experimental-json-modules --reporter classic --no-coverage ",
    "test-build": "tap --node-arg --no-warnings --node-arg --experimental-specifier-resolution=node --node-arg --experimental-json-modules --reporter classic --no-coverage test/build/**/*.test.js",
    "test-browser": "tap --node-arg --no-warnings --node-arg --experimental-specifier-resolution=node --node-arg --experimental-json-modules --reporter classic --no-coverage test/browser/**/*.test.js",
    "test-render": "node --experimental-specifier-resolution=node --experimental-json-modules --max-old-space-size=2048 test/render.test.js",
    "watch-query": "testem -f test/integration/testem.cjs",
    "test-query": "testem ci -f test/integration/testem.cjs -R xunit > test/integration/query-tests/test-results.xml",
    "test-expressions": "node --experimental-specifier-resolution=node test/expression.test.js",
    "test-cov": "nyc --reporter=text-summary --reporter=lcov --cache run-s test-unit test-expressions test-query test-render",
    "test-jest": "jest",
    "codegen": "node --loader ts-node/esm --experimental-specifier-resolution=node build/generate-style-code.ts && node --loader ts-node/esm --experimental-specifier-resolution=node build/generate-struct-arrays.ts && node --loader ts-node/esm --experimental-specifier-resolution=node build/generate-style-spec.ts",
<<<<<<< HEAD
    "benchmark": "node bench/run-benchmarks.js"
=======
    "gl-stats": "node bench/gl-stats.js"
>>>>>>> 6b57f362
  },
  "files": [
    "build/",
    "dist/maplibre-gl*",
    "dist/style-spec/",
    "src/"
  ]
}<|MERGE_RESOLUTION|>--- conflicted
+++ resolved
@@ -212,11 +212,8 @@
     "test-cov": "nyc --reporter=text-summary --reporter=lcov --cache run-s test-unit test-expressions test-query test-render",
     "test-jest": "jest",
     "codegen": "node --loader ts-node/esm --experimental-specifier-resolution=node build/generate-style-code.ts && node --loader ts-node/esm --experimental-specifier-resolution=node build/generate-struct-arrays.ts && node --loader ts-node/esm --experimental-specifier-resolution=node build/generate-style-spec.ts",
-<<<<<<< HEAD
-    "benchmark": "node bench/run-benchmarks.js"
-=======
+    "benchmark": "node bench/run-benchmarks.js",
     "gl-stats": "node bench/gl-stats.js"
->>>>>>> 6b57f362
   },
   "files": [
     "build/",
