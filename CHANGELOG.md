## main

### ✨ Features and improvements
<<<<<<< HEAD
- Add option to display a realistic atmosphere when using a Globe projection ([#3888](https://github.com/maplibre/maplibre-gl-js/issues/3888))
=======

- Add events to `GeolocateControl` to allow a more granular interaction ([#3847](https://github.com/maplibre/maplibre-gl-js/pull/3847))
- _...Add new stuff here..._
>>>>>>> 518041fd

### 🐞 Bug fixes
- _...Add new stuff here..._

## 4.3.2

### 🐞 Bug fixes

- Fix an issue with `moveend` zoom being different than the actual current zoom ([#4132](https://github.com/maplibre/maplibre-gl-js/pull/4132))

## 4.3.1

### 🐞 Bug fixes

- Fix drift in zoom that may happen during flyTo and easeTo due to freezeElevation logic. ([#3878](https://github.com/maplibre/maplibre-gl-js/issues/3878))

## 4.3.0

### ✨ Features and improvements

- Add `getData` method for GeoJSON Sources to provide the possibility to obtain all the source's features ([#4082](https://github.com/maplibre/maplibre-gl-js/pull/4082))
- Allow cross-fading between raster tile source updates at the same zoom level ([#4072](https://github.com/maplibre/maplibre-gl-js/pull/4072))

### 🐞 Bug fixes

- Fix normalizeSpriteURL before transformRequest throwing an Error with relative URLs ([#3897](https://github.com/maplibre/maplibre-gl-js/issues/3897))
- Fix return type of map.cameraForBounds ([#3760](https://github.com/maplibre/maplibre-gl-js/issues/3760))
- Fix to run benchmark with MAPLIBRE_STYLES environment variable ([#2122](https://github.com/maplibre/maplibre-gl-js/issues/2122))
- Fix symbol collisions using inaccurate and sometimes entirely wrong collision boxes when the map is pitched or rotated ([#210](https://github.com/maplibre/maplibre-gl-js/issues/210))
- Fix `text-translate` and `icon-translate` behaving weirdly and inconsistently with other `-translate` properties ([#3456](https://github.com/maplibre/maplibre-gl-js/issues/3456))
- Fix symbol collision debug view (`showCollisionBoxes`) not showing the actual bounding boxes used for collision and click areas. The displayed boxes now match actual collision boxes exactly ([#4071](https://github.com/maplibre/maplibre-gl-js/pull/4071))
- Fix symbol collision boxes not being accurate for variable-anchor symbols ([#4071](https://github.com/maplibre/maplibre-gl-js/pull/4071))
- Fix icon collision boxes using `text-translate` property for translation instead of the correct `icon-translate` ([#4071](https://github.com/maplibre/maplibre-gl-js/pull/4071))

## 4.2.0

### ✨ Features and improvements

- Update `Popup`'s methods `addClass` and `removeClass` to return an instance of Popup ([#3975](https://github.com/maplibre/maplibre-gl-js/pull/3975))
- New map option to decide whether to cancel previous pending tiles while zooming in ([#4051](https://github.com/maplibre/maplibre-gl-js/pull/4051))
- Sprites include optional textFitHeight and textFitWidth values ([#4019](https://github.com/maplibre/maplibre-gl-js/pull/4019))
- Add support for `distance` expression ([#4076](https://github.com/maplibre/maplibre-gl-js/pull/4076))

## 4.1.3

### ✨ Features and improvements

- Added const enum for actor messages to improve readability and maintainability. In tsconfig.json, `isolatedModules` flag is set to false in favor of generated JS size. ([#3879](https://github.com/maplibre/maplibre-gl-js/issues/3879))

### 🐞 Bug fixes

- Fix different unwanted panning changes at the end of a panning motion, that happen on a large screen ([#3935](https://github.com/maplibre/maplibre-gl-js/issues/3935))
- Fix image sources not being marked as loaded on error ([#3981](https://github.com/maplibre/maplibre-gl-js/pull/3981))
- Fix ScaleControl options should be optional. ([#4002](https://github.com/maplibre/maplibre-gl-js/pull/4002))
- Fix race condition in `SourceCache` that makes unit tests unstable. Eliminate a redundant 'visibility' event fired from Style class. ([#3992](https://github.com/maplibre/maplibre-gl-js/issues/3992))
- Fix paint property not being updated by setPaintProperty ([#2651](https://github.com/maplibre/maplibre-gl-js/issues/2651))

## 4.1.2

### ✨ Features and improvements

- Hide Popup when its parent Marker is behind terrain ([#3865](https://github.com/maplibre/maplibre-gl-js/pull/3865))

### 🐞 Bug fixes

- Fix type definition on `localIdeographFontFamily` ([#3896](https://github.com/maplibre/maplibre-gl-js/pull/3896))
- Fix unwanted panning changes at the end of a panning motion ([#3872](https://github.com/maplibre/maplibre-gl-js/issues/3872))
- Fix `close` events being fired for popups that aren't open ([#3901](https://github.com/maplibre/maplibre-gl-js/pull/3901))

## 4.1.1

### ✨ Features and improvements

- Improve animation curve when easeTo and flyTo with constraints ([#3793](https://github.com/maplibre/maplibre-gl-js/pull/3793))

### 🐞 Bug fixes

- Fix unwanted zoom changes at the end of a panning motion ([#2094](https://github.com/maplibre/maplibre-gl-js/issues/2094))

## 4.1.0

### ✨ Features and improvements

- Add option to position popup at subpixel coordinates to allow for smooth animations ([#3710](https://github.com/maplibre/maplibre-gl-js/pull/3710))
- Constrain horizontal panning when renderWorldCopies is set to false ([3738](https://github.com/maplibre/maplibre-gl-js/pull/3738))

### 🐞 Bug fixes

- Fix popup appearing far from marker that was moved to a side globe ([3712](https://github.com/maplibre/maplibre-gl-js/pull/3712))
- Set text color to ensure contrast in the attribution pill ([3737](https://github.com/maplibre/maplibre-gl-js/pull/3737))
- Fix memory leak in Worker when map is removed ([3734](https://github.com/maplibre/maplibre-gl-js/pull/3734))
- Fix issue with `FullscreenControl` when MapLibre is within a [ShadowRoot](https://developer.mozilla.org/en-US/docs/Web/API/ShadowRoot) ([#3573](https://github.com/maplibre/maplibre-gl-js/pull/3573))
- Fix performance regression with `setRTLTextPlugin` which can cause 1 or 2 extra frames to render. ([#3728](https://github.com/maplibre/maplibre-gl-js/pull/3728))

## 4.0.2

### 🐞 Bug fixes

- Fix `Style.setState` ignoring validate flag ([#3709](https://github.com/maplibre/maplibre-gl-js/pull/3709))
- Fix marker flying off near horizon ([3704](https://github.com/maplibre/maplibre-gl-js/pull/3704))

## 4.0.1

### ✨ Features and improvements

- Add `setUrl` method to RasterTileSource to dynamically update existing TileJSON resource. ([3700](https://github.com/maplibre/maplibre-gl-js/pull/3700))

### 🐞 Bug fixes

- Fix Marker losing opacity after window resize ([#3656](https://github.com/maplibre/maplibre-gl-js/pull/3656))
- Fix vector tiles not loading when html is opened via "file://" ([#3681](https://github.com/maplibre/maplibre-gl-js/pull/3681))

## 4.0.0

### ✨ Features and improvements

- ⚠️ Remove all global getters and setters from `maplibregl`, this means the the following methods have changed:

  - `maplibregl.version` => `getVersion()`
  - `maplibregl.workerCount` => `getWorkerCount()`, `setWorkerCount(...)`
  - `maplibregl.maxParallelImageRequests` => `getMaxParallelImageRequests()`, `setMaxParallelImageRequests(...)`
  - `maplibregl.workerUrl` => `getWorkerUrl()`, `setWorkerUrl(...)`

  This is to avoid the need to use a global object and allow named exports/imports ([#3601](https://github.com/maplibre/maplibre-gl-js/issues/3601))

- ⚠️ Change attribution to be on by default, change `MapOptions.attributionControl` to be the type that the control handles, removed `MapOptions.customAttribution` ([#3618](https://github.com/maplibre/maplibre-gl-js/issues/3618))
  Note: showing the logo of MapLibre is not required for using MapLibre.
- ⚠️ Changed cooperative gesture config and removed the strings from it in favor of the locale variable ([#3621](https://github.com/maplibre/maplibre-gl-js/issues/3621))
- ⚠️ Changed the terrain enable disable locale key to match the other keys' styles, updated the typings to allow using locale with more ease ([#3621](https://github.com/maplibre/maplibre-gl-js/issues/3621))
- ⚠️ Add the ability to import a script in the worker thread and call `addProtocol` and `removeProtocol` there ([#3459](https://github.com/maplibre/maplibre-gl-js/pull/3459)) - this also changed how `addSourceType` works since now you'll need to load the script with `maplibregl.importScriptInWorkers`.
- ⚠️ Changes `addProtocol` to be promise-based without the usage of callbacks and cancelable ([#3433](https://github.com/maplibre/maplibre-gl-js/pull/3433))
- ⚠️ Moved the `addSourceType` to be a part of the global maplibregl object instead of being per map object ([#3420](https://github.com/maplibre/maplibre-gl-js/pull/3420))
- ⚠️ Removed callback usage from `map.loadImage` in continue to below change ([#3422](https://github.com/maplibre/maplibre-gl-js/pull/3422))
- ⚠️ Changed the `GeoJSONSource`'s `getClusterExpansionZoom`, `getClusterChildren`, `getClusterLeaves` methods to return a `Promise` instead of a callback usage ([#3421](https://github.com/maplibre/maplibre-gl-js/pull/3421))
- ⚠️ Changed the `setRTLTextPlugin` function to return a promise instead of using callback ([#3418](https://github.com/maplibre/maplibre-gl-js/pull/3418)) this also changed how the RTL pluing code is handled internally by splitting the main thread and worker thread code.
- ⚠️ Remove `setCooperativeGestures` and `getCooperativeGestures` functions in favor of `cooperativeGestures` handler which now has an `enabled()` or `disabled()` methods ([#3430](https://github.com/maplibre/maplibre-gl-js/pull/3430))
- ⚠️ Changed the undeling worker communication from callbacks to promises. This has a breaking effect on the implementation of custom `WorkerSource` and how it behaves ([#3233](https://github.com/maplibre/maplibre-gl-js/pull/3233))
- ⚠️ Changed the `Source` interface to return promises instead of callbacks ([#3233](https://github.com/maplibre/maplibre-gl-js/pull/3233))
- ⚠️ Changed all the sources to be promises based. ([#3233](https://github.com/maplibre/maplibre-gl-js/pull/3233))
- ⚠️ Changed the `map.loadImage` method to return a `Promise` instead of a callback usage ([#3233](https://github.com/maplibre/maplibre-gl-js/pull/3233))
- Add "opacity" option and `setOpacity` method to Marker ([#3620](https://github.com/maplibre/maplibre-gl-js/pull/3620))
- Created a new example showing how to place a threejs scene as a `CustomLayer` over maplibre 3d-terrain ([#3429](https://github.com/maplibre/maplibre-gl-js/pull/3429))
- Changed `ImageRequest` to be `Promise` based ([#3233](https://github.com/maplibre/maplibre-gl-js/pull/3233))
- Improved precision and added a subtle fade transition to marker opacity changes ([#3431](https://github.com/maplibre/maplibre-gl-js/pull/3431))
- Adds support for terrain in `setStyle` with diff method ([#3515](https://github.com/maplibre/maplibre-gl-js/pull/3515), [#3463](https://github.com/maplibre/maplibre-gl-js/pull/3463))
- Upgraded to use Node JS 20 and removed the dependency of `gl` package from the tests to allow easier develpment setup. ([#3452](https://github.com/maplibre/maplibre-gl-js/pull/3452))

### 🐞 Bug fixes

- Fix wheel zoom to be into the same direction above or under the horizon ([#3398](https://github.com/maplibre/maplibre-gl-js/issues/3398))
- Fix \_cameraForBoxAndBearing not fitting bounds properly when using asymettrical camera viewport and bearing.([#3591](https://github.com/maplibre/maplibre-gl-js/pull/3591))
- Fix missing export `Map` type in the `d.ts` file ([#3564](https://github.com/maplibre/maplibre-gl-js/pull/3564))
- Fix the shifted mouse events after a css transform scale on the map container ([#3437](https://github.com/maplibre/maplibre-gl-js/pull/3437))
- Fix markers remaining transparent when disabling terrain ([#3431](https://github.com/maplibre/maplibre-gl-js/pull/3431))
- Fix labels disappearing when enabling terrain at high zoom ([#3545](https://github.com/maplibre/maplibre-gl-js/pull/3545))
- Fix zooming outside the central globe when terrain 3D is enabled ([#3425](https://github.com/maplibre/maplibre-gl-js/pull/3425))
- Fix cursor being shown indefinitely as a pointer when removing a popup with its `trackPointer` method active ([#3434](https://github.com/maplibre/maplibre-gl-js/pull/3434))
- Fix a bug in showing cooperative gestures when scroll zoom is disabled ([#2498](https://github.com/maplibre/maplibre-gl-js/pull/2498))
- Handle loading of empty raster tiles (204 No Content) ([#3428](https://github.com/maplibre/maplibre-gl-js/pull/3428))
- Fixes a security issue in `Actor` against XSS attacks in postMessage / onmessage ([#3239](https://github.com/maplibre/maplibre-gl-js/pull/3239))

## 4.0.0-pre.6

### ✨ Features and improvements

- ⚠️ Change attribution to be on by default, change `MapOptions.attributionControl` to be the type that the control handles, removed `MapOptions.customAttribution` ([#3618](https://github.com/maplibre/maplibre-gl-js/issues/3618))
  Note: showing the logo of MapLibre is not required for using MapLibre.
- ⚠️ Changed cooperative gesture config and removed the strings from it in favor of the locale variable ([#3621](https://github.com/maplibre/maplibre-gl-js/issues/3621))
- ⚠️ Changed the terrain enable disable locale key to match the other keys' styles, updated the typings to allow using locale with more ease ([#3621](https://github.com/maplibre/maplibre-gl-js/issues/3621))
- Add "opacity" option and "setOpacity" method to Marker ([#3620](https://github.com/maplibre/maplibre-gl-js/pull/3620))

## 4.0.0-pre.5

### ✨ Features and improvements

- ⚠️ Remove all global getters and setters from `maplibregl`, this means the the following methods have changed:
  `maplibregl.version` => `getVersion()`
  `maplibregl.workerCount` => `getWorkerCount()`, `setWorkerCount(...)`
  `maplibregl.maxParallelImageRequests` => `getMaxParallelImageRequests()`, `setMaxParallelImageRequests(...)`
  `maplibregl.workerUrl` => `getWorkerUrl()`, `setWorkerUrl(...)`
  This is to avoid the need to use a global object and allow named exports/imports ([#3601](https://github.com/maplibre/maplibre-gl-js/issues/3601))

### 🐞 Bug fixes

- Fix wheel zoom to be into the same direction above or under the horizon ([#3398](https://github.com/maplibre/maplibre-gl-js/issues/3398))
- Fix \_cameraForBoxAndBearing not fitting bounds properly when using asymettrical camera viewport and bearing ([#3591](https://github.com/maplibre/maplibre-gl-js/pull/3591))

## 4.0.0-pre.4

### 🐞 Bug fixes

- Fix missing export `Map` type in the `d.ts` file ([#3564](https://github.com/maplibre/maplibre-gl-js/pull/3564))

## 4.0.0-pre.3

### ✨ Features and improvements

- ⚠️ Add the ability to import a script in the worker thread and call `addProtocol` and `removeProtocol` there ([#3459](https://github.com/maplibre/maplibre-gl-js/pull/3459)) - this also changed how `addSourceType` works since now you'll need to load the script with `maplibregl.importScriptInWorkers`.
- Upgraded to use Node JS 20 and removed the dependency of `gl` package from the tests to allow easier develpment setup. ([#3452](https://github.com/maplibre/maplibre-gl-js/pull/3452))
- Improved precision and added a subtle fade transition to marker opacity changes ([#3431](https://github.com/maplibre/maplibre-gl-js/pull/3431))
- Adds support for terrain in `setStyle` with diff method ([#3515](https://github.com/maplibre/maplibre-gl-js/pull/3515), [#3463](https://github.com/maplibre/maplibre-gl-js/pull/3463))

### 🐞 Bug fixes

- Fix the shifted mouse events after a css transform scale on the map container ([#3437](https://github.com/maplibre/maplibre-gl-js/pull/3437))
- Fix markers remaining transparent when disabling terrain ([#3431](https://github.com/maplibre/maplibre-gl-js/pull/3431))
- Fix labels disappearing when enabling terrain at high zoom ([#3545](https://github.com/maplibre/maplibre-gl-js/pull/3545))

## 4.0.0-pre.2

### ✨ Features and improvements

- ⚠️ Changes `addProtocol` to be promise-based without the usage of callbacks and cancelable ([#3433](https://github.com/maplibre/maplibre-gl-js/pull/3433))
- ⚠️ Moved the `addSourceType` to be a part of the global maplibregl object instead of being per map object ([#3420](https://github.com/maplibre/maplibre-gl-js/pull/3420))
- ⚠️ Removed callback usage from `map.loadImage` in continue to below change ([#3422](https://github.com/maplibre/maplibre-gl-js/pull/3422))
- ⚠️ Changed the `GeoJSONSource`'s `getClusterExpansionZoom`, `getClusterChildren`, `getClusterLeaves` methods to return a `Promise` instead of a callback usage ([#3421](https://github.com/maplibre/maplibre-gl-js/pull/3421))
- ⚠️ Changed the `setRTLTextPlugin` function to return a promise instead of using callback ([#3418](https://github.com/maplibre/maplibre-gl-js/pull/3418)) this also changed how the RTL pluing code is handled internally by splitting the main thread and worker thread code.
- ⚠️ Remove `setCooperativeGestures` and `getCooperativeGestures` functions in favor of `cooperativeGestures` handler which now has an `enabled()` or `disabled()` methods ([#3430](https://github.com/maplibre/maplibre-gl-js/pull/3430))
- Created a new example showing how to place a threejs scene as a `CustomLayer` over maplibre 3d-terrain ([#3429](https://github.com/maplibre/maplibre-gl-js/pull/3429))

### 🐞 Bug fixes

- Fix zooming outside the central globe when terrain 3D is enabled ([#3425](https://github.com/maplibre/maplibre-gl-js/pull/3425))
- Fix cursor being shown indefinitely as a pointer when removing a popup with its `trackPointer` method active ([#3434](https://github.com/maplibre/maplibre-gl-js/pull/3434))
- Fix a bug in showing cooperative gestures when scroll zoom is disabled ([#2498](https://github.com/maplibre/maplibre-gl-js/pull/2498))
- Handle loading of empty raster tiles (204 No Content) ([#3428](https://github.com/maplibre/maplibre-gl-js/pull/3428))

## 4.0.0-pre.1

### ✨ Features and improvements

- Changed `ImageRequest` to be `Promise` based ([#3233](https://github.com/maplibre/maplibre-gl-js/pull/3233))
- ⚠️ Changed the undeling worker communication from callbacks to promises. This has a breaking effect on the implementation of custom `WorkerSource` and how it behaves ([#3233](https://github.com/maplibre/maplibre-gl-js/pull/3233))
- ⚠️ Changed the `Source` interface to return promises instead of callbacks ([#3233](https://github.com/maplibre/maplibre-gl-js/pull/3233))
- ⚠️ Changed all the sources to be promises based. ([#3233](https://github.com/maplibre/maplibre-gl-js/pull/3233))
- ⚠️ Changed the `map.loadImage` method to return a `Promise` instead of a callback usage ([#3233](https://github.com/maplibre/maplibre-gl-js/pull/3233))

### 🐞 Bug fixes

- Fixes a security issue in `Actor` against XSS attacks in postMessage / onmessage ([#3239](https://github.com/maplibre/maplibre-gl-js/pull/3239))

## 3.6.2

### 🐞 Bug fixes

- Fix mapbox-gl-draw example ([#2601](https://github.com/maplibre/maplibre-gl-js/issues/2601), [#3394](https://github.com/maplibre/maplibre-gl-js/pull/3394))
- Fix fill patterns sometimes not rendering at all ([#3339](https://github.com/maplibre/maplibre-gl-js/pull/3339))

## 3.6.1

### 🐞 Bug fixes

- Fix `undefined` `_onEaseFrame` call in `Camera._renderFrameCallback()` while doing `Camera.jumpTo` during a `Camera.easeTo` ([#3332](https://github.com/maplibre/maplibre-gl-js/pull/3332))

## 3.6.0

### ✨ Features and improvements

- Add getLayersOrder() to Map and Style ([#3279](https://github.com/maplibre/maplibre-gl-js/pull/3279))
- Updated description of `fullscreen` example ([#3311](https://github.com/maplibre/maplibre-gl-js/pull/3311))

### 🐞 Bug fixes

- Fix null feature properties in resolve_tokens ([#3272](https://github.com/maplibre/maplibre-gl-js/pull/3272))

## 3.5.2

### ✨ Features and improvements

- Convert plantuml diagrams to mermaid ([#3217](https://github.com/maplibre/maplibre-gl-js/pull/3217))
- Improve buffer transfer in Safari after Safari fixed a memory leak bug ([#3225](https://github.com/maplibre/maplibre-gl-js/pull/3225))
- Minify internal exports to reduce bundle size ([#3216](https://github.com/maplibre/maplibre-gl-js/pull/3216))

### 🐞 Bug fixes

- Add terrain property to map style object ([#3234](https://github.com/maplibre/maplibre-gl-js/pull/3234))
- Fix exception thrown from `isWebGL2` check ([#3238](https://github.com/maplibre/maplibre-gl-js/pull/3238))
- Fix rollup watch mode ([#3270](https://github.com/maplibre/maplibre-gl-js/pull/3270))

## 3.5.1

### 🐞 Bug fixes

- Fix regression introduced in 3.5.0, related to async/await ([#3228](https://github.com/maplibre/maplibre-gl-js/pull/3228))

## 3.5.0

### ✨ Features and improvements

- Add setTiles method to RasterTileSource to dynamically update existing tile sources. ([#3208](https://github.com/maplibre/maplibre-gl-js/pull/3208))

## 3.4.1

### ✨ Features and improvements

- Locally rendered glyphs are double resolution (48px), greatly improving sharpness of CJK text. ([#2990](https://github.com/maplibre/maplibre-gl-js/issues/2990), [#3006](https://github.com/maplibre/maplibre-gl-js/pull/3006))

### 🐞 Bug fixes

- Fix setStyle->style.setState didn't reset \_serializedLayers ([#3133](https://github.com/maplibre/maplibre-gl-js/pull/3133)).
- Fix Raster DEM decoding in safari private browsing mode ([#3185](https://github.com/maplibre/maplibre-gl-js/pull/3185))

## 3.4.0

### ✨ Features and improvements

- Improve error message when a tile can't be loaded ([#3130](https://github.com/maplibre/maplibre-gl-js/pull/3130))
- Support custom raster-dem encodings ([#3087](https://github.com/maplibre/maplibre-gl-js/pull/3087))

### 🐞 Bug fixes

- Fixed Interrupting a scroll zoom causes the next scroll zoom to return to the prior zoom level by reseting scroll handler state properly ([#2709](https://github.com/maplibre/maplibre-gl-js/issues/2709), [#3051](https://github.com/maplibre/maplibre-gl-js/pull/305))
- Fix unit test warning about duplicate module names ([#3049](https://github.com/maplibre/maplibre-gl-js/pull/3049))
- Correct marker position when switching between 2D and 3D view ([#2996](https://github.com/maplibre/maplibre-gl-js/pull/2996))
- Fix error thrown when unsetting line-gradient [#2683]
- Update raster tile end points in documentation
- Avoiding inertia animation on Mac when reduced motion is on ([#3068](https://github.com/maplibre/maplibre-gl-js/pull/3068))
- 3d buildings example doesn't work as expected ([#3165](https://github.com/maplibre/maplibre-gl-js/pull/3165))

## 3.3.1

### ✨ Features and improvements

- Copy LICENSE.txt to dist folder so it's included in 3rdpartylicenses.txt by webpack ([#3021](https://github.com/maplibre/maplibre-gl-js/pull/3021))

### 🐞 Bug fixes

- Correct declared return type of `Map.getLayer()` and `Style.getLayer()` to be `StyleLayer | undefined` to match the documentation ([#2969](https://github.com/maplibre/maplibre-gl-js/pull/2969))
- Correct type of `Map.addLayer()` and `Style.addLayer()` to allow adding a layer with an embedded source, matching the documentation ([#2966](https://github.com/maplibre/maplibre-gl-js/pull/2966))
- Throttle map resizes from ResizeObserver to reduce flicker ([#2986](https://github.com/maplibre/maplibre-gl-js/pull/2986))
- Correct function `Map.setTerrain(options: TerrainSpecification): Map` to be `Map.setTerrain(options: TerrainSpecification | null): Map` per the API spec ([#2993](https://github.com/maplibre/maplibre-gl-js/pull/2993))
- Correct function `Map.getTerrain(): TerrainSpecification` to be `Map.getTerrain(): TerrainSpecification | null` for consistency with the setTerrain function ([#3020](https://github.com/maplibre/maplibre-gl-js/pull/3020))

## 3.3.0

### ✨ Features and improvements

- Add support for [`text-variable-anchor-offset`](https://maplibre.org/maplibre-style-spec/layers/#layout-symbol-text-variable-anchor-offset) symbol style layer property ([#2914](https://github.com/maplibre/maplibre-gl-js/pull/2914))

## 3.2.2

### ✨ Features and improvements

- Add `cache` parameter to [`RequestParameters`](https://maplibre.org/maplibre-gl-js/docs/API/types/maplibregl.RequestParameters/) ([#2910](https://github.com/maplibre/maplibre-gl-js/pull/2910))
- Removed some classed from the docs to better define the public API ([#2945](https://github.com/maplibre/maplibre-gl-js/pull/2945))

### 🐞 Bug fixes

- Properly check ImageBitmap ([#2942](https://github.com/maplibre/maplibre-gl-js/pull/2942), [#2940](https://github.com/maplibre/maplibre-gl-js/issues/2940))
- VectorTileWorkerSource: fix reload for original's load parse would not pass the rawTileData and meta. ([#2941](https://github.com/maplibre/maplibre-gl-js/pull/2941))

## 3.2.1

### ✨ Features and improvements

- Remove cooperative gesture screen from the accessibility tree since screenreaders cannot interact with the map using gestures
- Add `cooperated gestures` example to the doc.([#2860](https://github.com/maplibre/maplibre-gl-js/pull/2860))

### 🐞 Bug fixes

- Incorrect distance field of view calculation for negative elevation, fixed by storing min elevation for the tile in view ([#1655](https://github.com/maplibre/maplibre-gl-js/issues/1655), [#2858](https://github.com/maplibre/maplibre-gl-js/pull/2858))
- Fix reloadCallback not firing on VectorTileWorkerSource.reloadTile ([#1874](https://github.com/maplibre/maplibre-gl-js/pull/1874))
- Don't draw halo pixels underneath text pixels ([#2897](https://github.com/maplibre/maplibre-gl-js/pull/2897))
- Fix RasterDEMTileSource not serializing its options correctly ([#2895](https://github.com/maplibre/maplibre-gl-js/pull/2895))
- Remove node and jest from dist type checking, fix map event and other typing problems ([#2898](https://github.com/maplibre/maplibre-gl-js/pull/2898))

## 3.2.0

### ✨ Features and improvements

- Change all internal exports to named exports([#2711](https://github.com/maplibre/maplibre-gl-js/pull/2711))
- Docs generation is now part of this repo([#2733](https://github.com/maplibre/maplibre-gl-js/pull/2733))
- Add `className` option to Marker constructor ([#2729](https://github.com/maplibre/maplibre-gl-js/pull/2729))
- Immediately redraw the map after setting pixel ratio ([#2674](https://github.com/maplibre/maplibre-gl-js/pull/2673))
- Add maxCanvasSize option to limit canvas size. It can prevent reaching the GL limits and reduce the load on the devices. Default value is [4096, 4096].
- Reduce maxCanvasSize when hitting GL limits to avoid distortions ([#2674](https://github.com/maplibre/maplibre-gl-js/pull/2673))
- Rewrite all the code comments in TSDocs, introduced a new documentaiton system and moved examples into this repository for better debug options ([#2756](https://github.com/maplibre/maplibre-gl-js/pull/2756))
- ⚠️ Removed non documented `Marker` constructor parameter ([#2756](https://github.com/maplibre/maplibre-gl-js/pull/2756))
- Updated `check-for-support` example ([#2859](https://github.com/maplibre/maplibre-gl-js/pull/2859))

### 🐞 Bug fixes

- Return undefined instead of throwing from `Style.serialize()` when the style hasn't loaded yet ([#2712](https://github.com/maplibre/maplibre-gl-js/pull/2712))
- Don't throw an exception from `checkMaxAngle` when a label with length 0 is on the last segment of a line ([#2710](https://github.com/maplibre/maplibre-gl-js/pull/2710))
- Fix the `tap then drag` zoom gesture detection to abort when the two taps are far away ([#2673](https://github.com/maplibre/maplibre-gl-js/pull/2673))
- Fix regression - update pixel ratio when devicePixelRatio changes, restoring the v1.x behaviour ([#2706](https://github.com/maplibre/maplibre-gl-js/issues/2706))
- Fix incorrect elevation calculation [#2772]

## 3.1.0

### ✨ Features and improvements

- Expose map options.maxTileCacheZoomLevels to allow better control of tile cache ([#2581](https://github.com/maplibre/maplibre-gl-js/pull/2581))

### 🐞 Bug fixes

- Fix regression - Add webgl1 fallback to accomondate users without webgl2 support ([#2653](https://github.com/maplibre/maplibre-gl-js/issues/2653))

## 3.0.1

### ✨ Features and improvements

- Update shaders to GLSL ES 3.0 ([#2599](https://github.com/maplibre/maplibre-gl-js/pull/2599))

### 🐞 Bug fixes

- Fix `RequestTransformFunction` type to return RequestParameters or undefined ([#2586](https://github.com/maplibre/maplibre-gl-js/pull/2586))
- Load `EXT_color_buffer_float` WebGL2 extension to fix heatmap in firefox ([#2595](https://github.com/maplibre/maplibre-gl-js/pull/2595))

## 3.0.0

## New features and improvements

- Add `transformCameraUpdate` callback to `Map` options ([#2535](https://github.com/maplibre/maplibre-gl-js/pull/2535))
- Bump KDBush and supercluster for better memory efficiency ([#2522](https://github.com/maplibre/maplibre-gl-js/pull/2522))
- Improve performance by using HTMLImageElement to download raster source images when refreshExpiredTiles tiles is false ([#2126](https://github.com/maplibre/maplibre-gl-js/pull/2126))
- Set fetchPriority for HTMLImageElement to help improve raster-heavy scenarios ([#2459](https://github.com/maplibre/maplibre-gl-js/pull/2459))
- Reduce rendering calls on initial load. No reason to try rendering before the style is loaded. ([#2464](https://github.com/maplibre/maplibre-gl-js/pull/2464))
- Lazy load default style properties on demand to improve loading performance and reduce memory usage. ([#2476](https://github.com/maplibre/maplibre-gl-js/pull/2476))
- Add queryTerrainElevation allows getting terrain elevation in meters at a specific point ([#2264](https://github.com/maplibre/maplibre-gl-js/pull/2264))
- Improve performance by sending style layers to the worker thread before processing it on the main thread to allow parallel processing ([#2131](https://github.com/maplibre/maplibre-gl-js/pull/2131))
- Add Map.getImage() to retrieve previously-loaded images. ([#2168](https://github.com/maplibre/maplibre-gl-js/pull/2168))
- Add a method to enable/disable cooperative gestures
- Update CONTRIBUTING.md with details on setting up on M1 mac ([#2196](https://github.com/maplibre/maplibre-gl-js/pull/2196))
- Update default type of originalEvent in MapLibreEvent to be `unknown` ([#2243](https://github.com/maplibre/maplibre-gl-js/pull/2243))
- Improve performance when forcing full symbol placement by short-circuiting pause checks ([#2241](https://github.com/maplibre/maplibre-gl-js/pull/2241))
- Adding a `warnonce` when terrain and hillshade source are the same ([#2298](https://github.com/maplibre/maplibre-gl-js/pull/2298))
- Remove a deprecation warning by removing an empty texture that is no longer being used in the codebase ([#2299](https://github.com/maplibre/maplibre-gl-js/pull/2299))
- Improve initial loading performance by lazy serializing layers only when needed. ([#2306](https://github.com/maplibre/maplibre-gl-js/pull/2306))
- Add validateStyle MapOption to allow disabling style validation for faster performance in production environment. ([#2390](https://github.com/maplibre/maplibre-gl-js/pull/2390))
- Add `setiClusterOptions` to update cluster properties of the added sources: fixing these issues ([#429](https://github.com/maplibre/maplibre-gl-js/issues/429)) and ([#1384](https://github.com/maplibre/maplibre-gl-js/issues/1384))
- Add types for `workerOptions` and `_options` in `geojson_source.ts`
- Add fullscreenstart, fullscreenend events to FullscreenControl ([#2128](https://github.com/maplibre/maplibre-gl-js/issues/2128)
- Throttle the image request queue while the map is moving to improve performance ([#2097](https://github.com/maplibre/maplibre-gl-js/issues/2097)
- Add support for multiple `sprite` declarations in one style file ([#1805](https://github.com/maplibre/maplibre-gl-js/pull/1805))
- Extract sprite image on demand to reduce memory usage and improve performance by reducing the number of getImageData calls ([#1809](https://github.com/maplibre/maplibre-gl-js/pull/1809))
- `QueryRenderedFeaturesOptions` type added to both of the params in queryRenderedFeatures in map.ts ([#1900](https://github.com/maplibre/maplibre-gl-js/issues/1900))
- NavigationControlOptions is now optional when creating an instance of NavigationControl ([#1754](https://github.com/maplibre/maplibre-gl-js/issues/1754))
- Listen to webglcontextcreationerror event and give detailed debug info when it fails ([#1715](https://github.com/maplibre/maplibre-gl-js/pull/1715))
- Make sure `cooperativeGestures` overlay is always "on top" (z-index) of map features ([#1753](https://github.com/maplibre/maplibre-gl-js/pull/1753))
- Use `willReadFrequently` hint to optimize 2D canvas usage and remove warnings ([#1808](https://github.com/maplibre/maplibre-gl-js/pull/1808))
- Speed up the cross tile symbol index in certain circumstances ([#1755](https://github.com/maplibre/maplibre-gl-js/pull/1755))
- Improve rendering speed in scenes with many colliding symbolic icons and labels ([#1757](https://github.com/maplibre/maplibre-gl-js/pull/1757))
- Make request for ImageSource cancelable ([#1802](https://github.com/maplibre/maplibre-gl-js/pull/1802))
- Throttle the image request queue while the map is moving to improve performance ([#2097](https://github.com/maplibre/maplibre-gl-js/pull/2097))
- Return a promise from `once` method to allow easier usage of async/await in this case ([#1690](https://github.com/maplibre/maplibre-gl-js/pull/1690))
- Add pseudo (CSS) fullscreen as a fallback for iPhones ([#1678](https://github.com/maplibre/maplibre-gl-js/pull/1678))
- Add `updateData` to `GeoJSONSource` which allows for partial data updates ([#1605](https://github.com/maplibre/maplibre-gl-js/pull/1605))
- Add a RenderPool to render tiles onto textures for 3D ([#1671](https://github.com/maplibre/maplibre-gl-js/pull/1671))
- Add map.getCameraTargetElevation() ([#1558](https://github.com/maplibre/maplibre-gl-js/pull/1558))
- Add `freezeElevation` to `AnimationOptions` to allow smooth camera movement in 3D ([#1514](https://github.com/maplibre/maplibre-gl-js/pull/1514), [#1492](https://github.com/maplibre/maplibre-gl-js/issues/1492))
- Add map.setStyle's transformStyle option ([#1632](https://github.com/maplibre/maplibre-gl-js/pull/1632))

## Potentially breaking changes

Most of these changes will not affect your code but read carefully through the list to asses if a migration is needed.

- ⚠️ Cancel unloaded tile request on zooming in across multiple zooms. Previously these requests were not cancelled. ([#2377](https://github.com/maplibre/maplibre-gl-js/pull/2377))
- ⚠️ Resize map when container element is resized. The "resize"-related events now has different data associated with it ([#2157](https://github.com/maplibre/maplibre-gl-js/pull/2157), [#2551](https://github.com/maplibre/maplibre-gl-js/issues/2551)). Previously the originalEvent field was the reason of this change, for example it could be a `resize` event from the browser. Now it is `ResizeObserverEntry`, see more [here](https://developer.mozilla.org/en-US/docs/web/api/resizeobserverentry).
- ⚠️ Improve rendering of areas below sea level, and remove elevationOffset workaround ([#1578](https://github.com/maplibre/maplibre-gl-js/pull/1578))
- ⚠️ Remove support for `hsl` css color in a format that does not comply with the CSS Color specification. Colors defined in `hsl(110, 0.7, 0.055)` format will no longer work, instead it is recommended to use the format with percentages `hsl(110, 70%, 5.5%)`. ([#2376](https://github.com/maplibre/maplibre-gl-js/pull/2376))
- ⚠️ Move terrain object from style.terrain to map.terrain ([#1628](https://github.com/maplibre/maplibre-gl-js/pull/1628))
- ⚠️ Remove deprecated `mapboxgl-` css classes (use `maplibregl-` instead) ([#1575](https://github.com/maplibre/maplibre-gl-js/pull/1575))
- ⚠️ Full transition from WebGL1 to WebGL2 ([browser support](https://caniuse.com/?search=webgl2)) ([#2512](https://github.com/maplibre/maplibre-gl-js/pull/2512), [#1891](https://github.com/maplibre/maplibre-gl-js/pull/1891))
- ⚠️ `LngLat.toBounds()` is replaced by a static method `LngLatBounds.fromLngLat()` ([#2188](https://github.com/maplibre/maplibre-gl-js/pull/2188))
- ⚠️ Make geojson data source a required field to align with the docs ([#1396](https://github.com/maplibre/maplibre-gl-js/issue/1396))
- ⚠️ Improve control initial loading performance by forcing fadeDuration to 0 till first idle event ([#2447](https://github.com/maplibre/maplibre-gl-js/pull/2447))
- ⚠️ Remove "mapbox-gl-supported" package from API. If needed, please reference it directly instead of going through MapLibre. ([#2451](https://github.com/maplibre/maplibre-gl-js/pull/2451))
- ⚠️ Improve control performance by restricting worker count to a max of 1 except for Safari browser. ([#2354](https://github.com/maplibre/maplibre-gl-js/pull/2354))

## Bug fixes

- Fix of incorrect dash in diagonal lines with a vector source at some zoom levels. ([#2479](https://github.com/maplibre/maplibre-gl-js/pull/2479))
- Fix event.isSourceLoaded to reflect the state of source loading for sourcedata event ([#2543](https://github.com/maplibre/maplibre-gl-js/pull/2543))
- Fix overlapping of 3D building parts when 3D Terrain is activated ([#2513](https://github.com/maplibre/maplibre-gl-js/issues/2513))
- Show 3D buildings located below sea level when 3D Terrain is activated ([#2544](https://github.com/maplibre/maplibre-gl-js/issues/2544))
- Fix `LngLatBounds.extend()` to correctly handle `{ lng: number, lat: number }` coordinates. ([#2425](https://github.com/maplibre/maplibre-gl-js/pull/2425))
- Fix the accuracy-circle in the geolocate control from randomly resizing. ([#2450](https://github.com/maplibre/maplibre-gl-js/pull/2450))
- Fix the type of the `features` property on `MapLayerMouseEvent` and `MapLayerTouchEvent` to be `MapGeoJSONFeature[]` in lieu of `GeoJSON.Feature[]` ([#2244](https://github.com/maplibre/maplibre-gl-js/pull/2244))
- Fix GeolocateControl error if removed quickly ([#2391](https://github.com/maplibre/maplibre-gl-js/pull/2391))
- Fix issue unloading sprite sheet when using `setStyle(style, {diff:true})` ([#2146](https://github.com/maplibre/maplibre-gl-js/pull/2146))
- Fix wrap coords in `getTerrain` when `fitBounds` across the AM ([#2155](https://github.com/maplibre/maplibre-gl-js/pull/2155))
- Fix LngLat `toArray` method return type to [number,number] ([#2233](https://github.com/maplibre/maplibre-gl-js/issues/2233))
- Fix handling of text-offset with symbol-placement: line ([#2170](https://github.com/maplibre/maplibre-gl-js/issues/2170) and [#2171](https://github.com/maplibre/maplibre-gl-js/issues/2171))
- Fix geolocate control permissions failure on IOS16 web view with fallback to `window.navigator.geolocation` ([#2359](https://github.com/maplibre/maplibre-gl-js/pull/2359))
- Prevent unnecessary reload of raster sources when RTL Text Plugin loads ([#2380](https://github.com/maplibre/maplibre-gl-js/issues/2380))
- Fix Handle AddProtocol callback function returning an HTMLImageElement ([#](https://github.com/maplibre/maplibre-gl-js/pull/2393)2393](https://github.com/maplibre/maplibre-gl-js/pull/2393))
- Fix raster tiles being retained when raster-fade-duration is 0 ([#2445](https://github.com/maplibre/maplibre-gl-js/issues/2445), [#2501](https://github.com/maplibre/maplibre-gl-js/issues/2501))
- Fix the worker been terminated on setting new style ([#2123](https://github.com/maplibre/maplibre-gl-js/pull/2123))
- Change how meta key is detected for cooperative gestures
- Fix the worker been terminated on setting new style ([#2123](https://github.com/maplibre/maplibre-gl-js/pull/2123))
- Fix issue [#1024](https://github.com/maplibre/maplibre-gl-js/pull/1024) - Zoom center not under cursor when terrain is on
- Fix errors when running style-spec bin scripts and added missing help. Removed unnecessary script 'gl-style-composite'. ([#1971](https://github.com/maplibre/maplibre-gl-js/pull/1971))
- Fix the `slice` expression type ([#1886](https://github.com/maplibre/maplibre-gl-js/issues/1886))
- Remove dependency on `@rollup/plugin-json`, which was in conflict with `rollup-plugin-import-assert`
- Remove dependency on `@mapbox/gazetteer` which caused some build warnings ([#1757](https://github.com/maplibre/maplibre-gl-js/pull/1757) [#1898](https://github.com/maplibre/maplibre-gl-js/pull/1898))
- Fix `getElevation()` causing uncaught error ([#1650](https://github.com/maplibre/maplibre-gl-js/issues/1650)).
- Fix headless benchmark execution especially on VM ([#1732](https://github.com/maplibre/maplibre-gl-js/pull/1732))
- fix issue [#860](https://github.com/maplibre/maplibre-gl-js/issues/860) fill-pattern with pixelRatio > 1 is now switched correctly at runtime. ([#1765](https://github.com/maplibre/maplibre-gl-js/pull/1765))
- Fix the exception that would be thrown on `map.setStyle` when it is passed with transformStyle option and map is initialized without an initial style. ([#1824](https://github.com/maplibre/maplibre-gl-js/pull/1824))
- Fix the behavior of the compass button on touch devices. ([#1852](https://github.com/maplibre/maplibre-gl-js/pull/1852))
- Fix `GeoJSONSource` appearing to never finish loading when calling its `setData` method immediately after adding it to a `Map` due to it not firing a `metadata` `data` event ([#1693](https://github.com/maplibre/maplibre-gl-js/issues/1693))
- Fix the gap between terrain elevated tiles ([#1602](https://github.com/maplibre/maplibre-gl-js/issues/1602))
- Fix showTileBoundaries to show the first vector source [#1395](https://github.com/maplibre/maplibre-gl-js/pull/1395)
- Fix `match` expression type ([#1631](https://github.com/maplibre/maplibre-gl-js/pull/1631))
- Fix for blurry raster tiles due to raster tiles requests stuck in image queue. ([#2511](https://github.com/maplibre/maplibre-gl-js/pull/2511))

## 3.0.0-pre.9

### 🐞 Bug fixes

- Fixes issue with ResizeObserver firing an initial 'resize' event (since 3.0.0-pre.5) ([#2551](https://github.com/maplibre/maplibre-gl-js/issues/2551))

## 3.0.0-pre.8

### ✨ Features and improvements

- Add `transformCameraUpdate` callback to `Map` options ([#2535](https://github.com/maplibre/maplibre-gl-js/pull/2535))

### 🐞 Bug fixes

- Revise previous fix ([#2445](https://github.com/maplibre/maplibre-gl-js/issues/2445)) for raster tiles being retained when raster-fade-duration is 0 ([#2501](https://github.com/maplibre/maplibre-gl-js/issues/2501))

## 3.0.0-pre.7

### ✨ Features and improvements

- ⚠️ Breaking - Remove WebGL1 support. Move to WebGL2 ([#2512](https://github.com/maplibre/maplibre-gl-js/pull/2512))
- Bump KDBush and supercluster ([#2522](https://github.com/maplibre/maplibre-gl-js/pull/2522))

## 3.0.0-pre.6

### ✨ Features and improvements

- ⚠️ Breaking - Improve control performance by restricting worker count to a max of 1 except safari browser. ([#2354](https://github.com/maplibre/maplibre-gl-js/pull/2354))
- Improve performance by using HTMLImageElement to download raster source images when refreshExpiredTiles tiles is false ([#2126](https://github.com/maplibre/maplibre-gl-js/pull/2126))
- ⚠️ Breaking - Improve control initial loading performance by forcing fadeDuration to 0 till first idle event ([#2447](https://github.com/maplibre/maplibre-gl-js/pull/2447))
- ⚠️ Breaking - Remove "mapbox-gl-supported" package from API. If needed, please reference it directly instead of going through MapLibre. ([#2451](https://github.com/maplibre/maplibre-gl-js/pull/2451))
- Set fetchPriority for HTMLImageElement to help improve raster heavy scenarios ([#2459](https://github.com/maplibre/maplibre-gl-js/pull/2459))
- Reduce rendering calls on initial load. No reason to try rendering before style is loaded. ([#2464](https://github.com/maplibre/maplibre-gl-js/pull/2464))
- Lazy load default style properties on demand to improve loading performance and reduce memory usage. ([#2476](https://github.com/maplibre/maplibre-gl-js/pull/2476))
- Conditional WebGL2 support ([#1891](https://github.com/maplibre/maplibre-gl-js/pull/1891)

### 🐞 Bug fixes

- Fix `LngLatBounds.extend()` to correctly handle `{ lng: number, lat: number }` coordinates. ([#2425](https://github.com/maplibre/maplibre-gl-js/pull/2425))
- Fix the accuracy-circle in the geolocate control from randomly resizing. ([#2450](https://github.com/maplibre/maplibre-gl-js/pull/2450))

## 3.0.0-pre.5

### ✨ Features and improvements

- Add queryTerrainElevation allows getting terrain elevation in meters at specific point ([#2264](https://github.com/maplibre/maplibre-gl-js/pull/2264))
- Improve performance by sending style layers to worker thread before processing it on main thread to allow parallel processing ([#2131](https://github.com/maplibre/maplibre-gl-js/pull/2131))
- ⚠️ Breaking - Resize map when container element is resized. The resize related events now has different data associated with it ([#2157](https://github.com/maplibre/maplibre-gl-js/pull/2157)). Previously the originalEvent field was the reason of this change, for example it could be a `resize` event from the browser. Now it is `ResizeObserverEntry`, see more [here](https://developer.mozilla.org/en-US/docs/web/api/resizeobserverentry).
- Add Map.getImage() to retrieve previously-loaded images. ([#2168](https://github.com/maplibre/maplibre-gl-js/pull/2168))
- Add method to enable/disable cooperative gestures
- ⚠️ Breaking - `LngLat.toBounds()` is replaced by a static method `LngLatBounds.fromLngLat()` ([#2188](https://github.com/maplibre/maplibre-gl-js/pull/2188))
- Update CONTRIBUTING.md with details on setting up on M1 mac ([#2196](https://github.com/maplibre/maplibre-gl-js/pull/2196))
- Update default type of originalEvent in MapLibreEvent to be `unknown` ([#2243](https://github.com/maplibre/maplibre-gl-js/pull/2243))
- Improve performance when forcing full symbol placement by short circuiting pause checks ([#2241](https://github.com/maplibre/maplibre-gl-js/pull/2241))
- Adding a `warnonce` when terrain and hillshade source are the same ([#2298](https://github.com/maplibre/maplibre-gl-js/pull/2298))
- Remove a deprecation warning by removing an empty texture that is no longer being used in the codebase ([#2299](https://github.com/maplibre/maplibre-gl-js/pull/2299))
- Improve initial loading performance by lazy serializing layers only when needed. ([#2306](https://github.com/maplibre/maplibre-gl-js/pull/2306))
- ⚠️ Breaking - Cancel unloaded tile request on zooming in across multiple zoom. Previously these requests were not cancelled. ([#2377](https://github.com/maplibre/maplibre-gl-js/pull/2377))
- Add validateStyle MapOption to allow disabling style validation for faster performance in production environment. ([#2390](https://github.com/maplibre/maplibre-gl-js/pull/2390))
- ⚠️ Breaking - Remove support for `hsl` css color in a format that does not comply with the CSS Color specification. Colors defined in `hsl(110, 0.7, 0.055)` format will no longer work, instead it is recommended to use the format with percentages `hsl(110, 70%, 5.5%)`. ([#2376](https://github.com/maplibre/maplibre-gl-js/pull/2376))

### 🐞 Bug fixes

- Fix the type of the `features` property on `MapLayerMouseEvent` and `MapLayerTouchEvent` to be `MapGeoJSONFeature[]` in lieu of `GeoJSON.Feature[]` ([#2244](https://github.com/maplibre/maplibre-gl-js/pull/2244))
- Fix GeolocateControl error if removed quickly ([#2391](https://github.com/maplibre/maplibre-gl-js/pull/2391))
- Fix issue unloading sprite sheet when using `setStyle(style, {diff:true})` ([#2146](https://github.com/maplibre/maplibre-gl-js/pull/2146))
- Fix wrap coords in `getTerrain` when `fitBounds` across the AM ([#2155](https://github.com/maplibre/maplibre-gl-js/pull/2155))
- Fix LngLat `toArray` method return type to [number,number] ([#2233](https://github.com/maplibre/maplibre-gl-js/issues/2233))
- Fix handling of text-offset with symbol-placement: line ([#2170](https://github.com/maplibre/maplibre-gl-js/issues/2170) and [#2171](https://github.com/maplibre/maplibre-gl-js/issues/2171))
- Fix geolocate control permissions failure on IOS16 web view with fallback to `window.navigator.geolocation` ([#2359](https://github.com/maplibre/maplibre-gl-js/pull/2359))
- Prevent unnecessary reload of raster sources when RTL Text Plugin loads ([#2380](https://github.com/maplibre/maplibre-gl-js/issues/2380))
- Fix Handle AddProtocol callback function returning an HTMLImageElement ([#](https://github.com/maplibre/maplibre-gl-js/pull/2393)2393](https://github.com/maplibre/maplibre-gl-js/pull/2393))
- Fix raster tiles being retained when raster-fade-duration is 0 ([#2445](https://github.com/maplibre/maplibre-gl-js/issues/2445))

## 3.0.0-pre.4

### ✨ Features and improvements

- Add `setiClusterOptions` to update cluster properties of the added sources: fixing these issues ([#429](https://github.com/maplibre/maplibre-gl-js/issues/429)) and ([#1384](https://github.com/maplibre/maplibre-gl-js/issues/1384))
- Add types for `workerOptions` and `_options` in `geojson_source.ts`
- Add fullscreenstart, fullscreenend events to FullscreenControl ([#2128](https://github.com/maplibre/maplibre-gl-js/issues/2128)
- Throttle the image request queue while the map is moving to improve performance ([#2097](https://github.com/maplibre/maplibre-gl-js/issues/2097)

### 🐞 Bug fixes

- Fix the worker been terminated on setting new style ([#2123](https://github.com/maplibre/maplibre-gl-js/pull/2123))
- Change how meta key is detected for cooperative gestures
- Fix the worker been terminated on setting new style ([#2123](https://github.com/maplibre/maplibre-gl-js/pull/2123))

## 3.0.0-pre.3

### ✨ Features and improvements

- Add support for multiple `sprite` declarations in one style file ([#1805](https://github.com/maplibre/maplibre-gl-js/pull/1805))
- Extract sprite image on demand to reduce memory usage and improve performance by reducing number of getImageData calls ([#1809](https://github.com/maplibre/maplibre-gl-js/pull/1809))

### 🐞 Bug fixes

- Fix issue [#1024](https://github.com/maplibre/maplibre-gl-js/pull/1024) - Zoom center not under cursor when terrain is on
- Fix errors when running style-spec bin scripts and added missing help. Removed unnecessary script 'gl-style-composite'. ([#1971](https://github.com/maplibre/maplibre-gl-js/pull/1971))
- Fix the `slice` expression type ([#1886](https://github.com/maplibre/maplibre-gl-js/issues/1886))

## 3.0.0-pre.2

### ✨ Features and improvements

- `QueryRenderedFeaturesOptions` type added to both of the params in queryRenderedFeatures in map.ts ([#1900](https://github.com/maplibre/maplibre-gl-js/issues/1900))
- NavigationControlOptions is now optional when creating an instance of NavigationControl ([#1754](https://github.com/maplibre/maplibre-gl-js/issues/1754))
- Listen to webglcontextcreationerror event and give detailed debug info when it fails ([#1715](https://github.com/maplibre/maplibre-gl-js/pull/1715))
- Make sure `cooperativeGestures` overlay is always "on top" (z-index) of map features ([#1753](https://github.com/maplibre/maplibre-gl-js/pull/1753))
- Use `willReadFrequently` hint to optimize 2D canvas usage and remove warnings ([#1808](https://github.com/maplibre/maplibre-gl-js/pull/1808))
- Speed up the cross tile symbol index in certain circumstances ([#1755](https://github.com/maplibre/maplibre-gl-js/pull/1755))
- Improve rendering speed in scenes with many colliding symbolic icons and labels ([#1757](https://github.com/maplibre/maplibre-gl-js/pull/1757))
- Make request for ImageSource cancelable ([#1802](https://github.com/maplibre/maplibre-gl-js/pull/1802))
- Throttle the image request queue while the map is moving to improve performance ([#2097](https://github.com/maplibre/maplibre-gl-js/pull/2097))

### 🐞 Bug fixes

- Remove dependency on `@rollup/plugin-json`, which was in conflict with `rollup-plugin-import-assert`
- Remove dependency on `@mapbox/gazetteer` which caused some build warnings ([#1757](https://github.com/maplibre/maplibre-gl-js/pull/1757) [#1898](https://github.com/maplibre/maplibre-gl-js/pull/1898))
- Fix `getElevation()` causing uncaught error ([#1650](https://github.com/maplibre/maplibre-gl-js/issues/1650)).
- Fix headless benchmark execution especially on VM ([#1732](https://github.com/maplibre/maplibre-gl-js/pull/1732))
- fix issue [#860](https://github.com/maplibre/maplibre-gl-js/issues/860) fill-pattern with pixelRatio > 1 is now switched correctly at runtime. ([#1765](https://github.com/maplibre/maplibre-gl-js/pull/1765))
- Fix the exception that would be thrown on `map.setStyle` when it is passed with transformStyle option and map is initialized without an initial style. ([#1824](https://github.com/maplibre/maplibre-gl-js/pull/1824))
- Fix the behavior of the compass button on touch devices.

## 3.0.0-pre.1

### ✨ Features and improvements

- Return a promise from `once` method to allow easier usage of async/await in this case ([#1690](https://github.com/maplibre/maplibre-gl-js/pull/1690))
- Add pseudo (CSS) fullscreen as a fallback for iPhones ([#1678](https://github.com/maplibre/maplibre-gl-js/pull/1678))
- Add `updateData` to `GeoJSONSource` which allows for partial data updates ([#1605](https://github.com/maplibre/maplibre-gl-js/pull/1605))

### 🐞 Bug fixes

- Fix `GeoJSONSource` appearing to never finish loading when calling its `setData` method immediately after adding it to a `Map` due to it not firing a `metadata` `data` event ([#1693](https://github.com/maplibre/maplibre-gl-js/issues/1693))
- Fix the gap between terrain elevated tiles ([#1602](https://github.com/maplibre/maplibre-gl-js/issues/1602))

## 3.0.0-pre.0

### ✨ Features and improvements

- Add a RenderPool to render tiles onto textures for 3D ([#1671](https://github.com/maplibre/maplibre-gl-js/pull/1671))
- Add map.getCameraTargetElevation() ([#1558](https://github.com/maplibre/maplibre-gl-js/pull/1558))
- Add `freezeElevation` to `AnimationOptions` to allow smooth camera movement in 3D ([#1514](https://github.com/maplibre/maplibre-gl-js/pull/1514), [#1492](https://github.com/maplibre/maplibre-gl-js/issues/1492))
- ⚠️ Breaking - Remove deprecated `mapboxgl-` css classes ([#1575](https://github.com/maplibre/maplibre-gl-js/pull/1575))
- Add map.setStyle's transformStyle option ([#1632](https://github.com/maplibre/maplibre-gl-js/pull/1632))
- ⚠️ Breaking - Improve rendering of areas below sea level, and remove elevationOffset workaround ([#1578](https://github.com/maplibre/maplibre-gl-js/pull/1578))
- ⚠️ Breaking - Move terrain object from style.terrain to map.terrain ([#1628](https://github.com/maplibre/maplibre-gl-js/pull/1628))

### 🐞 Bug fixes

- ⚠️ Breaking - Make geojson data source a required field to align with the docs ([#1396](https://github.com/maplibre/maplibre-gl-js/issue/1396))
- Fix showTileBoundaries to show the first vector source [#1395](https://github.com/maplibre/maplibre-gl-js/pull/1395)
- Fix `match` expression type ([#1631](https://github.com/maplibre/maplibre-gl-js/pull/1631))

## 2.4.0

### ✨ Features and improvements

- Added calculateCameraOptionsFromTo to camera ([#1427](https://github.com/maplibre/maplibre-gl-js/pull/1427))
- Improve expression types ([#1510](https://github.com/maplibre/maplibre-gl-js/pull/1510))
- Improve performance for primitive size selection ([#1508](https://github.com/maplibre/maplibre-gl-js/pull/1508))
- Upgrade target from ES2017 to ES2019 ([#1499](https://github.com/maplibre/maplibre-gl-js/pull/1499))
- Improve error handling ([#1485](https://github.com/maplibre/maplibre-gl-js/pull/1485))
- Removed `_interpolationType` unused field ([#264](https://github.com/maplibre/maplibre-gl-js/issues/264))

### 🐞 Bug fixes

- Fix attribution not being displayed for terrain ([#1516](https://github.com/maplibre/maplibre-gl-js/pull/1516))
- No triggering of contextmenu after rotate, pitch, etc. also on Windows ([#1537](https://github.com/maplibre/maplibre-gl-js/pull/1537))

## 2.3.1-pre.2

### ✨ Features and improvements

- Improve expression types ([#1510](https://github.com/maplibre/maplibre-gl-js/pull/1510))
- Improve performance for primitive size selection ([#1508](https://github.com/maplibre/maplibre-gl-js/pull/1508))
- Upgrade target from ES2017 to ES2019 ([#1499](https://github.com/maplibre/maplibre-gl-js/pull/1499))

## 2.3.1-pre.1

### ✨ Features and improvements

- Improve error handling ([#1485](https://github.com/maplibre/maplibre-gl-js/pull/1485))

## 2.3.0

### ✨ Features and improvements

- Re-enable method to get library version. Either with `import {version} from 'maplibre-gl'`, or on a Map instance as `map.version`.

## 2.2.1

### 🐞 Bug fixes

- Fix types generation and make sure they run as part of the CI ([#1462](https://github.com/maplibre/maplibre-gl-js/issues/1462), [#1465](https://github.com/maplibre/maplibre-gl-js/pull/1465))

## 2.2.0

Everything from the four previous pre-releases:

### ✨ Features and improvements

- Update `icon-padding` symbol layout property to support asymmetric padding ([#1289](https://github.com/maplibre/maplibre-gl-js/pull/1289))
- Added `cooperativeGestures` option when instantiating map to prevent inadvertent scrolling/panning when navigating a page where map is embedded inline ([#234](https://github.com/maplibre/maplibre-gl-js/issues/234))
- Improve filter specification typings ([#1390](https://github.com/maplibre/maplibre-gl-js/pull/1390))
- Add 3D terrain capabilities ([#165](https://github.com/maplibre/maplibre-gl-js/pull/165), [#1022](https://github.com/maplibre/maplibre-gl-js/pull/1022))
- Cancel pending GeoJSON requests when `GeoJSONSource.setData()` is called instead of waiting for any pending request to complete before issuing the request for the new URL ([#1102](https://github.com/maplibre/maplibre-gl-js/pull/1102))

### 🐞 Bug fixes

- Fix compact attribution style when using global CSS that sets `box-sizing: border-box;` ([#1250](https://github.com/maplibre/maplibre-gl-js/pull/1250))
- Handle maxBounds which cross the meridian at longitude ±180° ([#1298](https://github.com/maplibre/maplibre-gl-js/pull/1298), [#1299](https://github.com/maplibre/maplibre-gl-js/pull/1299))
- Hide arrow displayed in default `summary` styles on the attribution control ([#1258](https://github.com/maplibre/maplibre-gl-js/pull/1258))
- Fix memory usage in terrain 3D ([#1291](https://github.com/maplibre/maplibre-gl-js/issues/1291), [#1302](https://github.com/maplibre/maplibre-gl-js/pull/1302))
- Fix disappearence of closest tiles when 3D terrain is enabled ([#1241](https://github.com/maplibre/maplibre-gl-js/issues/1241), [#1300](https://github.com/maplibre/maplibre-gl-js/pull/1300))

## 2.2.0-pre.4

### ✨ Features and improvements

- Update `icon-padding` symbol layout property to support asymmetric padding ([#1289](https://github.com/maplibre/maplibre-gl-js/pull/1289))
- Added `cooperativeGestures` option when instantiating map to prevent inadvertent scrolling/panning when navigating a page where map is embedded inline ([#234](https://github.com/maplibre/maplibre-gl-js/issues/234))
- Improve filter specification typings ([#1390](https://github.com/maplibre/maplibre-gl-js/pull/1390))

### 🐞 Bug fixes

- Fix compact attribution style when using global CSS that sets `box-sizing: border-box;` ([#1250](https://github.com/maplibre/maplibre-gl-js/pull/1250))

## 2.2.0-pre.3

### 🐞 Bug fixes

- Handle maxBounds which cross the meridian at longitude ±180° ([#1298](https://github.com/maplibre/maplibre-gl-js/issues/1298), [#1299](https://github.com/maplibre/maplibre-gl-js/pull/1299))
- Hide arrow displayed in default `summary` styles on the attribution control ([#1258](https://github.com/maplibre/maplibre-gl-js/pull/1258))
- Fix memory usage in terrain 3D ([#1291](https://github.com/maplibre/maplibre-gl-js/issues/1291), [#1302](https://github.com/maplibre/maplibre-gl-js/pull/1302))
- Fix disappearence of closest tiles when 3D terrain is enabled ([#1241](https://github.com/maplibre/maplibre-gl-js/issues/1241), [#1300](https://github.com/maplibre/maplibre-gl-js/pull/1300))

## 2.2.0-pre.2

### ✨ Features and improvements

- Add 3D terrain capabilities ([#165](https://github.com/maplibre/maplibre-gl-js/pull/165), [#1022](https://github.com/maplibre/maplibre-gl-js/pull/1022))

## 2.2.0-pre.1

### ✨ Features and improvements

- Cancel pending GeoJSON requests when `GeoJSONSource.setData()` is called instead of waiting for any pending request to complete before issuing the request for the new URL ([#1102](https://github.com/maplibre/maplibre-gl-js/pull/1102))

## 2.1.9

### 🐞 Bug fixes

- Add back typescript typings to dependencies instead of devDependencies ([#1178](https://github.com/maplibre/maplibre-gl-js/pull/1178))

## 2.1.8

### ✨ Features and improvements

- Changed logic for showing the MapLibre logo. The MapLibre logo is now shown by setting the map option 'maplibreLogo' to true or by adding it to a map with addControl. TileJSON no longer controls if the logo is shown. ([#786](https://github.com/maplibre/maplibre-gl-js/pull/786))

### 🐞 Bug fixes

- Fix missing `touchmove` in `MapTouchEvent["type"]` ([#1131](https://github.com/maplibre/maplibre-gl-js/pull/1131))
- Type CustomLayerInterface renderingMode, onRemove, onAdd, and prerender optional ([#1122](https://github.com/maplibre/maplibre-gl-js/pull/1122))

## 2.1.8-pre.3

### 🐞 Bug fixes

- Use correct location for mouse events of line layer with line-offset ([#1108](https://github.com/maplibre/maplibre-gl-js/issues/1108)).
- Change `GeoJSONFeature.properties` type from `{}` to `{ [name: string]: any; }` ([#1115](https://github.com/maplibre/maplibre-gl-js/pull/1115)).
- Fix `error TS2503: Cannot find namespace 'GeoJSON'` ([#1096](https://github.com/maplibre/maplibre-gl-js/issues/1096)).

## 2.1.8-pre.2

### ✨ Features and improvements

- Removal of the unminified production build target, so `npm run build-prod` will be the main build command going forward.

### 🐞 Bug fixes

- Dispose source resources on map style removal, it also fixes `cannot read properties of undefined (reading 'sourceCaches')` error ([#1099](https://github.com/maplibre/maplibre-gl-js/pull/1099)).
- Add MapGeoJSONFeature type as replacement for MapboxGeoJSONFeature. MapGeoJSONFeature type extends GeoJSONFeature type with layer, source, sourceLayer, and state properties ([#1104](https://github.com/maplibre/maplibre-gl-js/pull/1104)).
- Fix automatic refreshing of expired raster tiles ([#1106](https://github.com/maplibre/maplibre-gl-js/pull/1106))
- Fix precision loss in some matrix calculations ([#1105](https://github.com/maplibre/maplibre-gl-js/pull/1105))

## 2.1.8-pre.1

### ✨ Features and improvements

- Add option `viewport-glyph` to `text-rotation-alignment` which places glyphs along a linestring and rotates them to the x-axis of the viewport ([#716](https://github.com/maplibre/maplibre-gl-js/pull/716)).

### 🐞 Bug fixes

- Change `GeoJSONFeature.id` type from `number | string | void` to `number | string | undefined` ([#1093](https://github.com/maplibre/maplibre-gl-js/pull/1093))
- Add FeatureIdentifier type to define feature parameter in setFeatureState, removeFeatureState, and getFeatureState methods. Change FeatureIdentifier.id from `id: string | number;` to `id?: string | number | undefined;` ([#1095](https://github.com/maplibre/maplibre-gl-js/pull/1095))
- Change map.on, map.off, and map.once type parameter from "type: MapEvent" to "type: MapEvent | string" ([#1094](https://github.com/maplibre/maplibre-gl-js/pull/1094))

## 2.1.7

### 🐞 Bug fixes

- Add adjustment for glyph rendering, CJK fonts are mainly affected ([#1002](https://github.com/maplibre/maplibre-gl-js/issues/1002)).
- Improve typings to fix Angular strict mode failure ([#790](https://github.com/maplibre/maplibre-gl-js/issues/790), [#970](https://github.com/maplibre/maplibre-gl-js/issues/970), [#934](https://github.com/maplibre/maplibre-gl-js/issues/934))
- Fix `SourceCache.loaded()` always returning `true` following a load error ([#1025](https://github.com/maplibre/maplibre-gl-js/issues/1025))
- Added back csp and dev builds to npm package ([#1042](https://github.com/maplibre/maplibre-gl-js/issues/1042))

## 2.1.6

### 🐞 Bug fixes

- Publish `dist/package.json` ([#998](https://github.com/maplibre/maplibre-gl-js/pull/998)).

## 2.1.6-pre.1

### 🐞 Bug fixes

- Publish `dist/package.json` ([#998](https://github.com/maplibre/maplibre-gl-js/pull/998)).

## 2.1.5

### 🐞 Bug fixes

- Publish empty `postinstall.js` file. Follow-up on ([#990](https://github.com/maplibre/maplibre-gl-js/issues/990)), ([#991](https://github.com/maplibre/maplibre-gl-js/pull/991)), ([#992](https://github.com/maplibre/maplibre-gl-js/pull/992)).

## 2.1.5-pre.1

### 🐞 Bug fixes

- Publish empty `postinstall.js` file. Follow-up on ([#990](https://github.com/maplibre/maplibre-gl-js/pull/990)), ([#991](https://github.com/maplibre/maplibre-gl-js/pull/991)), ([#992](https://github.com/maplibre/maplibre-gl-js/pull/992)).

## 2.1.4

### 🐞 Bug fixes

- Fix missing `postinstall.js` file in npm publish. Follow-up on ([#990](https://github.com/maplibre/maplibre-gl-js/issues/990)), ([#991](https://github.com/maplibre/maplibre-gl-js/pull/991)).

## 2.1.3

### 🐞 Bug fixes

- Fix postinstall `ts-node` error on non-dev installs ([#900](https://github.com/maplibre/maplibre-gl-js/pull/900))

## 2.1.2

### Features and improvements

- Default compact attribution to be open by default to comply with OpenSteetMap Attribution Guidelines ([#795](https://github.com/maplibre/maplibre-gl-js/pull/795))
- Export `Source` classes (`GeoJSONSource` etc.) declarations. ([#801](https://github.com/maplibre/maplibre-gl-js/issues/801))
- Make `AJAXError` public so error HTTP responses can be handled differently from other errors.

### 🐞 Bug fixes

- Fix compact attribution button showing when attribution is blank ([#795](https://github.com/maplibre/maplibre-gl-js/pull/795))
- Fix error mismatched image size for CJK characters ([#718](https://github.com/maplibre/maplibre-gl-js/issues/718))
- Fire `dataabort` and `sourcedataabort` events when a tile request is aborted ([#794](https://github.com/maplibre/maplibre-gl-js/issues/794))
- Fix NextJs `performance` undefined ([#768](https://github.com/maplibre/maplibre-gl-js/issues/768))

## 2.1.1

### 🐞 Bug fixes

- Fix stale tiles being shown when calling VectorTileSource#setTiles while the map is moving.

## 2.1.0

### ✨ Features and improvements

- Add `icon-overlap` and `text-overlap` symbol layout properties [#347](https://github.com/maplibre/maplibre-gl-js/pull/347)
- Deprecate `icon-allow-overlap` and `text-allow-overlap` symbol layout properties. `icon-overlap` and `text-overlap` are their replacements.
- Remove node package chalk from devDependencies ([#789](https://github.com/maplibre/maplibre-gl-js/pull/789)).
- Allow setting a custom pixel ratio by adding a `MapOptions#pixelRatio` property and a `Map#setPixelRatio` method. Since a high `devicePixelRatio` value can lead to performance and display problems, it is done at your own risk. ([#769](https://github.com/maplibre/maplibre-gl-js/issues/769))

## 2.0.5

### 🐞 Bug fixes

- Remove list of node versions allowed to install the package.

## 2.0.4

### 🐞 Bug fixes

- Missing package.json file in version 2.0.3 dist in npm ([#811](https://github.com/maplibre/maplibre-gl-js/issues/811)) - this causes webpack to fail

## 2.0.3

### Features and improvements

- Remove node package chalk from devDependencies ([#789](https://github.com/maplibre/maplibre-gl-js/pull/789)).
- Remove vector-tile module declaration and revert to using point from [@mapbox/point-geometry](https://github.com/mapbox/point-geometry] ([#788](https://github.com/maplibre/maplibre-gl-js/issues/788), [#800](https://github.com/maplibre/maplibre-gl-js/pull/800))
- Moved development environment to use NodeJs 16 ([#781](https://github.com/maplibre/maplibre-gl-js/pull/781), [#806](https://github.com/maplibre/maplibre-gl-js/pull/806))

### 🐞 Bug fixes

- Fix max cluster zoom in geojson source ([#61](https://github.com/maplibre/maplibre-gl-js/issues/61))

## 2.0.2

### 🐞 Bug fixes

- Fix typescript generated file ([#776](https://github.com/maplibre/maplibre-gl-js/issues/776)).

## 2.0.1

### 🐞 Bug fixes

- Fix documentation of `addProtocol` and `removeProtocol`.

## 2.0.0

### Features and improvements

- Migrated the production code to typescript
- ** Breaking Change ** removed `version` from the public API
- ** Breaking Change ** stopped supporting IE (internet explorer)
- ** Breaking Change ** stopped supporting Chrome 49-65. Chrome 66+ required. For Chrome 49-65 support use version 1.15.2.
- ** Breaking Change ** removed all code related to `accessToken` and Mapbox specific urls starting with `mapbox://`. Telemetry and tracking code was removed.
- ** Breaking Change ** removed `baseApiUrl` as it was used only for Mapbox related urls
- ** Breaking Change ** typescript typings have changed:
  - `Style` => `StyleSpecification`
  - `AnyLayer` => `LayerSpecification`
  - `AnySourceData` => `SourceSpecification`
  - `MapboxEvent` => `MapLibreEvent`
  - `MapboxOptions` => `MapOptions`
  - `MapBoxZoomEvent` => `MapLibreZoomEvent`
  - `*SourceRaw` + `*SourceOptions` => `*SourceSpecification`
  - `*Source` (source implementation definition) were removed
  - `*Layer` => `*LayerSpecification`
  - `*Paint` => `*LayerSpecification['paint']`
  - `*Layout` => `*LayerSpecification['layout']`
  - `MapboxGeoJSONFeature` => `GeoJSONFeature`
- Added `redraw` function to map ([#206](https://github.com/maplibre/maplibre-gl-js/issues/206))
- Improve attribution controls accessibility. See [#359](https://github.com/maplibre/maplibre-gl-js/issues/359)
- Allow maxPitch value up to 85, use values greater than 60 at your own risk ([#574](https://github.com/maplibre/maplibre-gl-js/pull/574))
- `getImage` uses createImageBitmap when supported ([#650](https://github.com/maplibre/maplibre-gl-js/pull/650))

### 🐞 Bug fixes

- Fix warning due to strict comparison of SDF property in image sprite ([#303](https://github.com/maplibre/maplibre-gl-js/issues/303))
- Fix tile placeholder replacement to allow for placeholders to be in a URL more than once. ([#348](https://github.com/maplibre/maplibre-gl-js/pull/348))
- Fix type check for non dom environment. ([#334](https://github.com/maplibre/maplibre-gl-js/issues/334))
- Fix precision problem in patterns when overzoomed in OpenGL ES devices.
- Fix padding-top of the popup to improve readability of popup text ([#354](https://github.com/maplibre/maplibre-gl-js/pull/354)).
- Fix GeoJSONSource#loaded sometimes returning true while there are still pending loads ([#669](https://github.com/maplibre/maplibre-gl-js/issues/669))
- Fix MapDataEvent#isSourceLoaded being true in GeoJSONSource "dataloading" event handlers ([#694](https://github.com/maplibre/maplibre-gl-js/issues/694))
- Fix events being fired after Map#remove has been called when the WebGL context is lost and restored ([#726](https://github.com/maplibre/maplibre-gl-js/issues/726))
- Fix nested expressions types definition [#757](https://github.com/maplibre/maplibre-gl-js/pull/757)

## 1.15.2

### 🐞 Bug fixes

- Fix breaking changes introduced in v1.15.0 by adoption dual naming scheme for CSS class names

## 1.15.1

### 🐞 Bug fixes

- Add void return for some method declaration to match TS strict mode ([#194](https://github.com/maplibre/maplibre-gl-js/pull/194))
- Fix css leftovers ([#83](https://github.com/maplibre/maplibre-gl-js/issues/83))

## 1.15.0

### Features and improvements

- ** Breaking Change: ** Rename css classes ([#83](https://github.com/maplibre/maplibre-gl-js/issues/83))
- Added custom protocol support to allow overriding ajax calls ([#29](https://github.com/maplibre/maplibre-gl-js/issues/29))
- Added setTransformRequest to map ([#159](https://github.com/maplibre/maplibre-gl-js/pull/159))
- Publish @maplibre/maplibre-gl-style-spec v14.0.0 on NPM ([#149](https://github.com/maplibre/maplibre-gl-js/pull/149))
- Replace link to mapbox on LogoControl by link to maplibre ([#151](https://github.com/maplibre/maplibre-gl-js/pull/151))
- Migrate style spec files from mapbox to maplibre ([#147](https://github.com/maplibre/maplibre-gl-js/pull/147))
- Publish the MapLibre style spec in NPM ([#140](https://github.com/maplibre/maplibre-gl-js/pull/140))
- Replace mapboxgl with maplibregl in JSDocs inline examples ([#134](https://github.com/maplibre/maplibre-gl-js/pull/134))
- Bring in typescript definitions file ([#24](https://github.com/maplibre/maplibre-gl-js/issues/24))
- Update example links to https://maplibre.org/maplibre-gl-js-docs/ ([#131](https://github.com/maplibre/maplibre-gl-js/pull/131))
- Improve performance of layers with constant `*-sort-key` ([#78](https://github.com/maplibre/maplibre-gl-js/pull/78))

### 🐞 Bug fixes

- Prevented attribution button from submitting form ([#178](https://github.com/maplibre/maplibre-gl-js/issues/178))

## 1.14.0

### Features and improvements

- Rebranded to MapLibre
- New logo

### 🐞 Bug fixes

- Rename SVGs mapboxgl-ctrl-\*.svg to maplibregl ([#85](https://github.com/maplibre/maplibre-gl-js/pull/85))
- fix ImageSource not working in FF/Safari ([#87](https://github.com/maplibre/maplibre-gl-js/pull/87))
- Update HTML debug files to use MapLibre in titles ([#84](https://github.com/maplibre/maplibre-gl-js/pull/84))
- fix CI checksize job to use maplibre name ([#86](https://github.com/maplibre/maplibre-gl-js/pull/86))
- Move output files from mapbox._ to maplibre._ ([#75](https://github.com/maplibre/maplibre-gl-js/pull/75))
- Remove mapbox specifics and branding from .github ([#64](https://github.com/maplibre/maplibre-gl-js/pull/64))
- Fix a bug where mapbox-gl-js is no longer licensed as open source, but we owe immeasurable gratitude to Mapbox for releasing all their initial code to the community under BSD-3 license.

## 1.13.0

### ✨ Features and improvements

- Improve accessibility by fixing issues reported by WCAG 2.1. [#9991](https://github.com/mapbox/mapbox-gl-js/pull/9991)
- Improve accessibility when opening a popup by immediately focusing on the content. [#9774](https://github.com/mapbox/mapbox-gl-js/pull/9774) (h/t [@watofundefined](https://github.com/watofundefined)))
- Improve rendering performance of symbols with `symbol-sort-key`. [#9751](https://github.com/mapbox/mapbox-gl-js/pull/9751) (h/t [@osvodef](https://github.com/osvodef)))
- Add `Marker` `clickTolerance` option. [#9640](https://github.com/mapbox/mapbox-gl-js/pull/9640) (h/t [@ChristopherChudzicki](https://github.com/ChristopherChudzicki)))
- Add `Map` `hasControl` method. [#10035](https://github.com/mapbox/mapbox-gl-js/pull/10035)
- Add `Popup` `setOffset` method. [#9946](https://github.com/mapbox/mapbox-gl-js/pull/9946) (h/t [@jutaz](https://github.com/jutaz)))
- Add `KeyboardHandler` `disableRotation` and `enableRotation` methods. [#10072](https://github.com/mapbox/mapbox-gl-js/pull/10072) (h/t [@jmbott](https://github.com/jmbott)))

### 🐞 Bug fixes

- Fix a bug where `queryRenderedFeatures` didn't properly expose the paint values if they were data-driven. [#10074](https://github.com/mapbox/mapbox-gl-js/pull/10074) (h/t [@osvodef](https://github.com/osvodef)))
- Fix a bug where attribution didn't update when layer visibility changed during zooming. [#9943](https://github.com/mapbox/mapbox-gl-js/pull/9943)
- Fix a bug where hash control conflicted with external history manipulation (e.g. in single-page apps). [#9960](https://github.com/mapbox/mapbox-gl-js/pull/9960) (h/t [@raegen](https://github.com/raegen)))
- Fix a bug where `fitBounds` had an unexpected result with non-zero bearing and uneven padding. [#9821](https://github.com/mapbox/mapbox-gl-js/pull/9821) (h/t [@allison-strandberg](https://github.com/allison-strandberg)))
- Fix HTTP support when running GL JS against [Mapbox Atlas](https://www.mapbox.com/atlas). [#10090](https://github.com/mapbox/mapbox-gl-js/pull/10090)
- Fix a bug where the `within` expression didn't work in `querySourceFeatures`. [#9933](https://github.com/mapbox/mapbox-gl-js/pull/9933)
- Fix a bug where `Popup` content HTML element was removed on `setDOMContent`. [#10036](https://github.com/mapbox/mapbox-gl-js/pull/10036)
- Fix a compatibility bug when `icon-image` is used as a legacy categorical function. [#10060](https://github.com/mapbox/mapbox-gl-js/pull/10060)
- Reduce rapid memory growth in Safari by ensuring `Image` dataURI's are released. [#10118](https://github.com/mapbox/mapbox-gl-js/pull/10118)

### ⚠️ Note on IE11

We intend to remove support for Internet Explorer 11 in a future release of GL JS later this year.

## 1.12.0

### ✨ Features and improvements

- Add methods for changing a vector tile source dynamically (e.g. `setTiles`, `setUrl`). [#8048](https://github.com/mapbox/mapbox-gl-js/pull/8048) (h/t [@stepankuzmin](https://github.com/stepankuzmin))
- Add a `filter` option for GeoJSON sources to filter out features prior to processing (e.g. before clustering). [#9864](https://github.com/mapbox/mapbox-gl-js/pull/9864)
- Vastly increase precision of `line-gradient` for long lines. [#9694](https://github.com/mapbox/mapbox-gl-js/pull/9694)
- Improve `raster-dem` sources to properly support the `maxzoom` option and overzooming. [#9789](https://github.com/mapbox/mapbox-gl-js/pull/9789) (h/t [@brendan-ward](@brendanhttps://github.com/ward))

### 🐞 Bug fixes

- Fix a bug where bearing snap interfered with `easeTo` and `flyTo` animations, freezing the map. [#9884](https://github.com/mapbox/mapbox-gl-js/pull/9884) (h/t [@andycalder](https://github.com/andycalder))
- Fix a bug where a fallback image was not used if it was added via `addImage`. [#9911](https://github.com/mapbox/mapbox-gl-js/pull/9911) (h/t [@francois2metz](https://github.com/francois2metz))
- Fix a bug where `promoteId` option failed for fill extrusions with defined feature ids. [#9863](https://github.com/mapbox/mapbox-gl-js/pull/9863)

### 🛠️ Workflow

- Renamed the default development branch from `master` to `main`.

## 1.11.1

### 🐞 Bug fixes

- Fix a bug that caused `map.loaded()` to incorrectly return `false` after a click event. ([#9825](https://github.com/mapbox/mapbox-gl-js/pull/9825))

## 1.11.0

### ✨ Features and improvements

- Add an option to scale the default `Marker` icon.([#9414](https://github.com/mapbox/mapbox-gl-js/pull/9414)) (h/t [@adrianababakanian](https://github.com/adrianababakanian))
- Improving the shader compilation speed by manually getting the run-time attributes and uniforms.([#9497](https://github.com/mapbox/mapbox-gl-js/pull/9497))
- Added `clusterMinPoints` option for clustered GeoJSON sources that defines the minimum number of points to form a cluster.([#9748](https://github.com/mapbox/mapbox-gl-js/pull/9748))

### 🐞 Bug fixes

- Fix a bug where map got stuck in a DragRotate interaction if it's mouseup occurred outside of the browser window or iframe.([#9512](https://github.com/mapbox/mapbox-gl-js/pull/9512))
- Fix potential visual regression for `*-pattern` properties on AMD graphics card vendor.([#9681](https://github.com/mapbox/mapbox-gl-js/pull/9681))
- Fix zooming with a double tap on iOS Safari 13.([#9757](https://github.com/mapbox/mapbox-gl-js/pull/9757))
- Removed a misleading `geometry exceeds allowed extent` warning when using Mapbox Streets vector tiles.([#9753](https://github.com/mapbox/mapbox-gl-js/pull/9753))
- Fix reference error when requiring the browser bundle in Node. ([#9749](https://github.com/mapbox/mapbox-gl-js/pull/9749))

## 1.10.2

### 🐞 Bug fixes

- Fix zooming with a double tap in iOS Safari 13.([#9757](https://github.com/mapbox/mapbox-gl-js/pull/9757))

## 1.10.1

### 🐞 Bug fixes

- Fix markers interrupting touch gestures ([#9675](https://github.com/mapbox/mapbox-gl-js/issues/9675), fixed by [#9683](https://github.com/mapbox/mapbox-gl-js/pull/9683))
- Fix bug where `map.isMoving()` returned true while map was not moving ([#9647](https://github.com/mapbox/mapbox-gl-js/issues/9647), fixed by [#9679](https://github.com/mapbox/mapbox-gl-js/pull/9679))
- Fix regression that prevented `touchmove` events from firing during gestures ([#9676](https://github.com/mapbox/mapbox-gl-js/issues/9676), fixed by [#9685](https://github.com/mapbox/mapbox-gl-js/pull/9685))
- Fix `image` expression evaluation which was broken under certain conditions ([#9630](https://github.com/mapbox/mapbox-gl-js/issues/9630), fixed by [#9685](https://github.com/mapbox/mapbox-gl-js/pull/9668))
- Fix nested `within` expressions in filters not evaluating correctly ([#9605](https://github.com/mapbox/mapbox-gl-js/issues/9605), fixed by [#9611](https://github.com/mapbox/mapbox-gl-js/pull/9611))
- Fix potential `undefined` paint variable in `StyleLayer` ([#9688](https://github.com/mapbox/mapbox-gl-js/pull/9688)) (h/t [mannnick24](https://github.com/mannnick24))

## 1.10.0

### ✨ Features

- Add `mapboxgl.prewarm()` and `mapboxgl.clearPrewarmedResources()` methods to allow developers to optimize load times for their maps ([#9391](https://github.com/mapbox/mapbox-gl-js/pull/9391))
- Add `index-of` and `slice` expressions to search arrays and strings for the first occurrence of a specified value and return a section of the original array or string ([#9450](https://github.com/mapbox/mapbox-gl-js/pull/9450)) (h/t [lbutler](https://github.com/lbutler))
- Correctly set RTL text plugin status if the plugin URL could not be loaded. This allows developers to add retry logic on network errors when loading the plugin ([#9489](https://github.com/mapbox/mapbox-gl-js/pull/9489))

### 🍏 Gestures

This release significantly refactors and improves gesture handling on desktop and mobile. Three new touch gestures have been added: `two-finger swipe` to adjust pitch, `two-finger double tap` to zoom out, and `tap then drag` to adjust zoom with one finger ([#9365](https://github.com/mapbox/mapbox-gl-js/pull/9365)). In addition, this release brings the following changes and bug fixes:

- It's now possible to interact with multiple maps on the same page at the same time ([#9365](https://github.com/mapbox/mapbox-gl-js/pull/9365))
- Fix map jump when releasing one finger after pinch zoom ([#9136](https://github.com/mapbox/mapbox-gl-js/issues/9136))
- Stop mousedown and touchstart from interrupting `easeTo` animations when interaction handlers are disabled ([#8725](https://github.com/mapbox/mapbox-gl-js/issues/8725))
- Stop mouse wheel from interrupting animations when `map.scrollZoom` is disabled ([#9230](https://github.com/mapbox/mapbox-gl-js/issues/9230))
- A camera change can no longer be prevented by disabling the interaction handler within the camera change event. Selectively prevent camera changes by listening to the `mousedown` or `touchstart` map event and calling [.preventDefault()](https://docs.mapbox.com/mapbox-gl-js/api/#mapmouseevent#preventdefault) ([#9365](https://github.com/mapbox/mapbox-gl-js/pull/9365))
- Undocumented properties on the camera change events fired by the doubleClickZoom handler have been removed ([#9365](https://github.com/mapbox/mapbox-gl-js/pull/9365))

### 🐞 Improvements and bug fixes

- Line labels now have improved collision detection, with greater precision in placement, reduced memory footprint, better placement under pitched camera orientations ([#9219](https://github.com/mapbox/mapbox-gl-js/pull/9219))
- Fix `GlyphManager` continually re-requesting missing glyph ranges ([#8027](https://github.com/mapbox/mapbox-gl-js/issues/8027), fixed by [#9375](https://github.com/mapbox/mapbox-gl-js/pull/9375)) (h/t [oterral](https://github.com/oterral))
- Avoid throwing errors when calling certain popup methods before the popup element is created ([#9433](https://github.com/mapbox/mapbox-gl-js/pull/9433))
- Fix a bug where fill-extrusion features with colinear points were not returned by `map.queryRenderedFeatures(...)` ([#9454](https://github.com/mapbox/mapbox-gl-js/pull/9454))
- Fix a bug where using feature state on a large input could cause a stack overflow error ([#9463](https://github.com/mapbox/mapbox-gl-js/pull/9463))
- Fix exception when using `background-pattern` with data driven expressions ([#9518](https://github.com/mapbox/mapbox-gl-js/issues/9518), fixed by [#9520](https://github.com/mapbox/mapbox-gl-js/pull/9520))
- Fix a bug where UI popups were potentially leaking event listeners ([#9498](https://github.com/mapbox/mapbox-gl-js/pull/9498)) (h/t [mbell697](https://github.com/mbell697))
- Fix a bug where the `within` expression would return inconsistent values for points on tile boundaries ([#9411](https://github.com/mapbox/mapbox-gl-js/issues/9411), [#9428](https://github.com/mapbox/mapbox-gl-js/pull/9428))
- Fix a bug where the `within` expression would incorrectly evaluate geometries that cross the antimeridian ([#9440](https://github.com/mapbox/mapbox-gl-js/pull/9440))
- Fix possible undefined exception on paint variable of style layer ([#9437](https://github.com/mapbox/mapbox-gl-js/pull/9437)) (h/t [mannnick24](https://github.com/mannnick24))
- Upgrade minimist to ^1.2.5 to get fix for security issue [CVE-2020-7598](https://cve.mitre.org/cgi-bin/cvename.cgi?name=CVE-2020-7598) upstream ([#9425](https://github.com/mapbox/mapbox-gl-js/issues/9431), fixed by [#9425](https://github.com/mapbox/mapbox-gl-js/pull/9425)) (h/t [watson](https://github.com/watson))

## 1.9.1

### 🐞 Bug fixes

- Fix a bug [#9477](https://github.com/mapbox/mapbox-gl-js/issues/9477) in `Map#fitBounds(..)` wherein the `padding` passed to options would get applied twice.
- Fix rendering bug [#9479](https://github.com/mapbox/mapbox-gl-js/issues/9479) caused when data-driven `*-pattern` properties reference images added with `Map#addImage(..)`.
- Fix a bug [#9468](https://github.com/mapbox/mapbox-gl-js/issues/9468) in which an exception would get thrown when updating symbol layer paint property using `setPaintProperty`.

## 1.9.0

With this release, we're adding [a new changelog policy](./CONTRIBUTING.md#changelog-conventions) to our contribution guidelines.

This release also fixes several long-standing bugs and unintentional rendering behavior with `line-pattern`. The fixes come with a visual change to how patterns added with `line-pattern` scale. Previously, patterns that became larger than the line would be clipped, sometimes distorting the pattern, particularly on mobile and retina devices. Now the pattern will be scaled to fit under all circumstances. [#9266](https://github.com/mapbox/mapbox-gl-js/pull/9266) showcases examples of the visual differences. For more information and to provide feedback on this change, see [#9394](https://github.com/mapbox/mapbox-gl-js/pull/9394).

### ✨ Features

- Add `within` expression for testing whether an evaluated feature lies within a given GeoJSON object ([#9352](https://github.com/mapbox/mapbox-gl-js/pull/9352)). - We are aware of an edge case in which points with wrapped coordinates (e.g. longitude -185) are not evaluated properly. See ([#9442](https://github.com/mapbox/mapbox-gl-js/issues/9442)) for more information. - An example of the `within` expression:<br>
  `"icon-opacity": ["case", ["==", ["within", "some-polygon"], true], 1,
["==", ["within", "some-polygon"], false], 0]`
- Map API functions such as `easeTo` and `flyTo` now support `padding: PaddingOptions` which lets developers shift a map's center of perspective when building floating sidebars ([#8638](https://github.com/mapbox/mapbox-gl-js/pull/8638))

### 🍏 Improvements

- Results from `queryRenderedFeatures` now have evaluated property values rather than raw expressions ([#9198](https://github.com/mapbox/mapbox-gl-js/pull/9198))
- Improve scaling of patterns used in `line-pattern` on all device resolutions and pixel ratios ([#9266](https://github.com/mapbox/mapbox-gl-js/pull/9266))
- Slightly improve GPU memory footprint ([#9377](https://github.com/mapbox/mapbox-gl-js/pull/9377))
- `LngLatBounds.extend` is more flexible because it now accepts objects with `lat` and `lon` properties as well as arrays of coordinates ([#9293](https://github.com/mapbox/mapbox-gl-js/pull/9293))
- Reduce bundle size and improve visual quality of `showTileBoundaries` debug text ([#9267](https://github.com/mapbox/mapbox-gl-js/pull/9267))

### 🐞 Bug fixes

- Correctly adjust patterns added with `addImage(id, image, pixelRatio)` by the asset pixel ratio, not the device pixel ratio ([#9372](https://github.com/mapbox/mapbox-gl-js/pull/9372))
- Allow needle argument to `in` expression to be false ([#9295](https://github.com/mapbox/mapbox-gl-js/pull/9295))
- Fix exception thrown when trying to set `feature-state` for a layer that has been removed, fixes [#8634](https://github.com/mapbox/mapbox-gl-js/issues/8634) ([#9305](https://github.com/mapbox/mapbox-gl-js/pull/9305))
- Fix a bug where maps were not displaying inside elements with `dir=rtl` ([#9332](https://github.com/mapbox/mapbox-gl-js/pull/9332))
- Fix a rendering error for very old versions of Chrome (ca. 2016) where text would appear much bigger than intended ([#9349](https://github.com/mapbox/mapbox-gl-js/pull/9349))
- Prevent exception resulting from `line-dash-array` of empty length ([#9385](https://github.com/mapbox/mapbox-gl-js/pull/9385))
- Fix a bug where `icon-image` expression that evaluates to an empty string (`''`) produced a warning ([#9380](https://github.com/mapbox/mapbox-gl-js/pull/9380))
- Fix a bug where certain `popup` methods threw errors when accessing the container element before it was created, fixes [#9429](https://github.com/mapbox/mapbox-gl-js/issues/9429)([#9433](https://github.com/mapbox/mapbox-gl-js/pull/9433))

## 1.8.1

- Fixed a bug where all labels showed up on a diagonal line on Windows when using an integrated Intel GPU from the Haswell generation ([#9327](https://github.com/mapbox/mapbox-gl-js/issues/9327), fixed by reverting [#9229](https://github.com/mapbox/mapbox-gl-js/pull/9229))

## 1.8.0

### ✨ Features and improvements

- Reduce size of line atlas by removing unused channels ([#9232](https://github.com/mapbox/mapbox-gl-js/pull/9232))
- Prevent empty buffers from being created for debug data when unused ([#9237](https://github.com/mapbox/mapbox-gl-js/pull/9237))
- Add space between distance and unit in scale control ([#9276](https://github.com/mapbox/mapbox-gl-js/pull/9276)) (h/t [gely](https://api.github.com/users/gely)) and ([#9284](https://github.com/mapbox/mapbox-gl-js/pull/9284)) (h/t [pakastin](https://api.github.com/users/pakastin))
- Add a `showAccuracyCircle` option to GeolocateControl that shows the accuracy of the user's location as a transparent circle. Mapbox GL JS will show this circle by default. ([#9253](https://github.com/mapbox/mapbox-gl-js/pull/9253)) (h/t [Meekohi](https://api.github.com/users/Meekohi))
- Implemented a new tile coverage algorithm to enable level-of-detail support in a future release ([#8975](https://github.com/mapbox/mapbox-gl-js/pull/8975))

### 🐞 Bug fixes

- `line-dasharray` is now ignored correctly when `line-pattern` is set ([#9189](https://github.com/mapbox/mapbox-gl-js/pull/9189))
- Fix line distances breaking gradient across tile boundaries ([#9220](https://github.com/mapbox/mapbox-gl-js/pull/9220))
- Fix a bug where lines with duplicate endpoints could disappear at zoom 18+ ([#9218](https://github.com/mapbox/mapbox-gl-js/pull/9218))
- Fix a bug where Ctrl-click to drag rotate the map was disabled if the Alt, Cmd or Windows key is also pressed ([#9203](https://github.com/mapbox/mapbox-gl-js/pull/9203))
- Pass errors to `getClusterExpansionZoom`, `getClusterChildren`, and `getClusterLeaves` callbacks ([#9251](https://github.com/mapbox/mapbox-gl-js/pull/9251))
- Fix a rendering performance regression ([#9261](https://github.com/mapbox/mapbox-gl-js/pull/9261))
- Fix visual artifact for `line-dasharray` ([#9246](https://github.com/mapbox/mapbox-gl-js/pull/9246))
- Fixed a bug in the GeolocateControl which resulted in an error when `trackUserLocation` was `false` and the control was removed before the Geolocation API had returned a location ([#9291](https://github.com/mapbox/mapbox-gl-js/pull/9291))
- Fix `promoteId` for line layers ([#9210](https://github.com/mapbox/mapbox-gl-js/pull/9210))
- Improve accuracy of distance calculations ([#9202](https://github.com/mapbox/mapbox-gl-js/pull/9202)) (h/t [Meekohi](https://api.github.com/users/Meekohi))

## 1.7.0

### ✨ Features

- Add `promoteId` option to use a feature property as ID for feature state ([#8987](https://github.com/mapbox/mapbox-gl-js/pull/8987))
- Add a new constructor option to `mapboxgl.Popup`, `closeOnMove`, that closes the popup when the map's position changes ([#9163](https://github.com/mapbox/mapbox-gl-js/pull/9163))
- Allow creating a map without a style (an empty one will be created automatically) (h/t [@stepankuzmin](https://github.com/stepankuzmin)) ([#8924](https://github.com/mapbox/mapbox-gl-js/pull/8924))
- `map.once()` now allows specifying a layer id as a third parameter making it consistent with `map.on()` ([#8875](https://github.com/mapbox/mapbox-gl-js/pull/8875))

### 🍏 Improvements

- Improve performance of raster layers on large screens ([#9050](https://github.com/mapbox/mapbox-gl-js/pull/9050))
- Improve performance for hillshade and raster layers by implementing a progressive enhancement that utilizes `ImageBitmap` and `OffscreenCanvas` ([#8845](https://github.com/mapbox/mapbox-gl-js/pull/8845))
- Improve performance for raster tile rendering by using the stencil buffer ([#9012](https://github.com/mapbox/mapbox-gl-js/pull/9012))
- Update `symbol-avoid-edges` documentation to acknowledge the existence of global collision detection ([#9157](https://github.com/mapbox/mapbox-gl-js/pull/9157))
- Remove reference to `in` function which has been replaced by the `in` expression ([#9102](https://github.com/mapbox/mapbox-gl-js/pull/9102))

### 🐞 Bug Fixes

- Change the type of tile id key to string to prevent hash collisions ([#8979](https://github.com/mapbox/mapbox-gl-js/pull/8979))
- Prevent changing bearing via URL hash when rotation is disabled ([#9156](https://github.com/mapbox/mapbox-gl-js/pull/9156))
- Fix URL hash with no bearing causing map to fail to load ([#9170](https://github.com/mapbox/mapbox-gl-js/pull/9170))
- Fix bug in `GeolocateControl` where multiple instances of the control on one page may result in the user location not being updated ([#9092](https://github.com/mapbox/mapbox-gl-js/pull/9092))
- Fix query `fill-extrusions` made from polygons with coincident points and polygons with less than four points ([#9138](https://github.com/mapbox/mapbox-gl-js/pull/9138))
- Fix bug where `symbol-sort-key` was not used for collisions that crossed tile boundaries ([#9054](https://github.com/mapbox/mapbox-gl-js/pull/9054))
- Fix bug in `DragRotateHandler._onMouseUp` getting stuck in drag/rotate ([#9137](https://github.com/mapbox/mapbox-gl-js/pull/9137))
- Fix "Click on Compass" on some mobile devices (add `clickTolerance` to `DragRotateHandler`) ([#9015](https://github.com/mapbox/mapbox-gl-js/pull/9015)) (h/t [Yanonix](https://github.com/Yanonix))

## 1.6.1

### 🐞 Bug Fixes

- Fix style validation error messages not being displayed ([#9073](https://github.com/mapbox/mapbox-gl-js/pull/9073))
- Fix deferred loading of rtl-text-plugin not working for labels created from GeoJSON sources ([#9091](https://github.com/mapbox/mapbox-gl-js/pull/9091))
- Fix RTL text not being rendered with the rtl-text-plugin on pages that don't allow `script-src: blob:` in their CSP.([#9122](https://github.com/mapbox/mapbox-gl-js/pull/9122))

## 1.6.0

### ✨ Features

- Add ability to insert images into text labels using an `image` expression within a `format` expression: `"text-field": ["format", "Some text", ["image", "my-image"], "some more text"]` ([#8904](https://github.com/mapbox/mapbox-gl-js/pull/8904))
- Add support for stretchable images (aka nine-part or nine-patch images). Stretchable images can be used with `icon-text-fit` to draw resized images with unstretched corners and borders. ([#8997](https://github.com/mapbox/mapbox-gl-js/pull/8997))
- Add `in` expression. It can check if a value is in an array (`["in", value, array]`) or a substring is in a string (`["in", substring, string]`) ([#8876](https://github.com/mapbox/mapbox-gl-js/pull/8876))
- Add `minPitch` and `maxPitch` map options ([#8834](https://github.com/mapbox/mapbox-gl-js/pull/8834))
- Add `rotation`, `rotationAlignment` and `pitchAlignment` options to markers ([#8836](https://github.com/mapbox/mapbox-gl-js/pull/8836)) (h/t [@dburnsii](https://github.com/dburnsii))
- Add methods to Popup to manipulate container class names ([#8759](https://github.com/mapbox/mapbox-gl-js/pull/8759)) (h/t [Ashot-KR](https://github.com/Ashot-KR))
- Add configurable inertia settings for panning (h/t [@aMoniker](https://github.com/aMoniker))) ([#8887](https://github.com/mapbox/mapbox-gl-js/pull/8887))
- Add ability to localize UI controls ([#8095](https://github.com/mapbox/mapbox-gl-js/pull/8095)) (h/t [@dmytro-gokun](https://github.com/dmytro-gokun))
- Add LatLngBounds.contains() method ([#7512](https://github.com/mapbox/mapbox-gl-js/issues/7512), fixed by [#8200](https://github.com/mapbox/mapbox-gl-js/pull/8200))
- Add option to load rtl-text-plugin lazily ([#8865](https://github.com/mapbox/mapbox-gl-js/pull/8865))
- Add `essential` parameter to AnimationOptions that can override `prefers-reduced-motion: reduce` ([#8743](https://github.com/mapbox/mapbox-gl-js/issues/8743), fixed by [#8883](https://github.com/mapbox/mapbox-gl-js/pull/8883))

### 🍏 Improvements

- Allow rendering full world smaller than 512px. To restore the previous limit call `map.setMinZoom(0)` ([#9028](https://github.com/mapbox/mapbox-gl-js/pull/9028))
- Add an es modules build for mapbox-gl-style-spec in dist/ ([#8247](https://github.com/mapbox/mapbox-gl-js/pull/8247)) (h/t [@ahocevar](https://github.com/ahocevar))
- Add 'image/webp,_/_' accept header to fetch/ajax image requests when webp supported ([#8262](https://github.com/mapbox/mapbox-gl-js/pull/8262))
- Improve documentation for setStyle, getStyle, and isStyleLoaded ([#8807](https://github.com/mapbox/mapbox-gl-js/pull/8807))

### 🐞 Bug Fixes

- Fix map rendering after addImage and removeImage are used to change a used image ([#9016](https://github.com/mapbox/mapbox-gl-js/pull/9016))
- Fix visibility of controls in High Contrast mode in IE ([#8874](https://github.com/mapbox/mapbox-gl-js/pull/8874))
- Fix customizable url hash string in IE 11 ([#8990](https://github.com/mapbox/mapbox-gl-js/pull/8990)) (h/t [pakastin](https://github.com/pakastin))
- Allow expression stops up to zoom 24 instead of 22 ([#8908](https://github.com/mapbox/mapbox-gl-js/pull/8908)) (h/t [nicholas-l](https://github.com/nicholas-l))
- Fix alignment of lines in really overscaled tiles ([#9024](https://github.com/mapbox/mapbox-gl-js/pull/9024))
- Fix `Failed to execute 'shaderSource' on 'WebGLRenderingContext'` errors ([#9017](https://github.com/mapbox/mapbox-gl-js/pull/9017))
- Make expression validation fail on NaN ([#8615](https://github.com/mapbox/mapbox-gl-js/pull/8615))
- Fix setLayerZoomRange bug that caused tiles to be re-requested ([#7865](https://github.com/mapbox/mapbox-gl-js/issues/7865), fixed by [#8854](https://github.com/mapbox/mapbox-gl-js/pull/8854))
- Fix `map.showTileBoundaries` rendering ([#7314](https://github.com/mapbox/mapbox-gl-js/pull/7314))
- Fix using `generateId` in conjunction with `cluster` in a GeoJSONSource ([#8223](https://github.com/mapbox/mapbox-gl-js/issues/8223), fixed by [#8945](https://github.com/mapbox/mapbox-gl-js/pull/8945))
- Fix opening popup on a marker from keyboard ([#6835](https://github.com/mapbox/mapbox-gl-js/pull/6835))
- Fix error thrown when request aborted ([#7614](https://github.com/mapbox/mapbox-gl-js/issues/7614), fixed by [#9021](https://github.com/mapbox/mapbox-gl-js/pull/9021))
- Fix attribution control when repeatedly removing and adding it ([#9052](https://github.com/mapbox/mapbox-gl-js/pull/9052))

## 1.5.1

This patch introduces two workarounds that address longstanding issues related to unbounded memory growth in Safari, including [#8771](https://github.com/mapbox/mapbox-gl-js/issues/8771) and [#4695](https://github.com/mapbox/mapbox-gl-js/issues/4695). We’ve identified two memory leaks in Safari: one in the [CacheStorage](https://developer.mozilla.org/en-US/docs/Web/API/CacheStorage) API, addressed by [#8956](https://github.com/mapbox/mapbox-gl-js/pull/8956), and one in transferring data between web workers through [Transferables](https://developer.mozilla.org/en-US/docs/Web/API/Transferable), addressed by [#9003](https://github.com/mapbox/mapbox-gl-js/pull/9003).

### 🍏 Improvements

- Implement workaround for memory leak in Safari when using the `CacheStorage` API. ([#8856](https://github.com/mapbox/mapbox-gl-js/pull/8956))
- Implement workaround for memory leak in Safari when using `Transferable` objects to transfer `ArrayBuffers` to WebWorkers. If GL-JS detetcts that it is running in Safari, the use of `Transferables` to transfer data to WebWorkers is disabled. ([#9003](https://github.com/mapbox/mapbox-gl-js/pull/9003))
- Improve animation performance when using `map.setData`. ([#8913](https://github.com/mapbox/mapbox-gl-js/pull/8913)) (h/t [msbarry](https://github.com/msbarry))

## 1.5.0

### ✨ Features

- Add disabled icon to GeolocateControl if user denies geolocation permission. [#8871](https://github.com/mapbox/mapbox-gl-js/pull/8871))
- Add `outofmaxbounds` event to GeolocateControl, which is emitted when the user is outside of `map.maxBounds` ([#8756](https://github.com/mapbox/mapbox-gl-js/pull/8756)) (h/t [MoradiDavijani](https://github.com/MoradiDavijani))
- Add `mapboxgl.getRTLTextPluginStatus()` to query the current status of the `rtl-text-plugin` to make it easier to allow clearing the plugin when necessary. (ref. [#7869](https://github.com/mapbox/mapbox-gl-js/issues/7869)) ([#8864](https://github.com/mapbox/mapbox-gl-js/pull/8864))
- Allow `hash` Map option to be set as a string, which sets the map hash in the url to a custom query parameter. ([#8603](https://github.com/mapbox/mapbox-gl-js/pull/8603)) (h/t [SebCorbin](https://github.com/SebCorbin))

### 🍏 Improvements

- Fade symbols faster when zooming out quickly, reducing overlap. ([#8628](https://github.com/mapbox/mapbox-gl-js/pull/8628))
- Reduce memory usage for vector tiles that contain long strings in feature properties. ([#8863](https://github.com/mapbox/mapbox-gl-js/pull/8863))

### 🐞 Bug Fixes

- Fix `text-variable-anchor` not trying multiple placements during collision with icons when `icon-text-fit` is enabled. ([#8803](https://github.com/mapbox/mapbox-gl-js/pull/8803))
- Fix `icon-text-fit` not properly respecting vertical labels. ([#8835](https://github.com/mapbox/mapbox-gl-js/pull/8835))
- Fix opacity interpolation for composition expressions. ([#8818](https://github.com/mapbox/mapbox-gl-js/pull/8818))
- Fix rotate and pitch events being fired at the same time. ([#8872](https://github.com/mapbox/mapbox-gl-js/pull/8872))
- Fix memory leaks that occurred during tile loading and map removal.([#8813](https://github.com/mapbox/mapbox-gl-js/pull/8813) and [#8850](https://github.com/mapbox/mapbox-gl-js/pull/8850))
- Fix web-worker transfer of `ArrayBuffers` in environments where `instanceof ArrayBuffer` fails.(e.g `cypress`) ([#8868](https://github.com/mapbox/mapbox-gl-js/pull/8868))

## 1.4.1

### 🐞 Bug Fixes

- Fix the way that `coalesce` handles the `image` operator so available images are rendered properly ([#8839](https://github.com/mapbox/mapbox-gl-js/pull/8839))
- Do not emit the `styleimagemissing` event for an empty string value ([#8840](https://github.com/mapbox/mapbox-gl-js/pull/8840))
- Fix serialization of `ResolvedImage` type so `*-pattern` properties work properly ([#8833](https://github.com/mapbox/mapbox-gl-js/pull/8833))

## 1.4.0

### ✨ Features

- Add `image` expression operator to determine image availability ([#8684](https://github.com/mapbox/mapbox-gl-js/pull/8684))
- Enable `text-offset` with variable label placement ([#8642](https://github.com/mapbox/mapbox-gl-js/pull/8642))

### 🍏 Improvements

- Faster loading and better look of raster terrain ([#8694](https://github.com/mapbox/mapbox-gl-js/pull/8694))
- Improved code documentation around resizing and {get/set}RenderedWorldCopies and more ([#8748](https://github.com/mapbox/mapbox-gl-js/pull/8748), [#8754](https://github.com/mapbox/mapbox-gl-js/pull/8754))
- Improve single vs. multi-touch zoom & pan interaction ([#7196](https://github.com/mapbox/mapbox-gl-js/issues/7196)) ([#8100](https://github.com/mapbox/mapbox-gl-js/pull/8100))

### 🐞 Bug fixes

- Fix rendering of `collisionBox` when `text-translate` or `icon-translate` is enabled ([#8659](https://github.com/mapbox/mapbox-gl-js/pull/8659))
- Fix `TypeError` when reloading a source and immediately removing the map ([#8711](https://github.com/mapbox/mapbox-gl-js/pull/8711))
- Adding tooltip to the geolocation control button ([#8735](https://github.com/mapbox/mapbox-gl-js/pull/8735)) (h/t [BAByrne](https://github.com/BAByrne))
- Add `originalEvent` property to NavigationControl events ([#8693](https://github.com/mapbox/mapbox-gl-js/pull/8693)) (h/t [stepankuzmin](https://github.com/stepankuzmin))
- Don't cancel follow mode in the GeolocateControl when resizing the map or rotating the screen ([#8736](https://github.com/mapbox/mapbox-gl-js/pull/8736))
- Fix error when calling `Popup#trackPointer` before setting its content or location ([#8757](https://github.com/mapbox/mapbox-gl-js/pull/8757)) (h/t [zxwandrew](https://github.com/zxwandrew))
- Respect newline characters when text-max-width is set to zero ([#8706](https://github.com/mapbox/mapbox-gl-js/pull/8706))
- Update earcut to v2.2.0 to fix polygon tessellation errors ([#8772](https://github.com/mapbox/mapbox-gl-js/pull/8772))
- Fix icon-fit with variable label placement ([#8755](https://github.com/mapbox/mapbox-gl-js/pull/8755))
- Icons stretched with `icon-text-fit` are now sized correctly ([#8741](https://github.com/mapbox/mapbox-gl-js/pull/8741))
- Collision detection for icons with `icon-text-fit` now works correctly ([#8741](https://github.com/mapbox/mapbox-gl-js/pull/8741))

## 1.3.2

- Fix a SecurityError in Firefox >= 69 when accessing the cache [#8780](https://github.com/mapbox/mapbox-gl-js/pull/8780)

## 1.3.1

### 🐞 Bug Fixes

- Fix a race condition that produced an error when a map was removed while reloading a source. [#8711](https://github.com/mapbox/mapbox-gl-js/pull/8711)
- Fix a race condition were `render` event was sometimes not fired after `load` event in IE11. [#8708](https://github.com/mapbox/mapbox-gl-js/pull/8708)

## 1.3.0

### 🍏 Features

- Introduce `text-writing-mode` symbol layer property to allow placing point labels vertically. [#8399](https://github.com/mapbox/mapbox-gl-js/pull/8399)
- Extend variable text placement to work when `text/icon-allow-overlap` is set to `true`. [#8620](https://github.com/mapbox/mapbox-gl-js/pull/8620)
- Allow `text-color` to be used in formatted expressions to be able to draw different parts of a label in different colors. [#8068](https://github.com/mapbox/mapbox-gl-js/pull/8068)

### ✨ Improvements

- Improve tile loading logic to cancel requests more aggressively, improving performance when zooming or panning quickly. [#8633](https://github.com/mapbox/mapbox-gl-js/pull/8633)
- Display outline on control buttons when focused (e.g. with a tab key) for better accessibility. [#8520](https://github.com/mapbox/mapbox-gl-js/pull/8520)
- Improve the shape of line round joins. [#8275](https://github.com/mapbox/mapbox-gl-js/pull/8275)
- Improve performance of processing line layers. [#8303](https://github.com/mapbox/mapbox-gl-js/pull/8303)
- Improve legibility of info displayed with `map.showTileBoundaries = true`. [#8380](https://github.com/mapbox/mapbox-gl-js/pull/8380) (h/t [@andrewharvey](https://github.com/andrewharvey))
- Add `MercatorCoordinate.meterInMercatorCoordinateUnits` method to make it easier to convert from meter units to coordinate values used in custom layers. [#8524](https://github.com/mapbox/mapbox-gl-js/pull/8524) (h/t [@andrewharvey](https://github.com/andrewharvey))
- Improve conversion of legacy filters with duplicate values. [#8542](https://github.com/mapbox/mapbox-gl-js/pull/8542)
- Move out documentation & examples website source to a separate `mapbox-gl-js-docs` repo. [#8582](https://github.com/mapbox/mapbox-gl-js/pull/8582)

### 🐞 Bug Fixes

- Fix a bug where local CJK fonts would switch to server-generated ones in overzoomed tiles. [#8657](https://github.com/mapbox/mapbox-gl-js/pull/8657)
- Fix precision issues in [deck.gl](https://deck.gl)-powered custom layers. [#8502](https://github.com/mapbox/mapbox-gl-js/pull/8502)
- Fix a bug where fill and line layers wouldn't render correctly over fill extrusions when coming from the same source. [#8661](https://github.com/mapbox/mapbox-gl-js/pull/8661)
- Fix map loading for documents loaded from Blob URLs. [#8612](https://github.com/mapbox/mapbox-gl-js/pull/8612)
- Fix classification of relative file:// URLs when in documents loaded from a file URL. [#8612](https://github.com/mapbox/mapbox-gl-js/pull/8612)
- Remove `esm` from package `dependencies` (so that it's not installed on `npm install mapbox-gl`). [#8586](https://github.com/mapbox/mapbox-gl-js/pull/8586) (h/t [@DatGreekChick](https://github.com/DatGreekChick))

## 1.2.1

### 🐞 Bug fixes

- Fix bug in `NavigationControl` compass button that prevented it from rotating with the map ([#8605](https://github.com/mapbox/mapbox-gl-js/pull/8605))

## 1.2.0

### Features and improvements

- Add `*-sort-key` layout property for circle, fill, and line layers, to dictate which features appear above others within a single layer([#8467](https://github.com/mapbox/mapbox-gl-js/pull/8467))
- Add ability to instantiate maps with specific access tokens ([#8364](https://github.com/mapbox/mapbox-gl-js/pull/8364))
- Accommodate `prefers-reduced-motion` settings in browser ([#8494](https://github.com/mapbox/mapbox-gl-js/pull/8494))
- Add Map `visualizePitch` option that tilts the compass as the map pitches ([#8208](https://github.com/mapbox/mapbox-gl-js/issues/8208), fixed by [#8296](https://github.com/mapbox/mapbox-gl-js/pull/8296)) (h/t [pakastin](https://github.com/pakastin))
- Make source options take precedence over TileJSON ([#8232](https://github.com/mapbox/mapbox-gl-js/pull/8232)) (h/t [jingsam](https://github.com/jingsam))
- Make requirements for text offset properties more precise ([#8418](https://github.com/mapbox/mapbox-gl-js/pull/8418))
- Expose `convertFilter` API in the style specification ([#8493](https://github.com/mapbox/mapbox-gl-js/pull/8493)

### Bug fixes

- Fix changes to `text-variable-anchor`, such that previous anchor positions would take precedence only if they are present in the updated array (considered a bug fix, but is technically a breaking change from previous behavior) ([#8473](https://github.com/mapbox/mapbox-gl-js/pull/8473))
- Fix rendering of opaque pass layers over heatmap and fill-extrusion layers ([#8440](https://github.com/mapbox/mapbox-gl-js/pull/8440))
- Fix rendering of extraneous vertical line in vector tiles ([#8477](https://github.com/mapbox/mapbox-gl-js/issues/8477), fixed by [#8479](https://github.com/mapbox/mapbox-gl-js/pull/8479))
- Turn off 'move' event listeners when removing a marker ([#8465](https://github.com/mapbox/mapbox-gl-js/pull/8465))
- Fix class toggling on navigation control for IE ([#8495](https://github.com/mapbox/mapbox-gl-js/pull/8495)) (h/t [@cs09g](https://github.com/cs09g))
- Fix background rotation hovering on geolocate control ([#8367](https://github.com/mapbox/mapbox-gl-js/pull/8367)) (h/t [GuillaumeGomez](https://github.com/GuillaumeGomez))
- Fix error in click events on markers where `startPos` is not defined ([#8462](https://github.com/mapbox/mapbox-gl-js/pull/8462)) (h/t [@msbarry](https://github.com/msbarry))
- Fix malformed urls when using custom `baseAPIURL` of a certain form ([#8466](https://github.com/mapbox/mapbox-gl-js/pull/8466))

## 1.1.1

### 🐞 Bug fixes

- Fix unbounded memory growth caused by failure to cancel requests to the cache ([#8472](https://github.com/mapbox/mapbox-gl-js/pull/8472))
- Fix unbounded memory growth caused by failure to cancel requests in IE ([#8481](https://github.com/mapbox/mapbox-gl-js/issues/8481))
- Fix performance of getting tiles from the cache ([#8489](https://github.com/mapbox/mapbox-gl-js/pull/8449))

## 1.1.0

### ✨ Minor features and improvements

- Improve line rendering performance by using a more compact line attributes layout ([#8306](https://github.com/mapbox/mapbox-gl-js/pull/8306))
- Improve data-driven symbol layers rendering performance ([#8295](https://github.com/mapbox/mapbox-gl-js/pull/8295))
- Add the ability to disable validation during `queryRenderedFeatures` and `querySourceFeatures` calls, as a performance optimization ([#8211](https://github.com/mapbox/mapbox-gl-js/pull/8211)) (h/t [gorshkov-leonid](https://github.com/gorshkov-leonid))
- Improve `setFilter` performance by caching keys in `groupByLayout` routine ([#8122](https://github.com/mapbox/mapbox-gl-js/pull/8122)) (h/t [vallendm](https://github.com/vallendm))
- Improve rendering of symbol layers with `symbol-z-order: viewport-y`, when icons are allowed to overlap but not text ([#8180](https://github.com/mapbox/mapbox-gl-js/pull/8180))
- Prefer breaking lines at a zero width space to allow better break point suggestions for Japanese labels ([#8255](https://github.com/mapbox/mapbox-gl-js/pull/8255))
- Add a `WebGLRenderingContext` argument to `onRemove` function of `CustomLayerInterface`, to allow direct cleanup of related context ([#8156](https://github.com/mapbox/mapbox-gl-js/pull/8156)) (h/t [ogiermaitre](https://github.com/ogiermaitre))
- Allow zoom speed customization by adding `setZoomRate` and `setWheelZoomRate` methods to `ScrollZoomHandler` ([#7863](https://github.com/mapbox/mapbox-gl-js/pull/7863)) (h/t [sf31](https://github.com/sf31))
- Add `trackPointer` method to `Popup` API that continuously repositions the popup to the mouse cursor when the cursor is within the map ([#7786](https://github.com/mapbox/mapbox-gl-js/pull/7786))
- Add `getElement` method to `Popup` to retrieve the popup's HTML element ([#8123](https://github.com/mapbox/mapbox-gl-js/pull/8123)) (h/t [@bravecow](https://github.com/bravecow))
- Add `fill-pattern` example to the documentation ([#8022](https://github.com/mapbox/mapbox-gl-js/pull/8022)) (h/t [@flawyte](https://github.com/flawyte))
- Update script detection for Unicode 12.1 ([#8158](https://github.com/mapbox/mapbox-gl-js/pull/8158))
- Add `nofollow` to Mapbox logo & "Improve this map" links ([#8106](https://github.com/mapbox/mapbox-gl-js/pull/8106)) (h/t [viniciuskneves](https://github.com/viniciuskneves))
- Include source name in invalid GeoJSON error ([#8113](https://github.com/mapbox/mapbox-gl-js/pull/8113)) (h/t [Zirak](https://github.com/Zirak))

### 🐞 Bug fixes

- Fix `updateImage` not working as expected in Chrome ([#8199](https://github.com/mapbox/mapbox-gl-js/pull/8199))
- Fix issues with double-tap zoom on touch devices ([#8086](https://github.com/mapbox/mapbox-gl-js/pull/8086))
- Fix duplication of `movestart` events when zooming ([#8259](https://github.com/mapbox/mapbox-gl-js/pull/8259)) (h/t [@bambielli-flex](https://github.com/bambielli-flex))
- Fix validation of `"format"` expression failing when options are provided ([#8339](https://github.com/mapbox/mapbox-gl-js/pull/8339))
- Fix `setPaintProperty` not working on `line-pattern` property ([#8289](https://github.com/mapbox/mapbox-gl-js/pull/8289))
- Fix the GL context being left in unpredictable states when using custom layers ([#8132](https://github.com/mapbox/mapbox-gl-js/pull/8132))
- Fix unnecessary updates to attribution control string ([#8082](https://github.com/mapbox/mapbox-gl-js/pull/8082)) (h/t [poletani](https://github.com/poletani))
- Fix bugs in `findStopLessThanOrEqualTo` algorithm ([#8134](https://github.com/mapbox/mapbox-gl-js/pull/8134)) (h/t [Mike96Angelo](https://github.com/Mike96Angelo))
- Fix map not displaying properly when inside an element with `text-align: center` ([#8227](https://github.com/mapbox/mapbox-gl-js/pull/8227)) (h/t [mc100s](https://github.com/mc100s))
- Clarify in documentation that `Popup#maxWidth` accepts all `max-width` CSS values ([#8312](https://github.com/mapbox/mapbox-gl-js/pull/8312)) (h/t [viniciuskneves](https://github.com/viniciuskneves))
- Fix location dot shadow not displaying ([#8119](https://github.com/mapbox/mapbox-gl-js/pull/8119)) (h/t [@bravecow](https://github.com/bravecow))
- Fix docs dev dependencies being mistakenly installed as package dependencies ([#8121](https://github.com/mapbox/mapbox-gl-js/pull/8121)) (h/t [@bravecow](https://github.com/bravecow))
- Various typo fixes ([#8230](https://github.com/mapbox/mapbox-gl-js/pull/8230), h/t [@erictheise](https://github.com/erictheise)) ([#8236](https://github.com/mapbox/mapbox-gl-js/pull/8236), h/t [@fredj](https://github.com/fredj))
- Fix geolocate button CSS ([#8367](https://github.com/mapbox/mapbox-gl-js/pull/8367), h/t [GuillaumeGomez](https://github.com/GuillaumeGomez))
- Fix caching for Mapbox tiles ([#8389](https://github.com/mapbox/mapbox-gl-js/pull/8389))

## 1.0.0

### ⚠️ Breaking changes

This release replaces the existing “map views” pricing model in favor of a “map load” model. Learn more in [a recent blog post about these changes](https://blog.mapbox.com/new-pricing-46b7c26166e7).

**By upgrading to this release, you are opting in to the new map loads pricing.**

**Why is this change being made?**

This change allows us to implement a more standardized and predictable method of billing GL JS map usage. You’ll be charged whenever your website or web application loads, not by when users pan and zoom around the map, incentivizing developers to create highly interactive map experiences. The new pricing structure also creates a significantly larger free tier to help developers get started building their applications with Mapbox tools while pay-as-you-go pricing and automatic volume discounts help your application scale with Mapbox. Session billing also aligns invoices with metrics web developers already track and makes it easier to compare usage with other mapping providers.

**What is changing?**

- Add SKU token to Mapbox API requests [#8276](https://github.com/mapbox/mapbox-gl-js/pull/8276)

When (and only when) loading tiles from a Mapbox API with a Mapbox access token set (`mapboxgl.accessToken`), a query parameter named `sku` will be added to all requests for vector, raster and raster-dem tiles. Every map instance uses a unique `sku` value, which is refreshed every 12 hours. The token itself is comprised of a token version (always “1”), a sku ID (always “01”) and a random 10-digit base-62 number. The purpose of the token is to allow for metering of map sessions on the server-side. A session lasts from a new map instantiation until the map is destroyed or 12 hours passes, whichever comes first.

For further information on the pricing changes, you can read our [blog post](https://blog.mapbox.com/new-pricing-46b7c26166e7) and check out our new [pricing page](https://www.mapbox.com/pricing), which has a price calculator. As always, you can also contact our team at [https://support.mapbox.com](https://support.mapbox.com).

## 0.54.1

### Bug fixes

- Fix unbounded memory growth caused by failure to cancel requests in IE ([#8481](https://github.com/mapbox/mapbox-gl-js/issues/8481))

## 0.54.0

### Breaking changes

- Turned `localIdeographFontFamily` map option on by default. This may change how CJK labels are rendered, but dramatically improves performance of CJK maps (because the browser no longer needs to download heavy amounts of font data from the server). Add `localIdeographFontFamily: false` to turn this off. [#8008](https://github.com/mapbox/mapbox-gl-js/pull/8008)
- Added `Popup` `maxWidth` option, set to `"240px"` by default. [#7906](https://github.com/mapbox/mapbox-gl-js/pull/7906)

### Major features

- Added support for updating and animating style images. [#7999](https://github.com/mapbox/mapbox-gl-js/pull/7999)
- Added support for generating style images dynamically (e.g. for drawing icons based on feature properties). [#7987](https://github.com/mapbox/mapbox-gl-js/pull/7987)
- Added antialiasing support for custom layers. [#7821](https://github.com/mapbox/mapbox-gl-js/pull/7821)
- Added a new `mapbox-gl-csp.js` bundle for strict CSP environments where `worker-src: blob` is disallowed. [#8044](https://github.com/mapbox/mapbox-gl-js/pull/8044)

### Minor features and improvements

- Improved performance of fill extrusions. [#7821](https://github.com/mapbox/mapbox-gl-js/pull/7821)
- Improved performance of symbol layers. [#7967](https://github.com/mapbox/mapbox-gl-js/pull/7967)
- Slightly improved rendering performance in general. [#7969](https://github.com/mapbox/mapbox-gl-js/pull/7969)
- Slightly improved performance of HTML markers. [#8018](https://github.com/mapbox/mapbox-gl-js/pull/8018)
- Improved diffing of styles with `"visibility": "visible"`. [#8005](https://github.com/mapbox/mapbox-gl-js/pull/8005)
- Improved zoom buttons to grey out when reaching min/max zoom. [#8023](https://github.com/mapbox/mapbox-gl-js/pull/8023)
- Added a title to fullscreen control button. [#8012](https://github.com/mapbox/mapbox-gl-js/pull/8012)
- Added `rel="noopener"` attributes to links that lead to external websites (such as Mapbox logo and OpenStreetMap edit link) for improved security. [#7914](https://github.com/mapbox/mapbox-gl-js/pull/7914)
- Added tile size info when `map.showTileBoundaries` is turned on. [#7963](https://github.com/mapbox/mapbox-gl-js/pull/7963)
- Significantly improved load times of the benchmark suite. [#8066](https://github.com/mapbox/mapbox-gl-js/pull/8066)
- Improved behavior of `canvasSource.pause` to be more reliable and able to render a single frame. [#8130](https://github.com/mapbox/mapbox-gl-js/pull/8130)

### Bug fixes

- Fixed a bug in Mac Safari 12+ where controls would disappear until you interact with the map. [#8193](https://github.com/mapbox/mapbox-gl-js/pull/8193)
- Fixed a memory leak when calling `source.setData(url)` many times. [#8035](https://github.com/mapbox/mapbox-gl-js/pull/8035)
- Fixed a bug where marker lost focus when dragging. [#7799](https://github.com/mapbox/mapbox-gl-js/pull/7799)
- Fixed a bug where `map.getCenter()` returned a reference to an internal `LngLat` object instead of cloning it, leading to potential mutability bugs. [#7922](https://github.com/mapbox/mapbox-gl-js/pull/7922)
- Fixed a bug where default HTML marker positioning was slightly off. [#8074](https://github.com/mapbox/mapbox-gl-js/pull/8074)
- Fixed a bug where adding a fill extrusion layer for non-polygon layers would lead to visual artifacts. [#7685](https://github.com/mapbox/mapbox-gl-js/pull/7685)
- Fixed intermittent Flow failures on CI. [#8061](https://github.com/mapbox/mapbox-gl-js/pull/8061)
- Fixed a bug where calling `Map#removeFeatureState` does not remove the state from some tile zooms [#8087](https://github.com/mapbox/mapbox-gl-js/pull/8087)
- Fixed a bug where `removeFeatureState` didn't work on features with `id` equal to `0`. [#8150](https://github.com/mapbox/mapbox-gl-js/pull/8150) (h/t [jutaz](https://github.com/jutaz))

## 0.53.1

### Bug fixes

- Turn off telemetry for Mapbox Atlas ([#7945](https://github.com/mapbox/mapbox-gl-js/pull/7945))
- Fix order of 3D features in query results (fix [#7883](https://github.com/mapbox/mapbox-gl-js/issues/7883)) ([#7953](https://github.com/mapbox/mapbox-gl-js/pull/7953))
- Fix RemovePaintState benchmarks ([#7930](https://github.com/mapbox/mapbox-gl-js/pull/7930))

## 0.53.0

### Features and improvements

- Enable `fill-extrusion` querying with ray picking ([#7499](https://github.com/mapbox/mapbox-gl-js/pull/7499))
- Add `clusterProperties` option for aggregated cluster properties ([#2412](https://github.com/mapbox/mapbox-gl-js/issues/2412), fixed by [#7584](https://github.com/mapbox/mapbox-gl-js/pull/7584))
- Allow initial map bounds to be adjusted with `fitBounds` options. ([#7681](https://github.com/mapbox/mapbox-gl-js/pull/7681)) (h/t [@elyobo](https://github.com/elyobo))
- Remove popups on `Map#remove` ([#7749](https://github.com/mapbox/mapbox-gl-js/pull/7749)) (h/t [@andycalder](https://github.com/andycalder))
- Add `Map#removeFeatureState` ([#7761](https://github.com/mapbox/mapbox-gl-js/pull/7761))
- Add `number-format` expression ([#7626](https://github.com/mapbox/mapbox-gl-js/pull/7626))
- Add `symbol-sort-key` style property ([#7678](https://github.com/mapbox/mapbox-gl-js/pull/7678))

### Bug fixes

- Upgrades Earcut to fix a rare bug in rendering polygons that contain a coincident chain of holes ([#7806](https://github.com/mapbox/mapbox-gl-js/issues/7806), fixed by [#7878](https://github.com/mapbox/mapbox-gl-js/pull/7878))
- Allow `file://` protocol in XHR requests for Cordova/Ionic/etc ([#7818](https://github.com/mapbox/mapbox-gl-js/pull/7818))
- Correctly handle WebP images in Edge 18 ([#7687](https://github.com/mapbox/mapbox-gl-js/pull/7687))
- Fix bug which mistakenly requested WebP images in browsers that do not support WebP ([#7817](https://github.com/mapbox/mapbox-gl-js/pull/7817)) ([#7819](https://github.com/mapbox/mapbox-gl-js/pull/7819))
- Fix images not being aborted when dequeued ([#7655](https://github.com/mapbox/mapbox-gl-js/pull/7655))
- Fix DEM layer memory leak ([#7690](https://github.com/mapbox/mapbox-gl-js/issues/7690), fixed by [#7691](https://github.com/mapbox/mapbox-gl-js/pull/7691))
- Set correct color state before rendering custom layer ([#7711](https://github.com/mapbox/mapbox-gl-js/pull/7711))
- Set `LngLat.toBounds()` default radius to 0 ([#7722](https://github.com/mapbox/mapbox-gl-js/issues/7722), fixed by [#7723](https://github.com/mapbox/mapbox-gl-js/pull/7723)) (h/t [@cherniavskii](https://github.com/cherniavskii))
- Fix race condition in `feature-state` dependent layers ([#7523](https://github.com/mapbox/mapbox-gl-js/issues/7523), fixed by [#7790](https://github.com/mapbox/mapbox-gl-js/pull/7790))
- Prevent `map.repaint` from mistakenly enabling continuous repaints ([#7667](https://github.com/mapbox/mapbox-gl-js/pull/7667))
- Prevent map shaking while zooming in on raster tiles ([#7426](https://github.com/mapbox/mapbox-gl-js/pull/7426))
- Fix query point translation for multi-point geometry ([#6833](https://github.com/mapbox/mapbox-gl-js/issues/6833), fixed by [#7581](https://github.com/mapbox/mapbox-gl-js/pull/7581))

## 0.52.0

### Breaking changes

- Canonicalize tile urls to `mapbox://` urls so they can be transformed with `config.API_URL` ([#7594](https://github.com/mapbox/mapbox-gl-js/pull/7594))

### Features and improvements

- Add getter and setter for `config.API_URL` ([#7594](https://github.com/mapbox/mapbox-gl-js/pull/7594))
- Allow user to define element other than map container for full screen control ([#7548](https://github.com/mapbox/mapbox-gl-js/pull/7548))
- Add validation option to style setters ([#7604](https://github.com/mapbox/mapbox-gl-js/pull/7604))
- Add 'idle' event: fires when no further rendering is expected without further interaction. ([#7625](https://github.com/mapbox/mapbox-gl-js/pull/7625))

### Bug fixes

- Fire error when map.getLayoutProperty references missing layer ([#7537](https://github.com/mapbox/mapbox-gl-js/issues/7537), fixed by [#7539](https://github.com/mapbox/mapbox-gl-js/pull/7539))
- Fix shaky sprites when zooming with scrolling ([#7558](https://github.com/mapbox/mapbox-gl-js/pull/7558))
- Fix layout problems in attribution control ([#7608](https://github.com/mapbox/mapbox-gl-js/pull/7608)) (h/t [lucaswoj](https://github.com/lucaswoj))
- Fixes resetting map's pitch to 0 if initial bounds is set ([#7617](https://github.com/mapbox/mapbox-gl-js/pull/7617)) (h/t [stepankuzmin](https://github.com/stepankuzmin))
- Fix occasional failure to load images after multiple image request abortions [#7641](https://github.com/mapbox/mapbox-gl-js/pull/7641)
- Update repo url to correct one ([#7486](https://github.com/mapbox/mapbox-gl-js/pull/7486)) (h/t [nicholas-l](https://github.com/nicholas-l))
- Fix bug where symbols where sometimes not rendered immediately ([#7610](https://github.com/mapbox/mapbox-gl-js/pull/7610))
- Fix bug where cameraForBounds returns incorrect CameraOptions with asymmetrical padding/offset ([#7517](https://github.com/mapbox/mapbox-gl-js/issues/7517), fixed by [#7518](https://github.com/mapbox/mapbox-gl-js/pull/7518)) (h/t [mike-marcacci](https://github.com/mike-marcacci))
- Use diff+patch approach to map.setStyle when the parameter is a URL ([#4025](https://github.com/mapbox/mapbox-gl-js/issues/4025), fixed by [#7562](https://github.com/mapbox/mapbox-gl-js/pull/7562))
- Begin touch zoom immediately when rotation disabled ([#7582](https://github.com/mapbox/mapbox-gl-js/pull/7582)) (h/t [msbarry](https://github.com/msbarry))
- Fix symbol rendering under opaque fill layers ([#7612](https://github.com/mapbox/mapbox-gl-js/pull/7612))
- Fix shaking by aligning raster sources to pixel grid only when map is idle ([#7426](https://github.com/mapbox/mapbox-gl-js/pull/7426))
- Fix raster layers in Edge 18 by disabling it's incomplete WebP support ([#7687](https://github.com/mapbox/mapbox-gl-js/pull/7687))
- Fix memory leak in hillshade layer ([#7691](https://github.com/mapbox/mapbox-gl-js/pull/7691))
- Fix disappearing custom layers ([#7711](https://github.com/mapbox/mapbox-gl-js/pull/7711))

## 0.51.0

November 7, 2018

### ✨ Features and improvements

- Add initial bounds as map constructor option ([#5518](https://github.com/mapbox/mapbox-gl-js/pull/5518)) (h/t [stepankuzmin](https://github.com/stepankuzmin))
- Improve performance on machines with > 8 cores ([#7407](https://github.com/mapbox/mapbox-gl-js/issues/7407), fixed by [#7430](https://github.com/mapbox/mapbox-gl-js/pull/7430))
- Add `MercatorCoordinate` type ([#7488](https://github.com/mapbox/mapbox-gl-js/pull/7488))
- Allow browser-native `contextmenu` to be enabled ([#2301](https://github.com/mapbox/mapbox-gl-js/issues/2301), fixed by [#7369](https://github.com/mapbox/mapbox-gl-js/pull/7369))
- Add an unminified production build to the NPM package ([#7403](https://github.com/mapbox/mapbox-gl-js/pull/7403))
- Add support for `LngLat` conversion from `{lat, lon}` ([#7507](https://github.com/mapbox/mapbox-gl-js/pull/7507)) (h/t [@bfrengley](https://github.com/bfrengley))
- Add tooltips for navigation controls ([#7373](https://github.com/mapbox/mapbox-gl-js/pull/7373))
- Show attribution only for used sources ([#7384](https://github.com/mapbox/mapbox-gl-js/pull/7384))
- Add telemetry event to log map loads ([#7431](https://github.com/mapbox/mapbox-gl-js/pull/7431))
- **Tighten style validation**
  - Disallow expressions as stop values ([#7396](https://github.com/mapbox/mapbox-gl-js/pull/7396))
  - Disallow `feature-state` expressions in filters ([#7366](https://github.com/mapbox/mapbox-gl-js/pull/7366))

### 🐛 Bug fixes

- Fix for GeoJSON geometries not working when coincident with tile boundaries([#7436](https://github.com/mapbox/mapbox-gl-js/issues/7436), fixed by [#7448](https://github.com/mapbox/mapbox-gl-js/pull/7448))
- Fix depth buffer-related rendering issues on some Android devices. ([#7471](https://github.com/mapbox/mapbox-gl-js/pull/7471))
- Fix positioning of compact attribution strings ([#7444](https://github.com/mapbox/mapbox-gl-js/pull/7444), [#7445](https://github.com/mapbox/mapbox-gl-js/pull/7445), and [#7391](https://github.com/mapbox/mapbox-gl-js/pull/7391))
- Fix an issue with removing markers in mouse event callbacks ([#7442](https://github.com/mapbox/mapbox-gl-js/pull/7442)) (h/t [vbud](https://github.com/vbud))
- Remove controls before destroying a map ([#7479](https://github.com/mapbox/mapbox-gl-js/pull/7479))
- Fix display of Scale control values < 1 ([#7469](https://github.com/mapbox/mapbox-gl-js/pull/7469)) (h/t [MichaelHedman](https://github.com/MichaelHedman))
- Fix an error when using location `hash` within iframes in IE11 ([#7411](https://github.com/mapbox/mapbox-gl-js/pull/7411))
- Fix depth mode usage in custom layers ([#7432](https://github.com/mapbox/mapbox-gl-js/pull/7432)) (h/t [markusjohnsson](https://github.com/markusjohnsson))
- Fix an issue with shaky sprite images during scroll zooms ([#7558](https://github.com/mapbox/mapbox-gl-js/pull/7558))

## 0.50.0

October 10, 2018

### ✨ Features and improvements

- 🎉 Add Custom Layers that can be rendered into with user-provided WebGL code ([#7039](https://github.com/mapbox/mapbox-gl-js/pull/7039))
- Add WebGL face culling for increased performance ([#7178](https://github.com/mapbox/mapbox-gl-js/pull/7178))
- Improve speed of expression evaluation ([#7334](https://github.com/mapbox/mapbox-gl-js/pull/7334))
- Automatically coerce to string for `concat` expression and `text-field` property ([#6190](https://github.com/mapbox/mapbox-gl-js/issues/6190), fixed by [#7280](https://github.com/mapbox/mapbox-gl-js/pull/7280))
- Add `fill-extrusion-vertical-gradient` property for controlling shading of fill extrusions ([#5768](https://github.com/mapbox/mapbox-gl-js/issues/5768), fixed by [#6841](https://github.com/mapbox/mapbox-gl-js/pull/6841))
- Add update functionality for images provided via `ImageSource` ([#4050](https://github.com/mapbox/mapbox-gl-js/issues/4050), fixed by [#7342](https://github.com/mapbox/mapbox-gl-js/pull/7342)) (h/t [@dcervelli](https://github.com/dcervelli))

### 🐛 Bug fixes

- **Expressions**
  - Fix expressions that use `log2` and `log10` in IE11 ([#7318](https://github.com/mapbox/mapbox-gl-js/issues/7318), fixed by [#7320](https://github.com/mapbox/mapbox-gl-js/pull/7320))
  - Fix `let` expression stripping expected type during parsing ([#7300](https://github.com/mapbox/mapbox-gl-js/issues/7300), fixed by [#7301](https://github.com/mapbox/mapbox-gl-js/pull/7301))
  - Fix superfluous wrapping of literals in `literal` expression ([#7336](https://github.com/mapbox/mapbox-gl-js/issues/7336), fixed by [#7337](https://github.com/mapbox/mapbox-gl-js/pull/7337))
  - Allow calling `to-color` on values that are already of type `Color` ([#7260](https://github.com/mapbox/mapbox-gl-js/pull/7260))
  - Fix `to-array` for empty arrays (([#7261](https://github.com/mapbox/mapbox-gl-js/pull/7261)))
  - Fix identity functions for `text-field` when using formatted text ([#7351](https://github.com/mapbox/mapbox-gl-js/pull/7351))
  - Fix coercion of `null` to `0` in `to-number` expression ([#7083](https://github.com/mapbox/mapbox-gl-js/issues/7083), fixed by [#7274](https://github.com/mapbox/mapbox-gl-js/pull/7274))
- **Canvas source**
  - Fix missing repeats of `CanvasSource` when it crosses the antimeridian ([#7273](https://github.com/mapbox/mapbox-gl-js/pull/7273))
  - Fix `CanvasSource` not respecting alpha values set on `canvas` element ([#7302](https://github.com/mapbox/mapbox-gl-js/issues/7302), fixed by [#7309](https://github.com/mapbox/mapbox-gl-js/pull/7309))
- **Rendering**
  - Fix rendering of fill extrusions with really high heights ([#7292](https://github.com/mapbox/mapbox-gl-js/pull/7292))
  - Fix an error where the map state wouldn't return to `loaded` after certain runtime styling changes when there were errored tiles in the viewport ([#7355](https://github.com/mapbox/mapbox-gl-js/pull/7355))
  - Fix errors when rendering symbol layers without symbols ([#7241](https://github.com/mapbox/mapbox-gl-js/issues/7241), fixed by [#7253](https://github.com/mapbox/mapbox-gl-js/pull/7253))
  - Don't fade in symbols with `*-allow-overlap: true` when panning into the viewport ([#7172](https://github.com/mapbox/mapbox-gl-js/issues/7172), fixed by[#7244](https://github.com/mapbox/mapbox-gl-js/pull/7244))
- **Library**
  - Fix disambiguation for `mouseover` event ([#7295](https://github.com/mapbox/mapbox-gl-js/issues/7295), fixed by [#7299](https://github.com/mapbox/mapbox-gl-js/pull/7299))
  - Fix silent failure of `getImage` if an SVG is requested ([#7312](https://github.com/mapbox/mapbox-gl-js/issues/7312), fixed by [#7313](https://github.com/mapbox/mapbox-gl-js/pull/7313))
  - Fix empty control group box shadow ([#7303](https://github.com/mapbox/mapbox-gl-js/issues/7303), fixed by [#7304](https://github.com/mapbox/mapbox-gl-js/pull/7304)) (h/t [Duder-onomy](https://github.com/Duder-onomy))
  - Fixed an issue where a wrong timestamp was sent for Mapbox turnstile events ([#7381](https://github.com/mapbox/mapbox-gl-js/pull/7381))
  - Fixed a bug that lead to attribution not showing up correctly in Internet Explorer ([#3945](https://github.com/mapbox/mapbox-gl-js/issues/3945), fixed by [#7391](https://github.com/mapbox/mapbox-gl-js/pull/7391))

## 0.49.0

September 6, 2018

### ⚠️ Breaking changes

- Use `client{Height/Width}` instead of `offset{Height/Width}` for map canvas sizing ([#6848](https://github.com/mapbox/mapbox-gl-js/issues/6848), fixed by [#7128](https://github.com/mapbox/mapbox-gl-js/pull/7128))

### 🐛 Bug fixes

- Fix [Top Issues list](https://mapbox.github.io/top-issues/#!mapbox/mapbox-gl-js) for mapbox-gl-js ([#7108](https://github.com/mapbox/mapbox-gl-js/issues/7108), fixed by [#7112](https://github.com/mapbox/mapbox-gl-js/pull/7112))
- Fix bug in which symbols with `icon-allow-overlap: true, text-allow-overlap: true, text-optional: false` would show icons when they shouldn't ([#7041](https://github.com/mapbox/mapbox-gl-js/pull/7041))
- Fix bug where the map would not stop at the exact zoom level requested by Map#FlyTo ([#7222](https://github.com/mapbox/mapbox-gl-js/issues/7222)) ([#7223](https://github.com/mapbox/mapbox-gl-js/pull/7223)) (h/t [@benoitbzl](https://github.com/benoitbzl))
- Keep map centered on the center point of a multi-touch gesture when zooming ([#6722](https://github.com/mapbox/mapbox-gl-js/issues/6722)) ([#7191](https://github.com/mapbox/mapbox-gl-js/pull/7191)) (h/t [pakastin](https://github.com/pakastin))
- Update the style-spec's old `gl-style-migrate` script to include conversion of legacy functions and filters to their expression equivalents ([#6927](https://github.com/mapbox/mapbox-gl-js/issues/6927), fixed by [#7095](https://github.com/mapbox/mapbox-gl-js/pull/7095))
- Fix `icon-size` for small data-driven values ([#7125](https://github.com/mapbox/mapbox-gl-js/pull/7125))
- Fix bug in the way AJAX requests load local files on iOS web view ([#6610](https://github.com/mapbox/mapbox-gl-js/pull/6610)) (h/t [oscarfonts](https://github.com/oscarfonts))
- Fix bug in which canvas sources would not render in world wrapped tiles at the edge of the viewport ([#7271]https://github.com/mapbox/mapbox-gl-js/issues/7271), fixed by [#7273](https://github.com/mapbox/mapbox-gl-js/pull/7273))

### ✨ Features and improvements

- Performance updates:
  - Improve time to first render by updating how feature ID maps are transferred to the main thread ([#7110](https://github.com/mapbox/mapbox-gl-js/issues/7110), fixed by [#7132](https://github.com/mapbox/mapbox-gl-js/pull/7132))
  - Reduce size of JSON transmitted from worker thread to main thread ([#7124](https://github.com/mapbox/mapbox-gl-js/pull/7124))
  - Improve image/glyph atlas packing algorithm ([#7171](https://github.com/mapbox/mapbox-gl-js/pull/7171))
  - Use murmur hash on symbol instance keys to reduce worker transfer costs ([#7127](https://github.com/mapbox/mapbox-gl-js/pull/7127))
- Add GL state management for uniforms ([#6018](https://github.com/mapbox/mapbox-gl-js/pull/6018))
- Add `symbol-z-order` symbol layout property to style spec ([#7219](https://github.com/mapbox/mapbox-gl-js/pull/7219))
- Implement data-driven styling support for `*-pattern properties` ([#6289](https://github.com/mapbox/mapbox-gl-js/pull/6289))
- Add `Map#fitScreenCoordinates` which fits viewport to two points, similar to `Map#fitBounds` but uses screen coordinates and supports non-zero map bearings ([#6894](https://github.com/mapbox/mapbox-gl-js/pull/6894))
- Re-implement LAB/HSL color space interpolation for expressions ([#5326](https://github.com/mapbox/mapbox-gl-js/issues/5326), fixed by [#7123](https://github.com/mapbox/mapbox-gl-js/pull/7123))
- Enable benchmark testing for Mapbox styles ([#7047](https://github.com/mapbox/mapbox-gl-js/pull/7047))
- Allow `Map#setFeatureState` and `Map#getFeatureState` to accept numeric IDs ([#7106](https://github.com/mapbox/mapbox-gl-js/pull/7106)) (h/t [@bfrengley](https://github.com/bfrengley))

## 0.48.0

August 16, 2018

### ⚠️ Breaking changes

- Treat tiles that error with status 404 as empty renderable tiles to prevent rendering duplicate features in some sparse tilesets ([#6803](https://github.com/mapbox/mapbox-gl-js/pull/6803))

### 🐛 Bug fixes

- Fix issue where `text-max-angle` property was being calculated incorrectly internally, causing potential rendering errors when `"symbol-placement": line`
- Require `feature.id` when using `Map#setFeatureState` ([#6974](https://github.com/mapbox/mapbox-gl-js/pull/6974))
- Fix issue with removing the `GeolocateControl` when user location is being used ([#6977](https://github.com/mapbox/mapbox-gl-js/pull/6977)) (h/t [sergei-zelinsky](https://github.com/sergei-zelinsky))
- Fix memory leak caused by a failure to remove all controls added to the map ([#7042](https://github.com/mapbox/mapbox-gl-js/pull/7042))
- Fix bug where the build would fail when using mapbox-gl webpack 2 and UglifyJSPlugin ([#4359](https://github.com/mapbox/mapbox-gl-js/issues/4359), fixed by [#6956](https://api.github.com/repos/mapbox/mapbox-gl-js/pulls/6956))
- Fix bug where fitBounds called with coordinates outside the bounds of Web Mercator resulted in uncaught error ([#6906](https://github.com/mapbox/mapbox-gl-js/issues/6906), fixed by [#6918](https://api.github.com/repos/mapbox/mapbox-gl-js/pulls/6918))
- Fix bug wherein `Map#querySourceFeatures` was returning bad results on zooms > maxZoom ([#7061](https://github.com/mapbox/mapbox-gl-js/pull/7061))
- Relax typing for equality and order expressions ([#6459](https://github.com/mapbox/mapbox-gl-js/issues/6459), fixed by [#6961](https://api.github.com/repos/mapbox/mapbox-gl-js/pulls/6961))
- Fix bug where `queryPadding` for all layers in a source was set by the first layer, causing incorrect querying on other layers and, in some cases, incorrect firing of events associated with individual layers ([#6909](https://github.com/mapbox/mapbox-gl-js/pull/6909))

### ✨ Features and improvements

- Performance Improvements:
  - Stop unnecessary serialization of symbol source features. ([#7013](https://github.com/mapbox/mapbox-gl-js/pull/7013))
  - Optimize calculation for getting visible tile coordinates ([#6998](https://github.com/mapbox/mapbox-gl-js/pull/6998))
  - Improve performance of creating `{Glyph/Image}Atlas`es ([#7091](https://github.com/mapbox/mapbox-gl-js/pull/7091))
  - Optimize and simplify tile retention logic ([#6995](https://github.com/mapbox/mapbox-gl-js/pull/6995))
- Add a user turnstile event for users accessing Mapbox APIs ([#6980](https://github.com/mapbox/mapbox-gl-js/pull/6980))
- Add support for autogenerating feature ids for GeoJSON sources so they can be used more easily with the `Map#setFeatureState` API ([#7043](https://www.github.com/mapbox/mapbox-gl-js/pull/7043))) ([#7091](https://github.com/mapbox/mapbox-gl-js/pull/7091))
- Add ability to style symbol layers labels with multiple fonts and text sizes via `"format"` expression ([#6994](https://www.github.com/mapbox/mapbox-gl-js/pull/6994))
- Add customAttribution option to AttributionControl ([#7033](https://github.com/mapbox/mapbox-gl-js/pull/7033)) (h/t [mklopets](https://github.com/mklopets))
- Publish Flow type definitions alongside compiled bundle ([#7079](https://api.github.com/repos/mapbox/mapbox-gl-js/pulls/7079))
- Introduce symbol cross fading when crossing integer zoom levels to prevent labels from disappearing before newly loaded tiles' labels can be rendered ([#6951](https://github.com/mapbox/mapbox-gl-js/pull/6951))
- Improvements in label collision detection ([#6925](https://api.github.com/repos/mapbox/mapbox-gl-js/pulls/6925)))

## 0.47.0

### ✨ Features and improvements

- Add configurable drag pan threshold ([#6809](https://github.com/mapbox/mapbox-gl-js/pull/6809)) (h/t [msbarry](https://github.com/msbarry))
- Add `raster-resampling` raster paint property ([#6411](https://github.com/mapbox/mapbox-gl-js/pull/6411)) (h/t [@andrewharvey](https://github.com/andrewharvey))
- Add `symbol-placement: line-center` ([#6821](https://github.com/mapbox/mapbox-gl-js/pull/6821))
- Add methods for inspecting GeoJSON clusters ([#3318](https://github.com/mapbox/mapbox-gl-js/issues/3318), fixed by [#6829](https://github.com/mapbox/mapbox-gl-js/pull/6829))
- Add warning to geolocate control when unsupported ([#6923](https://github.com/mapbox/mapbox-gl-js/pull/6923)) (h/t [@aendrew](https://github.com/aendrew))
- Upgrade geojson-vt to 3.1.4 ([#6942](https://github.com/mapbox/mapbox-gl-js/pull/6942))
- Include link to license in compiled bundle ([#6975](https://github.com/mapbox/mapbox-gl-js/pull/6975))

### 🐛 Bug fixes

- Use updateData instead of re-creating buffers for repopulated paint arrays ([#6853](https://github.com/mapbox/mapbox-gl-js/pull/6853))
- Fix ScrollZoom handler setting tr.zoom = NaN ([#6924](https://github.com/mapbox/mapbox-gl-js/pull/6924))
  - Failed to invert matrix error ([#6486](https://github.com/mapbox/mapbox-gl-js/issues/6486), fixed by [#6924](https://github.com/mapbox/mapbox-gl-js/pull/6924))
  - Fixing matrix errors ([#6782](https://github.com/mapbox/mapbox-gl-js/issues/6782), fixed by [#6924](https://github.com/mapbox/mapbox-gl-js/pull/6924))
- Fix heatmap tile clipping when layers are ordered above it ([#6806](https://github.com/mapbox/mapbox-gl-js/issues/6806), fixed by [#6807](https://github.com/mapbox/mapbox-gl-js/pull/6807))
- Fix video source in safari (macOS and iOS) ([#6443](https://github.com/mapbox/mapbox-gl-js/issues/6443), fixed by [#6811](https://github.com/mapbox/mapbox-gl-js/pull/6811))
- Do not reload errored tiles ([#6813](https://github.com/mapbox/mapbox-gl-js/pull/6813))
- Fix send / remove timing bug in Dispatcher ([#6756](https://github.com/mapbox/mapbox-gl-js/pull/6756), fixed by [#6826](https://github.com/mapbox/mapbox-gl-js/pull/6826))
- Fix flyTo not zooming to exact given zoom ([#6828](https://github.com/mapbox/mapbox-gl-js/pull/6828))
- Don't stop animation on map resize ([#6636](https://github.com/mapbox/mapbox-gl-js/pull/6636))
- Fix map.getBounds() with rotated map ([#6875](https://github.com/mapbox/mapbox-gl-js/pull/6875)) (h/t [zoltan-mihalyi](https://github.com/zoltan-mihalyi))
- Support collators in feature filter expressions. ([#6929](https://github.com/mapbox/mapbox-gl-js/pull/6929))
- Fix Webpack production mode compatibility ([#6981](https://github.com/mapbox/mapbox-gl-js/pull/6981))

## 0.46.0

### ⚠️ Breaking changes

- Align implicit type casting behavior of `match` expressions with with `case/==` ([#6684](https://github.com/mapbox/mapbox-gl-js/pull/6684))

### ✨ Features and improvements

- :tada: Add `Map#setFeatureState` and `feature-state` expression to support interactive styling ([#6263](https://github.com/mapbox/mapbox-gl-js/pull/6263))
- Create draggable `Marker` with `setDraggable` ([#6687](https://github.com/mapbox/mapbox-gl-js/pull/6687))
- Add `Map#listImages` for listing all currently active sprites/images ([#6381](https://github.com/mapbox/mapbox-gl-js/issues/6381))
- Add "crossSourceCollisions" option to disable cross-source collision detection ([#6566](https://github.com/mapbox/mapbox-gl-js/pull/6566))
- Handle `text/icon-rotate` for symbols with `symbol-placement: point` ([#6075](https://github.com/mapbox/mapbox-gl-js/issues/6075))
- Automatically compact Mapbox wordmark on narrow maps. ([#4282](https://github.com/mapbox/mapbox-gl-js/issues/4282)) (h/t [@andrewharvey](https://github.com/andrewharvey))
- Only show compacted AttributionControl on interactive displays ([#6506](https://github.com/mapbox/mapbox-gl-js/pull/6506)) (h/t [@andrewharvey](https://github.com/andrewharvey))
- Use postcss to inline svg files into css, reduce size of mapbox-gl.css ([#6513](https://github.com/mapbox/mapbox-gl-js/pull/6513)) (h/t [@andrewharvey](https://github.com/andrewharvey))
- Add support for GeoJSON attribution ([#6364](https://github.com/mapbox/mapbox-gl-js/pull/6364)) (h/t [@andrewharvey](https://github.com/andrewharvey))
- Add instructions for running individual unit and render tests ([#6686](https://github.com/mapbox/mapbox-gl-js/pull/6686))
- Make Map constructor fail if WebGL init fails. ([#6744](https://github.com/mapbox/mapbox-gl-js/pull/6744)) (h/t [uforic](https://github.com/uforic))
- Add browser fallback code for `collectResourceTiming: true` in web workers ([#6721](https://github.com/mapbox/mapbox-gl-js/pull/6721))
- Remove ignored usage of gl.lineWidth ([#5541](https://github.com/mapbox/mapbox-gl-js/pull/5541))
- Split new bounds calculation out of fitBounds into new method ([#6683](https://github.com/mapbox/mapbox-gl-js/pull/6683))
- Allow integration tests to be organized in an arbitrarily deep directory structure ([#3920](https://github.com/mapbox/mapbox-gl-js/issues/3920))
- Make "Missing Mapbox GL JS CSS" a console warning ([#5786](https://github.com/mapbox/mapbox-gl-js/issues/5786))
- Add rel="noopener" to Mapbox attribution link. ([#6729](https://github.com/mapbox/mapbox-gl-js/pull/6729)) (h/t [gorbypark](https://github.com/gorbypark))
- Update to deep equality check in example code ([#6599](https://github.com/mapbox/mapbox-gl-js/pull/6599)) (h/t [jonsadka](https://github.com/jonsadka))
- Upgrades!
  - Upgrade ESM dependency to ^3.0.39 ([#6750](https://github.com/mapbox/mapbox-gl-js/pull/6750))
  - Ditch gl-matrix fork in favor of the original package ([#6751](https://github.com/mapbox/mapbox-gl-js/pull/6751))
  - Update to latest sinon ([#6771](https://github.com/mapbox/mapbox-gl-js/pull/6771))
  - Upgrade to Flow 0.69 ([#6594](https://github.com/mapbox/mapbox-gl-js/pull/6594))
  - Update to mapbox-gl-supported 1.4.0 ([#6773](https://github.com/mapbox/mapbox-gl-js/pull/6773))

### 🐛 Bug fixes

- `collectResourceTiming: true` generates error on iOS9 Safari, IE 11 ([#6690](https://github.com/mapbox/mapbox-gl-js/issues/6690))
- Fix PopupOptions flow type declarations ([#6670](https://github.com/mapbox/mapbox-gl-js/pull/6670)) (h/t [TimPetricola](https://github.com/TimPetricola))
- Add className option to Popup constructor ([#6502](https://github.com/mapbox/mapbox-gl-js/pull/6502)) (h/t [Ashot-KR](https://github.com/Ashot-KR))
- GeoJSON MultiLineStrings with `lineMetrics=true` only rendered first line ([#6649](https://github.com/mapbox/mapbox-gl-js/issues/6649))
- Provide target property for mouseenter/over/leave/out events ([#6623](https://github.com/mapbox/mapbox-gl-js/issues/6623))
- Don't break on sources whose name contains "." ([#6660](https://github.com/mapbox/mapbox-gl-js/issues/6660))
- Rotate and pitch with navigationControl broke in v0.45 ([#6650](https://github.com/mapbox/mapbox-gl-js/issues/6650))
- Zero-width lines remained visible ([#6769](https://github.com/mapbox/mapbox-gl-js/pull/6769))
- Heatmaps inappropriately clipped at tile boundaries ([#6806](https://github.com/mapbox/mapbox-gl-js/issues/6806))
- Use named exports for style-spec entrypoint module ([#6601](https://github.com/mapbox/mapbox-gl-js/issues/6601)
- Don't fire click event if default is prevented on mousedown for a drag event ([#6697](https://github.com/mapbox/mapbox-gl-js/pull/6697), fixes [#6642](https://github.com/mapbox/mapbox-gl-js/issues/6642))
- Double clicking to zoom in breaks map dragging/panning in Edge ([#6740](https://github.com/mapbox/mapbox-gl-js/issues/6740)) (h/t [GUI](https://github.com/GUI))
- \*-transition properties cannot be set with setPaintProperty() ([#6706](https://github.com/mapbox/mapbox-gl-js/issues/6706))
- Marker with `a` element does not open the url when clicked ([#6730](https://github.com/mapbox/mapbox-gl-js/issues/6730))
- `setRTLTextPlugin` fails with relative URLs ([#6719](https://github.com/mapbox/mapbox-gl-js/issues/6719))
- Collision detection incorrect for symbol layers that share the same layout properties ([#6548](https://github.com/mapbox/mapbox-gl-js/pull/6548))
- Fix a possible crash when calling queryRenderedFeatures after querySourceFeatures
  ([#6559](https://github.com/mapbox/mapbox-gl-js/pull/6559))
- Fix a collision detection issue that could cause labels to temporarily be placed too densely during rapid panning ([#5654](https://github.com/mapbox/mapbox-gl-js/issues/5654))

## 0.45.0

### ⚠️ Breaking changes

- `Evented#fire` and `Evented#listens` are now marked as private. Though `Evented` is still exported, and `fire` and `listens` are still functional, we encourage you to seek alternatives; a future version may remove their API accessibility or change its behavior. If you are writing a class that needs event emitting functionality, consider using [`EventEmitter`](https://nodejs.org/api/events.html#events_class_eventemitter) or similar libraries instead.
- The `"to-string"` expression operator now converts `null` to an empty string rather than to `"null"`. [#6534](https://github.com/mapbox/mapbox-gl-js/pull/6534)

### ✨ Features and improvements

- :rainbow: Add `line-gradient` property [#6303](https://github.com/mapbox/mapbox-gl-js/pull/6303)
- Add `abs`, `round`, `floor`, and `ceil` expression operators [#6496](https://github.com/mapbox/mapbox-gl-js/pull/6496)
- Add `collator` expression for controlling case and diacritic sensitivity in string comparisons [#6270](https://github.com/mapbox/mapbox-gl-js/pull/6270)
  - Rename `caseSensitive` and `diacriticSensitive` expressions to `case-sensitive` and `diacritic-sensitive` for consistency [#6598](https://github.com/mapbox/mapbox-gl-js/pull/6598)
  - Prevent `collator` expressions for evaluating as constant to account for potential environment-specific differences in expression evaluation [#6596](https://github.com/mapbox/mapbox-gl-js/pull/6596)
- Add CSS linting to test suite (h/t [@jasonbarry](https://github.com/jasonbarry))) [#6071](https://github.com/mapbox/mapbox-gl-js/pull/6071)
- Add support for configurable maxzoom in `raster-dem` tilesets [#6103](https://github.com/mapbox/mapbox-gl-js/pull/6103)
- Add `Map#isZooming` and `Map#isRotating` methods [#6128](https://github.com/mapbox/mapbox-gl-js/pull/6128), [#6183](https://github.com/mapbox/mapbox-gl-js/pull/6183)
- Add support for Mapzen Terrarium tiles in `raster-dem` sources [#6110](https://github.com/mapbox/mapbox-gl-js/pull/6110)
- Add `preventDefault` method on `mousedown`, `touchstart`, and `dblclick` events [#6218](https://github.com/mapbox/mapbox-gl-js/pull/6218)
- Add `originalEvent` property on `zoomend` and `moveend` for user-initiated scroll events (h/t [@stepankuzmin](https://github.com/stepankuzmin))) [#6175](https://github.com/mapbox/mapbox-gl-js/pull/6175)
- Accept arguments of type `value` in [`"length"` expressions](https://www.mapbox.com/mapbox-gl-js/style-spec/#expressions-length) [#6244](https://github.com/mapbox/mapbox-gl-js/pull/6244)
- Introduce `MapWheelEvent`[#6237](https://github.com/mapbox/mapbox-gl-js/pull/6237)
- Add setter for `ScaleControl` units (h/t [@ryanhamley](https://github.com/ryanhamley))) [#6138](https://github.com/mapbox/mapbox-gl-js/pull/6138), [#6274](https://github.com/mapbox/mapbox-gl-js/pull/6274)
- Add `open` event for `Popup` [#6311](https://github.com/mapbox/mapbox-gl-js/pull/6311)
- Explicit `"object"` type assertions are no longer required when using expressions [#6235](https://github.com/mapbox/mapbox-gl-js/pull/6235)
- Add `anchor` option to `Marker` [#6350](https://github.com/mapbox/mapbox-gl-js/pull/6350)
- `HTMLElement` is now passed to `Marker` as part of the `options` object, but the old function signature is still supported for backwards compatibility [#6356](https://github.com/mapbox/mapbox-gl-js/pull/6356)
- Add support for custom colors when using the default `Marker` SVG element (h/t [@andrewharvey](https://github.com/andrewharvey))) [#6416](https://github.com/mapbox/mapbox-gl-js/pull/6416)
- Allow `CanvasSource` initialization from `HTMLElement` [#6424](https://github.com/mapbox/mapbox-gl-js/pull/6424)
- Add `is-supported-script` expression [#6260](https://github.com/mapbox/mapbox-gl-js/pull/6260)

### 🐛 Bug fixes

- Align `raster-dem` tiles to pixel grid to eliminate blurry rendering on some devices [#6059](https://github.com/mapbox/mapbox-gl-js/pull/6059)
- Fix label collision circle debug drawing on overzoomed tiles [#6073](https://github.com/mapbox/mapbox-gl-js/pull/6073)
- Improve error reporting for some failed requests [#6126](https://github.com/mapbox/mapbox-gl-js/pull/6126), [#6032](https://github.com/mapbox/mapbox-gl-js/pull/6032)
- Fix several `Map#queryRenderedFeatures` bugs:
  - account for `{text, icon}-offset` when querying[#6135](https://github.com/mapbox/mapbox-gl-js/pull/6135)
  - correctly query features that extend across tile boundaries [#5756](https://github.com/mapbox/mapbox-gl-js/pull/6283)
  - fix querying of `circle` layer features with `-pitch-scaling: 'viewport'` or `-pitch-alignment: 'map'` [#6036](https://github.com/mapbox/mapbox-gl-js/pull/6036)
  - eliminate flicker effects when using query results to set a hover effect by switching from tile-based to viewport-based symbol querying [#6497](https://github.com/mapbox/mapbox-gl-js/pull/6497)
- Preserve browser history state when updating the `Map` hash [#6140](https://github.com/mapbox/mapbox-gl-js/pull/6140)
- Fix undefined behavior when `Map#addLayer` is invoked with an `id` of a preexisting layer [#6147](https://github.com/mapbox/mapbox-gl-js/pull/6147)
- Fix bug where `icon-image` would not be rendered if `text-field` is an empty string [#6164](https://github.com/mapbox/mapbox-gl-js/pull/6164)
- Ensure all camera methods fire `rotatestart` and `rotateend` events [#6187](https://github.com/mapbox/mapbox-gl-js/pull/6187)
- Always hide duplicate labels [#6166](https://github.com/mapbox/mapbox-gl-js/pull/6166)
- Fix `DragHandler` bugs where a left-button mouse click would end a right-button drag rotate and a drag gesture would not end if the control key is down on `mouseup` [#6193](https://github.com/mapbox/mapbox-gl-js/pull/6193)
- Add support for calling `{DragPanHandler, DragRotateHandler}#disable` while a gesture is in progress [#6232](https://github.com/mapbox/mapbox-gl-js/pull/6232)
- Fix `GeolocateControl` user location dot sizing when `Map`'s `<div>` inherits `box-sizing: border-box;` (h/t [@andrewharvey](https://github.com/andrewharvey))) [#6227](https://github.com/mapbox/mapbox-gl-js/pull/6232)
- Fix bug causing an off-by-one error in `array` expression error messages (h/t [@drewbo](https://github.com/drewbo))) [#6269](https://github.com/mapbox/mapbox-gl-js/pull/6269)
- Improve error message when an invalid access token triggers a 401 error [#6283](https://github.com/mapbox/mapbox-gl-js/pull/6283)
- Fix bug where lines with `line-width` larger than the sprite height of the `line-pattern` property would render other sprite images [#6246](https://github.com/mapbox/mapbox-gl-js/pull/6246)
- Fix broken touch events for `DragPanHandler` on mobile using Edge (note that zoom/rotate/pitch handlers still do not support Edge touch events [#1928](https://github.com/mapbox/mapbox-gl-js/pull/1928)) [#6325](https://github.com/mapbox/mapbox-gl-js/pull/6325)
- Fix race condition in `VectorTileWorkerSource#reloadTile` causing a rendering timeout [#6308](https://github.com/mapbox/mapbox-gl-js/issues/6308)
- Fix bug causing redundant `gl.stencilFunc` calls due to incorrect state checking (h/t [@yangdonglai](https://github.com/yangdonglai))) [#6330](https://github.com/mapbox/mapbox-gl-js/pull/6330)
- Fix bug where `mousedown` or `touchstart` would cancel camera animations in non-interactive maps [#6338](https://github.com/mapbox/mapbox-gl-js/pull/6338)
- Fix bug causing a full-screen flicker when the map is pitched and a symbol layer uses non-zero `text-translate` [#6365](https://github.com/mapbox/mapbox-gl-js/issues/6365)
- Fix bug in `to-rgba` expression causing division by zero [#6388](https://github.com/mapbox/mapbox-gl-js/pull/6388)
- Fix bug in cross-fading for `*-pattern` properties with non-integer zoom stops [#6430](https://github.com/mapbox/mapbox-gl-js/pull/6430)
- Fix bug where calling `Map#remove` on a map with constructor option `hash: true` throws an error (h/t [@allthesignals](https://github.com/allthesignals))) [#6490](https://github.com/mapbox/mapbox-gl-js/pull/6497)
- Fix bug causing flickering when panning across the anti-meridian [#6438](https://github.com/mapbox/mapbox-gl-js/pull/6438)
- Fix error when using tiles of non-power-of-two size [#6444](https://github.com/mapbox/mapbox-gl-js/pull/6444)
- Fix bug causing `Map#moveLayer(layerId, beforeId)` to remove the layer when `layerId === beforeId` [#6542](https://github.com/mapbox/mapbox-gl-js/pull/6542)

* Fix Rollup build for style-spec module [#6575](https://github.com/mapbox/mapbox-gl-js/pull/6575)
* Fix bug causing `Map#querySourceFeatures` to throw an `Uncaught TypeError`(https://github.com/mapbox/mapbox-gl-js/pull/6555)
* Fix issue where label collision detection was inaccurate for some symbol layers that shared layout properties with another layer [#6558](https://github.com/mapbox/mapbox-gl-js/pull/6558)
* Restore `target` property for `mouse{enter,over,leave,out}` events [#6623](https://github.com/mapbox/mapbox-gl-js/pull/6623)

## 0.44.2

### 🐛 Bug fixes

- Workaround a breaking change in Safari causing page to scroll/zoom in response to user actions intended to pan/zoom the map [#6095](https://github.com/mapbox/mapbox-gl-js/issues/6095). (N.B., not to be confused with the workaround from April 2017 dealing with the same breaking change in Chrome [#4259](https://github.com/mapbox/mapbox-gl-js/issues/6095). See also https://github.com/WICG/interventions/issues/18, https://bugs.webkit.org/show_bug.cgi?id=182521, https://bugs.chromium.org/p/chromium/issues/detail?id=639227 .)

## 0.44.1

### 🐛 Bug fixes

- Fix bug causing features from symbol layers to be omitted from `map.queryRenderedFeatures()` [#6074](https://github.com/mapbox/mapbox-gl-js/issues/6074)
- Fix error triggered by simultaneous scroll-zooming and drag-panning. [#6106](https://github.com/mapbox/mapbox-gl-js/issues/6106)
- Fix bug wherein drag-panning failed to resume after a brief pause [#6063](https://github.com/mapbox/mapbox-gl-js/issues/6063)

## 0.44.0

### ✨ Features and improvements

- The CSP policy of a page using mapbox-gl-js no longer needs to include `script-src 'unsafe-eval'` [#559](https://github.com/mapbox/mapbox-gl-js/issues/559)
- Add `LngLatBounds#isEmpty()` method [#5917](https://github.com/mapbox/mapbox-gl-js/pull/5917)
- Updated to flow 0.62.0 [#5923](https://github.com/mapbox/mapbox-gl-js/issues/5923)
- Make compass and zoom controls optional ([#5348](https://github.com/mapbox/mapbox-gl-js/pull/5348)) (h/t [@matijs](https://github.com/matijs)))
- Add `collectResourceTiming` option to the enable collection of [Resource Timing](https://developer.mozilla.org/en-US/docs/Web/API/Resource_Timing_API/Using_the_Resource_Timing_API) data for requests that are made from Web Workers. ([#5948](https://github.com/mapbox/mapbox-gl-js/issues/5948))
- Improve user location dot appearance across browsers ([#5498](https://github.com/mapbox/mapbox-gl-js/pull/5498)) (h/t [@jasonbarry](https://github.com/jasonbarry)))

### 🐛 Bug fixes

- Fix error triggered by `==` and `!=` expressions [#5947](https://github.com/mapbox/mapbox-gl-js/issues/5947)
- Image sources honor `renderWorldCopies` [#5932](https://github.com/mapbox/mapbox-gl-js/pull/5932)
- Fix transitions to default fill-outline-color [#5953](https://github.com/mapbox/mapbox-gl-js/issues/5953)
- Fix transitions for light properties [#5982](https://github.com/mapbox/mapbox-gl-js/issues/5982)
- Fix minor symbol collisions on pitched maps [#5913](https://github.com/mapbox/mapbox-gl-js/pull/5913)
- Fix memory leaks after `Map#remove()` [#5943](https://github.com/mapbox/mapbox-gl-js/pull/5943), [#5951](https://github.com/mapbox/mapbox-gl-js/pull/5951)
- Fix bug wherein `GeoJSONSource#setData()` caused labels to fade out and back in ([#6002](https://github.com/mapbox/mapbox-gl-js/issues/6002))
- Fix bug that could cause incorrect collisions for labels placed very near to each other at low zoom levels ([#5993](https://github.com/mapbox/mapbox-gl-js/issues/5993))
- Fix bug causing `move` events to be fired out of sync with actual map movements ([#6005](https://github.com/mapbox/mapbox-gl-js/pull/6005))
- Fix bug wherein `Map` did not fire `mouseover` events ([#6000](https://github.com/mapbox/mapbox-gl-js/pull/6000)] (h/t [@jay-manday](https://github.com/jay-manday)))
- Fix bug causing blurry rendering of raster tiles ([#4552](https://github.com/mapbox/mapbox-gl-js/issues/4552))
- Fix potential memory leak caused by removing layers ([#5995](https://github.com/mapbox/mapbox-gl-js/issues/5995))
- Fix bug causing attribution icon to appear incorrectly in compact maps not using Mapbox data ([#6042](https://github.com/mapbox/mapbox-gl-js/pull/6042))
- Fix positioning of default marker element ([#6012](https://github.com/mapbox/mapbox-gl-js/pull/6012)) (h/t [@andrewharvey](https://github.com/andrewharvey)))

## 0.43.0 (December 21, 2017)

### ⚠️ Breaking changes

- It is now an error to attempt to remove a source that is in use [#5562](https://github.com/mapbox/mapbox-gl-js/pull/5562)
- It is now an error if the layer specified by the `before` parameter to `moveLayer` does not exist [#5679](https://github.com/mapbox/mapbox-gl-js/pull/5679)
- `"colorSpace": "hcl"` now uses shortest-path interpolation for hue [#5811](https://github.com/mapbox/mapbox-gl-js/issues/5811)

### ✨ Features and improvements

- Introduce client-side hillshading with `raster-dem` source type and `hillshade` layer type [#5286](https://github.com/mapbox/mapbox-gl-js/pull/5286)
- GeoJSON sources take 2x less memory and generate tiles 20%–100% faster [#5799](https://github.com/mapbox/mapbox-gl-js/pull/5799)
- Enable data-driven values for text-font [#5698](https://github.com/mapbox/mapbox-gl-js/pull/5698)
- Enable data-driven values for heatmap-radius [#5898](https://github.com/mapbox/mapbox-gl-js/pull/5898)
- Add getter and setter for offset on marker [#5759](https://github.com/mapbox/mapbox-gl-js/pull/5759)
- Add `Map#hasImage` [#5775](https://github.com/mapbox/mapbox-gl-js/pull/5775)
- Improve typing for `==` and `!=` expressions [#5840](https://github.com/mapbox/mapbox-gl-js/pull/5840)
- Made `coalesce` expressions more useful [#5755](https://github.com/mapbox/mapbox-gl-js/issues/5755)
- Enable implicit type assertions for array types [#5738](https://github.com/mapbox/mapbox-gl-js/pull/5738)
- Improve hash control precision [#5767](https://github.com/mapbox/mapbox-gl-js/pull/5767)
- `supported()` now returns false on old IE 11 versions that don't support Web Worker blob URLs [#5801](https://github.com/mapbox/mapbox-gl-js/pull/5801)
- Remove flow globals TileJSON and Transferable [#5668](https://github.com/mapbox/mapbox-gl-js/pull/5668)
- Improve performance of image, video, and canvas sources [#5845](https://github.com/mapbox/mapbox-gl-js/pull/5845)

### 🐛 Bug fixes

- Fix popups and markers lag during pan animation [#4670](https://github.com/mapbox/mapbox-gl-js/issues/4670)
- Fix fading of symbol layers caused by setData [#5716](https://github.com/mapbox/mapbox-gl-js/issues/5716)
- Fix behavior of `to-rgba` and `rgba` expressions [#5778](https://github.com/mapbox/mapbox-gl-js/pull/5778), [#5866](https://github.com/mapbox/mapbox-gl-js/pull/5866)
- Fix cross-fading of `*-pattern` and `line-dasharray` [#5791](https://github.com/mapbox/mapbox-gl-js/pull/5791)
- Fix `colorSpace` function property [#5843](https://github.com/mapbox/mapbox-gl-js/pull/5843)
- Fix style diffing when changing GeoJSON source properties [#5731](https://github.com/mapbox/mapbox-gl-js/issues/5731)
- Fix missing labels when zooming out from overzoomed tile [#5827](https://github.com/mapbox/mapbox-gl-js/issues/5827)
- Fix missing labels when zooming out and quickly using setData [#5837](https://github.com/mapbox/mapbox-gl-js/issues/5837)
- Handle NaN as input to step and interpolate expressions [#5757](https://github.com/mapbox/mapbox-gl-js/pull/5757)
- Clone property values on input and output [#5806](https://github.com/mapbox/mapbox-gl-js/pull/5806)
- Bump geojson-rewind dependency [#5769](https://github.com/mapbox/mapbox-gl-js/pull/5769)
- Allow setting Marker's popup before LngLat [#5893](https://github.com/mapbox/mapbox-gl-js/pull/5893)

## 0.42.2 (November 21, 2017)

### 🐛 Bug fixes

- Add box-sizing to the "mapboxgl-ctrl-scale"-class [#5715](https://github.com/mapbox/mapbox-gl-js/pull/5715)
- Fix rendering in Safari [#5712](https://github.com/mapbox/mapbox-gl-js/issues/5712)
- Fix "Cannot read property 'hasTransition' of undefined" error [#5714](https://github.com/mapbox/mapbox-gl-js/issues/5714)
- Fix misplaced raster tiles [#5713](https://github.com/mapbox/mapbox-gl-js/issues/5713)
- Fix raster tile fading [#5722](https://github.com/mapbox/mapbox-gl-js/issues/5722)
- Ensure that an unset filter is undefined rather than null [#5727](https://github.com/mapbox/mapbox-gl-js/pull/5727)
- Restore pitch-with-rotate to nav control [#5725](https://github.com/mapbox/mapbox-gl-js/pull/5725)
- Validate container option in map constructor [#5695](https://github.com/mapbox/mapbox-gl-js/pull/5695)
- Fix queryRenderedFeatures behavior for features displayed in multiple layers [#5172](https://github.com/mapbox/mapbox-gl-js/issues/5172)

## 0.42.1 (November 17, 2017)

### 🐛 Bug fixes

- Workaround for map flashing bug on Chrome 62+ with Intel Iris Graphics 6100 cards [#5704](https://github.com/mapbox/mapbox-gl-js/pull/5704)
- Rerender map when `map.showCollisionBoxes` is set to `false` [#5673](https://github.com/mapbox/mapbox-gl-js/pull/5673)
- Fix transitions from property default values [#5682](https://github.com/mapbox/mapbox-gl-js/pull/5682)
- Fix runtime updating of `heatmap-color` [#5682](https://github.com/mapbox/mapbox-gl-js/pull/5682)
- Fix mobile Safari `history.replaceState` error [#5613](https://github.com/mapbox/mapbox-gl-js/pull/5613)

### ✨ Features and improvements

- Provide default element for Marker class [#5661](https://github.com/mapbox/mapbox-gl-js/pull/5661)

## 0.42.0 (November 10, 2017)

### ⚠️ Breaking changes

- Require that `heatmap-color` use expressions instead of stop functions [#5624](https://github.com/mapbox/mapbox-gl-js/issues/5624)
- Remove support for validating and migrating v6 styles
- Remove support for validating v7 styles [#5604](https://github.com/mapbox/mapbox-gl-js/pull/5604)
- Remove support for including `{tokens}` in expressions for `text-field` and `icon-image` [#5599](https://github.com/mapbox/mapbox-gl-js/issues/5599)
- Split `curve` expression into `step` and `interpolate` expressions [#5542](https://github.com/mapbox/mapbox-gl-js/pull/5542)
- Disallow interpolation in expressions for `line-dasharray` [#5519](https://github.com/mapbox/mapbox-gl-js/pull/5519)

### ✨ Features and improvements

- Improve label collision detection [#5150](https://github.com/mapbox/mapbox-gl-js/pull/5150)
  - Labels from different sources will now collide with each other
  - Collisions caused by rotation and pitch are now smoothly transitioned with a fade
  - Improved algorithm for fewer erroneous collisions, denser label placement, and greater label stability during rotation
- Add `sqrt` expression [#5493](https://github.com/mapbox/mapbox-gl-js/pull/5493)

### 🐛 Bug fixes and error reporting improvements

- Fix viewport calculations for `fitBounds` when both zooming and padding change [#4846](https://github.com/mapbox/mapbox-gl-js/issues/4846)
- Fix WebGL "range out of bounds for buffer" error caused by sorted symbol layers [#5620](https://github.com/mapbox/mapbox-gl-js/issues/5620)
- Fix symbol fading across tile reloads [#5491](https://github.com/mapbox/mapbox-gl-js/issues/5491)
- Change tile rendering order to better match GL Native [#5601](https://github.com/mapbox/mapbox-gl-js/pull/5601)
- Ensure no errors are triggered when calling `queryRenderedFeatures` on a heatmap layer [#5594](https://github.com/mapbox/mapbox-gl-js/pull/5594)
- Fix bug causing `queryRenderedSymbols` to return results from different sources [#5554](https://github.com/mapbox/mapbox-gl-js/issues/5554)
- Fix CJK rendering issues [#5544](https://github.com/mapbox/mapbox-gl-js/issues/5544), [#5546](https://github.com/mapbox/mapbox-gl-js/issues/5546)
- Account for `circle-stroke-width` in `queryRenderedFeatures` [#5514](https://github.com/mapbox/mapbox-gl-js/pull/5514)
- Fix rendering of fill layers atop raster layers [#5513](https://github.com/mapbox/mapbox-gl-js/pull/5513)
- Fix rendering of circle layers with a `circle-stroke-opacity` of 0 [#5496](https://github.com/mapbox/mapbox-gl-js/issues/5496)
- Fix memory leak caused by actor callbacks [#5443](https://github.com/mapbox/mapbox-gl-js/issues/5443)
- Fix source cache size for raster sources with tile sizes other than 512px [#4313](https://github.com/mapbox/mapbox-gl-js/issues/4313)
- Validate that zoom expressions only appear at the top level of an expression [#5609](https://github.com/mapbox/mapbox-gl-js/issues/5609)
- Validate that step and interpolate expressions don't have any duplicate stops [#5605](https://github.com/mapbox/mapbox-gl-js/issues/5605)
- Fix rendering for `icon-text-fit` with a data-driven `text-size` [#5632](https://github.com/mapbox/mapbox-gl-js/pull/5632)
- Improve validation to catch uses of deprecated function syntax [#5667](https://github.com/mapbox/mapbox-gl-js/pull/5667)
- Permit altitude coordinates in `position` field in GeoJSON [#5608](https://github.com/mapbox/mapbox-gl-js/pull/5608)

## 0.41.0 (October 11, 2017)

### :warning: Breaking changes

- Removed support for paint classes [#3643](https://github.com/mapbox/mapbox-gl-js/pull/3643). Instead, use runtime styling APIs or `Map#setStyle`.
- Reverted the `canvas` source `contextType` option added in 0.40.0 [#5449](https://github.com/mapbox/mapbox-gl-js/pull/5449)

### :bug: Bug fixes

- Clip raster tiles to avoid tile overlap [#5105](https://github.com/mapbox/mapbox-gl-js/pull/5105)
- Guard for offset edgecase in flyTo [#5331](https://github.com/mapbox/mapbox-gl-js/pull/5331)
- Ensure the map is updated after the sprite loads [#5367](https://github.com/mapbox/mapbox-gl-js/pull/5367)
- Limit animation duration on flyTo with maxDuration option [#5349](https://github.com/mapbox/mapbox-gl-js/pull/5349)
- Make double-tapping on make zoom in by a factor of 2 on iOS [#5274](https://github.com/mapbox/mapbox-gl-js/pull/5274)
- Fix rendering error with translucent raster tiles [#5380](https://github.com/mapbox/mapbox-gl-js/pull/5380)
- Error if invalid 'before' argument is passed to Map#addLayer [#5401](https://github.com/mapbox/mapbox-gl-js/pull/5401)
- Revert CanvasSource intermediary image buffer fix [#5449](https://github.com/mapbox/mapbox-gl-js/pull/5449)

### :sparkles: Features and improvements

- Use setData operation when diffing geojson sources [#5332](https://github.com/mapbox/mapbox-gl-js/pull/5332)
- Return early from draw calls on layers where opacity=0 [#5429](https://github.com/mapbox/mapbox-gl-js/pull/5429)
- A [heatmap](https://www.mapbox.com/mapbox-gl-js/example/heatmap-layer/) layer type is now available. This layer type allows you to visualize and explore massive datasets of points, reflecting the shape and density of data well while also looking beautiful. See [the blog post](https://blog.mapbox.com/sneak-peek-at-heatmaps-in-mapbox-gl-73b41d4b16ae) for further details.
  ![](https://cdn-images-1.medium.com/max/1600/1*Dme5MAgdA3pYdTRHUQzvLw.png)
- The value of a style property or filter can now be an [expression](http://www.mapbox.com/mapbox-gl-js/style-spec/#expressions). Expressions are a way of doing data-driven and zoom-driven styling that provides more flexibility and control, and unifies property and filter syntax.

  Previously, data-driven and zoom-driven styling relied on stop functions: you specify a feature property and a set of input-output pairs that essentially define a “scale” for how the style should be calculated based on the feature property. For example, the following would set circle colors on a green-to-red scale based on the value of `feature.properties.population`:

  ```
  "circle-color": {
    "property": "population",
    "stops": [
      [0, "green"],
      [1000000, "red"]
    ]
  }
  ```

  This approach is powerful, but we’ve seen a number of use cases that stop functions don't satisfy. Expressions provide the flexibility to address use cases like these:

  **Multiple feature properties**
  Using more than one feature property to calculate a given style property. E.g., styling land polygon colors based on both `feature.properties.land_use_category` and `feature.properties.elevation`.

  **Arithmetic**
  For some use cases it’s necessary to do some arithmetic on the input data. One example is sizing circles to represent quantitative data. Since a circle’s visual size on the screen is really its area (and A=πr^2), the right way to scale `circle-radius` is `square_root(feature.properties.input_data_value)`. Another example is unit conversions: feature data may include properties that are in some particular unit. Displaying such data in units appropriate to, say, a user’s preference or location, requires being able to do simple arithmetic (multiplication, division) on whatever value is in the data.

  **Conditional logic**
  This is a big one: basic if-then logic, for example to decide exactly what text to display for a label based on which properties are available in the feature or even the length of the name. A key example of this is properly supporting bilingual labels, where we have to decide whether to show local + English, local-only, or English-only, based on the data that’s available for each feature.

  **String manipulation**
  More dynamic control over label text with things like uppercase/lowercase/title case transforms, localized number formatting, etc. Without this functionality, crafting and iterating on label content entails a large data-prep burden.

  **Filters**
  Style layer filters had similar limitations. Moreover, they use a different syntax, even though their job is very similar to that of data-driven styling functions: filters say, “here’s how to look at a feature and decide whether to draw it,” and data-driven style functions say, “here’s how to look at a feature and decide how to size/color/place it.” Expressions provide a unified syntax for defining parts of a style that need to be calculated dynamically from feature data.

  For information on the syntax and behavior of expressions, please see [the documentation](http://www.mapbox.com/mapbox-gl-js/style-spec/#expressions).

### :wrench: Development workflow improvements

- Made the performance benchmarking runner more informative and statistically robust

## 0.40.1 (September 18, 2017)

### :bug: Bug fixes

- Fix bug causing flicker when zooming in on overzoomed tiles [#5295](https://github.com/mapbox/mapbox-gl-js/pull/5295)
- Remove erroneous call to Tile#redoPlacement for zoom-only or low pitch camera changes [#5284](https://github.com/mapbox/mapbox-gl-js/pull/5284)
- Fix bug where `CanvasSource` coordinates were flipped and improve performance for non-animated `CanvasSource`s [#5303](https://github.com/mapbox/mapbox-gl-js/pull/5303)
- Fix bug causing map not to render on some cases on Internet Explorer 11 [#5321](https://github.com/mapbox/mapbox-gl-js/pull/5321)
- Remove upper limit on `fill-extrusion-height` property [#5320](https://github.com/mapbox/mapbox-gl-js/pull/5320)

## 0.40.0 (September 13, 2017)

### :warning: Breaking changes

- `Map#addImage` now requires the image as an `HTMLImageElement`, `ImageData`, or object with `width`, `height`, and
  `data` properties with the same format as `ImageData`. It no longer accepts a raw `ArrayBufferView` in the second
  argument and `width` and `height` options in the third argument.
- `canvas` sources now require a `contextType` option specifying the drawing context associated with the source canvas. [#5155](https://github.com/mapbox/mapbox-gl-js/pull/5155)

### :sparkles: Features and improvements

- Correct rendering for multiple `fill-extrusion` layers on the same map [#5101](https://github.com/mapbox/mapbox-gl-js/pull/5101)
- Add an `icon-anchor` property to symbol layers [#5183](https://github.com/mapbox/mapbox-gl-js/pull/5183)
- Add a per-map `transformRequest` option, allowing users to provide a callback that transforms resource request URLs [#5021](https://github.com/mapbox/mapbox-gl-js/pull/5021)
- Add data-driven styling support for
  - `text-max-width` [#5067](https://github.com/mapbox/mapbox-gl-js/pull/5067)
  - `text-letter-spacing` [#5071](https://github.com/mapbox/mapbox-gl-js/pull/5071)
  - `line-join` [#5020](https://github.com/mapbox/mapbox-gl-js/pull/5020)
- Add support for SDF icons in `Map#addImage()` [#5181](https://github.com/mapbox/mapbox-gl-js/pull/5181)
- Added nautical miles unit to ScaleControl [#5238](https://github.com/mapbox/mapbox-gl-js/pull/5238) (h/t [@fmairesse](https://github.com/fmairesse)))
- Eliminate the map-wide limit on the number of glyphs and sprites that may be used in a style [#141](https://github.com/mapbox/mapbox-gl-js/issues/141). (Fixed by [#5190](https://github.com/mapbox/mapbox-gl-js/pull/5190), see also [mapbox-gl-native[#9213](https://github.com/mapbox/mapbox-gl-js/issues/9213)](https://github.com/mapbox/mapbox-gl-native/pull/9213)
- Numerous performance optimizations (including [#5108](https://github.com/mapbox/mapbox-gl-js/pull/5108) h/t [@pirxpilot](https://github.com/pirxpilot)))

### :bug: Bug fixes

- Add missing documentation for mouseenter, mouseover, mouseleave events [#4772](https://github.com/mapbox/mapbox-gl-js/issues/4772)
- Add missing documentation for `Marker#getElement()` method [#5242](https://github.com/mapbox/mapbox-gl-js/pull/5242)
- Fix bug wherein removing canvas source with animate=true leaves map in render loop [#5097](https://github.com/mapbox/mapbox-gl-js/issues/5097)
- Fix fullscreen detection on Firefox [#5272](https://github.com/mapbox/mapbox-gl-js/pull/5272)
- Fix z-fighting on overlapping fills within the same layer [#3320](https://github.com/mapbox/mapbox-gl-js/issues/3320)
- Fix handling of fractional values for `layer.minzoom` [#2929](https://github.com/mapbox/mapbox-gl-js/issues/2929)
- Clarify coordinate ordering in documentation for `center` option [#5042](https://github.com/mapbox/mapbox-gl-js/pull/5042) (h/t [@karthikb351](https://github.com/karthikb351)))
- Fix output of stop functions where two stops have the same input value [#5020](https://github.com/mapbox/mapbox-gl-js/pull/5020) (h/t [@edpop](https://github.com/edpop))
- Fix bug wherein using `Map#addLayer()` with an inline source would mutate its input [#4040](https://github.com/mapbox/mapbox-gl-js/issues/4040)
- Fix invalid css keyframes selector [#5075](https://github.com/mapbox/mapbox-gl-js/pull/5075) (h/t [@aar0nr](https://github.com/aar0nr)))
- Fix GPU-specific bug wherein canvas sources caused an error [#4262](https://github.com/mapbox/mapbox-gl-js/issues/4262)
- Fix a race condition in symbol layer handling that caused sporadic uncaught errors [#5185](https://github.com/mapbox/mapbox-gl-js/pull/5185)
- Fix bug causing line labels to render incorrectly on overzoomed tiles [#5120](https://github.com/mapbox/mapbox-gl-js/pull/5120)
- Fix bug wherein `NavigationControl` triggered mouse events unexpectedly [#5148](https://github.com/mapbox/mapbox-gl-js/issues/5148)
- Fix bug wherein clicking on the `NavigationControl` compass caused an error in IE 11 [#4784](https://github.com/mapbox/mapbox-gl-js/issues/4784)
- Remove dependency on GPL-3-licensed `fast-stable-stringify` module [#5152](https://github.com/mapbox/mapbox-gl-js/issues/5152)
- Fix bug wherein layer-specific an event listener produced an error after its target layer was removed from the map [#5145](https://github.com/mapbox/mapbox-gl-js/issues/5145)
- Fix `Marker#togglePopup()` failing to return the marker instance [#5116](https://github.com/mapbox/mapbox-gl-js/issues/5116)
- Fix bug wherein a marker's position failed to adapt to the marker element's size changing [#5133](https://github.com/mapbox/mapbox-gl-js/issues/5133)
- Fix rendering bug affecting Broadcom GPUs [#5073](https://github.com/mapbox/mapbox-gl-js/pull/5073)

### :wrench: Development workflow improvements

- Add (and now require) Flow type annotations throughout the majority of the codebase.
- Migrate to CircleCI 2.0 [#4939](https://github.com/mapbox/mapbox-gl-js/pull/4939)

## 0.39.1 (July 24, 2017)

### :bug: Bug fixes

- Fix packaging issue in 0.39.0 [#5025](https://github.com/mapbox/mapbox-gl-js/issues/5025)
- Correctly evaluate enum-based identity functions [#5023](https://github.com/mapbox/mapbox-gl-js/issues/5023)

## 0.39.0 (July 21, 2017)

### :warning: Breaking changes

- `GeolocateControl` breaking changes [#4479](https://github.com/mapbox/mapbox-gl-js/pull/4479)
  - The option `watchPosition` has been replaced with `trackUserLocation`
  - The camera operation has changed from `jumpTo` (not animated) to `fitBounds` (animated). An effect of this is the map pitch is no longer reset, although the bearing is still reset to 0.
  - The accuracy of the geolocation provided by the device is used to set the view (previously it was fixed at zoom level 17). The `maxZoom` can be controlled via the new `fitBoundsOptions` option (defaults to 15).
- Anchor `Marker`s at their center by default [#5019](https://github.com/mapbox/mapbox-gl-js/issues/5019) [@andrewharvey](https://github.com/andrewharvey)
- Increase `significantRotateThreshold` for the `TouchZoomRotateHandler` [#4971](https://github.com/mapbox/mapbox-gl-js/pull/4971), [@dagjomar](https://github.com/dagjomar)

### :sparkles: Features and improvements

- Improve performance of updating GeoJSON sources [#4069](https://github.com/mapbox/mapbox-gl-js/pull/4069), [@ezheidtmann](https://github.com/ezheidtmann)
- Improve rendering speed of extrusion layers [#4818](https://github.com/mapbox/mapbox-gl-js/pull/4818)
- Improve line label legibility in pitched views [#4781](https://github.com/mapbox/mapbox-gl-js/pull/4781)
- Improve line label legibility on curved lines [#4853](https://github.com/mapbox/mapbox-gl-js/pull/4853)
- Add user location tracking capability to `GeolocateControl` [#4479](https://github.com/mapbox/mapbox-gl-js/pull/4479), [@andrewharvey](https://github.com/andrewharvey)
  - New option `showUserLocation` to draw a "dot" as a `Marker` on the map at the user's location
  - An active lock and background state are introduced with `trackUserLocation`. When in active lock the camera will update to follow the user location, however if the camera is changed by the API or UI then the control will enter the background state where it won't update the camera to follow the user location.
  - New option `fitBoundsOptions` to control the camera operation
  - New `trackuserlocationstart` and `trackuserlocationend` events
  - New `LngLat.toBounds` method to extend a point location by a given radius to a `LngLatBounds` object
- Include main CSS file in `package.json` [#4809](https://github.com/mapbox/mapbox-gl-js/pull/4809), [@tomscholz](https://github.com/tomscholz)
- Add property function (data-driven styling) support for `line-width` [#4773](https://github.com/mapbox/mapbox-gl-js/pull/4773)
- Add property function (data-driven styling) support for `text-anchor` [#4997](https://github.com/mapbox/mapbox-gl-js/pull/4997)
- Add property function (data-driven styling) support for `text-justify` [#5000](https://github.com/mapbox/mapbox-gl-js/pull/5000)
- Add `maxTileCacheSize` option [#4778](https://github.com/mapbox/mapbox-gl-js/pull/4778), [@jczaplew](https://github.com/jczaplew)
- Add new `icon-pitch-alignment` and `circle-pitch-alignment` properties [#4869](https://github.com/mapbox/mapbox-gl-js/pull/4869) [#4871](https://github.com/mapbox/mapbox-gl-js/pull/4871)
- Add `Map#getMaxBounds` method [#4890](https://github.com/mapbox/mapbox-gl-js/pull/4890), [@andrewharvey](https://github.com/andrewharvey) [@lamuertepeluda](https://github.com/lamuertepeluda)
- Add option (`localIdeographFontFamily`) to use TinySDF to avoid loading expensive CJK glyphs [#4895](https://github.com/mapbox/mapbox-gl-js/pull/4895)
- If `config.API_URL` includes a path prepend it to the request URL [#4995](https://github.com/mapbox/mapbox-gl-js/pull/4995)
- Bump `supercluster` version to expose `cluster_id` property on clustered sources [#5002](https://github.com/mapbox/mapbox-gl-js/pull/5002)

### :bug: Bug fixes

- Do not display `FullscreenControl` on unsupported devices [#4838](https://github.com/mapbox/mapbox-gl-js/pull/4838), [@stepankuzmin](https://github.com/stepankuzmin)
- Fix yarn build on Windows machines [#4887](https://github.com/mapbox/mapbox-gl-js/pull/4887)
- Prevent potential memory leaks by dispatching `loadData` to the same worker every time [#4877](https://github.com/mapbox/mapbox-gl-js/pull/4877)
- Fix bug preventing the rtlTextPlugin from loading before the initial style `load` [#4870](https://github.com/mapbox/mapbox-gl-js/pull/4870)
- Fix bug causing runtime-stying to not take effect in some situations [#4893](https://github.com/mapbox/mapbox-gl-js/pull/4893)
- Prevent requests of vertical glyphs for labels that can't be verticalized [#4720](https://github.com/mapbox/mapbox-gl-js/issues/4720)
- Fix character detection for Zanabazar Square [#4940](https://github.com/mapbox/mapbox-gl-js/pull/4940)
- Fix `LogoControl` logic to update correctly, and hide the `<div>` instead of removing it from the DOM when it is not needed [#4842](https://github.com/mapbox/mapbox-gl-js/pull/4842)
- Fix `GeoJSONSource#serialize` to include all options
- Fix error handling in `GlyphSource#getSimpleGlyphs`[#4992](https://github.com/mapbox/mapbox-gl-js/pull/4992)
- Fix bug causing `setStyle` to reload raster tiles [#4852](https://github.com/mapbox/mapbox-gl-js/pull/4852)
- Fix bug causing symbol layers not to render on devices with non-integer device pixel ratios [#4989](https://github.com/mapbox/mapbox-gl-js/pull/4989)
- Fix bug where `Map#queryRenderedFeatures` would error when returning no results [#4993](https://github.com/mapbox/mapbox-gl-js/pull/4993)
- Fix bug where `Map#areTilesLoaded` would always be false on `sourcedata` events for reloading tiles [#4987](https://github.com/mapbox/mapbox-gl-js/pull/4987)
- Fix bug causing categorical property functions to error on non-ascending order stops [#4996](https://github.com/mapbox/mapbox-gl-js/pull/4996)

### :hammer_and_wrench: Development workflow changes

- Use flow to type much of the code base [#4629](https://github.com/mapbox/mapbox-gl-js/pull/4629) [#4903](https://github.com/mapbox/mapbox-gl-js/pull/4903) [#4909](https://github.com/mapbox/mapbox-gl-js/pull/4909) [#4910](https://github.com/mapbox/mapbox-gl-js/pull/4910) [#4911](https://github.com/mapbox/mapbox-gl-js/pull/4911) [#4913](https://github.com/mapbox/mapbox-gl-js/pull/4913) [#4915](https://github.com/mapbox/mapbox-gl-js/pull/4915) [#4918](https://github.com/mapbox/mapbox-gl-js/pull/4918) [#4932](https://github.com/mapbox/mapbox-gl-js/pull/4932) [#4933](https://github.com/mapbox/mapbox-gl-js/pull/4933) [#4948](https://github.com/mapbox/mapbox-gl-js/pull/4948) [#4949](https://github.com/mapbox/mapbox-gl-js/pull/4949) [#4955](https://github.com/mapbox/mapbox-gl-js/pull/4955) [#4966](https://github.com/mapbox/mapbox-gl-js/pull/4966) [#4967](https://github.com/mapbox/mapbox-gl-js/pull/4967) [#4973](https://github.com/mapbox/mapbox-gl-js/pull/4973) :muscle: [@jfirebaugh](https://github.com/jfirebaugh) [@vicapow](https://github.com/vicapow)
- Use style specification to generate flow type [#4958](https://github.com/mapbox/mapbox-gl-js/pull/4958)
- Explicitly list which files to publish in `package.json` [#4819](https://github.com/mapbox/mapbox-gl-js/pull/4819) [@tomscholz](https://github.com/tomscholz)
- Move render test ignores to a separate file [#4977](https://github.com/mapbox/mapbox-gl-js/pull/4977)
- Add code of conduct [#5015](https://github.com/mapbox/mapbox-gl-js/pull/5015) :sparkling_heart:

## 0.38.0 (June 9, 2017)

#### New features :sparkles:

- Attenuate label size scaling with distance, improving readability of pitched maps [#4547](https://github.com/mapbox/mapbox-gl-js/pull/4547)

#### Bug fixes :beetle:

- Skip rendering for patterned layers when pattern is missing [#4687](https://github.com/mapbox/mapbox-gl-js/pull/4687)
- Fix bug with map failing to rerender after `webglcontextlost` event [#4725](https://github.com/mapbox/mapbox-gl-js/pull/4725) [@cdawi](https://github.com/cdawi)
- Clamp zoom level in `flyTo` to within the map's specified min- and maxzoom to prevent undefined behavior [#4726](https://github.com/mapbox/mapbox-gl-js/pull/4726) [@](https://github.com/) IvanSanchez
- Fix wordmark rendering in IE [#4741](https://github.com/mapbox/mapbox-gl-js/pull/4741)
- Fix slight pixelwise symbol rendering bugs caused by incorrect sprite calculations [#4737](https://github.com/mapbox/mapbox-gl-js/pull/4737)
- Prevent exceptions thrown by certain `flyTo` calls [#4761](https://github.com/mapbox/mapbox-gl-js/pull/4761)
- Fix "Improve this map" link [#4685](https://github.com/mapbox/mapbox-gl-js/pull/4685)
- Tweak `queryRenderedSymbols` logic to better account for pitch scaling [#4792](https://github.com/mapbox/mapbox-gl-js/pull/4792)
- Fix for symbol layers sometimes failing to render, most frequently in Safari [#4795](https://github.com/mapbox/mapbox-gl-js/pull/4795)
- Apply `text-keep-upright` after `text-offset` to keep labels upright when intended [#4779](https://github.com/mapbox/mapbox-gl-js/pull/4779) **[Potentially breaking :warning: but considered a bugfix]**
- Prevent exceptions thrown by empty GeoJSON tiles [#4803](https://github.com/mapbox/mapbox-gl-js/pull/4803)

#### Accessibility improvements :sound:

- Add `aria-label` to popup close button [#4799](https://github.com/mapbox/mapbox-gl-js/pull/4799) [@andrewharvey](https://github.com/andrewharvey)

#### Development workflow + testing improvements :wrench:

- Fix equality assertion bug in tests [#4731](https://github.com/mapbox/mapbox-gl-js/pull/4731) [@IvanSanchez](https://github.com/IvanSanchez)
- Benchmark results page improvements [#4746](https://github.com/mapbox/mapbox-gl-js/pull/4746)
- Require node version >=6.4.0, enabling the use of more ES6 features [#4752](https://github.com/mapbox/mapbox-gl-js/pull/4752)
- Document missing `pitchWithRotate` option [#4800](https://github.com/mapbox/mapbox-gl-js/pull/4800) [@simast](https://github.com/simast)
- Move Github-specific Markdown files into subdirectory [#4806](https://github.com/mapbox/mapbox-gl-js/pull/4806) [@tomscholz](https://github.com/tomscholz)

## 0.37.0 (May 2nd, 2017)

#### :warning: Breaking changes

- Removed `LngLat#wrapToBestWorld`

#### New features :rocket:

- Improve popup/marker positioning [#4577](https://github.com/mapbox/mapbox-gl-js/pull/4577)
- Add `Map#isStyleLoaded` and `Map#areTilesLoaded` events [#4321](https://github.com/mapbox/mapbox-gl-js/pull/4321)
- Support offline sprites using `file:` protocol [#4649](https://github.com/mapbox/mapbox-gl-js/pull/4649) [@oscarfonts](https://github.com/oscarfonts)

#### Bug fixes :bug:

- Fix fullscreen control in Firefox [#4666](https://github.com/mapbox/mapbox-gl-js/pull/4666)
- Fix rendering artifacts that caused tile boundaries to be visible in some cases [#4636](https://github.com/mapbox/mapbox-gl-js/pull/4636)
- Fix default calculation for categorical zoom-and-property functions [#4657](https://github.com/mapbox/mapbox-gl-js/pull/4657)
- Fix scaling of images on retina screens [#4645](https://github.com/mapbox/mapbox-gl-js/pull/4645)
- Rendering error when a transparent image is added via `Map#addImage` [#4644](https://github.com/mapbox/mapbox-gl-js/pull/4644)
- Fix an issue with rendering lines with duplicate points [#4634](https://github.com/mapbox/mapbox-gl-js/pull/4634)
- Fix error when switching from data-driven styles to a constant paint value [#4611](https://github.com/mapbox/mapbox-gl-js/pull/4611)
- Add check to make sure invalid bounds on tilejson don't error out [#4641](https://github.com/mapbox/mapbox-gl-js/pull/4641)

#### Development workflow improvements :computer:

- Add flowtype interfaces and definitions [@vicapow](https://github.com/vicapow)
- Add stylelinting to ensure `mapboxgl-` prefix on all classes [#4584](https://github.com/mapbox/mapbox-gl-js/pull/4584) [@asantos3026](https://github.com/asantos3026)

## 0.36.0 (April 19, 2017)

#### New features :sparkles:

- Replace LogoControl logo with the new Mapbox logo [#4598](https://github.com/mapbox/mapbox-gl-js/pull/4598)

#### Bug fixes :bug:

- Fix bug with the BoxZoomHandler that made it glitchy if it is enabled after the DragPanHandler [#4528](https://github.com/mapbox/mapbox-gl-js/pull/4528)
- Fix undefined behavior in `fill_outline` shaders [#4600](https://github.com/mapbox/mapbox-gl-js/pull/4600)
- Fix `Camera#easeTo` interpolation on pitched maps [#4540](https://github.com/mapbox/mapbox-gl-js/pull/4540)
- Choose property function interpolation method by the `property`'s type [#4614](https://github.com/mapbox/mapbox-gl-js/pull/4614)

#### Development workflow improvements :nerd_face:

- Fix crash on missing `style.json` in integration tests
- `gl-style-composite` is now executable in line with the other tools [@andrewharvey](https://github.com/andrewharvey) [#4595](https://github.com/mapbox/mapbox-gl-js/pull/4595)
- `gl-style-composite` utility now throws an error if a name conflict would occur between layers [@andrewharvey](https://github.com/andrewharvey) [#4595](https://github.com/mapbox/mapbox-gl-js/pull/4595)

## 0.35.1 (April 12, 2017)

#### Bug fixes :bug:

- Add `.json` extension to style-spec `require` statements for webpack compatibility [#4563](https://github.com/mapbox/mapbox-gl-js/pull/4563) [@orangemug](https://github.com/orangemug)
- Fix documentation type for `Map#fitBounde` [#4569](https://github.com/mapbox/mapbox-gl-js/pull/4569) [@andrewharvey](https://github.com/andrewharvey)
- Fix bug causing {Image,Video,Canvas}Source to throw exception if latitude is outside of +/-85.05113 [#4574](https://github.com/mapbox/mapbox-gl-js/pull/4574)
- Fix bug causing overzoomed raster tiles to disappear from map [#4567](https://github.com/mapbox/mapbox-gl-js/pull/4567)
- Fix bug causing queryRenderedFeatures to crash on polygon features that have an `id` field. [#4581](https://github.com/mapbox/mapbox-gl-js/pull/4581)

## 0.35.0 (April 7, 2017)

#### New features :rocket:

- Use anisotropic filtering to improve rendering of raster tiles on pitched maps [#1064](https://github.com/mapbox/mapbox-gl-js/issues/1064)
- Add `pitchstart` and `pitchend` events [#2449](https://github.com/mapbox/mapbox-gl-js/issues/2449)
- Add an optional `layers` parameter to `Map#on` [#1002](https://github.com/mapbox/mapbox-gl-js/issues/1002)
- Add data-driven styling support for `text-offset` [#4495](https://github.com/mapbox/mapbox-gl-js/pull/4495)
- Add data-driven styling support for `text-rotate` [#3516](https://github.com/mapbox/mapbox-gl-js/issues/3516)
- Add data-driven styling support for `icon-image` [#4304](https://github.com/mapbox/mapbox-gl-js/issues/4304)
- Add data-driven styling support for `{text,icon}-size` [#4455](https://github.com/mapbox/mapbox-gl-js/pull/4455)

#### Bug fixes :bug:

- Suppress error messages in JS console due to missing tiles [#1800](https://github.com/mapbox/mapbox-gl-js/issues/1800)
- Fix bug wherein `GeoJSONSource#setData()` could cause unnecessary DOM updates [#4447](https://github.com/mapbox/mapbox-gl-js/issues/4447)
- Fix bug wherein `Map#flyTo` did not respect the `renderWorldCopies` setting [#4449](https://github.com/mapbox/mapbox-gl-js/issues/4449)
- Fix regression in browserify support # 4453
- Fix bug causing poor touch event behavior on mobile devices [#4259](https://github.com/mapbox/mapbox-gl-js/issues/4259)
- Fix bug wherein duplicate stops in property functions could cause an infinite loop [#4498](https://github.com/mapbox/mapbox-gl-js/issues/4498)
- Respect image height/width in `addImage` api [#4531](https://github.com/mapbox/mapbox-gl-js/pull/4531)
- Fix bug preventing correct behavior of `shift+zoom` [#3334](https://github.com/mapbox/mapbox-gl-js/issues/3334)
- Fix bug preventing image source from rendering when coordinate area is too large [#4550](https://github.com/mapbox/mapbox-gl-js/issues/4550)
- Show image source on horizontally wrapped worlds [#4555](https://github.com/mapbox/mapbox-gl-js/pull/4555)
- Fix bug in the handling of `refreshedExpiredTiles` option [#4549](https://github.com/mapbox/mapbox-gl-js/pull/4549)
- Support the TileJSON `bounds` property [#1775](https://github.com/mapbox/mapbox-gl-js/issues/1775)

#### Development workflow improvements :computer:

- Upgrade flow to 0.42.0 ([#4500](https://github.com/mapbox/mapbox-gl-js/pull/4500))

## 0.34.0 (March 17, 2017)

#### New features :rocket:

- Add `Map#addImage` and `Map#removeImage` API to allow adding icon images at runtime [#4404](https://github.com/mapbox/mapbox-gl-js/pull/4404)
- Simplify non-browserify bundler usage by making the distribution build the main entrypoint [#4423](https://github.com/mapbox/mapbox-gl-js/pull/4423)

#### Bug fixes :bug:

- Fix issue where coincident start/end points of LineStrings were incorrectly rendered as joined [#4413](https://github.com/mapbox/mapbox-gl-js/pull/4413)
- Fix bug causing `queryRenderedFeatures` to fail in cases where both multiple sources and data-driven paint properties were present [#4417](https://github.com/mapbox/mapbox-gl-js/issues/4417)
- Fix bug where tile request errors caused `map.loaded()` to incorrectly return `false` [#4425](https://github.com/mapbox/mapbox-gl-js/issues/4425)

#### Testing improvements :white_check_mark:

- Improve test coverage across several core modules [#4432](https://github.com/mapbox/mapbox-gl-js/pull/4432) [#4431](https://github.com/mapbox/mapbox-gl-js/pull/4431) [#4422](https://github.com/mapbox/mapbox-gl-js/pull/4422) [#4244](https://github.com/mapbox/mapbox-gl-js/pull/4244) :bowing_man:

## 0.33.1 (March 10, 2017)

#### Bug fixes :bug:

- Prevent Mapbox logo from being added to the map more than once [#4386](https://github.com/mapbox/mapbox-gl-js/pull/4386)
- Add `type='button'` to `FullscreenControl` to prevent button from acting as a form submit [#4397](https://github.com/mapbox/mapbox-gl-js/pull/4397)
- Fix issue where map would continue to rotate if `Ctrl` key is released before the click during a `DragRotate` event [#4389](https://github.com/mapbox/mapbox-gl-js/pull/4389)
- Remove double `options.easing` description from the `Map#fitBounds` documentation [#4402](https://github.com/mapbox/mapbox-gl-js/pull/4402)

## 0.33.0 (March 8, 2017)

#### :warning: Breaking changes

- Automatically add Mapbox wordmark when required by Mapbox TOS [#3933](https://github.com/mapbox/mapbox-gl-js/pull/3933)
- Increase default `maxZoom` from 20 to 22 [#4333](https://github.com/mapbox/mapbox-gl-js/pull/4333)
- Deprecate `tiledata` and `tiledataloading` events in favor of `sourcedata` and `sourcedataloading`. [#4347](https://github.com/mapbox/mapbox-gl-js/pull/4347)
- `mapboxgl.util` is no longer exported [#1408](https://github.com/mapbox/mapbox-gl-js/issues/1408)
- `"type": "categorical"` is now required for all categorical functions. Previously, some forms of "implicitly" categorical functions worked, and others did not. [#3717](https://github.com/mapbox/mapbox-gl-js/issues/3717)

#### :white_check_mark: New features

- Add property functions support for most symbol paint properties [#4074](https://github.com/mapbox/mapbox-gl-js/pull/4074), [#4186](https://github.com/mapbox/mapbox-gl-js/pull/4186), [#4226](https://github.com/mapbox/mapbox-gl-js/pull/4226)
- Add ability to specify default property value for undefined or invalid property values used in property functions. [#4175](https://github.com/mapbox/mapbox-gl-js/pull/4175)
- Improve `Map#fitBounds` to accept different values for top, bottom, left, and right `padding` [#3890](https://github.com/mapbox/mapbox-gl-js/pull/3890)
- Add a `FullscreenControl` for displaying a fullscreen map [#3977](https://github.com/mapbox/mapbox-gl-js/pull/3977)

#### :beetle: Bug fixes

- Fix validation error on categorical zoom-and-property functions [#4220](https://github.com/mapbox/mapbox-gl-js/pull/4220)
- Fix bug causing expired resources to be re-requested causing an infinite loop [#4255](https://github.com/mapbox/mapbox-gl-js/pull/4255)
- Fix problem where `MapDataEvent#isSourceLoaded` always returned false [#4254](https://github.com/mapbox/mapbox-gl-js/pull/4254)
- Resolve an issue where tiles in the source cache were prematurely deleted, resulting in tiles flickering when zooming in and out and [#4311](https://github.com/mapbox/mapbox-gl-js/pull/4311)
- Make sure `MapEventData` is passed through on calls `Map#flyTo` [#4342](https://github.com/mapbox/mapbox-gl-js/pull/4342)
- Fix incorrect returned values for `Map#isMoving` [#4350](https://github.com/mapbox/mapbox-gl-js/pull/4350)
- Fix categorical functions not allowing boolean stop domain values [#4195](https://github.com/mapbox/mapbox-gl-js/pull/4195)
- Fix piecewise-constant functions to allow non-integer zoom levels. [#4196](https://github.com/mapbox/mapbox-gl-js/pull/4196)
- Fix issues with `$id` in filters [#4236](https://github.com/mapbox/mapbox-gl-js/pull/4236) [#4237](https://github.com/mapbox/mapbox-gl-js/pull/4237)
- Fix a race condition with polygon centroid algorithm causing tiles not to load in some cases. [#4273](https://github.com/mapbox/mapbox-gl-js/pull/4273)
- Throw a meaningful error when giving non-array `layers` parameter to `queryRenderedFeatures` [#4331](https://github.com/mapbox/mapbox-gl-js/pull/4331)
- Throw a meaningful error when supplying invalid `minZoom` and `maxZoom` values [#4324](https://github.com/mapbox/mapbox-gl-js/pull/4324)
- Fix a memory leak when using the RTL Text plugin [#4248](https://github.com/mapbox/mapbox-gl-js/pull/4248)

#### Dev workflow changes

- Merged the [Mapbox GL style specification](https://github.com/mapbox/mapbox-gl-style-spec) repo to this one (now under `src/style-spec` and `test/unit/style-spec`).

## 0.32.1 (Jan 26, 2017)

#### Bug Fixes

- Fix bug causing [`mapbox-gl-rtl-text` plugin](https://github.com/mapbox/mapbox-gl-rtl-text) to not work [#4055](https://github.com/mapbox/mapbox-gl-js/pull/4055)

## 0.32.0 (Jan 26, 2017)

#### Deprecation Notices

- [Style classes](https://www.mapbox.com/mapbox-gl-style-spec/#layer-paint.*) are deprecated and will be removed in an upcoming release of Mapbox GL JS.

#### New Features

- Add `Map#isSourceLoaded` method [#4033](https://github.com/mapbox/mapbox-gl-js/pull/4033)
- Automatically reload tiles based on their `Expires` and `Cache-Control` HTTP headers [#3944](https://github.com/mapbox/mapbox-gl-js/pull/3944)
- Add `around=center` option to `scrollZoom` and `touchZoomRotate` interaction handlers [#3876](https://github.com/mapbox/mapbox-gl-js/pull/3876)
- Add support for [`mapbox-gl-rtl-text` plugin](https://github.com/mapbox/mapbox-gl-rtl-text) to support right-to-left scripts [#3758](https://github.com/mapbox/mapbox-gl-js/pull/3758)
- Add `canvas` source type [#3765](https://github.com/mapbox/mapbox-gl-js/pull/3765)
- Add `Map#isMoving` method [#2792](https://github.com/mapbox/mapbox-gl-js/issues/2792)

#### Bug Fixes

- Fix bug causing garbled text on zoom [#3962](https://github.com/mapbox/mapbox-gl-js/pull/3962)
- Fix bug causing crash in Firefox and Mobile Safari when rendering a large map [#4037](https://github.com/mapbox/mapbox-gl-js/pull/4037)
- Fix bug causing raster tiles to flicker during zoom [#2467](https://github.com/mapbox/mapbox-gl-js/issues/2467)
- Fix bug causing exception when unsetting and resetting fill-outline-color [#3657](https://github.com/mapbox/mapbox-gl-js/issues/3657)
- Fix memory leak when removing raster sources [#3951](https://github.com/mapbox/mapbox-gl-js/issues/3951)
- Fix bug causing exception when when zooming in / out on empty GeoJSON tile [#3985](https://github.com/mapbox/mapbox-gl-js/pull/3985)
- Fix line join artifacts at very sharp angles [#4008](https://github.com/mapbox/mapbox-gl-js/pull/4008)

## 0.31.0 (Jan 10 2017)

#### New Features

- Add `renderWorldCopies` option to the `Map` constructor to give users control over whether multiple worlds are rendered in a map [#3885](https://github.com/mapbox/mapbox-gl-js/pull/3885)

#### Bug Fixes

- Fix performance regression triggered when `Map` pitch or bearing is changed [#3938](https://github.com/mapbox/mapbox-gl-js/pull/3938)
- Fix null pointer exception caused by trying to clear an `undefined` source [#3903](https://github.com/mapbox/mapbox-gl-js/pull/3903)

#### Miscellaneous

- Incorporate integration tests formerly at [`mapbox-gl-test-suite`](https://github.com/mapbox/mapbox-gl-test-suite) into this repository [#3834](https://github.com/mapbox/mapbox-gl-js/pull/3834)

## 0.30.0 (Jan 5 2017)

#### New Features

- Fire an error when map canvas is larger than allowed by `gl.MAX_RENDERBUFFER_SIZE` [#2893](https://github.com/mapbox/mapbox-gl-js/issues/2893)
- Improve error messages when referencing a nonexistent layer id [#2597](https://github.com/mapbox/mapbox-gl-js/issues/2597)
- Fire an error when layer uses a `geojson` source and specifies a `source-layer` [#3896](https://github.com/mapbox/mapbox-gl-js/pull/3896)
- Add inline source declaration syntax [#3857](https://github.com/mapbox/mapbox-gl-js/issues/3857)
- Improve line breaking behavior [#3887](https://github.com/mapbox/mapbox-gl-js/issues/3887)

#### Performance Improvements

- Improve `Map#setStyle` performance in some cases [#3853](https://github.com/mapbox/mapbox-gl-js/pull/3853)

#### Bug Fixes

- Fix unexpected popup positioning when some offsets are unspecified [#3367](https://github.com/mapbox/mapbox-gl-js/issues/3367)
- Fix incorrect interpolation in functions [#3838](https://github.com/mapbox/mapbox-gl-js/issues/3838)
- Fix incorrect opacity when multiple backgrounds are rendered [#3819](https://github.com/mapbox/mapbox-gl-js/issues/3819)
- Fix exception thrown when instantiating geolocation control in Safari [#3844](https://github.com/mapbox/mapbox-gl-js/issues/3844)
- Fix exception thrown when setting `showTileBoundaries` with no sources [#3849](https://github.com/mapbox/mapbox-gl-js/issues/3849)
- Fix incorrect rendering of transparent parts of raster layers in some cases [#3723](https://github.com/mapbox/mapbox-gl-js/issues/3723)
- Fix non-terminating render loop when zooming in in some cases [#3399](https://github.com/mapbox/mapbox-gl-js/pull/3399)

## 0.29.0 (December 20 2016)

#### New Features

- Add support for property functions for many style properties on line layers [#3033](https://github.com/mapbox/mapbox-gl-js/pull/3033)
- Make `Map#setStyle` smoothly transition to the new style [#3621](https://github.com/mapbox/mapbox-gl-js/pull/3621)
- Add `styledata`, `sourcedata`, `styledataloading`, and `sourcedataloading` events
- Add `isSourceLoaded` and `source` properties to `MapDataEvent` [#3590](https://github.com/mapbox/mapbox-gl-js/pull/3590)
- Remove "max zoom" cap of 20 [#3683](https://github.com/mapbox/mapbox-gl-js/pull/3683)
- Add `circle-stroke-*` style properties [#3672](https://github.com/mapbox/mapbox-gl-js/pull/3672)
- Add a more helpful error message when the specified `container` element doesn't exist [#3719](https://github.com/mapbox/mapbox-gl-js/pull/3719)
- Add `watchPosition` option to `GeolocateControl` [#3739](https://github.com/mapbox/mapbox-gl-js/pull/3739)
- Add `positionOptions` option to `GeolocateControl` [#3739](https://github.com/mapbox/mapbox-gl-js/pull/3739)
- Add `aria-label` to map canvas [#3782](https://github.com/mapbox/mapbox-gl-js/pull/3782)
- Adjust multipoint symbol rendering behavior [#3763](https://github.com/mapbox/mapbox-gl-js/pull/3763)
- Add support for property functions for `icon-offset` [#3791](https://github.com/mapbox/mapbox-gl-js/pull/3791)
- Improved antialiasing on pitched lines [#3790](https://github.com/mapbox/mapbox-gl-js/pull/3790)
- Allow attribution control to collapse to an ⓘ button on smaller screens [#3783](https://github.com/mapbox/mapbox-gl-js/pull/3783)
- Improve line breaking algorithm [#3743](https://github.com/mapbox/mapbox-gl-js/pull/3743)

#### Performance Improvements

- Fix memory leak when calling `Map#removeSource` [#3602](https://github.com/mapbox/mapbox-gl-js/pull/3602)
- Reduce bundle size by adding custom build of `gl-matrix` [#3734](https://github.com/mapbox/mapbox-gl-js/pull/3734)
- Improve performance of projection code [#3721](https://github.com/mapbox/mapbox-gl-js/pull/3721)
- Improve performance of style function evaluation [#3816](https://github.com/mapbox/mapbox-gl-js/pull/3816)

#### Bug fixes

- Fix exception thrown when using `line-color` property functions [#3639](https://github.com/mapbox/mapbox-gl-js/issues/3639)
- Fix exception thrown when removing a layer and then adding another layer with the same id but different type [#3655](https://github.com/mapbox/mapbox-gl-js/pull/3655)
- Fix exception thrown when passing a single point to `Map#fitBounds` [#3655](https://github.com/mapbox/mapbox-gl-js/pull/3655)
- Fix exception thrown occasionally during rapid map mutations [#3681](https://github.com/mapbox/mapbox-gl-js/pull/3681)
- Fix rendering defects on pitch=0 on some systems [#3740](https://github.com/mapbox/mapbox-gl-js/pull/3740)
- Fix unnecessary CPU usage when displaying a raster layer [#3764](https://github.com/mapbox/mapbox-gl-js/pull/3764)
- Fix bug causing sprite after `Map#setStyle` [#3829](https://github.com/mapbox/mapbox-gl-js/pull/3829)
- Fix bug preventing `Map` from emitting a `contextmenu` event on Windows browsers [#3822](https://github.com/mapbox/mapbox-gl-js/pull/3822)

## 0.28.0 (November 17 2016)

#### New features and improvements

- Performance improvements for `Map#addLayer` and `Map#removeLayer` [#3584](https://github.com/mapbox/mapbox-gl-js/pull/3584)
- Add method for changing layer order at runtime - `Map#moveLayer` [#3584](https://github.com/mapbox/mapbox-gl-js/pull/3584)
- Update vertical punctuation logic to Unicode 9.0 standard [#3608](https://github.com/mapbox/mapbox-gl-js/pull/3608)

#### Bug fixes

- Fix data-driven `fill-opacity` rendering when using a `fill-pattern` [#3598](https://github.com/mapbox/mapbox-gl-js/pull/3598)
- Fix line rendering artifacts [#3627](https://github.com/mapbox/mapbox-gl-js/pull/3627)
- Fix incorrect rendering of opaque fills on top of transparent fills [#2628](https://github.com/mapbox/mapbox-gl-js/pull/2628)
- Prevent `AssertionErrors` from pitching raster layers by only calling `Worker#redoPlacement` on vector and GeoJSON sources [#3624](https://github.com/mapbox/mapbox-gl-js/pull/3624)
- Restore IE11 compatability [#3635](https://github.com/mapbox/mapbox-gl-js/pull/3635)
- Fix symbol placement for cached tiles [#3637](https://github.com/mapbox/mapbox-gl-js/pull/3637)

## 0.27.0 (November 11 2016)

#### ⚠️ Breaking changes ⚠️

- Replace `fill-extrude-height` and `fill-extrude-base` properties of `fill` render type with a separate `fill-extrusion` type (with corresponding `fill-extrusion-height` and `fill-extrusion-base` properties), solving problems with render parity and runtime switching between flat and extruded fills. https://github.com/mapbox/mapbox-gl-style-spec/issues/554
- Change the units for extrusion height properties (`fill-extrusion-height`, `fill-extrusion-base`) from "magic numbers" to meters. [#3509](https://github.com/mapbox/mapbox-gl-js/pull/3509)
- Remove `mapboxgl.Control` class and change the way custom controls should be implemented. [#3497](https://github.com/mapbox/mapbox-gl-js/pull/3497)
- Remove `mapboxgl.util` functions: `inherit`, `extendAll`, `debounce`, `coalesce`, `startsWith`, `supportsGeolocation`. [#3441](https://github.com/mapbox/mapbox-gl-js/pull/3441) [#3571](https://github.com/mapbox/mapbox-gl-js/pull/3571)
- **`mapboxgl.util` is deprecated** and will be removed in the next release. [#1408](https://github.com/mapbox/mapbox-gl-js/issues/1408)

#### New features and improvements

- Tons of **performance improvements** that combined make rendering **up to 3 times faster**, especially for complex styles. [#3485](https://github.com/mapbox/mapbox-gl-js/pull/3485) [#3489](https://github.com/mapbox/mapbox-gl-js/pull/3489) [#3490](https://github.com/mapbox/mapbox-gl-js/pull/3490) [#3491](https://github.com/mapbox/mapbox-gl-js/pull/3491) [#3498](https://github.com/mapbox/mapbox-gl-js/pull/3498) [#3499](https://github.com/mapbox/mapbox-gl-js/pull/3499) [#3501](https://github.com/mapbox/mapbox-gl-js/pull/3501) [#3510](https://github.com/mapbox/mapbox-gl-js/pull/3510) [#3514](https://github.com/mapbox/mapbox-gl-js/pull/3514) [#3515](https://github.com/mapbox/mapbox-gl-js/pull/3515) [#3486](https://github.com/mapbox/mapbox-gl-js/pull/3486) [#3527](https://github.com/mapbox/mapbox-gl-js/pull/3527) [#3574](https://github.com/mapbox/mapbox-gl-js/pull/3574) ⚡️⚡️⚡️
- 🈯 Added **vertical text writing mode** for languages that support it. [#3438](https://github.com/mapbox/mapbox-gl-js/pull/3438)
- 🈯 Improved **line breaking of Chinese and Japanese text** in point-placed labels. [#3420](https://github.com/mapbox/mapbox-gl-js/pull/3420)
- Reduce the default number of worker threads (`mapboxgl.workerCount`) for better performance. [#3565](https://github.com/mapbox/mapbox-gl-js/pull/3565)
- Automatically use `categorical` style function type when input values are strings. [#3384](https://github.com/mapbox/mapbox-gl-js/pull/3384)
- Improve control buttons accessibility. [#3492](https://github.com/mapbox/mapbox-gl-js/pull/3492)
- Remove geolocation button if geolocation is disabled (e.g. the page is not served through `https`). [#3571](https://github.com/mapbox/mapbox-gl-js/pull/3571)
- Added `Map#getMaxZoom` and `Map#getMinZoom` methods [#3592](https://github.com/mapbox/mapbox-gl-js/pull/3592)

#### Bugfixes

- Fix several line dash rendering bugs. [#3451](https://github.com/mapbox/mapbox-gl-js/pull/3451)
- Fix intermittent map flicker when using image sources. [#3522](https://github.com/mapbox/mapbox-gl-js/pull/3522)
- Fix incorrect rendering of semitransparent `background` layers. [#3521](https://github.com/mapbox/mapbox-gl-js/pull/3521)
- Fix broken `raster-fade-duration` property. [#3532](https://github.com/mapbox/mapbox-gl-js/pull/3532)
- Fix handling of extrusion heights with negative values (by clamping to `0`). [#3463](https://github.com/mapbox/mapbox-gl-js/pull/3463)
- Fix GeoJSON sources not placing labels/icons correctly after map rotation. [#3366](https://github.com/mapbox/mapbox-gl-js/pull/3366)
- Fix icon/label placement not respecting order for layers with numeric names. [#3404](https://github.com/mapbox/mapbox-gl-js/pull/3404)
- Fix `queryRenderedFeatures` working incorrectly on colliding labels. [#3459](https://github.com/mapbox/mapbox-gl-js/pull/3459)
- Fix a bug where changing extrusion properties at runtime sometimes threw an error. [#3487](https://github.com/mapbox/mapbox-gl-js/pull/3487) [#3468](https://github.com/mapbox/mapbox-gl-js/pull/3468)
- Fix a bug where `map.loaded()` always returned `true` when using raster tile sources. [#3302](https://github.com/mapbox/mapbox-gl-js/pull/3302)
- Fix a bug where moving the map out of bounds sometimes threw `failed to invert matrix` error. [#3518](https://github.com/mapbox/mapbox-gl-js/pull/3518)
- Fixed `queryRenderedFeatures` throwing an error if no parameters provided. [#3542](https://github.com/mapbox/mapbox-gl-js/pull/3542)
- Fixed a bug where using multiple `\n` in a text field resulted in an error. [#3570](https://github.com/mapbox/mapbox-gl-js/pull/3570)

#### Misc

- 🐞 Fix `npm install mapbox-gl` pulling in all `devDependencies`, leading to an extremely slow install. [#3377](https://github.com/mapbox/mapbox-gl-js/pull/3377)
- Switch the codebase to ES6. [#c](https://github.com/mapbox/mapbox-gl-js/pull/3388) [#3408](https://github.com/mapbox/mapbox-gl-js/pull/3408) [#3415](https://github.com/mapbox/mapbox-gl-js/pull/3415) [#3421](https://github.com/mapbox/mapbox-gl-js/pull/3421)
- A lot of internal refactoring to make the codebase simpler and more maintainable.
- Various documentation fixes. [#3440](https://github.com/mapbox/mapbox-gl-js/pull/3440)

## 0.26.0 (October 13 2016)

#### New Features & Improvements

- Add `fill-extrude-height` and `fill-extrude-base` style properties (3d buildings) :cityscape: [#3223](https://github.com/mapbox/mapbox-gl-js/pull/3223)
- Add customizable `colorSpace` interpolation to functions [#3245](https://github.com/mapbox/mapbox-gl-js/pull/3245)
- Add `identity` function type [#3274](https://github.com/mapbox/mapbox-gl-js/pull/3274)
- Add depth testing for symbols with `'pitch-alignment': 'map'` [#3243](https://github.com/mapbox/mapbox-gl-js/pull/3243)
- Add `dataloading` events for styles and sources [#3306](https://github.com/mapbox/mapbox-gl-js/pull/3306)
- Add `Control` suffix to all controls :warning: BREAKING CHANGE :warning: [#3355](https://github.com/mapbox/mapbox-gl-js/pull/3355)
- Calculate style layer `ref`s automatically and get rid of user-specified `ref`s :warning: BREAKING CHANGE :warning: [#3486](https://github.com/mapbox/mapbox-gl-js/pull/3486)

#### Performance Improvements

- Ensure removing style or source releases all tile resources [#3359](https://github.com/mapbox/mapbox-gl-js/pull/3359)

#### Bugfixes

- Fix bug causing an error when `Marker#setLngLat` is called [#3294](https://github.com/mapbox/mapbox-gl-js/pull/3294)
- Fix bug causing incorrect coordinates in `touchend` on Android Chrome [#3319](https://github.com/mapbox/mapbox-gl-js/pull/3319)
- Fix bug causing incorrect popup positioning at top of screen [#3333](https://github.com/mapbox/mapbox-gl-js/pull/3333)
- Restore `tile` property to `data` events fired when a tile is removed [#3328](https://github.com/mapbox/mapbox-gl-js/pull/3328)
- Fix bug causing "Improve this map" link to not preload map location [#3356](https://github.com/mapbox/mapbox-gl-js/pull/3356)

## 0.25.1 (September 30 2016)

#### Bugfixes

- Fix bug causing attribution to not be shown [#3278](https://github.com/mapbox/mapbox-gl-js/pull/3278)
- Fix bug causing exceptions when symbol text has a trailing newline [#3281](https://github.com/mapbox/mapbox-gl-js/pull/3281)

## 0.25.0 (September 29 2016)

#### Breaking Changes

- `Evented#off` now require two arguments; omitting the second argument in order to unbind all listeners for an event
  type is no longer supported, as it could cause unintended unbinding of internal listeners.

#### New Features & Improvements

- Consolidate undocumented data lifecycle events into `data` and `dataloading` events ([#3255](https://github.com/mapbox/mapbox-gl-js/pull/3255))
- Add `auto` value for style spec properties ([#3203](https://github.com/mapbox/mapbox-gl-js/pull/3203))

#### Bugfixes

- Fix bug causing "Map#queryRenderedFeatures" to return no features after map rotation or filter change ([#3233](https://github.com/mapbox/mapbox-gl-js/pull/3233))
- Change webpack build process ([#3235](https://github.com/mapbox/mapbox-gl-js/pull/3235)) :warning: BREAKING CHANGE :warning:
- Improved error messages for `LngLat#convert` ([#3232](https://github.com/mapbox/mapbox-gl-js/pull/3232))
- Fix bug where the `tiles` field is omitted from the `RasterTileSource#serialize` method ([#3259](https://github.com/mapbox/mapbox-gl-js/pull/3259))
- Comply with HTML spec by replacing the `div` within the `Navigation` control `<button>` with a `span` element ([#3268](https://github.com/mapbox/mapbox-gl-js/pull/3268))
- Fix bug causing `Marker` instances to be translated to non-whole pixel coordinates that caused blurriness ([#3270](https://github.com/mapbox/mapbox-gl-js/pull/3270))

#### Performance Improvements

- Avoid unnecessary style validation ([#3224](https://github.com/mapbox/mapbox-gl-js/pull/3224))
- Share a single blob URL between all workers ([#3239](https://github.com/mapbox/mapbox-gl-js/pull/3239))

## 0.24.0 (September 19 2016)

#### New Features & Improvements

- Allow querystrings in `mapbox://` URLs [#3113](https://github.com/mapbox/mapbox-gl-js/issues/3113)
- Allow "drag rotate" interaction to control pitch [#3105](https://github.com/mapbox/mapbox-gl-js/pull/3105)
- Improve performance by decreasing `Worker` script `Blob` size [#3158](https://github.com/mapbox/mapbox-gl-js/pull/3158)
- Improve vector tile performance [#3067](https://github.com/mapbox/mapbox-gl-js/pull/3067)
- Decrease size of distributed library by removing `package.json` [#3174](https://github.com/mapbox/mapbox-gl-js/pull/3174)
- Add support for new lines in `text-field` [#3179](https://github.com/mapbox/mapbox-gl-js/pull/3179)
- Make keyboard navigation smoother [#3190](https://github.com/mapbox/mapbox-gl-js/pull/3190)
- Make mouse wheel zooming smoother [#3189](https://github.com/mapbox/mapbox-gl-js/pull/3189)
- Add better error message when calling `Map#queryRenderedFeatures` on nonexistent layer [#3196](https://github.com/mapbox/mapbox-gl-js/pull/3196)
- Add support for imperial units on `Scale` control [#3160](https://github.com/mapbox/mapbox-gl-js/pull/3160)
- Add map's pitch to URL hash [#3218](https://github.com/mapbox/mapbox-gl-js/pull/3218)

#### Bugfixes

- Fix exception thrown when using box zoom handler [#3078](https://github.com/mapbox/mapbox-gl-js/pull/3078)
- Ensure style filters cannot be mutated by reference [#3093](https://github.com/mapbox/mapbox-gl-js/pull/3093)
- Fix exceptions thrown when opening marker-bound popup by click [#3104](https://github.com/mapbox/mapbox-gl-js/pull/3104)
- Fix bug causing fills with transparent colors and patterns to not render [#3107](https://github.com/mapbox/mapbox-gl-js/issues/3107)
- Fix order of latitudes in `Map#getBounds` [#3081](https://github.com/mapbox/mapbox-gl-js/issues/3081)
- Fix incorrect evaluation of zoom-and-property functions [#2827](https://github.com/mapbox/mapbox-gl-js/issues/2827) [#3155](https://github.com/mapbox/mapbox-gl-js/pull/3155)
- Fix incorrect evaluation of property functions [#2828](https://github.com/mapbox/mapbox-gl-js/issues/2828) [#3155](https://github.com/mapbox/mapbox-gl-js/pull/3155)
- Fix bug causing garbled text rendering when multiple maps are rendered on the page [#3086](https://github.com/mapbox/mapbox-gl-js/issues/3086)
- Fix rendering defects caused by `Map#setFilter` and map rotation on iOS 10 [#3207](https://github.com/mapbox/mapbox-gl-js/pull/3207)
- Fix bug causing image and video sources to disappear when zooming in [#3010](https://github.com/mapbox/mapbox-gl-js/issues/3010)

## 0.23.0 (August 25 2016)

#### New Features & Improvements

- Add support for `line-color` property functions [#2938](https://github.com/mapbox/mapbox-gl-js/pull/2938)
- Add `Scale` control [#2940](https://github.com/mapbox/mapbox-gl-js/pull/2940) [#3042](https://github.com/mapbox/mapbox-gl-js/pull/3042)
- Improve polygon label placement by rendering labels at the pole of inaccessability [#3038](https://github.com/mapbox/mapbox-gl-js/pull/3038)
- Add `Popup` `offset` option [#1962](https://github.com/mapbox/mapbox-gl-js/issues/1962)
- Add `Marker#bindPopup` method [#3056](https://github.com/mapbox/mapbox-gl-js/pull/3056)

#### Performance Improvements

- Improve performance of pages with multiple maps using a shared `WebWorker` pool [#2952](https://github.com/mapbox/mapbox-gl-js/pull/2952)

#### Bugfixes

- Make `LatLngBounds` obey its documented argument order (`southwest`, `northeast`), allowing bounds across the dateline [#2414](https://github.com/mapbox/mapbox-gl-js/pull/2414) :warning: **BREAKING CHANGE** :warning:
- Fix bug causing `fill-opacity` property functions to not render as expected [#3061](https://github.com/mapbox/mapbox-gl-js/pull/3061)

## 0.22.1 (August 18 2016)

#### New Features & Improvements

- Reduce library size by using minified version of style specification [#2998](https://github.com/mapbox/mapbox-gl-js/pull/2998)
- Add a warning when rendering artifacts occur due to too many symbols or glyphs being rendered in a tile [#2966](https://github.com/mapbox/mapbox-gl-js/pull/2966)

#### Bugfixes

- Fix bug causing exception to be thrown by `Map#querySourceFeatures` [#3022](https://github.com/mapbox/mapbox-gl-js/pull/3022)
- Fix bug causing `Map#loaded` to return true while there are outstanding tile updates [#2847](https://github.com/mapbox/mapbox-gl-js/pull/2847)

## 0.22.0 (August 11 2016)

#### Breaking Changes

- The `GeoJSONSource`, `VideoSource`, `ImageSource` constructors are now private. Please use `map.addSource({...})` to create sources and `map.getSource(...).setData(...)` to update GeoJSON sources. [#2667](https://github.com/mapbox/mapbox-gl-js/pull/2667)
- `Map#onError` has been removed. You may catch errors by listening for the `error` event. If no listeners are bound to `error`, error messages will be printed to the console. [#2852](https://github.com/mapbox/mapbox-gl-js/pull/2852)

#### New Features & Improvements

- Increase max glyph atlas size to accommodate alphabets with large numbers of characters [#2930](https://github.com/mapbox/mapbox-gl-js/pull/2930)
- Add support for filtering features on GeoJSON / vector tile `$id` [#2888](https://github.com/mapbox/mapbox-gl-js/pull/2888)
- Update geolocate icon [#2973](https://github.com/mapbox/mapbox-gl-js/pull/2973)
- Add a `close` event to `Popup`s [#2953](https://github.com/mapbox/mapbox-gl-js/pull/2953)
- Add a `offset` option to `Marker` [#2885](https://github.com/mapbox/mapbox-gl-js/pull/2885)
- Print `error` events without any listeners to the console [#2852](https://github.com/mapbox/mapbox-gl-js/pull/2852)
- Refactored `Source` interface to prepare for custom source types [#2667](https://github.com/mapbox/mapbox-gl-js/pull/2667)

#### Bugfixes

- Fix opacity property-functions for fill layers [#2971](https://github.com/mapbox/mapbox-gl-js/pull/2971)
- Fix `DataCloneError` in Firefox and IE11 [#2559](https://github.com/mapbox/mapbox-gl-js/pull/2559)
- Fix bug preventing camera animations from being triggered in `moveend` listeners [#2944](https://github.com/mapbox/mapbox-gl-js/pull/2944)
- Fix bug preventing `fill-outline-color` from being unset [#2964](https://github.com/mapbox/mapbox-gl-js/pull/2964)
- Fix webpack support [#2887](https://github.com/mapbox/mapbox-gl-js/pull/2887)
- Prevent buttons in controls from acting like form submit buttons [#2935](https://github.com/mapbox/mapbox-gl-js/pull/2935)
- Fix bug preventing map interactions near two controls in the same corner [#2932](https://github.com/mapbox/mapbox-gl-js/pull/2932)
- Fix crash resulting for large style batch queue [#2926](https://github.com/mapbox/mapbox-gl-js/issues/2926)

## 0.21.0 (July 13 2016)

#### Breaking Changes

- GeoJSON polygon inner rings are now rewound for compliance with the [v2 vector tile](https://github.com/mapbox/vector-tile-spec/blob/master/2.1/README.md#4344-polygon-geometry-type). This may affect some uses of `line-offset`, reversing the direction of the offset. [#2889](https://github.com/mapbox/mapbox-gl-js/issues/2889)

#### New Features & Improvements

- Add `text-pitch-alignment` style property [#2668](https://github.com/mapbox/mapbox-gl-js/pull/2668)
- Allow query parameters on `mapbox://` URLs [#2702](https://github.com/mapbox/mapbox-gl-js/pull/2702)
- Add `icon-text-fit` and `icon-text-fit-padding` style properties [#2720](https://github.com/mapbox/mapbox-gl-js/pull/2720)
- Enable property functions for `icon-rotate` [#2738](https://github.com/mapbox/mapbox-gl-js/pull/2738)
- Enable property functions for `fill-opacity` [#2733](https://github.com/mapbox/mapbox-gl-js/pull/2733)
- Fire `Map#mouseout` events [#2777](https://github.com/mapbox/mapbox-gl-js/pull/2777)
- Allow query parameters on all sprite URLs [#2772](https://github.com/mapbox/mapbox-gl-js/pull/2772)
- Increase sprite atlas size to 1024px square, allowing more and larger sprites [#2802](https://github.com/mapbox/mapbox-gl-js/pull/2802)
- Add `Marker` class [#2725](https://github.com/mapbox/mapbox-gl-js/pull/2725) [#2810](https://github.com/mapbox/mapbox-gl-js/pull/2810)
- Add `{quadkey}` URL parameter [#2805](https://github.com/mapbox/mapbox-gl-js/pull/2805)
- Add `circle-pitch-scale` style property [#2821](https://github.com/mapbox/mapbox-gl-js/pull/2821)

#### Bugfixes

- Fix rendering of layers with large numbers of features [#2794](https://github.com/mapbox/mapbox-gl-js/pull/2794)
- Fix exceptions thrown during drag-rotate interactions [#2840](https://github.com/mapbox/mapbox-gl-js/pull/2840)
- Fix error when adding and removing a layer within the same update cycle [#2845](https://github.com/mapbox/mapbox-gl-js/pull/2845)
- Fix false "Geometry exceeds allowed extent" warnings [#2568](https://github.com/mapbox/mapbox-gl-js/issues/2568)
- Fix `Map#loaded` returning true while there are outstanding tile updates [#2847](https://github.com/mapbox/mapbox-gl-js/pull/2847)
- Fix style validation error thrown while removing a filter [#2847](https://github.com/mapbox/mapbox-gl-js/pull/2847)
- Fix event data object not being passed for double click events [#2814](https://github.com/mapbox/mapbox-gl-js/pull/2814)
- Fix multipolygons disappearing from map at certain zoom levels [#2704](https://github.com/mapbox/mapbox-gl-js/issues/2704)
- Fix exceptions caused by `queryRenderedFeatures` in Safari and Firefox [#2822](https://github.com/mapbox/mapbox-gl-js/pull/2822)
- Fix `mapboxgl#supported()` returning `true` in old versions of IE11 [mapbox/mapbox-gl-supported#1](https://github.com/mapbox/mapbox-gl-supported/issues/1)

## 0.20.1 (June 21 2016)

#### Bugfixes

- Fixed exception thrown when changing `*-translate` properties via `setPaintProperty` ([#2762](https://github.com/mapbox/mapbox-gl-js/issues/2762))

## 0.20.0 (June 10 2016)

#### New Features & Improvements

- Add limited WMS support [#2612](https://github.com/mapbox/mapbox-gl-js/pull/2612)
- Add `workerCount` constructor option [#2666](https://github.com/mapbox/mapbox-gl-js/pull/2666)
- Improve performance of `locationPoint` and `pointLocation` [#2690](https://github.com/mapbox/mapbox-gl-js/pull/2690)
- Remove "Not using VertexArrayObject extension" warning messages [#2707](https://github.com/mapbox/mapbox-gl-js/pull/2707)
- Add `version` property to mapboxgl [#2660](https://github.com/mapbox/mapbox-gl-js/pull/2660)
- Support property functions in `circle-opacity` and `circle-blur` [#2693](https://github.com/mapbox/mapbox-gl-js/pull/2693)

#### Bugfixes

- Fix exception thrown by "drag rotate" handler [#2680](https://github.com/mapbox/mapbox-gl-js/issues/2680)
- Return an empty array instead of an empty object from `queryRenderedFeatures` [#2694](https://github.com/mapbox/mapbox-gl-js/pull/2694)
- Fix bug causing map to not render in IE

## 0.19.1 (June 2 2016)

#### Bugfixes

- Fix rendering of polygons with more than 35k vertices [#2657](https://github.com/mapbox/mapbox-gl-js/issues/2657)

## 0.19.0 (May 31 2016)

#### New Features & Improvements

- Allow use of special characters in property field names [#2547](https://github.com/mapbox/mapbox-gl-js/pull/2547)
- Improve rendering speeds on fill layers [#1606](https://github.com/mapbox/mapbox-gl-js/pull/1606)
- Add data driven styling support for `fill-color` and `fill-outline-color` [#2629](https://github.com/mapbox/mapbox-gl-js/pull/2629)
- Add `has` and `!has` filter operators [mapbox/feature-filter#15](https://github.com/mapbox/feature-filter/pull/15)
- Improve keyboard handlers with held-down keys [#2530](https://github.com/mapbox/mapbox-gl-js/pull/2530)
- Support 'tms' tile scheme [#2565](https://github.com/mapbox/mapbox-gl-js/pull/2565)
- Add `trackResize` option to `Map` [#2591](https://github.com/mapbox/mapbox-gl-js/pull/2591)

#### Bugfixes

- Scale circles when map is displayed at a pitch [#2541](https://github.com/mapbox/mapbox-gl-js/issues/2541)
- Fix background pattern rendering bug [#2557](https://github.com/mapbox/mapbox-gl-js/pull/2557)
- Fix bug that prevented removal of a `fill-pattern` from a fill layer [#2534](https://github.com/mapbox/mapbox-gl-js/issues/2534)
- Fix `line-pattern` and `fill-pattern`rendering [#2596](https://github.com/mapbox/mapbox-gl-js/pull/2596)
- Fix some platform specific rendering bugs [#2553](https://github.com/mapbox/mapbox-gl-js/pull/2553)
- Return empty object from `queryRenderedFeatures` before the map is loaded [#2621](https://github.com/mapbox/mapbox-gl-js/pull/2621)
- Fix "there is no texture bound to the unit 1" warnings [#2509](https://github.com/mapbox/mapbox-gl-js/pull/2509)
- Allow transitioned values to be unset [#2561](https://github.com/mapbox/mapbox-gl-js/pull/2561)

## 0.18.0 (April 13 2016)

#### New Features & Improvements

- Implement zoom-and-property functions for `circle-color` and `circle-size` [#2454](https://github.com/mapbox/mapbox-gl-js/pull/2454)
- Dedupe attributions that are substrings of others [#2453](https://github.com/mapbox/mapbox-gl-js/pull/2453)
- Misc performance improvements [#2483](https://github.com/mapbox/mapbox-gl-js/pull/2483) [#2488](https://github.com/mapbox/mapbox-gl-js/pull/2488)

#### Bugfixes

- Fix errors when unsetting and resetting a style property [#2464](https://github.com/mapbox/mapbox-gl-js/pull/2464)
- Fix errors when updating paint properties while using classes [#2496](https://github.com/mapbox/mapbox-gl-js/pull/2496)
- Fix errors caused by race condition in unserializeBuckets [#2497](https://github.com/mapbox/mapbox-gl-js/pull/2497)
- Fix overzoomed tiles in wrapped worlds [#2482](https://github.com/mapbox/mapbox-gl-js/issues/2482)
- Fix errors caused by mutating a filter object after calling `Map#setFilter` [#2495](https://github.com/mapbox/mapbox-gl-js/pull/2495)

## 0.17.0 (April 13 2016)

#### Breaking Changes

- Remove `map.batch` in favor of automatically batching style mutations (i.e. calls to `Map#setLayoutProperty`, `Map#setPaintProperty`, `Map#setFilter`, `Map#setClasses`, etc.) and applying them once per frame, significantly improving performance when updating the style frequently [#2355](https://github.com/mapbox/mapbox-gl-js/pull/2355) [#2380](https://github.com/mapbox/mapbox-gl-js/pull/2380)
- Remove `util.throttle` [#2345](https://github.com/mapbox/mapbox-gl-js/issues/2345)

#### New Features & Improvements

- Improve performance of all style mutation methods by only recalculating affected properties [#2339](https://github.com/mapbox/mapbox-gl-js/issues/2339)
- Improve fading of labels and icons [#2376](https://github.com/mapbox/mapbox-gl-js/pull/2376)
- Improve rendering performance by reducing work done on the main thread [#2394](https://github.com/mapbox/mapbox-gl-js/pull/2394)
- Validate filters passed to `Map#queryRenderedFeatures` and `Map#querySourceFeatures` [#2349](https://github.com/mapbox/mapbox-gl-js/issues/2349)
- Display a warning if a vector tile's geometry extent is larger than supported [#2383](https://github.com/mapbox/mapbox-gl-js/pull/2383)
- Implement property functions (i.e. data-driven styling) for `circle-color` and `circle-size` [#1932](https://github.com/mapbox/mapbox-gl-js/pull/1932)
- Add `Popup#setDOMContent` method [#2436](https://github.com/mapbox/mapbox-gl-js/pull/2436)

#### Bugfixes

- Fix a performance regression caused by using 1 `WebWorker` instead of `# cpus - 1` `WebWorker`s, slowing down tile loading times [#2408](https://github.com/mapbox/mapbox-gl-js/pull/2408)
- Fix a bug in which `Map#queryRenderedFeatures` would sometimes return features that had been removed [#2353](https://github.com/mapbox/mapbox-gl-js/issues/2353)
- Fix `clusterMaxZoom` option on `GeoJSONSource` not working as expected [#2374](https://github.com/mapbox/mapbox-gl-js/issues/2374)
- Fix anti-aliased rendering for pattern fills [#2372](https://github.com/mapbox/mapbox-gl-js/issues/2372)
- Fix exception caused by calling `Map#queryRenderedFeatures` or `Map#querySourceFeatures` with no arguments
- Fix exception caused by calling `Map#setLayoutProperty` for `text-field` or `icon-image` [#2407](https://github.com/mapbox/mapbox-gl-js/issues/2407)

## 0.16.0 (March 24 2016)

#### Breaking Changes

- Replace `Map#featuresAt` and `Map#featuresIn` with `Map#queryRenderedFeatures` and `map.querySourceFeatures` ([#2224](https://github.com/mapbox/mapbox-gl-js/pull/2224))
  - Replace `featuresAt` and `featuresIn` with `queryRenderedFeatures`
  - Make `queryRenderedFeatures` synchronous, remove the callback and use the return value.
  - Rename `layer` parameter to `layers` and make it an array of layer names.
  - Remove the `radius` parameter. `radius` was used with `featuresAt` to account for style properties like `line-width` and `circle-radius`. `queryRenderedFeatures` accounts for these style properties. If you need to query a larger area, use a bounding box query instead of a point query.
  - Remove the `includeGeometry` parameter because `queryRenderedFeatures` always includes geometries.
- `Map#debug` is renamed to `Map#showTileBoundaries` ([#2284](https://github.com/mapbox/mapbox-gl-js/pull/2284))
- `Map#collisionDebug` is renamed to `Map#showCollisionBoxes` ([#2284](https://github.com/mapbox/mapbox-gl-js/pull/2284))

#### New Features & Improvements

- Improve overall rendering performance. ([#2221](https://github.com/mapbox/mapbox-gl-js/pull/2221))
- Improve performance of `GeoJSONSource#setData`. ([#2222](https://github.com/mapbox/mapbox-gl-js/pull/2222))
- Add `Map#setMaxBounds` method ([#2234](https://github.com/mapbox/mapbox-gl-js/pull/2234))
- Add `isActive` and `isEnabled` methods to interaction handlers ([#2238](https://github.com/mapbox/mapbox-gl-js/pull/2238))
- Add `Map#setZoomBounds` method ([#2243](https://github.com/mapbox/mapbox-gl-js/pull/2243))
- Add touch events ([#2195](https://github.com/mapbox/mapbox-gl-js/issues/2195))
- Add `map.queryRenderedFeatures` to query the styled and rendered representations of features ([#2224](https://github.com/mapbox/mapbox-gl-js/pull/2224))
- Add `map.querySourceFeatures` to get features directly from vector tiles, independent of the style ([#2224](https://github.com/mapbox/mapbox-gl-js/pull/2224))
- Add `mapboxgl.Geolocate` control ([#1939](https://github.com/mapbox/mapbox-gl-js/issues/1939))
- Make background patterns render seamlessly across tile boundaries ([#2305](https://github.com/mapbox/mapbox-gl-js/pull/2305))

#### Bugfixes

- Fix calls to `setFilter`, `setLayoutProperty`, and `setLayerZoomRange` on ref children ([#2228](https://github.com/mapbox/mapbox-gl-js/issues/2228))
- Fix `undefined` bucket errors after `setFilter` calls ([#2244](https://github.com/mapbox/mapbox-gl-js/issues/2244))
- Fix bugs causing hidden symbols to be rendered ([#2246](https://github.com/mapbox/mapbox-gl-js/pull/2246), [#2276](https://github.com/mapbox/mapbox-gl-js/pull/2276))
- Fix raster flickering ([#2236](https://github.com/mapbox/mapbox-gl-js/issues/2236))
- Fix `queryRenderedFeatures` precision at high zoom levels ([#2292](https://github.com/mapbox/mapbox-gl-js/pull/2292))
- Fix holes in GeoJSON data caused by unexpected winding order ([#2285](https://github.com/mapbox/mapbox-gl-js/pull/2285))
- Fix bug causing deleted features to be returned by `queryRenderedFeatures` ([#2306](https://github.com/mapbox/mapbox-gl-js/pull/2306))
- Fix bug causing unexpected fill patterns to be rendered ([#2307](https://github.com/mapbox/mapbox-gl-js/pull/2307))
- Fix popup location with preceding sibling elements ([#2311](https://github.com/mapbox/mapbox-gl-js/pull/2311))
- Fix polygon anti-aliasing ([#2319](https://github.com/mapbox/mapbox-gl-js/pull/2319))
- Fix slivers between non-adjacent polygons ([#2319](https://github.com/mapbox/mapbox-gl-js/pull/2319))
- Fix keyboard shortcuts causing page to scroll ([#2312](https://github.com/mapbox/mapbox-gl-js/pull/2312))

## 0.15.0 (March 1 2016)

#### New Features & Improvements

- Add `ImageSource#setCoordinates` and `VideoSource#setCoordinates` ([#2184](https://github.com/mapbox/mapbox-gl-js/pull/2184))

#### Bugfixes

- Fix flickering on raster layers ([#2211](https://github.com/mapbox/mapbox-gl-js/pull/2211))
- Fix browser hang when zooming quickly on raster layers ([#2211](https://github.com/mapbox/mapbox-gl-js/pull/2211))

## 0.14.3 (Feb 25 2016)

#### New Features & Improvements

- Improve responsiveness of zooming out by using cached parent tiles ([#2168](https://github.com/mapbox/mapbox-gl-js/pull/2168))
- Improve contextual clues on style API validation ([#2170](https://github.com/mapbox/mapbox-gl-js/issues/2170))
- Improve performance of methods including `setData` ([#2174](https://github.com/mapbox/mapbox-gl-js/pull/2174))

#### Bugfixes

- Fix incorrectly sized line dashes ([#2099](https://github.com/mapbox/mapbox-gl-js/issues/2099))
- Fix bug in which `in` feature filter drops features ([#2166](https://github.com/mapbox/mapbox-gl-js/pull/2166))
- Fix bug preventing `Map#load` from firing when tile "Not Found" errors occurred ([#2176](https://github.com/mapbox/mapbox-gl-js/pull/2176))
- Fix rendering artifacts on mobile GPUs ([#2117](https://github.com/mapbox/mapbox-gl-js/pull/2117))

## 0.14.2 (Feb 19 2016)

#### Bugfixes

- Look for loaded parent tiles in cache
- Set tile cache size based on viewport size ([#2137](https://github.com/mapbox/mapbox-gl-js/issues/2137))
- Fix tile render order for layer-by-layer
- Remove source update throttling ([#2139](https://github.com/mapbox/mapbox-gl-js/issues/2139))
- Make panning while zooming more linear ([#2070](https://github.com/mapbox/mapbox-gl-js/issues/2070))
- Round points created during bucket creation ([#2067](https://github.com/mapbox/mapbox-gl-js/issues/2067))
- Correct bounds for a rotated or tilted map ([#1842](https://github.com/mapbox/mapbox-gl-js/issues/1842))
- Fix overscaled featuresAt ([#2103](https://github.com/mapbox/mapbox-gl-js/issues/2103))
- Allow using `tileSize: 512` as a switch to trade retina support for 512px raster tiles
- Fix the serialization of paint classes ([#2107](https://github.com/mapbox/mapbox-gl-js/issues/2107))
- Fixed bug where unsetting style properties could mutate the value of other style properties ([#2105](https://github.com/mapbox/mapbox-gl-js/pull/2105))
- Less slanted dashed lines near sharp corners ([#967](https://github.com/mapbox/mapbox-gl-js/issues/967))
- Fire map#load if no initial style is set ([#2042](https://github.com/mapbox/mapbox-gl-js/issues/2042))

## 0.14.1 (Feb 10 2016)

#### Bugfixes

- Fix incorrectly rotated symbols along lines near tile boundaries ([#2062](https://github.com/mapbox/mapbox-gl-js/issues/2062))
- Fix broken rendering when a fill layer follows certain symbol layers ([#2092](https://github.com/mapbox/mapbox-gl-js/issues/2092))

## 0.14.0 (Feb 8 2016)

#### Breaking Changes

- Switch `GeoJSONSource` clustering options from being measured in extent-units to pixels ([#2026](https://github.com/mapbox/mapbox-gl-js/pull/2026))

#### New Features & Improvements

- Improved error message for invalid colors ([#2006](https://github.com/mapbox/mapbox-gl-js/pull/2006))
- Added support for tiles with variable extents ([#2010](https://github.com/mapbox/mapbox-gl-js/pull/2010))
- Improved `filter` performance and maximum size ([#2024](https://github.com/mapbox/mapbox-gl-js/issues/2024))
- Changed circle rendering such that all geometry nodes are drawn, not just the geometry's outer ring ([#2027](https://github.com/mapbox/mapbox-gl-js/pull/2027))
- Added `Map#getStyle` method ([#1982](https://github.com/mapbox/mapbox-gl-js/issues/1982))

#### Bugfixes

- Fixed bug causing WebGL contexts to be "used up" by calling `mapboxgl.supported()` ([#2018](https://github.com/mapbox/mapbox-gl-js/issues/2018))
- Fixed non-deterministic symbol z-order sorting ([#2023](https://github.com/mapbox/mapbox-gl-js/pull/2023))
- Fixed garbled labels while zooming ([#2012](https://github.com/mapbox/mapbox-gl-js/issues/2012))
- Fixed icon jumping when touching trackpad with two fingers ([#1990](https://github.com/mapbox/mapbox-gl-js/pull/1990))
- Fixed overzoomed collision debug labels ([#2033](https://github.com/mapbox/mapbox-gl-js/issues/2033))
- Fixed dashes sliding along their line during zooming ([#2039](https://github.com/mapbox/mapbox-gl-js/issues/2039))
- Fixed overscaled `minzoom` setting for GeoJSON sources ([#1651](https://github.com/mapbox/mapbox-gl-js/issues/1651))
- Fixed overly-strict function validation for duplicate stops ([#2075](https://github.com/mapbox/mapbox-gl-js/pull/2075))
- Fixed crash due to `performance.now` not being present on some browsers ([#2056](https://github.com/mapbox/mapbox-gl-js/issues/2056))
- Fixed the unsetting of paint properties ([#2037](https://github.com/mapbox/mapbox-gl-js/issues/2037))
- Fixed bug causing multiple interaction handler event listeners to be attached ([#2069](https://github.com/mapbox/mapbox-gl-js/issues/2069))
- Fixed bug causing only a single debug box to be drawn ([#2034](https://github.com/mapbox/mapbox-gl-js/issues/2034))

## 0.13.1 (Jan 27 2016)

#### Bugfixes

- Fixed broken npm package due to outdated bundled modules

## 0.13.0 (Jan 27 2016)

#### Bugfixes

- Fixed easeTo pan, zoom, and rotate when initial rotation != 0 ([#1950](https://github.com/mapbox/mapbox-gl-js/pull/1950))
- Fixed rendering of tiles with an extent != 4096 ([#1952](https://github.com/mapbox/mapbox-gl-js/issues/1952))
- Fixed missing icon collision boxes ([#1978](https://github.com/mapbox/mapbox-gl-js/issues/1978))
- Fixed null `Tile#buffers` errors ([#1987](https://github.com/mapbox/mapbox-gl-js/pull/1987))

#### New Features & Improvements

- Added `symbol-avoid-edges` style property ([#1951](https://github.com/mapbox/mapbox-gl-js/pull/1951))
- Improved `symbol-max-angle` check algorithm ([#1959](https://github.com/mapbox/mapbox-gl-js/pull/1959))
- Added marker clustering! ([#1931](https://github.com/mapbox/mapbox-gl-js/pull/1931))
- Added zoomstart, zoom, and zoomend events ([#1958](https://github.com/mapbox/mapbox-gl-js/issues/1958))
- Disabled drag on mousedown when using boxzoom ([#1907](https://github.com/mapbox/mapbox-gl-js/issues/1907))

## 0.12.4 (Jan 19 2016)

#### Bugfixes

- Fix elementGroups null value errors ([#1933](https://github.com/mapbox/mapbox-gl-js/issues/1933))
- Fix some glyph atlas overflow cases ([#1923](https://github.com/mapbox/mapbox-gl-js/pull/1923))

## 0.12.3 (Jan 14 2016)

#### API Improvements

- Support inline attribution options in map options ([#1865](https://github.com/mapbox/mapbox-gl-js/issues/1865))
- Improve flyTo options ([#1854](https://github.com/mapbox/mapbox-gl-js/issues/1854), [#1429](https://github.com/mapbox/mapbox-gl-js/issues/1429))

#### Bugfixes

- Fix flickering with overscaled tiles ([#1921](https://github.com/mapbox/mapbox-gl-js/issues/1921))
- Remove Node.remove calls for IE browser compatibility ([#1900](https://github.com/mapbox/mapbox-gl-js/issues/1900))
- Match patterns at tile boundaries ([#1908](https://github.com/mapbox/mapbox-gl-js/pull/1908))
- Fix Tile#positionAt, fix query tests ([#1899](https://github.com/mapbox/mapbox-gl-js/issues/1899))
- Fix flickering on streets ([#1875](https://github.com/mapbox/mapbox-gl-js/issues/1875))
- Fix text-max-angle property ([#1870](https://github.com/mapbox/mapbox-gl-js/issues/1870))
- Fix overscaled line patterns ([#1856](https://github.com/mapbox/mapbox-gl-js/issues/1856))
- Fix patterns and icons for mismatched pixelRatios ([#1851](https://github.com/mapbox/mapbox-gl-js/issues/1851))
- Fix missing labels when text size 0 at max zoom ([#1809](https://github.com/mapbox/mapbox-gl-js/issues/1809))
- Use linear interp when pixel ratios don't match ([#1601](https://github.com/mapbox/mapbox-gl-js/issues/1601))
- Fix blank areas, flickering in raster layers ([#1876](https://github.com/mapbox/mapbox-gl-js/issues/1876), [#675](https://github.com/mapbox/mapbox-gl-js/issues/675))
- Fix labels slipping/cropping at tile bounds ([#757](https://github.com/mapbox/mapbox-gl-js/issues/757))

#### UX Improvements

- Improve touch handler perceived performance ([#1844](https://github.com/mapbox/mapbox-gl-js/issues/1844))

## 0.12.2 (Dec 22 2015)

#### API Improvements

- Support LngLat.convert([w, s, e, n]) ([#1812](https://github.com/mapbox/mapbox-gl-js/issues/1812))
- Invalid GeoJSON is now handled better

#### Bugfixes

- Fixed `Popup#addTo` when the popup is already open ([#1811](https://github.com/mapbox/mapbox-gl-js/issues/1811))
- Fixed warping when rotating / zooming really fast
- `Map#flyTo` now flies across the antimeridan if shorter ([#1853](https://github.com/mapbox/mapbox-gl-js/issues/1853))

## 0.12.1 (Dec 8 2015)

#### Breaking changes

- Reversed the direction of `line-offset` ([#1808](https://github.com/mapbox/mapbox-gl-js/pull/1808))
- Renamed `Pinch` interaction handler to `TouchZoomRotate` ([#1777](https://github.com/mapbox/mapbox-gl-js/pull/1777))
- Made `Map#update` and `Map#render` private methods ([#1798](https://github.com/mapbox/mapbox-gl-js/pull/1798))
- Made `Map#remove` remove created DOM elements ([#1789](https://github.com/mapbox/mapbox-gl-js/issues/1789))

#### API Improvements

- Added an method to disable touch rotation ([#1777](https://github.com/mapbox/mapbox-gl-js/pull/1777))
- Added a `position` option for `Attribution` ([#1689](https://github.com/mapbox/mapbox-gl-js/issues/1689))

#### Bugfixes

- Ensure tile loading errors are properly reported ([#1799](https://github.com/mapbox/mapbox-gl-js/pull/1799))
- Ensure re-adding a previously removed pop-up works ([#1477](https://github.com/mapbox/mapbox-gl-js/issues/1477))

#### UX Improvements

- Don't round zoom level during double-click interaction ([#1640](https://github.com/mapbox/mapbox-gl-js/issues/1640))

## 0.12.0 (Dec 2 2015)

#### API Improvements

- Added `line-offset` style property ([#1778](https://github.com/mapbox/mapbox-gl-js/issues/1778))

## 0.11.5 (Dec 1 2015)

#### Bugfixes

- Fixed unstable symbol layer render order when adding / removing layers ([#1558](https://github.com/mapbox/mapbox-gl-js/issues/1558))
- Fire map loaded event even if raster tiles have errors
- Fix panning animation during easeTo with zoom change
- Fix pitching animation during flyTo
- Fix pitching animation during easeTo
- Prevent rotation from firing `mouseend` events ([#1104](https://github.com/mapbox/mapbox-gl-js/issues/1104))

#### API Improvements

- Fire `mousedown` and `mouseup` events ([#1411](https://github.com/mapbox/mapbox-gl-js/issues/1411))
- Fire `movestart` and `moveend` when panning ([#1658](https://github.com/mapbox/mapbox-gl-js/issues/1658))
- Added drag events ([#1442](https://github.com/mapbox/mapbox-gl-js/issues/1442))
- Request webp images for mapbox:// raster tiles in chrome ([#1725](https://github.com/mapbox/mapbox-gl-js/issues/1725))

#### UX Improvements

- Added inertia to map rotation ([#620](https://github.com/mapbox/mapbox-gl-js/issues/620))

## 0.11.4 (Nov 16 2015)

#### Bugfixes

- Fix alpha blending of alpha layers ([#1684](https://github.com/mapbox/mapbox-gl-js/issues/1684))

## 0.11.3 (Nov 10 2015)

#### Bugfixes

- Fix GeoJSON rendering and performance ([#1685](https://github.com/mapbox/mapbox-gl-js/pull/1685))

#### UX Improvements

- Use SVG assets for UI controls ([#1657](https://github.com/mapbox/mapbox-gl-js/pull/1657))
- Zoom out with shift + dblclick ([#1666](https://github.com/mapbox/mapbox-gl-js/issues/1666))

## 0.11.2 (Oct 29 2015)

- Misc performance improvements

#### Bugfixes

- Fix sprites on systems with non-integer `devicePixelRatio`s ([#1029](https://github.com/mapbox/mapbox-gl-js/issues/1029) [#1475](https://github.com/mapbox/mapbox-gl-js/issues/1475) [#1476](https://github.com/mapbox/mapbox-gl-js/issues/1476))
- Fix layer minZoom being ignored if not less than source maxZoom
- Fix symbol placement at the start of a line ([#1461](https://github.com/mapbox/mapbox-gl-js/issues/1461))
- Fix `raster-opacity` on non-tile sources ([#1270](https://github.com/mapbox/mapbox-gl-js/issues/1270))
- Ignore boxzoom on shift-click ([#1655](https://github.com/mapbox/mapbox-gl-js/issues/1655))

#### UX Improvements

- Enable line breaks on common punctuation ([#1115](https://github.com/mapbox/mapbox-gl-js/issues/1115))

#### API Improvements

- Add toString and toArray methods to LngLat, LngLatBounds ([#1571](https://github.com/mapbox/mapbox-gl-js/issues/1571))
- Add `Transform#resize` method
- Add `Map#getLayer` method ([#1183](https://github.com/mapbox/mapbox-gl-js/issues/1183))
- Add `Transform#unmodified` property ([#1452](https://github.com/mapbox/mapbox-gl-js/issues/1452))
- Propagate WebGL context events ([#1612](https://github.com/mapbox/mapbox-gl-js/pull/1612))

## 0.11.1 (Sep 30 2015)

#### Bugfixes

- Add statistics and checkboxes to debug page
- Fix `Map#featuresAt` for non-4096 vector sources ([#1529](https://github.com/mapbox/mapbox-gl-js/issues/1529))
- Don't fire `mousemove` on drag-pan
- Fix maxBounds constrains ([#1539](https://github.com/mapbox/mapbox-gl-js/issues/1539))
- Fix maxBounds infinite loop ([#1538](https://github.com/mapbox/mapbox-gl-js/issues/1538))
- Fix memory leak in worker
- Assert valid `TileCoord`, fix wrap calculation in `TileCoord#cover` ([#1483](https://github.com/mapbox/mapbox-gl-js/issues/1483))
- Abort raster tile load if not in viewport ([#1490](https://github.com/mapbox/mapbox-gl-js/issues/1490))

#### API Improvements

- Add `Map` event listeners for `mouseup`, `contextmenu` (right click) ([#1532](https://github.com/mapbox/mapbox-gl-js/issues/1532))

## 0.11.0 (Sep 11 2015)

#### API Improvements

- Add `Map#featuresIn`: a bounding-box feature query
- Emit stylesheet validation errors ([#1436](https://github.com/mapbox/mapbox-gl-js/issues/1436))

#### UX Improvements

- Handle v8 style `center`, `zoom`, `bearing`, `pitch` ([#1452](https://github.com/mapbox/mapbox-gl-js/issues/1452))
- Improve circle type styling ([#1446](https://github.com/mapbox/mapbox-gl-js/issues/1446))
- Improve dashed and patterned line antialiasing

#### Bugfixes

- Load images in a way that respects Cache-Control headers
- Filter for rtree matches to those crossing bbox
- Log errors by default ([#1463](https://github.com/mapbox/mapbox-gl-js/issues/1463))
- Fixed modification of `text-size` via `setLayoutProperty` ([#1451](https://github.com/mapbox/mapbox-gl-js/issues/1451))
- Throw on lat > 90 || < -90. ([#1443](https://github.com/mapbox/mapbox-gl-js/issues/1443))
- Fix circle clipping bug ([#1457](https://github.com/mapbox/mapbox-gl-js/issues/1457))

## 0.10.0 (Aug 21 2015)

#### Breaking changes

- Switched to [longitude, latitude] coordinate order, matching GeoJSON. We anticipate that mapbox-gl-js will be widely used
  with GeoJSON, and in the long term having a coordinate order that is consistent with GeoJSON will lead to less confusion
  and impedance mismatch than will a [latitude, longitude] order.

  The following APIs were renamed:

  - `LatLng` was renamed to `LngLat`
  - `LatLngBounds` was renamed to `LngLatBounds`
  - `Popup#setLatLng` was renamed to `Popup#setLngLat`
  - `Popup#getLatLng` was renamed to `Popup#getLngLat`
  - The `latLng` property of Map events was renamed `lngLat`

  The following APIs now expect array coordinates in [longitude, latitude] order:

  - `LngLat.convert`
  - `LngLatBounds.convert`
  - `Popup#setLngLat`
  - The `center` and `maxBounds` options of the `Map` constructor
  - The arguments to `Map#setCenter`, `Map#fitBounds`, `Map#panTo`, and `Map#project`
  - The `center` option of `Map#jumpTo`, `Map#easeTo`, and `Map#flyTo`
  - The `around` option of `Map#zoomTo`, `Map#rotateTo`, and `Map#easeTo`
  - The `coordinates` properties of video and image sources

- Updated to mapbox-gl-style-spec v8.0.0 ([Changelog](https://github.com/mapbox/mapbox-gl-style-spec/blob/v8.0.0/CHANGELOG.md)). Styles are
  now expected to be version 8. You can use the [gl-style-migrate](https://github.com/mapbox/mapbox-gl-style-lint#migrations)
  utility to update existing styles.

- The format for `mapbox://` style and glyphs URLs has changed. For style URLs, you should now use the format
  `mapbox://styles/:username/:style`. The `:style` portion of the URL no longer contains a username. For font URLs, you
  should now use the format `mapbox://fonts/:username/{fontstack}/{range}.pbf`.
- Mapbox default styles are now hosted via the Styles API rather than www.mapbox.com. You can make use of the Styles API
  with a `mapbox://` style URL pointing to a v8 style, e.g. `mapbox://styles/mapbox/streets-v8`.
- The v8 satellite style (`mapbox://styles/mapbox/satellite-v8`) is now a plain satellite style, and not longer supports labels
  or contour lines via classes. For a labeled satellite style, use `mapbox://styles/mapbox/satellite-hybrid`.

- Removed `mbgl.config.HTTP_URL` and `mbgl.config.FORCE_HTTPS`; https is always used when connecting to the Mapbox API.
- Renamed `mbgl.config.HTTPS_URL` to `mbgl.config.API_URL`.

#### Bugfixes

- Don't draw halo when halo-width is 0 ([#1381](https://github.com/mapbox/mapbox-gl-js/issues/1381))
- Reverted shader changes that degraded performance on IE

#### API Improvements

- You can now unset layout and paint properties via the `setLayoutProperty` and `setPaintProperty` APIs
  by passing `undefined` as a property value.
- The `layer` option of `featuresAt` now supports an array of layers.

## 0.9.0 (Jul 29 2015)

- `glyphs` URL now normalizes without the `/v4/` prefix for `mapbox://` urls. Legacy behavior for `mapbox://fontstacks` is still maintained ([#1385](https://github.com/mapbox/mapbox-gl-js/issues/1385))
- Expose `geojson-vt` options for GeoJSON sources ([#1271](https://github.com/mapbox/mapbox-gl-js/issues/1271))
- bearing snaps to "North" within a tolerance of 7 degrees ([#1059](https://github.com/mapbox/mapbox-gl-js/issues/1059))
- Now you can directly mutate the minzoom and maxzoom layer properties with `map.setLayerZoomRange(layerId, minzoom, maxzoom)`
- Exposed `mapboxgl.Control`, a base class used by all UI controls
- Refactored handlers to be individually included in Map options, or enable/disable them individually at runtime, e.g. `map.scrollZoom.disable()`.
- New feature: Batch operations can now be done at once, improving performance for calling multiple style functions: ([#1352](https://github.com/mapbox/mapbox-gl-js/pull/1352))

  ```js
  style.batch(function (s) {
    s.addLayer({ id: "first", type: "symbol", source: "streets" });
    s.addLayer({ id: "second", type: "symbol", source: "streets" });
    s.addLayer({ id: "third", type: "symbol", source: "terrain" });
    s.setPaintProperty("first", "text-color", "black");
    s.setPaintProperty("first", "text-halo-color", "white");
  });
  ```

- Improved documentation
- `featuresAt` performance improvements by exposing `includeGeometry` option
- Better label placement along lines ([#1283](https://github.com/mapbox/mapbox-gl-js/pull/1283))
- Improvements to round linejoins on semi-transparent lines (mapbox/mapbox-gl-native[#1771](https://github.com/mapbox/mapbox-gl-js/pull/1771))
- Round zoom levels for raster tile loading ([@2a2aec](https://github.com/mapbox/mapbox-gl-js/commit/2a2aec44a39e11e73bdf663258bd6d52b83775f5))
- Source#reload cannot be called if source is not loaded ([#1198](https://github.com/mapbox/mapbox-gl-js/issues/1198))
- Events bubble to the canvas container for custom overlays ([#1301](https://github.com/mapbox/mapbox-gl-js/pull/1301))
- Move handlers are now bound on mousedown and touchstart events
- map.featuresAt() now works across the dateline

## 0.8.1 (Jun 16 2015)

- No code changes; released only to correct a build issue in 0.8.0.

## 0.8.0 (Jun 15 2015)

#### Breaking changes

- `map.setView(latlng, zoom, bearing)` has been removed. Use
  [`map.jumpTo(options)`](https://www.mapbox.com/mapbox-gl-js/api/#map/jumpto) instead:

  ```js
  map.setView([40, -74.5], 9); // 0.7.0 or earlier
  map.jumpTo({ center: [40, -74.5], zoom: 9 }); // now
  ```

- [`map.easeTo`](https://www.mapbox.com/mapbox-gl-js/api/#map/easeto) and
  [`map.flyTo`](https://www.mapbox.com/mapbox-gl-js/api/#map/flyto) now accept a single
  options object rather than positional parameters:

  ```js
  map.easeTo([40, -74.5], 9, null, { duration: 400 }); // 0.7.0 or earlier
  map.easeTo({ center: [40, -74.5], zoom: 9, duration: 400 }); // now
  ```

- `mapboxgl.Source` is no longer exported. Use `map.addSource()` instead. See the
  [GeoJSON line](https://www.mapbox.com/mapbox-gl-js/example/geojson-line/) or
  [GeoJSON markers](https://www.mapbox.com/mapbox-gl-js/example/geojson-markers/)
  examples.
- `mapboxgl.util.supported()` moved to [`mapboxgl.supported()`](https://www.mapbox.com/mapbox-gl-js/api/#mapboxgl/supported).

#### UX improvements

- Add perspective rendering ([#1049](https://github.com/mapbox/mapbox-gl-js/pull/1049))
- Better and faster labelling ([#1079](https://github.com/mapbox/mapbox-gl-js/pull/1079))
- Add touch interactions support on mobile devices ([#949](https://github.com/mapbox/mapbox-gl-js/pull/949))
- Viewport-relative popup arrows ([#1065](https://github.com/mapbox/mapbox-gl-js/pull/1065))
- Normalize mousewheel zooming speed ([#1060](https://github.com/mapbox/mapbox-gl-js/pull/1060))
- Add proper handling of GeoJSON features that cross the date line ([#1275](https://github.com/mapbox/mapbox-gl-js/issues/1275))
- Sort overlapping symbols in the y direction ([#470](https://github.com/mapbox/mapbox-gl-js/issues/470))
- Control buttons are now on a 30 pixel grid ([#1143](https://github.com/mapbox/mapbox-gl-js/issues/1143))
- Improve GeoJSON processing performance

#### API Improvements

- Switch to JSDoc for documentation
- Bundling with browserify is now supported
- Validate incoming map styles ([#1054](https://github.com/mapbox/mapbox-gl-js/pull/1054))
- Add `Map` `setPitch` `getPitch`
- Add `Map` `dblclick` event. ([#1168](https://github.com/mapbox/mapbox-gl-js/issues/1168))
- Add `Map` `getSource` ([@660a8c1](https://github.com/mapbox/mapbox-gl-js/commit/660a8c1e087f63282d24a30684d686523bce36cb))
- Add `Map` `setFilter` and `getFilter` ([#985](https://github.com/mapbox/mapbox-gl-js/issues/985))
- Add `Map` `failIfMajorPerformanceCaveat` option ([#1082](https://github.com/mapbox/mapbox-gl-js/pull/1082))
- Add `Map` `preserveDrawingBuffer` option ([#1232](https://github.com/mapbox/mapbox-gl-js/pull/1232))
- Add `VideoSource` `getVideo()` ([#1162](https://github.com/mapbox/mapbox-gl-js/issues/1162))
- Support vector tiles with extents other than 4096 ([#1227](https://github.com/mapbox/mapbox-gl-js/pull/1227))
- Use a DOM hierarchy that supports evented overlays ([#1217](https://github.com/mapbox/mapbox-gl-js/issues/1217))
- Pass `latLng` to the event object ([#1068](https://github.com/mapbox/mapbox-gl-js/pull/1068))

#### UX Bugfixes

- Fix rendering glitch on iOS 8 ([#750](https://github.com/mapbox/mapbox-gl-js/issues/750))
- Fix line triangulation errors ([#1120](https://github.com/mapbox/mapbox-gl-js/issues/1120), [#992](https://github.com/mapbox/mapbox-gl-js/issues/992))
- Support unicode range 65280-65535 ([#1108](https://github.com/mapbox/mapbox-gl-js/pull/1108))
- Fix cracks between fill patterns ([#972](https://github.com/mapbox/mapbox-gl-js/issues/972))
- Fix angle of icons aligned with lines ([@37a498a](https://github.com/mapbox/mapbox-gl-js/commit/37a498a7aa2c37d6b94611b614b4efe134e6dd59))
- Fix dashed line bug for overscaled tiles ([#1132](https://github.com/mapbox/mapbox-gl-js/issues/1132))
- Fix icon artifacts caused by sprite neighbors ([#1195](https://github.com/mapbox/mapbox-gl-js/pull/1195))

#### API Bugfixes

- Don't fire spurious `moveend` events on mouseup ([#1107](https://github.com/mapbox/mapbox-gl-js/issues/1107))
- Fix a race condition in `featuresAt` ([#1220](https://github.com/mapbox/mapbox-gl-js/pull/1220))
- Fix for brittle fontstack name convention ([#1070](https://github.com/mapbox/mapbox-gl-js/pull/1070))
- Fix broken `Popup` `setHTML` ([#1272](https://github.com/mapbox/mapbox-gl-js/issues/1272))
- Fix an issue with cross-origin image requests ([#1269](https://github.com/mapbox/mapbox-gl-js/pull/1269))

## 0.7.0 (Mar 3 2015)

#### Breaking

- Rename `Map` `hover` event to `mousemove`.
- Change `featuresAt` to return GeoJSON objects, including geometry ([#1010](https://github.com/mapbox/mapbox-gl-js/issues/1010))
- Remove `Map` `canvas` and `container` properties, add `getCanvas` and `getContainer` methods instead

#### UX Improvements

- Improve line label density
- Add boxzoom interaction ([#1038](https://github.com/mapbox/mapbox-gl-js/issues/1038))
- Add keyboard interaction ([#1034](https://github.com/mapbox/mapbox-gl-js/pull/1034))
- Faster `GeoJSONSource` `setData` without flickering ([#973](https://github.com/mapbox/mapbox-gl-js/issues/973))

#### API Improvements

- Add Popup component ([#325](https://github.com/mapbox/mapbox-gl-js/issues/325))
- Add layer API ([#1022](https://github.com/mapbox/mapbox-gl-js/issues/1022))
- Add filter API ([#985](https://github.com/mapbox/mapbox-gl-js/issues/985))
- More efficient filter API ([#1018](https://github.com/mapbox/mapbox-gl-js/issues/1018))
- Accept plain old JS object for `addSource` ([#1021](https://github.com/mapbox/mapbox-gl-js/issues/1021))
- Reparse overscaled tiles

#### Bugfixes

- Fix `featuresAt` for LineStrings ([#1006](https://github.com/mapbox/mapbox-gl-js/issues/1006))
- Fix `tileSize` argument to `GeoJSON` worker ([#987](https://github.com/mapbox/mapbox-gl-js/issues/987))
- Remove extraneous files from the npm package ([#1024](https://github.com/mapbox/mapbox-gl-js/issues/1024))
- Hide "improve map" link in print ([#988](https://github.com/mapbox/mapbox-gl-js/issues/988))

## 0.6.0 (Feb 9 2015)

#### Bugfixes

- Add wrapped padding to sprite for repeating images ([#972](https://github.com/mapbox/mapbox-gl-js/issues/972))
- Clear color buffers before rendering ([#966](https://github.com/mapbox/mapbox-gl-js/issues/966))
- Make line-opacity work with line-image ([#970](https://github.com/mapbox/mapbox-gl-js/issues/970))
- event.toElement fallback for Firefox ([#932](https://github.com/mapbox/mapbox-gl-js/issues/932))
- skip duplicate vertices at ends of lines ([#776](https://github.com/mapbox/mapbox-gl-js/issues/776))
- allow characters outside \w to be used in token
- Clear old tiles when new GeoJSON is loaded ([#905](https://github.com/mapbox/mapbox-gl-js/issues/905))

#### Improvements

- Added `map.setPaintProperty()`, `map.getPaintProperty()`, `map.setLayoutProperty()`, and `map.getLayoutProperty()`.
- Switch to ESLint and more strict code rules ([#957](https://github.com/mapbox/mapbox-gl-js/pull/957))
- Grab 2x raster tiles if retina ([#754](https://github.com/mapbox/mapbox-gl-js/issues/754))
- Support for mapbox:// style URLs ([#875](https://github.com/mapbox/mapbox-gl-js/issues/875))

#### Breaking

- Updated to mapbox-gl-style-spec v7.0.0 ([Changelog](https://github.com/mapbox/mapbox-gl-style-spec/blob/a2b0b561ce16015a1ef400dc870326b1b5255091/CHANGELOG.md)). Styles are
  now expected to be version 7. You can use the [gl-style-migrate](https://github.com/mapbox/mapbox-gl-style-lint#migrations)
  utility to update existing styles.
- HTTP_URL and HTTPS_URL config options must no longer include a `/v4` path prefix.
- `addClass`, `removeClass`, `setClasses`, `hasClass`, and `getClasses` are now methods
  on Map.
- `Style#cascade` is now private, pending a public style mutation API ([#755](https://github.com/mapbox/mapbox-gl-js/pull/755)).
- The format for `featuresAt` results changed. Instead of result-per-geometry-cross-layer,
  each result has a `layers` array with all layers that contain the feature. This avoids
  duplication of geometry and properties in the result set.

## 0.5.2 (Jan 07 2015)

#### Bugfixes

- Remove tiles for unused sources ([#863](https://github.com/mapbox/mapbox-gl-js/issues/863))
- Fix fill pattern alignment

#### Improvements

- Add GeoJSONSource maxzoom option ([#760](https://github.com/mapbox/mapbox-gl-js/issues/760))
- Return ref layers in featuresAt ([#847](https://github.com/mapbox/mapbox-gl-js/issues/847))
- Return any extra layer keys provided in the stylesheet in featuresAt
- Faster protobuf parsing

## 0.5.1 (Dec 19 2014)

#### Bugfixes

- Fix race conditions with style loading/rendering
- Fix race conditions with setStyle
- Fix map.remove()
- Fix featuresAt properties

## 0.5.0 (Dec 17 2014)

#### Bugfixes

- Fix multiple calls to setStyle

#### Improvements

- `featuresAt` now returns additional information
- Complete style/source/tile event suite:
  style.load, style.error, style.change,
  source.add, source.remove, source.load, source.error, source.change,
  tile.add, tile.remove, tile.load, tile.error
- Vastly improved performance and correctness for GeoJSON sources
- Map#setStyle accepts a style URL
- Support {prefix} in tile URL templates
- Provide a source map with minified source

#### Breaking

- Results format for `featuresAt` changed

## 0.4.2 (Nov 14 2014)

#### Bugfixes

- Ensure only one easing is active at a time ([#807](https://github.com/mapbox/mapbox-gl-js/issues/807))
- Don't require style to perform easings ([#817](https://github.com/mapbox/mapbox-gl-js/issues/817))
- Fix raster tiles sometimes not showing up ([#761](https://github.com/mapbox/mapbox-gl-js/issues/761))

#### Improvements

- Internet Explorer 11 support (experimental)

## 0.4.1 (Nov 10 2014)

#### Bugfixes

- Interpolate to the closest bearing when doing rotation animations ([#818](https://github.com/mapbox/mapbox-gl-js/issues/818))

## 0.4.0 (Nov 4 2014)

#### Breaking

- Updated to mapbox-gl-style-spec v6.0.0 ([Changelog](https://github.com/mapbox/mapbox-gl-style-spec/blob/v6.0.0/CHANGELOG.md)). Styles are
  now expected to be version 6. You can use the [gl-style-migrate](https://github.com/mapbox/mapbox-gl-style-lint#migrations)
  utility to update existing styles.

## 0.3.2 (Oct 23 2014)

#### Bugfixes

- Fix worker initialization with deferred or async scripts

#### Improvements

- Added map.remove()
- CDN assets are now served with gzip compression

## 0.3.1 (Oct 06 2014)

#### Bugfixes

- Fixed iteration over arrays with for/in
- Made browserify deps non-dev ([#752](https://github.com/mapbox/mapbox-gl-js/issues/752))

## 0.3.0 (Sep 23 2014)

#### Breaking

- Updated to mapbox-gl-style-spec v0.0.5 ([Changelog](https://github.com/mapbox/mapbox-gl-style-spec/blob/v0.0.5/CHANGELOG.md)). Styles are
  now expected to be version 5. You can use the [gl-style-migrate](https://github.com/mapbox/mapbox-gl-style-lint#migrations)
  utility to update existing styles.
- Removed support for composite layers for performance reasons. [#523](https://github.com/mapbox/mapbox-gl-js/issues/523#issuecomment-51731405)
- `raster-hue-rotate` units are now degrees.

### Improvements

- Added LatLng#wrap
- Added support for Mapbox fontstack API.
- Added support for remote, non-Mapbox TileJSON sources and inline TileJSON sources ([#535](https://github.com/mapbox/mapbox-gl-js/issues/535), [#698](https://github.com/mapbox/mapbox-gl-js/issues/698)).
- Added support for `symbol-avoid-edges` property to allow labels to be placed across tile edges.
- Fixed mkdir issue on Windows ([#674](https://github.com/mapbox/mapbox-gl-js/issues/674)).
- Fixed drawing beveled line joins without overlap.

#### Bugfixes

- Fixed performance when underzooming a layer's minzoom.
- Fixed `raster-opacity` for regular raster layers.
- Fixed various corner cases of easing functions.
- Do not modify original stylesheet ([#728](https://github.com/mapbox/mapbox-gl-js/issues/728)).
- Inherit video source from source ([#699](https://github.com/mapbox/mapbox-gl-js/issues/699)).
- Fixed interactivity for geojson layers.
- Stop dblclick on navigation so the map does not pan ([#715](https://github.com/mapbox/mapbox-gl-js/issues/715)).

## 0.2.2 (Aug 12 2014)

#### Breaking

- `map.setBearing()` no longer supports a second argument. Use `map.rotateTo` with an `offset` option and duration 0
  if you need to rotate around a point other than the map center.

#### Improvements

- Improved `GeoJSONSource` to also accept URL as `data` option, eliminating a huge performance bottleneck in case of large GeoJSON files.
  [#669](https://github.com/mapbox/mapbox-gl-js/issues/669) [#671](https://github.com/mapbox/mapbox-gl-js/issues/671)
- Switched to a different fill outlines rendering approach. [#668](https://github.com/mapbox/mapbox-gl-js/issues/668)
- Made the minified build 12% smaller gzipped (66 KB now).
- Added `around` option to `Map` `zoomTo`/`rotateTo`.
- Made the permalink hash more compact.
- Bevel linejoins no longer overlap and look much better when drawn with transparency.

#### Bugfixes

- Fixed the **broken minified build**. [#679](https://github.com/mapbox/mapbox-gl-js/issues/679)
- Fixed **blurry icons** rendering. [#666](https://github.com/mapbox/mapbox-gl-js/issues/666)
- Fixed `util.supports` WebGL detection producing false positives in some cases. [#677](https://github.com/mapbox/mapbox-gl-js/issues/677)
- Fixed invalid font configuration completely blocking tile rendering. [#662](https://github.com/mapbox/mapbox-gl-js/issues/662)
- Fixed `Map` `project`/`unproject` to properly accept array-form values.
- Fixed sprite loading race condition. [#593](https://github.com/mapbox/mapbox-gl-js/issues/593)
- Fixed `GeoJSONSource` `setData` not updating the map until zoomed or panned. [#676](https://github.com/mapbox/mapbox-gl-js/issues/676)

## 0.2.1 (Aug 8 2014)

#### Breaking

- Changed `Navigation` control signature: now it doesn't need `map` in constructor
  and gets added with `map.addControl(nav)` or `nav.addTo(map)`.
- Updated CSS classes to have consistent naming prefixed with `mapboxgl-`.

#### Improvements

- Added attribution control (present by default, disable by passing `attributionControl: false` in options).
- Added rotation by dragging the compass control.
- Added grabbing cursors for the map by default.
- Added `util.inherit` and `util.debounce` functions.
- Changed the default debug page style to OSM Bright.
- Token replacements now support dashes.
- Improved navigation control design.

#### Bugfixes

- Fixed compass control to rotate its icon with the map.
- Fixed navigation control cursors.
- Fixed inertia going to the wrong direction in a rotated map.
- Fixed inertia race condition where error was sometimes thrown after erratic panning/zooming.

## 0.2.0 (Aug 6 2014)

- First public release.<|MERGE_RESOLUTION|>--- conflicted
+++ resolved
@@ -1,13 +1,9 @@
 ## main
 
 ### ✨ Features and improvements
-<<<<<<< HEAD
+
+- Add events to `GeolocateControl` to allow a more granular interaction ([#3847](https://github.com/maplibre/maplibre-gl-js/pull/3847))
 - Add option to display a realistic atmosphere when using a Globe projection ([#3888](https://github.com/maplibre/maplibre-gl-js/issues/3888))
-=======
-
-- Add events to `GeolocateControl` to allow a more granular interaction ([#3847](https://github.com/maplibre/maplibre-gl-js/pull/3847))
-- _...Add new stuff here..._
->>>>>>> 518041fd
 
 ### 🐞 Bug fixes
 - _...Add new stuff here..._
