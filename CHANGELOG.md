--- conflicted
+++ resolved
@@ -9,11 +9,8 @@
 ### 🐞 Bug fixes
 - If a required glyph PBF is unavailable or it lacks a glyph for a character in a `text-field`, try to render it locally instead of crashing. ([#4564](https://github.com/maplibre/maplibre-gl-js/pull/4564))
 - Export `now()` function in timeControl API to complete the API and enable external code to read controlled time ([#6644](https://github.com/maplibre/maplibre-gl-js/pull/6644))
-<<<<<<< HEAD
+- ScaleControl CSS styling contains `white-space: nowrap` to prevent wrapping ([#6647](https://github.com/maplibre/maplibre-gl-js/pull/6647))
 - Fix missing `constrainOverride` setter in `TransformHelper.apply` ([#6642](https://github.com/maplibre/maplibre-gl-js/pull/6642))
-=======
-- ScaleControl CSS styling contains `white-space: nowrap` to prevent wrapping ([#6647](https://github.com/maplibre/maplibre-gl-js/pull/6647))
->>>>>>> 5e525bb0
 - _...Add new stuff here..._
 
 ## 5.10.0
