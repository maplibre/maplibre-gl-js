--- conflicted
+++ resolved
@@ -6,11 +6,8 @@
 
 ### 🐞 Bug fixes
 - Fixes line flickering problem ([#5094](https://github.com/maplibre/maplibre-gl-js/pull/5094))
-<<<<<<< HEAD
+- Fix poor performance in Chrome related to passing matrices to WebGL ([#5072](https://github.com/maplibre/maplibre-gl-js/pull/5072))
 - Fix unwanted roll when motion is interrupted ([#5083](https://github.com/maplibre/maplibre-gl-js/pull/5083))
-=======
-- Fix poor performance in Chrome related to passing matrices to WebGL ([#5072](https://github.com/maplibre/maplibre-gl-js/pull/5072))
->>>>>>> 30ab7036
 - _...Add new stuff here..._
 
 ## 5.0.0-pre.7
