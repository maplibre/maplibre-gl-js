--- conflicted
+++ resolved
@@ -1,11 +1,8 @@
 ## main
 
 ### ✨ Features and improvements
-<<<<<<< HEAD
 - When clustering circles and the promoteId is set to some parameter, the promoted id is used on non-clustered features and the cluster_id is used on clustered features. Previously the id was undefined for non-clustered features.
-=======
 - Support Terrain in Globe projection ([#4976](https://github.com/maplibre/maplibre-gl-js/pull/4976))
->>>>>>> 33492164
 - _...Add new stuff here..._
 
 ### 🐞 Bug fixes
