--- conflicted
+++ resolved
@@ -4,11 +4,8 @@
 - _...Add new stuff here..._
 
 ### 🐞 Bug fixes
-<<<<<<< HEAD
 - Fix `_updateRetainedTiles` checking for children when children length is 1 overscaled tile "child" ([#6388](https://github.com/maplibre/maplibre-gl-js/pull/6388))
-=======
 - Fix evaluating `global-state` for layers added after loading style ([#6361](https://github.com/maplibre/maplibre-gl-js/issues/6361))
->>>>>>> ae40be1e
 - _...Add new stuff here..._
 
 ## 5.7.1
