## main

### ✨ Features and improvements
- _...Add new stuff here..._

### 🐞 Bug fixes
<<<<<<< HEAD
- Fix event.isSourceLoaded to reflect the state of source loading for sourcedata event ([#2543](https://github.com/maplibre/maplibre-gl-js/pull/2543))
=======
- Fix overlapping of 3D building parts when 3D Terrain is activated ([#2541](https://github.com/maplibre/maplibre-gl-js/pull/2541))
- Show 3D buildings located below sea level when 3D Terrain is activated ([#2541](https://github.com/maplibre/maplibre-gl-js/pull/2541))
- _...Add new stuff here..._

>>>>>>> 608a53a8

## 3.0.0-pre.9

### 🐞 Bug fixes
- Fixes issue with ResizeObserver firing an initial 'resize' event (since 3.0.0-pre.5) ([#2551](https://github.com/maplibre/maplibre-gl-js/issues/2551))


## 3.0.0-pre.8

### ✨ Features and improvements
- Add `transformCameraUpdate` callback to `Map` options ([#2535](https://github.com/maplibre/maplibre-gl-js/pull/2535))

### 🐞 Bug fixes
- Revise previous fix ([#2445](https://github.com/maplibre/maplibre-gl-js/issues/2445)) for raster tiles being retained when raster-fade-duration is 0 ([#2501](https://github.com/maplibre/maplibre-gl-js/issues/2501))

## 3.0.0-pre.7

### ✨ Features and improvements
- ⚠️ Breaking - Remove WebGL1 support. Move to WebGL2 ([#2512](https://github.com/maplibre/maplibre-gl-js/pull/2512))
- Bump KDBush and supercluster ([#2522](https://github.com/maplibre/maplibre-gl-js/pull/2522))


## 3.0.0-pre.6

### ✨ Features and improvements

- ⚠️ Breaking - Improve control performance by restricting worker count to a max of 1 except safari browser. ([#2354](https://github.com/maplibre/maplibre-gl-js/pull/2354))
- Improve performance by using HTMLImageElement to download raster source images when refreshExpiredTiles tiles is false ([#2126](https://github.com/maplibre/maplibre-gl-js/pull/2126))
- ⚠️ Breaking - Improve control initial loading performance by forcing fadeDuration to 0 till first idle event ([#2447](https://github.com/maplibre/maplibre-gl-js/pull/2447))
- ⚠️ Breaking - Remove "mapbox-gl-supported" package from API. If needed, please reference it directly instead of going through MapLibre. ([#2451](https://github.com/maplibre/maplibre-gl-js/pull/2451))
- Set fetchPriority for HTMLImageElement to help improve raster heavy scenarios ([#2459](https://github.com/maplibre/maplibre-gl-js/pull/2459))
- Reduce rendering calls on initial load. No reason to try rendering before style is loaded. ([#2464](https://github.com/maplibre/maplibre-gl-js/pull/2464))
- Lazy load default style properties on demand to improve loading performance and reduce memory usage. ([#2476](https://github.com/maplibre/maplibre-gl-js/pull/2476))
- Conditional WebGL2 support ([#1891](https://github.com/maplibre/maplibre-gl-js/pull/1891)


### 🐞 Bug fixes

- Fix `LngLatBounds.extend()` to correctly handle `{ lng: number, lat: number }` coordinates. ([#2425](https://github.com/maplibre/maplibre-gl-js/pull/2425))
- Fix the accuracy-circle in the geolocate control from randomly resizing. ([#2450](https://github.com/maplibre/maplibre-gl-js/pull/2450))

## 3.0.0-pre.5

### ✨ Features and improvements

- Add queryTerrainElevation allows getting terrain elevation in meters at specific point ([#2264](https://github.com/maplibre/maplibre-gl-js/pull/2264))
- Improve performance by sending style layers to worker thread before processing it on main thread to allow parallel processing ([#2131](https://github.com/maplibre/maplibre-gl-js/pull/2131))
- ⚠️ Breaking - Resize map when container element is resized. The resize related events now has different data associated with it ([#2157](https://github.com/maplibre/maplibre-gl-js/pull/2157)). Previously the originalEvent field was the reason of this change, for example it could be a `resize` event from the browser. Now it is `ResizeObserverEntry`, see more [here](https://developer.mozilla.org/en-US/docs/web/api/resizeobserverentry).
- Add Map.getImage() to retrieve previously-loaded images. ([#2168](https://github.com/maplibre/maplibre-gl-js/pull/2168))
- Add method to enable/disable cooperative gestures
- ⚠️ Breaking - `LngLat.toBounds()` is replaced by a static method `LngLatBounds.fromLngLat()` ([#2188](https://github.com/maplibre/maplibre-gl-js/pull/2188))
- Update CONTRIBUTING.md with details on setting up on M1 mac ([#2196](https://github.com/maplibre/maplibre-gl-js/pull/2196))
- Update default type of originalEvent in MapLibreEvent to be `unknown` ([#2243](https://github.com/maplibre/maplibre-gl-js/pull/2243))
- Improve performance when forcing full symbol placement by short circuiting pause checks ([#2241](https://github.com/maplibre/maplibre-gl-js/pull/2241))
- Adding a `warnonce` when terrain and hillshade source are the same ([#2298](https://github.com/maplibre/maplibre-gl-js/pull/2298))
- Remove a deprecation warning by removing an empty texture that is no longer being used in the codebase ([#2299](https://github.com/maplibre/maplibre-gl-js/pull/2299))
- Improve initial loading performance by lazy serializing layers only when needed. ([#2306](https://github.com/maplibre/maplibre-gl-js/pull/2306))
- ⚠️ Breaking - Cancel unloaded tile request on zooming in across multiple zoom. Previously these requests were not cancelled. ([#2377](https://github.com/maplibre/maplibre-gl-js/pull/2377))
- Add validateStyle MapOption to allow disabling style validation for faster performance in production environment. ([#2390](https://github.com/maplibre/maplibre-gl-js/pull/2390))
- ⚠️ Breaking - Remove support for `hsl` css color in a format that does not comply with the CSS Color specification. Colors defined in `hsl(110, 0.7, 0.055)` format will no longer work, instead it is recommended to use the format with percentages `hsl(110, 70%, 5.5%)`. ([#2376](https://github.com/maplibre/maplibre-gl-js/pull/2376))

### 🐞 Bug fixes

- Fix the type of the `features` property on `MapLayerMouseEvent` and `MapLayerTouchEvent` to be `MapGeoJSONFeature[]` in lieu of `GeoJSON.Feature[]` ([#2244](https://github.com/maplibre/maplibre-gl-js/pull/2244))
- Fix GeolocateControl error if removed quickly ([#2391](https://github.com/maplibre/maplibre-gl-js/pull/2391))
- Fix issue unloading sprite sheet when using `setStyle(style, {diff:true})` ([#2146](https://github.com/maplibre/maplibre-gl-js/pull/2146))
- Fix wrap coords in `getTerrain` when `fitBounds` across the AM ([#2155](https://github.com/maplibre/maplibre-gl-js/pull/2155))
- Fix LngLat `toArray` method return type to [number,number] ([#2233](https://github.com/maplibre/maplibre-gl-js/issues/2233))
- Fix handling of text-offset with symbol-placement: line ([#2170](https://github.com/maplibre/maplibre-gl-js/issues/2170) and [#2171](https://github.com/maplibre/maplibre-gl-js/issues/2171))
- Fix geolocate control permissions failure on IOS16 web view with fallback to `window.navigator.geolocation` ([#2359](https://github.com/maplibre/maplibre-gl-js/pull/2359))
- Prevent unnecessary reload of raster sources when RTL Text Plugin loads ([#2380](https://github.com/maplibre/maplibre-gl-js/issues/2380))
- Fix Handle AddProtocol callback function returning a HTMLImageElement ([#2393](https://github.com/maplibre/maplibre-gl-js/pull/2393))
- Fix raster tiles being retained when raster-fade-duration is 0 ([#2445](https://github.com/maplibre/maplibre-gl-js/issues/2445))

## 3.0.0-pre.4

### ✨ Features and improvements

- Add `setiClusterOptions` to update cluster properties of the added sources: fixing these issues ([#429](https://github.com/maplibre/maplibre-gl-js/issues/429)) and ([#1384](https://github.com/maplibre/maplibre-gl-js/issues/1384))
- Add types for `workerOptions` and `_options` in `geojson_source.ts`
- Add fullscreenstart, fullscreenend events to FullscreenControl ([#2128](https://github.com/maplibre/maplibre-gl-js/issues/2128)
- Throttle the image request queue while the map is moving to improve performance ([#2097](https://github.com/maplibre/maplibre-gl-js/issues/2097)

### 🐞 Bug fixes

- Fix the worker been terminated on setting new style ([#2123](https://github.com/maplibre/maplibre-gl-js/pull/2123))
- Change how meta key is detected for cooperative gestures
- Fix the worker been terminated on setting new style ([#2123](https://github.com/maplibre/maplibre-gl-js/pull/2123))

## 3.0.0-pre.3

### ✨ Features and improvements

- Add support for multiple `sprite` declarations in one style file ([#1805](https://github.com/maplibre/maplibre-gl-js/pull/1805))
- Extract sprite image on demand to reduce memory usage and improve performance by reducing number of getImageData calls ([#1809](https://github.com/maplibre/maplibre-gl-js/pull/1809))

### 🐞 Bug fixes

- Fix issue [#1024](https://github.com/maplibre/maplibre-gl-js/pull/1024) - Zoom center not under cursor when terrain is on
- Fix errors when running style-spec bin scripts and added missing help. Removed unnecessary script 'gl-style-composite'. ([#1971](https://github.com/maplibre/maplibre-gl-js/pull/1971))
- Fix the `slice` expression type ([#1886](https://github.com/maplibre/maplibre-gl-js/issues/1886))

## 3.0.0-pre.2

### ✨ Features and improvements

- `QueryRenderedFeaturesOptions` type added to both of the params in queryRenderedFeatures in map.ts ([#1900](https://github.com/maplibre/maplibre-gl-js/issues/1900))
- NavigationControlOptions is now optional when creating an instance of NavigationControl ([#1754](https://github.com/maplibre/maplibre-gl-js/issues/1754))
- Listen to webglcontextcreationerror event and give detailed debug info when it fails ([#1715](https://github.com/maplibre/maplibre-gl-js/pull/1715))
- Make sure `cooperativeGestures` overlay is always "on top" (z-index) of map features ([#1753](https://github.com/maplibre/maplibre-gl-js/pull/1753))
- Use `willReadFrequently` hint to optimize 2D canvas usage and remove warnings ([#1808](https://github.com/maplibre/maplibre-gl-js/pull/1808))
- Speed up the cross tile symbol index in certain circumstances ([#1755](https://github.com/maplibre/maplibre-gl-js/pull/1755))
- Improve rendering speed in scenes with many colliding symbolic icons and labels ([#1757](https://github.com/maplibre/maplibre-gl-js/pull/1757))
- Make request for ImageSource cancelable ([#1802](https://github.com/maplibre/maplibre-gl-js/pull/1802))
- Throttle the image request queue while the map is moving to improve performance ([#2097](https://github.com/maplibre/maplibre-gl-js/pull/2097))

### 🐞 Bug fixes

- Remove dependency on `@rollup/plugin-json`, which was in conflict with `rollup-plugin-import-assert`
- Remove dependency on `@mapbox/gazetteer` which caused some build warnings ([#1757](https://github.com/maplibre/maplibre-gl-js/pull/1757) [#1898](https://github.com/maplibre/maplibre-gl-js/pull/1898))
- Fix `getElevation()` causing uncaught error ([#1650](https://github.com/maplibre/maplibre-gl-js/issues/1650)).
- Fix headless benchmark execution especially on VM ([#1732](https://github.com/maplibre/maplibre-gl-js/pull/1732))
- fix issue [#860](https://github.com/maplibre/maplibre-gl-js/issues/860) fill-pattern with pixelRatio > 1 is now switched correctly at runtime. ([#1765](https://github.com/maplibre/maplibre-gl-js/pull/1765))
- Fix the exception that would be thrown on `map.setStyle` when it is passed with transformStyle option and map is initialized without an initial style. ([#1824](https://github.com/maplibre/maplibre-gl-js/pull/1824))
- Fix the behavior of the compass button on touch devices.

## 3.0.0-pre.1

### ✨ Features and improvements

- Return a promise from `once` method to allow easier usage of async/await in this case ([#1690](https://github.com/maplibre/maplibre-gl-js/pull/1690))
- Add pseudo (CSS) fullscreen as a fallback for iphones ([#1678](https://github.com/maplibre/maplibre-gl-js/pull/1678))
- Add `updateData` to `GeoJSONSource` which allows for partial data updates ([#1605](https://github.com/maplibre/maplibre-gl-js/pull/1605))

### 🐞 Bug fixes

- Fix `GeoJSONSource` appearing to never finish loading when calling its `setData` method immediately after adding it to a `Map` due to it not firing a `metadata` `data` event ([#1693](https://github.com/maplibre/maplibre-gl-js/issues/1693))
- Fix the gap between terrain elevated tiles ([#1602](https://github.com/maplibre/maplibre-gl-js/issues/1602))

## 3.0.0-pre.0

### ✨ Features and improvements

- Add a RenderPool to render tiles onto textures for 3D ([#1671](https://github.com/maplibre/maplibre-gl-js/pull/1671))
- Add map.getCameraTargetElevation() ([#1558](https://github.com/maplibre/maplibre-gl-js/pull/1558))
- Add `freezeElevation` to `AnimationOptions` to allow smooth camera movement in 3D ([#1514](https://github.com/maplibre/maplibre-gl-js/pull/1514), [#1492](https://github.com/maplibre/maplibre-gl-js/issues/1492))
- ⚠️ Breaking - Remove deprecated `mapboxgl-` css classes ([#1575](https://github.com/maplibre/maplibre-gl-js/pull/1575))
- Add map.setStyle's transformStyle option ([#1632](https://github.com/maplibre/maplibre-gl-js/pull/1632))
- ⚠️ Breaking - Improve rendering of areas below sea level, and remove elevationOffset workaround ([#1578](https://github.com/maplibre/maplibre-gl-js/pull/1578))
- ⚠️ Breaking - Move terrain object from style.terrain to map.terrain ([#1628](https://github.com/maplibre/maplibre-gl-js/pull/1628))

### 🐞 Bug fixes

- ⚠️ Breaking - Make geojson data source a required field to align with the docs ([#1396](https://github.com/maplibre/maplibre-gl-js/issue/1396))
- Fix showTileBoundaries to show the first vector source [#1395](https://github.com/maplibre/maplibre-gl-js/pull/1395)
- Fix `match` expression type ([#1631](https://github.com/maplibre/maplibre-gl-js/pull/1631))

## 2.4.0

### ✨ Features and improvements

- Added calculateCameraOptionsFromTo to camera ([#1427](https://github.com/maplibre/maplibre-gl-js/pull/1427))
- Improve expression types ([#1510](https://github.com/maplibre/maplibre-gl-js/pull/1510))
- Improve performance for primitive size selection ([#1508](https://github.com/maplibre/maplibre-gl-js/pull/1508))
- Upgrade target from ES2017 to ES2019 ([#1499](https://github.com/maplibre/maplibre-gl-js/pull/1499))
- Improve error handling ([#1485](https://github.com/maplibre/maplibre-gl-js/pull/1485))
- Removed `_interpolationType` unused field ([#264](https://github.com/maplibre/maplibre-gl-js/issues/264))

### 🐞 Bug fixes

- Fix attribution not being displayed for terrain ([#1516](https://github.com/maplibre/maplibre-gl-js/pull/1516))
- No triggering of contextmenu after rotate, pitch, etc. also on Windows ([#1537](https://github.com/maplibre/maplibre-gl-js/pull/1537))

## 2.3.1-pre.2

### ✨ Features and improvements

- Improve expression types ([#1510](https://github.com/maplibre/maplibre-gl-js/pull/1510))
- Improve performance for primitive size selection ([#1508](https://github.com/maplibre/maplibre-gl-js/pull/1508))
- Upgrade target from ES2017 to ES2019 ([#1499](https://github.com/maplibre/maplibre-gl-js/pull/1499))

## 2.3.1-pre.1

### ✨ Features and improvements

- Improve error handling ([#1485](https://github.com/maplibre/maplibre-gl-js/pull/1485))

## 2.3.0

### ✨ Features and improvements

- Re-enable method to get library version. Either with `import {version} from 'maplibre-gl'`, or on a Map instance as `map.version`.

## 2.2.1

### 🐞 Bug fixes

- Fix types generation and make sure they run as part of the CI ([#1462](https://github.com/maplibre/maplibre-gl-js/issues/1462), [#1465](https://github.com/maplibre/maplibre-gl-js/pull/1465))

## 2.2.0

Everything from the four previous pre-releases:

### ✨ Features and improvements

- Update `icon-padding` symbol layout property to support asymmetric padding ([#1289](https://github.com/maplibre/maplibre-gl-js/pull/1289))
- Added `cooperativeGestures` option when instantiating map to prevent inadvertent scrolling/panning when navigating a page where map is embedded inline ([#234](https://github.com/maplibre/maplibre-gl-js/issues/234))
- Improve filter specification typings ([#1390](https://github.com/maplibre/maplibre-gl-js/pull/1390))
- Add 3D terrain capabilities ([#165](https://github.com/maplibre/maplibre-gl-js/pull/165), [#1022](https://github.com/maplibre/maplibre-gl-js/pull/1022))
- Cancel pending GeoJSON requests when `GeoJSONSource.setData()` is called instead of waiting for any pending request to complete before issuing the request for the new URL ([#1102](https://github.com/maplibre/maplibre-gl-js/pull/1102))

### 🐞 Bug fixes

- Fix compact attribution style when using global CSS that sets `box-sizing: border-box;` ([#1250](https://github.com/maplibre/maplibre-gl-js/pull/1250))
- Handle maxBounds which cross the meridian at longitude ±180° ([#1298](https://github.com/maplibre/maplibre-gl-js/pull/1298), [#1299](https://github.com/maplibre/maplibre-gl-js/pull/1299))
- Hide arrow displayed in default `summary` styles on the attribution control ([#1258](https://github.com/maplibre/maplibre-gl-js/pull/1258))
- Fix memory usage in terrain 3D ([#1291](https://github.com/maplibre/maplibre-gl-js/issues/1291), [#1302](https://github.com/maplibre/maplibre-gl-js/pull/1302))
- Fix disappearence of closest tiles when 3D terrain is enabled ([#1241](https://github.com/maplibre/maplibre-gl-js/issues/1241), [#1300](https://github.com/maplibre/maplibre-gl-js/pull/1300))

## 2.2.0-pre.4

### ✨ Features and improvements

- Update `icon-padding` symbol layout property to support asymmetric padding ([#1289](https://github.com/maplibre/maplibre-gl-js/pull/1289))
- Added `cooperativeGestures` option when instantiating map to prevent inadvertent scrolling/panning when navigating a page where map is embedded inline ([#234](https://github.com/maplibre/maplibre-gl-js/issues/234))
- Improve filter specification typings ([#1390](https://github.com/maplibre/maplibre-gl-js/pull/1390))

### 🐞 Bug fixes

- Fix compact attribution style when using global CSS that sets `box-sizing: border-box;` ([#1250](https://github.com/maplibre/maplibre-gl-js/pull/1250))

## 2.2.0-pre.3

### 🐞 Bug fixes

- Handle maxBounds which cross the meridian at longitude ±180° ([#1298](https://github.com/maplibre/maplibre-gl-js/issues/1298), [#1299](https://github.com/maplibre/maplibre-gl-js/pull/1299))
- Hide arrow displayed in default `summary` styles on the attribution control ([#1258](https://github.com/maplibre/maplibre-gl-js/pull/1258))
- Fix memory usage in terrain 3D ([#1291](https://github.com/maplibre/maplibre-gl-js/issues/1291), [#1302](https://github.com/maplibre/maplibre-gl-js/pull/1302))
- Fix disappearence of closest tiles when 3D terrain is enabled ([#1241](https://github.com/maplibre/maplibre-gl-js/issues/1241), [#1300](https://github.com/maplibre/maplibre-gl-js/pull/1300))

## 2.2.0-pre.2

### ✨ Features and improvements

- Add 3D terrain capabilities ([#165](https://github.com/maplibre/maplibre-gl-js/pull/165), [#1022](https://github.com/maplibre/maplibre-gl-js/pull/1022))

## 2.2.0-pre.1

### ✨ Features and improvements

- Cancel pending GeoJSON requests when `GeoJSONSource.setData()` is called instead of waiting for any pending request to complete before issuing the request for the new URL ([#1102](https://github.com/maplibre/maplibre-gl-js/pull/1102))

## 2.1.9

### 🐞 Bug fixes

- Add back typescript typings to dependencies instead of devDependencies ([#1178](https://github.com/maplibre/maplibre-gl-js/pull/1178))

## 2.1.8

### ✨ Features and improvements

- Changed logic for showing the Maplibre logo. The Maplibre logo is now shown by setting the map option 'maplibreLogo' to true or by adding it to a map with addControl. TileJSON no longer controls if the logo is shown. ([#786](https://github.com/maplibre/maplibre-gl-js/pull/786))

### 🐞 Bug fixes

- Fix missing `touchmove` in `MapTouchEvent["type"]` ([#1131](https://github.com/maplibre/maplibre-gl-js/pull/1131))
- Type CustomLayerInterface renderingMode, onRemove, onAdd, and prerender optional ([#1122](https://github.com/maplibre/maplibre-gl-js/pull/1122))

## 2.1.8-pre.3

### 🐞 Bug fixes

- Use correct location for mouse events of line layer with line-offset ([#1108](https://github.com/maplibre/maplibre-gl-js/issues/1108)).
- Change `GeoJSONFeature.properties` type from `{}` to `{ [name: string]: any; }` ([#1115](https://github.com/maplibre/maplibre-gl-js/pull/1115)).
- Fix `error TS2503: Cannot find namespace 'GeoJSON'` ([#1096](https://github.com/maplibre/maplibre-gl-js/issues/1096)).

## 2.1.8-pre.2

### ✨ Features and improvements

- Removal of the unminified production build target, so `npm run build-prod` will be the main build command going forward.

### 🐞 Bug fixes

- Dispose source resources on map style removal, it also fixes `cannot read properties of undefined (reading 'sourceCaches')` error ([#1099](https://github.com/maplibre/maplibre-gl-js/pull/1099)).
- Add MapGeoJSONFeature type as replacement for MapboxGeoJSONFeature. MapGeoJSONFeature type extends GeoJSONFeature type with layer, source, sourceLayer, and state properties ([#1104](https://github.com/maplibre/maplibre-gl-js/pull/1104)).
- Fix automatic refreshing of expired raster tiles ([#1106](https://github.com/maplibre/maplibre-gl-js/pull/1106))
- Fix precision loss in some matrix calculations ([#1105](https://github.com/maplibre/maplibre-gl-js/pull/1105))

## 2.1.8-pre.1

### ✨ Features and improvements

- Add option `viewport-glyph` to `text-rotation-alignment` which places glyphs along a linestring and rotates them to the x-axis of the viewport ([#716](https://github.com/maplibre/maplibre-gl-js/pull/716)).

### 🐞 Bug fixes

- Change `GeoJSONFeature.id` type from `number | string | void` to `number | string | undefined` ([#1093](https://github.com/maplibre/maplibre-gl-js/pull/1093))
- Add FeatureIdentifier type to define feature parameter in setFeatureState, removeFeatureState, and getFeatureState methods. Change FeatureIdentifier.id from `id: string | number;` to `id?: string | number | undefined;` ([#1095](https://github.com/maplibre/maplibre-gl-js/pull/1095))
- Change map.on, map.off, and map.once type parameter from "type: MapEvent" to "type: MapEvent | string" ([#1094](https://github.com/maplibre/maplibre-gl-js/pull/1094))

## 2.1.7

### 🐞 Bug fixes

- Add adjustment for glyph rendering, CJK fonts are mainly affected ([#1002](https://github.com/maplibre/maplibre-gl-js/issues/1002)).
- Improve typings to fix Angular strict mode failure ([#790](https://github.com/maplibre/maplibre-gl-js/issues/790), [#970](https://github.com/maplibre/maplibre-gl-js/issues/970), [#934](https://github.com/maplibre/maplibre-gl-js/issues/934))
- Fix `SourceCache.loaded()` always returning `true` following a load error ([#1025](https://github.com/maplibre/maplibre-gl-js/issues/1025))
- Added back csp and dev builds to npm package ([#1042](https://github.com/maplibre/maplibre-gl-js/issues/1042))

## 2.1.6

### 🐞 Bug fixes

- Publish `dist/package.json` ([#998](https://github.com/maplibre/maplibre-gl-js/pull/998)).

## 2.1.6-pre.1

### 🐞 Bug fixes

- Publish `dist/package.json` ([#998](https://github.com/maplibre/maplibre-gl-js/pull/998)).

## 2.1.5

### 🐞 Bug fixes

- Publish empty `postinstall.js` file. Follow-up on ([#990](https://github.com/maplibre/maplibre-gl-js/issues/990)), ([#991](https://github.com/maplibre/maplibre-gl-js/pull/991)), ([#992](https://github.com/maplibre/maplibre-gl-js/pull/992)).

## 2.1.5-pre.1

### 🐞 Bug fixes

- Publish empty `postinstall.js` file. Follow-up on ([#990](https://github.com/maplibre/maplibre-gl-js/pull/990)), ([#991](https://github.com/maplibre/maplibre-gl-js/pull/991)), ([#992](https://github.com/maplibre/maplibre-gl-js/pull/992)).

## 2.1.4

### 🐞 Bug fixes

- Fix missing `postinstall.js` file in npm publish. Follow-up on ([#990](https://github.com/maplibre/maplibre-gl-js/issues/990)), ([#991](https://github.com/maplibre/maplibre-gl-js/pull/991)).

## 2.1.3

### 🐞 Bug fixes

- Fix postinstall `ts-node` error on non-dev installs ([#900](https://github.com/maplibre/maplibre-gl-js/pull/900))

## 2.1.2

### Features and improvements

- Default compact attribution to be open by default to comply with OpenSteetMap Attribution Guidelines ([#795](https://github.com/maplibre/maplibre-gl-js/pull/795))
- Export `Source` classes (`GeoJSONSource` etc.) declarations. ([#801](https://github.com/maplibre/maplibre-gl-js/issues/801))
- Make `AJAXError` public so error HTTP responses can be handled differently from other errors.

### 🐞 Bug fixes

- Fix compact attribution button showing when attribution is blank ([#795](https://github.com/maplibre/maplibre-gl-js/pull/795))
- Fix error mismatched image size for CJK characters ([#718](https://github.com/maplibre/maplibre-gl-js/issues/718))
- Fire `dataabort` and `sourcedataabort` events when a tile request is aborted ([#794](https://github.com/maplibre/maplibre-gl-js/issues/794))
- Fix NextJs `performance` undefined ([#768](https://github.com/maplibre/maplibre-gl-js/issues/768))

## 2.1.1

### 🐞 Bug fixes

- Fix stale tiles being shown when calling VectorTileSource#setTiles while the map is moving.

## 2.1.0

### ✨ Features and improvements

- Add `icon-overlap` and `text-overlap` symbol layout properties [#347](https://github.com/maplibre/maplibre-gl-js/pull/347)
- Deprecate `icon-allow-overlap` and `text-allow-overlap` symbol layout properties. `icon-overlap` and `text-overlap` are their replacements.
- Remove node package chalk from devDependencies ([#789](https://github.com/maplibre/maplibre-gl-js/pull/789)).
- Allow setting a custom pixel ratio by adding a `MapOptions#pixelRatio` property and a `Map#setPixelRatio` method. Since a high `devicePixelRatio` value can lead to performance and display problems, it is done at your own risk. ([#769](https://github.com/maplibre/maplibre-gl-js/issues/769))

## 2.0.5

### 🐞 Bug fixes

- Remove list of node versions allowed to install the package.

## 2.0.4

### 🐞 Bug fixes

- Missing package.json file in version 2.0.3 dist in npm ([#811](https://github.com/maplibre/maplibre-gl-js/issues/811)) - this causes webpack to fail

## 2.0.3

### Features and improvements

- Remove node package chalk from devDependencies ([#789](https://github.com/maplibre/maplibre-gl-js/pull/789)).
- Remove vector-tile module declaration and revert to using point from [@mapbox/point-geometry](https://github.com/mapbox/point-geometry] ([#788](https://github.com/maplibre/maplibre-gl-js/issues/788), [#800](https://github.com/maplibre/maplibre-gl-js/pull/800))
- Moved development environment to use NodeJs 16 ([#781](https://github.com/maplibre/maplibre-gl-js/pull/781), [#806](https://github.com/maplibre/maplibre-gl-js/pull/806))

### 🐞 Bug fixes

- Fix max cluster zoom in geojson source ([#61](https://github.com/maplibre/maplibre-gl-js/issues/61))

## 2.0.2

### 🐞 Bug fixes

- Fix typescript generated file ([#776](https://github.com/maplibre/maplibre-gl-js/issues/776)).

## 2.0.1

### 🐞 Bug fixes

- Fix documentation of `addProtocol` and `removeProtocol`.

## 2.0.0

### Features and improvements

- Migrated the production code to typescript
- ** Breaking Change ** removed `version` from the public API
- ** Breaking Change ** stopped supporting IE (internet explorer)
- ** Breaking Change ** stopped supporting Chrome 49-65. Chrome 66+ required. For Chrome 49-65 support use version 1.15.2.
- ** Breaking Change ** removed all code related to `accessToken` and Mapbox specific urls starting with `mapbox://`. Telemetry and tracking code was removed.
- ** Breaking Change ** removed `baseApiUrl` as it was used only for Mapbox related urls
- ** Breaking Change ** typescript typings have changed:
  - `Style` => `StyleSpecification`
  - `AnyLayer` => `LayerSpecification`
  - `AnySourceData` => `SourceSpecification`
  - `MapboxEvent` => `MapLibreEvent`
  - `MapboxOptions` => `MapOptions`
  - `MapBoxZoomEvent` => `MapLibreZoomEvent`
  - `*SourceRaw` + `*SourceOptions` => `*SourceSpecification`
  - `*Source` (source implementation definition) were removed
  - `*Layer` => `*LayerSpecification`
  - `*Paint` => `*LayerSpecification['paint']`
  - `*Layout` => `*LayerSpecification['layout']`
  - `MapboxGeoJSONFeature` => `GeoJSONFeature`
- Added `redraw` function to map ([#206](https://github.com/maplibre/maplibre-gl-js/issues/206))
- Improve attribution controls accessibility. See [#359](https://github.com/maplibre/maplibre-gl-js/issues/359)
- Allow maxPitch value up to 85, use values greater than 60 at your own risk ([#574](https://github.com/maplibre/maplibre-gl-js/pull/574))
- `getImage` uses createImageBitmap when supported ([#650](https://github.com/maplibre/maplibre-gl-js/pull/650))

### 🐞 Bug fixes

- Fix warning due to strict comparison of SDF property in image sprite ([#303](https://github.com/maplibre/maplibre-gl-js/issues/303))
- Fix tile placeholder replacement to allow for placeholders to be in a URL more than once. ([#348](https://github.com/maplibre/maplibre-gl-js/pull/348))
- Fix type check for non dom environment. ([#334](https://github.com/maplibre/maplibre-gl-js/issues/334))
- Fix precision problem in patterns when overzoomed in OpenGL ES devices.
- Fix padding-top of the popup to improve readability of popup text ([#354](https://github.com/maplibre/maplibre-gl-js/pull/354)).
- Fix GeoJSONSource#loaded sometimes returning true while there are still pending loads ([#669](https://github.com/maplibre/maplibre-gl-js/issues/669))
- Fix MapDataEvent#isSourceLoaded being true in GeoJSONSource "dataloading" event handlers ([#694](https://github.com/maplibre/maplibre-gl-js/issues/694))
- Fix events being fired after Map#remove has been called when the WebGL context is lost and restored ([#726](https://github.com/maplibre/maplibre-gl-js/issues/726))
- Fix nested expressions types definition [#757](https://github.com/maplibre/maplibre-gl-js/pull/757)

## 1.15.2

### 🐞 Bug fixes

- Fix breaking changes introduced in v1.15.0 by adoption dual naming scheme for CSS class names

## 1.15.1

### 🐞 Bug fixes

- Add void return for some method declaration to match TS strict mode ([#194](https://github.com/maplibre/maplibre-gl-js/pull/194))
- Fix css leftovers ([#83](https://github.com/maplibre/maplibre-gl-js/issues/83))

## 1.15.0

### Features and improvements

- ** Breaking Change: ** Rename css classes ([#83](https://github.com/maplibre/maplibre-gl-js/issues/83))
- Added custom protocol support to allow overriding ajax calls ([#29](https://github.com/maplibre/maplibre-gl-js/issues/29))
- Added setTransformRequest to map ([#159](https://github.com/maplibre/maplibre-gl-js/pull/159))
- Publish @maplibre/maplibre-gl-style-spec v14.0.0 on NPM ([#149](https://github.com/maplibre/maplibre-gl-js/pull/149))
- Replace link to mapbox on LogoControl by link to maplibre ([#151](https://github.com/maplibre/maplibre-gl-js/pull/151))
- Migrate style spec files from mapbox to maplibre ([#147](https://github.com/maplibre/maplibre-gl-js/pull/147))
- Publish the MapLibre style spec in NPM ([#140](https://github.com/maplibre/maplibre-gl-js/pull/140))
- Replace mapboxgl with maplibregl in JSDocs inline examples ([#134](https://github.com/maplibre/maplibre-gl-js/pull/134))
- Bring in typescript definitions file ([#24](https://github.com/maplibre/maplibre-gl-js/issues/24))
- Update example links to https://maplibre.org/maplibre-gl-js-docs/ ([#131](https://github.com/maplibre/maplibre-gl-js/pull/131))
- Improve performance of layers with constant `*-sort-key` ([#78](https://github.com/maplibre/maplibre-gl-js/pull/78))

### 🐞 Bug fixes

- Prevented attribution button from submitting form ([#178](https://github.com/maplibre/maplibre-gl-js/issues/178))

## 1.14.0

### Features and improvements

- Rebranded to MapLibre
- New logo

### 🐞 Bug fixes

- Rename SVGs mapboxgl-ctrl-\*.svg to maplibregl ([#85](https://github.com/maplibre/maplibre-gl-js/pull/85))
- fix ImageSource not working in FF/Safari ([#87](https://github.com/maplibre/maplibre-gl-js/pull/87))
- Update HTML debug files to use MapLibre in titles ([#84](https://github.com/maplibre/maplibre-gl-js/pull/84))
- fix CI checksize job to use maplibre name ([#86](https://github.com/maplibre/maplibre-gl-js/pull/86))
- Move output files from mapbox._ to maplibre._ ([#75](https://github.com/maplibre/maplibre-gl-js/pull/75))
- Remove mapbox specifics and branding from .github ([#64](https://github.com/maplibre/maplibre-gl-js/pull/64))
- Fix a bug where mapbox-gl-js is no longer licensed as open source, but we owe immeasurable gratitude to Mapbox for releasing all their initial code to the community under BSD-3 license.

## 1.13.0

### ✨ Features and improvements

- Improve accessibility by fixing issues reported by WCAG 2.1. [#9991](https://github.com/mapbox/mapbox-gl-js/pull/9991)
- Improve accessibility when opening a popup by immediately focusing on the content. [#9774](https://github.com/mapbox/mapbox-gl-js/pull/9774) (h/t [@watofundefined](https://github.com/watofundefined)))
- Improve rendering performance of symbols with `symbol-sort-key`. [#9751](https://github.com/mapbox/mapbox-gl-js/pull/9751) (h/t [@osvodef](https://github.com/osvodef)))
- Add `Marker` `clickTolerance` option. [#9640](https://github.com/mapbox/mapbox-gl-js/pull/9640) (h/t [@ChristopherChudzicki](https://github.com/ChristopherChudzicki)))
- Add `Map` `hasControl` method. [#10035](https://github.com/mapbox/mapbox-gl-js/pull/10035)
- Add `Popup` `setOffset` method. [#9946](https://github.com/mapbox/mapbox-gl-js/pull/9946) (h/t [@jutaz](https://github.com/jutaz)))
- Add `KeyboardHandler` `disableRotation` and `enableRotation` methods. [#10072](https://github.com/mapbox/mapbox-gl-js/pull/10072) (h/t [@jmbott](https://github.com/jmbott)))

### 🐞 Bug fixes

- Fix a bug where `queryRenderedFeatures` didn't properly expose the paint values if they were data-driven. [#10074](https://github.com/mapbox/mapbox-gl-js/pull/10074) (h/t [@osvodef](https://github.com/osvodef)))
- Fix a bug where attribution didn't update when layer visibility changed during zooming. [#9943](https://github.com/mapbox/mapbox-gl-js/pull/9943)
- Fix a bug where hash control conflicted with external history manipulation (e.g. in single-page apps). [#9960](https://github.com/mapbox/mapbox-gl-js/pull/9960) (h/t [@raegen](https://github.com/raegen)))
- Fix a bug where `fitBounds` had an unexpected result with non-zero bearing and uneven padding. [#9821](https://github.com/mapbox/mapbox-gl-js/pull/9821) (h/t [@allison-strandberg](https://github.com/allison-strandberg)))
- Fix HTTP support when running GL JS against [Mapbox Atlas](https://www.mapbox.com/atlas). [#10090](https://github.com/mapbox/mapbox-gl-js/pull/10090)
- Fix a bug where the `within` expression didn't work in `querySourceFeatures`. [#9933](https://github.com/mapbox/mapbox-gl-js/pull/9933)
- Fix a bug where `Popup` content HTML element was removed on `setDOMContent`. [#10036](https://github.com/mapbox/mapbox-gl-js/pull/10036)
- Fix a compatibility bug when `icon-image` is used as a legacy categorical function. [#10060](https://github.com/mapbox/mapbox-gl-js/pull/10060)
- Reduce rapid memory growth in Safari by ensuring `Image` dataURI's are released. [#10118](https://github.com/mapbox/mapbox-gl-js/pull/10118)

### ⚠️ Note on IE11

We intend to remove support for Internet Explorer 11 in a future release of GL JS later this year.

## 1.12.0

### ✨ Features and improvements

- Add methods for changing a vector tile source dynamically (e.g. `setTiles`, `setUrl`). [#8048](https://github.com/mapbox/mapbox-gl-js/pull/8048) (h/t [@stepankuzmin](https://github.com/stepankuzmin))
- Add a `filter` option for GeoJSON sources to filter out features prior to processing (e.g. before clustering). [#9864](https://github.com/mapbox/mapbox-gl-js/pull/9864)
- Vastly increase precision of `line-gradient` for long lines. [#9694](https://github.com/mapbox/mapbox-gl-js/pull/9694)
- Improve `raster-dem` sources to properly support the `maxzoom` option and overzooming. [#9789](https://github.com/mapbox/mapbox-gl-js/pull/9789) (h/t [@brendan-ward](@brendanhttps://github.com/ward))

### 🐞 Bug fixes

- Fix a bug where bearing snap interfered with `easeTo` and `flyTo` animations, freezing the map. [#9884](https://github.com/mapbox/mapbox-gl-js/pull/9884) (h/t [@andycalder](https://github.com/andycalder))
- Fix a bug where a fallback image was not used if it was added via `addImage`. [#9911](https://github.com/mapbox/mapbox-gl-js/pull/9911) (h/t [@francois2metz](https://github.com/francois2metz))
- Fix a bug where `promoteId` option failed for fill extrusions with defined feature ids. [#9863](https://github.com/mapbox/mapbox-gl-js/pull/9863)

### 🛠️ Workflow

- Renamed the default development branch from `master` to `main`.

## 1.11.1

### 🐞 Bug fixes

- Fix a bug that caused `map.loaded()` to incorrectly return `false` after a click event. ([#9825](https://github.com/mapbox/mapbox-gl-js/pull/9825))

## 1.11.0

### ✨ Features and improvements

- Add an option to scale the default `Marker` icon.([#9414](https://github.com/mapbox/mapbox-gl-js/pull/9414)) (h/t [@adrianababakanian](https://github.com/adrianababakanian))
- Improving the shader compilation speed by manually getting the run-time attributes and uniforms.([#9497](https://github.com/mapbox/mapbox-gl-js/pull/9497))
- Added `clusterMinPoints` option for clustered GeoJSON sources that defines the minimum number of points to form a cluster.([#9748](https://github.com/mapbox/mapbox-gl-js/pull/9748))

### 🐞 Bug fixes

- Fix a bug where map got stuck in a DragRotate interaction if it's mouseup occurred outside of the browser window or iframe.([#9512](https://github.com/mapbox/mapbox-gl-js/pull/9512))
- Fix potential visual regression for `*-pattern` properties on AMD graphics card vendor.([#9681](https://github.com/mapbox/mapbox-gl-js/pull/9681))
- Fix zooming with a double tap on iOS Safari 13.([#9757](https://github.com/mapbox/mapbox-gl-js/pull/9757))
- Removed a misleading `geometry exceeds allowed extent` warning when using Mapbox Streets vector tiles.([#9753](https://github.com/mapbox/mapbox-gl-js/pull/9753))
- Fix reference error when requiring the browser bundle in Node. ([#9749](https://github.com/mapbox/mapbox-gl-js/pull/9749))

## 1.10.2

### 🐞 Bug fixes

- Fix zooming with a double tap in iOS Safari 13.([#9757](https://github.com/mapbox/mapbox-gl-js/pull/9757))

## 1.10.1

### 🐞 Bug fixes

- Fix markers interrupting touch gestures ([#9675](https://github.com/mapbox/mapbox-gl-js/issues/9675), fixed by [#9683](https://github.com/mapbox/mapbox-gl-js/pull/9683))
- Fix bug where `map.isMoving()` returned true while map was not moving ([#9647](https://github.com/mapbox/mapbox-gl-js/issues/9647), fixed by [#9679](https://github.com/mapbox/mapbox-gl-js/pull/9679))
- Fix regression that prevented `touchmove` events from firing during gestures ([#9676](https://github.com/mapbox/mapbox-gl-js/issues/9676), fixed by [#9685](https://github.com/mapbox/mapbox-gl-js/pull/9685))
- Fix `image` expression evaluation which was broken under certain conditions ([#9630](https://github.com/mapbox/mapbox-gl-js/issues/9630), fixed by [#9685](https://github.com/mapbox/mapbox-gl-js/pull/9668))
- Fix nested `within` expressions in filters not evaluating correctly ([#9605](https://github.com/mapbox/mapbox-gl-js/issues/9605), fixed by [#9611](https://github.com/mapbox/mapbox-gl-js/pull/9611))
- Fix potential `undefined` paint variable in `StyleLayer` ([#9688](https://github.com/mapbox/mapbox-gl-js/pull/9688)) (h/t [mannnick24](https://github.com/mannnick24))

## 1.10.0

### ✨ Features

- Add `mapboxgl.prewarm()` and `mapboxgl.clearPrewarmedResources()` methods to allow developers to optimize load times for their maps ([#9391](https://github.com/mapbox/mapbox-gl-js/pull/9391))
- Add `index-of` and `slice` expressions to search arrays and strings for the first occurrence of a specified value and return a section of the original array or string ([#9450](https://github.com/mapbox/mapbox-gl-js/pull/9450)) (h/t [lbutler](https://github.com/lbutler))
- Correctly set RTL text plugin status if the plugin URL could not be loaded. This allows developers to add retry logic on network errors when loading the plugin ([#9489](https://github.com/mapbox/mapbox-gl-js/pull/9489))

### 🍏 Gestures

This release significantly refactors and improves gesture handling on desktop and mobile. Three new touch gestures have been added: `two-finger swipe` to adjust pitch, `two-finger double tap` to zoom out, and `tap then drag` to adjust zoom with one finger ([#9365](https://github.com/mapbox/mapbox-gl-js/pull/9365)). In addition, this release brings the following changes and bug fixes:

- It's now possible to interact with multiple maps on the same page at the same time ([#9365](https://github.com/mapbox/mapbox-gl-js/pull/9365))
- Fix map jump when releasing one finger after pinch zoom ([#9136](https://github.com/mapbox/mapbox-gl-js/issues/9136))
- Stop mousedown and touchstart from interrupting `easeTo` animations when interaction handlers are disabled ([#8725](https://github.com/mapbox/mapbox-gl-js/issues/8725))
- Stop mouse wheel from interrupting animations when `map.scrollZoom` is disabled ([#9230](https://github.com/mapbox/mapbox-gl-js/issues/9230))
- A camera change can no longer be prevented by disabling the interaction handler within the camera change event. Selectively prevent camera changes by listening to the `mousedown` or `touchstart` map event and calling [.preventDefault()](https://docs.mapbox.com/mapbox-gl-js/api/#mapmouseevent#preventdefault) ([#9365](https://github.com/mapbox/mapbox-gl-js/pull/9365))
- Undocumented properties on the camera change events fired by the doubleClickZoom handler have been removed ([#9365](https://github.com/mapbox/mapbox-gl-js/pull/9365))

### 🐞 Improvements and bug fixes

- Line labels now have improved collision detection, with greater precision in placement, reduced memory footprint, better placement under pitched camera orientations ([#9219](https://github.com/mapbox/mapbox-gl-js/pull/9219))
- Fix `GlyphManager` continually re-requesting missing glyph ranges ([#8027](https://github.com/mapbox/mapbox-gl-js/issues/8027), fixed by [#9375](https://github.com/mapbox/mapbox-gl-js/pull/9375)) (h/t [oterral](https://github.com/oterral))
- Avoid throwing errors when calling certain popup methods before the popup element is created ([#9433](https://github.com/mapbox/mapbox-gl-js/pull/9433))
- Fix a bug where fill-extrusion features with colinear points were not returned by `map.queryRenderedFeatures(...)` ([#9454](https://github.com/mapbox/mapbox-gl-js/pull/9454))
- Fix a bug where using feature state on a large input could cause a stack overflow error ([#9463](https://github.com/mapbox/mapbox-gl-js/pull/9463))
- Fix exception when using `background-pattern` with data driven expressions ([#9518](https://github.com/mapbox/mapbox-gl-js/issues/9518), fixed by [#9520](https://github.com/mapbox/mapbox-gl-js/pull/9520))
- Fix a bug where UI popups were potentially leaking event listeners ([#9498](https://github.com/mapbox/mapbox-gl-js/pull/9498)) (h/t [mbell697](https://github.com/mbell697))
- Fix a bug where the `within` expression would return inconsistent values for points on tile boundaries ([#9411](https://github.com/mapbox/mapbox-gl-js/issues/9411), [#9428](https://github.com/mapbox/mapbox-gl-js/pull/9428))
- Fix a bug where the `within` expression would incorrectly evaluate geometries that cross the antimeridian ([#9440](https://github.com/mapbox/mapbox-gl-js/pull/9440))
- Fix possible undefined exception on paint variable of style layer ([#9437](https://github.com/mapbox/mapbox-gl-js/pull/9437)) (h/t [mannnick24](https://github.com/mannnick24))
- Upgrade minimist to ^1.2.5 to get fix for security issue [CVE-2020-7598](https://cve.mitre.org/cgi-bin/cvename.cgi?name=CVE-2020-7598) upstream ([#9425](https://github.com/mapbox/mapbox-gl-js/issues/9431), fixed by [#9425](https://github.com/mapbox/mapbox-gl-js/pull/9425)) (h/t [watson](https://github.com/watson))

## 1.9.1

### 🐞 Bug fixes

- Fix a bug [#9477](https://github.com/mapbox/mapbox-gl-js/issues/9477) in `Map#fitBounds(..)` wherein the `padding` passed to options would get applied twice.
- Fix rendering bug [#9479](https://github.com/mapbox/mapbox-gl-js/issues/9479) caused when data-driven `*-pattern` properties reference images added with `Map#addImage(..)`.
- Fix a bug [#9468](https://github.com/mapbox/mapbox-gl-js/issues/9468) in which an exception would get thrown when updating symbol layer paint property using `setPaintProperty`.

## 1.9.0

With this release, we're adding [a new changelog policy](./CONTRIBUTING.md#changelog-conventions) to our contribution guidelines.

This release also fixes several long-standing bugs and unintentional rendering behavior with `line-pattern`. The fixes come with a visual change to how patterns added with `line-pattern` scale. Previously, patterns that became larger than the line would be clipped, sometimes distorting the pattern, particularly on mobile and retina devices. Now the pattern will be scaled to fit under all circumstances. [#9266](https://github.com/mapbox/mapbox-gl-js/pull/9266) showcases examples of the visual differences. For more information and to provide feedback on this change, see [#9394](https://github.com/mapbox/mapbox-gl-js/pull/9394).

### ✨ Features

- Add `within` expression for testing whether an evaluated feature lies within a given GeoJSON object ([#9352](https://github.com/mapbox/mapbox-gl-js/pull/9352)). - We are aware of an edge case in which points with wrapped coordinates (e.g. longitude -185) are not evaluated properly. See ([#9442](https://github.com/mapbox/mapbox-gl-js/issues/9442)) for more information. - An example of the `within` expression:<br>
  `"icon-opacity": ["case", ["==", ["within", "some-polygon"], true], 1,
["==", ["within", "some-polygon"], false], 0]`
- Map API functions such as `easeTo` and `flyTo` now support `padding: PaddingOptions` which lets developers shift a map's center of perspective when building floating sidebars ([#8638](https://github.com/mapbox/mapbox-gl-js/pull/8638))

### 🍏 Improvements

- Results from `queryRenderedFeatures` now have evaluated property values rather than raw expressions ([#9198](https://github.com/mapbox/mapbox-gl-js/pull/9198))
- Improve scaling of patterns used in `line-pattern` on all device resolutions and pixel ratios ([#9266](https://github.com/mapbox/mapbox-gl-js/pull/9266))
- Slightly improve GPU memory footprint ([#9377](https://github.com/mapbox/mapbox-gl-js/pull/9377))
- `LngLatBounds.extend` is more flexible because it now accepts objects with `lat` and `lon` properties as well as arrays of coordinates ([#9293](https://github.com/mapbox/mapbox-gl-js/pull/9293))
- Reduce bundle size and improve visual quality of `showTileBoundaries` debug text ([#9267](https://github.com/mapbox/mapbox-gl-js/pull/9267))

### 🐞 Bug fixes

- Correctly adjust patterns added with `addImage(id, image, pixelRatio)` by the asset pixel ratio, not the device pixel ratio ([#9372](https://github.com/mapbox/mapbox-gl-js/pull/9372))
- Allow needle argument to `in` expression to be false ([#9295](https://github.com/mapbox/mapbox-gl-js/pull/9295))
- Fix exception thrown when trying to set `feature-state` for a layer that has been removed, fixes [#8634](https://github.com/mapbox/mapbox-gl-js/issues/8634) ([#9305](https://github.com/mapbox/mapbox-gl-js/pull/9305))
- Fix a bug where maps were not displaying inside elements with `dir=rtl` ([#9332](https://github.com/mapbox/mapbox-gl-js/pull/9332))
- Fix a rendering error for very old versions of Chrome (ca. 2016) where text would appear much bigger than intended ([#9349](https://github.com/mapbox/mapbox-gl-js/pull/9349))
- Prevent exception resulting from `line-dash-array` of empty length ([#9385](https://github.com/mapbox/mapbox-gl-js/pull/9385))
- Fix a bug where `icon-image` expression that evaluates to an empty string (`''`) produced a warning ([#9380](https://github.com/mapbox/mapbox-gl-js/pull/9380))
- Fix a bug where certain `popup` methods threw errors when accessing the container element before it was created, fixes [#9429](https://github.com/mapbox/mapbox-gl-js/issues/9429)([#9433](https://github.com/mapbox/mapbox-gl-js/pull/9433))

## 1.8.1

- Fixed a bug where all labels showed up on a diagonal line on Windows when using an integrated Intel GPU from the Haswell generation ([#9327](https://github.com/mapbox/mapbox-gl-js/issues/9327), fixed by reverting [#9229](https://github.com/mapbox/mapbox-gl-js/pull/9229))

## 1.8.0

### ✨ Features and improvements

- Reduce size of line atlas by removing unused channels ([#9232](https://github.com/mapbox/mapbox-gl-js/pull/9232))
- Prevent empty buffers from being created for debug data when unused ([#9237](https://github.com/mapbox/mapbox-gl-js/pull/9237))
- Add space between distance and unit in scale control ([#9276](https://github.com/mapbox/mapbox-gl-js/pull/9276)) (h/t [gely](https://api.github.com/users/gely)) and ([#9284](https://github.com/mapbox/mapbox-gl-js/pull/9284)) (h/t [pakastin](https://api.github.com/users/pakastin))
- Add a `showAccuracyCircle` option to GeolocateControl that shows the accuracy of the user's location as a transparent circle. Mapbox GL JS will show this circle by default. ([#9253](https://github.com/mapbox/mapbox-gl-js/pull/9253)) (h/t [Meekohi](https://api.github.com/users/Meekohi))
- Implemented a new tile coverage algorithm to enable level-of-detail support in a future release ([#8975](https://github.com/mapbox/mapbox-gl-js/pull/8975))

### 🐞 Bug fixes

- `line-dasharray` is now ignored correctly when `line-pattern` is set ([#9189](https://github.com/mapbox/mapbox-gl-js/pull/9189))
- Fix line distances breaking gradient across tile boundaries ([#9220](https://github.com/mapbox/mapbox-gl-js/pull/9220))
- Fix a bug where lines with duplicate endpoints could disappear at zoom 18+ ([#9218](https://github.com/mapbox/mapbox-gl-js/pull/9218))
- Fix a bug where Ctrl-click to drag rotate the map was disabled if the Alt, Cmd or Windows key is also pressed ([#9203](https://github.com/mapbox/mapbox-gl-js/pull/9203))
- Pass errors to `getClusterExpansionZoom`, `getClusterChildren`, and `getClusterLeaves` callbacks ([#9251](https://github.com/mapbox/mapbox-gl-js/pull/9251))
- Fix a rendering performance regression ([#9261](https://github.com/mapbox/mapbox-gl-js/pull/9261))
- Fix visual artifact for `line-dasharray` ([#9246](https://github.com/mapbox/mapbox-gl-js/pull/9246))
- Fixed a bug in the GeolocateControl which resulted in an error when `trackUserLocation` was `false` and the control was removed before the Geolocation API had returned a location ([#9291](https://github.com/mapbox/mapbox-gl-js/pull/9291))
- Fix `promoteId` for line layers ([#9210](https://github.com/mapbox/mapbox-gl-js/pull/9210))
- Improve accuracy of distance calculations ([#9202](https://github.com/mapbox/mapbox-gl-js/pull/9202)) (h/t [Meekohi](https://api.github.com/users/Meekohi))

## 1.7.0

### ✨ Features

- Add `promoteId` option to use a feature property as ID for feature state ([#8987](https://github.com/mapbox/mapbox-gl-js/pull/8987))
- Add a new constructor option to `mapboxgl.Popup`, `closeOnMove`, that closes the popup when the map's position changes ([#9163](https://github.com/mapbox/mapbox-gl-js/pull/9163))
- Allow creating a map without a style (an empty one will be created automatically) (h/t [@stepankuzmin](https://github.com/stepankuzmin)) ([#8924](https://github.com/mapbox/mapbox-gl-js/pull/8924))
- `map.once()` now allows specifying a layer id as a third parameter making it consistent with `map.on()` ([#8875](https://github.com/mapbox/mapbox-gl-js/pull/8875))

### 🍏 Improvements

- Improve performance of raster layers on large screens ([#9050](https://github.com/mapbox/mapbox-gl-js/pull/9050))
- Improve performance for hillshade and raster layers by implementing a progressive enhancement that utilizes `ImageBitmap` and `OffscreenCanvas` ([#8845](https://github.com/mapbox/mapbox-gl-js/pull/8845))
- Improve performance for raster tile rendering by using the stencil buffer ([#9012](https://github.com/mapbox/mapbox-gl-js/pull/9012))
- Update `symbol-avoid-edges` documentation to acknowledge the existence of global collision detection ([#9157](https://github.com/mapbox/mapbox-gl-js/pull/9157))
- Remove reference to `in` function which has been replaced by the `in` expression ([#9102](https://github.com/mapbox/mapbox-gl-js/pull/9102))

### 🐞 Bug Fixes

- Change the type of tile id key to string to prevent hash collisions ([#8979](https://github.com/mapbox/mapbox-gl-js/pull/8979))
- Prevent changing bearing via URL hash when rotation is disabled ([#9156](https://github.com/mapbox/mapbox-gl-js/pull/9156))
- Fix URL hash with no bearing causing map to fail to load ([#9170](https://github.com/mapbox/mapbox-gl-js/pull/9170))
- Fix bug in `GeolocateControl` where multiple instances of the control on one page may result in the user location not being updated ([#9092](https://github.com/mapbox/mapbox-gl-js/pull/9092))
- Fix query `fill-extrusions` made from polygons with coincident points and polygons with less than four points ([#9138](https://github.com/mapbox/mapbox-gl-js/pull/9138))
- Fix bug where `symbol-sort-key` was not used for collisions that crossed tile boundaries ([#9054](https://github.com/mapbox/mapbox-gl-js/pull/9054))
- Fix bug in `DragRotateHandler._onMouseUp` getting stuck in drag/rotate ([#9137](https://github.com/mapbox/mapbox-gl-js/pull/9137))
- Fix "Click on Compass" on some mobile devices (add `clickTolerance` to `DragRotateHandler`) ([#9015](https://github.com/mapbox/mapbox-gl-js/pull/9015)) (h/t [Yanonix](https://github.com/Yanonix))

## 1.6.1

### 🐞 Bug Fixes

- Fix style validation error messages not being displayed ([#9073](https://github.com/mapbox/mapbox-gl-js/pull/9073))
- Fix deferred loading of rtl-text-plugin not working for labels created from GeoJSON sources ([#9091](https://github.com/mapbox/mapbox-gl-js/pull/9091))
- Fix RTL text not being rendered with the rtl-text-plugin on pages that don't allow `script-src: blob:` in their CSP.([#9122](https://github.com/mapbox/mapbox-gl-js/pull/9122))

## 1.6.0

### ✨ Features

- Add ability to insert images into text labels using an `image` expression within a `format` expression: `"text-field": ["format", "Some text", ["image", "my-image"], "some more text"]` ([#8904](https://github.com/mapbox/mapbox-gl-js/pull/8904))
- Add support for stretchable images (aka nine-part or nine-patch images). Stretchable images can be used with `icon-text-fit` to draw resized images with unstretched corners and borders. ([#8997](https://github.com/mapbox/mapbox-gl-js/pull/8997))
- Add `in` expression. It can check if a value is in an array (`["in", value, array]`) or a substring is in a string (`["in", substring, string]`) ([#8876](https://github.com/mapbox/mapbox-gl-js/pull/8876))
- Add `minPitch` and `maxPitch` map options ([#8834](https://github.com/mapbox/mapbox-gl-js/pull/8834))
- Add `rotation`, `rotationAlignment` and `pitchAlignment` options to markers ([#8836](https://github.com/mapbox/mapbox-gl-js/pull/8836)) (h/t [@dburnsii](https://github.com/dburnsii))
- Add methods to Popup to manipulate container class names ([#8759](https://github.com/mapbox/mapbox-gl-js/pull/8759)) (h/t [Ashot-KR](https://github.com/Ashot-KR))
- Add configurable inertia settings for panning (h/t [@aMoniker](https://github.com/aMoniker))) ([#8887](https://github.com/mapbox/mapbox-gl-js/pull/8887))
- Add ability to localize UI controls ([#8095](https://github.com/mapbox/mapbox-gl-js/pull/8095)) (h/t [@dmytro-gokun](https://github.com/dmytro-gokun))
- Add LatLngBounds.contains() method ([#7512](https://github.com/mapbox/mapbox-gl-js/issues/7512), fixed by [#8200](https://github.com/mapbox/mapbox-gl-js/pull/8200))
- Add option to load rtl-text-plugin lazily ([#8865](https://github.com/mapbox/mapbox-gl-js/pull/8865))
- Add `essential` parameter to AnimationOptions that can override `prefers-reduced-motion: reduce` ([#8743](https://github.com/mapbox/mapbox-gl-js/issues/8743), fixed by [#8883](https://github.com/mapbox/mapbox-gl-js/pull/8883))

### 🍏 Improvements

- Allow rendering full world smaller than 512px. To restore the previous limit call `map.setMinZoom(0)` ([#9028](https://github.com/mapbox/mapbox-gl-js/pull/9028))
- Add an es modules build for mapbox-gl-style-spec in dist/ ([#8247](https://github.com/mapbox/mapbox-gl-js/pull/8247)) (h/t [@ahocevar](https://github.com/ahocevar))
- Add 'image/webp,_/_' accept header to fetch/ajax image requests when webp supported ([#8262](https://github.com/mapbox/mapbox-gl-js/pull/8262))
- Improve documentation for setStyle, getStyle, and isStyleLoaded ([#8807](https://github.com/mapbox/mapbox-gl-js/pull/8807))

### 🐞 Bug Fixes

- Fix map rendering after addImage and removeImage are used to change a used image ([#9016](https://github.com/mapbox/mapbox-gl-js/pull/9016))
- Fix visibility of controls in High Contrast mode in IE ([#8874](https://github.com/mapbox/mapbox-gl-js/pull/8874))
- Fix customizable url hash string in IE 11 ([#8990](https://github.com/mapbox/mapbox-gl-js/pull/8990)) (h/t [pakastin](https://github.com/pakastin))
- Allow expression stops up to zoom 24 instead of 22 ([#8908](https://github.com/mapbox/mapbox-gl-js/pull/8908)) (h/t [nicholas-l](https://github.com/nicholas-l))
- Fix alignment of lines in really overscaled tiles ([#9024](https://github.com/mapbox/mapbox-gl-js/pull/9024))
- Fix `Failed to execute 'shaderSource' on 'WebGLRenderingContext'` errors ([#9017](https://github.com/mapbox/mapbox-gl-js/pull/9017))
- Make expression validation fail on NaN ([#8615](https://github.com/mapbox/mapbox-gl-js/pull/8615))
- Fix setLayerZoomRange bug that caused tiles to be re-requested ([#7865](https://github.com/mapbox/mapbox-gl-js/issues/7865), fixed by [#8854](https://github.com/mapbox/mapbox-gl-js/pull/8854))
- Fix `map.showTileBoundaries` rendering ([#7314](https://github.com/mapbox/mapbox-gl-js/pull/7314))
- Fix using `generateId` in conjunction with `cluster` in a GeoJSONSource ([#8223](https://github.com/mapbox/mapbox-gl-js/issues/8223), fixed by [#8945](https://github.com/mapbox/mapbox-gl-js/pull/8945))
- Fix opening popup on a marker from keyboard ([#6835](https://github.com/mapbox/mapbox-gl-js/pull/6835))
- Fix error thrown when request aborted ([#7614](https://github.com/mapbox/mapbox-gl-js/issues/7614), fixed by [#9021](https://github.com/mapbox/mapbox-gl-js/pull/9021))
- Fix attribution control when repeatedly removing and adding it ([#9052](https://github.com/mapbox/mapbox-gl-js/pull/9052))

## 1.5.1

This patch introduces two workarounds that address longstanding issues related to unbounded memory growth in Safari, including [#8771](https://github.com/mapbox/mapbox-gl-js/issues/8771) and [#4695](https://github.com/mapbox/mapbox-gl-js/issues/4695). We’ve identified two memory leaks in Safari: one in the [CacheStorage](https://developer.mozilla.org/en-US/docs/Web/API/CacheStorage) API, addressed by [#8956](https://github.com/mapbox/mapbox-gl-js/pull/8956), and one in transferring data between web workers through [Transferables](https://developer.mozilla.org/en-US/docs/Web/API/Transferable), addressed by [#9003](https://github.com/mapbox/mapbox-gl-js/pull/9003).

### 🍏 Improvements

- Implement workaround for memory leak in Safari when using the `CacheStorage` API. ([#8856](https://github.com/mapbox/mapbox-gl-js/pull/8956))
- Implement workaround for memory leak in Safari when using `Transferable` objects to transfer `ArrayBuffers` to WebWorkers. If GL-JS detetcts that it is running in Safari, the use of `Transferables` to transfer data to WebWorkers is disabled. ([#9003](https://github.com/mapbox/mapbox-gl-js/pull/9003))
- Improve animation performance when using `map.setData`. ([#8913](https://github.com/mapbox/mapbox-gl-js/pull/8913)) (h/t [msbarry](https://github.com/msbarry))

## 1.5.0

### ✨ Features

- Add disabled icon to GeolocateControl if user denies geolocation permission. [#8871](https://github.com/mapbox/mapbox-gl-js/pull/8871))
- Add `outofmaxbounds` event to GeolocateControl, which is emitted when the user is outside of `map.maxBounds` ([#8756](https://github.com/mapbox/mapbox-gl-js/pull/8756)) (h/t [MoradiDavijani](https://github.com/MoradiDavijani))
- Add `mapboxgl.getRTLTextPluginStatus()` to query the current status of the `rtl-text-plugin` to make it easier to allow clearing the plugin when necessary. (ref. [#7869](https://github.com/mapbox/mapbox-gl-js/issues/7869)) ([#8864](https://github.com/mapbox/mapbox-gl-js/pull/8864))
- Allow `hash` Map option to be set as a string, which sets the map hash in the url to a custom query parameter. ([#8603](https://github.com/mapbox/mapbox-gl-js/pull/8603)) (h/t [SebCorbin](https://github.com/SebCorbin))

### 🍏 Improvements

- Fade symbols faster when zooming out quickly, reducing overlap. ([#8628](https://github.com/mapbox/mapbox-gl-js/pull/8628))
- Reduce memory usage for vector tiles that contain long strings in feature properties. ([#8863](https://github.com/mapbox/mapbox-gl-js/pull/8863))

### 🐞 Bug Fixes

- Fix `text-variable-anchor` not trying multiple placements during collision with icons when `icon-text-fit` is enabled. ([#8803](https://github.com/mapbox/mapbox-gl-js/pull/8803))
- Fix `icon-text-fit` not properly respecting vertical labels. ([#8835](https://github.com/mapbox/mapbox-gl-js/pull/8835))
- Fix opacity interpolation for composition expressions. ([#8818](https://github.com/mapbox/mapbox-gl-js/pull/8818))
- Fix rotate and pitch events being fired at the same time. ([#8872](https://github.com/mapbox/mapbox-gl-js/pull/8872))
- Fix memory leaks that occurred during tile loading and map removal.([#8813](https://github.com/mapbox/mapbox-gl-js/pull/8813) and [#8850](https://github.com/mapbox/mapbox-gl-js/pull/8850))
- Fix web-worker transfer of `ArrayBuffers` in environments where `instanceof ArrayBuffer` fails.(e.g `cypress`) ([#8868](https://github.com/mapbox/mapbox-gl-js/pull/8868))

## 1.4.1

### 🐞 Bug Fixes

- Fix the way that `coalesce` handles the `image` operator so available images are rendered properly ([#8839](https://github.com/mapbox/mapbox-gl-js/pull/8839))
- Do not emit the `styleimagemissing` event for an empty string value ([#8840](https://github.com/mapbox/mapbox-gl-js/pull/8840))
- Fix serialization of `ResolvedImage` type so `*-pattern` properties work properly ([#8833](https://github.com/mapbox/mapbox-gl-js/pull/8833))

## 1.4.0

### ✨ Features

- Add `image` expression operator to determine image availability ([#8684](https://github.com/mapbox/mapbox-gl-js/pull/8684))
- Enable `text-offset` with variable label placement ([#8642](https://github.com/mapbox/mapbox-gl-js/pull/8642))

### 🍏 Improvements

- Faster loading and better look of raster terrain ([#8694](https://github.com/mapbox/mapbox-gl-js/pull/8694))
- Improved code documentation around resizing and {get/set}RenderedWorldCopies and more ([#8748](https://github.com/mapbox/mapbox-gl-js/pull/8748), [#8754](https://github.com/mapbox/mapbox-gl-js/pull/8754))
- Improve single vs. multi-touch zoom & pan interaction ([#7196](https://github.com/mapbox/mapbox-gl-js/issues/7196)) ([#8100](https://github.com/mapbox/mapbox-gl-js/pull/8100))

### 🐞 Bug fixes

- Fix rendering of `collisionBox` when `text-translate` or `icon-translate` is enabled ([#8659](https://github.com/mapbox/mapbox-gl-js/pull/8659))
- Fix `TypeError` when reloading a source and immediately removing the map ([#8711](https://github.com/mapbox/mapbox-gl-js/pull/8711))
- Adding tooltip to the geolocation control button ([#8735](https://github.com/mapbox/mapbox-gl-js/pull/8735)) (h/t [BAByrne](https://github.com/BAByrne))
- Add `originalEvent` property to NavigationControl events ([#8693](https://github.com/mapbox/mapbox-gl-js/pull/8693)) (h/t [stepankuzmin](https://github.com/stepankuzmin))
- Don't cancel follow mode in the GeolocateControl when resizing the map or rotating the screen ([#8736](https://github.com/mapbox/mapbox-gl-js/pull/8736))
- Fix error when calling `Popup#trackPointer` before setting its content or location ([#8757](https://github.com/mapbox/mapbox-gl-js/pull/8757)) (h/t [zxwandrew](https://github.com/zxwandrew))
- Respect newline characters when text-max-width is set to zero ([#8706](https://github.com/mapbox/mapbox-gl-js/pull/8706))
- Update earcut to v2.2.0 to fix polygon tessellation errors ([#8772](https://github.com/mapbox/mapbox-gl-js/pull/8772))
- Fix icon-fit with variable label placement ([#8755](https://github.com/mapbox/mapbox-gl-js/pull/8755))
- Icons stretched with `icon-text-fit` are now sized correctly ([#8741](https://github.com/mapbox/mapbox-gl-js/pull/8741))
- Collision detection for icons with `icon-text-fit` now works correctly ([#8741](https://github.com/mapbox/mapbox-gl-js/pull/8741))

## 1.3.2

- Fix a SecurityError in Firefox >= 69 when accessing the cache [#8780](https://github.com/mapbox/mapbox-gl-js/pull/8780)

## 1.3.1

### 🐞 Bug Fixes

- Fix a race condition that produced an error when a map was removed while reloading a source. [#8711](https://github.com/mapbox/mapbox-gl-js/pull/8711)
- Fix a race condition were `render` event was sometimes not fired after `load` event in IE11. [#8708](https://github.com/mapbox/mapbox-gl-js/pull/8708)

## 1.3.0

### 🍏 Features

- Introduce `text-writing-mode` symbol layer property to allow placing point labels vertically. [#8399](https://github.com/mapbox/mapbox-gl-js/pull/8399)
- Extend variable text placement to work when `text/icon-allow-overlap` is set to `true`. [#8620](https://github.com/mapbox/mapbox-gl-js/pull/8620)
- Allow `text-color` to be used in formatted expressions to be able to draw different parts of a label in different colors. [#8068](https://github.com/mapbox/mapbox-gl-js/pull/8068)

### ✨ Improvements

- Improve tile loading logic to cancel requests more aggressively, improving performance when zooming or panning quickly. [#8633](https://github.com/mapbox/mapbox-gl-js/pull/8633)
- Display outline on control buttons when focused (e.g. with a tab key) for better accessibility. [#8520](https://github.com/mapbox/mapbox-gl-js/pull/8520)
- Improve the shape of line round joins. [#8275](https://github.com/mapbox/mapbox-gl-js/pull/8275)
- Improve performance of processing line layers. [#8303](https://github.com/mapbox/mapbox-gl-js/pull/8303)
- Improve legibility of info displayed with `map.showTileBoundaries = true`. [#8380](https://github.com/mapbox/mapbox-gl-js/pull/8380) (h/t [@andrewharvey](https://github.com/andrewharvey))
- Add `MercatorCoordinate.meterInMercatorCoordinateUnits` method to make it easier to convert from meter units to coordinate values used in custom layers. [#8524](https://github.com/mapbox/mapbox-gl-js/pull/8524) (h/t [@andrewharvey](https://github.com/andrewharvey))
- Improve conversion of legacy filters with duplicate values. [#8542](https://github.com/mapbox/mapbox-gl-js/pull/8542)
- Move out documentation & examples website source to a separate `mapbox-gl-js-docs` repo. [#8582](https://github.com/mapbox/mapbox-gl-js/pull/8582)

### 🐞 Bug Fixes

- Fix a bug where local CJK fonts would switch to server-generated ones in overzoomed tiles. [#8657](https://github.com/mapbox/mapbox-gl-js/pull/8657)
- Fix precision issues in [deck.gl](https://deck.gl)-powered custom layers. [#8502](https://github.com/mapbox/mapbox-gl-js/pull/8502)
- Fix a bug where fill and line layers wouldn't render correctly over fill extrusions when coming from the same source. [#8661](https://github.com/mapbox/mapbox-gl-js/pull/8661)
- Fix map loading for documents loaded from Blob URLs. [#8612](https://github.com/mapbox/mapbox-gl-js/pull/8612)
- Fix classification of relative file:// URLs when in documents loaded from a file URL. [#8612](https://github.com/mapbox/mapbox-gl-js/pull/8612)
- Remove `esm` from package `dependencies` (so that it's not installed on `npm install mapbox-gl`). [#8586](https://github.com/mapbox/mapbox-gl-js/pull/8586) (h/t [@DatGreekChick](https://github.com/DatGreekChick))

## 1.2.1

### 🐞 Bug fixes

- Fix bug in `NavigationControl` compass button that prevented it from rotating with the map ([#8605](https://github.com/mapbox/mapbox-gl-js/pull/8605))

## 1.2.0

### Features and improvements

- Add `*-sort-key` layout property for circle, fill, and line layers, to dictate which features appear above others within a single layer([#8467](https://github.com/mapbox/mapbox-gl-js/pull/8467))
- Add ability to instantiate maps with specific access tokens ([#8364](https://github.com/mapbox/mapbox-gl-js/pull/8364))
- Accommodate `prefers-reduced-motion` settings in browser ([#8494](https://github.com/mapbox/mapbox-gl-js/pull/8494))
- Add Map `visualizePitch` option that tilts the compass as the map pitches ([#8208](https://github.com/mapbox/mapbox-gl-js/issues/8208), fixed by [#8296](https://github.com/mapbox/mapbox-gl-js/pull/8296)) (h/t [pakastin](https://github.com/pakastin))
- Make source options take precedence over TileJSON ([#8232](https://github.com/mapbox/mapbox-gl-js/pull/8232)) (h/t [jingsam](https://github.com/jingsam))
- Make requirements for text offset properties more precise ([#8418](https://github.com/mapbox/mapbox-gl-js/pull/8418))
- Expose `convertFilter` API in the style specification ([#8493](https://github.com/mapbox/mapbox-gl-js/pull/8493)

### Bug fixes

- Fix changes to `text-variable-anchor`, such that previous anchor positions would take precedence only if they are present in the updated array (considered a bug fix, but is technically a breaking change from previous behavior) ([#8473](https://github.com/mapbox/mapbox-gl-js/pull/8473))
- Fix rendering of opaque pass layers over heatmap and fill-extrusion layers ([#8440](https://github.com/mapbox/mapbox-gl-js/pull/8440))
- Fix rendering of extraneous vertical line in vector tiles ([#8477](https://github.com/mapbox/mapbox-gl-js/issues/8477), fixed by [#8479](https://github.com/mapbox/mapbox-gl-js/pull/8479))
- Turn off 'move' event listeners when removing a marker ([#8465](https://github.com/mapbox/mapbox-gl-js/pull/8465))
- Fix class toggling on navigation control for IE ([#8495](https://github.com/mapbox/mapbox-gl-js/pull/8495)) (h/t [@cs09g](https://github.com/cs09g))
- Fix background rotation hovering on geolocate control ([#8367](https://github.com/mapbox/mapbox-gl-js/pull/8367)) (h/t [GuillaumeGomez](https://github.com/GuillaumeGomez))
- Fix error in click events on markers where `startPos` is not defined ([#8462](https://github.com/mapbox/mapbox-gl-js/pull/8462)) (h/t [@msbarry](https://github.com/msbarry))
- Fix malformed urls when using custom `baseAPIURL` of a certain form ([#8466](https://github.com/mapbox/mapbox-gl-js/pull/8466))

## 1.1.1

### 🐞 Bug fixes

- Fix unbounded memory growth caused by failure to cancel requests to the cache ([#8472](https://github.com/mapbox/mapbox-gl-js/pull/8472))
- Fix unbounded memory growth caused by failure to cancel requests in IE ([#8481](https://github.com/mapbox/mapbox-gl-js/issues/8481))
- Fix performance of getting tiles from the cache ([#8489](https://github.com/mapbox/mapbox-gl-js/pull/8449))

## 1.1.0

### ✨ Minor features and improvements

- Improve line rendering performance by using a more compact line attributes layout ([#8306](https://github.com/mapbox/mapbox-gl-js/pull/8306))
- Improve data-driven symbol layers rendering performance ([#8295](https://github.com/mapbox/mapbox-gl-js/pull/8295))
- Add the ability to disable validation during `queryRenderedFeatures` and `querySourceFeatures` calls, as a performance optimization ([#8211](https://github.com/mapbox/mapbox-gl-js/pull/8211)) (h/t [gorshkov-leonid](https://github.com/gorshkov-leonid))
- Improve `setFilter` performance by caching keys in `groupByLayout` routine ([#8122](https://github.com/mapbox/mapbox-gl-js/pull/8122)) (h/t [vallendm](https://github.com/vallendm))
- Improve rendering of symbol layers with `symbol-z-order: viewport-y`, when icons are allowed to overlap but not text ([#8180](https://github.com/mapbox/mapbox-gl-js/pull/8180))
- Prefer breaking lines at a zero width space to allow better break point suggestions for Japanese labels ([#8255](https://github.com/mapbox/mapbox-gl-js/pull/8255))
- Add a `WebGLRenderingContext` argument to `onRemove` function of `CustomLayerInterface`, to allow direct cleanup of related context ([#8156](https://github.com/mapbox/mapbox-gl-js/pull/8156)) (h/t [ogiermaitre](https://github.com/ogiermaitre))
- Allow zoom speed customization by adding `setZoomRate` and `setWheelZoomRate` methods to `ScrollZoomHandler` ([#7863](https://github.com/mapbox/mapbox-gl-js/pull/7863)) (h/t [sf31](https://github.com/sf31))
- Add `trackPointer` method to `Popup` API that continuously repositions the popup to the mouse cursor when the cursor is within the map ([#7786](https://github.com/mapbox/mapbox-gl-js/pull/7786))
- Add `getElement` method to `Popup` to retrieve the popup's HTML element ([#8123](https://github.com/mapbox/mapbox-gl-js/pull/8123)) (h/t [@bravecow](https://github.com/bravecow))
- Add `fill-pattern` example to the documentation ([#8022](https://github.com/mapbox/mapbox-gl-js/pull/8022)) (h/t [@flawyte](https://github.com/flawyte))
- Update script detection for Unicode 12.1 ([#8158](https://github.com/mapbox/mapbox-gl-js/pull/8158))
- Add `nofollow` to Mapbox logo & "Improve this map" links ([#8106](https://github.com/mapbox/mapbox-gl-js/pull/8106)) (h/t [viniciuskneves](https://github.com/viniciuskneves))
- Include source name in invalid GeoJSON error ([#8113](https://github.com/mapbox/mapbox-gl-js/pull/8113)) (h/t [Zirak](https://github.com/Zirak))

### 🐞 Bug fixes

- Fix `updateImage` not working as expected in Chrome ([#8199](https://github.com/mapbox/mapbox-gl-js/pull/8199))
- Fix issues with double-tap zoom on touch devices ([#8086](https://github.com/mapbox/mapbox-gl-js/pull/8086))
- Fix duplication of `movestart` events when zooming ([#8259](https://github.com/mapbox/mapbox-gl-js/pull/8259)) (h/t [@bambielli-flex](https://github.com/bambielli-flex))
- Fix validation of `"format"` expression failing when options are provided ([#8339](https://github.com/mapbox/mapbox-gl-js/pull/8339))
- Fix `setPaintProperty` not working on `line-pattern` property ([#8289](https://github.com/mapbox/mapbox-gl-js/pull/8289))
- Fix the GL context being left in unpredictable states when using custom layers ([#8132](https://github.com/mapbox/mapbox-gl-js/pull/8132))
- Fix unnecessary updates to attribution control string ([#8082](https://github.com/mapbox/mapbox-gl-js/pull/8082)) (h/t [poletani](https://github.com/poletani))
- Fix bugs in `findStopLessThanOrEqualTo` algorithm ([#8134](https://github.com/mapbox/mapbox-gl-js/pull/8134)) (h/t [Mike96Angelo](https://github.com/Mike96Angelo))
- Fix map not displaying properly when inside an element with `text-align: center` ([#8227](https://github.com/mapbox/mapbox-gl-js/pull/8227)) (h/t [mc100s](https://github.com/mc100s))
- Clarify in documentation that `Popup#maxWidth` accepts all `max-width` CSS values ([#8312](https://github.com/mapbox/mapbox-gl-js/pull/8312)) (h/t [viniciuskneves](https://github.com/viniciuskneves))
- Fix location dot shadow not displaying ([#8119](https://github.com/mapbox/mapbox-gl-js/pull/8119)) (h/t [@bravecow](https://github.com/bravecow))
- Fix docs dev dependencies being mistakenly installed as package dependencies ([#8121](https://github.com/mapbox/mapbox-gl-js/pull/8121)) (h/t [@bravecow](https://github.com/bravecow))
- Various typo fixes ([#8230](https://github.com/mapbox/mapbox-gl-js/pull/8230), h/t [@erictheise](https://github.com/erictheise)) ([#8236](https://github.com/mapbox/mapbox-gl-js/pull/8236), h/t [@fredj](https://github.com/fredj))
- Fix geolocate button CSS ([#8367](https://github.com/mapbox/mapbox-gl-js/pull/8367), h/t [GuillaumeGomez](https://github.com/GuillaumeGomez))
- Fix caching for Mapbox tiles ([#8389](https://github.com/mapbox/mapbox-gl-js/pull/8389))

## 1.0.0

### ⚠️ Breaking changes

This release replaces the existing “map views” pricing model in favor of a “map load” model. Learn more in [a recent blog post about these changes](https://blog.mapbox.com/new-pricing-46b7c26166e7).

**By upgrading to this release, you are opting in to the new map loads pricing.**

**Why is this change being made?**

This change allows us to implement a more standardized and predictable method of billing GL JS map usage. You’ll be charged whenever your website or web application loads, not by when users pan and zoom around the map, incentivizing developers to create highly interactive map experiences. The new pricing structure also creates a significantly larger free tier to help developers get started building their applications with Mapbox tools while pay-as-you-go pricing and automatic volume discounts help your application scale with Mapbox. Session billing also aligns invoices with metrics web developers already track and makes it easier to compare usage with other mapping providers.

**What is changing?**

- Add SKU token to Mapbox API requests [#8276](https://github.com/mapbox/mapbox-gl-js/pull/8276)

When (and only when) loading tiles from a Mapbox API with a Mapbox access token set (`mapboxgl.accessToken`), a query parameter named `sku` will be added to all requests for vector, raster and raster-dem tiles. Every map instance uses a unique `sku` value, which is refreshed every 12 hours. The token itself is comprised of a token version (always “1”), a sku ID (always “01”) and a random 10-digit base-62 number. The purpose of the token is to allow for metering of map sessions on the server-side. A session lasts from a new map instantiation until the map is destroyed or 12 hours passes, whichever comes first.

For further information on the pricing changes, you can read our [blog post](https://blog.mapbox.com/new-pricing-46b7c26166e7) and check out our new [pricing page](https://www.mapbox.com/pricing), which has a price calculator. As always, you can also contact our team at [https://support.mapbox.com](https://support.mapbox.com).

## 0.54.1

### Bug fixes

- Fix unbounded memory growth caused by failure to cancel requests in IE ([#8481](https://github.com/mapbox/mapbox-gl-js/issues/8481))

## 0.54.0

### Breaking changes

- Turned `localIdeographFontFamily` map option on by default. This may change how CJK labels are rendered, but dramatically improves performance of CJK maps (because the browser no longer needs to download heavy amounts of font data from the server). Add `localIdeographFontFamily: false` to turn this off. [#8008](https://github.com/mapbox/mapbox-gl-js/pull/8008)
- Added `Popup` `maxWidth` option, set to `"240px"` by default. [#7906](https://github.com/mapbox/mapbox-gl-js/pull/7906)

### Major features

- Added support for updating and animating style images. [#7999](https://github.com/mapbox/mapbox-gl-js/pull/7999)
- Added support for generating style images dynamically (e.g. for drawing icons based on feature properties). [#7987](https://github.com/mapbox/mapbox-gl-js/pull/7987)
- Added antialiasing support for custom layers. [#7821](https://github.com/mapbox/mapbox-gl-js/pull/7821)
- Added a new `mapbox-gl-csp.js` bundle for strict CSP environments where `worker-src: blob` is disallowed. [#8044](https://github.com/mapbox/mapbox-gl-js/pull/8044)

### Minor features and improvements

- Improved performance of fill extrusions. [#7821](https://github.com/mapbox/mapbox-gl-js/pull/7821)
- Improved performance of symbol layers. [#7967](https://github.com/mapbox/mapbox-gl-js/pull/7967)
- Slightly improved rendering performance in general. [#7969](https://github.com/mapbox/mapbox-gl-js/pull/7969)
- Slightly improved performance of HTML markers. [#8018](https://github.com/mapbox/mapbox-gl-js/pull/8018)
- Improved diffing of styles with `"visibility": "visible"`. [#8005](https://github.com/mapbox/mapbox-gl-js/pull/8005)
- Improved zoom buttons to grey out when reaching min/max zoom. [#8023](https://github.com/mapbox/mapbox-gl-js/pull/8023)
- Added a title to fullscreen control button. [#8012](https://github.com/mapbox/mapbox-gl-js/pull/8012)
- Added `rel="noopener"` attributes to links that lead to external websites (such as Mapbox logo and OpenStreetMap edit link) for improved security. [#7914](https://github.com/mapbox/mapbox-gl-js/pull/7914)
- Added tile size info when `map.showTileBoundaries` is turned on. [#7963](https://github.com/mapbox/mapbox-gl-js/pull/7963)
- Significantly improved load times of the benchmark suite. [#8066](https://github.com/mapbox/mapbox-gl-js/pull/8066)
- Improved behavior of `canvasSource.pause` to be more reliable and able to render a single frame. [#8130](https://github.com/mapbox/mapbox-gl-js/pull/8130)

### Bug fixes

- Fixed a bug in Mac Safari 12+ where controls would disappear until you interact with the map. [#8193](https://github.com/mapbox/mapbox-gl-js/pull/8193)
- Fixed a memory leak when calling `source.setData(url)` many times. [#8035](https://github.com/mapbox/mapbox-gl-js/pull/8035)
- Fixed a bug where marker lost focus when dragging. [#7799](https://github.com/mapbox/mapbox-gl-js/pull/7799)
- Fixed a bug where `map.getCenter()` returned a reference to an internal `LngLat` object instead of cloning it, leading to potential mutability bugs. [#7922](https://github.com/mapbox/mapbox-gl-js/pull/7922)
- Fixed a bug where default HTML marker positioning was slightly off. [#8074](https://github.com/mapbox/mapbox-gl-js/pull/8074)
- Fixed a bug where adding a fill extrusion layer for non-polygon layers would lead to visual artifacts. [#7685](https://github.com/mapbox/mapbox-gl-js/pull/7685)
- Fixed intermittent Flow failures on CI. [#8061](https://github.com/mapbox/mapbox-gl-js/pull/8061)
- Fixed a bug where calling `Map#removeFeatureState` does not remove the state from some tile zooms [#8087](https://github.com/mapbox/mapbox-gl-js/pull/8087)
- Fixed a bug where `removeFeatureState` didn't work on features with `id` equal to `0`. [#8150](https://github.com/mapbox/mapbox-gl-js/pull/8150) (h/t [jutaz](https://github.com/jutaz))

## 0.53.1

### Bug fixes

- Turn off telemetry for Mapbox Atlas ([#7945](https://github.com/mapbox/mapbox-gl-js/pull/7945))
- Fix order of 3D features in query results (fix [#7883](https://github.com/mapbox/mapbox-gl-js/issues/7883)) ([#7953](https://github.com/mapbox/mapbox-gl-js/pull/7953))
- Fix RemovePaintState benchmarks ([#7930](https://github.com/mapbox/mapbox-gl-js/pull/7930))

## 0.53.0

### Features and improvements

- Enable `fill-extrusion` querying with ray picking ([#7499](https://github.com/mapbox/mapbox-gl-js/pull/7499))
- Add `clusterProperties` option for aggregated cluster properties ([#2412](https://github.com/mapbox/mapbox-gl-js/issues/2412), fixed by [#7584](https://github.com/mapbox/mapbox-gl-js/pull/7584))
- Allow initial map bounds to be adjusted with `fitBounds` options. ([#7681](https://github.com/mapbox/mapbox-gl-js/pull/7681)) (h/t [@elyobo](https://github.com/elyobo))
- Remove popups on `Map#remove` ([#7749](https://github.com/mapbox/mapbox-gl-js/pull/7749)) (h/t [@andycalder](https://github.com/andycalder))
- Add `Map#removeFeatureState` ([#7761](https://github.com/mapbox/mapbox-gl-js/pull/7761))
- Add `number-format` expression ([#7626](https://github.com/mapbox/mapbox-gl-js/pull/7626))
- Add `symbol-sort-key` style property ([#7678](https://github.com/mapbox/mapbox-gl-js/pull/7678))

### Bug fixes

- Upgrades Earcut to fix a rare bug in rendering polygons that contain a coincident chain of holes ([#7806](https://github.com/mapbox/mapbox-gl-js/issues/7806), fixed by [#7878](https://github.com/mapbox/mapbox-gl-js/pull/7878))
- Allow `file://` protocol in XHR requests for Cordova/Ionic/etc ([#7818](https://github.com/mapbox/mapbox-gl-js/pull/7818))
- Correctly handle WebP images in Edge 18 ([#7687](https://github.com/mapbox/mapbox-gl-js/pull/7687))
- Fix bug which mistakenly requested WebP images in browsers that do not support WebP ([#7817](https://github.com/mapbox/mapbox-gl-js/pull/7817)) ([#7819](https://github.com/mapbox/mapbox-gl-js/pull/7819))
- Fix images not being aborted when dequeued ([#7655](https://github.com/mapbox/mapbox-gl-js/pull/7655))
- Fix DEM layer memory leak ([#7690](https://github.com/mapbox/mapbox-gl-js/issues/7690), fixed by [#7691](https://github.com/mapbox/mapbox-gl-js/pull/7691))
- Set correct color state before rendering custom layer ([#7711](https://github.com/mapbox/mapbox-gl-js/pull/7711))
- Set `LngLat.toBounds()` default radius to 0 ([#7722](https://github.com/mapbox/mapbox-gl-js/issues/7722), fixed by [#7723](https://github.com/mapbox/mapbox-gl-js/pull/7723)) (h/t [@cherniavskii](https://github.com/cherniavskii))
- Fix race condition in `feature-state` dependent layers ([#7523](https://github.com/mapbox/mapbox-gl-js/issues/7523), fixed by [#7790](https://github.com/mapbox/mapbox-gl-js/pull/7790))
- Prevent `map.repaint` from mistakenly enabling continuous repaints ([#7667](https://github.com/mapbox/mapbox-gl-js/pull/7667))
- Prevent map shaking while zooming in on raster tiles ([#7426](https://github.com/mapbox/mapbox-gl-js/pull/7426))
- Fix query point translation for multi-point geometry ([#6833](https://github.com/mapbox/mapbox-gl-js/issues/6833), fixed by [#7581](https://github.com/mapbox/mapbox-gl-js/pull/7581))

## 0.52.0

### Breaking changes

- Canonicalize tile urls to `mapbox://` urls so they can be transformed with `config.API_URL` ([#7594](https://github.com/mapbox/mapbox-gl-js/pull/7594))

### Features and improvements

- Add getter and setter for `config.API_URL` ([#7594](https://github.com/mapbox/mapbox-gl-js/pull/7594))
- Allow user to define element other than map container for full screen control ([#7548](https://github.com/mapbox/mapbox-gl-js/pull/7548))
- Add validation option to style setters ([#7604](https://github.com/mapbox/mapbox-gl-js/pull/7604))
- Add 'idle' event: fires when no further rendering is expected without further interaction. ([#7625](https://github.com/mapbox/mapbox-gl-js/pull/7625))

### Bug fixes

- Fire error when map.getLayoutProperty references missing layer ([#7537](https://github.com/mapbox/mapbox-gl-js/issues/7537), fixed by [#7539](https://github.com/mapbox/mapbox-gl-js/pull/7539))
- Fix shaky sprites when zooming with scrolling ([#7558](https://github.com/mapbox/mapbox-gl-js/pull/7558))
- Fix layout problems in attribution control ([#7608](https://github.com/mapbox/mapbox-gl-js/pull/7608)) (h/t [lucaswoj](https://github.com/lucaswoj))
- Fixes resetting map's pitch to 0 if initial bounds is set ([#7617](https://github.com/mapbox/mapbox-gl-js/pull/7617)) (h/t [stepankuzmin](https://github.com/stepankuzmin))
- Fix occasional failure to load images after multiple image request abortions [#7641](https://github.com/mapbox/mapbox-gl-js/pull/7641)
- Update repo url to correct one ([#7486](https://github.com/mapbox/mapbox-gl-js/pull/7486)) (h/t [nicholas-l](https://github.com/nicholas-l))
- Fix bug where symbols where sometimes not rendered immediately ([#7610](https://github.com/mapbox/mapbox-gl-js/pull/7610))
- Fix bug where cameraForBounds returns incorrect CameraOptions with asymmetrical padding/offset ([#7517](https://github.com/mapbox/mapbox-gl-js/issues/7517), fixed by [#7518](https://github.com/mapbox/mapbox-gl-js/pull/7518)) (h/t [mike-marcacci](https://github.com/mike-marcacci))
- Use diff+patch approach to map.setStyle when the parameter is a URL ([#4025](https://github.com/mapbox/mapbox-gl-js/issues/4025), fixed by [#7562](https://github.com/mapbox/mapbox-gl-js/pull/7562))
- Begin touch zoom immediately when rotation disabled ([#7582](https://github.com/mapbox/mapbox-gl-js/pull/7582)) (h/t [msbarry](https://github.com/msbarry))
- Fix symbol rendering under opaque fill layers ([#7612](https://github.com/mapbox/mapbox-gl-js/pull/7612))
- Fix shaking by aligning raster sources to pixel grid only when map is idle ([#7426](https://github.com/mapbox/mapbox-gl-js/pull/7426))
- Fix raster layers in Edge 18 by disabling it's incomplete WebP support ([#7687](https://github.com/mapbox/mapbox-gl-js/pull/7687))
- Fix memory leak in hillshade layer ([#7691](https://github.com/mapbox/mapbox-gl-js/pull/7691))
- Fix disappearing custom layers ([#7711](https://github.com/mapbox/mapbox-gl-js/pull/7711))

## 0.51.0

November 7, 2018

### ✨ Features and improvements

- Add initial bounds as map constructor option ([#5518](https://github.com/mapbox/mapbox-gl-js/pull/5518)) (h/t [stepankuzmin](https://github.com/stepankuzmin))
- Improve performance on machines with > 8 cores ([#7407](https://github.com/mapbox/mapbox-gl-js/issues/7407), fixed by [#7430](https://github.com/mapbox/mapbox-gl-js/pull/7430))
- Add `MercatorCoordinate` type ([#7488](https://github.com/mapbox/mapbox-gl-js/pull/7488))
- Allow browser-native `contextmenu` to be enabled ([#2301](https://github.com/mapbox/mapbox-gl-js/issues/2301), fixed by [#7369](https://github.com/mapbox/mapbox-gl-js/pull/7369))
- Add an unminified production build to the NPM package ([#7403](https://github.com/mapbox/mapbox-gl-js/pull/7403))
- Add support for `LngLat` conversion from `{lat, lon}` ([#7507](https://github.com/mapbox/mapbox-gl-js/pull/7507)) (h/t [@bfrengley](https://github.com/bfrengley))
- Add tooltips for navigation controls ([#7373](https://github.com/mapbox/mapbox-gl-js/pull/7373))
- Show attribution only for used sources ([#7384](https://github.com/mapbox/mapbox-gl-js/pull/7384))
- Add telemetry event to log map loads ([#7431](https://github.com/mapbox/mapbox-gl-js/pull/7431))
- **Tighten style validation**
  - Disallow expressions as stop values ([#7396](https://github.com/mapbox/mapbox-gl-js/pull/7396))
  - Disallow `feature-state` expressions in filters ([#7366](https://github.com/mapbox/mapbox-gl-js/pull/7366))

### 🐛 Bug fixes

- Fix for GeoJSON geometries not working when coincident with tile boundaries([#7436](https://github.com/mapbox/mapbox-gl-js/issues/7436), fixed by [#7448](https://github.com/mapbox/mapbox-gl-js/pull/7448))
- Fix depth buffer-related rendering issues on some Android devices. ([#7471](https://github.com/mapbox/mapbox-gl-js/pull/7471))
- Fix positioning of compact attribution strings ([#7444](https://github.com/mapbox/mapbox-gl-js/pull/7444), [#7445](https://github.com/mapbox/mapbox-gl-js/pull/7445), and [#7391](https://github.com/mapbox/mapbox-gl-js/pull/7391))
- Fix an issue with removing markers in mouse event callbacks ([#7442](https://github.com/mapbox/mapbox-gl-js/pull/7442)) (h/t [vbud](https://github.com/vbud))
- Remove controls before destroying a map ([#7479](https://github.com/mapbox/mapbox-gl-js/pull/7479))
- Fix display of Scale control values < 1 ([#7469](https://github.com/mapbox/mapbox-gl-js/pull/7469)) (h/t [MichaelHedman](https://github.com/MichaelHedman))
- Fix an error when using location `hash` within iframes in IE11 ([#7411](https://github.com/mapbox/mapbox-gl-js/pull/7411))
- Fix depth mode usage in custom layers ([#7432](https://github.com/mapbox/mapbox-gl-js/pull/7432)) (h/t [markusjohnsson](https://github.com/markusjohnsson))
- Fix an issue with shaky sprite images during scroll zooms ([#7558](https://github.com/mapbox/mapbox-gl-js/pull/7558))

## 0.50.0

October 10, 2018

### ✨ Features and improvements

- 🎉 Add Custom Layers that can be rendered into with user-provided WebGL code ([#7039](https://github.com/mapbox/mapbox-gl-js/pull/7039))
- Add WebGL face culling for increased performance ([#7178](https://github.com/mapbox/mapbox-gl-js/pull/7178))
- Improve speed of expression evaluation ([#7334](https://github.com/mapbox/mapbox-gl-js/pull/7334))
- Automatically coerce to string for `concat` expression and `text-field` property ([#6190](https://github.com/mapbox/mapbox-gl-js/issues/6190), fixed by [#7280](https://github.com/mapbox/mapbox-gl-js/pull/7280))
- Add `fill-extrusion-vertical-gradient` property for controlling shading of fill extrusions ([#5768](https://github.com/mapbox/mapbox-gl-js/issues/5768), fixed by [#6841](https://github.com/mapbox/mapbox-gl-js/pull/6841))
- Add update functionality for images provided via `ImageSource` ([#4050](https://github.com/mapbox/mapbox-gl-js/issues/4050), fixed by [#7342](https://github.com/mapbox/mapbox-gl-js/pull/7342)) (h/t [@dcervelli](https://github.com/dcervelli))

### 🐛 Bug fixes

- **Expressions**
  - Fix expressions that use `log2` and `log10` in IE11 ([#7318](https://github.com/mapbox/mapbox-gl-js/issues/7318), fixed by [#7320](https://github.com/mapbox/mapbox-gl-js/pull/7320))
  - Fix `let` expression stripping expected type during parsing ([#7300](https://github.com/mapbox/mapbox-gl-js/issues/7300), fixed by [#7301](https://github.com/mapbox/mapbox-gl-js/pull/7301))
  - Fix superfluous wrapping of literals in `literal` expression ([#7336](https://github.com/mapbox/mapbox-gl-js/issues/7336), fixed by [#7337](https://github.com/mapbox/mapbox-gl-js/pull/7337))
  - Allow calling `to-color` on values that are already of type `Color` ([#7260](https://github.com/mapbox/mapbox-gl-js/pull/7260))
  - Fix `to-array` for empty arrays (([#7261](https://github.com/mapbox/mapbox-gl-js/pull/7261)))
  - Fix identity functions for `text-field` when using formatted text ([#7351](https://github.com/mapbox/mapbox-gl-js/pull/7351))
  - Fix coercion of `null` to `0` in `to-number` expression ([#7083](https://github.com/mapbox/mapbox-gl-js/issues/7083), fixed by [#7274](https://github.com/mapbox/mapbox-gl-js/pull/7274))
- **Canvas source**
  - Fix missing repeats of `CanvasSource` when it crosses the antimeridian ([#7273](https://github.com/mapbox/mapbox-gl-js/pull/7273))
  - Fix `CanvasSource` not respecting alpha values set on `canvas` element ([#7302](https://github.com/mapbox/mapbox-gl-js/issues/7302), fixed by [#7309](https://github.com/mapbox/mapbox-gl-js/pull/7309))
- **Rendering**
  - Fix rendering of fill extrusions with really high heights ([#7292](https://github.com/mapbox/mapbox-gl-js/pull/7292))
  - Fix an error where the map state wouldn't return to `loaded` after certain runtime styling changes when there were errored tiles in the viewport ([#7355](https://github.com/mapbox/mapbox-gl-js/pull/7355))
  - Fix errors when rendering symbol layers without symbols ([#7241](https://github.com/mapbox/mapbox-gl-js/issues/7241), fixed by [#7253](https://github.com/mapbox/mapbox-gl-js/pull/7253))
  - Don't fade in symbols with `*-allow-overlap: true` when panning into the viewport ([#7172](https://github.com/mapbox/mapbox-gl-js/issues/7172), fixed by[#7244](https://github.com/mapbox/mapbox-gl-js/pull/7244))
- **Library**
  - Fix disambiguation for `mouseover` event ([#7295](https://github.com/mapbox/mapbox-gl-js/issues/7295), fixed by [#7299](https://github.com/mapbox/mapbox-gl-js/pull/7299))
  - Fix silent failure of `getImage` if an SVG is requested ([#7312](https://github.com/mapbox/mapbox-gl-js/issues/7312), fixed by [#7313](https://github.com/mapbox/mapbox-gl-js/pull/7313))
  - Fix empty control group box shadow ([#7303](https://github.com/mapbox/mapbox-gl-js/issues/7303), fixed by [#7304](https://github.com/mapbox/mapbox-gl-js/pull/7304)) (h/t [Duder-onomy](https://github.com/Duder-onomy))
  - Fixed an issue where a wrong timestamp was sent for Mapbox turnstile events ([#7381](https://github.com/mapbox/mapbox-gl-js/pull/7381))
  - Fixed a bug that lead to attribution not showing up correctly in Internet Explorer ([#3945](https://github.com/mapbox/mapbox-gl-js/issues/3945), fixed by [#7391](https://github.com/mapbox/mapbox-gl-js/pull/7391))

## 0.49.0

September 6, 2018

### ⚠️ Breaking changes

- Use `client{Height/Width}` instead of `offset{Height/Width}` for map canvas sizing ([#6848](https://github.com/mapbox/mapbox-gl-js/issues/6848), fixed by [#7128](https://github.com/mapbox/mapbox-gl-js/pull/7128))

### 🐛 Bug fixes

- Fix [Top Issues list](https://mapbox.github.io/top-issues/#!mapbox/mapbox-gl-js) for mapbox-gl-js ([#7108](https://github.com/mapbox/mapbox-gl-js/issues/7108), fixed by [#7112](https://github.com/mapbox/mapbox-gl-js/pull/7112))
- Fix bug in which symbols with `icon-allow-overlap: true, text-allow-overlap: true, text-optional: false` would show icons when they shouldn't ([#7041](https://github.com/mapbox/mapbox-gl-js/pull/7041))
- Fix bug where the map would not stop at the exact zoom level requested by Map#FlyTo ([#7222](https://github.com/mapbox/mapbox-gl-js/issues/7222)) ([#7223](https://github.com/mapbox/mapbox-gl-js/pull/7223)) (h/t [@benoitbzl](https://github.com/benoitbzl))
- Keep map centered on the center point of a multi-touch gesture when zooming ([#6722](https://github.com/mapbox/mapbox-gl-js/issues/6722)) ([#7191](https://github.com/mapbox/mapbox-gl-js/pull/7191)) (h/t [pakastin](https://github.com/pakastin))
- Update the style-spec's old `gl-style-migrate` script to include conversion of legacy functions and filters to their expression equivalents ([#6927](https://github.com/mapbox/mapbox-gl-js/issues/6927), fixed by [#7095](https://github.com/mapbox/mapbox-gl-js/pull/7095))
- Fix `icon-size` for small data-driven values ([#7125](https://github.com/mapbox/mapbox-gl-js/pull/7125))
- Fix bug in the way AJAX requests load local files on iOS web view ([#6610](https://github.com/mapbox/mapbox-gl-js/pull/6610)) (h/t [oscarfonts](https://github.com/oscarfonts))
- Fix bug in which canvas sources would not render in world wrapped tiles at the edge of the viewport ([#7271]https://github.com/mapbox/mapbox-gl-js/issues/7271), fixed by [#7273](https://github.com/mapbox/mapbox-gl-js/pull/7273))

### ✨ Features and improvements

- Performance updates:
  - Improve time to first render by updating how feature ID maps are transferred to the main thread ([#7110](https://github.com/mapbox/mapbox-gl-js/issues/7110), fixed by [#7132](https://github.com/mapbox/mapbox-gl-js/pull/7132))
  - Reduce size of JSON transmitted from worker thread to main thread ([#7124](https://github.com/mapbox/mapbox-gl-js/pull/7124))
  - Improve image/glyph atlas packing algorithm ([#7171](https://github.com/mapbox/mapbox-gl-js/pull/7171))
  - Use murmur hash on symbol instance keys to reduce worker transfer costs ([#7127](https://github.com/mapbox/mapbox-gl-js/pull/7127))
- Add GL state management for uniforms ([#6018](https://github.com/mapbox/mapbox-gl-js/pull/6018))
- Add `symbol-z-order` symbol layout property to style spec ([#7219](https://github.com/mapbox/mapbox-gl-js/pull/7219))
- Implement data-driven styling support for `*-pattern properties` ([#6289](https://github.com/mapbox/mapbox-gl-js/pull/6289))
- Add `Map#fitScreenCoordinates` which fits viewport to two points, similar to `Map#fitBounds` but uses screen coordinates and supports non-zero map bearings ([#6894](https://github.com/mapbox/mapbox-gl-js/pull/6894))
- Re-implement LAB/HSL color space interpolation for expressions ([#5326](https://github.com/mapbox/mapbox-gl-js/issues/5326), fixed by [#7123](https://github.com/mapbox/mapbox-gl-js/pull/7123))
- Enable benchmark testing for Mapbox styles ([#7047](https://github.com/mapbox/mapbox-gl-js/pull/7047))
- Allow `Map#setFeatureState` and `Map#getFeatureState` to accept numeric IDs ([#7106](https://github.com/mapbox/mapbox-gl-js/pull/7106)) (h/t [@bfrengley](https://github.com/bfrengley))

## 0.48.0

August 16, 2018

### ⚠️ Breaking changes

- Treat tiles that error with status 404 as empty renderable tiles to prevent rendering duplicate features in some sparse tilesets ([#6803](https://github.com/mapbox/mapbox-gl-js/pull/6803))

### 🐛 Bug fixes

- Fix issue where `text-max-angle` property was being calculated incorrectly internally, causing potential rendering errors when `"symbol-placement": line`
- Require `feature.id` when using `Map#setFeatureState` ([#6974](https://github.com/mapbox/mapbox-gl-js/pull/6974))
- Fix issue with removing the `GeolocateControl` when user location is being used ([#6977](https://github.com/mapbox/mapbox-gl-js/pull/6977)) (h/t [sergei-zelinsky](https://github.com/sergei-zelinsky))
- Fix memory leak caused by a failure to remove all controls added to the map ([#7042](https://github.com/mapbox/mapbox-gl-js/pull/7042))
- Fix bug where the build would fail when using mapbox-gl webpack 2 and UglifyJSPlugin ([#4359](https://github.com/mapbox/mapbox-gl-js/issues/4359), fixed by [#6956](https://api.github.com/repos/mapbox/mapbox-gl-js/pulls/6956))
- Fix bug where fitBounds called with coordinates outside the bounds of Web Mercator resulted in uncaught error ([#6906](https://github.com/mapbox/mapbox-gl-js/issues/6906), fixed by [#6918](https://api.github.com/repos/mapbox/mapbox-gl-js/pulls/6918))
- Fix bug wherein `Map#querySourceFeatures` was returning bad results on zooms > maxZoom ([#7061](https://github.com/mapbox/mapbox-gl-js/pull/7061))
- Relax typing for equality and order expressions ([#6459](https://github.com/mapbox/mapbox-gl-js/issues/6459), fixed by [#6961](https://api.github.com/repos/mapbox/mapbox-gl-js/pulls/6961))
- Fix bug where `queryPadding` for all layers in a source was set by the first layer, causing incorrect querying on other layers and, in some cases, incorrect firing of events associated with individual layers ([#6909](https://github.com/mapbox/mapbox-gl-js/pull/6909))

### ✨ Features and improvements

- Performance Improvements:
  - Stop unnecessary serialization of symbol source features. ([#7013](https://github.com/mapbox/mapbox-gl-js/pull/7013))
  - Optimize calculation for getting visible tile coordinates ([#6998](https://github.com/mapbox/mapbox-gl-js/pull/6998))
  - Improve performance of creating `{Glyph/Image}Atlas`es ([#7091](https://github.com/mapbox/mapbox-gl-js/pull/7091))
  - Optimize and simplify tile retention logic ([#6995](https://github.com/mapbox/mapbox-gl-js/pull/6995))
- Add a user turnstile event for users accessing Mapbox APIs ([#6980](https://github.com/mapbox/mapbox-gl-js/pull/6980))
- Add support for autogenerating feature ids for GeoJSON sources so they can be used more easily with the `Map#setFeatureState` API ([#7043](https://www.github.com/mapbox/mapbox-gl-js/pull/7043))) ([#7091](https://github.com/mapbox/mapbox-gl-js/pull/7091))
- Add ability to style symbol layers labels with multiple fonts and text sizes via `"format"` expression ([#6994](https://www.github.com/mapbox/mapbox-gl-js/pull/6994))
- Add customAttribution option to AttributionControl ([#7033](https://github.com/mapbox/mapbox-gl-js/pull/7033)) (h/t [mklopets](https://github.com/mklopets))
- Publish Flow type definitions alongside compiled bundle ([#7079](https://api.github.com/repos/mapbox/mapbox-gl-js/pulls/7079))
- Introduce symbol cross fading when crossing integer zoom levels to prevent labels from disappearing before newly loaded tiles' labels can be rendered ([#6951](https://github.com/mapbox/mapbox-gl-js/pull/6951))
- Improvements in label collision detection ([#6925](https://api.github.com/repos/mapbox/mapbox-gl-js/pulls/6925)))

## 0.47.0

### ✨ Features and improvements

- Add configurable drag pan threshold ([#6809](https://github.com/mapbox/mapbox-gl-js/pull/6809)) (h/t [msbarry](https://github.com/msbarry))
- Add `raster-resampling` raster paint property ([#6411](https://github.com/mapbox/mapbox-gl-js/pull/6411)) (h/t [@andrewharvey](https://github.com/andrewharvey))
- Add `symbol-placement: line-center` ([#6821](https://github.com/mapbox/mapbox-gl-js/pull/6821))
- Add methods for inspecting GeoJSON clusters ([#3318](https://github.com/mapbox/mapbox-gl-js/issues/3318), fixed by [#6829](https://github.com/mapbox/mapbox-gl-js/pull/6829))
- Add warning to geolocate control when unsupported ([#6923](https://github.com/mapbox/mapbox-gl-js/pull/6923)) (h/t [@aendrew](https://github.com/aendrew))
- Upgrade geojson-vt to 3.1.4 ([#6942](https://github.com/mapbox/mapbox-gl-js/pull/6942))
- Include link to license in compiled bundle ([#6975](https://github.com/mapbox/mapbox-gl-js/pull/6975))

### 🐛 Bug fixes

- Use updateData instead of re-creating buffers for repopulated paint arrays ([#6853](https://github.com/mapbox/mapbox-gl-js/pull/6853))
- Fix ScrollZoom handler setting tr.zoom = NaN ([#6924](https://github.com/mapbox/mapbox-gl-js/pull/6924))
  - Failed to invert matrix error ([#6486](https://github.com/mapbox/mapbox-gl-js/issues/6486), fixed by [#6924](https://github.com/mapbox/mapbox-gl-js/pull/6924))
  - Fixing matrix errors ([#6782](https://github.com/mapbox/mapbox-gl-js/issues/6782), fixed by [#6924](https://github.com/mapbox/mapbox-gl-js/pull/6924))
- Fix heatmap tile clipping when layers are ordered above it ([#6806](https://github.com/mapbox/mapbox-gl-js/issues/6806), fixed by [#6807](https://github.com/mapbox/mapbox-gl-js/pull/6807))
- Fix video source in safari (macOS and iOS) ([#6443](https://github.com/mapbox/mapbox-gl-js/issues/6443), fixed by [#6811](https://github.com/mapbox/mapbox-gl-js/pull/6811))
- Do not reload errored tiles ([#6813](https://github.com/mapbox/mapbox-gl-js/pull/6813))
- Fix send / remove timing bug in Dispatcher ([#6756](https://github.com/mapbox/mapbox-gl-js/pull/6756), fixed by [#6826](https://github.com/mapbox/mapbox-gl-js/pull/6826))
- Fix flyTo not zooming to exact given zoom ([#6828](https://github.com/mapbox/mapbox-gl-js/pull/6828))
- Don't stop animation on map resize ([#6636](https://github.com/mapbox/mapbox-gl-js/pull/6636))
- Fix map.getBounds() with rotated map ([#6875](https://github.com/mapbox/mapbox-gl-js/pull/6875)) (h/t [zoltan-mihalyi](https://github.com/zoltan-mihalyi))
- Support collators in feature filter expressions. ([#6929](https://github.com/mapbox/mapbox-gl-js/pull/6929))
- Fix Webpack production mode compatibility ([#6981](https://github.com/mapbox/mapbox-gl-js/pull/6981))

## 0.46.0

### ⚠️ Breaking changes

- Align implicit type casting behavior of `match` expressions with with `case/==` ([#6684](https://github.com/mapbox/mapbox-gl-js/pull/6684))

### ✨ Features and improvements

- :tada: Add `Map#setFeatureState` and `feature-state` expression to support interactive styling ([#6263](https://github.com/mapbox/mapbox-gl-js/pull/6263))
- Create draggable `Marker` with `setDraggable` ([#6687](https://github.com/mapbox/mapbox-gl-js/pull/6687))
- Add `Map#listImages` for listing all currently active sprites/images ([#6381](https://github.com/mapbox/mapbox-gl-js/issues/6381))
- Add "crossSourceCollisions" option to disable cross-source collision detection ([#6566](https://github.com/mapbox/mapbox-gl-js/pull/6566))
- Handle `text/icon-rotate` for symbols with `symbol-placement: point` ([#6075](https://github.com/mapbox/mapbox-gl-js/issues/6075))
- Automatically compact Mapbox wordmark on narrow maps. ([#4282](https://github.com/mapbox/mapbox-gl-js/issues/4282)) (h/t [@andrewharvey](https://github.com/andrewharvey))
- Only show compacted AttributionControl on interactive displays ([#6506](https://github.com/mapbox/mapbox-gl-js/pull/6506)) (h/t [@andrewharvey](https://github.com/andrewharvey))
- Use postcss to inline svg files into css, reduce size of mapbox-gl.css ([#6513](https://github.com/mapbox/mapbox-gl-js/pull/6513)) (h/t [@andrewharvey](https://github.com/andrewharvey))
- Add support for GeoJSON attribution ([#6364](https://github.com/mapbox/mapbox-gl-js/pull/6364)) (h/t [@andrewharvey](https://github.com/andrewharvey))
- Add instructions for running individual unit and render tests ([#6686](https://github.com/mapbox/mapbox-gl-js/pull/6686))
- Make Map constructor fail if WebGL init fails. ([#6744](https://github.com/mapbox/mapbox-gl-js/pull/6744)) (h/t [uforic](https://github.com/uforic))
- Add browser fallback code for `collectResourceTiming: true` in web workers ([#6721](https://github.com/mapbox/mapbox-gl-js/pull/6721))
- Remove ignored usage of gl.lineWidth ([#5541](https://github.com/mapbox/mapbox-gl-js/pull/5541))
- Split new bounds calculation out of fitBounds into new method ([#6683](https://github.com/mapbox/mapbox-gl-js/pull/6683))
- Allow integration tests to be organized in an arbitrarily deep directory structure ([#3920](https://github.com/mapbox/mapbox-gl-js/issues/3920))
- Make "Missing Mapbox GL JS CSS" a console warning ([#5786](https://github.com/mapbox/mapbox-gl-js/issues/5786))
- Add rel="noopener" to Mapbox attribution link. ([#6729](https://github.com/mapbox/mapbox-gl-js/pull/6729)) (h/t [gorbypark](https://github.com/gorbypark))
- Update to deep equality check in example code ([#6599](https://github.com/mapbox/mapbox-gl-js/pull/6599)) (h/t [jonsadka](https://github.com/jonsadka))
- Upgrades!
  - Upgrade ESM dependency to ^3.0.39 ([#6750](https://github.com/mapbox/mapbox-gl-js/pull/6750))
  - Ditch gl-matrix fork in favor of the original package ([#6751](https://github.com/mapbox/mapbox-gl-js/pull/6751))
  - Update to latest sinon ([#6771](https://github.com/mapbox/mapbox-gl-js/pull/6771))
  - Upgrade to Flow 0.69 ([#6594](https://github.com/mapbox/mapbox-gl-js/pull/6594))
  - Update to mapbox-gl-supported 1.4.0 ([#6773](https://github.com/mapbox/mapbox-gl-js/pull/6773))

### 🐛 Bug fixes

- `collectResourceTiming: true` generates error on iOS9 Safari, IE 11 ([#6690](https://github.com/mapbox/mapbox-gl-js/issues/6690))
- Fix PopupOptions flow type declarations ([#6670](https://github.com/mapbox/mapbox-gl-js/pull/6670)) (h/t [TimPetricola](https://github.com/TimPetricola))
- Add className option to Popup constructor ([#6502](https://github.com/mapbox/mapbox-gl-js/pull/6502)) (h/t [Ashot-KR](https://github.com/Ashot-KR))
- GeoJSON MultiLineStrings with `lineMetrics=true` only rendered first line ([#6649](https://github.com/mapbox/mapbox-gl-js/issues/6649))
- Provide target property for mouseenter/over/leave/out events ([#6623](https://github.com/mapbox/mapbox-gl-js/issues/6623))
- Don't break on sources whose name contains "." ([#6660](https://github.com/mapbox/mapbox-gl-js/issues/6660))
- Rotate and pitch with navigationControl broke in v0.45 ([#6650](https://github.com/mapbox/mapbox-gl-js/issues/6650))
- Zero-width lines remained visible ([#6769](https://github.com/mapbox/mapbox-gl-js/pull/6769))
- Heatmaps inappropriately clipped at tile boundaries ([#6806](https://github.com/mapbox/mapbox-gl-js/issues/6806))
- Use named exports for style-spec entrypoint module ([#6601](https://github.com/mapbox/mapbox-gl-js/issues/6601)
- Don't fire click event if default is prevented on mousedown for a drag event ([#6697](https://github.com/mapbox/mapbox-gl-js/pull/6697), fixes [#6642](https://github.com/mapbox/mapbox-gl-js/issues/6642))
- Double clicking to zoom in breaks map dragging/panning in Edge ([#6740](https://github.com/mapbox/mapbox-gl-js/issues/6740)) (h/t [GUI](https://github.com/GUI))
- \*-transition properties cannot be set with setPaintProperty() ([#6706](https://github.com/mapbox/mapbox-gl-js/issues/6706))
- Marker with `a` element does not open the url when clicked ([#6730](https://github.com/mapbox/mapbox-gl-js/issues/6730))
- `setRTLTextPlugin` fails with relative URLs ([#6719](https://github.com/mapbox/mapbox-gl-js/issues/6719))
- Collision detection incorrect for symbol layers that share the same layout properties ([#6548](https://github.com/mapbox/mapbox-gl-js/pull/6548))
- Fix a possible crash when calling queryRenderedFeatures after querySourceFeatures
  ([#6559](https://github.com/mapbox/mapbox-gl-js/pull/6559))
- Fix a collision detection issue that could cause labels to temporarily be placed too densely during rapid panning ([#5654](https://github.com/mapbox/mapbox-gl-js/issues/5654))

## 0.45.0

### ⚠️ Breaking changes

- `Evented#fire` and `Evented#listens` are now marked as private. Though `Evented` is still exported, and `fire` and `listens` are still functional, we encourage you to seek alternatives; a future version may remove their API accessibility or change its behavior. If you are writing a class that needs event emitting functionality, consider using [`EventEmitter`](https://nodejs.org/api/events.html#events_class_eventemitter) or similar libraries instead.
- The `"to-string"` expression operator now converts `null` to an empty string rather than to `"null"`. [#6534](https://github.com/mapbox/mapbox-gl-js/pull/6534)

### ✨ Features and improvements

- :rainbow: Add `line-gradient` property [#6303](https://github.com/mapbox/mapbox-gl-js/pull/6303)
- Add `abs`, `round`, `floor`, and `ceil` expression operators [#6496](https://github.com/mapbox/mapbox-gl-js/pull/6496)
- Add `collator` expression for controlling case and diacritic sensitivity in string comparisons [#6270](https://github.com/mapbox/mapbox-gl-js/pull/6270)
  - Rename `caseSensitive` and `diacriticSensitive` expressions to `case-sensitive` and `diacritic-sensitive` for consistency [#6598](https://github.com/mapbox/mapbox-gl-js/pull/6598)
  - Prevent `collator` expressions for evaluating as constant to account for potential environment-specific differences in expression evaluation [#6596](https://github.com/mapbox/mapbox-gl-js/pull/6596)
- Add CSS linting to test suite (h/t [@jasonbarry](https://github.com/jasonbarry))) [#6071](https://github.com/mapbox/mapbox-gl-js/pull/6071)
- Add support for configurable maxzoom in `raster-dem` tilesets [#6103](https://github.com/mapbox/mapbox-gl-js/pull/6103)
- Add `Map#isZooming` and `Map#isRotating` methods [#6128](https://github.com/mapbox/mapbox-gl-js/pull/6128), [#6183](https://github.com/mapbox/mapbox-gl-js/pull/6183)
- Add support for Mapzen Terrarium tiles in `raster-dem` sources [#6110](https://github.com/mapbox/mapbox-gl-js/pull/6110)
- Add `preventDefault` method on `mousedown`, `touchstart`, and `dblclick` events [#6218](https://github.com/mapbox/mapbox-gl-js/pull/6218)
- Add `originalEvent` property on `zoomend` and `moveend` for user-initiated scroll events (h/t [@stepankuzmin](https://github.com/stepankuzmin))) [#6175](https://github.com/mapbox/mapbox-gl-js/pull/6175)
- Accept arguments of type `value` in [`"length"` expressions](https://www.mapbox.com/mapbox-gl-js/style-spec/#expressions-length) [#6244](https://github.com/mapbox/mapbox-gl-js/pull/6244)
- Introduce `MapWheelEvent`[#6237](https://github.com/mapbox/mapbox-gl-js/pull/6237)
- Add setter for `ScaleControl` units (h/t [@ryanhamley](https://github.com/ryanhamley))) [#6138](https://github.com/mapbox/mapbox-gl-js/pull/6138), [#6274](https://github.com/mapbox/mapbox-gl-js/pull/6274)
- Add `open` event for `Popup` [#6311](https://github.com/mapbox/mapbox-gl-js/pull/6311)
- Explicit `"object"` type assertions are no longer required when using expressions [#6235](https://github.com/mapbox/mapbox-gl-js/pull/6235)
- Add `anchor` option to `Marker` [#6350](https://github.com/mapbox/mapbox-gl-js/pull/6350)
- `HTMLElement` is now passed to `Marker` as part of the `options` object, but the old function signature is still supported for backwards compatibility [#6356](https://github.com/mapbox/mapbox-gl-js/pull/6356)
- Add support for custom colors when using the default `Marker` SVG element (h/t [@andrewharvey](https://github.com/andrewharvey))) [#6416](https://github.com/mapbox/mapbox-gl-js/pull/6416)
- Allow `CanvasSource` initialization from `HTMLElement` [#6424](https://github.com/mapbox/mapbox-gl-js/pull/6424)
- Add `is-supported-script` expression [#6260](https://github.com/mapbox/mapbox-gl-js/pull/6260)

### 🐛 Bug fixes

- Align `raster-dem` tiles to pixel grid to eliminate blurry rendering on some devices [#6059](https://github.com/mapbox/mapbox-gl-js/pull/6059)
- Fix label collision circle debug drawing on overzoomed tiles [#6073](https://github.com/mapbox/mapbox-gl-js/pull/6073)
- Improve error reporting for some failed requests [#6126](https://github.com/mapbox/mapbox-gl-js/pull/6126), [#6032](https://github.com/mapbox/mapbox-gl-js/pull/6032)
- Fix several `Map#queryRenderedFeatures` bugs:
  - account for `{text, icon}-offset` when querying[#6135](https://github.com/mapbox/mapbox-gl-js/pull/6135)
  - correctly query features that extend across tile boundaries [#5756](https://github.com/mapbox/mapbox-gl-js/pull/6283)
  - fix querying of `circle` layer features with `-pitch-scaling: 'viewport'` or `-pitch-alignment: 'map'` [#6036](https://github.com/mapbox/mapbox-gl-js/pull/6036)
  - eliminate flicker effects when using query results to set a hover effect by switching from tile-based to viewport-based symbol querying [#6497](https://github.com/mapbox/mapbox-gl-js/pull/6497)
- Preserve browser history state when updating the `Map` hash [#6140](https://github.com/mapbox/mapbox-gl-js/pull/6140)
- Fix undefined behavior when `Map#addLayer` is invoked with an `id` of a preexisting layer [#6147](https://github.com/mapbox/mapbox-gl-js/pull/6147)
- Fix bug where `icon-image` would not be rendered if `text-field` is an empty string [#6164](https://github.com/mapbox/mapbox-gl-js/pull/6164)
- Ensure all camera methods fire `rotatestart` and `rotateend` events [#6187](https://github.com/mapbox/mapbox-gl-js/pull/6187)
- Always hide duplicate labels [#6166](https://github.com/mapbox/mapbox-gl-js/pull/6166)
- Fix `DragHandler` bugs where a left-button mouse click would end a right-button drag rotate and a drag gesture would not end if the control key is down on `mouseup` [#6193](https://github.com/mapbox/mapbox-gl-js/pull/6193)
- Add support for calling `{DragPanHandler, DragRotateHandler}#disable` while a gesture is in progress [#6232](https://github.com/mapbox/mapbox-gl-js/pull/6232)
- Fix `GeolocateControl` user location dot sizing when `Map`'s `<div>` inherits `box-sizing: border-box;` (h/t [@andrewharvey](https://github.com/andrewharvey))) [#6227](https://github.com/mapbox/mapbox-gl-js/pull/6232)
- Fix bug causing an off-by-one error in `array` expression error messages (h/t [@drewbo](https://github.com/drewbo))) [#6269](https://github.com/mapbox/mapbox-gl-js/pull/6269)
- Improve error message when an invalid access token triggers a 401 error [#6283](https://github.com/mapbox/mapbox-gl-js/pull/6283)
- Fix bug where lines with `line-width` larger than the sprite height of the `line-pattern` property would render other sprite images [#6246](https://github.com/mapbox/mapbox-gl-js/pull/6246)
- Fix broken touch events for `DragPanHandler` on mobile using Edge (note that zoom/rotate/pitch handlers still do not support Edge touch events [#1928](https://github.com/mapbox/mapbox-gl-js/pull/1928)) [#6325](https://github.com/mapbox/mapbox-gl-js/pull/6325)
- Fix race condition in `VectorTileWorkerSource#reloadTile` causing a rendering timeout [#6308](https://github.com/mapbox/mapbox-gl-js/issues/6308)
- Fix bug causing redundant `gl.stencilFunc` calls due to incorrect state checking (h/t [@yangdonglai](https://github.com/yangdonglai))) [#6330](https://github.com/mapbox/mapbox-gl-js/pull/6330)
- Fix bug where `mousedown` or `touchstart` would cancel camera animations in non-interactive maps [#6338](https://github.com/mapbox/mapbox-gl-js/pull/6338)
- Fix bug causing a full-screen flicker when the map is pitched and a symbol layer uses non-zero `text-translate` [#6365](https://github.com/mapbox/mapbox-gl-js/issues/6365)
- Fix bug in `to-rgba` expression causing division by zero [#6388](https://github.com/mapbox/mapbox-gl-js/pull/6388)
- Fix bug in cross-fading for `*-pattern` properties with non-integer zoom stops [#6430](https://github.com/mapbox/mapbox-gl-js/pull/6430)
- Fix bug where calling `Map#remove` on a map with constructor option `hash: true` throws an error (h/t [@allthesignals](https://github.com/allthesignals))) [#6490](https://github.com/mapbox/mapbox-gl-js/pull/6497)
- Fix bug causing flickering when panning across the anti-meridian [#6438](https://github.com/mapbox/mapbox-gl-js/pull/6438)
- Fix error when using tiles of non-power-of-two size [#6444](https://github.com/mapbox/mapbox-gl-js/pull/6444)
- Fix bug causing `Map#moveLayer(layerId, beforeId)` to remove the layer when `layerId === beforeId` [#6542](https://github.com/mapbox/mapbox-gl-js/pull/6542)

* Fix Rollup build for style-spec module [#6575](https://github.com/mapbox/mapbox-gl-js/pull/6575)
* Fix bug causing `Map#querySourceFeatures` to throw an `Uncaught TypeError`(https://github.com/mapbox/mapbox-gl-js/pull/6555)
* Fix issue where label collision detection was inaccurate for some symbol layers that shared layout properties with another layer [#6558](https://github.com/mapbox/mapbox-gl-js/pull/6558)
* Restore `target` property for `mouse{enter,over,leave,out}` events [#6623](https://github.com/mapbox/mapbox-gl-js/pull/6623)

## 0.44.2

### 🐛 Bug fixes

- Workaround a breaking change in Safari causing page to scroll/zoom in response to user actions intended to pan/zoom the map [#6095](https://github.com/mapbox/mapbox-gl-js/issues/6095). (N.B., not to be confused with the workaround from April 2017 dealing with the same breaking change in Chrome [#4259](https://github.com/mapbox/mapbox-gl-js/issues/6095). See also https://github.com/WICG/interventions/issues/18, https://bugs.webkit.org/show_bug.cgi?id=182521, https://bugs.chromium.org/p/chromium/issues/detail?id=639227 .)

## 0.44.1

### 🐛 Bug fixes

- Fix bug causing features from symbol layers to be omitted from `map.queryRenderedFeatures()` [#6074](https://github.com/mapbox/mapbox-gl-js/issues/6074)
- Fix error triggered by simultaneous scroll-zooming and drag-panning. [#6106](https://github.com/mapbox/mapbox-gl-js/issues/6106)
- Fix bug wherein drag-panning failed to resume after a brief pause [#6063](https://github.com/mapbox/mapbox-gl-js/issues/6063)

## 0.44.0

### ✨ Features and improvements

- The CSP policy of a page using mapbox-gl-js no longer needs to include `script-src 'unsafe-eval'` [#559](https://github.com/mapbox/mapbox-gl-js/issues/559)
- Add `LngLatBounds#isEmpty()` method [#5917](https://github.com/mapbox/mapbox-gl-js/pull/5917)
- Updated to flow 0.62.0 [#5923](https://github.com/mapbox/mapbox-gl-js/issues/5923)
- Make compass and zoom controls optional ([#5348](https://github.com/mapbox/mapbox-gl-js/pull/5348)) (h/t [@matijs](https://github.com/matijs)))
- Add `collectResourceTiming` option to the enable collection of [Resource Timing](https://developer.mozilla.org/en-US/docs/Web/API/Resource_Timing_API/Using_the_Resource_Timing_API) data for requests that are made from Web Workers. ([#5948](https://github.com/mapbox/mapbox-gl-js/issues/5948))
- Improve user location dot appearance across browsers ([#5498](https://github.com/mapbox/mapbox-gl-js/pull/5498)) (h/t [@jasonbarry](https://github.com/jasonbarry)))

### 🐛 Bug fixes

- Fix error triggered by `==` and `!=` expressions [#5947](https://github.com/mapbox/mapbox-gl-js/issues/5947)
- Image sources honor `renderWorldCopies` [#5932](https://github.com/mapbox/mapbox-gl-js/pull/5932)
- Fix transitions to default fill-outline-color [#5953](https://github.com/mapbox/mapbox-gl-js/issues/5953)
- Fix transitions for light properties [#5982](https://github.com/mapbox/mapbox-gl-js/issues/5982)
- Fix minor symbol collisions on pitched maps [#5913](https://github.com/mapbox/mapbox-gl-js/pull/5913)
- Fix memory leaks after `Map#remove()` [#5943](https://github.com/mapbox/mapbox-gl-js/pull/5943), [#5951](https://github.com/mapbox/mapbox-gl-js/pull/5951)
- Fix bug wherein `GeoJSONSource#setData()` caused labels to fade out and back in ([#6002](https://github.com/mapbox/mapbox-gl-js/issues/6002))
- Fix bug that could cause incorrect collisions for labels placed very near to each other at low zoom levels ([#5993](https://github.com/mapbox/mapbox-gl-js/issues/5993))
- Fix bug causing `move` events to be fired out of sync with actual map movements ([#6005](https://github.com/mapbox/mapbox-gl-js/pull/6005))
- Fix bug wherein `Map` did not fire `mouseover` events ([#6000](https://github.com/mapbox/mapbox-gl-js/pull/6000)] (h/t [@jay-manday](https://github.com/jay-manday)))
- Fix bug causing blurry rendering of raster tiles ([#4552](https://github.com/mapbox/mapbox-gl-js/issues/4552))
- Fix potential memory leak caused by removing layers ([#5995](https://github.com/mapbox/mapbox-gl-js/issues/5995))
- Fix bug causing attribution icon to appear incorrectly in compact maps not using Mapbox data ([#6042](https://github.com/mapbox/mapbox-gl-js/pull/6042))
- Fix positioning of default marker element ([#6012](https://github.com/mapbox/mapbox-gl-js/pull/6012)) (h/t [@andrewharvey](https://github.com/andrewharvey)))

## 0.43.0 (December 21, 2017)

### ⚠️ Breaking changes

- It is now an error to attempt to remove a source that is in use [#5562](https://github.com/mapbox/mapbox-gl-js/pull/5562)
- It is now an error if the layer specified by the `before` parameter to `moveLayer` does not exist [#5679](https://github.com/mapbox/mapbox-gl-js/pull/5679)
- `"colorSpace": "hcl"` now uses shortest-path interpolation for hue [#5811](https://github.com/mapbox/mapbox-gl-js/issues/5811)

### ✨ Features and improvements

- Introduce client-side hillshading with `raster-dem` source type and `hillshade` layer type [#5286](https://github.com/mapbox/mapbox-gl-js/pull/5286)
- GeoJSON sources take 2x less memory and generate tiles 20%–100% faster [#5799](https://github.com/mapbox/mapbox-gl-js/pull/5799)
- Enable data-driven values for text-font [#5698](https://github.com/mapbox/mapbox-gl-js/pull/5698)
- Enable data-driven values for heatmap-radius [#5898](https://github.com/mapbox/mapbox-gl-js/pull/5898)
- Add getter and setter for offset on marker [#5759](https://github.com/mapbox/mapbox-gl-js/pull/5759)
- Add `Map#hasImage` [#5775](https://github.com/mapbox/mapbox-gl-js/pull/5775)
- Improve typing for `==` and `!=` expressions [#5840](https://github.com/mapbox/mapbox-gl-js/pull/5840)
- Made `coalesce` expressions more useful [#5755](https://github.com/mapbox/mapbox-gl-js/issues/5755)
- Enable implicit type assertions for array types [#5738](https://github.com/mapbox/mapbox-gl-js/pull/5738)
- Improve hash control precision [#5767](https://github.com/mapbox/mapbox-gl-js/pull/5767)
- `supported()` now returns false on old IE 11 versions that don't support Web Worker blob URLs [#5801](https://github.com/mapbox/mapbox-gl-js/pull/5801)
- Remove flow globals TileJSON and Transferable [#5668](https://github.com/mapbox/mapbox-gl-js/pull/5668)
- Improve performance of image, video, and canvas sources [#5845](https://github.com/mapbox/mapbox-gl-js/pull/5845)

### 🐛 Bug fixes

- Fix popups and markers lag during pan animation [#4670](https://github.com/mapbox/mapbox-gl-js/issues/4670)
- Fix fading of symbol layers caused by setData [#5716](https://github.com/mapbox/mapbox-gl-js/issues/5716)
- Fix behavior of `to-rgba` and `rgba` expressions [#5778](https://github.com/mapbox/mapbox-gl-js/pull/5778), [#5866](https://github.com/mapbox/mapbox-gl-js/pull/5866)
- Fix cross-fading of `*-pattern` and `line-dasharray` [#5791](https://github.com/mapbox/mapbox-gl-js/pull/5791)
- Fix `colorSpace` function property [#5843](https://github.com/mapbox/mapbox-gl-js/pull/5843)
- Fix style diffing when changing GeoJSON source properties [#5731](https://github.com/mapbox/mapbox-gl-js/issues/5731)
- Fix missing labels when zooming out from overzoomed tile [#5827](https://github.com/mapbox/mapbox-gl-js/issues/5827)
- Fix missing labels when zooming out and quickly using setData [#5837](https://github.com/mapbox/mapbox-gl-js/issues/5837)
- Handle NaN as input to step and interpolate expressions [#5757](https://github.com/mapbox/mapbox-gl-js/pull/5757)
- Clone property values on input and output [#5806](https://github.com/mapbox/mapbox-gl-js/pull/5806)
- Bump geojson-rewind dependency [#5769](https://github.com/mapbox/mapbox-gl-js/pull/5769)
- Allow setting Marker's popup before LngLat [#5893](https://github.com/mapbox/mapbox-gl-js/pull/5893)

## 0.42.2 (November 21, 2017)

### 🐛 Bug fixes

- Add box-sizing to the "mapboxgl-ctrl-scale"-class [#5715](https://github.com/mapbox/mapbox-gl-js/pull/5715)
- Fix rendering in Safari [#5712](https://github.com/mapbox/mapbox-gl-js/issues/5712)
- Fix "Cannot read property 'hasTransition' of undefined" error [#5714](https://github.com/mapbox/mapbox-gl-js/issues/5714)
- Fix misplaced raster tiles [#5713](https://github.com/mapbox/mapbox-gl-js/issues/5713)
- Fix raster tile fading [#5722](https://github.com/mapbox/mapbox-gl-js/issues/5722)
- Ensure that an unset filter is undefined rather than null [#5727](https://github.com/mapbox/mapbox-gl-js/pull/5727)
- Restore pitch-with-rotate to nav control [#5725](https://github.com/mapbox/mapbox-gl-js/pull/5725)
- Validate container option in map constructor [#5695](https://github.com/mapbox/mapbox-gl-js/pull/5695)
- Fix queryRenderedFeatures behavior for features displayed in multiple layers [#5172](https://github.com/mapbox/mapbox-gl-js/issues/5172)

## 0.42.1 (November 17, 2017)

### 🐛 Bug fixes

- Workaround for map flashing bug on Chrome 62+ with Intel Iris Graphics 6100 cards [#5704](https://github.com/mapbox/mapbox-gl-js/pull/5704)
- Rerender map when `map.showCollisionBoxes` is set to `false` [#5673](https://github.com/mapbox/mapbox-gl-js/pull/5673)
- Fix transitions from property default values [#5682](https://github.com/mapbox/mapbox-gl-js/pull/5682)
- Fix runtime updating of `heatmap-color` [#5682](https://github.com/mapbox/mapbox-gl-js/pull/5682)
- Fix mobile Safari `history.replaceState` error [#5613](https://github.com/mapbox/mapbox-gl-js/pull/5613)

### ✨ Features and improvements

- Provide default element for Marker class [#5661](https://github.com/mapbox/mapbox-gl-js/pull/5661)

## 0.42.0 (November 10, 2017)

### ⚠️ Breaking changes

- Require that `heatmap-color` use expressions instead of stop functions [#5624](https://github.com/mapbox/mapbox-gl-js/issues/5624)
- Remove support for validating and migrating v6 styles
- Remove support for validating v7 styles [#5604](https://github.com/mapbox/mapbox-gl-js/pull/5604)
- Remove support for including `{tokens}` in expressions for `text-field` and `icon-image` [#5599](https://github.com/mapbox/mapbox-gl-js/issues/5599)
- Split `curve` expression into `step` and `interpolate` expressions [#5542](https://github.com/mapbox/mapbox-gl-js/pull/5542)
- Disallow interpolation in expressions for `line-dasharray` [#5519](https://github.com/mapbox/mapbox-gl-js/pull/5519)

### ✨ Features and improvements

- Improve label collision detection [#5150](https://github.com/mapbox/mapbox-gl-js/pull/5150)
  - Labels from different sources will now collide with each other
  - Collisions caused by rotation and pitch are now smoothly transitioned with a fade
  - Improved algorithm for fewer erroneous collisions, denser label placement, and greater label stability during rotation
- Add `sqrt` expression [#5493](https://github.com/mapbox/mapbox-gl-js/pull/5493)

### 🐛 Bug fixes and error reporting improvements

- Fix viewport calculations for `fitBounds` when both zooming and padding change [#4846](https://github.com/mapbox/mapbox-gl-js/issues/4846)
- Fix WebGL "range out of bounds for buffer" error caused by sorted symbol layers [#5620](https://github.com/mapbox/mapbox-gl-js/issues/5620)
- Fix symbol fading across tile reloads [#5491](https://github.com/mapbox/mapbox-gl-js/issues/5491)
- Change tile rendering order to better match GL Native [#5601](https://github.com/mapbox/mapbox-gl-js/pull/5601)
- Ensure no errors are triggered when calling `queryRenderedFeatures` on a heatmap layer [#5594](https://github.com/mapbox/mapbox-gl-js/pull/5594)
- Fix bug causing `queryRenderedSymbols` to return results from different sources [#5554](https://github.com/mapbox/mapbox-gl-js/issues/5554)
- Fix CJK rendering issues [#5544](https://github.com/mapbox/mapbox-gl-js/issues/5544), [#5546](https://github.com/mapbox/mapbox-gl-js/issues/5546)
- Account for `circle-stroke-width` in `queryRenderedFeatures` [#5514](https://github.com/mapbox/mapbox-gl-js/pull/5514)
- Fix rendering of fill layers atop raster layers [#5513](https://github.com/mapbox/mapbox-gl-js/pull/5513)
- Fix rendering of circle layers with a `circle-stroke-opacity` of 0 [#5496](https://github.com/mapbox/mapbox-gl-js/issues/5496)
- Fix memory leak caused by actor callbacks [#5443](https://github.com/mapbox/mapbox-gl-js/issues/5443)
- Fix source cache size for raster sources with tile sizes other than 512px [#4313](https://github.com/mapbox/mapbox-gl-js/issues/4313)
- Validate that zoom expressions only appear at the top level of an expression [#5609](https://github.com/mapbox/mapbox-gl-js/issues/5609)
- Validate that step and interpolate expressions don't have any duplicate stops [#5605](https://github.com/mapbox/mapbox-gl-js/issues/5605)
- Fix rendering for `icon-text-fit` with a data-driven `text-size` [#5632](https://github.com/mapbox/mapbox-gl-js/pull/5632)
- Improve validation to catch uses of deprecated function syntax [#5667](https://github.com/mapbox/mapbox-gl-js/pull/5667)
- Permit altitude coordinates in `position` field in GeoJSON [#5608](https://github.com/mapbox/mapbox-gl-js/pull/5608)

## 0.41.0 (October 11, 2017)

### :warning: Breaking changes

- Removed support for paint classes [#3643](https://github.com/mapbox/mapbox-gl-js/pull/3643). Instead, use runtime styling APIs or `Map#setStyle`.
- Reverted the `canvas` source `contextType` option added in 0.40.0 [#5449](https://github.com/mapbox/mapbox-gl-js/pull/5449)

### :bug: Bug fixes

- Clip raster tiles to avoid tile overlap [#5105](https://github.com/mapbox/mapbox-gl-js/pull/5105)
- Guard for offset edgecase in flyTo [#5331](https://github.com/mapbox/mapbox-gl-js/pull/5331)
- Ensure the map is updated after the sprite loads [#5367](https://github.com/mapbox/mapbox-gl-js/pull/5367)
- Limit animation duration on flyTo with maxDuration option [#5349](https://github.com/mapbox/mapbox-gl-js/pull/5349)
- Make double-tapping on make zoom in by a factor of 2 on iOS [#5274](https://github.com/mapbox/mapbox-gl-js/pull/5274)
- Fix rendering error with translucent raster tiles [#5380](https://github.com/mapbox/mapbox-gl-js/pull/5380)
- Error if invalid 'before' argument is passed to Map#addLayer [#5401](https://github.com/mapbox/mapbox-gl-js/pull/5401)
- Revert CanvasSource intermediary image buffer fix [#5449](https://github.com/mapbox/mapbox-gl-js/pull/5449)

### :sparkles: Features and improvements

- Use setData operation when diffing geojson sources [#5332](https://github.com/mapbox/mapbox-gl-js/pull/5332)
- Return early from draw calls on layers where opacity=0 [#5429](https://github.com/mapbox/mapbox-gl-js/pull/5429)
- A [heatmap](https://www.mapbox.com/mapbox-gl-js/example/heatmap-layer/) layer type is now available. This layer type allows you to visualize and explore massive datasets of points, reflecting the shape and density of data well while also looking beautiful. See [the blog post](https://blog.mapbox.com/sneak-peek-at-heatmaps-in-mapbox-gl-73b41d4b16ae) for further details.
  ![](https://cdn-images-1.medium.com/max/1600/1*Dme5MAgdA3pYdTRHUQzvLw.png)
- The value of a style property or filter can now be an [expression](http://www.mapbox.com/mapbox-gl-js/style-spec/#expressions). Expressions are a way of doing data-driven and zoom-driven styling that provides more flexibility and control, and unifies property and filter syntax.

  Previously, data-driven and zoom-driven styling relied on stop functions: you specify a feature property and a set of input-output pairs that essentially define a “scale” for how the style should be calculated based on the feature property. For example, the following would set circle colors on a green-to-red scale based on the value of `feature.properties.population`:

  ```
  "circle-color": {
    "property": "population",
    "stops": [
      [0, "green"],
      [1000000, "red"]
    ]
  }
  ```

  This approach is powerful, but we’ve seen a number of use cases that stop functions don't satisfy. Expressions provide the flexibility to address use cases like these:

  **Multiple feature properties**
  Using more than one feature property to calculate a given style property. E.g., styling land polygon colors based on both `feature.properties.land_use_category` and `feature.properties.elevation`.

  **Arithmetic**
  For some use cases it’s necessary to do some arithmetic on the input data. One example is sizing circles to represent quantitative data. Since a circle’s visual size on the screen is really its area (and A=πr^2), the right way to scale `circle-radius` is `square_root(feature.properties.input_data_value)`. Another example is unit conversions: feature data may include properties that are in some particular unit. Displaying such data in units appropriate to, say, a user’s preference or location, requires being able to do simple arithmetic (multiplication, division) on whatever value is in the data.

  **Conditional logic**
  This is a big one: basic if-then logic, for example to decide exactly what text to display for a label based on which properties are available in the feature or even the length of the name. A key example of this is properly supporting bilingual labels, where we have to decide whether to show local + English, local-only, or English-only, based on the data that’s available for each feature.

  **String manipulation**
  More dynamic control over label text with things like uppercase/lowercase/title case transforms, localized number formatting, etc. Without this functionality, crafting and iterating on label content entails a large data-prep burden.

  **Filters**
  Style layer filters had similar limitations. Moreover, they use a different syntax, even though their job is very similar to that of data-driven styling functions: filters say, “here’s how to look at a feature and decide whether to draw it,” and data-driven style functions say, “here’s how to look at a feature and decide how to size/color/place it.” Expressions provide a unified syntax for defining parts of a style that need to be calculated dynamically from feature data.

  For information on the syntax and behavior of expressions, please see [the documentation](http://www.mapbox.com/mapbox-gl-js/style-spec/#expressions).

### :wrench: Development workflow improvements

- Made the performance benchmarking runner more informative and statistically robust

## 0.40.1 (September 18, 2017)

### :bug: Bug fixes

- Fix bug causing flicker when zooming in on overzoomed tiles [#5295](https://github.com/mapbox/mapbox-gl-js/pull/5295)
- Remove erroneous call to Tile#redoPlacement for zoom-only or low pitch camera changes [#5284](https://github.com/mapbox/mapbox-gl-js/pull/5284)
- Fix bug where `CanvasSource` coordinates were flipped and improve performance for non-animated `CanvasSource`s [#5303](https://github.com/mapbox/mapbox-gl-js/pull/5303)
- Fix bug causing map not to render on some cases on Internet Explorer 11 [#5321](https://github.com/mapbox/mapbox-gl-js/pull/5321)
- Remove upper limit on `fill-extrusion-height` property [#5320](https://github.com/mapbox/mapbox-gl-js/pull/5320)

## 0.40.0 (September 13, 2017)

### :warning: Breaking changes

- `Map#addImage` now requires the image as an `HTMLImageElement`, `ImageData`, or object with `width`, `height`, and
  `data` properties with the same format as `ImageData`. It no longer accepts a raw `ArrayBufferView` in the second
  argument and `width` and `height` options in the third argument.
- `canvas` sources now require a `contextType` option specifying the drawing context associated with the source canvas. [#5155](https://github.com/mapbox/mapbox-gl-js/pull/5155)

### :sparkles: Features and improvements

- Correct rendering for multiple `fill-extrusion` layers on the same map [#5101](https://github.com/mapbox/mapbox-gl-js/pull/5101)
- Add an `icon-anchor` property to symbol layers [#5183](https://github.com/mapbox/mapbox-gl-js/pull/5183)
- Add a per-map `transformRequest` option, allowing users to provide a callback that transforms resource request URLs [#5021](https://github.com/mapbox/mapbox-gl-js/pull/5021)
- Add data-driven styling support for
  - `text-max-width` [#5067](https://github.com/mapbox/mapbox-gl-js/pull/5067)
  - `text-letter-spacing` [#5071](https://github.com/mapbox/mapbox-gl-js/pull/5071)
  - `line-join` [#5020](https://github.com/mapbox/mapbox-gl-js/pull/5020)
- Add support for SDF icons in `Map#addImage()` [#5181](https://github.com/mapbox/mapbox-gl-js/pull/5181)
- Added nautical miles unit to ScaleControl [#5238](https://github.com/mapbox/mapbox-gl-js/pull/5238) (h/t [@fmairesse](https://github.com/fmairesse)))
- Eliminate the map-wide limit on the number of glyphs and sprites that may be used in a style [#141](https://github.com/mapbox/mapbox-gl-js/issues/141). (Fixed by [#5190](https://github.com/mapbox/mapbox-gl-js/pull/5190), see also [mapbox-gl-native[#9213](https://github.com/mapbox/mapbox-gl-js/issues/9213)](https://github.com/mapbox/mapbox-gl-native/pull/9213)
- Numerous performance optimizations (including [#5108](https://github.com/mapbox/mapbox-gl-js/pull/5108) h/t [@pirxpilot](https://github.com/pirxpilot)))

### :bug: Bug fixes

- Add missing documentation for mouseenter, mouseover, mouseleave events [#4772](https://github.com/mapbox/mapbox-gl-js/issues/4772)
- Add missing documentation for `Marker#getElement()` method [#5242](https://github.com/mapbox/mapbox-gl-js/pull/5242)
- Fix bug wherein removing canvas source with animate=true leaves map in render loop [#5097](https://github.com/mapbox/mapbox-gl-js/issues/5097)
- Fix fullscreen detection on Firefox [#5272](https://github.com/mapbox/mapbox-gl-js/pull/5272)
- Fix z-fighting on overlapping fills within the same layer [#3320](https://github.com/mapbox/mapbox-gl-js/issues/3320)
- Fix handling of fractional values for `layer.minzoom` [#2929](https://github.com/mapbox/mapbox-gl-js/issues/2929)
- Clarify coordinate ordering in documentation for `center` option [#5042](https://github.com/mapbox/mapbox-gl-js/pull/5042) (h/t [@karthikb351](https://github.com/karthikb351)))
- Fix output of stop functions where two stops have the same input value [#5020](https://github.com/mapbox/mapbox-gl-js/pull/5020) (h/t [@edpop](https://github.com/edpop))
- Fix bug wherein using `Map#addLayer()` with an inline source would mutate its input [#4040](https://github.com/mapbox/mapbox-gl-js/issues/4040)
- Fix invalid css keyframes selector [#5075](https://github.com/mapbox/mapbox-gl-js/pull/5075) (h/t [@aar0nr](https://github.com/aar0nr)))
- Fix GPU-specific bug wherein canvas sources caused an error [#4262](https://github.com/mapbox/mapbox-gl-js/issues/4262)
- Fix a race condition in symbol layer handling that caused sporadic uncaught errors [#5185](https://github.com/mapbox/mapbox-gl-js/pull/5185)
- Fix bug causing line labels to render incorrectly on overzoomed tiles [#5120](https://github.com/mapbox/mapbox-gl-js/pull/5120)
- Fix bug wherein `NavigationControl` triggered mouse events unexpectedly [#5148](https://github.com/mapbox/mapbox-gl-js/issues/5148)
- Fix bug wherein clicking on the `NavigationControl` compass caused an error in IE 11 [#4784](https://github.com/mapbox/mapbox-gl-js/issues/4784)
- Remove dependency on GPL-3-licensed `fast-stable-stringify` module [#5152](https://github.com/mapbox/mapbox-gl-js/issues/5152)
- Fix bug wherein layer-specific an event listener produced an error after its target layer was removed from the map [#5145](https://github.com/mapbox/mapbox-gl-js/issues/5145)
- Fix `Marker#togglePopup()` failing to return the marker instance [#5116](https://github.com/mapbox/mapbox-gl-js/issues/5116)
- Fix bug wherein a marker's position failed to adapt to the marker element's size changing [#5133](https://github.com/mapbox/mapbox-gl-js/issues/5133)
- Fix rendering bug affecting Broadcom GPUs [#5073](https://github.com/mapbox/mapbox-gl-js/pull/5073)

### :wrench: Development workflow improvements

- Add (and now require) Flow type annotations throughout the majority of the codebase.
- Migrate to CircleCI 2.0 [#4939](https://github.com/mapbox/mapbox-gl-js/pull/4939)

## 0.39.1 (July 24, 2017)

### :bug: Bug fixes

- Fix packaging issue in 0.39.0 [#5025](https://github.com/mapbox/mapbox-gl-js/issues/5025)
- Correctly evaluate enum-based identity functions [#5023](https://github.com/mapbox/mapbox-gl-js/issues/5023)

## 0.39.0 (July 21, 2017)

### :warning: Breaking changes

- `GeolocateControl` breaking changes [#4479](https://github.com/mapbox/mapbox-gl-js/pull/4479)
  - The option `watchPosition` has been replaced with `trackUserLocation`
  - The camera operation has changed from `jumpTo` (not animated) to `fitBounds` (animated). An effect of this is the map pitch is no longer reset, although the bearing is still reset to 0.
  - The accuracy of the geolocation provided by the device is used to set the view (previously it was fixed at zoom level 17). The `maxZoom` can be controlled via the new `fitBoundsOptions` option (defaults to 15).
- Anchor `Marker`s at their center by default [#5019](https://github.com/mapbox/mapbox-gl-js/issues/5019) [@andrewharvey](https://github.com/andrewharvey)
- Increase `significantRotateThreshold` for the `TouchZoomRotateHandler` [#4971](https://github.com/mapbox/mapbox-gl-js/pull/4971), [@dagjomar](https://github.com/dagjomar)

### :sparkles: Features and improvements

- Improve performance of updating GeoJSON sources [#4069](https://github.com/mapbox/mapbox-gl-js/pull/4069), [@ezheidtmann](https://github.com/ezheidtmann)
- Improve rendering speed of extrusion layers [#4818](https://github.com/mapbox/mapbox-gl-js/pull/4818)
- Improve line label legibility in pitched views [#4781](https://github.com/mapbox/mapbox-gl-js/pull/4781)
- Improve line label legibility on curved lines [#4853](https://github.com/mapbox/mapbox-gl-js/pull/4853)
- Add user location tracking capability to `GeolocateControl` [#4479](https://github.com/mapbox/mapbox-gl-js/pull/4479), [@andrewharvey](https://github.com/andrewharvey)
  - New option `showUserLocation` to draw a "dot" as a `Marker` on the map at the user's location
  - An active lock and background state are introduced with `trackUserLocation`. When in active lock the camera will update to follow the user location, however if the camera is changed by the API or UI then the control will enter the background state where it won't update the camera to follow the user location.
  - New option `fitBoundsOptions` to control the camera operation
  - New `trackuserlocationstart` and `trackuserlocationend` events
  - New `LngLat.toBounds` method to extend a point location by a given radius to a `LngLatBounds` object
- Include main CSS file in `package.json` [#4809](https://github.com/mapbox/mapbox-gl-js/pull/4809), [@tomscholz](https://github.com/tomscholz)
- Add property function (data-driven styling) support for `line-width` [#4773](https://github.com/mapbox/mapbox-gl-js/pull/4773)
- Add property function (data-driven styling) support for `text-anchor` [#4997](https://github.com/mapbox/mapbox-gl-js/pull/4997)
- Add property function (data-driven styling) support for `text-justify` [#5000](https://github.com/mapbox/mapbox-gl-js/pull/5000)
- Add `maxTileCacheSize` option [#4778](https://github.com/mapbox/mapbox-gl-js/pull/4778), [@jczaplew](https://github.com/jczaplew)
- Add new `icon-pitch-alignment` and `circle-pitch-alignment` properties [#4869](https://github.com/mapbox/mapbox-gl-js/pull/4869) [#4871](https://github.com/mapbox/mapbox-gl-js/pull/4871)
- Add `Map#getMaxBounds` method [#4890](https://github.com/mapbox/mapbox-gl-js/pull/4890), [@andrewharvey](https://github.com/andrewharvey) [@lamuertepeluda](https://github.com/lamuertepeluda)
- Add option (`localIdeographFontFamily`) to use TinySDF to avoid loading expensive CJK glyphs [#4895](https://github.com/mapbox/mapbox-gl-js/pull/4895)
- If `config.API_URL` includes a path prepend it to the request URL [#4995](https://github.com/mapbox/mapbox-gl-js/pull/4995)
- Bump `supercluster` version to expose `cluster_id` property on clustered sources [#5002](https://github.com/mapbox/mapbox-gl-js/pull/5002)

### :bug: Bug fixes

- Do not display `FullscreenControl` on unsupported devices [#4838](https://github.com/mapbox/mapbox-gl-js/pull/4838), [@stepankuzmin](https://github.com/stepankuzmin)
- Fix yarn build on Windows machines [#4887](https://github.com/mapbox/mapbox-gl-js/pull/4887)
- Prevent potential memory leaks by dispatching `loadData` to the same worker every time [#4877](https://github.com/mapbox/mapbox-gl-js/pull/4877)
- Fix bug preventing the rtlTextPlugin from loading before the initial style `load` [#4870](https://github.com/mapbox/mapbox-gl-js/pull/4870)
- Fix bug causing runtime-stying to not take effect in some situations [#4893](https://github.com/mapbox/mapbox-gl-js/pull/4893)
- Prevent requests of vertical glyphs for labels that can't be verticalized [#4720](https://github.com/mapbox/mapbox-gl-js/issues/4720)
- Fix character detection for Zanabazar Square [#4940](https://github.com/mapbox/mapbox-gl-js/pull/4940)
- Fix `LogoControl` logic to update correctly, and hide the `<div>` instead of removing it from the DOM when it is not needed [#4842](https://github.com/mapbox/mapbox-gl-js/pull/4842)
- Fix `GeoJSONSource#serialize` to include all options
- Fix error handling in `GlyphSource#getSimpleGlyphs`[#4992](https://github.com/mapbox/mapbox-gl-js/pull/4992)
- Fix bug causing `setStyle` to reload raster tiles [#4852](https://github.com/mapbox/mapbox-gl-js/pull/4852)
- Fix bug causing symbol layers not to render on devices with non-integer device pixel ratios [#4989](https://github.com/mapbox/mapbox-gl-js/pull/4989)
- Fix bug where `Map#queryRenderedFeatures` would error when returning no results [#4993](https://github.com/mapbox/mapbox-gl-js/pull/4993)
- Fix bug where `Map#areTilesLoaded` would always be false on `sourcedata` events for reloading tiles [#4987](https://github.com/mapbox/mapbox-gl-js/pull/4987)
- Fix bug causing categorical property functions to error on non-ascending order stops [#4996](https://github.com/mapbox/mapbox-gl-js/pull/4996)

### :hammer_and_wrench: Development workflow changes

- Use flow to type much of the code base [#4629](https://github.com/mapbox/mapbox-gl-js/pull/4629) [#4903](https://github.com/mapbox/mapbox-gl-js/pull/4903) [#4909](https://github.com/mapbox/mapbox-gl-js/pull/4909) [#4910](https://github.com/mapbox/mapbox-gl-js/pull/4910) [#4911](https://github.com/mapbox/mapbox-gl-js/pull/4911) [#4913](https://github.com/mapbox/mapbox-gl-js/pull/4913) [#4915](https://github.com/mapbox/mapbox-gl-js/pull/4915) [#4918](https://github.com/mapbox/mapbox-gl-js/pull/4918) [#4932](https://github.com/mapbox/mapbox-gl-js/pull/4932) [#4933](https://github.com/mapbox/mapbox-gl-js/pull/4933) [#4948](https://github.com/mapbox/mapbox-gl-js/pull/4948) [#4949](https://github.com/mapbox/mapbox-gl-js/pull/4949) [#4955](https://github.com/mapbox/mapbox-gl-js/pull/4955) [#4966](https://github.com/mapbox/mapbox-gl-js/pull/4966) [#4967](https://github.com/mapbox/mapbox-gl-js/pull/4967) [#4973](https://github.com/mapbox/mapbox-gl-js/pull/4973) :muscle: [@jfirebaugh](https://github.com/jfirebaugh) [@vicapow](https://github.com/vicapow)
- Use style specification to generate flow type [#4958](https://github.com/mapbox/mapbox-gl-js/pull/4958)
- Explicitly list which files to publish in `package.json` [#4819](https://github.com/mapbox/mapbox-gl-js/pull/4819) [@tomscholz](https://github.com/tomscholz)
- Move render test ignores to a separate file [#4977](https://github.com/mapbox/mapbox-gl-js/pull/4977)
- Add code of conduct [#5015](https://github.com/mapbox/mapbox-gl-js/pull/5015) :sparkling_heart:

## 0.38.0 (June 9, 2017)

#### New features :sparkles:

- Attenuate label size scaling with distance, improving readability of pitched maps [#4547](https://github.com/mapbox/mapbox-gl-js/pull/4547)

#### Bug fixes :beetle:

- Skip rendering for patterned layers when pattern is missing [#4687](https://github.com/mapbox/mapbox-gl-js/pull/4687)
- Fix bug with map failing to rerender after `webglcontextlost` event [#4725](https://github.com/mapbox/mapbox-gl-js/pull/4725) [@cdawi](https://github.com/cdawi)
- Clamp zoom level in `flyTo` to within the map's specified min- and maxzoom to prevent undefined behavior [#4726](https://github.com/mapbox/mapbox-gl-js/pull/4726) [@](https://github.com/) IvanSanchez
- Fix wordmark rendering in IE [#4741](https://github.com/mapbox/mapbox-gl-js/pull/4741)
- Fix slight pixelwise symbol rendering bugs caused by incorrect sprite calculations [#4737](https://github.com/mapbox/mapbox-gl-js/pull/4737)
- Prevent exceptions thrown by certain `flyTo` calls [#4761](https://github.com/mapbox/mapbox-gl-js/pull/4761)
- Fix "Improve this map" link [#4685](https://github.com/mapbox/mapbox-gl-js/pull/4685)
- Tweak `queryRenderedSymbols` logic to better account for pitch scaling [#4792](https://github.com/mapbox/mapbox-gl-js/pull/4792)
- Fix for symbol layers sometimes failing to render, most frequently in Safari [#4795](https://github.com/mapbox/mapbox-gl-js/pull/4795)
- Apply `text-keep-upright` after `text-offset` to keep labels upright when intended [#4779](https://github.com/mapbox/mapbox-gl-js/pull/4779) **[Potentially breaking :warning: but considered a bugfix]**
- Prevent exceptions thrown by empty GeoJSON tiles [#4803](https://github.com/mapbox/mapbox-gl-js/pull/4803)

#### Accessibility improvements :sound:

- Add `aria-label` to popup close button [#4799](https://github.com/mapbox/mapbox-gl-js/pull/4799) [@andrewharvey](https://github.com/andrewharvey)

#### Development workflow + testing improvements :wrench:

- Fix equality assertion bug in tests [#4731](https://github.com/mapbox/mapbox-gl-js/pull/4731) [@IvanSanchez](https://github.com/IvanSanchez)
- Benchmark results page improvements [#4746](https://github.com/mapbox/mapbox-gl-js/pull/4746)
- Require node version >=6.4.0, enabling the use of more ES6 features [#4752](https://github.com/mapbox/mapbox-gl-js/pull/4752)
- Document missing `pitchWithRotate` option [#4800](https://github.com/mapbox/mapbox-gl-js/pull/4800) [@simast](https://github.com/simast)
- Move Github-specific Markdown files into subdirectory [#4806](https://github.com/mapbox/mapbox-gl-js/pull/4806) [@tomscholz](https://github.com/tomscholz)

## 0.37.0 (May 2nd, 2017)

#### :warning: Breaking changes

- Removed `LngLat#wrapToBestWorld`

#### New features :rocket:

- Improve popup/marker positioning [#4577](https://github.com/mapbox/mapbox-gl-js/pull/4577)
- Add `Map#isStyleLoaded` and `Map#areTilesLoaded` events [#4321](https://github.com/mapbox/mapbox-gl-js/pull/4321)
- Support offline sprites using `file:` protocol [#4649](https://github.com/mapbox/mapbox-gl-js/pull/4649) [@oscarfonts](https://github.com/oscarfonts)

#### Bug fixes :bug:

- Fix fullscreen control in Firefox [#4666](https://github.com/mapbox/mapbox-gl-js/pull/4666)
- Fix rendering artifacts that caused tile boundaries to be visible in some cases [#4636](https://github.com/mapbox/mapbox-gl-js/pull/4636)
- Fix default calculation for categorical zoom-and-property functions [#4657](https://github.com/mapbox/mapbox-gl-js/pull/4657)
- Fix scaling of images on retina screens [#4645](https://github.com/mapbox/mapbox-gl-js/pull/4645)
- Rendering error when a transparent image is added via `Map#addImage` [#4644](https://github.com/mapbox/mapbox-gl-js/pull/4644)
- Fix an issue with rendering lines with duplicate points [#4634](https://github.com/mapbox/mapbox-gl-js/pull/4634)
- Fix error when switching from data-driven styles to a constant paint value [#4611](https://github.com/mapbox/mapbox-gl-js/pull/4611)
- Add check to make sure invalid bounds on tilejson don't error out [#4641](https://github.com/mapbox/mapbox-gl-js/pull/4641)

#### Development workflow improvements :computer:

- Add flowtype interfaces and definitions [@vicapow](https://github.com/vicapow)
- Add stylelinting to ensure `mapboxgl-` prefix on all classes [#4584](https://github.com/mapbox/mapbox-gl-js/pull/4584) [@asantos3026](https://github.com/asantos3026)

## 0.36.0 (April 19, 2017)

#### New features :sparkles:

- Replace LogoControl logo with the new Mapbox logo [#4598](https://github.com/mapbox/mapbox-gl-js/pull/4598)

#### Bug fixes :bug:

- Fix bug with the BoxZoomHandler that made it glitchy if it is enabled after the DragPanHandler [#4528](https://github.com/mapbox/mapbox-gl-js/pull/4528)
- Fix undefined behavior in `fill_outline` shaders [#4600](https://github.com/mapbox/mapbox-gl-js/pull/4600)
- Fix `Camera#easeTo` interpolation on pitched maps [#4540](https://github.com/mapbox/mapbox-gl-js/pull/4540)
- Choose property function interpolation method by the `property`'s type [#4614](https://github.com/mapbox/mapbox-gl-js/pull/4614)

#### Development workflow improvements :nerd_face:

- Fix crash on missing `style.json` in integration tests
- `gl-style-composite` is now executable in line with the other tools [@andrewharvey](https://github.com/andrewharvey) [#4595](https://github.com/mapbox/mapbox-gl-js/pull/4595)
- `gl-style-composite` utility now throws an error if a name conflict would occur between layers [@andrewharvey](https://github.com/andrewharvey) [#4595](https://github.com/mapbox/mapbox-gl-js/pull/4595)

## 0.35.1 (April 12, 2017)

#### Bug fixes :bug:

- Add `.json` extension to style-spec `require` statements for webpack compatibility [#4563](https://github.com/mapbox/mapbox-gl-js/pull/4563) [@orangemug](https://github.com/orangemug)
- Fix documentation type for `Map#fitBounde` [#4569](https://github.com/mapbox/mapbox-gl-js/pull/4569) [@andrewharvey](https://github.com/andrewharvey)
- Fix bug causing {Image,Video,Canvas}Source to throw exception if latitude is outside of +/-85.05113 [#4574](https://github.com/mapbox/mapbox-gl-js/pull/4574)
- Fix bug causing overzoomed raster tiles to disappear from map [#4567](https://github.com/mapbox/mapbox-gl-js/pull/4567)
- Fix bug causing queryRenderedFeatures to crash on polygon features that have an `id` field. [#4581](https://github.com/mapbox/mapbox-gl-js/pull/4581)

## 0.35.0 (April 7, 2017)

#### New features :rocket:

- Use anisotropic filtering to improve rendering of raster tiles on pitched maps [#1064](https://github.com/mapbox/mapbox-gl-js/issues/1064)
- Add `pitchstart` and `pitchend` events [#2449](https://github.com/mapbox/mapbox-gl-js/issues/2449)
- Add an optional `layers` parameter to `Map#on` [#1002](https://github.com/mapbox/mapbox-gl-js/issues/1002)
- Add data-driven styling support for `text-offset` [#4495](https://github.com/mapbox/mapbox-gl-js/pull/4495)
- Add data-driven styling support for `text-rotate` [#3516](https://github.com/mapbox/mapbox-gl-js/issues/3516)
- Add data-driven styling support for `icon-image` [#4304](https://github.com/mapbox/mapbox-gl-js/issues/4304)
- Add data-driven styling support for `{text,icon}-size` [#4455](https://github.com/mapbox/mapbox-gl-js/pull/4455)

#### Bug fixes :bug:

- Suppress error messages in JS console due to missing tiles [#1800](https://github.com/mapbox/mapbox-gl-js/issues/1800)
- Fix bug wherein `GeoJSONSource#setData()` could cause unnecessary DOM updates [#4447](https://github.com/mapbox/mapbox-gl-js/issues/4447)
- Fix bug wherein `Map#flyTo` did not respect the `renderWorldCopies` setting [#4449](https://github.com/mapbox/mapbox-gl-js/issues/4449)
- Fix regression in browserify support # 4453
- Fix bug causing poor touch event behavior on mobile devices [#4259](https://github.com/mapbox/mapbox-gl-js/issues/4259)
- Fix bug wherein duplicate stops in property functions could cause an infinite loop [#4498](https://github.com/mapbox/mapbox-gl-js/issues/4498)
- Respect image height/width in `addImage` api [#4531](https://github.com/mapbox/mapbox-gl-js/pull/4531)
- Fix bug preventing correct behavior of `shift+zoom` [#3334](https://github.com/mapbox/mapbox-gl-js/issues/3334)
- Fix bug preventing image source from rendering when coordinate area is too large [#4550](https://github.com/mapbox/mapbox-gl-js/issues/4550)
- Show image source on horizontally wrapped worlds [#4555](https://github.com/mapbox/mapbox-gl-js/pull/4555)
- Fix bug in the handling of `refreshedExpiredTiles` option [#4549](https://github.com/mapbox/mapbox-gl-js/pull/4549)
- Support the TileJSON `bounds` property [#1775](https://github.com/mapbox/mapbox-gl-js/issues/1775)

#### Development workflow improvements :computer:

- Upgrade flow to 0.42.0 ([#4500](https://github.com/mapbox/mapbox-gl-js/pull/4500))

## 0.34.0 (March 17, 2017)

#### New features :rocket:

- Add `Map#addImage` and `Map#removeImage` API to allow adding icon images at runtime [#4404](https://github.com/mapbox/mapbox-gl-js/pull/4404)
- Simplify non-browserify bundler usage by making the distribution build the main entrypoint [#4423](https://github.com/mapbox/mapbox-gl-js/pull/4423)

#### Bug fixes :bug:

- Fix issue where coincident start/end points of LineStrings were incorrectly rendered as joined [#4413](https://github.com/mapbox/mapbox-gl-js/pull/4413)
- Fix bug causing `queryRenderedFeatures` to fail in cases where both multiple sources and data-driven paint properties were present [#4417](https://github.com/mapbox/mapbox-gl-js/issues/4417)
- Fix bug where tile request errors caused `map.loaded()` to incorrectly return `false` [#4425](https://github.com/mapbox/mapbox-gl-js/issues/4425)

#### Testing improvements :white_check_mark:

- Improve test coverage across several core modules [#4432](https://github.com/mapbox/mapbox-gl-js/pull/4432) [#4431](https://github.com/mapbox/mapbox-gl-js/pull/4431) [#4422](https://github.com/mapbox/mapbox-gl-js/pull/4422) [#4244](https://github.com/mapbox/mapbox-gl-js/pull/4244) :bowing_man:

## 0.33.1 (March 10, 2017)

#### Bug fixes :bug:

- Prevent Mapbox logo from being added to the map more than once [#4386](https://github.com/mapbox/mapbox-gl-js/pull/4386)
- Add `type='button'` to `FullscreenControl` to prevent button from acting as a form submit [#4397](https://github.com/mapbox/mapbox-gl-js/pull/4397)
- Fix issue where map would continue to rotate if `Ctrl` key is released before the click during a `DragRotate` event [#4389](https://github.com/mapbox/mapbox-gl-js/pull/4389)
- Remove double `options.easing` description from the `Map#fitBounds` documentation [#4402](https://github.com/mapbox/mapbox-gl-js/pull/4402)

## 0.33.0 (March 8, 2017)

#### :warning: Breaking changes

- Automatically add Mapbox wordmark when required by Mapbox TOS [#3933](https://github.com/mapbox/mapbox-gl-js/pull/3933)
- Increase default `maxZoom` from 20 to 22 [#4333](https://github.com/mapbox/mapbox-gl-js/pull/4333)
- Deprecate `tiledata` and `tiledataloading` events in favor of `sourcedata` and `sourcedataloading`. [#4347](https://github.com/mapbox/mapbox-gl-js/pull/4347)
- `mapboxgl.util` is no longer exported [#1408](https://github.com/mapbox/mapbox-gl-js/issues/1408)
- `"type": "categorical"` is now required for all categorical functions. Previously, some forms of "implicitly" categorical functions worked, and others did not. [#3717](https://github.com/mapbox/mapbox-gl-js/issues/3717)

#### :white_check_mark: New features

- Add property functions support for most symbol paint properties [#4074](https://github.com/mapbox/mapbox-gl-js/pull/4074), [#4186](https://github.com/mapbox/mapbox-gl-js/pull/4186), [#4226](https://github.com/mapbox/mapbox-gl-js/pull/4226)
- Add ability to specify default property value for undefined or invalid property values used in property functions. [#4175](https://github.com/mapbox/mapbox-gl-js/pull/4175)
- Improve `Map#fitBounds` to accept different values for top, bottom, left, and right `padding` [#3890](https://github.com/mapbox/mapbox-gl-js/pull/3890)
- Add a `FullscreenControl` for displaying a fullscreen map [#3977](https://github.com/mapbox/mapbox-gl-js/pull/3977)

#### :beetle: Bug fixes

- Fix validation error on categorical zoom-and-property functions [#4220](https://github.com/mapbox/mapbox-gl-js/pull/4220)
- Fix bug causing expired resources to be re-requested causing an infinite loop [#4255](https://github.com/mapbox/mapbox-gl-js/pull/4255)
- Fix problem where `MapDataEvent#isSourceLoaded` always returned false [#4254](https://github.com/mapbox/mapbox-gl-js/pull/4254)
- Resolve an issue where tiles in the source cache were prematurely deleted, resulting in tiles flickering when zooming in and out and [#4311](https://github.com/mapbox/mapbox-gl-js/pull/4311)
- Make sure `MapEventData` is passed through on calls `Map#flyTo` [#4342](https://github.com/mapbox/mapbox-gl-js/pull/4342)
- Fix incorrect returned values for `Map#isMoving` [#4350](https://github.com/mapbox/mapbox-gl-js/pull/4350)
- Fix categorical functions not allowing boolean stop domain values [#4195](https://github.com/mapbox/mapbox-gl-js/pull/4195)
- Fix piecewise-constant functions to allow non-integer zoom levels. [#4196](https://github.com/mapbox/mapbox-gl-js/pull/4196)
- Fix issues with `$id` in filters [#4236](https://github.com/mapbox/mapbox-gl-js/pull/4236) [#4237](https://github.com/mapbox/mapbox-gl-js/pull/4237)
- Fix a race condition with polygon centroid algorithm causing tiles not to load in some cases. [#4273](https://github.com/mapbox/mapbox-gl-js/pull/4273)
- Throw a meaningful error when giving non-array `layers` parameter to `queryRenderedFeatures` [#4331](https://github.com/mapbox/mapbox-gl-js/pull/4331)
- Throw a meaningful error when supplying invalid `minZoom` and `maxZoom` values [#4324](https://github.com/mapbox/mapbox-gl-js/pull/4324)
- Fix a memory leak when using the RTL Text plugin [#4248](https://github.com/mapbox/mapbox-gl-js/pull/4248)

#### Dev workflow changes

- Merged the [Mapbox GL style specification](https://github.com/mapbox/mapbox-gl-style-spec) repo to this one (now under `src/style-spec` and `test/unit/style-spec`).

## 0.32.1 (Jan 26, 2017)

#### Bug Fixes

- Fix bug causing [`mapbox-gl-rtl-text` plugin](https://github.com/mapbox/mapbox-gl-rtl-text) to not work [#4055](https://github.com/mapbox/mapbox-gl-js/pull/4055)

## 0.32.0 (Jan 26, 2017)

#### Deprecation Notices

- [Style classes](https://www.mapbox.com/mapbox-gl-style-spec/#layer-paint.*) are deprecated and will be removed in an upcoming release of Mapbox GL JS.

#### New Features

- Add `Map#isSourceLoaded` method [#4033](https://github.com/mapbox/mapbox-gl-js/pull/4033)
- Automatically reload tiles based on their `Expires` and `Cache-Control` HTTP headers [#3944](https://github.com/mapbox/mapbox-gl-js/pull/3944)
- Add `around=center` option to `scrollZoom` and `touchZoomRotate` interaction handlers [#3876](https://github.com/mapbox/mapbox-gl-js/pull/3876)
- Add support for [`mapbox-gl-rtl-text` plugin](https://github.com/mapbox/mapbox-gl-rtl-text) to support right-to-left scripts [#3758](https://github.com/mapbox/mapbox-gl-js/pull/3758)
- Add `canvas` source type [#3765](https://github.com/mapbox/mapbox-gl-js/pull/3765)
- Add `Map#isMoving` method [#2792](https://github.com/mapbox/mapbox-gl-js/issues/2792)

#### Bug Fixes

- Fix bug causing garbled text on zoom [#3962](https://github.com/mapbox/mapbox-gl-js/pull/3962)
- Fix bug causing crash in Firefox and Mobile Safari when rendering a large map [#4037](https://github.com/mapbox/mapbox-gl-js/pull/4037)
- Fix bug causing raster tiles to flicker during zoom [#2467](https://github.com/mapbox/mapbox-gl-js/issues/2467)
- Fix bug causing exception when unsetting and resetting fill-outline-color [#3657](https://github.com/mapbox/mapbox-gl-js/issues/3657)
- Fix memory leak when removing raster sources [#3951](https://github.com/mapbox/mapbox-gl-js/issues/3951)
- Fix bug causing exception when when zooming in / out on empty GeoJSON tile [#3985](https://github.com/mapbox/mapbox-gl-js/pull/3985)
- Fix line join artifacts at very sharp angles [#4008](https://github.com/mapbox/mapbox-gl-js/pull/4008)

## 0.31.0 (Jan 10 2017)

#### New Features

- Add `renderWorldCopies` option to the `Map` constructor to give users control over whether multiple worlds are rendered in a map [#3885](https://github.com/mapbox/mapbox-gl-js/pull/3885)

#### Bug Fixes

- Fix performance regression triggered when `Map` pitch or bearing is changed [#3938](https://github.com/mapbox/mapbox-gl-js/pull/3938)
- Fix null pointer exception caused by trying to clear an `undefined` source [#3903](https://github.com/mapbox/mapbox-gl-js/pull/3903)

#### Miscellaneous

- Incorporate integration tests formerly at [`mapbox-gl-test-suite`](https://github.com/mapbox/mapbox-gl-test-suite) into this repository [#3834](https://github.com/mapbox/mapbox-gl-js/pull/3834)

## 0.30.0 (Jan 5 2017)

#### New Features

- Fire an error when map canvas is larger than allowed by `gl.MAX_RENDERBUFFER_SIZE` [#2893](https://github.com/mapbox/mapbox-gl-js/issues/2893)
- Improve error messages when referencing a nonexistent layer id [#2597](https://github.com/mapbox/mapbox-gl-js/issues/2597)
- Fire an error when layer uses a `geojson` source and specifies a `source-layer` [#3896](https://github.com/mapbox/mapbox-gl-js/pull/3896)
- Add inline source declaration syntax [#3857](https://github.com/mapbox/mapbox-gl-js/issues/3857)
- Improve line breaking behavior [#3887](https://github.com/mapbox/mapbox-gl-js/issues/3887)

#### Performance Improvements

- Improve `Map#setStyle` performance in some cases [#3853](https://github.com/mapbox/mapbox-gl-js/pull/3853)

#### Bug Fixes

- Fix unexpected popup positioning when some offsets are unspecified [#3367](https://github.com/mapbox/mapbox-gl-js/issues/3367)
- Fix incorrect interpolation in functions [#3838](https://github.com/mapbox/mapbox-gl-js/issues/3838)
- Fix incorrect opacity when multiple backgrounds are rendered [#3819](https://github.com/mapbox/mapbox-gl-js/issues/3819)
- Fix exception thrown when instantiating geolocation control in Safari [#3844](https://github.com/mapbox/mapbox-gl-js/issues/3844)
- Fix exception thrown when setting `showTileBoundaries` with no sources [#3849](https://github.com/mapbox/mapbox-gl-js/issues/3849)
- Fix incorrect rendering of transparent parts of raster layers in some cases [#3723](https://github.com/mapbox/mapbox-gl-js/issues/3723)
- Fix non-terminating render loop when zooming in in some cases [#3399](https://github.com/mapbox/mapbox-gl-js/pull/3399)

## 0.29.0 (December 20 2016)

#### New Features

- Add support for property functions for many style properties on line layers [#3033](https://github.com/mapbox/mapbox-gl-js/pull/3033)
- Make `Map#setStyle` smoothly transition to the new style [#3621](https://github.com/mapbox/mapbox-gl-js/pull/3621)
- Add `styledata`, `sourcedata`, `styledataloading`, and `sourcedataloading` events
- Add `isSourceLoaded` and `source` properties to `MapDataEvent` [#3590](https://github.com/mapbox/mapbox-gl-js/pull/3590)
- Remove "max zoom" cap of 20 [#3683](https://github.com/mapbox/mapbox-gl-js/pull/3683)
- Add `circle-stroke-*` style properties [#3672](https://github.com/mapbox/mapbox-gl-js/pull/3672)
- Add a more helpful error message when the specified `container` element doesn't exist [#3719](https://github.com/mapbox/mapbox-gl-js/pull/3719)
- Add `watchPosition` option to `GeolocateControl` [#3739](https://github.com/mapbox/mapbox-gl-js/pull/3739)
- Add `positionOptions` option to `GeolocateControl` [#3739](https://github.com/mapbox/mapbox-gl-js/pull/3739)
- Add `aria-label` to map canvas [#3782](https://github.com/mapbox/mapbox-gl-js/pull/3782)
- Adjust multipoint symbol rendering behavior [#3763](https://github.com/mapbox/mapbox-gl-js/pull/3763)
- Add support for property functions for `icon-offset` [#3791](https://github.com/mapbox/mapbox-gl-js/pull/3791)
- Improved antialiasing on pitched lines [#3790](https://github.com/mapbox/mapbox-gl-js/pull/3790)
- Allow attribution control to collapse to an ⓘ button on smaller screens [#3783](https://github.com/mapbox/mapbox-gl-js/pull/3783)
- Improve line breaking algorithm [#3743](https://github.com/mapbox/mapbox-gl-js/pull/3743)

#### Performance Improvements

- Fix memory leak when calling `Map#removeSource` [#3602](https://github.com/mapbox/mapbox-gl-js/pull/3602)
- Reduce bundle size by adding custom build of `gl-matrix` [#3734](https://github.com/mapbox/mapbox-gl-js/pull/3734)
- Improve performance of projection code [#3721](https://github.com/mapbox/mapbox-gl-js/pull/3721)
- Improve performance of style function evaluation [#3816](https://github.com/mapbox/mapbox-gl-js/pull/3816)

#### Bug fixes

- Fix exception thrown when using `line-color` property functions [#3639](https://github.com/mapbox/mapbox-gl-js/issues/3639)
- Fix exception thrown when removing a layer and then adding another layer with the same id but different type [#3655](https://github.com/mapbox/mapbox-gl-js/pull/3655)
- Fix exception thrown when passing a single point to `Map#fitBounds` [#3655](https://github.com/mapbox/mapbox-gl-js/pull/3655)
- Fix exception thrown occasionally during rapid map mutations [#3681](https://github.com/mapbox/mapbox-gl-js/pull/3681)
- Fix rendering defects on pitch=0 on some systems [#3740](https://github.com/mapbox/mapbox-gl-js/pull/3740)
- Fix unnecessary CPU usage when displaying a raster layer [#3764](https://github.com/mapbox/mapbox-gl-js/pull/3764)
- Fix bug causing sprite after `Map#setStyle` [#3829](https://github.com/mapbox/mapbox-gl-js/pull/3829)
- Fix bug preventing `Map` from emitting a `contextmenu` event on Windows browsers [#3822](https://github.com/mapbox/mapbox-gl-js/pull/3822)

## 0.28.0 (November 17 2016)

#### New features and improvements

- Performance improvements for `Map#addLayer` and `Map#removeLayer` [#3584](https://github.com/mapbox/mapbox-gl-js/pull/3584)
- Add method for changing layer order at runtime - `Map#moveLayer` [#3584](https://github.com/mapbox/mapbox-gl-js/pull/3584)
- Update vertical punctuation logic to Unicode 9.0 standard [#3608](https://github.com/mapbox/mapbox-gl-js/pull/3608)

#### Bug fixes

- Fix data-driven `fill-opacity` rendering when using a `fill-pattern` [#3598](https://github.com/mapbox/mapbox-gl-js/pull/3598)
- Fix line rendering artifacts [#3627](https://github.com/mapbox/mapbox-gl-js/pull/3627)
- Fix incorrect rendering of opaque fills on top of transparent fills [#2628](https://github.com/mapbox/mapbox-gl-js/pull/2628)
- Prevent `AssertionErrors` from pitching raster layers by only calling `Worker#redoPlacement` on vector and GeoJSON sources [#3624](https://github.com/mapbox/mapbox-gl-js/pull/3624)
- Restore IE11 compatability [#3635](https://github.com/mapbox/mapbox-gl-js/pull/3635)
- Fix symbol placement for cached tiles [#3637](https://github.com/mapbox/mapbox-gl-js/pull/3637)

## 0.27.0 (November 11 2016)

#### ⚠️ Breaking changes ⚠️

- Replace `fill-extrude-height` and `fill-extrude-base` properties of `fill` render type with a separate `fill-extrusion` type (with corresponding `fill-extrusion-height` and `fill-extrusion-base` properties), solving problems with render parity and runtime switching between flat and extruded fills. https://github.com/mapbox/mapbox-gl-style-spec/issues/554
- Change the units for extrusion height properties (`fill-extrusion-height`, `fill-extrusion-base`) from "magic numbers" to meters. [#3509](https://github.com/mapbox/mapbox-gl-js/pull/3509)
- Remove `mapboxgl.Control` class and change the way custom controls should be implemented. [#3497](https://github.com/mapbox/mapbox-gl-js/pull/3497)
- Remove `mapboxgl.util` functions: `inherit`, `extendAll`, `debounce`, `coalesce`, `startsWith`, `supportsGeolocation`. [#3441](https://github.com/mapbox/mapbox-gl-js/pull/3441) [#3571](https://github.com/mapbox/mapbox-gl-js/pull/3571)
- **`mapboxgl.util` is deprecated** and will be removed in the next release. [#1408](https://github.com/mapbox/mapbox-gl-js/issues/1408)

#### New features and improvements

- Tons of **performance improvements** that combined make rendering **up to 3 times faster**, especially for complex styles. [#3485](https://github.com/mapbox/mapbox-gl-js/pull/3485) [#3489](https://github.com/mapbox/mapbox-gl-js/pull/3489) [#3490](https://github.com/mapbox/mapbox-gl-js/pull/3490) [#3491](https://github.com/mapbox/mapbox-gl-js/pull/3491) [#3498](https://github.com/mapbox/mapbox-gl-js/pull/3498) [#3499](https://github.com/mapbox/mapbox-gl-js/pull/3499) [#3501](https://github.com/mapbox/mapbox-gl-js/pull/3501) [#3510](https://github.com/mapbox/mapbox-gl-js/pull/3510) [#3514](https://github.com/mapbox/mapbox-gl-js/pull/3514) [#3515](https://github.com/mapbox/mapbox-gl-js/pull/3515) [#3486](https://github.com/mapbox/mapbox-gl-js/pull/3486) [#3527](https://github.com/mapbox/mapbox-gl-js/pull/3527) [#3574](https://github.com/mapbox/mapbox-gl-js/pull/3574) ⚡️⚡️⚡️
- 🈯 Added **vertical text writing mode** for languages that support it. [#3438](https://github.com/mapbox/mapbox-gl-js/pull/3438)
- 🈯 Improved **line breaking of Chinese and Japanese text** in point-placed labels. [#3420](https://github.com/mapbox/mapbox-gl-js/pull/3420)
- Reduce the default number of worker threads (`mapboxgl.workerCount`) for better performance. [#3565](https://github.com/mapbox/mapbox-gl-js/pull/3565)
- Automatically use `categorical` style function type when input values are strings. [#3384](https://github.com/mapbox/mapbox-gl-js/pull/3384)
- Improve control buttons accessibility. [#3492](https://github.com/mapbox/mapbox-gl-js/pull/3492)
- Remove geolocation button if geolocation is disabled (e.g. the page is not served through `https`). [#3571](https://github.com/mapbox/mapbox-gl-js/pull/3571)
- Added `Map#getMaxZoom` and `Map#getMinZoom` methods [#3592](https://github.com/mapbox/mapbox-gl-js/pull/3592)

#### Bugfixes

- Fix several line dash rendering bugs. [#3451](https://github.com/mapbox/mapbox-gl-js/pull/3451)
- Fix intermittent map flicker when using image sources. [#3522](https://github.com/mapbox/mapbox-gl-js/pull/3522)
- Fix incorrect rendering of semitransparent `background` layers. [#3521](https://github.com/mapbox/mapbox-gl-js/pull/3521)
- Fix broken `raster-fade-duration` property. [#3532](https://github.com/mapbox/mapbox-gl-js/pull/3532)
- Fix handling of extrusion heights with negative values (by clamping to `0`). [#3463](https://github.com/mapbox/mapbox-gl-js/pull/3463)
- Fix GeoJSON sources not placing labels/icons correctly after map rotation. [#3366](https://github.com/mapbox/mapbox-gl-js/pull/3366)
- Fix icon/label placement not respecting order for layers with numeric names. [#3404](https://github.com/mapbox/mapbox-gl-js/pull/3404)
- Fix `queryRenderedFeatures` working incorrectly on colliding labels. [#3459](https://github.com/mapbox/mapbox-gl-js/pull/3459)
- Fix a bug where changing extrusion properties at runtime sometimes threw an error. [#3487](https://github.com/mapbox/mapbox-gl-js/pull/3487) [#3468](https://github.com/mapbox/mapbox-gl-js/pull/3468)
- Fix a bug where `map.loaded()` always returned `true` when using raster tile sources. [#3302](https://github.com/mapbox/mapbox-gl-js/pull/3302)
- Fix a bug where moving the map out of bounds sometimes threw `failed to invert matrix` error. [#3518](https://github.com/mapbox/mapbox-gl-js/pull/3518)
- Fixed `queryRenderedFeatures` throwing an error if no parameters provided. [#3542](https://github.com/mapbox/mapbox-gl-js/pull/3542)
- Fixed a bug where using multiple `\n` in a text field resulted in an error. [#3570](https://github.com/mapbox/mapbox-gl-js/pull/3570)

#### Misc

- 🐞 Fix `npm install mapbox-gl` pulling in all `devDependencies`, leading to an extremely slow install. [#3377](https://github.com/mapbox/mapbox-gl-js/pull/3377)
- Switch the codebase to ES6. [#c](https://github.com/mapbox/mapbox-gl-js/pull/3388) [#3408](https://github.com/mapbox/mapbox-gl-js/pull/3408) [#3415](https://github.com/mapbox/mapbox-gl-js/pull/3415) [#3421](https://github.com/mapbox/mapbox-gl-js/pull/3421)
- A lot of internal refactoring to make the codebase simpler and more maintainable.
- Various documentation fixes. [#3440](https://github.com/mapbox/mapbox-gl-js/pull/3440)

## 0.26.0 (October 13 2016)

#### New Features & Improvements

- Add `fill-extrude-height` and `fill-extrude-base` style properties (3d buildings) :cityscape: [#3223](https://github.com/mapbox/mapbox-gl-js/pull/3223)
- Add customizable `colorSpace` interpolation to functions [#3245](https://github.com/mapbox/mapbox-gl-js/pull/3245)
- Add `identity` function type [#3274](https://github.com/mapbox/mapbox-gl-js/pull/3274)
- Add depth testing for symbols with `'pitch-alignment': 'map'` [#3243](https://github.com/mapbox/mapbox-gl-js/pull/3243)
- Add `dataloading` events for styles and sources [#3306](https://github.com/mapbox/mapbox-gl-js/pull/3306)
- Add `Control` suffix to all controls :warning: BREAKING CHANGE :warning: [#3355](https://github.com/mapbox/mapbox-gl-js/pull/3355)
- Calculate style layer `ref`s automatically and get rid of user-specified `ref`s :warning: BREAKING CHANGE :warning: [#3486](https://github.com/mapbox/mapbox-gl-js/pull/3486)

#### Performance Improvements

- Ensure removing style or source releases all tile resources [#3359](https://github.com/mapbox/mapbox-gl-js/pull/3359)

#### Bugfixes

- Fix bug causing an error when `Marker#setLngLat` is called [#3294](https://github.com/mapbox/mapbox-gl-js/pull/3294)
- Fix bug causing incorrect coordinates in `touchend` on Android Chrome [#3319](https://github.com/mapbox/mapbox-gl-js/pull/3319)
- Fix bug causing incorrect popup positioning at top of screen [#3333](https://github.com/mapbox/mapbox-gl-js/pull/3333)
- Restore `tile` property to `data` events fired when a tile is removed [#3328](https://github.com/mapbox/mapbox-gl-js/pull/3328)
- Fix bug causing "Improve this map" link to not preload map location [#3356](https://github.com/mapbox/mapbox-gl-js/pull/3356)

## 0.25.1 (September 30 2016)

#### Bugfixes

- Fix bug causing attribution to not be shown [#3278](https://github.com/mapbox/mapbox-gl-js/pull/3278)
- Fix bug causing exceptions when symbol text has a trailing newline [#3281](https://github.com/mapbox/mapbox-gl-js/pull/3281)

## 0.25.0 (September 29 2016)

#### Breaking Changes

- `Evented#off` now require two arguments; omitting the second argument in order to unbind all listeners for an event
  type is no longer supported, as it could cause unintended unbinding of internal listeners.

#### New Features & Improvements

- Consolidate undocumented data lifecycle events into `data` and `dataloading` events ([#3255](https://github.com/mapbox/mapbox-gl-js/pull/3255))
- Add `auto` value for style spec properties ([#3203](https://github.com/mapbox/mapbox-gl-js/pull/3203))

#### Bugfixes

- Fix bug causing "Map#queryRenderedFeatures" to return no features after map rotation or filter change ([#3233](https://github.com/mapbox/mapbox-gl-js/pull/3233))
- Change webpack build process ([#3235](https://github.com/mapbox/mapbox-gl-js/pull/3235)) :warning: BREAKING CHANGE :warning:
- Improved error messages for `LngLat#convert` ([#3232](https://github.com/mapbox/mapbox-gl-js/pull/3232))
- Fix bug where the `tiles` field is omitted from the `RasterTileSource#serialize` method ([#3259](https://github.com/mapbox/mapbox-gl-js/pull/3259))
- Comply with HTML spec by replacing the `div` within the `Navigation` control `<button>` with a `span` element ([#3268](https://github.com/mapbox/mapbox-gl-js/pull/3268))
- Fix bug causing `Marker` instances to be translated to non-whole pixel coordinates that caused blurriness ([#3270](https://github.com/mapbox/mapbox-gl-js/pull/3270))

#### Performance Improvements

- Avoid unnecessary style validation ([#3224](https://github.com/mapbox/mapbox-gl-js/pull/3224))
- Share a single blob URL between all workers ([#3239](https://github.com/mapbox/mapbox-gl-js/pull/3239))

## 0.24.0 (September 19 2016)

#### New Features & Improvements

- Allow querystrings in `mapbox://` URLs [#3113](https://github.com/mapbox/mapbox-gl-js/issues/3113)
- Allow "drag rotate" interaction to control pitch [#3105](https://github.com/mapbox/mapbox-gl-js/pull/3105)
- Improve performance by decreasing `Worker` script `Blob` size [#3158](https://github.com/mapbox/mapbox-gl-js/pull/3158)
- Improve vector tile performance [#3067](https://github.com/mapbox/mapbox-gl-js/pull/3067)
- Decrease size of distributed library by removing `package.json` [#3174](https://github.com/mapbox/mapbox-gl-js/pull/3174)
- Add support for new lines in `text-field` [#3179](https://github.com/mapbox/mapbox-gl-js/pull/3179)
- Make keyboard navigation smoother [#3190](https://github.com/mapbox/mapbox-gl-js/pull/3190)
- Make mouse wheel zooming smoother [#3189](https://github.com/mapbox/mapbox-gl-js/pull/3189)
- Add better error message when calling `Map#queryRenderedFeatures` on nonexistent layer [#3196](https://github.com/mapbox/mapbox-gl-js/pull/3196)
- Add support for imperial units on `Scale` control [#3160](https://github.com/mapbox/mapbox-gl-js/pull/3160)
- Add map's pitch to URL hash [#3218](https://github.com/mapbox/mapbox-gl-js/pull/3218)

#### Bugfixes

- Fix exception thrown when using box zoom handler [#3078](https://github.com/mapbox/mapbox-gl-js/pull/3078)
- Ensure style filters cannot be mutated by reference [#3093](https://github.com/mapbox/mapbox-gl-js/pull/3093)
- Fix exceptions thrown when opening marker-bound popup by click [#3104](https://github.com/mapbox/mapbox-gl-js/pull/3104)
- Fix bug causing fills with transparent colors and patterns to not render [#3107](https://github.com/mapbox/mapbox-gl-js/issues/3107)
- Fix order of latitudes in `Map#getBounds` [#3081](https://github.com/mapbox/mapbox-gl-js/issues/3081)
- Fix incorrect evaluation of zoom-and-property functions [#2827](https://github.com/mapbox/mapbox-gl-js/issues/2827) [#3155](https://github.com/mapbox/mapbox-gl-js/pull/3155)
- Fix incorrect evaluation of property functions [#2828](https://github.com/mapbox/mapbox-gl-js/issues/2828) [#3155](https://github.com/mapbox/mapbox-gl-js/pull/3155)
- Fix bug causing garbled text rendering when multiple maps are rendered on the page [#3086](https://github.com/mapbox/mapbox-gl-js/issues/3086)
- Fix rendering defects caused by `Map#setFilter` and map rotation on iOS 10 [#3207](https://github.com/mapbox/mapbox-gl-js/pull/3207)
- Fix bug causing image and video sources to disappear when zooming in [#3010](https://github.com/mapbox/mapbox-gl-js/issues/3010)

## 0.23.0 (August 25 2016)

#### New Features & Improvements

- Add support for `line-color` property functions [#2938](https://github.com/mapbox/mapbox-gl-js/pull/2938)
- Add `Scale` control [#2940](https://github.com/mapbox/mapbox-gl-js/pull/2940) [#3042](https://github.com/mapbox/mapbox-gl-js/pull/3042)
- Improve polygon label placement by rendering labels at the pole of inaccessability [#3038](https://github.com/mapbox/mapbox-gl-js/pull/3038)
- Add `Popup` `offset` option [#1962](https://github.com/mapbox/mapbox-gl-js/issues/1962)
- Add `Marker#bindPopup` method [#3056](https://github.com/mapbox/mapbox-gl-js/pull/3056)

#### Performance Improvements

- Improve performance of pages with multiple maps using a shared `WebWorker` pool [#2952](https://github.com/mapbox/mapbox-gl-js/pull/2952)

#### Bugfixes

- Make `LatLngBounds` obey its documented argument order (`southwest`, `northeast`), allowing bounds across the dateline [#2414](https://github.com/mapbox/mapbox-gl-js/pull/2414) :warning: **BREAKING CHANGE** :warning:
- Fix bug causing `fill-opacity` property functions to not render as expected [#3061](https://github.com/mapbox/mapbox-gl-js/pull/3061)

## 0.22.1 (August 18 2016)

#### New Features & Improvements

- Reduce library size by using minified version of style specification [#2998](https://github.com/mapbox/mapbox-gl-js/pull/2998)
- Add a warning when rendering artifacts occur due to too many symbols or glyphs being rendered in a tile [#2966](https://github.com/mapbox/mapbox-gl-js/pull/2966)

#### Bugfixes

- Fix bug causing exception to be thrown by `Map#querySourceFeatures` [#3022](https://github.com/mapbox/mapbox-gl-js/pull/3022)
- Fix bug causing `Map#loaded` to return true while there are outstanding tile updates [#2847](https://github.com/mapbox/mapbox-gl-js/pull/2847)

## 0.22.0 (August 11 2016)

#### Breaking Changes

- The `GeoJSONSource`, `VideoSource`, `ImageSource` constructors are now private. Please use `map.addSource({...})` to create sources and `map.getSource(...).setData(...)` to update GeoJSON sources. [#2667](https://github.com/mapbox/mapbox-gl-js/pull/2667)
- `Map#onError` has been removed. You may catch errors by listening for the `error` event. If no listeners are bound to `error`, error messages will be printed to the console. [#2852](https://github.com/mapbox/mapbox-gl-js/pull/2852)

#### New Features & Improvements

- Increase max glyph atlas size to accommodate alphabets with large numbers of characters [#2930](https://github.com/mapbox/mapbox-gl-js/pull/2930)
- Add support for filtering features on GeoJSON / vector tile `$id` [#2888](https://github.com/mapbox/mapbox-gl-js/pull/2888)
- Update geolocate icon [#2973](https://github.com/mapbox/mapbox-gl-js/pull/2973)
- Add a `close` event to `Popup`s [#2953](https://github.com/mapbox/mapbox-gl-js/pull/2953)
- Add a `offset` option to `Marker` [#2885](https://github.com/mapbox/mapbox-gl-js/pull/2885)
- Print `error` events without any listeners to the console [#2852](https://github.com/mapbox/mapbox-gl-js/pull/2852)
- Refactored `Source` interface to prepare for custom source types [#2667](https://github.com/mapbox/mapbox-gl-js/pull/2667)

#### Bugfixes

- Fix opacity property-functions for fill layers [#2971](https://github.com/mapbox/mapbox-gl-js/pull/2971)
- Fix `DataCloneError` in Firefox and IE11 [#2559](https://github.com/mapbox/mapbox-gl-js/pull/2559)
- Fix bug preventing camera animations from being triggered in `moveend` listeners [#2944](https://github.com/mapbox/mapbox-gl-js/pull/2944)
- Fix bug preventing `fill-outline-color` from being unset [#2964](https://github.com/mapbox/mapbox-gl-js/pull/2964)
- Fix webpack support [#2887](https://github.com/mapbox/mapbox-gl-js/pull/2887)
- Prevent buttons in controls from acting like form submit buttons [#2935](https://github.com/mapbox/mapbox-gl-js/pull/2935)
- Fix bug preventing map interactions near two controls in the same corner [#2932](https://github.com/mapbox/mapbox-gl-js/pull/2932)
- Fix crash resulting for large style batch queue [#2926](https://github.com/mapbox/mapbox-gl-js/issues/2926)

## 0.21.0 (July 13 2016)

#### Breaking Changes

- GeoJSON polygon inner rings are now rewound for compliance with the [v2 vector tile](https://github.com/mapbox/vector-tile-spec/blob/master/2.1/README.md#4344-polygon-geometry-type). This may affect some uses of `line-offset`, reversing the direction of the offset. [#2889](https://github.com/mapbox/mapbox-gl-js/issues/2889)

#### New Features & Improvements

- Add `text-pitch-alignment` style property [#2668](https://github.com/mapbox/mapbox-gl-js/pull/2668)
- Allow query parameters on `mapbox://` URLs [#2702](https://github.com/mapbox/mapbox-gl-js/pull/2702)
- Add `icon-text-fit` and `icon-text-fit-padding` style properties [#2720](https://github.com/mapbox/mapbox-gl-js/pull/2720)
- Enable property functions for `icon-rotate` [#2738](https://github.com/mapbox/mapbox-gl-js/pull/2738)
- Enable property functions for `fill-opacity` [#2733](https://github.com/mapbox/mapbox-gl-js/pull/2733)
- Fire `Map#mouseout` events [#2777](https://github.com/mapbox/mapbox-gl-js/pull/2777)
- Allow query parameters on all sprite URLs [#2772](https://github.com/mapbox/mapbox-gl-js/pull/2772)
- Increase sprite atlas size to 1024px square, allowing more and larger sprites [#2802](https://github.com/mapbox/mapbox-gl-js/pull/2802)
- Add `Marker` class [#2725](https://github.com/mapbox/mapbox-gl-js/pull/2725) [#2810](https://github.com/mapbox/mapbox-gl-js/pull/2810)
- Add `{quadkey}` URL parameter [#2805](https://github.com/mapbox/mapbox-gl-js/pull/2805)
- Add `circle-pitch-scale` style property [#2821](https://github.com/mapbox/mapbox-gl-js/pull/2821)

#### Bugfixes

- Fix rendering of layers with large numbers of features [#2794](https://github.com/mapbox/mapbox-gl-js/pull/2794)
- Fix exceptions thrown during drag-rotate interactions [#2840](https://github.com/mapbox/mapbox-gl-js/pull/2840)
- Fix error when adding and removing a layer within the same update cycle [#2845](https://github.com/mapbox/mapbox-gl-js/pull/2845)
- Fix false "Geometry exceeds allowed extent" warnings [#2568](https://github.com/mapbox/mapbox-gl-js/issues/2568)
- Fix `Map#loaded` returning true while there are outstanding tile updates [#2847](https://github.com/mapbox/mapbox-gl-js/pull/2847)
- Fix style validation error thrown while removing a filter [#2847](https://github.com/mapbox/mapbox-gl-js/pull/2847)
- Fix event data object not being passed for double click events [#2814](https://github.com/mapbox/mapbox-gl-js/pull/2814)
- Fix multipolygons disappearing from map at certain zoom levels [#2704](https://github.com/mapbox/mapbox-gl-js/issues/2704)
- Fix exceptions caused by `queryRenderedFeatures` in Safari and Firefox [#2822](https://github.com/mapbox/mapbox-gl-js/pull/2822)
- Fix `mapboxgl#supported()` returning `true` in old versions of IE11 [mapbox/mapbox-gl-supported#1](https://github.com/mapbox/mapbox-gl-supported/issues/1)

## 0.20.1 (June 21 2016)

#### Bugfixes

- Fixed exception thrown when changing `*-translate` properties via `setPaintProperty` ([#2762](https://github.com/mapbox/mapbox-gl-js/issues/2762))

## 0.20.0 (June 10 2016)

#### New Features & Improvements

- Add limited WMS support [#2612](https://github.com/mapbox/mapbox-gl-js/pull/2612)
- Add `workerCount` constructor option [#2666](https://github.com/mapbox/mapbox-gl-js/pull/2666)
- Improve performance of `locationPoint` and `pointLocation` [#2690](https://github.com/mapbox/mapbox-gl-js/pull/2690)
- Remove "Not using VertexArrayObject extension" warning messages [#2707](https://github.com/mapbox/mapbox-gl-js/pull/2707)
- Add `version` property to mapboxgl [#2660](https://github.com/mapbox/mapbox-gl-js/pull/2660)
- Support property functions in `circle-opacity` and `circle-blur` [#2693](https://github.com/mapbox/mapbox-gl-js/pull/2693)

#### Bugfixes

- Fix exception thrown by "drag rotate" handler [#2680](https://github.com/mapbox/mapbox-gl-js/issues/2680)
- Return an empty array instead of an empty object from `queryRenderedFeatures` [#2694](https://github.com/mapbox/mapbox-gl-js/pull/2694)
- Fix bug causing map to not render in IE

## 0.19.1 (June 2 2016)

#### Bugfixes

- Fix rendering of polygons with more than 35k vertices [#2657](https://github.com/mapbox/mapbox-gl-js/issues/2657)

## 0.19.0 (May 31 2016)

#### New Features & Improvements

- Allow use of special characters in property field names [#2547](https://github.com/mapbox/mapbox-gl-js/pull/2547)
- Improve rendering speeds on fill layers [#1606](https://github.com/mapbox/mapbox-gl-js/pull/1606)
- Add data driven styling support for `fill-color` and `fill-outline-color` [#2629](https://github.com/mapbox/mapbox-gl-js/pull/2629)
- Add `has` and `!has` filter operators [mapbox/feature-filter#15](https://github.com/mapbox/feature-filter/pull/15)
- Improve keyboard handlers with held-down keys [#2530](https://github.com/mapbox/mapbox-gl-js/pull/2530)
- Support 'tms' tile scheme [#2565](https://github.com/mapbox/mapbox-gl-js/pull/2565)
- Add `trackResize` option to `Map` [#2591](https://github.com/mapbox/mapbox-gl-js/pull/2591)

#### Bugfixes

- Scale circles when map is displayed at a pitch [#2541](https://github.com/mapbox/mapbox-gl-js/issues/2541)
- Fix background pattern rendering bug [#2557](https://github.com/mapbox/mapbox-gl-js/pull/2557)
- Fix bug that prevented removal of a `fill-pattern` from a fill layer [#2534](https://github.com/mapbox/mapbox-gl-js/issues/2534)
- Fix `line-pattern` and `fill-pattern`rendering [#2596](https://github.com/mapbox/mapbox-gl-js/pull/2596)
- Fix some platform specific rendering bugs [#2553](https://github.com/mapbox/mapbox-gl-js/pull/2553)
- Return empty object from `queryRenderedFeatures` before the map is loaded [#2621](https://github.com/mapbox/mapbox-gl-js/pull/2621)
- Fix "there is no texture bound to the unit 1" warnings [#2509](https://github.com/mapbox/mapbox-gl-js/pull/2509)
- Allow transitioned values to be unset [#2561](https://github.com/mapbox/mapbox-gl-js/pull/2561)

## 0.18.0 (April 13 2016)

#### New Features & Improvements

- Implement zoom-and-property functions for `circle-color` and `circle-size` [#2454](https://github.com/mapbox/mapbox-gl-js/pull/2454)
- Dedupe attributions that are substrings of others [#2453](https://github.com/mapbox/mapbox-gl-js/pull/2453)
- Misc performance improvements [#2483](https://github.com/mapbox/mapbox-gl-js/pull/2483) [#2488](https://github.com/mapbox/mapbox-gl-js/pull/2488)

#### Bugfixes

- Fix errors when unsetting and resetting a style property [#2464](https://github.com/mapbox/mapbox-gl-js/pull/2464)
- Fix errors when updating paint properties while using classes [#2496](https://github.com/mapbox/mapbox-gl-js/pull/2496)
- Fix errors caused by race condition in unserializeBuckets [#2497](https://github.com/mapbox/mapbox-gl-js/pull/2497)
- Fix overzoomed tiles in wrapped worlds [#2482](https://github.com/mapbox/mapbox-gl-js/issues/2482)
- Fix errors caused by mutating a filter object after calling `Map#setFilter` [#2495](https://github.com/mapbox/mapbox-gl-js/pull/2495)

## 0.17.0 (April 13 2016)

#### Breaking Changes

- Remove `map.batch` in favor of automatically batching style mutations (i.e. calls to `Map#setLayoutProperty`, `Map#setPaintProperty`, `Map#setFilter`, `Map#setClasses`, etc.) and applying them once per frame, significantly improving performance when updating the style frequently [#2355](https://github.com/mapbox/mapbox-gl-js/pull/2355) [#2380](https://github.com/mapbox/mapbox-gl-js/pull/2380)
- Remove `util.throttle` [#2345](https://github.com/mapbox/mapbox-gl-js/issues/2345)

#### New Features & Improvements

- Improve performance of all style mutation methods by only recalculating affected properties [#2339](https://github.com/mapbox/mapbox-gl-js/issues/2339)
- Improve fading of labels and icons [#2376](https://github.com/mapbox/mapbox-gl-js/pull/2376)
- Improve rendering performance by reducing work done on the main thread [#2394](https://github.com/mapbox/mapbox-gl-js/pull/2394)
- Validate filters passed to `Map#queryRenderedFeatures` and `Map#querySourceFeatures` [#2349](https://github.com/mapbox/mapbox-gl-js/issues/2349)
- Display a warning if a vector tile's geometry extent is larger than supported [#2383](https://github.com/mapbox/mapbox-gl-js/pull/2383)
- Implement property functions (i.e. data-driven styling) for `circle-color` and `circle-size` [#1932](https://github.com/mapbox/mapbox-gl-js/pull/1932)
- Add `Popup#setDOMContent` method [#2436](https://github.com/mapbox/mapbox-gl-js/pull/2436)

#### Bugfixes

- Fix a performance regression caused by using 1 `WebWorker` instead of `# cpus - 1` `WebWorker`s, slowing down tile loading times [#2408](https://github.com/mapbox/mapbox-gl-js/pull/2408)
- Fix a bug in which `Map#queryRenderedFeatures` would sometimes return features that had been removed [#2353](https://github.com/mapbox/mapbox-gl-js/issues/2353)
- Fix `clusterMaxZoom` option on `GeoJSONSource` not working as expected [#2374](https://github.com/mapbox/mapbox-gl-js/issues/2374)
- Fix anti-aliased rendering for pattern fills [#2372](https://github.com/mapbox/mapbox-gl-js/issues/2372)
- Fix exception caused by calling `Map#queryRenderedFeatures` or `Map#querySourceFeatures` with no arguments
- Fix exception caused by calling `Map#setLayoutProperty` for `text-field` or `icon-image` [#2407](https://github.com/mapbox/mapbox-gl-js/issues/2407)

## 0.16.0 (March 24 2016)

#### Breaking Changes

- Replace `Map#featuresAt` and `Map#featuresIn` with `Map#queryRenderedFeatures` and `map.querySourceFeatures` ([#2224](https://github.com/mapbox/mapbox-gl-js/pull/2224))
  - Replace `featuresAt` and `featuresIn` with `queryRenderedFeatures`
  - Make `queryRenderedFeatures` synchronous, remove the callback and use the return value.
  - Rename `layer` parameter to `layers` and make it an array of layer names.
  - Remove the `radius` parameter. `radius` was used with `featuresAt` to account for style properties like `line-width` and `circle-radius`. `queryRenderedFeatures` accounts for these style properties. If you need to query a larger area, use a bounding box query instead of a point query.
  - Remove the `includeGeometry` parameter because `queryRenderedFeatures` always includes geometries.
- `Map#debug` is renamed to `Map#showTileBoundaries` ([#2284](https://github.com/mapbox/mapbox-gl-js/pull/2284))
- `Map#collisionDebug` is renamed to `Map#showCollisionBoxes` ([#2284](https://github.com/mapbox/mapbox-gl-js/pull/2284))

#### New Features & Improvements

- Improve overall rendering performance. ([#2221](https://github.com/mapbox/mapbox-gl-js/pull/2221))
- Improve performance of `GeoJSONSource#setData`. ([#2222](https://github.com/mapbox/mapbox-gl-js/pull/2222))
- Add `Map#setMaxBounds` method ([#2234](https://github.com/mapbox/mapbox-gl-js/pull/2234))
- Add `isActive` and `isEnabled` methods to interaction handlers ([#2238](https://github.com/mapbox/mapbox-gl-js/pull/2238))
- Add `Map#setZoomBounds` method ([#2243](https://github.com/mapbox/mapbox-gl-js/pull/2243))
- Add touch events ([#2195](https://github.com/mapbox/mapbox-gl-js/issues/2195))
- Add `map.queryRenderedFeatures` to query the styled and rendered representations of features ([#2224](https://github.com/mapbox/mapbox-gl-js/pull/2224))
- Add `map.querySourceFeatures` to get features directly from vector tiles, independent of the style ([#2224](https://github.com/mapbox/mapbox-gl-js/pull/2224))
- Add `mapboxgl.Geolocate` control ([#1939](https://github.com/mapbox/mapbox-gl-js/issues/1939))
- Make background patterns render seamlessly across tile boundaries ([#2305](https://github.com/mapbox/mapbox-gl-js/pull/2305))

#### Bugfixes

- Fix calls to `setFilter`, `setLayoutProperty`, and `setLayerZoomRange` on ref children ([#2228](https://github.com/mapbox/mapbox-gl-js/issues/2228))
- Fix `undefined` bucket errors after `setFilter` calls ([#2244](https://github.com/mapbox/mapbox-gl-js/issues/2244))
- Fix bugs causing hidden symbols to be rendered ([#2246](https://github.com/mapbox/mapbox-gl-js/pull/2246), [#2276](https://github.com/mapbox/mapbox-gl-js/pull/2276))
- Fix raster flickering ([#2236](https://github.com/mapbox/mapbox-gl-js/issues/2236))
- Fix `queryRenderedFeatures` precision at high zoom levels ([#2292](https://github.com/mapbox/mapbox-gl-js/pull/2292))
- Fix holes in GeoJSON data caused by unexpected winding order ([#2285](https://github.com/mapbox/mapbox-gl-js/pull/2285))
- Fix bug causing deleted features to be returned by `queryRenderedFeatures` ([#2306](https://github.com/mapbox/mapbox-gl-js/pull/2306))
- Fix bug causing unexpected fill patterns to be rendered ([#2307](https://github.com/mapbox/mapbox-gl-js/pull/2307))
- Fix popup location with preceding sibling elements ([#2311](https://github.com/mapbox/mapbox-gl-js/pull/2311))
- Fix polygon anti-aliasing ([#2319](https://github.com/mapbox/mapbox-gl-js/pull/2319))
- Fix slivers between non-adjacent polygons ([#2319](https://github.com/mapbox/mapbox-gl-js/pull/2319))
- Fix keyboard shortcuts causing page to scroll ([#2312](https://github.com/mapbox/mapbox-gl-js/pull/2312))

## 0.15.0 (March 1 2016)

#### New Features & Improvements

- Add `ImageSource#setCoordinates` and `VideoSource#setCoordinates` ([#2184](https://github.com/mapbox/mapbox-gl-js/pull/2184))

#### Bugfixes

- Fix flickering on raster layers ([#2211](https://github.com/mapbox/mapbox-gl-js/pull/2211))
- Fix browser hang when zooming quickly on raster layers ([#2211](https://github.com/mapbox/mapbox-gl-js/pull/2211))

## 0.14.3 (Feb 25 2016)

#### New Features & Improvements

- Improve responsiveness of zooming out by using cached parent tiles ([#2168](https://github.com/mapbox/mapbox-gl-js/pull/2168))
- Improve contextual clues on style API validation ([#2170](https://github.com/mapbox/mapbox-gl-js/issues/2170))
- Improve performance of methods including `setData` ([#2174](https://github.com/mapbox/mapbox-gl-js/pull/2174))

#### Bugfixes

- Fix incorrectly sized line dashes ([#2099](https://github.com/mapbox/mapbox-gl-js/issues/2099))
- Fix bug in which `in` feature filter drops features ([#2166](https://github.com/mapbox/mapbox-gl-js/pull/2166))
- Fix bug preventing `Map#load` from firing when tile "Not Found" errors occurred ([#2176](https://github.com/mapbox/mapbox-gl-js/pull/2176))
- Fix rendering artifacts on mobile GPUs ([#2117](https://github.com/mapbox/mapbox-gl-js/pull/2117))

## 0.14.2 (Feb 19 2016)

#### Bugfixes

- Look for loaded parent tiles in cache
- Set tile cache size based on viewport size ([#2137](https://github.com/mapbox/mapbox-gl-js/issues/2137))
- Fix tile render order for layer-by-layer
- Remove source update throttling ([#2139](https://github.com/mapbox/mapbox-gl-js/issues/2139))
- Make panning while zooming more linear ([#2070](https://github.com/mapbox/mapbox-gl-js/issues/2070))
- Round points created during bucket creation ([#2067](https://github.com/mapbox/mapbox-gl-js/issues/2067))
- Correct bounds for a rotated or tilted map ([#1842](https://github.com/mapbox/mapbox-gl-js/issues/1842))
- Fix overscaled featuresAt ([#2103](https://github.com/mapbox/mapbox-gl-js/issues/2103))
- Allow using `tileSize: 512` as a switch to trade retina support for 512px raster tiles
- Fix the serialization of paint classes ([#2107](https://github.com/mapbox/mapbox-gl-js/issues/2107))
- Fixed bug where unsetting style properties could mutate the value of other style properties ([#2105](https://github.com/mapbox/mapbox-gl-js/pull/2105))
- Less slanted dashed lines near sharp corners ([#967](https://github.com/mapbox/mapbox-gl-js/issues/967))
- Fire map#load if no initial style is set ([#2042](https://github.com/mapbox/mapbox-gl-js/issues/2042))

## 0.14.1 (Feb 10 2016)

#### Bugfixes

- Fix incorrectly rotated symbols along lines near tile boundaries ([#2062](https://github.com/mapbox/mapbox-gl-js/issues/2062))
- Fix broken rendering when a fill layer follows certain symbol layers ([#2092](https://github.com/mapbox/mapbox-gl-js/issues/2092))

## 0.14.0 (Feb 8 2016)

#### Breaking Changes

- Switch `GeoJSONSource` clustering options from being measured in extent-units to pixels ([#2026](https://github.com/mapbox/mapbox-gl-js/pull/2026))

#### New Features & Improvements

- Improved error message for invalid colors ([#2006](https://github.com/mapbox/mapbox-gl-js/pull/2006))
- Added support for tiles with variable extents ([#2010](https://github.com/mapbox/mapbox-gl-js/pull/2010))
- Improved `filter` performance and maximum size ([#2024](https://github.com/mapbox/mapbox-gl-js/issues/2024))
- Changed circle rendering such that all geometry nodes are drawn, not just the geometry's outer ring ([#2027](https://github.com/mapbox/mapbox-gl-js/pull/2027))
- Added `Map#getStyle` method ([#1982](https://github.com/mapbox/mapbox-gl-js/issues/1982))

#### Bugfixes

- Fixed bug causing WebGL contexts to be "used up" by calling `mapboxgl.supported()` ([#2018](https://github.com/mapbox/mapbox-gl-js/issues/2018))
- Fixed non-deterministic symbol z-order sorting ([#2023](https://github.com/mapbox/mapbox-gl-js/pull/2023))
- Fixed garbled labels while zooming ([#2012](https://github.com/mapbox/mapbox-gl-js/issues/2012))
- Fixed icon jumping when touching trackpad with two fingers ([#1990](https://github.com/mapbox/mapbox-gl-js/pull/1990))
- Fixed overzoomed collision debug labels ([#2033](https://github.com/mapbox/mapbox-gl-js/issues/2033))
- Fixed dashes sliding along their line during zooming ([#2039](https://github.com/mapbox/mapbox-gl-js/issues/2039))
- Fixed overscaled `minzoom` setting for GeoJSON sources ([#1651](https://github.com/mapbox/mapbox-gl-js/issues/1651))
- Fixed overly-strict function validation for duplicate stops ([#2075](https://github.com/mapbox/mapbox-gl-js/pull/2075))
- Fixed crash due to `performance.now` not being present on some browsers ([#2056](https://github.com/mapbox/mapbox-gl-js/issues/2056))
- Fixed the unsetting of paint properties ([#2037](https://github.com/mapbox/mapbox-gl-js/issues/2037))
- Fixed bug causing multiple interaction handler event listeners to be attached ([#2069](https://github.com/mapbox/mapbox-gl-js/issues/2069))
- Fixed bug causing only a single debug box to be drawn ([#2034](https://github.com/mapbox/mapbox-gl-js/issues/2034))

## 0.13.1 (Jan 27 2016)

#### Bugfixes

- Fixed broken npm package due to outdated bundled modules

## 0.13.0 (Jan 27 2016)

#### Bugfixes

- Fixed easeTo pan, zoom, and rotate when initial rotation != 0 ([#1950](https://github.com/mapbox/mapbox-gl-js/pull/1950))
- Fixed rendering of tiles with an extent != 4096 ([#1952](https://github.com/mapbox/mapbox-gl-js/issues/1952))
- Fixed missing icon collision boxes ([#1978](https://github.com/mapbox/mapbox-gl-js/issues/1978))
- Fixed null `Tile#buffers` errors ([#1987](https://github.com/mapbox/mapbox-gl-js/pull/1987))

#### New Features & Improvements

- Added `symbol-avoid-edges` style property ([#1951](https://github.com/mapbox/mapbox-gl-js/pull/1951))
- Improved `symbol-max-angle` check algorithm ([#1959](https://github.com/mapbox/mapbox-gl-js/pull/1959))
- Added marker clustering! ([#1931](https://github.com/mapbox/mapbox-gl-js/pull/1931))
- Added zoomstart, zoom, and zoomend events ([#1958](https://github.com/mapbox/mapbox-gl-js/issues/1958))
- Disabled drag on mousedown when using boxzoom ([#1907](https://github.com/mapbox/mapbox-gl-js/issues/1907))

## 0.12.4 (Jan 19 2016)

#### Bugfixes

- Fix elementGroups null value errors ([#1933](https://github.com/mapbox/mapbox-gl-js/issues/1933))
- Fix some glyph atlas overflow cases ([#1923](https://github.com/mapbox/mapbox-gl-js/pull/1923))

## 0.12.3 (Jan 14 2016)

#### API Improvements

- Support inline attribution options in map options ([#1865](https://github.com/mapbox/mapbox-gl-js/issues/1865))
- Improve flyTo options ([#1854](https://github.com/mapbox/mapbox-gl-js/issues/1854), [#1429](https://github.com/mapbox/mapbox-gl-js/issues/1429))

#### Bugfixes

- Fix flickering with overscaled tiles ([#1921](https://github.com/mapbox/mapbox-gl-js/issues/1921))
- Remove Node.remove calls for IE browser compatibility ([#1900](https://github.com/mapbox/mapbox-gl-js/issues/1900))
- Match patterns at tile boundaries ([#1908](https://github.com/mapbox/mapbox-gl-js/pull/1908))
- Fix Tile#positionAt, fix query tests ([#1899](https://github.com/mapbox/mapbox-gl-js/issues/1899))
- Fix flickering on streets ([#1875](https://github.com/mapbox/mapbox-gl-js/issues/1875))
- Fix text-max-angle property ([#1870](https://github.com/mapbox/mapbox-gl-js/issues/1870))
- Fix overscaled line patterns ([#1856](https://github.com/mapbox/mapbox-gl-js/issues/1856))
- Fix patterns and icons for mismatched pixelRatios ([#1851](https://github.com/mapbox/mapbox-gl-js/issues/1851))
- Fix missing labels when text size 0 at max zoom ([#1809](https://github.com/mapbox/mapbox-gl-js/issues/1809))
- Use linear interp when pixel ratios don't match ([#1601](https://github.com/mapbox/mapbox-gl-js/issues/1601))
- Fix blank areas, flickering in raster layers ([#1876](https://github.com/mapbox/mapbox-gl-js/issues/1876), [#675](https://github.com/mapbox/mapbox-gl-js/issues/675))
- Fix labels slipping/cropping at tile bounds ([#757](https://github.com/mapbox/mapbox-gl-js/issues/757))

#### UX Improvements

- Improve touch handler perceived performance ([#1844](https://github.com/mapbox/mapbox-gl-js/issues/1844))

## 0.12.2 (Dec 22 2015)

#### API Improvements

- Support LngLat.convert([w, s, e, n]) ([#1812](https://github.com/mapbox/mapbox-gl-js/issues/1812))
- Invalid GeoJSON is now handled better

#### Bugfixes

- Fixed `Popup#addTo` when the popup is already open ([#1811](https://github.com/mapbox/mapbox-gl-js/issues/1811))
- Fixed warping when rotating / zooming really fast
- `Map#flyTo` now flies across the antimeridan if shorter ([#1853](https://github.com/mapbox/mapbox-gl-js/issues/1853))

## 0.12.1 (Dec 8 2015)

#### Breaking changes

- Reversed the direction of `line-offset` ([#1808](https://github.com/mapbox/mapbox-gl-js/pull/1808))
- Renamed `Pinch` interaction handler to `TouchZoomRotate` ([#1777](https://github.com/mapbox/mapbox-gl-js/pull/1777))
- Made `Map#update` and `Map#render` private methods ([#1798](https://github.com/mapbox/mapbox-gl-js/pull/1798))
- Made `Map#remove` remove created DOM elements ([#1789](https://github.com/mapbox/mapbox-gl-js/issues/1789))

#### API Improvements

- Added an method to disable touch rotation ([#1777](https://github.com/mapbox/mapbox-gl-js/pull/1777))
- Added a `position` option for `Attribution` ([#1689](https://github.com/mapbox/mapbox-gl-js/issues/1689))

#### Bugfixes

- Ensure tile loading errors are properly reported ([#1799](https://github.com/mapbox/mapbox-gl-js/pull/1799))
- Ensure re-adding a previously removed pop-up works ([#1477](https://github.com/mapbox/mapbox-gl-js/issues/1477))

#### UX Improvements

- Don't round zoom level during double-click interaction ([#1640](https://github.com/mapbox/mapbox-gl-js/issues/1640))

## 0.12.0 (Dec 2 2015)

#### API Improvements

- Added `line-offset` style property ([#1778](https://github.com/mapbox/mapbox-gl-js/issues/1778))

## 0.11.5 (Dec 1 2015)

#### Bugfixes

- Fixed unstable symbol layer render order when adding / removing layers ([#1558](https://github.com/mapbox/mapbox-gl-js/issues/1558))
- Fire map loaded event even if raster tiles have errors
- Fix panning animation during easeTo with zoom change
- Fix pitching animation during flyTo
- Fix pitching animation during easeTo
- Prevent rotation from firing `mouseend` events ([#1104](https://github.com/mapbox/mapbox-gl-js/issues/1104))

#### API Improvements

- Fire `mousedown` and `mouseup` events ([#1411](https://github.com/mapbox/mapbox-gl-js/issues/1411))
- Fire `movestart` and `moveend` when panning ([#1658](https://github.com/mapbox/mapbox-gl-js/issues/1658))
- Added drag events ([#1442](https://github.com/mapbox/mapbox-gl-js/issues/1442))
- Request webp images for mapbox:// raster tiles in chrome ([#1725](https://github.com/mapbox/mapbox-gl-js/issues/1725))

#### UX Improvements

- Added inertia to map rotation ([#620](https://github.com/mapbox/mapbox-gl-js/issues/620))

## 0.11.4 (Nov 16 2015)

#### Bugfixes

- Fix alpha blending of alpha layers ([#1684](https://github.com/mapbox/mapbox-gl-js/issues/1684))

## 0.11.3 (Nov 10 2015)

#### Bugfixes

- Fix GeoJSON rendering and performance ([#1685](https://github.com/mapbox/mapbox-gl-js/pull/1685))

#### UX Improvements

- Use SVG assets for UI controls ([#1657](https://github.com/mapbox/mapbox-gl-js/pull/1657))
- Zoom out with shift + dblclick ([#1666](https://github.com/mapbox/mapbox-gl-js/issues/1666))

## 0.11.2 (Oct 29 2015)

- Misc performance improvements

#### Bugfixes

- Fix sprites on systems with non-integer `devicePixelRatio`s ([#1029](https://github.com/mapbox/mapbox-gl-js/issues/1029) [#1475](https://github.com/mapbox/mapbox-gl-js/issues/1475) [#1476](https://github.com/mapbox/mapbox-gl-js/issues/1476))
- Fix layer minZoom being ignored if not less than source maxZoom
- Fix symbol placement at the start of a line ([#1461](https://github.com/mapbox/mapbox-gl-js/issues/1461))
- Fix `raster-opacity` on non-tile sources ([#1270](https://github.com/mapbox/mapbox-gl-js/issues/1270))
- Ignore boxzoom on shift-click ([#1655](https://github.com/mapbox/mapbox-gl-js/issues/1655))

#### UX Improvements

- Enable line breaks on common punctuation ([#1115](https://github.com/mapbox/mapbox-gl-js/issues/1115))

#### API Improvements

- Add toString and toArray methods to LngLat, LngLatBounds ([#1571](https://github.com/mapbox/mapbox-gl-js/issues/1571))
- Add `Transform#resize` method
- Add `Map#getLayer` method ([#1183](https://github.com/mapbox/mapbox-gl-js/issues/1183))
- Add `Transform#unmodified` property ([#1452](https://github.com/mapbox/mapbox-gl-js/issues/1452))
- Propagate WebGL context events ([#1612](https://github.com/mapbox/mapbox-gl-js/pull/1612))

## 0.11.1 (Sep 30 2015)

#### Bugfixes

- Add statistics and checkboxes to debug page
- Fix `Map#featuresAt` for non-4096 vector sources ([#1529](https://github.com/mapbox/mapbox-gl-js/issues/1529))
- Don't fire `mousemove` on drag-pan
- Fix maxBounds constrains ([#1539](https://github.com/mapbox/mapbox-gl-js/issues/1539))
- Fix maxBounds infinite loop ([#1538](https://github.com/mapbox/mapbox-gl-js/issues/1538))
- Fix memory leak in worker
- Assert valid `TileCoord`, fix wrap calculation in `TileCoord#cover` ([#1483](https://github.com/mapbox/mapbox-gl-js/issues/1483))
- Abort raster tile load if not in viewport ([#1490](https://github.com/mapbox/mapbox-gl-js/issues/1490))

#### API Improvements

- Add `Map` event listeners for `mouseup`, `contextmenu` (right click) ([#1532](https://github.com/mapbox/mapbox-gl-js/issues/1532))

## 0.11.0 (Sep 11 2015)

#### API Improvements

- Add `Map#featuresIn`: a bounding-box feature query
- Emit stylesheet validation errors ([#1436](https://github.com/mapbox/mapbox-gl-js/issues/1436))

#### UX Improvements

- Handle v8 style `center`, `zoom`, `bearing`, `pitch` ([#1452](https://github.com/mapbox/mapbox-gl-js/issues/1452))
- Improve circle type styling ([#1446](https://github.com/mapbox/mapbox-gl-js/issues/1446))
- Improve dashed and patterned line antialiasing

#### Bugfixes

- Load images in a way that respects Cache-Control headers
- Filter for rtree matches to those crossing bbox
- Log errors by default ([#1463](https://github.com/mapbox/mapbox-gl-js/issues/1463))
- Fixed modification of `text-size` via `setLayoutProperty` ([#1451](https://github.com/mapbox/mapbox-gl-js/issues/1451))
- Throw on lat > 90 || < -90. ([#1443](https://github.com/mapbox/mapbox-gl-js/issues/1443))
- Fix circle clipping bug ([#1457](https://github.com/mapbox/mapbox-gl-js/issues/1457))

## 0.10.0 (Aug 21 2015)

#### Breaking changes

- Switched to [longitude, latitude] coordinate order, matching GeoJSON. We anticipate that mapbox-gl-js will be widely used
  with GeoJSON, and in the long term having a coordinate order that is consistent with GeoJSON will lead to less confusion
  and impedance mismatch than will a [latitude, longitude] order.

  The following APIs were renamed:

  - `LatLng` was renamed to `LngLat`
  - `LatLngBounds` was renamed to `LngLatBounds`
  - `Popup#setLatLng` was renamed to `Popup#setLngLat`
  - `Popup#getLatLng` was renamed to `Popup#getLngLat`
  - The `latLng` property of Map events was renamed `lngLat`

  The following APIs now expect array coordinates in [longitude, latitude] order:

  - `LngLat.convert`
  - `LngLatBounds.convert`
  - `Popup#setLngLat`
  - The `center` and `maxBounds` options of the `Map` constructor
  - The arguments to `Map#setCenter`, `Map#fitBounds`, `Map#panTo`, and `Map#project`
  - The `center` option of `Map#jumpTo`, `Map#easeTo`, and `Map#flyTo`
  - The `around` option of `Map#zoomTo`, `Map#rotateTo`, and `Map#easeTo`
  - The `coordinates` properties of video and image sources

- Updated to mapbox-gl-style-spec v8.0.0 ([Changelog](https://github.com/mapbox/mapbox-gl-style-spec/blob/v8.0.0/CHANGELOG.md)). Styles are
  now expected to be version 8. You can use the [gl-style-migrate](https://github.com/mapbox/mapbox-gl-style-lint#migrations)
  utility to update existing styles.

- The format for `mapbox://` style and glyphs URLs has changed. For style URLs, you should now use the format
  `mapbox://styles/:username/:style`. The `:style` portion of the URL no longer contains a username. For font URLs, you
  should now use the format `mapbox://fonts/:username/{fontstack}/{range}.pbf`.
- Mapbox default styles are now hosted via the Styles API rather than www.mapbox.com. You can make use of the Styles API
  with a `mapbox://` style URL pointing to a v8 style, e.g. `mapbox://styles/mapbox/streets-v8`.
- The v8 satellite style (`mapbox://styles/mapbox/satellite-v8`) is now a plain satellite style, and not longer supports labels
  or contour lines via classes. For a labeled satellite style, use `mapbox://styles/mapbox/satellite-hybrid`.

- Removed `mbgl.config.HTTP_URL` and `mbgl.config.FORCE_HTTPS`; https is always used when connecting to the Mapbox API.
- Renamed `mbgl.config.HTTPS_URL` to `mbgl.config.API_URL`.

#### Bugfixes

- Don't draw halo when halo-width is 0 ([#1381](https://github.com/mapbox/mapbox-gl-js/issues/1381))
- Reverted shader changes that degraded performance on IE

#### API Improvements

- You can now unset layout and paint properties via the `setLayoutProperty` and `setPaintProperty` APIs
  by passing `undefined` as a property value.
- The `layer` option of `featuresAt` now supports an array of layers.

## 0.9.0 (Jul 29 2015)

- `glyphs` URL now normalizes without the `/v4/` prefix for `mapbox://` urls. Legacy behavior for `mapbox://fontstacks` is still maintained ([#1385](https://github.com/mapbox/mapbox-gl-js/issues/1385))
- Expose `geojson-vt` options for GeoJSON sources ([#1271](https://github.com/mapbox/mapbox-gl-js/issues/1271))
- bearing snaps to "North" within a tolerance of 7 degrees ([#1059](https://github.com/mapbox/mapbox-gl-js/issues/1059))
- Now you can directly mutate the minzoom and maxzoom layer properties with `map.setLayerZoomRange(layerId, minzoom, maxzoom)`
- Exposed `mapboxgl.Control`, a base class used by all UI controls
- Refactored handlers to be individually included in Map options, or enable/disable them individually at runtime, e.g. `map.scrollZoom.disable()`.
- New feature: Batch operations can now be done at once, improving performance for calling multiple style functions: ([#1352](https://github.com/mapbox/mapbox-gl-js/pull/1352))

  ```js
  style.batch(function (s) {
    s.addLayer({ id: "first", type: "symbol", source: "streets" });
    s.addLayer({ id: "second", type: "symbol", source: "streets" });
    s.addLayer({ id: "third", type: "symbol", source: "terrain" });
    s.setPaintProperty("first", "text-color", "black");
    s.setPaintProperty("first", "text-halo-color", "white");
  });
  ```

- Improved documentation
- `featuresAt` performance improvements by exposing `includeGeometry` option
- Better label placement along lines ([#1283](https://github.com/mapbox/mapbox-gl-js/pull/1283))
- Improvements to round linejoins on semi-transparent lines (mapbox/mapbox-gl-native[#1771](https://github.com/mapbox/mapbox-gl-js/pull/1771))
- Round zoom levels for raster tile loading ([@2a2aec](https://github.com/mapbox/mapbox-gl-js/commit/2a2aec44a39e11e73bdf663258bd6d52b83775f5))
- Source#reload cannot be called if source is not loaded ([#1198](https://github.com/mapbox/mapbox-gl-js/issues/1198))
- Events bubble to the canvas container for custom overlays ([#1301](https://github.com/mapbox/mapbox-gl-js/pull/1301))
- Move handlers are now bound on mousedown and touchstart events
- map.featuresAt() now works across the dateline

## 0.8.1 (Jun 16 2015)

- No code changes; released only to correct a build issue in 0.8.0.

## 0.8.0 (Jun 15 2015)

#### Breaking changes

- `map.setView(latlng, zoom, bearing)` has been removed. Use
  [`map.jumpTo(options)`](https://www.mapbox.com/mapbox-gl-js/api/#map/jumpto) instead:

  ```js
  map.setView([40, -74.5], 9); // 0.7.0 or earlier
  map.jumpTo({ center: [40, -74.5], zoom: 9 }); // now
  ```

- [`map.easeTo`](https://www.mapbox.com/mapbox-gl-js/api/#map/easeto) and
  [`map.flyTo`](https://www.mapbox.com/mapbox-gl-js/api/#map/flyto) now accept a single
  options object rather than positional parameters:

  ```js
  map.easeTo([40, -74.5], 9, null, { duration: 400 }); // 0.7.0 or earlier
  map.easeTo({ center: [40, -74.5], zoom: 9, duration: 400 }); // now
  ```

- `mapboxgl.Source` is no longer exported. Use `map.addSource()` instead. See the
  [GeoJSON line](https://www.mapbox.com/mapbox-gl-js/example/geojson-line/) or
  [GeoJSON markers](https://www.mapbox.com/mapbox-gl-js/example/geojson-markers/)
  examples.
- `mapboxgl.util.supported()` moved to [`mapboxgl.supported()`](https://www.mapbox.com/mapbox-gl-js/api/#mapboxgl/supported).

#### UX improvements

- Add perspective rendering ([#1049](https://github.com/mapbox/mapbox-gl-js/pull/1049))
- Better and faster labelling ([#1079](https://github.com/mapbox/mapbox-gl-js/pull/1079))
- Add touch interactions support on mobile devices ([#949](https://github.com/mapbox/mapbox-gl-js/pull/949))
- Viewport-relative popup arrows ([#1065](https://github.com/mapbox/mapbox-gl-js/pull/1065))
- Normalize mousewheel zooming speed ([#1060](https://github.com/mapbox/mapbox-gl-js/pull/1060))
- Add proper handling of GeoJSON features that cross the date line ([#1275](https://github.com/mapbox/mapbox-gl-js/issues/1275))
- Sort overlapping symbols in the y direction ([#470](https://github.com/mapbox/mapbox-gl-js/issues/470))
- Control buttons are now on a 30 pixel grid ([#1143](https://github.com/mapbox/mapbox-gl-js/issues/1143))
- Improve GeoJSON processing performance

#### API Improvements

- Switch to JSDoc for documentation
- Bundling with browserify is now supported
- Validate incoming map styles ([#1054](https://github.com/mapbox/mapbox-gl-js/pull/1054))
- Add `Map` `setPitch` `getPitch`
- Add `Map` `dblclick` event. ([#1168](https://github.com/mapbox/mapbox-gl-js/issues/1168))
- Add `Map` `getSource` ([@660a8c1](https://github.com/mapbox/mapbox-gl-js/commit/660a8c1e087f63282d24a30684d686523bce36cb))
- Add `Map` `setFilter` and `getFilter` ([#985](https://github.com/mapbox/mapbox-gl-js/issues/985))
- Add `Map` `failIfMajorPerformanceCaveat` option ([#1082](https://github.com/mapbox/mapbox-gl-js/pull/1082))
- Add `Map` `preserveDrawingBuffer` option ([#1232](https://github.com/mapbox/mapbox-gl-js/pull/1232))
- Add `VideoSource` `getVideo()` ([#1162](https://github.com/mapbox/mapbox-gl-js/issues/1162))
- Support vector tiles with extents other than 4096 ([#1227](https://github.com/mapbox/mapbox-gl-js/pull/1227))
- Use a DOM hierarchy that supports evented overlays ([#1217](https://github.com/mapbox/mapbox-gl-js/issues/1217))
- Pass `latLng` to the event object ([#1068](https://github.com/mapbox/mapbox-gl-js/pull/1068))

#### UX Bugfixes

- Fix rendering glitch on iOS 8 ([#750](https://github.com/mapbox/mapbox-gl-js/issues/750))
- Fix line triangulation errors ([#1120](https://github.com/mapbox/mapbox-gl-js/issues/1120), [#992](https://github.com/mapbox/mapbox-gl-js/issues/992))
- Support unicode range 65280-65535 ([#1108](https://github.com/mapbox/mapbox-gl-js/pull/1108))
- Fix cracks between fill patterns ([#972](https://github.com/mapbox/mapbox-gl-js/issues/972))
- Fix angle of icons aligned with lines ([@37a498a](https://github.com/mapbox/mapbox-gl-js/commit/37a498a7aa2c37d6b94611b614b4efe134e6dd59))
- Fix dashed line bug for overscaled tiles ([#1132](https://github.com/mapbox/mapbox-gl-js/issues/1132))
- Fix icon artifacts caused by sprite neighbors ([#1195](https://github.com/mapbox/mapbox-gl-js/pull/1195))

#### API Bugfixes

- Don't fire spurious `moveend` events on mouseup ([#1107](https://github.com/mapbox/mapbox-gl-js/issues/1107))
- Fix a race condition in `featuresAt` ([#1220](https://github.com/mapbox/mapbox-gl-js/pull/1220))
- Fix for brittle fontstack name convention ([#1070](https://github.com/mapbox/mapbox-gl-js/pull/1070))
- Fix broken `Popup` `setHTML` ([#1272](https://github.com/mapbox/mapbox-gl-js/issues/1272))
- Fix an issue with cross-origin image requests ([#1269](https://github.com/mapbox/mapbox-gl-js/pull/1269))

## 0.7.0 (Mar 3 2015)

#### Breaking

- Rename `Map` `hover` event to `mousemove`.
- Change `featuresAt` to return GeoJSON objects, including geometry ([#1010](https://github.com/mapbox/mapbox-gl-js/issues/1010))
- Remove `Map` `canvas` and `container` properties, add `getCanvas` and `getContainer` methods instead

#### UX Improvements

- Improve line label density
- Add boxzoom interaction ([#1038](https://github.com/mapbox/mapbox-gl-js/issues/1038))
- Add keyboard interaction ([#1034](https://github.com/mapbox/mapbox-gl-js/pull/1034))
- Faster `GeoJSONSource` `setData` without flickering ([#973](https://github.com/mapbox/mapbox-gl-js/issues/973))

#### API Improvements

- Add Popup component ([#325](https://github.com/mapbox/mapbox-gl-js/issues/325))
- Add layer API ([#1022](https://github.com/mapbox/mapbox-gl-js/issues/1022))
- Add filter API ([#985](https://github.com/mapbox/mapbox-gl-js/issues/985))
- More efficient filter API ([#1018](https://github.com/mapbox/mapbox-gl-js/issues/1018))
- Accept plain old JS object for `addSource` ([#1021](https://github.com/mapbox/mapbox-gl-js/issues/1021))
- Reparse overscaled tiles

#### Bugfixes

- Fix `featuresAt` for LineStrings ([#1006](https://github.com/mapbox/mapbox-gl-js/issues/1006))
- Fix `tileSize` argument to `GeoJSON` worker ([#987](https://github.com/mapbox/mapbox-gl-js/issues/987))
- Remove extraneous files from the npm package ([#1024](https://github.com/mapbox/mapbox-gl-js/issues/1024))
- Hide "improve map" link in print ([#988](https://github.com/mapbox/mapbox-gl-js/issues/988))

## 0.6.0 (Feb 9 2015)

#### Bugfixes

- Add wrapped padding to sprite for repeating images ([#972](https://github.com/mapbox/mapbox-gl-js/issues/972))
- Clear color buffers before rendering ([#966](https://github.com/mapbox/mapbox-gl-js/issues/966))
- Make line-opacity work with line-image ([#970](https://github.com/mapbox/mapbox-gl-js/issues/970))
- event.toElement fallback for Firefox ([#932](https://github.com/mapbox/mapbox-gl-js/issues/932))
- skip duplicate vertices at ends of lines ([#776](https://github.com/mapbox/mapbox-gl-js/issues/776))
- allow characters outside \w to be used in token
- Clear old tiles when new GeoJSON is loaded ([#905](https://github.com/mapbox/mapbox-gl-js/issues/905))

#### Improvements

- Added `map.setPaintProperty()`, `map.getPaintProperty()`, `map.setLayoutProperty()`, and `map.getLayoutProperty()`.
- Switch to ESLint and more strict code rules ([#957](https://github.com/mapbox/mapbox-gl-js/pull/957))
- Grab 2x raster tiles if retina ([#754](https://github.com/mapbox/mapbox-gl-js/issues/754))
- Support for mapbox:// style URLs ([#875](https://github.com/mapbox/mapbox-gl-js/issues/875))

#### Breaking

- Updated to mapbox-gl-style-spec v7.0.0 ([Changelog](https://github.com/mapbox/mapbox-gl-style-spec/blob/a2b0b561ce16015a1ef400dc870326b1b5255091/CHANGELOG.md)). Styles are
  now expected to be version 7. You can use the [gl-style-migrate](https://github.com/mapbox/mapbox-gl-style-lint#migrations)
  utility to update existing styles.
- HTTP_URL and HTTPS_URL config options must no longer include a `/v4` path prefix.
- `addClass`, `removeClass`, `setClasses`, `hasClass`, and `getClasses` are now methods
  on Map.
- `Style#cascade` is now private, pending a public style mutation API ([#755](https://github.com/mapbox/mapbox-gl-js/pull/755)).
- The format for `featuresAt` results changed. Instead of result-per-geometry-cross-layer,
  each result has a `layers` array with all layers that contain the feature. This avoids
  duplication of geometry and properties in the result set.

## 0.5.2 (Jan 07 2015)

#### Bugfixes

- Remove tiles for unused sources ([#863](https://github.com/mapbox/mapbox-gl-js/issues/863))
- Fix fill pattern alignment

#### Improvements

- Add GeoJSONSource maxzoom option ([#760](https://github.com/mapbox/mapbox-gl-js/issues/760))
- Return ref layers in featuresAt ([#847](https://github.com/mapbox/mapbox-gl-js/issues/847))
- Return any extra layer keys provided in the stylesheet in featuresAt
- Faster protobuf parsing

## 0.5.1 (Dec 19 2014)

#### Bugfixes

- Fix race conditions with style loading/rendering
- Fix race conditions with setStyle
- Fix map.remove()
- Fix featuresAt properties

## 0.5.0 (Dec 17 2014)

#### Bugfixes

- Fix multiple calls to setStyle

#### Improvements

- `featuresAt` now returns additional information
- Complete style/source/tile event suite:
  style.load, style.error, style.change,
  source.add, source.remove, source.load, source.error, source.change,
  tile.add, tile.remove, tile.load, tile.error
- Vastly improved performance and correctness for GeoJSON sources
- Map#setStyle accepts a style URL
- Support {prefix} in tile URL templates
- Provide a source map with minified source

#### Breaking

- Results format for `featuresAt` changed

## 0.4.2 (Nov 14 2014)

#### Bugfixes

- Ensure only one easing is active at a time ([#807](https://github.com/mapbox/mapbox-gl-js/issues/807))
- Don't require style to perform easings ([#817](https://github.com/mapbox/mapbox-gl-js/issues/817))
- Fix raster tiles sometimes not showing up ([#761](https://github.com/mapbox/mapbox-gl-js/issues/761))

#### Improvements

- Internet Explorer 11 support (experimental)

## 0.4.1 (Nov 10 2014)

#### Bugfixes

- Interpolate to the closest bearing when doing rotation animations ([#818](https://github.com/mapbox/mapbox-gl-js/issues/818))

## 0.4.0 (Nov 4 2014)

#### Breaking

- Updated to mapbox-gl-style-spec v6.0.0 ([Changelog](https://github.com/mapbox/mapbox-gl-style-spec/blob/v6.0.0/CHANGELOG.md)). Styles are
  now expected to be version 6. You can use the [gl-style-migrate](https://github.com/mapbox/mapbox-gl-style-lint#migrations)
  utility to update existing styles.

## 0.3.2 (Oct 23 2014)

#### Bugfixes

- Fix worker initialization with deferred or async scripts

#### Improvements

- Added map.remove()
- CDN assets are now served with gzip compression

## 0.3.1 (Oct 06 2014)

#### Bugfixes

- Fixed iteration over arrays with for/in
- Made browserify deps non-dev ([#752](https://github.com/mapbox/mapbox-gl-js/issues/752))

## 0.3.0 (Sep 23 2014)

#### Breaking

- Updated to mapbox-gl-style-spec v0.0.5 ([Changelog](https://github.com/mapbox/mapbox-gl-style-spec/blob/v0.0.5/CHANGELOG.md)). Styles are
  now expected to be version 5. You can use the [gl-style-migrate](https://github.com/mapbox/mapbox-gl-style-lint#migrations)
  utility to update existing styles.
- Removed support for composite layers for performance reasons. [#523](https://github.com/mapbox/mapbox-gl-js/issues/523#issuecomment-51731405)
- `raster-hue-rotate` units are now degrees.

### Improvements

- Added LatLng#wrap
- Added support for Mapbox fontstack API.
- Added support for remote, non-Mapbox TileJSON sources and inline TileJSON sources ([#535](https://github.com/mapbox/mapbox-gl-js/issues/535), [#698](https://github.com/mapbox/mapbox-gl-js/issues/698)).
- Added support for `symbol-avoid-edges` property to allow labels to be placed across tile edges.
- Fixed mkdir issue on Windows ([#674](https://github.com/mapbox/mapbox-gl-js/issues/674)).
- Fixed drawing beveled line joins without overlap.

#### Bugfixes

- Fixed performance when underzooming a layer's minzoom.
- Fixed `raster-opacity` for regular raster layers.
- Fixed various corner cases of easing functions.
- Do not modify original stylesheet ([#728](https://github.com/mapbox/mapbox-gl-js/issues/728)).
- Inherit video source from source ([#699](https://github.com/mapbox/mapbox-gl-js/issues/699)).
- Fixed interactivity for geojson layers.
- Stop dblclick on navigation so the map does not pan ([#715](https://github.com/mapbox/mapbox-gl-js/issues/715)).

## 0.2.2 (Aug 12 2014)

#### Breaking

- `map.setBearing()` no longer supports a second argument. Use `map.rotateTo` with an `offset` option and duration 0
  if you need to rotate around a point other than the map center.

#### Improvements

- Improved `GeoJSONSource` to also accept URL as `data` option, eliminating a huge performance bottleneck in case of large GeoJSON files.
  [#669](https://github.com/mapbox/mapbox-gl-js/issues/669) [#671](https://github.com/mapbox/mapbox-gl-js/issues/671)
- Switched to a different fill outlines rendering approach. [#668](https://github.com/mapbox/mapbox-gl-js/issues/668)
- Made the minified build 12% smaller gzipped (66 KB now).
- Added `around` option to `Map` `zoomTo`/`rotateTo`.
- Made the permalink hash more compact.
- Bevel linejoins no longer overlap and look much better when drawn with transparency.

#### Bugfixes

- Fixed the **broken minified build**. [#679](https://github.com/mapbox/mapbox-gl-js/issues/679)
- Fixed **blurry icons** rendering. [#666](https://github.com/mapbox/mapbox-gl-js/issues/666)
- Fixed `util.supports` WebGL detection producing false positives in some cases. [#677](https://github.com/mapbox/mapbox-gl-js/issues/677)
- Fixed invalid font configuration completely blocking tile rendering. [#662](https://github.com/mapbox/mapbox-gl-js/issues/662)
- Fixed `Map` `project`/`unproject` to properly accept array-form values.
- Fixed sprite loading race condition. [#593](https://github.com/mapbox/mapbox-gl-js/issues/593)
- Fixed `GeoJSONSource` `setData` not updating the map until zoomed or panned. [#676](https://github.com/mapbox/mapbox-gl-js/issues/676)

## 0.2.1 (Aug 8 2014)

#### Breaking

- Changed `Navigation` control signature: now it doesn't need `map` in constructor
  and gets added with `map.addControl(nav)` or `nav.addTo(map)`.
- Updated CSS classes to have consistent naming prefixed with `mapboxgl-`.

#### Improvements

- Added attribution control (present by default, disable by passing `attributionControl: false` in options).
- Added rotation by dragging the compass control.
- Added grabbing cursors for the map by default.
- Added `util.inherit` and `util.debounce` functions.
- Changed the default debug page style to OSM Bright.
- Token replacements now support dashes.
- Improved navigation control design.

#### Bugfixes

- Fixed compass control to rotate its icon with the map.
- Fixed navigation control cursors.
- Fixed inertia going to the wrong direction in a rotated map.
- Fixed inertia race condition where error was sometimes thrown after erratic panning/zooming.

## 0.2.0 (Aug 6 2014)

- First public release.<|MERGE_RESOLUTION|>--- conflicted
+++ resolved
@@ -4,14 +4,10 @@
 - _...Add new stuff here..._
 
 ### 🐞 Bug fixes
-<<<<<<< HEAD
 - Fix event.isSourceLoaded to reflect the state of source loading for sourcedata event ([#2543](https://github.com/maplibre/maplibre-gl-js/pull/2543))
-=======
 - Fix overlapping of 3D building parts when 3D Terrain is activated ([#2541](https://github.com/maplibre/maplibre-gl-js/pull/2541))
 - Show 3D buildings located below sea level when 3D Terrain is activated ([#2541](https://github.com/maplibre/maplibre-gl-js/pull/2541))
 - _...Add new stuff here..._
-
->>>>>>> 608a53a8
 
 ## 3.0.0-pre.9
 
