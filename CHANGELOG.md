## main

### ✨ Features and improvements
- _...Add new stuff here..._

### 🐞 Bug fixes
- _...Add new stuff here..._

## 5.7.0

### ✨ Features and improvements

- Pass document's `lang` to Tiny-SDF to render Simplified and Traditional Chinese characters ([#6223](https://github.com/maplibre/maplibre-gl-js/issues/6223))
- Enable `global-state` expressions in layout properties ([#6209](https://github.com/maplibre/maplibre-gl-js/pull/6209))
- Align typescript types generation with docs generation and avoid exporting non-exported types ([#6217](https://github.com/maplibre/maplibre-gl-js/pull/6217))
- Add `coveringTiles` method to the public API of the map object ([#6292](https://github.com/maplibre/maplibre-gl-js/pull/6292))

### 🐞 Bug fixes

- Prevent original input style JSON from being mutated by `Style.set*` methods ([#6216](https://github.com/maplibre/maplibre-gl-js/pull/6216))
- Fix evaluating `global-state` in paint properties with other subexpressions ([#6048](https://github.com/maplibre/maplibre-gl-js/issues/6048))
<<<<<<< HEAD
- Fix accuracy circle on locate user control ([#5432](https://github.com/maplibre/maplibre-gl-js/issues/5432))
=======
- Fix enabling terrain while transitioning ([#6011](https://github.com/maplibre/maplibre-gl-js/issues/6011))
>>>>>>> 6d02b8fb

## 5.6.2

### 🐞 Bug fixes

- Fix white artifacts when using non-zero elevation ([#6032](https://github.com/maplibre/maplibre-gl-js/pull/6032))
- Fix geolocate control lock loss on window resize and zoom ([#3504](https://github.com/maplibre/maplibre-gl-js/issues/3504))
- Fix a memory leak in `GeoJSONSource` when rapidly updating data ([#6163](https://github.com/maplibre/maplibre-gl-js/pull/6163))
- Fix `Map.setTransformRequest` parameter type to include `null` ([#6179](https://github.com/maplibre/maplibre-gl-js/issues/6179))
- Fix typo `_rotatePitchHandler` in the `navigation_control.ts` file ([#6207](https://github.com/maplibre/maplibre-gl-js/issues/6207))

## 5.6.1

### 🐞 Bug fixes

- Fix use of `textureSize` call in color relief shader ([#5980](https://github.com/maplibre/maplibre-gl-js/pull/5980))
- Fix Y axis transformation in projectFromLabelPlaneToClipSpace ([#6021](https://github.com/maplibre/maplibre-gl-js/pull/6021))
- Alpha-sort all examples ([#6049](https://github.com/maplibre/maplibre-gl-js/pull/6049))
- Ensure opacity is reset for popups when `locationOccludedOpacity` no longer applicable ([#6088](https://github.com/maplibre/maplibre-gl-js/pull/6088))

## 5.6.0

### ✨ Features and improvements

- Add `setGlobalStateProperty()` and `getGlobalState()` to the map public API ([#5613](https://github.com/maplibre/maplibre-gl-js/pull/5613))
- Improve tile frustum culling for globe, leading to better performance and faster loading times. ([#5865](https://github.com/maplibre/maplibre-gl-js/pull/5865))
- Add new `color-relief` layer type to render hypsometric tint from terrain-RGB tiles. ([#5742](https://github.com/maplibre/maplibre-gl-js/pull/5742))

### 🐞 Bug fixes

- Fix `queryRenderedFeatures` bounding box crossing antimeridian in globe view. ([#5856](https://github.com/maplibre/maplibre-gl-js/pull/5856))
- Fix handling invalid glyph placement results along lines ([#5118](https://github.com/maplibre/maplibre-gl-js/pull/5118))
- Fix `refreshTiles()` for vector tiles ([#5875](https://github.com/maplibre/maplibre-gl-js/pull/5875))
- Revert changes to polygon intersection detection ([#5590](https://github.com/maplibre/maplibre-gl-js/pull/5590) caused issue [5864](https://github.com/maplibre/maplibre-gl-js/issues/5864))
- Fix breaking clusters when non-integer value provided for `clusterMaxZoom` (warning is shown) ([#5929](https://github.com/maplibre/maplibre-gl-js/issues/5929)) + clarify API docs
- Fix use of reserved GLSL `switch` statement in hillshade shader ([#5972](https://github.com/maplibre/maplibre-gl-js/pull/5972))


## 5.5.0

### ✨ Features and improvements

- Add additional hillshade methods ([#5768](https://github.com/maplibre/maplibre-gl-js/pull/5768))
- Add `refreshTiles()` to the map public API ([#5806](https://github.com/maplibre/maplibre-gl-js/pull/5806))
- Disable geolocate control button when permission is denied and `trackUserLocation` is off ([#5824](https://github.com/maplibre/maplibre-gl-js/pull/5824))
- _... Add new stuff here..._

### 🐞 Bug fixes

- Fix scroll min zoom on globe view ([#5775](https://github.com/maplibre/maplibre-gl-js/pull/5775))
- ⚠️ Fix hillshade appearance change between 256x256 and 512x512 tiles. This will change the appearance of hillshade layers using 512x512 tiles. ([#5768](https://github.com/maplibre/maplibre-gl-js/pull/5768))
- Fix tile expiry logic for raster and raster-dem tiles ([#5798](https://github.com/maplibre/maplibre-gl-js/pull/5798))
- Fix opacityWhenCovered not working to hide the marker behind the globe if terrain is enabled. ([#5838](https://github.com/maplibre/maplibre-gl-js/pull/5838))
- Fix transparent vector tiles sometimes showing geometry beyond tile borders when terrain is active ([#5746](https://github.com/maplibre/maplibre-gl-js/pull/5746))

## 5.4.0

### ✨ Features and improvements

- Add tile LOD control to the public API ([#5719](https://github.com/maplibre/maplibre-gl-js/pull/5719))

### 🐞 Bug fixes

- Fix `queryRenderedFeatures` on globe view when crossing international date line ([#5765](https://github.com/maplibre/maplibre-gl-js/pull/5765))
- Fix globe `unproject` to clamp points to horizon ([#5771](https://github.com/maplibre/maplibre-gl-js/pull/5771))
- Fix marker drag Coordinates give Longitude off by ±360° with Globe ([#5473](https://github.com/maplibre/maplibre-gl-js/issues/5473))

## 5.3.1

### 🐞 Bug fixes

- Only add `aria-label` on the Marker's element if it does not already has one ([#5298](https://github.com/maplibre/maplibre-gl-js/pull/5298))
- The state of `glPixelStore` is now properly cleaned after texture updates to avoid `glTexSubImage2D` calls made on the same gl context acting differently at random ([#5730](https://github.com/maplibre/maplibre-gl-js/pull/5730))
- Fixes an issue with popup close button not working ([#5754](https://github.com/maplibre/maplibre-gl-js/pull/5754))

## 5.3.0

### ✨ Features and improvements

- Added `getBounds` to GeoJSON source to allow getting the boundaries of the data in it ([#5575](https://github.com/maplibre/maplibre-gl-js/pull/5575))
- Add a check for MouseEvent, to avoid errors when bot were crawling on website using Event instance instead of MouseEvent instance for types like mouseover, mouseout etc.. ([#5466](https://github.com/maplibre/maplibre-gl-js/pull/5466)).

### 🐞 Bug fixes

- Fix intersection detection between MultiPolygons and Points ([#5590](https://github.com/maplibre/maplibre-gl-js/pull/5590))
- Fix issue with image rendered partially on terrain tiles ([#1559](https://github.com/maplibre/maplibre-gl-js/issues/1559)).
- Fix circle layer hitbox in Globe projection mode ([#5599](https://github.com/maplibre/maplibre-gl-js/pull/5599))
- Fix excessive attribution control rerendering ([#5673](https://github.com/maplibre/maplibre-gl-js/pull/5673))

## 5.2.0

### ✨ Features and improvements

- Allow opacity to be set when location becomes invisible in the globe projection. ([#5532](https://github.com/maplibre/maplibre-gl-js/pull/5532))

### 🐞 Bug fixes

- Fix AbortController signal listener memory leak in frameAsync and sendAsync. ([#5561](https://github.com/maplibre/maplibre-gl-js/pull/5561))
- Remove closeButton event listener on popup.remove(). ([#5564](https://github.com/maplibre/maplibre-gl-js/pull/5564))
- Add missing `GeoJSONFeature` type to library export as it is exposed by `querySourceFeatures` ([#5567](https://github.com/maplibre/maplibre-gl-js/pull/5567))

## 5.1.1

### ✨ Features and improvements

- Avoid setting marker opacity twice. ([#5441](https://github.com/maplibre/maplibre-gl-js/pull/5441))

### 🐞 Bug fixes

- Fix how padding is applied when using flyTo() with Globe ([#5406](https://github.com/maplibre/maplibre-gl-js/pull/5406))
- Fix URL hash validation to support bearing range -180 to 180 ([#5461](https://github.com/maplibre/maplibre-gl-js/issues/5461))
- Fix variable zoom tile calculation when padding is set ([#5486](https://github.com/maplibre/maplibre-gl-js/issues/5486))
- Fix rendering Japanese symbols which are accidentally ignored. ([#5421](https://github.com/maplibre/maplibre-gl-js/pull/5421)

## 5.1.0

### ✨ Features and improvements

- Add support for `vertical-align` in `format` expression ([specification](https://maplibre.org/maplibre-style-spec/expressions/#format))([#5043](https://github.com/maplibre/maplibre-gl-js/pull/5043)).

### 🐞 Bug fixes

- Render frame synchronized again in requestAnimationFrame callback ([#4535](https://github.com/maplibre/maplibre-gl-js/pull/4535))

## 5.0.1

### ✨ Features and improvements

- ⚠️ Revert changes made in `geometry-type` ([#5285](https://github.com/maplibre/maplibre-gl-js/pull/5331)). This change was causing issues in a [large number of styles](https://github.com/maplibre/maplibre-style-spec/issues/965) and thus reverted.

### 🐞 Bug fixes

- Skip control button css hover effects on touch devices ([#5285](https://github.com/maplibre/maplibre-gl-js/pull/5285))

## 5.0.0

### ✨ Features and improvements

- ~~⚠️ Changed `geometry-type` to identify "Multi-" features ([#4877](https://github.com/maplibre/maplibre-gl-js/pull/4877)). Use `$type` which has no "Multi-" support or use `in` expression to get the previous behavior.~~
- ⚠️ `StyleLayer`'s `queryIntersectsFeature` method parameters were moved to `QueryIntersectsFeatureParams`. ([#5276](https://github.com/maplibre/maplibre-gl-js/pull/5276)) Wrap the method parameters with `{}` to solve this
- ⚠️ Support setting WebGL context options on map creation ([#5196](https://github.com/maplibre/maplibre-gl-js/pull/5196)). Previously supported WebGL context options like `antialias`, `preserveDrawingBuffer` and `failIfMajorPerformanceCaveat` must now be defined inside the `canvasContextAttributes` object on `MapOptions`.
- ⚠️ Change the return type of `on` method to return a `Subscription` to allow for easy unsubscribe ([#5080](https://github.com/maplibre/maplibre-gl-js/pull/5080)). `map.on('x').on('y')` => `map.on('x'); map.on('y');`.
- ⚠️ Change drag rotate behavior to be around the center of the screen ([#5074](https://github.com/maplibre/maplibre-gl-js/pull/5074))
- ⚠️ Return actual altitude from queryTerrainElevation + Pass non-translated matrices to custom layer on mercator map ([#3854](https://github.com/maplibre/maplibre-gl-js/pull/3854))
- ⚠️ Remove unminified prod build ([#4906](https://github.com/maplibre/maplibre-gl-js/pull/4906)). You'll need to use a different build.
- Allows setting the desired WebGL version to use ([#5236](https://github.com/maplibre/maplibre-gl-js/pull/5236)). You can now use `contextType` inside `canvasContextAttributes` to choose which WebGL version to use
- Dual-Stack WebGL Runtime with WebGL2 to WebGL1 Fallback ([#5198](https://github.com/maplibre/maplibre-gl-js/pull/5198))
- Add support for projection type expression as part of a refactoring of the transfrom and projection classes ([#5139](https://github.com/maplibre/maplibre-gl-js/pull/5139))
- Export `Event` class ([#5016](https://github.com/maplibre/maplibre-gl-js/pull/5016))
- Support Vertical Perspective projection ([#5023](https://github.com/maplibre/maplibre-gl-js/pull/5023))
- When clustering circles and the promoteId is set to some parameter, the promoted ID is used on non-clustered features and the cluster_id is used on clustered features. Previously the ID was undefined for non-clustered features ([#4899](https://github.com/maplibre/maplibre-gl-js/pull/4899))
- Support Terrain in Globe projection ([#4976](https://github.com/maplibre/maplibre-gl-js/pull/4976))
- Improved performance of the `coveringTiles` (tile culling) function for globe ([#4937](https://github.com/maplibre/maplibre-gl-js/pull/4937))
- Catches network fetching errors such as CORS, DNS or malformed URL as actual `AJAXError` to expose HTTP request details to the `"error"` event (https://github.com/maplibre/maplibre-gl-js/pull/4822)
- Add setVerticalFieldOfView() to public API ([#4717](https://github.com/maplibre/maplibre-gl-js/issues/4717))
- Disable sky when using globe and blend it in when changing to mercator ([#4853](https://github.com/maplibre/maplibre-gl-js/issues/4853))
- New GlobeControl ([#4960](https://github.com/maplibre/maplibre-gl-js/pull/4960))
- Add support for pitch > 90 degrees ([#4717](https://github.com/maplibre/maplibre-gl-js/issues/4717))
- Add support for camera roll angle ([#4717](https://github.com/maplibre/maplibre-gl-js/issues/4717))
- Improve performance of `queryRenderedFeatures` by using JavaScript `Set`s to assess layer membership internally ([#4777](https://github.com/maplibre/maplibre-gl-js/pull/4777))
- Support globe mode ([#3963](https://github.com/maplibre/maplibre-gl-js/issues/3963))
- Merge atmosphere and sky implementation ([#3888](https://github.com/maplibre/maplibre-gl-js/issues/3888))
- Add option to display a realistic atmosphere when using a Globe projection ([#3888](https://github.com/maplibre/maplibre-gl-js/issues/3888))

### 🐞 Bug fixes

- ⚠️ Fix level of detail at high pitch angle by changing which tiles to load ([#3983](https://github.com/maplibre/maplibre-gl-js/issues/3983))
- Fix holes at the poles when terrain is used with globe ([#5232](https://github.com/maplibre/maplibre-gl-js/pull/5232))
- Fix geometry artifacts when globe terrain is zoomed out too much ([#5232](https://github.com/maplibre/maplibre-gl-js/pull/5232))
- Fix center being incorrectly constrained when using globe ([#5186](https://github.com/maplibre/maplibre-gl-js/pull/5186))
- Fix atmosphere improperly blending into the background ([#5235](https://github.com/maplibre/maplibre-gl-js/pull/5235))
- Fix parsing wrong hash location ([#5131](https://github.com/maplibre/maplibre-gl-js/pull/5131))
- Fix swallowing of errors ([#4532](https://github.com/maplibre/maplibre-gl-js/issues/4532))
- Fix erroring requests not reported on `error` handler ([#4613](https://github.com/maplibre/maplibre-gl-js/issues/4613))
- Fix children not retained when using globe ([#5271](https://github.com/maplibre/maplibre-gl-js/pull/5271))
- Fix symbol size increasing when looking from poles ([#5275](https://github.com/maplibre/maplibre-gl-js/pull/5275))
- Fix globe custom layers being supplied incorrect matrices after projection transition to mercator ([#5150](https://github.com/maplibre/maplibre-gl-js/pull/5150))
- Fix custom 3D models disappearing during projection transition ([#5150](https://github.com/maplibre/maplibre-gl-js/pull/5150))
- Fix regression in NavigationControl compass on Firefox and Safari browsers ([#5205](https://github.com/maplibre/maplibre-gl-js/pull/5205))
- Fix smooth mouse wheel zooming ([#5154](https://github.com/maplibre/maplibre-gl-js/pull/5154))
- Change drag rotate behavior to be less abrupt around the center ([#5104](https://github.com/maplibre/maplibre-gl-js/pull/5104))
- Fix regression in render world copies ([#5101](https://github.com/maplibre/maplibre-gl-js/pull/5101))
- Fix unwanted roll when motion is interrupted ([#5083](https://github.com/maplibre/maplibre-gl-js/pull/5083))
- Fix `geometry-type` filter expression results ([#5132](https://github.com/maplibre/maplibre-gl-js/pull/5132))
- Fix easeTo not applying padding in globe projection ([#5134](https://github.com/maplibre/maplibre-gl-js/pull/5134))
- Convert WebGL1 shaders to WebGL2 ([#5166](https://github.com/maplibre/maplibre-gl-js/pull/5166))
- Fixes line flickering problem ([#5094](https://github.com/maplibre/maplibre-gl-js/pull/5094))
- Fix poor performance in Chrome related to passing matrices to WebGL ([#5072](https://github.com/maplibre/maplibre-gl-js/pull/5072))
- Fixes scale control for globe on zoom out ([#4897](https://github.com/maplibre/maplibre-gl-js/pull/4897))
- Fixes cooperative gestures displaying the mobile help text when screen width is smaller than 480px on non-touch devices ([#5053](https://github.com/maplibre/maplibre-gl-js/pull/5053))
- Fixes incorrect cluster radius scaling in `GeoJSONSource.setClusterOptions()` ([#5055](https://github.com/maplibre/maplibre-gl-js/pull/5055))
- Improve innerHTML handling in code ([#5057](https://github.com/maplibre/maplibre-gl-js/pull/5057)))
- Fix geometry beyond tile borders being rendered ([#4868](https://github.com/maplibre/maplibre-gl-js/pull/4868))
- Fix line-placed map-pitch-aligned texts being too large when viewed from some latitudes on a globe ([#4786](https://github.com/maplibre/maplibre-gl-js/issues/4786))
- Disabled unsupported Fog rendering, for Terrain3D on Globe ([#4963](https://github.com/maplibre/maplibre-gl-js/pull/4963))
- Fix issue where raster tile source won't fetch updates following request error ([#4890](https://github.com/maplibre/maplibre-gl-js/pull/4890))
- Fix 3D models in custom layers not being properly occluded by the globe ([#4817](https://github.com/maplibre/maplibre-gl-js/issues/4817))
- Fix issue where raster tiles were not rendered correctly when using globe and terrain ([#4912](https://github.com/maplibre/maplibre-gl-js/pull/4912))
- Fix text not being hidden behind the globe when overlap mode was set to `always` ([#4802](https://github.com/maplibre/maplibre-gl-js/issues/4802))
- Fix a single white frame being displayed when the map internally transitions from mercator to globe projection ([#4816](https://github.com/maplibre/maplibre-gl-js/issues/4816))
- Fix loading of RTL plugin version 0.3.0 ([#4860](https://github.com/maplibre/maplibre-gl-js/pull/4860))
- Fix a memory leak due to missing removal of event listener registration ([#4824](https://github.com/maplibre/maplibre-gl-js/pull/4824))
- Improve symbol collision performance for both mercator and globe projections ([#4778](https://github.com/maplibre/maplibre-gl-js/pull/4778))
- Fix bad line scaling near the poles under globe projection ([#4778](https://github.com/maplibre/maplibre-gl-js/pull/4778))
- Fix globe loading many tiles at an unnecessarily high zoom level when the camera is pitched ([#4778](https://github.com/maplibre/maplibre-gl-js/pull/4778))

## 5.0.0-pre.10

### ✨ Features and improvements

- Add support for projection type expression as part of a refactoring of the transfrom and projection classes ([#5139](https://github.com/maplibre/maplibre-gl-js/pull/5139))
- ⚠️ Support setting WebGL context options on map creation ([#5196](https://github.com/maplibre/maplibre-gl-js/pull/5196)). Previously supported WebGL context options like `antialias`, `preserveDrawingBuffer` and `failIfMajorPerformanceCaveat` must now be defined inside the `canvasContextAttributes` object on `MapOptions`.
- Dual-Stack WebGL Runtime with WebGL2 to WebGL1 Fallback ([#5198](https://github.com/maplibre/maplibre-gl-js/pull/5198))

### 🐞 Bug fixes

- Fix globe custom layers being supplied incorrect matrices after projection transition to mercator ([#5150](https://github.com/maplibre/maplibre-gl-js/pull/5150))
- Fix custom 3D models disappearing during projection transition ([#5150](https://github.com/maplibre/maplibre-gl-js/pull/5150))
- Fix regression in NavigationControl compass on Firefox and Safari browsers ([#5205](https://github.com/maplibre/maplibre-gl-js/pull/5205))

## 5.0.0-pre.9

### 🐞 Bug fixes

- Fix smooth mouse wheel zooming ([#5154](https://github.com/maplibre/maplibre-gl-js/pull/5154))
- ⚠️ Change drag rotate behavior to be less abrupt around the center ([#5104](https://github.com/maplibre/maplibre-gl-js/pull/5104))
- Fix regression in render world copies ([#5101](https://github.com/maplibre/maplibre-gl-js/pull/5101))
- Fix unwanted roll when motion is interrupted ([#5083](https://github.com/maplibre/maplibre-gl-js/pull/5083))
- Fix `geometry-type` filter expression results ([#5132](https://github.com/maplibre/maplibre-gl-js/pull/5132))
- Fix easeTo not applying padding in globe projection ([#5134](https://github.com/maplibre/maplibre-gl-js/pull/5134))
- Convert WebGL1 shaders to WebGL2 ([#5166](https://github.com/maplibre/maplibre-gl-js/pull/5166))

## 5.0.0-pre.8

### ✨ Features and improvements

- ⚠️ Change the return type of `on` method to return a `Subscription` to allow for easy unsubscribe ([#5080](https://github.com/maplibre/maplibre-gl-js/pull/5080))

### 🐞 Bug fixes

- Fixes line flickering problem ([#5094](https://github.com/maplibre/maplibre-gl-js/pull/5094))
- Fix poor performance in Chrome related to passing matrices to WebGL ([#5072](https://github.com/maplibre/maplibre-gl-js/pull/5072))

## 5.0.0-pre.7

### ✨ Features and improvements

- ⚠️ Change drag rotate behavior to be around the center of the screen ([#5074](https://github.com/maplibre/maplibre-gl-js/pull/5074))
- Export `Event` class ([#5016](https://github.com/maplibre/maplibre-gl-js/pull/5016))
- Support Vertical Perspective projection ([#5023](https://github.com/maplibre/maplibre-gl-js/pull/5023))

### 🐞 Bug fixes

- Fixes scale control for globe on zoom out ([#4897](https://github.com/maplibre/maplibre-gl-js/pull/4897))
- Fixes cooperative gestures displaying the mobile help text when screen width is smaller than 480px on non-touch devices ([#5053](https://github.com/maplibre/maplibre-gl-js/pull/5053))
- Fixes incorrect cluster radius scaling in `GeoJSONSource.setClusterOptions()` ([#5055](https://github.com/maplibre/maplibre-gl-js/pull/5055))
- Improve innerHTML handling in code ([#5057](https://github.com/maplibre/maplibre-gl-js/pull/5057)))
- Fix geometry beyond tile borders being rendered ([#4868](https://github.com/maplibre/maplibre-gl-js/pull/4868))

## 5.0.0-pre.6

### ✨ Features and improvements

- When clustering circles and the promoteId is set to some parameter, the promoted ID is used on non-clustered features and the cluster_id is used on clustered features. Previously the ID was undefined for non-clustered features ([#4899](https://github.com/maplibre/maplibre-gl-js/pull/4899))
- Support Terrain in Globe projection ([#4976](https://github.com/maplibre/maplibre-gl-js/pull/4976))
- Improved performance of the `coveringTiles` (tile culling) function for globe ([#4937](https://github.com/maplibre/maplibre-gl-js/pull/4937))

### 🐞 Bug fixes

- ⚠️ Fix level of detail at high pitch angle by changing which tiles to load ([#3983](https://github.com/maplibre/maplibre-gl-js/issues/3983))
- ~~⚠️ Fix URL parsing in `normalizeSpriteURL`, sprite URLs must be absolute ([#4962](https://github.com/maplibre/maplibre-gl-js/issues/4962))~~

## 5.0.0-pre.5

### ✨ Features and improvements

- Catches network fetching errors such as CORS, DNS or malformed URL as actual `AJAXError` to expose HTTP request details to the `"error"` event (https://github.com/maplibre/maplibre-gl-js/pull/4822)
- Add setVerticalFieldOfView() to public API ([#4717](https://github.com/maplibre/maplibre-gl-js/issues/4717))
- ⚠️ Return actual altitude from queryTerrainElevation + Pass non-translated matrices to custom layer on mercator map ([#3854](https://github.com/maplibre/maplibre-gl-js/pull/3854))
- Disable sky when using globe and blend it in when changing to mercator ([#4853](https://github.com/maplibre/maplibre-gl-js/issues/4853))
- New GlobeControl ([#4960](https://github.com/maplibre/maplibre-gl-js/pull/4960))

### 🐞 Bug fixes

- Fix line-placed map-pitch-aligned texts being too large when viewed from some latitudes on a globe ([#4786](https://github.com/maplibre/maplibre-gl-js/issues/4786))
- Disabled unsupported Fog rendering, for Terrain3D on Globe ([#4963](https://github.com/maplibre/maplibre-gl-js/pull/4963))

## 5.0.0-pre.4

### ✨ Features and improvements

- ⚠️ Changed `geometry-type` to identify "Multi-" features ([#4877](https://github.com/maplibre/maplibre-gl-js/pull/4877))
- Add support for pitch > 90 degrees ([#4717](https://github.com/maplibre/maplibre-gl-js/issues/4717))

### 🐞 Bug fixes

- ~~⚠️ Fix order of normalizeSpriteURL and transformRequest in loadSprite ([#3897](https://github.com/maplibre/maplibre-gl-js/issues/3897))~~
- ⚠️ Remove unminified prod build ([#4906](https://github.com/maplibre/maplibre-gl-js/pull/4906))
- Fix issue where raster tile source won't fetch updates following request error ([#4890](https://github.com/maplibre/maplibre-gl-js/pull/4890))
- Fix 3D models in custom layers not being properly occluded by the globe ([#4817](https://github.com/maplibre/maplibre-gl-js/issues/4817))
- Fix issue where raster tiles were not rendered correctly when using globe and terrain ([#4912](https://github.com/maplibre/maplibre-gl-js/pull/4912))

## 5.0.0-pre.3

### ✨ Features and improvements

- Add support for camera roll angle ([#4717](https://github.com/maplibre/maplibre-gl-js/issues/4717))

### 🐞 Bug fixes

- Fix text not being hidden behind the globe when overlap mode was set to `always` ([#4802](https://github.com/maplibre/maplibre-gl-js/issues/4802))
- Fix a single white frame being displayed when the map internally transitions from mercator to globe projection ([#4816](https://github.com/maplibre/maplibre-gl-js/issues/4816))
- Fix loading of RTL plugin version 0.3.0 ([#4860](https://github.com/maplibre/maplibre-gl-js/pull/4860))

## 5.0.0-pre.2

### ✨ Features and improvements

- Improve performance of `queryRenderedFeatures` by using JavaScript `Set`s to assess layer membership internally ([#4777](https://github.com/maplibre/maplibre-gl-js/pull/4777))

### 🐞 Bug fixes

- Fix a memory leak due to missing removal of event listener registration ([#4824](https://github.com/maplibre/maplibre-gl-js/pull/4824))
- Improve symbol collision performance for both mercator and globe projections ([#4778](https://github.com/maplibre/maplibre-gl-js/pull/4778))
- Fix bad line scaling near the poles under globe projection ([#4778](https://github.com/maplibre/maplibre-gl-js/pull/4778))
- Fix globe loading many tiles at an unnecessarily high zoom level when the camera is pitched ([#4778](https://github.com/maplibre/maplibre-gl-js/pull/4778))

## 5.0.0-pre.1

### ✨ Features and improvements

- Support globe mode ([#3963](https://github.com/maplibre/maplibre-gl-js/issues/3963))
- Merge atmosphere and sky implementation ([#3888](https://github.com/maplibre/maplibre-gl-js/issues/3888))
- Add option to display a realistic atmosphere when using a Globe projection ([#3888](https://github.com/maplibre/maplibre-gl-js/issues/3888))

## 4.7.1

### 🐞 Bug fixes

- Fix circle won't render on mesa 24.1 with AMD GPU ([#4062](https://github.com/maplibre/maplibre-gl-js/issues/4062))
- Fix hash router for urls ending with a hashtag ([#4730](https://github.com/maplibre/maplibre-gl-js/pull/4730))
- Replace rollup-plugin-sourcemaps with rollup-plugin-sourcemaps2 ([#4740](https://github.com/maplibre/maplibre-gl-js/pull/4740))

## 4.7.0

### ✨ Features and improvements

- Support multiple layers in `map.on`, `map.once` and `map.off` methods ([#4570](https://github.com/maplibre/maplibre-gl-js/pull/4570))
- Ensure GeoJSON cluster sources emit a console warning if `maxzoom` is less than or equal to `clusterMaxZoom` since in this case you may see unexpected results. ([#4604](https://github.com/maplibre/maplibre-gl-js/pull/4604))

### 🐞 Bug fixes

- Heatmap Fix for 3D terrain ([#4571](https://github.com/maplibre/maplibre-gl-js/pull/4571))
- Fix Map#off to not remove listener with layer(s) registered with Map#once ([#4592](https://github.com/maplibre/maplibre-gl-js/pull/4592))
- Improve types a bit for `addSource` and `getSource` ([#4616](https://github.com/maplibre/maplibre-gl-js/pull/4616))
- Fix the color near the horizon when terrain is enabled without any sky ([#4607](https://github.com/maplibre/maplibre-gl-js/pull/4607))
- Fix bug where `fitBounds` and `cameraForBounds` would not display across the 180th meridian (antimeridian)
- Fix white flickering on map resize ([#4158](https://github.com/maplibre/maplibre-gl-js/pull/4158))
- Fixed a performance regression related to symbol placement ([#4599](https://github.com/maplibre/maplibre-gl-js/pull/4599))
- Fix a bug where cloning a Transform instance didn't include the `lngRange`. This caused a bug where
  using `transformCameraUpdate` caused the `maxBounds` to stop working just for east/west bounds. ([#4625](https://github.com/maplibre/maplibre-gl-js/pull/4625))

## 4.6.0

### ✨ Features and improvements

- Prefer local glyph rendering for all CJKV characters, not just those in the CJK Unified Ideographs, Hiragana, Katakana, and Hangul Syllables blocks. ([#4560](https://github.com/maplibre/maplibre-gl-js/pull/4560)))

### 🐞 Bug fixes

- Fix right-to-left layout of labels that contain characters in the Arabic Extended-B code block. ([#4536](https://github.com/maplibre/maplibre-gl-js/pull/4536))
- Fix 3D map freezing when camera is adjusted against map bounds. ([#4537](https://github.com/maplibre/maplibre-gl-js/issues/4537))
- Fix `getStyle()` to return a clone so the object cannot be internally changed ([#4488](https://github.com/maplibre/maplibre-gl-js/issues/4488))
- Fix issues with setting sky to `undefined` ([#4587](https://github.com/maplibre/maplibre-gl-js/pull/4587)))

## 4.5.2

### ✨ Features and improvements

- Emit events when the cooperative gestures option has prevented a gesture. ([#4470](https://github.com/maplibre/maplibre-gl-js/pull/4470))
- Enable anisotropic filtering only when the pitch is greater than 20 degrees to preserve image sharpness on flat or slightly tilted maps.

### 🐞 Bug fixes

- Fix camera being able to move into 3D terrain ([#1542](https://github.com/maplibre/maplibre-gl-js/issues/1542))

## 4.5.1

### ✨ Features and improvements

- Allow trackpad pinch gestures to break through the `cooperativeGestures` setting, bringing it in line with other embedded map behaviours, such as Google Maps and Mapbox. ([#4465](https://github.com/maplibre/maplibre-gl-js/pull/4465))
- Expose projection matrix parameters ([#3136](https://github.com/maplibre/maplibre-gl-js/pull/3136))
- Add option to position markers at subpixel coordinates to prevent markers jumping on `moveend` ([#4458](https://github.com/maplibre/maplibre-gl-js/pull/4458))

### 🐞 Bug fixes

- Fix lag on fast map zoom ([#4366](https://github.com/maplibre/maplibre-gl-js/pull/4366))
- Fix unguarded read access to possibly undefined object ([#4431](https://github.com/maplibre/maplibre-gl-js/pull/4431))
- Fix remove hash string when map is removed ([#4427](https://github.com/maplibre/maplibre-gl-js/pull/4427))
- Fix GeolocateControl may be added twice when calling addControl/removeControl/addControl rapidly ([#4454](https://github.com/maplibre/maplibre-gl-js/pull/4454))
- Fix `style.loadURL` abort error being logged when removing style ([#4425](https://github.com/maplibre/maplibre-gl-js/pull/4425))
- Fix vector tiles not loading when html is opened via "resource://android" (i.e., the assets folder) in GeckoView on Android ([#4451](https://github.com/maplibre/maplibre-gl-js/pull/4451))

## 4.5.0

### ✨ Features and improvements

- Add sky implementation according to spec ([#3645](https://github.com/maplibre/maplibre-gl-js/pull/3645))

### 🐞 Bug fixes

- Fix (de)serialization of extends of built-ins (currently only AjaxError) not working correctly in web_worker_transfer. Also refactored related web_worker_transfer code and added more tests ([#4024](https://github.com/maplibre/maplibre-gl-js/pull/4211))

## 4.4.1

### 🐞 Bug fixes

- Fix `terrain` listener memory leak when adding and removing Marker ([#4284](https://github.com/maplibre/maplibre-gl-js/pull/4284))

## 4.4.0

### ✨ Features and improvements

- Improve animation curve when easeTo and flyTo with constraints ([#3793](https://github.com/maplibre/maplibre-gl-js/pull/3793))
- For filled extrusions, calculate the elevation per polygon ([#3313](https://github.com/maplibre/maplibre-gl-js/issues/3313))
- Add events to `GeolocateControl` to allow a more granular interaction ([#3847](https://github.com/maplibre/maplibre-gl-js/pull/3847))
- Make `MapOptions.style` optional to be consistent with `Map.setStyle(null)` ([#4151](https://github.com/maplibre/maplibre-gl-js/pull/4151))
- Use Autoprefixer to handle vendor prefixes in CSS ([#4165](https://github.com/maplibre/maplibre-gl-js/pull/4165))
- Make `aria-label` configurable for Map, Marker and Popup ([#4147](https://github.com/maplibre/maplibre-gl-js/pull/4147))
- Map `<canvas>` is focusable only when interactive ([#4147](https://github.com/maplibre/maplibre-gl-js/pull/4147))
- "Accept" headers set in Request Transformers are not overwritten ([#4210](https://github.com/maplibre/maplibre-gl-js/pull/4210))
- ⚠️ Rename projMatrix to modelViewProjectionMatrix. Also rename invProjMatrix, alignedProjMatrix accordingly ([#4215](https://github.com/maplibre/maplibre-gl-js/pull/4215))
- Publish an unminified prod build ([#4265](https://github.com/maplibre/maplibre-gl-js/pull/4265))

### 🐞 Bug fixes

- ⚠️ Allow breaking lines in labels before a left parenthesis ([#4138](https://github.com/maplibre/maplibre-gl-js/pull/4138))
- ⚠️ Fix ignoring embedded line breaks when `symbol-placement` is `line` or `line-center` ([#4124](https://github.com/maplibre/maplibre-gl-js/pull/4124))
- Ensure loseContext exists before calling it ([#4245](https://github.com/maplibre/maplibre-gl-js/pull/4245))
- Update deprecated `-ms-high-contrast` vendor prefix to `(forced-colors: active)` and `(prefers-color-scheme: light)` as appropriate ([#4250](https://github.com/maplibre/maplibre-gl-js/pull/4250))

## 4.3.2

### 🐞 Bug fixes

- Fix an issue with `moveend` zoom being different than the actual current zoom ([#4132](https://github.com/maplibre/maplibre-gl-js/pull/4132))

## 4.3.1

### 🐞 Bug fixes

- Fix drift in zoom that may happen during flyTo and easeTo due to freezeElevation logic. ([#3878](https://github.com/maplibre/maplibre-gl-js/issues/3878))

## 4.3.0

### ✨ Features and improvements

- Add `getData` method for GeoJSON Sources to provide the possibility to obtain all the source's features ([#4082](https://github.com/maplibre/maplibre-gl-js/pull/4082))
- Allow cross-fading between raster tile source updates at the same zoom level ([#4072](https://github.com/maplibre/maplibre-gl-js/pull/4072))

### 🐞 Bug fixes

- Fix normalizeSpriteURL before transformRequest throwing an Error with relative URLs ([#3897](https://github.com/maplibre/maplibre-gl-js/issues/3897))
- Fix return type of map.cameraForBounds ([#3760](https://github.com/maplibre/maplibre-gl-js/issues/3760))
- Fix to run benchmark with MAPLIBRE_STYLES environment variable ([#2122](https://github.com/maplibre/maplibre-gl-js/issues/2122))
- Fix symbol collisions using inaccurate and sometimes entirely wrong collision boxes when the map is pitched or rotated ([#210](https://github.com/maplibre/maplibre-gl-js/issues/210))
- Fix `text-translate` and `icon-translate` behaving weirdly and inconsistently with other `-translate` properties ([#3456](https://github.com/maplibre/maplibre-gl-js/issues/3456))
- Fix symbol collision debug view (`showCollisionBoxes`) not showing the actual bounding boxes used for collision and click areas. The displayed boxes now match actual collision boxes exactly ([#4071](https://github.com/maplibre/maplibre-gl-js/pull/4071))
- Fix symbol collision boxes not being accurate for variable-anchor symbols ([#4071](https://github.com/maplibre/maplibre-gl-js/pull/4071))
- Fix icon collision boxes using `text-translate` property for translation instead of the correct `icon-translate` ([#4071](https://github.com/maplibre/maplibre-gl-js/pull/4071))

## 4.2.0

### ✨ Features and improvements

- Update `Popup`'s methods `addClass` and `removeClass` to return an instance of Popup ([#3975](https://github.com/maplibre/maplibre-gl-js/pull/3975))
- New map option to decide whether to cancel previous pending tiles while zooming in ([#4051](https://github.com/maplibre/maplibre-gl-js/pull/4051))
- Sprites include optional textFitHeight and textFitWidth values ([#4019](https://github.com/maplibre/maplibre-gl-js/pull/4019))
- Add support for `distance` expression ([#4076](https://github.com/maplibre/maplibre-gl-js/pull/4076))

## 4.1.3

### ✨ Features and improvements

- Added const enum for actor messages to improve readability and maintainability. In tsconfig.json, `isolatedModules` flag is set to false in favor of generated JS size. ([#3879](https://github.com/maplibre/maplibre-gl-js/issues/3879))

### 🐞 Bug fixes

- Fix different unwanted panning changes at the end of a panning motion, that happen on a large screen ([#3935](https://github.com/maplibre/maplibre-gl-js/issues/3935))
- Fix image sources not being marked as loaded on error ([#3981](https://github.com/maplibre/maplibre-gl-js/pull/3981))
- Fix ScaleControl options should be optional. ([#4002](https://github.com/maplibre/maplibre-gl-js/pull/4002))
- Fix race condition in `SourceCache` that makes unit tests unstable. Eliminate a redundant 'visibility' event fired from Style class. ([#3992](https://github.com/maplibre/maplibre-gl-js/issues/3992))
- Fix paint property not being updated by setPaintProperty ([#2651](https://github.com/maplibre/maplibre-gl-js/issues/2651))

## 4.1.2

### ✨ Features and improvements

- Hide Popup when its parent Marker is behind terrain ([#3865](https://github.com/maplibre/maplibre-gl-js/pull/3865))

### 🐞 Bug fixes

- Fix type definition on `localIdeographFontFamily` ([#3896](https://github.com/maplibre/maplibre-gl-js/pull/3896))
- Fix unwanted panning changes at the end of a panning motion ([#3872](https://github.com/maplibre/maplibre-gl-js/issues/3872))
- Fix `close` events being fired for popups that aren't open ([#3901](https://github.com/maplibre/maplibre-gl-js/pull/3901))

## 4.1.1

### ✨ Features and improvements

- Improve animation curve when easeTo and flyTo with constraints ([#3793](https://github.com/maplibre/maplibre-gl-js/pull/3793))

### 🐞 Bug fixes

- Fix unwanted zoom changes at the end of a panning motion ([#2094](https://github.com/maplibre/maplibre-gl-js/issues/2094))

## 4.1.0

### ✨ Features and improvements

- Add option to position popup at subpixel coordinates to allow for smooth animations ([#3710](https://github.com/maplibre/maplibre-gl-js/pull/3710))
- Constrain horizontal panning when renderWorldCopies is set to false ([3738](https://github.com/maplibre/maplibre-gl-js/pull/3738))

### 🐞 Bug fixes

- Fix popup appearing far from marker that was moved to a side globe ([3712](https://github.com/maplibre/maplibre-gl-js/pull/3712))
- Set text color to ensure contrast in the attribution pill ([3737](https://github.com/maplibre/maplibre-gl-js/pull/3737))
- Fix memory leak in Worker when map is removed ([3734](https://github.com/maplibre/maplibre-gl-js/pull/3734))
- Fix issue with `FullscreenControl` when MapLibre is within a [ShadowRoot](https://developer.mozilla.org/en-US/docs/Web/API/ShadowRoot) ([#3573](https://github.com/maplibre/maplibre-gl-js/pull/3573))
- Fix performance regression with `setRTLTextPlugin` which can cause 1 or 2 extra frames to render. ([#3728](https://github.com/maplibre/maplibre-gl-js/pull/3728))

## 4.0.2

### 🐞 Bug fixes

- Fix `Style.setState` ignoring validate flag ([#3709](https://github.com/maplibre/maplibre-gl-js/pull/3709))
- Fix marker flying off near horizon ([3704](https://github.com/maplibre/maplibre-gl-js/pull/3704))

## 4.0.1

### ✨ Features and improvements

- Add `setUrl` method to RasterTileSource to dynamically update existing TileJSON resource. ([3700](https://github.com/maplibre/maplibre-gl-js/pull/3700))

### 🐞 Bug fixes

- Fix Marker losing opacity after window resize ([#3656](https://github.com/maplibre/maplibre-gl-js/pull/3656))
- Fix vector tiles not loading when html is opened via "file://" ([#3681](https://github.com/maplibre/maplibre-gl-js/pull/3681))

## 4.0.0

### ✨ Features and improvements

- ⚠️ Remove all global getters and setters from `maplibregl`, this means the the following methods have changed:

  - `maplibregl.version` => `getVersion()`
  - `maplibregl.workerCount` => `getWorkerCount()`, `setWorkerCount(...)`
  - `maplibregl.maxParallelImageRequests` => `getMaxParallelImageRequests()`, `setMaxParallelImageRequests(...)`
  - `maplibregl.workerUrl` => `getWorkerUrl()`, `setWorkerUrl(...)`

  This is to avoid the need to use a global object and allow named exports/imports ([#3601](https://github.com/maplibre/maplibre-gl-js/issues/3601))

- ⚠️ Change attribution to be on by default, change `MapOptions.attributionControl` to be the type that the control handles, removed `MapOptions.customAttribution` ([#3618](https://github.com/maplibre/maplibre-gl-js/issues/3618))
  Note: showing the logo of MapLibre is not required for using MapLibre.
- ⚠️ Changed cooperative gesture config and removed the strings from it in favor of the locale variable ([#3621](https://github.com/maplibre/maplibre-gl-js/issues/3621))
- ⚠️ Changed the terrain enable disable locale key to match the other keys' styles, updated the typings to allow using locale with more ease ([#3621](https://github.com/maplibre/maplibre-gl-js/issues/3621))
- ⚠️ Add the ability to import a script in the worker thread and call `addProtocol` and `removeProtocol` there ([#3459](https://github.com/maplibre/maplibre-gl-js/pull/3459)) - this also changed how `addSourceType` works since now you'll need to load the script with `maplibregl.importScriptInWorkers`.
- ⚠️ Changes `addProtocol` to be promise-based without the usage of callbacks and cancelable ([#3433](https://github.com/maplibre/maplibre-gl-js/pull/3433))
- ⚠️ Moved the `addSourceType` to be a part of the global maplibregl object instead of being per map object ([#3420](https://github.com/maplibre/maplibre-gl-js/pull/3420))
- ⚠️ Removed callback usage from `map.loadImage` in continue to below change ([#3422](https://github.com/maplibre/maplibre-gl-js/pull/3422))
- ⚠️ Changed the `GeoJSONSource`'s `getClusterExpansionZoom`, `getClusterChildren`, `getClusterLeaves` methods to return a `Promise` instead of a callback usage ([#3421](https://github.com/maplibre/maplibre-gl-js/pull/3421))
- ⚠️ Changed the `setRTLTextPlugin` function to return a promise instead of using callback ([#3418](https://github.com/maplibre/maplibre-gl-js/pull/3418)) this also changed how the RTL plugin code is handled internally by splitting the main thread and worker thread code.
- ⚠️ Remove `setCooperativeGestures` and `getCooperativeGestures` functions in favor of `cooperativeGestures` handler which now has an `enabled()` or `disabled()` methods ([#3430](https://github.com/maplibre/maplibre-gl-js/pull/3430))
- ⚠️ Changed the underlying worker communication from callbacks to promises. This has a breaking effect on the implementation of custom `WorkerSource` and how it behaves ([#3233](https://github.com/maplibre/maplibre-gl-js/pull/3233))
- ⚠️ Changed the `Source` interface to return promises instead of callbacks ([#3233](https://github.com/maplibre/maplibre-gl-js/pull/3233))
- ⚠️ Changed all the sources to be promises based. ([#3233](https://github.com/maplibre/maplibre-gl-js/pull/3233))
- ⚠️ Changed the `map.loadImage` method to return a `Promise` instead of a callback usage ([#3233](https://github.com/maplibre/maplibre-gl-js/pull/3233))
- Add "opacity" option and `setOpacity` method to Marker ([#3620](https://github.com/maplibre/maplibre-gl-js/pull/3620))
- Created a new example showing how to place a threejs scene as a `CustomLayer` over maplibre 3d-terrain ([#3429](https://github.com/maplibre/maplibre-gl-js/pull/3429))
- Changed `ImageRequest` to be `Promise` based ([#3233](https://github.com/maplibre/maplibre-gl-js/pull/3233))
- Improved precision and added a subtle fade transition to marker opacity changes ([#3431](https://github.com/maplibre/maplibre-gl-js/pull/3431))
- Adds support for terrain in `setStyle` with diff method ([#3515](https://github.com/maplibre/maplibre-gl-js/pull/3515), [#3463](https://github.com/maplibre/maplibre-gl-js/pull/3463))
- Upgraded to use Node JS 20 and removed the dependency of `gl` package from the tests to allow easier development setup. ([#3452](https://github.com/maplibre/maplibre-gl-js/pull/3452))

### 🐞 Bug fixes

- Fix wheel zoom to be into the same direction above or under the horizon ([#3398](https://github.com/maplibre/maplibre-gl-js/issues/3398))
- Fix \_cameraForBoxAndBearing not fitting bounds properly when using asymmetrical camera viewport and bearing.([#3591](https://github.com/maplibre/maplibre-gl-js/pull/3591))
- Fix missing export `Map` type in the `d.ts` file ([#3564](https://github.com/maplibre/maplibre-gl-js/pull/3564))
- Fix the shifted mouse events after a css transform scale on the map container ([#3437](https://github.com/maplibre/maplibre-gl-js/pull/3437))
- Fix markers remaining transparent when disabling terrain ([#3431](https://github.com/maplibre/maplibre-gl-js/pull/3431))
- Fix labels disappearing when enabling terrain at high zoom ([#3545](https://github.com/maplibre/maplibre-gl-js/pull/3545))
- Fix zooming outside the central globe when terrain 3D is enabled ([#3425](https://github.com/maplibre/maplibre-gl-js/pull/3425))
- Fix cursor being shown indefinitely as a pointer when removing a popup with its `trackPointer` method active ([#3434](https://github.com/maplibre/maplibre-gl-js/pull/3434))
- Fix a bug in showing cooperative gestures when scroll zoom is disabled ([#2498](https://github.com/maplibre/maplibre-gl-js/pull/2498))
- Handle loading of empty raster tiles (204 No Content) ([#3428](https://github.com/maplibre/maplibre-gl-js/pull/3428))
- Fixes a security issue in `Actor` against XSS attacks in postMessage / onmessage ([#3239](https://github.com/maplibre/maplibre-gl-js/pull/3239))

## 4.0.0-pre.6

### ✨ Features and improvements

- ⚠️ Change attribution to be on by default, change `MapOptions.attributionControl` to be the type that the control handles, removed `MapOptions.customAttribution` ([#3618](https://github.com/maplibre/maplibre-gl-js/issues/3618))
  Note: showing the logo of MapLibre is not required for using MapLibre.
- ⚠️ Changed cooperative gesture config and removed the strings from it in favor of the locale variable ([#3621](https://github.com/maplibre/maplibre-gl-js/issues/3621))
- ⚠️ Changed the terrain enable disable locale key to match the other keys' styles, updated the typings to allow using locale with more ease ([#3621](https://github.com/maplibre/maplibre-gl-js/issues/3621))
- Add "opacity" option and "setOpacity" method to Marker ([#3620](https://github.com/maplibre/maplibre-gl-js/pull/3620))

## 4.0.0-pre.5

### ✨ Features and improvements

- ⚠️ Remove all global getters and setters from `maplibregl`, this means the the following methods have changed:
  `maplibregl.version` => `getVersion()`
  `maplibregl.workerCount` => `getWorkerCount()`, `setWorkerCount(...)`
  `maplibregl.maxParallelImageRequests` => `getMaxParallelImageRequests()`, `setMaxParallelImageRequests(...)`
  `maplibregl.workerUrl` => `getWorkerUrl()`, `setWorkerUrl(...)`
  This is to avoid the need to use a global object and allow named exports/imports ([#3601](https://github.com/maplibre/maplibre-gl-js/issues/3601))

### 🐞 Bug fixes

- Fix wheel zoom to be into the same direction above or under the horizon ([#3398](https://github.com/maplibre/maplibre-gl-js/issues/3398))
- Fix \_cameraForBoxAndBearing not fitting bounds properly when using asymmetrical camera viewport and bearing ([#3591](https://github.com/maplibre/maplibre-gl-js/pull/3591))

## 4.0.0-pre.4

### 🐞 Bug fixes

- Fix missing export `Map` type in the `d.ts` file ([#3564](https://github.com/maplibre/maplibre-gl-js/pull/3564))

## 4.0.0-pre.3

### ✨ Features and improvements

- ⚠️ Add the ability to import a script in the worker thread and call `addProtocol` and `removeProtocol` there ([#3459](https://github.com/maplibre/maplibre-gl-js/pull/3459)) - this also changed how `addSourceType` works since now you'll need to load the script with `maplibregl.importScriptInWorkers`.
- Upgraded to use Node JS 20 and removed the dependency of `gl` package from the tests to allow easier development setup. ([#3452](https://github.com/maplibre/maplibre-gl-js/pull/3452))
- Improved precision and added a subtle fade transition to marker opacity changes ([#3431](https://github.com/maplibre/maplibre-gl-js/pull/3431))
- Adds support for terrain in `setStyle` with diff method ([#3515](https://github.com/maplibre/maplibre-gl-js/pull/3515), [#3463](https://github.com/maplibre/maplibre-gl-js/pull/3463))

### 🐞 Bug fixes

- Fix the shifted mouse events after a css transform scale on the map container ([#3437](https://github.com/maplibre/maplibre-gl-js/pull/3437))
- Fix markers remaining transparent when disabling terrain ([#3431](https://github.com/maplibre/maplibre-gl-js/pull/3431))
- Fix labels disappearing when enabling terrain at high zoom ([#3545](https://github.com/maplibre/maplibre-gl-js/pull/3545))

## 4.0.0-pre.2

### ✨ Features and improvements

- ⚠️ Changes `addProtocol` to be promise-based without the usage of callbacks and cancelable ([#3433](https://github.com/maplibre/maplibre-gl-js/pull/3433))
- ⚠️ Moved the `addSourceType` to be a part of the global maplibregl object instead of being per map object ([#3420](https://github.com/maplibre/maplibre-gl-js/pull/3420))
- ⚠️ Removed callback usage from `map.loadImage` in continue to below change ([#3422](https://github.com/maplibre/maplibre-gl-js/pull/3422))
- ⚠️ Changed the `GeoJSONSource`'s `getClusterExpansionZoom`, `getClusterChildren`, `getClusterLeaves` methods to return a `Promise` instead of a callback usage ([#3421](https://github.com/maplibre/maplibre-gl-js/pull/3421))
- ⚠️ Changed the `setRTLTextPlugin` function to return a promise instead of using callback ([#3418](https://github.com/maplibre/maplibre-gl-js/pull/3418)) this also changed how the RTL plugin code is handled internally by splitting the main thread and worker thread code.
- ⚠️ Remove `setCooperativeGestures` and `getCooperativeGestures` functions in favor of `cooperativeGestures` handler which now has an `enabled()` or `disabled()` methods ([#3430](https://github.com/maplibre/maplibre-gl-js/pull/3430))
- Created a new example showing how to place a threejs scene as a `CustomLayer` over maplibre 3d-terrain ([#3429](https://github.com/maplibre/maplibre-gl-js/pull/3429))

### 🐞 Bug fixes

- Fix zooming outside the central globe when terrain 3D is enabled ([#3425](https://github.com/maplibre/maplibre-gl-js/pull/3425))
- Fix cursor being shown indefinitely as a pointer when removing a popup with its `trackPointer` method active ([#3434](https://github.com/maplibre/maplibre-gl-js/pull/3434))
- Fix a bug in showing cooperative gestures when scroll zoom is disabled ([#2498](https://github.com/maplibre/maplibre-gl-js/pull/2498))
- Handle loading of empty raster tiles (204 No Content) ([#3428](https://github.com/maplibre/maplibre-gl-js/pull/3428))

## 4.0.0-pre.1

### ✨ Features and improvements

- Changed `ImageRequest` to be `Promise` based ([#3233](https://github.com/maplibre/maplibre-gl-js/pull/3233))
- ⚠️ Changed the underlying worker communication from callbacks to promises. This has a breaking effect on the implementation of custom `WorkerSource` and how it behaves ([#3233](https://github.com/maplibre/maplibre-gl-js/pull/3233))
- ⚠️ Changed the `Source` interface to return promises instead of callbacks ([#3233](https://github.com/maplibre/maplibre-gl-js/pull/3233))
- ⚠️ Changed all the sources to be promises based. ([#3233](https://github.com/maplibre/maplibre-gl-js/pull/3233))
- ⚠️ Changed the `map.loadImage` method to return a `Promise` instead of a callback usage ([#3233](https://github.com/maplibre/maplibre-gl-js/pull/3233))

### 🐞 Bug fixes

- Fixes a security issue in `Actor` against XSS attacks in postMessage / onmessage ([#3239](https://github.com/maplibre/maplibre-gl-js/pull/3239))

## 3.6.2

### 🐞 Bug fixes

- Fix mapbox-gl-draw example ([#2601](https://github.com/maplibre/maplibre-gl-js/issues/2601), [#3394](https://github.com/maplibre/maplibre-gl-js/pull/3394))
- Fix fill patterns sometimes not rendering at all ([#3339](https://github.com/maplibre/maplibre-gl-js/pull/3339))

## 3.6.1

### 🐞 Bug fixes

- Fix `undefined` `_onEaseFrame` call in `Camera._renderFrameCallback()` while doing `Camera.jumpTo` during a `Camera.easeTo` ([#3332](https://github.com/maplibre/maplibre-gl-js/pull/3332))

## 3.6.0

### ✨ Features and improvements

- Add getLayersOrder() to Map and Style ([#3279](https://github.com/maplibre/maplibre-gl-js/pull/3279))
- Updated description of `fullscreen` example ([#3311](https://github.com/maplibre/maplibre-gl-js/pull/3311))

### 🐞 Bug fixes

- Fix null feature properties in resolve_tokens ([#3272](https://github.com/maplibre/maplibre-gl-js/pull/3272))

## 3.5.2

### ✨ Features and improvements

- Convert plantuml diagrams to mermaid ([#3217](https://github.com/maplibre/maplibre-gl-js/pull/3217))
- Improve buffer transfer in Safari after Safari fixed a memory leak bug ([#3225](https://github.com/maplibre/maplibre-gl-js/pull/3225))
- Minify internal exports to reduce bundle size ([#3216](https://github.com/maplibre/maplibre-gl-js/pull/3216))

### 🐞 Bug fixes

- Add terrain property to map style object ([#3234](https://github.com/maplibre/maplibre-gl-js/pull/3234))
- Fix exception thrown from `isWebGL2` check ([#3238](https://github.com/maplibre/maplibre-gl-js/pull/3238))
- Fix rollup watch mode ([#3270](https://github.com/maplibre/maplibre-gl-js/pull/3270))

## 3.5.1

### 🐞 Bug fixes

- Fix regression introduced in 3.5.0, related to async/await ([#3228](https://github.com/maplibre/maplibre-gl-js/pull/3228))

## 3.5.0

### ✨ Features and improvements

- Add setTiles method to RasterTileSource to dynamically update existing tile sources. ([#3208](https://github.com/maplibre/maplibre-gl-js/pull/3208))

## 3.4.1

### ✨ Features and improvements

- Locally rendered glyphs are double resolution (48px), greatly improving sharpness of CJK text. ([#2990](https://github.com/maplibre/maplibre-gl-js/issues/2990), [#3006](https://github.com/maplibre/maplibre-gl-js/pull/3006))

### 🐞 Bug fixes

- Fix setStyle->style.setState didn't reset \_serializedLayers ([#3133](https://github.com/maplibre/maplibre-gl-js/pull/3133)).
- Fix Raster DEM decoding in safari private browsing mode ([#3185](https://github.com/maplibre/maplibre-gl-js/pull/3185))

## 3.4.0

### ✨ Features and improvements

- Improve error message when a tile can't be loaded ([#3130](https://github.com/maplibre/maplibre-gl-js/pull/3130))
- Support custom raster-dem encodings ([#3087](https://github.com/maplibre/maplibre-gl-js/pull/3087))

### 🐞 Bug fixes

- Fixed Interrupting a scroll zoom causes the next scroll zoom to return to the prior zoom level by reseting scroll handler state properly ([#2709](https://github.com/maplibre/maplibre-gl-js/issues/2709), [#3051](https://github.com/maplibre/maplibre-gl-js/pull/305))
- Fix unit test warning about duplicate module names ([#3049](https://github.com/maplibre/maplibre-gl-js/pull/3049))
- Correct marker position when switching between 2D and 3D view ([#2996](https://github.com/maplibre/maplibre-gl-js/pull/2996))
- Fix error thrown when unsetting line-gradient [#2683]
- Update raster tile end points in documentation
- Avoiding inertia animation on Mac when reduced motion is on ([#3068](https://github.com/maplibre/maplibre-gl-js/pull/3068))
- 3d buildings example doesn't work as expected ([#3165](https://github.com/maplibre/maplibre-gl-js/pull/3165))

## 3.3.1

### ✨ Features and improvements

- Copy LICENSE.txt to dist folder so it's included in 3rdpartylicenses.txt by webpack ([#3021](https://github.com/maplibre/maplibre-gl-js/pull/3021))

### 🐞 Bug fixes

- Correct declared return type of `Map.getLayer()` and `Style.getLayer()` to be `StyleLayer | undefined` to match the documentation ([#2969](https://github.com/maplibre/maplibre-gl-js/pull/2969))
- Correct type of `Map.addLayer()` and `Style.addLayer()` to allow adding a layer with an embedded source, matching the documentation ([#2966](https://github.com/maplibre/maplibre-gl-js/pull/2966))
- Throttle map resizes from ResizeObserver to reduce flicker ([#2986](https://github.com/maplibre/maplibre-gl-js/pull/2986))
- Correct function `Map.setTerrain(options: TerrainSpecification): Map` to be `Map.setTerrain(options: TerrainSpecification | null): Map` per the API spec ([#2993](https://github.com/maplibre/maplibre-gl-js/pull/2993))
- Correct function `Map.getTerrain(): TerrainSpecification` to be `Map.getTerrain(): TerrainSpecification | null` for consistency with the setTerrain function ([#3020](https://github.com/maplibre/maplibre-gl-js/pull/3020))

## 3.3.0

### ✨ Features and improvements

- Add support for [`text-variable-anchor-offset`](https://maplibre.org/maplibre-style-spec/layers/#layout-symbol-text-variable-anchor-offset) symbol style layer property ([#2914](https://github.com/maplibre/maplibre-gl-js/pull/2914))

## 3.2.2

### ✨ Features and improvements

- Add `cache` parameter to [`RequestParameters`](https://maplibre.org/maplibre-gl-js/docs/API/types/maplibregl.RequestParameters/) ([#2910](https://github.com/maplibre/maplibre-gl-js/pull/2910))
- Removed some classed from the docs to better define the public API ([#2945](https://github.com/maplibre/maplibre-gl-js/pull/2945))

### 🐞 Bug fixes

- Properly check ImageBitmap ([#2942](https://github.com/maplibre/maplibre-gl-js/pull/2942), [#2940](https://github.com/maplibre/maplibre-gl-js/issues/2940))
- VectorTileWorkerSource: fix reload for original's load parse would not pass the rawTileData and meta. ([#2941](https://github.com/maplibre/maplibre-gl-js/pull/2941))

## 3.2.1

### ✨ Features and improvements

- Remove cooperative gesture screen from the accessibility tree since screenreaders cannot interact with the map using gestures
- Add `cooperated gestures` example to the doc.([#2860](https://github.com/maplibre/maplibre-gl-js/pull/2860))

### 🐞 Bug fixes

- Incorrect distance field of view calculation for negative elevation, fixed by storing min elevation for the tile in view ([#1655](https://github.com/maplibre/maplibre-gl-js/issues/1655), [#2858](https://github.com/maplibre/maplibre-gl-js/pull/2858))
- Fix reloadCallback not firing on VectorTileWorkerSource.reloadTile ([#1874](https://github.com/maplibre/maplibre-gl-js/pull/1874))
- Don't draw halo pixels underneath text pixels ([#2897](https://github.com/maplibre/maplibre-gl-js/pull/2897))
- Fix RasterDEMTileSource not serializing its options correctly ([#2895](https://github.com/maplibre/maplibre-gl-js/pull/2895))
- Remove node and jest from dist type checking, fix map event and other typing problems ([#2898](https://github.com/maplibre/maplibre-gl-js/pull/2898))

## 3.2.0

### ✨ Features and improvements

- Change all internal exports to named exports([#2711](https://github.com/maplibre/maplibre-gl-js/pull/2711))
- Docs generation is now part of this repo([#2733](https://github.com/maplibre/maplibre-gl-js/pull/2733))
- Add `className` option to Marker constructor ([#2729](https://github.com/maplibre/maplibre-gl-js/pull/2729))
- Immediately redraw the map after setting pixel ratio ([#2674](https://github.com/maplibre/maplibre-gl-js/pull/2673))
- Add maxCanvasSize option to limit canvas size. It can prevent reaching the GL limits and reduce the load on the devices. Default value is [4096, 4096].
- Reduce maxCanvasSize when hitting GL limits to avoid distortions ([#2674](https://github.com/maplibre/maplibre-gl-js/pull/2673))
- Rewrite all the code comments in TSDocs, introduced a new documentation system and moved examples into this repository for better debug options ([#2756](https://github.com/maplibre/maplibre-gl-js/pull/2756))
- ⚠️ Removed non documented `Marker` constructor parameter ([#2756](https://github.com/maplibre/maplibre-gl-js/pull/2756))
- Updated `check-for-support` example ([#2859](https://github.com/maplibre/maplibre-gl-js/pull/2859))

### 🐞 Bug fixes

- Return undefined instead of throwing from `Style.serialize()` when the style hasn't loaded yet ([#2712](https://github.com/maplibre/maplibre-gl-js/pull/2712))
- Don't throw an exception from `checkMaxAngle` when a label with length 0 is on the last segment of a line ([#2710](https://github.com/maplibre/maplibre-gl-js/pull/2710))
- Fix the `tap then drag` zoom gesture detection to abort when the two taps are far away ([#2673](https://github.com/maplibre/maplibre-gl-js/pull/2673))
- Fix regression - update pixel ratio when devicePixelRatio changes, restoring the v1.x behaviour ([#2706](https://github.com/maplibre/maplibre-gl-js/issues/2706))
- Fix incorrect elevation calculation [#2772]

## 3.1.0

### ✨ Features and improvements

- Expose map options.maxTileCacheZoomLevels to allow better control of tile cache ([#2581](https://github.com/maplibre/maplibre-gl-js/pull/2581))

### 🐞 Bug fixes

- Fix regression - Add webgl1 fallback to accommodate users without webgl2 support ([#2653](https://github.com/maplibre/maplibre-gl-js/issues/2653))

## 3.0.1

### ✨ Features and improvements

- Update shaders to GLSL ES 3.0 ([#2599](https://github.com/maplibre/maplibre-gl-js/pull/2599))

### 🐞 Bug fixes

- Fix `RequestTransformFunction` type to return RequestParameters or undefined ([#2586](https://github.com/maplibre/maplibre-gl-js/pull/2586))
- Load `EXT_color_buffer_float` WebGL2 extension to fix heatmap in firefox ([#2595](https://github.com/maplibre/maplibre-gl-js/pull/2595))

## 3.0.0

## New features and improvements

- Add `transformCameraUpdate` callback to `Map` options ([#2535](https://github.com/maplibre/maplibre-gl-js/pull/2535))
- Bump KDBush and supercluster for better memory efficiency ([#2522](https://github.com/maplibre/maplibre-gl-js/pull/2522))
- Improve performance by using HTMLImageElement to download raster source images when refreshExpiredTiles tiles is false ([#2126](https://github.com/maplibre/maplibre-gl-js/pull/2126))
- Set fetchPriority for HTMLImageElement to help improve raster-heavy scenarios ([#2459](https://github.com/maplibre/maplibre-gl-js/pull/2459))
- Reduce rendering calls on initial load. No reason to try rendering before the style is loaded. ([#2464](https://github.com/maplibre/maplibre-gl-js/pull/2464))
- Lazy load default style properties on demand to improve loading performance and reduce memory usage. ([#2476](https://github.com/maplibre/maplibre-gl-js/pull/2476))
- Add queryTerrainElevation allows getting terrain elevation in meters at a specific point ([#2264](https://github.com/maplibre/maplibre-gl-js/pull/2264))
- Improve performance by sending style layers to the worker thread before processing it on the main thread to allow parallel processing ([#2131](https://github.com/maplibre/maplibre-gl-js/pull/2131))
- Add Map.getImage() to retrieve previously-loaded images. ([#2168](https://github.com/maplibre/maplibre-gl-js/pull/2168))
- Add a method to enable/disable cooperative gestures
- Update CONTRIBUTING.md with details on setting up on M1 mac ([#2196](https://github.com/maplibre/maplibre-gl-js/pull/2196))
- Update default type of originalEvent in MapLibreEvent to be `unknown` ([#2243](https://github.com/maplibre/maplibre-gl-js/pull/2243))
- Improve performance when forcing full symbol placement by short-circuiting pause checks ([#2241](https://github.com/maplibre/maplibre-gl-js/pull/2241))
- Adding a `warnonce` when terrain and hillshade source are the same ([#2298](https://github.com/maplibre/maplibre-gl-js/pull/2298))
- Remove a deprecation warning by removing an empty texture that is no longer being used in the codebase ([#2299](https://github.com/maplibre/maplibre-gl-js/pull/2299))
- Improve initial loading performance by lazy serializing layers only when needed. ([#2306](https://github.com/maplibre/maplibre-gl-js/pull/2306))
- Add validateStyle MapOption to allow disabling style validation for faster performance in production environment. ([#2390](https://github.com/maplibre/maplibre-gl-js/pull/2390))
- Add `setClusterOptions` to update cluster properties of the added sources: fixing these issues ([#429](https://github.com/maplibre/maplibre-gl-js/issues/429)) and ([#1384](https://github.com/maplibre/maplibre-gl-js/issues/1384))
- Add types for `workerOptions` and `_options` in `geojson_source.ts`
- Add fullscreenstart, fullscreenend events to FullscreenControl ([#2128](https://github.com/maplibre/maplibre-gl-js/issues/2128)
- Throttle the image request queue while the map is moving to improve performance ([#2097](https://github.com/maplibre/maplibre-gl-js/issues/2097)
- Add support for multiple `sprite` declarations in one style file ([#1805](https://github.com/maplibre/maplibre-gl-js/pull/1805))
- Extract sprite image on demand to reduce memory usage and improve performance by reducing the number of getImageData calls ([#1809](https://github.com/maplibre/maplibre-gl-js/pull/1809))
- `QueryRenderedFeaturesOptions` type added to both of the params in queryRenderedFeatures in map.ts ([#1900](https://github.com/maplibre/maplibre-gl-js/issues/1900))
- NavigationControlOptions is now optional when creating an instance of NavigationControl ([#1754](https://github.com/maplibre/maplibre-gl-js/issues/1754))
- Listen to webglcontextcreationerror event and give detailed debug info when it fails ([#1715](https://github.com/maplibre/maplibre-gl-js/pull/1715))
- Make sure `cooperativeGestures` overlay is always "on top" (z-index) of map features ([#1753](https://github.com/maplibre/maplibre-gl-js/pull/1753))
- Use `willReadFrequently` hint to optimize 2D canvas usage and remove warnings ([#1808](https://github.com/maplibre/maplibre-gl-js/pull/1808))
- Speed up the cross tile symbol index in certain circumstances ([#1755](https://github.com/maplibre/maplibre-gl-js/pull/1755))
- Improve rendering speed in scenes with many colliding symbolic icons and labels ([#1757](https://github.com/maplibre/maplibre-gl-js/pull/1757))
- Make request for ImageSource cancelable ([#1802](https://github.com/maplibre/maplibre-gl-js/pull/1802))
- Throttle the image request queue while the map is moving to improve performance ([#2097](https://github.com/maplibre/maplibre-gl-js/pull/2097))
- Return a promise from `once` method to allow easier usage of async/await in this case ([#1690](https://github.com/maplibre/maplibre-gl-js/pull/1690))
- Add pseudo (CSS) fullscreen as a fallback for iPhones ([#1678](https://github.com/maplibre/maplibre-gl-js/pull/1678))
- Add `updateData` to `GeoJSONSource` which allows for partial data updates ([#1605](https://github.com/maplibre/maplibre-gl-js/pull/1605))
- Add a RenderPool to render tiles onto textures for 3D ([#1671](https://github.com/maplibre/maplibre-gl-js/pull/1671))
- Add map.getCameraTargetElevation() ([#1558](https://github.com/maplibre/maplibre-gl-js/pull/1558))
- Add `freezeElevation` to `AnimationOptions` to allow smooth camera movement in 3D ([#1514](https://github.com/maplibre/maplibre-gl-js/pull/1514), [#1492](https://github.com/maplibre/maplibre-gl-js/issues/1492))
- Add map.setStyle's transformStyle option ([#1632](https://github.com/maplibre/maplibre-gl-js/pull/1632))

## Potentially breaking changes

Most of these changes will not affect your code but read carefully through the list to asses if a migration is needed.

- ⚠️ Cancel unloaded tile request on zooming in across multiple zooms. Previously these requests were not cancelled. ([#2377](https://github.com/maplibre/maplibre-gl-js/pull/2377))
- ⚠️ Resize map when container element is resized. The "resize"-related events now has different data associated with it ([#2157](https://github.com/maplibre/maplibre-gl-js/pull/2157), [#2551](https://github.com/maplibre/maplibre-gl-js/issues/2551)). Previously the originalEvent field was the reason of this change, for example it could be a `resize` event from the browser. Now it is `ResizeObserverEntry`, see more [here](https://developer.mozilla.org/en-US/docs/web/api/resizeobserverentry).
- ⚠️ Improve rendering of areas below sea level, and remove elevationOffset workaround ([#1578](https://github.com/maplibre/maplibre-gl-js/pull/1578))
- ⚠️ Remove support for `hsl` css color in a format that does not comply with the CSS Color specification. Colors defined in `hsl(110, 0.7, 0.055)` format will no longer work, instead it is recommended to use the format with percentages `hsl(110, 70%, 5.5%)`. ([#2376](https://github.com/maplibre/maplibre-gl-js/pull/2376))
- ⚠️ Move terrain object from style.terrain to map.terrain ([#1628](https://github.com/maplibre/maplibre-gl-js/pull/1628))
- ⚠️ Remove deprecated `mapboxgl-` css classes (use `maplibregl-` instead) ([#1575](https://github.com/maplibre/maplibre-gl-js/pull/1575))
- ⚠️ Full transition from WebGL1 to WebGL2 ([browser support](https://caniuse.com/?search=webgl2)) ([#2512](https://github.com/maplibre/maplibre-gl-js/pull/2512), [#1891](https://github.com/maplibre/maplibre-gl-js/pull/1891))
- ⚠️ `LngLat.toBounds()` is replaced by a static method `LngLatBounds.fromLngLat()` ([#2188](https://github.com/maplibre/maplibre-gl-js/pull/2188))
- ⚠️ Make geojson data source a required field to align with the docs ([#1396](https://github.com/maplibre/maplibre-gl-js/issue/1396))
- ⚠️ Improve control initial loading performance by forcing fadeDuration to 0 till first idle event ([#2447](https://github.com/maplibre/maplibre-gl-js/pull/2447))
- ⚠️ Remove "mapbox-gl-supported" package from API. If needed, please reference it directly instead of going through MapLibre. ([#2451](https://github.com/maplibre/maplibre-gl-js/pull/2451))
- ⚠️ Improve control performance by restricting worker count to a max of 1 except for Safari browser. ([#2354](https://github.com/maplibre/maplibre-gl-js/pull/2354))

## Bug fixes

- Fix of incorrect dash in diagonal lines with a vector source at some zoom levels. ([#2479](https://github.com/maplibre/maplibre-gl-js/pull/2479))
- Fix event.isSourceLoaded to reflect the state of source loading for sourcedata event ([#2543](https://github.com/maplibre/maplibre-gl-js/pull/2543))
- Fix overlapping of 3D building parts when 3D Terrain is activated ([#2513](https://github.com/maplibre/maplibre-gl-js/issues/2513))
- Show 3D buildings located below sea level when 3D Terrain is activated ([#2544](https://github.com/maplibre/maplibre-gl-js/issues/2544))
- Fix `LngLatBounds.extend()` to correctly handle `{ lng: number, lat: number }` coordinates. ([#2425](https://github.com/maplibre/maplibre-gl-js/pull/2425))
- Fix the accuracy-circle in the geolocate control from randomly resizing. ([#2450](https://github.com/maplibre/maplibre-gl-js/pull/2450))
- Fix the type of the `features` property on `MapLayerMouseEvent` and `MapLayerTouchEvent` to be `MapGeoJSONFeature[]` in lieu of `GeoJSON.Feature[]` ([#2244](https://github.com/maplibre/maplibre-gl-js/pull/2244))
- Fix GeolocateControl error if removed quickly ([#2391](https://github.com/maplibre/maplibre-gl-js/pull/2391))
- Fix issue unloading sprite sheet when using `setStyle(style, {diff:true})` ([#2146](https://github.com/maplibre/maplibre-gl-js/pull/2146))
- Fix wrap coords in `getTerrain` when `fitBounds` across the AM ([#2155](https://github.com/maplibre/maplibre-gl-js/pull/2155))
- Fix LngLat `toArray` method return type to [number,number] ([#2233](https://github.com/maplibre/maplibre-gl-js/issues/2233))
- Fix handling of text-offset with symbol-placement: line ([#2170](https://github.com/maplibre/maplibre-gl-js/issues/2170) and [#2171](https://github.com/maplibre/maplibre-gl-js/issues/2171))
- Fix geolocate control permissions failure on IOS16 web view with fallback to `window.navigator.geolocation` ([#2359](https://github.com/maplibre/maplibre-gl-js/pull/2359))
- Prevent unnecessary reload of raster sources when RTL Text Plugin loads ([#2380](https://github.com/maplibre/maplibre-gl-js/issues/2380))
- Fix Handle AddProtocol callback function returning an HTMLImageElement ([#](https://github.com/maplibre/maplibre-gl-js/pull/2393)2393](https://github.com/maplibre/maplibre-gl-js/pull/2393))
- Fix raster tiles being retained when raster-fade-duration is 0 ([#2445](https://github.com/maplibre/maplibre-gl-js/issues/2445), [#2501](https://github.com/maplibre/maplibre-gl-js/issues/2501))
- Fix the worker been terminated on setting new style ([#2123](https://github.com/maplibre/maplibre-gl-js/pull/2123))
- Change how meta key is detected for cooperative gestures
- Fix the worker been terminated on setting new style ([#2123](https://github.com/maplibre/maplibre-gl-js/pull/2123))
- Fix issue [#1024](https://github.com/maplibre/maplibre-gl-js/pull/1024) - Zoom center not under cursor when terrain is on
- Fix errors when running style-spec bin scripts and added missing help. Removed unnecessary script 'gl-style-composite'. ([#1971](https://github.com/maplibre/maplibre-gl-js/pull/1971))
- Fix the `slice` expression type ([#1886](https://github.com/maplibre/maplibre-gl-js/issues/1886))
- Remove dependency on `@rollup/plugin-json`, which was in conflict with `rollup-plugin-import-assert`
- Remove dependency on `@mapbox/gazetteer` which caused some build warnings ([#1757](https://github.com/maplibre/maplibre-gl-js/pull/1757) [#1898](https://github.com/maplibre/maplibre-gl-js/pull/1898))
- Fix `getElevation()` causing uncaught error ([#1650](https://github.com/maplibre/maplibre-gl-js/issues/1650)).
- Fix headless benchmark execution especially on VM ([#1732](https://github.com/maplibre/maplibre-gl-js/pull/1732))
- fix issue [#860](https://github.com/maplibre/maplibre-gl-js/issues/860) fill-pattern with pixelRatio > 1 is now switched correctly at runtime. ([#1765](https://github.com/maplibre/maplibre-gl-js/pull/1765))
- Fix the exception that would be thrown on `map.setStyle` when it is passed with transformStyle option and map is initialized without an initial style. ([#1824](https://github.com/maplibre/maplibre-gl-js/pull/1824))
- Fix the behavior of the compass button on touch devices. ([#1852](https://github.com/maplibre/maplibre-gl-js/pull/1852))
- Fix `GeoJSONSource` appearing to never finish loading when calling its `setData` method immediately after adding it to a `Map` due to it not firing a `metadata` `data` event ([#1693](https://github.com/maplibre/maplibre-gl-js/issues/1693))
- Fix the gap between terrain elevated tiles ([#1602](https://github.com/maplibre/maplibre-gl-js/issues/1602))
- Fix showTileBoundaries to show the first vector source [#1395](https://github.com/maplibre/maplibre-gl-js/pull/1395)
- Fix `match` expression type ([#1631](https://github.com/maplibre/maplibre-gl-js/pull/1631))
- Fix for blurry raster tiles due to raster tiles requests stuck in image queue. ([#2511](https://github.com/maplibre/maplibre-gl-js/pull/2511))

## 3.0.0-pre.9

### 🐞 Bug fixes

- Fixes issue with ResizeObserver firing an initial 'resize' event (since 3.0.0-pre.5) ([#2551](https://github.com/maplibre/maplibre-gl-js/issues/2551))

## 3.0.0-pre.8

### ✨ Features and improvements

- Add `transformCameraUpdate` callback to `Map` options ([#2535](https://github.com/maplibre/maplibre-gl-js/pull/2535))

### 🐞 Bug fixes

- Revise previous fix ([#2445](https://github.com/maplibre/maplibre-gl-js/issues/2445)) for raster tiles being retained when raster-fade-duration is 0 ([#2501](https://github.com/maplibre/maplibre-gl-js/issues/2501))

## 3.0.0-pre.7

### ✨ Features and improvements

- ⚠️ Breaking - Remove WebGL1 support. Move to WebGL2 ([#2512](https://github.com/maplibre/maplibre-gl-js/pull/2512))
- Bump KDBush and supercluster ([#2522](https://github.com/maplibre/maplibre-gl-js/pull/2522))

## 3.0.0-pre.6

### ✨ Features and improvements

- ⚠️ Breaking - Improve control performance by restricting worker count to a max of 1 except safari browser. ([#2354](https://github.com/maplibre/maplibre-gl-js/pull/2354))
- Improve performance by using HTMLImageElement to download raster source images when refreshExpiredTiles tiles is false ([#2126](https://github.com/maplibre/maplibre-gl-js/pull/2126))
- ⚠️ Breaking - Improve control initial loading performance by forcing fadeDuration to 0 till first idle event ([#2447](https://github.com/maplibre/maplibre-gl-js/pull/2447))
- ⚠️ Breaking - Remove "mapbox-gl-supported" package from API. If needed, please reference it directly instead of going through MapLibre. ([#2451](https://github.com/maplibre/maplibre-gl-js/pull/2451))
- Set fetchPriority for HTMLImageElement to help improve raster heavy scenarios ([#2459](https://github.com/maplibre/maplibre-gl-js/pull/2459))
- Reduce rendering calls on initial load. No reason to try rendering before style is loaded. ([#2464](https://github.com/maplibre/maplibre-gl-js/pull/2464))
- Lazy load default style properties on demand to improve loading performance and reduce memory usage. ([#2476](https://github.com/maplibre/maplibre-gl-js/pull/2476))
- Conditional WebGL2 support ([#1891](https://github.com/maplibre/maplibre-gl-js/pull/1891)

### 🐞 Bug fixes

- Fix `LngLatBounds.extend()` to correctly handle `{ lng: number, lat: number }` coordinates. ([#2425](https://github.com/maplibre/maplibre-gl-js/pull/2425))
- Fix the accuracy-circle in the geolocate control from randomly resizing. ([#2450](https://github.com/maplibre/maplibre-gl-js/pull/2450))

## 3.0.0-pre.5

### ✨ Features and improvements

- Add queryTerrainElevation allows getting terrain elevation in meters at specific point ([#2264](https://github.com/maplibre/maplibre-gl-js/pull/2264))
- Improve performance by sending style layers to worker thread before processing it on main thread to allow parallel processing ([#2131](https://github.com/maplibre/maplibre-gl-js/pull/2131))
- ⚠️ Breaking - Resize map when container element is resized. The resize related events now has different data associated with it ([#2157](https://github.com/maplibre/maplibre-gl-js/pull/2157)). Previously the originalEvent field was the reason of this change, for example it could be a `resize` event from the browser. Now it is `ResizeObserverEntry`, see more [here](https://developer.mozilla.org/en-US/docs/web/api/resizeobserverentry).
- Add Map.getImage() to retrieve previously-loaded images. ([#2168](https://github.com/maplibre/maplibre-gl-js/pull/2168))
- Add method to enable/disable cooperative gestures
- ⚠️ Breaking - `LngLat.toBounds()` is replaced by a static method `LngLatBounds.fromLngLat()` ([#2188](https://github.com/maplibre/maplibre-gl-js/pull/2188))
- Update CONTRIBUTING.md with details on setting up on M1 mac ([#2196](https://github.com/maplibre/maplibre-gl-js/pull/2196))
- Update default type of originalEvent in MapLibreEvent to be `unknown` ([#2243](https://github.com/maplibre/maplibre-gl-js/pull/2243))
- Improve performance when forcing full symbol placement by short circuiting pause checks ([#2241](https://github.com/maplibre/maplibre-gl-js/pull/2241))
- Adding a `warnonce` when terrain and hillshade source are the same ([#2298](https://github.com/maplibre/maplibre-gl-js/pull/2298))
- Remove a deprecation warning by removing an empty texture that is no longer being used in the codebase ([#2299](https://github.com/maplibre/maplibre-gl-js/pull/2299))
- Improve initial loading performance by lazy serializing layers only when needed. ([#2306](https://github.com/maplibre/maplibre-gl-js/pull/2306))
- ⚠️ Breaking - Cancel unloaded tile request on zooming in across multiple zoom. Previously these requests were not cancelled. ([#2377](https://github.com/maplibre/maplibre-gl-js/pull/2377))
- Add validateStyle MapOption to allow disabling style validation for faster performance in production environment. ([#2390](https://github.com/maplibre/maplibre-gl-js/pull/2390))
- ⚠️ Breaking - Remove support for `hsl` css color in a format that does not comply with the CSS Color specification. Colors defined in `hsl(110, 0.7, 0.055)` format will no longer work, instead it is recommended to use the format with percentages `hsl(110, 70%, 5.5%)`. ([#2376](https://github.com/maplibre/maplibre-gl-js/pull/2376))

### 🐞 Bug fixes

- Fix the type of the `features` property on `MapLayerMouseEvent` and `MapLayerTouchEvent` to be `MapGeoJSONFeature[]` in lieu of `GeoJSON.Feature[]` ([#2244](https://github.com/maplibre/maplibre-gl-js/pull/2244))
- Fix GeolocateControl error if removed quickly ([#2391](https://github.com/maplibre/maplibre-gl-js/pull/2391))
- Fix issue unloading sprite sheet when using `setStyle(style, {diff:true})` ([#2146](https://github.com/maplibre/maplibre-gl-js/pull/2146))
- Fix wrap coords in `getTerrain` when `fitBounds` across the AM ([#2155](https://github.com/maplibre/maplibre-gl-js/pull/2155))
- Fix LngLat `toArray` method return type to [number,number] ([#2233](https://github.com/maplibre/maplibre-gl-js/issues/2233))
- Fix handling of text-offset with symbol-placement: line ([#2170](https://github.com/maplibre/maplibre-gl-js/issues/2170) and [#2171](https://github.com/maplibre/maplibre-gl-js/issues/2171))
- Fix geolocate control permissions failure on IOS16 web view with fallback to `window.navigator.geolocation` ([#2359](https://github.com/maplibre/maplibre-gl-js/pull/2359))
- Prevent unnecessary reload of raster sources when RTL Text Plugin loads ([#2380](https://github.com/maplibre/maplibre-gl-js/issues/2380))
- Fix Handle AddProtocol callback function returning an HTMLImageElement ([#](https://github.com/maplibre/maplibre-gl-js/pull/2393)2393](https://github.com/maplibre/maplibre-gl-js/pull/2393))
- Fix raster tiles being retained when raster-fade-duration is 0 ([#2445](https://github.com/maplibre/maplibre-gl-js/issues/2445))

## 3.0.0-pre.4

### ✨ Features and improvements

- Add `setClusterOptions` to update cluster properties of the added sources: fixing these issues ([#429](https://github.com/maplibre/maplibre-gl-js/issues/429)) and ([#1384](https://github.com/maplibre/maplibre-gl-js/issues/1384))
- Add types for `workerOptions` and `_options` in `geojson_source.ts`
- Add fullscreenstart, fullscreenend events to FullscreenControl ([#2128](https://github.com/maplibre/maplibre-gl-js/issues/2128)
- Throttle the image request queue while the map is moving to improve performance ([#2097](https://github.com/maplibre/maplibre-gl-js/issues/2097)

### 🐞 Bug fixes

- Fix the worker been terminated on setting new style ([#2123](https://github.com/maplibre/maplibre-gl-js/pull/2123))
- Change how meta key is detected for cooperative gestures
- Fix the worker been terminated on setting new style ([#2123](https://github.com/maplibre/maplibre-gl-js/pull/2123))

## 3.0.0-pre.3

### ✨ Features and improvements

- Add support for multiple `sprite` declarations in one style file ([#1805](https://github.com/maplibre/maplibre-gl-js/pull/1805))
- Extract sprite image on demand to reduce memory usage and improve performance by reducing number of getImageData calls ([#1809](https://github.com/maplibre/maplibre-gl-js/pull/1809))

### 🐞 Bug fixes

- Fix issue [#1024](https://github.com/maplibre/maplibre-gl-js/pull/1024) - Zoom center not under cursor when terrain is on
- Fix errors when running style-spec bin scripts and added missing help. Removed unnecessary script 'gl-style-composite'. ([#1971](https://github.com/maplibre/maplibre-gl-js/pull/1971))
- Fix the `slice` expression type ([#1886](https://github.com/maplibre/maplibre-gl-js/issues/1886))

## 3.0.0-pre.2

### ✨ Features and improvements

- `QueryRenderedFeaturesOptions` type added to both of the params in queryRenderedFeatures in map.ts ([#1900](https://github.com/maplibre/maplibre-gl-js/issues/1900))
- NavigationControlOptions is now optional when creating an instance of NavigationControl ([#1754](https://github.com/maplibre/maplibre-gl-js/issues/1754))
- Listen to webglcontextcreationerror event and give detailed debug info when it fails ([#1715](https://github.com/maplibre/maplibre-gl-js/pull/1715))
- Make sure `cooperativeGestures` overlay is always "on top" (z-index) of map features ([#1753](https://github.com/maplibre/maplibre-gl-js/pull/1753))
- Use `willReadFrequently` hint to optimize 2D canvas usage and remove warnings ([#1808](https://github.com/maplibre/maplibre-gl-js/pull/1808))
- Speed up the cross tile symbol index in certain circumstances ([#1755](https://github.com/maplibre/maplibre-gl-js/pull/1755))
- Improve rendering speed in scenes with many colliding symbolic icons and labels ([#1757](https://github.com/maplibre/maplibre-gl-js/pull/1757))
- Make request for ImageSource cancelable ([#1802](https://github.com/maplibre/maplibre-gl-js/pull/1802))
- Throttle the image request queue while the map is moving to improve performance ([#2097](https://github.com/maplibre/maplibre-gl-js/pull/2097))

### 🐞 Bug fixes

- Remove dependency on `@rollup/plugin-json`, which was in conflict with `rollup-plugin-import-assert`
- Remove dependency on `@mapbox/gazetteer` which caused some build warnings ([#1757](https://github.com/maplibre/maplibre-gl-js/pull/1757) [#1898](https://github.com/maplibre/maplibre-gl-js/pull/1898))
- Fix `getElevation()` causing uncaught error ([#1650](https://github.com/maplibre/maplibre-gl-js/issues/1650)).
- Fix headless benchmark execution especially on VM ([#1732](https://github.com/maplibre/maplibre-gl-js/pull/1732))
- fix issue [#860](https://github.com/maplibre/maplibre-gl-js/issues/860) fill-pattern with pixelRatio > 1 is now switched correctly at runtime. ([#1765](https://github.com/maplibre/maplibre-gl-js/pull/1765))
- Fix the exception that would be thrown on `map.setStyle` when it is passed with transformStyle option and map is initialized without an initial style. ([#1824](https://github.com/maplibre/maplibre-gl-js/pull/1824))
- Fix the behavior of the compass button on touch devices.

## 3.0.0-pre.1

### ✨ Features and improvements

- Return a promise from `once` method to allow easier usage of async/await in this case ([#1690](https://github.com/maplibre/maplibre-gl-js/pull/1690))
- Add pseudo (CSS) fullscreen as a fallback for iPhones ([#1678](https://github.com/maplibre/maplibre-gl-js/pull/1678))
- Add `updateData` to `GeoJSONSource` which allows for partial data updates ([#1605](https://github.com/maplibre/maplibre-gl-js/pull/1605))

### 🐞 Bug fixes

- Fix `GeoJSONSource` appearing to never finish loading when calling its `setData` method immediately after adding it to a `Map` due to it not firing a `metadata` `data` event ([#1693](https://github.com/maplibre/maplibre-gl-js/issues/1693))
- Fix the gap between terrain elevated tiles ([#1602](https://github.com/maplibre/maplibre-gl-js/issues/1602))

## 3.0.0-pre.0

### ✨ Features and improvements

- Add a RenderPool to render tiles onto textures for 3D ([#1671](https://github.com/maplibre/maplibre-gl-js/pull/1671))
- Add map.getCameraTargetElevation() ([#1558](https://github.com/maplibre/maplibre-gl-js/pull/1558))
- Add `freezeElevation` to `AnimationOptions` to allow smooth camera movement in 3D ([#1514](https://github.com/maplibre/maplibre-gl-js/pull/1514), [#1492](https://github.com/maplibre/maplibre-gl-js/issues/1492))
- ⚠️ Breaking - Remove deprecated `mapboxgl-` css classes ([#1575](https://github.com/maplibre/maplibre-gl-js/pull/1575))
- Add map.setStyle's transformStyle option ([#1632](https://github.com/maplibre/maplibre-gl-js/pull/1632))
- ⚠️ Breaking - Improve rendering of areas below sea level, and remove elevationOffset workaround ([#1578](https://github.com/maplibre/maplibre-gl-js/pull/1578))
- ⚠️ Breaking - Move terrain object from style.terrain to map.terrain ([#1628](https://github.com/maplibre/maplibre-gl-js/pull/1628))

### 🐞 Bug fixes

- ⚠️ Breaking - Make geojson data source a required field to align with the docs ([#1396](https://github.com/maplibre/maplibre-gl-js/issue/1396))
- Fix showTileBoundaries to show the first vector source [#1395](https://github.com/maplibre/maplibre-gl-js/pull/1395)
- Fix `match` expression type ([#1631](https://github.com/maplibre/maplibre-gl-js/pull/1631))

## 2.4.0

### ✨ Features and improvements

- Added calculateCameraOptionsFromTo to camera ([#1427](https://github.com/maplibre/maplibre-gl-js/pull/1427))
- Improve expression types ([#1510](https://github.com/maplibre/maplibre-gl-js/pull/1510))
- Improve performance for primitive size selection ([#1508](https://github.com/maplibre/maplibre-gl-js/pull/1508))
- Upgrade target from ES2017 to ES2019 ([#1499](https://github.com/maplibre/maplibre-gl-js/pull/1499))
- Improve error handling ([#1485](https://github.com/maplibre/maplibre-gl-js/pull/1485))
- Removed `_interpolationType` unused field ([#264](https://github.com/maplibre/maplibre-gl-js/issues/264))

### 🐞 Bug fixes

- Fix attribution not being displayed for terrain ([#1516](https://github.com/maplibre/maplibre-gl-js/pull/1516))
- No triggering of contextmenu after rotate, pitch, etc. also on Windows ([#1537](https://github.com/maplibre/maplibre-gl-js/pull/1537))

## 2.3.1-pre.2

### ✨ Features and improvements

- Improve expression types ([#1510](https://github.com/maplibre/maplibre-gl-js/pull/1510))
- Improve performance for primitive size selection ([#1508](https://github.com/maplibre/maplibre-gl-js/pull/1508))
- Upgrade target from ES2017 to ES2019 ([#1499](https://github.com/maplibre/maplibre-gl-js/pull/1499))

## 2.3.1-pre.1

### ✨ Features and improvements

- Improve error handling ([#1485](https://github.com/maplibre/maplibre-gl-js/pull/1485))

## 2.3.0

### ✨ Features and improvements

- Re-enable method to get library version. Either with `import {version} from 'maplibre-gl'`, or on a Map instance as `map.version`.

## 2.2.1

### 🐞 Bug fixes

- Fix types generation and make sure they run as part of the CI ([#1462](https://github.com/maplibre/maplibre-gl-js/issues/1462), [#1465](https://github.com/maplibre/maplibre-gl-js/pull/1465))

## 2.2.0

Everything from the four previous pre-releases:

### ✨ Features and improvements

- Update `icon-padding` symbol layout property to support asymmetric padding ([#1289](https://github.com/maplibre/maplibre-gl-js/pull/1289))
- Added `cooperativeGestures` option when instantiating map to prevent inadvertent scrolling/panning when navigating a page where map is embedded inline ([#234](https://github.com/maplibre/maplibre-gl-js/issues/234))
- Improve filter specification typings ([#1390](https://github.com/maplibre/maplibre-gl-js/pull/1390))
- Add 3D terrain capabilities ([#165](https://github.com/maplibre/maplibre-gl-js/pull/165), [#1022](https://github.com/maplibre/maplibre-gl-js/pull/1022))
- Cancel pending GeoJSON requests when `GeoJSONSource.setData()` is called instead of waiting for any pending request to complete before issuing the request for the new URL ([#1102](https://github.com/maplibre/maplibre-gl-js/pull/1102))

### 🐞 Bug fixes

- Fix compact attribution style when using global CSS that sets `box-sizing: border-box;` ([#1250](https://github.com/maplibre/maplibre-gl-js/pull/1250))
- Handle maxBounds which cross the meridian at longitude ±180° ([#1298](https://github.com/maplibre/maplibre-gl-js/pull/1298), [#1299](https://github.com/maplibre/maplibre-gl-js/pull/1299))
- Hide arrow displayed in default `summary` styles on the attribution control ([#1258](https://github.com/maplibre/maplibre-gl-js/pull/1258))
- Fix memory usage in terrain 3D ([#1291](https://github.com/maplibre/maplibre-gl-js/issues/1291), [#1302](https://github.com/maplibre/maplibre-gl-js/pull/1302))
- Fix disappearance of closest tiles when 3D terrain is enabled ([#1241](https://github.com/maplibre/maplibre-gl-js/issues/1241), [#1300](https://github.com/maplibre/maplibre-gl-js/pull/1300))

## 2.2.0-pre.4

### ✨ Features and improvements

- Update `icon-padding` symbol layout property to support asymmetric padding ([#1289](https://github.com/maplibre/maplibre-gl-js/pull/1289))
- Added `cooperativeGestures` option when instantiating map to prevent inadvertent scrolling/panning when navigating a page where map is embedded inline ([#234](https://github.com/maplibre/maplibre-gl-js/issues/234))
- Improve filter specification typings ([#1390](https://github.com/maplibre/maplibre-gl-js/pull/1390))

### 🐞 Bug fixes

- Fix compact attribution style when using global CSS that sets `box-sizing: border-box;` ([#1250](https://github.com/maplibre/maplibre-gl-js/pull/1250))

## 2.2.0-pre.3

### 🐞 Bug fixes

- Handle maxBounds which cross the meridian at longitude ±180° ([#1298](https://github.com/maplibre/maplibre-gl-js/issues/1298), [#1299](https://github.com/maplibre/maplibre-gl-js/pull/1299))
- Hide arrow displayed in default `summary` styles on the attribution control ([#1258](https://github.com/maplibre/maplibre-gl-js/pull/1258))
- Fix memory usage in terrain 3D ([#1291](https://github.com/maplibre/maplibre-gl-js/issues/1291), [#1302](https://github.com/maplibre/maplibre-gl-js/pull/1302))
- Fix disappearance of closest tiles when 3D terrain is enabled ([#1241](https://github.com/maplibre/maplibre-gl-js/issues/1241), [#1300](https://github.com/maplibre/maplibre-gl-js/pull/1300))

## 2.2.0-pre.2

### ✨ Features and improvements

- Add 3D terrain capabilities ([#165](https://github.com/maplibre/maplibre-gl-js/pull/165), [#1022](https://github.com/maplibre/maplibre-gl-js/pull/1022))

## 2.2.0-pre.1

### ✨ Features and improvements

- Cancel pending GeoJSON requests when `GeoJSONSource.setData()` is called instead of waiting for any pending request to complete before issuing the request for the new URL ([#1102](https://github.com/maplibre/maplibre-gl-js/pull/1102))

## 2.1.9

### 🐞 Bug fixes

- Add back typescript typings to dependencies instead of devDependencies ([#1178](https://github.com/maplibre/maplibre-gl-js/pull/1178))

## 2.1.8

### ✨ Features and improvements

- Changed logic for showing the MapLibre logo. The MapLibre logo is now shown by setting the map option 'maplibreLogo' to true or by adding it to a map with addControl. TileJSON no longer controls if the logo is shown. ([#786](https://github.com/maplibre/maplibre-gl-js/pull/786))

### 🐞 Bug fixes

- Fix missing `touchmove` in `MapTouchEvent["type"]` ([#1131](https://github.com/maplibre/maplibre-gl-js/pull/1131))
- Type CustomLayerInterface renderingMode, onRemove, onAdd, and prerender optional ([#1122](https://github.com/maplibre/maplibre-gl-js/pull/1122))

## 2.1.8-pre.3

### 🐞 Bug fixes

- Use correct location for mouse events of line layer with line-offset ([#1108](https://github.com/maplibre/maplibre-gl-js/issues/1108)).
- Change `GeoJSONFeature.properties` type from `{}` to `{ [name: string]: any; }` ([#1115](https://github.com/maplibre/maplibre-gl-js/pull/1115)).
- Fix `error TS2503: Cannot find namespace 'GeoJSON'` ([#1096](https://github.com/maplibre/maplibre-gl-js/issues/1096)).

## 2.1.8-pre.2

### ✨ Features and improvements

- Removal of the unminified production build target, so `npm run build-prod` will be the main build command going forward.

### 🐞 Bug fixes

- Dispose source resources on map style removal, it also fixes `cannot read properties of undefined (reading 'sourceCaches')` error ([#1099](https://github.com/maplibre/maplibre-gl-js/pull/1099)).
- Add MapGeoJSONFeature type as replacement for MapboxGeoJSONFeature. MapGeoJSONFeature type extends GeoJSONFeature type with layer, source, sourceLayer, and state properties ([#1104](https://github.com/maplibre/maplibre-gl-js/pull/1104)).
- Fix automatic refreshing of expired raster tiles ([#1106](https://github.com/maplibre/maplibre-gl-js/pull/1106))
- Fix precision loss in some matrix calculations ([#1105](https://github.com/maplibre/maplibre-gl-js/pull/1105))

## 2.1.8-pre.1

### ✨ Features and improvements

- Add option `viewport-glyph` to `text-rotation-alignment` which places glyphs along a linestring and rotates them to the x-axis of the viewport ([#716](https://github.com/maplibre/maplibre-gl-js/pull/716)).

### 🐞 Bug fixes

- Change `GeoJSONFeature.id` type from `number | string | void` to `number | string | undefined` ([#1093](https://github.com/maplibre/maplibre-gl-js/pull/1093))
- Add FeatureIdentifier type to define feature parameter in setFeatureState, removeFeatureState, and getFeatureState methods. Change FeatureIdentifier.id from `id: string | number;` to `id?: string | number | undefined;` ([#1095](https://github.com/maplibre/maplibre-gl-js/pull/1095))
- Change map.on, map.off, and map.once type parameter from "type: MapEvent" to "type: MapEvent | string" ([#1094](https://github.com/maplibre/maplibre-gl-js/pull/1094))

## 2.1.7

### 🐞 Bug fixes

- Add adjustment for glyph rendering, CJK fonts are mainly affected ([#1002](https://github.com/maplibre/maplibre-gl-js/issues/1002)).
- Improve typings to fix Angular strict mode failure ([#790](https://github.com/maplibre/maplibre-gl-js/issues/790), [#970](https://github.com/maplibre/maplibre-gl-js/issues/970), [#934](https://github.com/maplibre/maplibre-gl-js/issues/934))
- Fix `SourceCache.loaded()` always returning `true` following a load error ([#1025](https://github.com/maplibre/maplibre-gl-js/issues/1025))
- Added back csp and dev builds to npm package ([#1042](https://github.com/maplibre/maplibre-gl-js/issues/1042))

## 2.1.6

### 🐞 Bug fixes

- Publish `dist/package.json` ([#998](https://github.com/maplibre/maplibre-gl-js/pull/998)).

## 2.1.6-pre.1

### 🐞 Bug fixes

- Publish `dist/package.json` ([#998](https://github.com/maplibre/maplibre-gl-js/pull/998)).

## 2.1.5

### 🐞 Bug fixes

- Publish empty `postinstall.js` file. Follow-up on ([#990](https://github.com/maplibre/maplibre-gl-js/issues/990)), ([#991](https://github.com/maplibre/maplibre-gl-js/pull/991)), ([#992](https://github.com/maplibre/maplibre-gl-js/pull/992)).

## 2.1.5-pre.1

### 🐞 Bug fixes

- Publish empty `postinstall.js` file. Follow-up on ([#990](https://github.com/maplibre/maplibre-gl-js/pull/990)), ([#991](https://github.com/maplibre/maplibre-gl-js/pull/991)), ([#992](https://github.com/maplibre/maplibre-gl-js/pull/992)).

## 2.1.4

### 🐞 Bug fixes

- Fix missing `postinstall.js` file in npm publish. Follow-up on ([#990](https://github.com/maplibre/maplibre-gl-js/issues/990)), ([#991](https://github.com/maplibre/maplibre-gl-js/pull/991)).

## 2.1.3

### 🐞 Bug fixes

- Fix postinstall `ts-node` error on non-dev installs ([#900](https://github.com/maplibre/maplibre-gl-js/pull/900))

## 2.1.2

### Features and improvements

- Default compact attribution to be open by default to comply with OpenStreetMap Attribution Guidelines ([#795](https://github.com/maplibre/maplibre-gl-js/pull/795))
- Export `Source` classes (`GeoJSONSource` etc.) declarations. ([#801](https://github.com/maplibre/maplibre-gl-js/issues/801))
- Make `AJAXError` public so error HTTP responses can be handled differently from other errors.

### 🐞 Bug fixes

- Fix compact attribution button showing when attribution is blank ([#795](https://github.com/maplibre/maplibre-gl-js/pull/795))
- Fix error mismatched image size for CJK characters ([#718](https://github.com/maplibre/maplibre-gl-js/issues/718))
- Fire `dataabort` and `sourcedataabort` events when a tile request is aborted ([#794](https://github.com/maplibre/maplibre-gl-js/issues/794))
- Fix NextJs `performance` undefined ([#768](https://github.com/maplibre/maplibre-gl-js/issues/768))

## 2.1.1

### 🐞 Bug fixes

- Fix stale tiles being shown when calling VectorTileSource#setTiles while the map is moving.

## 2.1.0

### ✨ Features and improvements

- Add `icon-overlap` and `text-overlap` symbol layout properties [#347](https://github.com/maplibre/maplibre-gl-js/pull/347)
- Deprecate `icon-allow-overlap` and `text-allow-overlap` symbol layout properties. `icon-overlap` and `text-overlap` are their replacements.
- Remove node package chalk from devDependencies ([#789](https://github.com/maplibre/maplibre-gl-js/pull/789)).
- Allow setting a custom pixel ratio by adding a `MapOptions#pixelRatio` property and a `Map#setPixelRatio` method. Since a high `devicePixelRatio` value can lead to performance and display problems, it is done at your own risk. ([#769](https://github.com/maplibre/maplibre-gl-js/issues/769))

## 2.0.5

### 🐞 Bug fixes

- Remove list of node versions allowed to install the package.

## 2.0.4

### 🐞 Bug fixes

- Missing package.json file in version 2.0.3 dist in npm ([#811](https://github.com/maplibre/maplibre-gl-js/issues/811)) - this causes webpack to fail

## 2.0.3

### Features and improvements

- Remove node package chalk from devDependencies ([#789](https://github.com/maplibre/maplibre-gl-js/pull/789)).
- Remove vector-tile module declaration and revert to using point from [@mapbox/point-geometry](https://github.com/mapbox/point-geometry] ([#788](https://github.com/maplibre/maplibre-gl-js/issues/788), [#800](https://github.com/maplibre/maplibre-gl-js/pull/800))
- Moved development environment to use NodeJs 16 ([#781](https://github.com/maplibre/maplibre-gl-js/pull/781), [#806](https://github.com/maplibre/maplibre-gl-js/pull/806))

### 🐞 Bug fixes

- Fix max cluster zoom in geojson source ([#61](https://github.com/maplibre/maplibre-gl-js/issues/61))

## 2.0.2

### 🐞 Bug fixes

- Fix typescript generated file ([#776](https://github.com/maplibre/maplibre-gl-js/issues/776)).

## 2.0.1

### 🐞 Bug fixes

- Fix documentation of `addProtocol` and `removeProtocol`.

## 2.0.0

### Features and improvements

- Migrated the production code to typescript
- ** Breaking Change ** removed `version` from the public API
- ** Breaking Change ** stopped supporting IE (internet explorer)
- ** Breaking Change ** stopped supporting Chrome 49-65. Chrome 66+ required. For Chrome 49-65 support use version 1.15.2.
- ** Breaking Change ** removed all code related to `accessToken` and Mapbox specific urls starting with `mapbox://`. Telemetry and tracking code was removed.
- ** Breaking Change ** removed `baseApiUrl` as it was used only for Mapbox related urls
- ** Breaking Change ** typescript typings have changed:
  - `Style` => `StyleSpecification`
  - `AnyLayer` => `LayerSpecification`
  - `AnySourceData` => `SourceSpecification`
  - `MapboxEvent` => `MapLibreEvent`
  - `MapboxOptions` => `MapOptions`
  - `MapBoxZoomEvent` => `MapLibreZoomEvent`
  - `*SourceRaw` + `*SourceOptions` => `*SourceSpecification`
  - `*Source` (source implementation definition) were removed
  - `*Layer` => `*LayerSpecification`
  - `*Paint` => `*LayerSpecification['paint']`
  - `*Layout` => `*LayerSpecification['layout']`
  - `MapboxGeoJSONFeature` => `GeoJSONFeature`
- Added `redraw` function to map ([#206](https://github.com/maplibre/maplibre-gl-js/issues/206))
- Improve attribution controls accessibility. See [#359](https://github.com/maplibre/maplibre-gl-js/issues/359)
- Allow maxPitch value up to 85, use values greater than 60 at your own risk ([#574](https://github.com/maplibre/maplibre-gl-js/pull/574))
- `getImage` uses createImageBitmap when supported ([#650](https://github.com/maplibre/maplibre-gl-js/pull/650))

### 🐞 Bug fixes

- Fix warning due to strict comparison of SDF property in image sprite ([#303](https://github.com/maplibre/maplibre-gl-js/issues/303))
- Fix tile placeholder replacement to allow for placeholders to be in a URL more than once. ([#348](https://github.com/maplibre/maplibre-gl-js/pull/348))
- Fix type check for non dom environment. ([#334](https://github.com/maplibre/maplibre-gl-js/issues/334))
- Fix precision problem in patterns when overzoomed in OpenGL ES devices.
- Fix padding-top of the popup to improve readability of popup text ([#354](https://github.com/maplibre/maplibre-gl-js/pull/354)).
- Fix GeoJSONSource#loaded sometimes returning true while there are still pending loads ([#669](https://github.com/maplibre/maplibre-gl-js/issues/669))
- Fix MapDataEvent#isSourceLoaded being true in GeoJSONSource "dataloading" event handlers ([#694](https://github.com/maplibre/maplibre-gl-js/issues/694))
- Fix events being fired after Map#remove has been called when the WebGL context is lost and restored ([#726](https://github.com/maplibre/maplibre-gl-js/issues/726))
- Fix nested expressions types definition [#757](https://github.com/maplibre/maplibre-gl-js/pull/757)

## 1.15.2

### 🐞 Bug fixes

- Fix breaking changes introduced in v1.15.0 by adoption dual naming scheme for CSS class names

## 1.15.1

### 🐞 Bug fixes

- Add void return for some method declaration to match TS strict mode ([#194](https://github.com/maplibre/maplibre-gl-js/pull/194))
- Fix css leftovers ([#83](https://github.com/maplibre/maplibre-gl-js/issues/83))

## 1.15.0

### Features and improvements

- ** Breaking Change: ** Rename css classes ([#83](https://github.com/maplibre/maplibre-gl-js/issues/83))
- Added custom protocol support to allow overriding ajax calls ([#29](https://github.com/maplibre/maplibre-gl-js/issues/29))
- Added setTransformRequest to map ([#159](https://github.com/maplibre/maplibre-gl-js/pull/159))
- Publish @maplibre/maplibre-gl-style-spec v14.0.0 on NPM ([#149](https://github.com/maplibre/maplibre-gl-js/pull/149))
- Replace link to mapbox on LogoControl by link to maplibre ([#151](https://github.com/maplibre/maplibre-gl-js/pull/151))
- Migrate style spec files from mapbox to maplibre ([#147](https://github.com/maplibre/maplibre-gl-js/pull/147))
- Publish the MapLibre style spec in NPM ([#140](https://github.com/maplibre/maplibre-gl-js/pull/140))
- Replace mapboxgl with maplibregl in JSDocs inline examples ([#134](https://github.com/maplibre/maplibre-gl-js/pull/134))
- Bring in typescript definitions file ([#24](https://github.com/maplibre/maplibre-gl-js/issues/24))
- Update example links to https://maplibre.org/maplibre-gl-js-docs/ ([#131](https://github.com/maplibre/maplibre-gl-js/pull/131))
- Improve performance of layers with constant `*-sort-key` ([#78](https://github.com/maplibre/maplibre-gl-js/pull/78))

### 🐞 Bug fixes

- Prevented attribution button from submitting form ([#178](https://github.com/maplibre/maplibre-gl-js/issues/178))

## 1.14.0

### Features and improvements

- Rebranded to MapLibre
- New logo

### 🐞 Bug fixes

- Rename SVGs mapboxgl-ctrl-\*.svg to maplibregl ([#85](https://github.com/maplibre/maplibre-gl-js/pull/85))
- fix ImageSource not working in FF/Safari ([#87](https://github.com/maplibre/maplibre-gl-js/pull/87))
- Update HTML debug files to use MapLibre in titles ([#84](https://github.com/maplibre/maplibre-gl-js/pull/84))
- fix CI checksize job to use maplibre name ([#86](https://github.com/maplibre/maplibre-gl-js/pull/86))
- Move output files from mapbox._ to maplibre._ ([#75](https://github.com/maplibre/maplibre-gl-js/pull/75))
- Remove mapbox specifics and branding from .github ([#64](https://github.com/maplibre/maplibre-gl-js/pull/64))
- Fix a bug where mapbox-gl-js is no longer licensed as open source, but we owe immeasurable gratitude to Mapbox for releasing all their initial code to the community under BSD-3 license.

## 1.13.0

### ✨ Features and improvements

- Improve accessibility by fixing issues reported by WCAG 2.1. [#9991](https://github.com/mapbox/mapbox-gl-js/pull/9991)
- Improve accessibility when opening a popup by immediately focusing on the content. [#9774](https://github.com/mapbox/mapbox-gl-js/pull/9774) (h/t [@watofundefined](https://github.com/watofundefined)))
- Improve rendering performance of symbols with `symbol-sort-key`. [#9751](https://github.com/mapbox/mapbox-gl-js/pull/9751) (h/t [@osvodef](https://github.com/osvodef)))
- Add `Marker` `clickTolerance` option. [#9640](https://github.com/mapbox/mapbox-gl-js/pull/9640) (h/t [@ChristopherChudzicki](https://github.com/ChristopherChudzicki)))
- Add `Map` `hasControl` method. [#10035](https://github.com/mapbox/mapbox-gl-js/pull/10035)
- Add `Popup` `setOffset` method. [#9946](https://github.com/mapbox/mapbox-gl-js/pull/9946) (h/t [@jutaz](https://github.com/jutaz)))
- Add `KeyboardHandler` `disableRotation` and `enableRotation` methods. [#10072](https://github.com/mapbox/mapbox-gl-js/pull/10072) (h/t [@jmbott](https://github.com/jmbott)))

### 🐞 Bug fixes

- Fix a bug where `queryRenderedFeatures` didn't properly expose the paint values if they were data-driven. [#10074](https://github.com/mapbox/mapbox-gl-js/pull/10074) (h/t [@osvodef](https://github.com/osvodef)))
- Fix a bug where attribution didn't update when layer visibility changed during zooming. [#9943](https://github.com/mapbox/mapbox-gl-js/pull/9943)
- Fix a bug where hash control conflicted with external history manipulation (e.g. in single-page apps). [#9960](https://github.com/mapbox/mapbox-gl-js/pull/9960) (h/t [@raegen](https://github.com/raegen)))
- Fix a bug where `fitBounds` had an unexpected result with non-zero bearing and uneven padding. [#9821](https://github.com/mapbox/mapbox-gl-js/pull/9821) (h/t [@allison-strandberg](https://github.com/allison-strandberg)))
- Fix HTTP support when running GL JS against [Mapbox Atlas](https://www.mapbox.com/atlas). [#10090](https://github.com/mapbox/mapbox-gl-js/pull/10090)
- Fix a bug where the `within` expression didn't work in `querySourceFeatures`. [#9933](https://github.com/mapbox/mapbox-gl-js/pull/9933)
- Fix a bug where `Popup` content HTML element was removed on `setDOMContent`. [#10036](https://github.com/mapbox/mapbox-gl-js/pull/10036)
- Fix a compatibility bug when `icon-image` is used as a legacy categorical function. [#10060](https://github.com/mapbox/mapbox-gl-js/pull/10060)
- Reduce rapid memory growth in Safari by ensuring `Image` dataURI's are released. [#10118](https://github.com/mapbox/mapbox-gl-js/pull/10118)

### ⚠️ Note on IE11

We intend to remove support for Internet Explorer 11 in a future release of GL JS later this year.

## 1.12.0

### ✨ Features and improvements

- Add methods for changing a vector tile source dynamically (e.g. `setTiles`, `setUrl`). [#8048](https://github.com/mapbox/mapbox-gl-js/pull/8048) (h/t [@stepankuzmin](https://github.com/stepankuzmin))
- Add a `filter` option for GeoJSON sources to filter out features prior to processing (e.g. before clustering). [#9864](https://github.com/mapbox/mapbox-gl-js/pull/9864)
- Vastly increase precision of `line-gradient` for long lines. [#9694](https://github.com/mapbox/mapbox-gl-js/pull/9694)
- Improve `raster-dem` sources to properly support the `maxzoom` option and overzooming. [#9789](https://github.com/mapbox/mapbox-gl-js/pull/9789) (h/t [@brendan-ward](@brendanhttps://github.com/ward))

### 🐞 Bug fixes

- Fix a bug where bearing snap interfered with `easeTo` and `flyTo` animations, freezing the map. [#9884](https://github.com/mapbox/mapbox-gl-js/pull/9884) (h/t [@andycalder](https://github.com/andycalder))
- Fix a bug where a fallback image was not used if it was added via `addImage`. [#9911](https://github.com/mapbox/mapbox-gl-js/pull/9911) (h/t [@francois2metz](https://github.com/francois2metz))
- Fix a bug where `promoteId` option failed for fill extrusions with defined feature ids. [#9863](https://github.com/mapbox/mapbox-gl-js/pull/9863)

### 🛠️ Workflow

- Renamed the default development branch from `master` to `main`.

## 1.11.1

### 🐞 Bug fixes

- Fix a bug that caused `map.loaded()` to incorrectly return `false` after a click event. ([#9825](https://github.com/mapbox/mapbox-gl-js/pull/9825))

## 1.11.0

### ✨ Features and improvements

- Add an option to scale the default `Marker` icon.([#9414](https://github.com/mapbox/mapbox-gl-js/pull/9414)) (h/t [@adrianababakanian](https://github.com/adrianababakanian))
- Improving the shader compilation speed by manually getting the run-time attributes and uniforms.([#9497](https://github.com/mapbox/mapbox-gl-js/pull/9497))
- Added `clusterMinPoints` option for clustered GeoJSON sources that defines the minimum number of points to form a cluster.([#9748](https://github.com/mapbox/mapbox-gl-js/pull/9748))

### 🐞 Bug fixes

- Fix a bug where map got stuck in a DragRotate interaction if it's mouseup occurred outside of the browser window or iframe.([#9512](https://github.com/mapbox/mapbox-gl-js/pull/9512))
- Fix potential visual regression for `*-pattern` properties on AMD graphics card vendor.([#9681](https://github.com/mapbox/mapbox-gl-js/pull/9681))
- Fix zooming with a double tap on iOS Safari 13.([#9757](https://github.com/mapbox/mapbox-gl-js/pull/9757))
- Removed a misleading `geometry exceeds allowed extent` warning when using Mapbox Streets vector tiles.([#9753](https://github.com/mapbox/mapbox-gl-js/pull/9753))
- Fix reference error when requiring the browser bundle in Node. ([#9749](https://github.com/mapbox/mapbox-gl-js/pull/9749))

## 1.10.2

### 🐞 Bug fixes

- Fix zooming with a double tap in iOS Safari 13.([#9757](https://github.com/mapbox/mapbox-gl-js/pull/9757))

## 1.10.1

### 🐞 Bug fixes

- Fix markers interrupting touch gestures ([#9675](https://github.com/mapbox/mapbox-gl-js/issues/9675), fixed by [#9683](https://github.com/mapbox/mapbox-gl-js/pull/9683))
- Fix bug where `map.isMoving()` returned true while map was not moving ([#9647](https://github.com/mapbox/mapbox-gl-js/issues/9647), fixed by [#9679](https://github.com/mapbox/mapbox-gl-js/pull/9679))
- Fix regression that prevented `touchmove` events from firing during gestures ([#9676](https://github.com/mapbox/mapbox-gl-js/issues/9676), fixed by [#9685](https://github.com/mapbox/mapbox-gl-js/pull/9685))
- Fix `image` expression evaluation which was broken under certain conditions ([#9630](https://github.com/mapbox/mapbox-gl-js/issues/9630), fixed by [#9685](https://github.com/mapbox/mapbox-gl-js/pull/9668))
- Fix nested `within` expressions in filters not evaluating correctly ([#9605](https://github.com/mapbox/mapbox-gl-js/issues/9605), fixed by [#9611](https://github.com/mapbox/mapbox-gl-js/pull/9611))
- Fix potential `undefined` paint variable in `StyleLayer` ([#9688](https://github.com/mapbox/mapbox-gl-js/pull/9688)) (h/t [mannnick24](https://github.com/mannnick24))

## 1.10.0

### ✨ Features

- Add `mapboxgl.prewarm()` and `mapboxgl.clearPrewarmedResources()` methods to allow developers to optimize load times for their maps ([#9391](https://github.com/mapbox/mapbox-gl-js/pull/9391))
- Add `index-of` and `slice` expressions to search arrays and strings for the first occurrence of a specified value and return a section of the original array or string ([#9450](https://github.com/mapbox/mapbox-gl-js/pull/9450)) (h/t [lbutler](https://github.com/lbutler))
- Correctly set RTL text plugin status if the plugin URL could not be loaded. This allows developers to add retry logic on network errors when loading the plugin ([#9489](https://github.com/mapbox/mapbox-gl-js/pull/9489))

### 🍏 Gestures

This release significantly refactors and improves gesture handling on desktop and mobile. Three new touch gestures have been added: `two-finger swipe` to adjust pitch, `two-finger double tap` to zoom out, and `tap then drag` to adjust zoom with one finger ([#9365](https://github.com/mapbox/mapbox-gl-js/pull/9365)). In addition, this release brings the following changes and bug fixes:

- It's now possible to interact with multiple maps on the same page at the same time ([#9365](https://github.com/mapbox/mapbox-gl-js/pull/9365))
- Fix map jump when releasing one finger after pinch zoom ([#9136](https://github.com/mapbox/mapbox-gl-js/issues/9136))
- Stop mousedown and touchstart from interrupting `easeTo` animations when interaction handlers are disabled ([#8725](https://github.com/mapbox/mapbox-gl-js/issues/8725))
- Stop mouse wheel from interrupting animations when `map.scrollZoom` is disabled ([#9230](https://github.com/mapbox/mapbox-gl-js/issues/9230))
- A camera change can no longer be prevented by disabling the interaction handler within the camera change event. Selectively prevent camera changes by listening to the `mousedown` or `touchstart` map event and calling [.preventDefault()](https://docs.mapbox.com/mapbox-gl-js/api/#mapmouseevent#preventdefault) ([#9365](https://github.com/mapbox/mapbox-gl-js/pull/9365))
- Undocumented properties on the camera change events fired by the doubleClickZoom handler have been removed ([#9365](https://github.com/mapbox/mapbox-gl-js/pull/9365))

### 🐞 Improvements and bug fixes

- Line labels now have improved collision detection, with greater precision in placement, reduced memory footprint, better placement under pitched camera orientations ([#9219](https://github.com/mapbox/mapbox-gl-js/pull/9219))
- Fix `GlyphManager` continually re-requesting missing glyph ranges ([#8027](https://github.com/mapbox/mapbox-gl-js/issues/8027), fixed by [#9375](https://github.com/mapbox/mapbox-gl-js/pull/9375)) (h/t [oterral](https://github.com/oterral))
- Avoid throwing errors when calling certain popup methods before the popup element is created ([#9433](https://github.com/mapbox/mapbox-gl-js/pull/9433))
- Fix a bug where fill-extrusion features with colinear points were not returned by `map.queryRenderedFeatures(...)` ([#9454](https://github.com/mapbox/mapbox-gl-js/pull/9454))
- Fix a bug where using feature state on a large input could cause a stack overflow error ([#9463](https://github.com/mapbox/mapbox-gl-js/pull/9463))
- Fix exception when using `background-pattern` with data driven expressions ([#9518](https://github.com/mapbox/mapbox-gl-js/issues/9518), fixed by [#9520](https://github.com/mapbox/mapbox-gl-js/pull/9520))
- Fix a bug where UI popups were potentially leaking event listeners ([#9498](https://github.com/mapbox/mapbox-gl-js/pull/9498)) (h/t [mbell697](https://github.com/mbell697))
- Fix a bug where the `within` expression would return inconsistent values for points on tile boundaries ([#9411](https://github.com/mapbox/mapbox-gl-js/issues/9411), [#9428](https://github.com/mapbox/mapbox-gl-js/pull/9428))
- Fix a bug where the `within` expression would incorrectly evaluate geometries that cross the antimeridian ([#9440](https://github.com/mapbox/mapbox-gl-js/pull/9440))
- Fix possible undefined exception on paint variable of style layer ([#9437](https://github.com/mapbox/mapbox-gl-js/pull/9437)) (h/t [mannnick24](https://github.com/mannnick24))
- Upgrade minimist to ^1.2.5 to get fix for security issue [CVE-2020-7598](https://cve.mitre.org/cgi-bin/cvename.cgi?name=CVE-2020-7598) upstream ([#9425](https://github.com/mapbox/mapbox-gl-js/issues/9431), fixed by [#9425](https://github.com/mapbox/mapbox-gl-js/pull/9425)) (h/t [watson](https://github.com/watson))

## 1.9.1

### 🐞 Bug fixes

- Fix a bug [#9477](https://github.com/mapbox/mapbox-gl-js/issues/9477) in `Map#fitBounds(..)` wherein the `padding` passed to options would get applied twice.
- Fix rendering bug [#9479](https://github.com/mapbox/mapbox-gl-js/issues/9479) caused when data-driven `*-pattern` properties reference images added with `Map#addImage(..)`.
- Fix a bug [#9468](https://github.com/mapbox/mapbox-gl-js/issues/9468) in which an exception would get thrown when updating symbol layer paint property using `setPaintProperty`.

## 1.9.0

With this release, we're adding [a new changelog policy](./CONTRIBUTING.md#changelog-conventions) to our contribution guidelines.

This release also fixes several long-standing bugs and unintentional rendering behavior with `line-pattern`. The fixes come with a visual change to how patterns added with `line-pattern` scale. Previously, patterns that became larger than the line would be clipped, sometimes distorting the pattern, particularly on mobile and retina devices. Now the pattern will be scaled to fit under all circumstances. [#9266](https://github.com/mapbox/mapbox-gl-js/pull/9266) showcases examples of the visual differences. For more information and to provide feedback on this change, see [#9394](https://github.com/mapbox/mapbox-gl-js/pull/9394).

### ✨ Features

- Add `within` expression for testing whether an evaluated feature lies within a given GeoJSON object ([#9352](https://github.com/mapbox/mapbox-gl-js/pull/9352)). - We are aware of an edge case in which points with wrapped coordinates (e.g. longitude -185) are not evaluated properly. See ([#9442](https://github.com/mapbox/mapbox-gl-js/issues/9442)) for more information. - An example of the `within` expression:<br>
  `"icon-opacity": ["case", ["==", ["within", "some-polygon"], true], 1,
["==", ["within", "some-polygon"], false], 0]`
- Map API functions such as `easeTo` and `flyTo` now support `padding: PaddingOptions` which lets developers shift a map's center of perspective when building floating sidebars ([#8638](https://github.com/mapbox/mapbox-gl-js/pull/8638))

### 🍏 Improvements

- Results from `queryRenderedFeatures` now have evaluated property values rather than raw expressions ([#9198](https://github.com/mapbox/mapbox-gl-js/pull/9198))
- Improve scaling of patterns used in `line-pattern` on all device resolutions and pixel ratios ([#9266](https://github.com/mapbox/mapbox-gl-js/pull/9266))
- Slightly improve GPU memory footprint ([#9377](https://github.com/mapbox/mapbox-gl-js/pull/9377))
- `LngLatBounds.extend` is more flexible because it now accepts objects with `lat` and `lon` properties as well as arrays of coordinates ([#9293](https://github.com/mapbox/mapbox-gl-js/pull/9293))
- Reduce bundle size and improve visual quality of `showTileBoundaries` debug text ([#9267](https://github.com/mapbox/mapbox-gl-js/pull/9267))

### 🐞 Bug fixes

- Correctly adjust patterns added with `addImage(id, image, pixelRatio)` by the asset pixel ratio, not the device pixel ratio ([#9372](https://github.com/mapbox/mapbox-gl-js/pull/9372))
- Allow needle argument to `in` expression to be false ([#9295](https://github.com/mapbox/mapbox-gl-js/pull/9295))
- Fix exception thrown when trying to set `feature-state` for a layer that has been removed, fixes [#8634](https://github.com/mapbox/mapbox-gl-js/issues/8634) ([#9305](https://github.com/mapbox/mapbox-gl-js/pull/9305))
- Fix a bug where maps were not displaying inside elements with `dir=rtl` ([#9332](https://github.com/mapbox/mapbox-gl-js/pull/9332))
- Fix a rendering error for very old versions of Chrome (ca. 2016) where text would appear much bigger than intended ([#9349](https://github.com/mapbox/mapbox-gl-js/pull/9349))
- Prevent exception resulting from `line-dash-array` of empty length ([#9385](https://github.com/mapbox/mapbox-gl-js/pull/9385))
- Fix a bug where `icon-image` expression that evaluates to an empty string (`''`) produced a warning ([#9380](https://github.com/mapbox/mapbox-gl-js/pull/9380))
- Fix a bug where certain `popup` methods threw errors when accessing the container element before it was created, fixes [#9429](https://github.com/mapbox/mapbox-gl-js/issues/9429)([#9433](https://github.com/mapbox/mapbox-gl-js/pull/9433))

## 1.8.1

- Fixed a bug where all labels showed up on a diagonal line on Windows when using an integrated Intel GPU from the Haswell generation ([#9327](https://github.com/mapbox/mapbox-gl-js/issues/9327), fixed by reverting [#9229](https://github.com/mapbox/mapbox-gl-js/pull/9229))

## 1.8.0

### ✨ Features and improvements

- Reduce size of line atlas by removing unused channels ([#9232](https://github.com/mapbox/mapbox-gl-js/pull/9232))
- Prevent empty buffers from being created for debug data when unused ([#9237](https://github.com/mapbox/mapbox-gl-js/pull/9237))
- Add space between distance and unit in scale control ([#9276](https://github.com/mapbox/mapbox-gl-js/pull/9276)) (h/t [gely](https://api.github.com/users/gely)) and ([#9284](https://github.com/mapbox/mapbox-gl-js/pull/9284)) (h/t [pakastin](https://api.github.com/users/pakastin))
- Add a `showAccuracyCircle` option to GeolocateControl that shows the accuracy of the user's location as a transparent circle. Mapbox GL JS will show this circle by default. ([#9253](https://github.com/mapbox/mapbox-gl-js/pull/9253)) (h/t [Meekohi](https://api.github.com/users/Meekohi))
- Implemented a new tile coverage algorithm to enable level-of-detail support in a future release ([#8975](https://github.com/mapbox/mapbox-gl-js/pull/8975))

### 🐞 Bug fixes

- `line-dasharray` is now ignored correctly when `line-pattern` is set ([#9189](https://github.com/mapbox/mapbox-gl-js/pull/9189))
- Fix line distances breaking gradient across tile boundaries ([#9220](https://github.com/mapbox/mapbox-gl-js/pull/9220))
- Fix a bug where lines with duplicate endpoints could disappear at zoom 18+ ([#9218](https://github.com/mapbox/mapbox-gl-js/pull/9218))
- Fix a bug where Ctrl-click to drag rotate the map was disabled if the Alt, Cmd or Windows key is also pressed ([#9203](https://github.com/mapbox/mapbox-gl-js/pull/9203))
- Pass errors to `getClusterExpansionZoom`, `getClusterChildren`, and `getClusterLeaves` callbacks ([#9251](https://github.com/mapbox/mapbox-gl-js/pull/9251))
- Fix a rendering performance regression ([#9261](https://github.com/mapbox/mapbox-gl-js/pull/9261))
- Fix visual artifact for `line-dasharray` ([#9246](https://github.com/mapbox/mapbox-gl-js/pull/9246))
- Fixed a bug in the GeolocateControl which resulted in an error when `trackUserLocation` was `false` and the control was removed before the Geolocation API had returned a location ([#9291](https://github.com/mapbox/mapbox-gl-js/pull/9291))
- Fix `promoteId` for line layers ([#9210](https://github.com/mapbox/mapbox-gl-js/pull/9210))
- Improve accuracy of distance calculations ([#9202](https://github.com/mapbox/mapbox-gl-js/pull/9202)) (h/t [Meekohi](https://api.github.com/users/Meekohi))

## 1.7.0

### ✨ Features

- Add `promoteId` option to use a feature property as ID for feature state ([#8987](https://github.com/mapbox/mapbox-gl-js/pull/8987))
- Add a new constructor option to `mapboxgl.Popup`, `closeOnMove`, that closes the popup when the map's position changes ([#9163](https://github.com/mapbox/mapbox-gl-js/pull/9163))
- Allow creating a map without a style (an empty one will be created automatically) (h/t [@stepankuzmin](https://github.com/stepankuzmin)) ([#8924](https://github.com/mapbox/mapbox-gl-js/pull/8924))
- `map.once()` now allows specifying a layer id as a third parameter making it consistent with `map.on()` ([#8875](https://github.com/mapbox/mapbox-gl-js/pull/8875))

### 🍏 Improvements

- Improve performance of raster layers on large screens ([#9050](https://github.com/mapbox/mapbox-gl-js/pull/9050))
- Improve performance for hillshade and raster layers by implementing a progressive enhancement that utilizes `ImageBitmap` and `OffscreenCanvas` ([#8845](https://github.com/mapbox/mapbox-gl-js/pull/8845))
- Improve performance for raster tile rendering by using the stencil buffer ([#9012](https://github.com/mapbox/mapbox-gl-js/pull/9012))
- Update `symbol-avoid-edges` documentation to acknowledge the existence of global collision detection ([#9157](https://github.com/mapbox/mapbox-gl-js/pull/9157))
- Remove reference to `in` function which has been replaced by the `in` expression ([#9102](https://github.com/mapbox/mapbox-gl-js/pull/9102))

### 🐞 Bug Fixes

- Change the type of tile id key to string to prevent hash collisions ([#8979](https://github.com/mapbox/mapbox-gl-js/pull/8979))
- Prevent changing bearing via URL hash when rotation is disabled ([#9156](https://github.com/mapbox/mapbox-gl-js/pull/9156))
- Fix URL hash with no bearing causing map to fail to load ([#9170](https://github.com/mapbox/mapbox-gl-js/pull/9170))
- Fix bug in `GeolocateControl` where multiple instances of the control on one page may result in the user location not being updated ([#9092](https://github.com/mapbox/mapbox-gl-js/pull/9092))
- Fix query `fill-extrusions` made from polygons with coincident points and polygons with less than four points ([#9138](https://github.com/mapbox/mapbox-gl-js/pull/9138))
- Fix bug where `symbol-sort-key` was not used for collisions that crossed tile boundaries ([#9054](https://github.com/mapbox/mapbox-gl-js/pull/9054))
- Fix bug in `DragRotateHandler._onMouseUp` getting stuck in drag/rotate ([#9137](https://github.com/mapbox/mapbox-gl-js/pull/9137))
- Fix "Click on Compass" on some mobile devices (add `clickTolerance` to `DragRotateHandler`) ([#9015](https://github.com/mapbox/mapbox-gl-js/pull/9015)) (h/t [Yanonix](https://github.com/Yanonix))

## 1.6.1

### 🐞 Bug Fixes

- Fix style validation error messages not being displayed ([#9073](https://github.com/mapbox/mapbox-gl-js/pull/9073))
- Fix deferred loading of rtl-text-plugin not working for labels created from GeoJSON sources ([#9091](https://github.com/mapbox/mapbox-gl-js/pull/9091))
- Fix RTL text not being rendered with the rtl-text-plugin on pages that don't allow `script-src: blob:` in their CSP.([#9122](https://github.com/mapbox/mapbox-gl-js/pull/9122))

## 1.6.0

### ✨ Features

- Add ability to insert images into text labels using an `image` expression within a `format` expression: `"text-field": ["format", "Some text", ["image", "my-image"], "some more text"]` ([#8904](https://github.com/mapbox/mapbox-gl-js/pull/8904))
- Add support for stretchable images (aka nine-part or nine-patch images). Stretchable images can be used with `icon-text-fit` to draw resized images with non-stretched corners and borders. ([#8997](https://github.com/mapbox/mapbox-gl-js/pull/8997))
- Add `in` expression. It can check if a value is in an array (`["in", value, array]`) or a substring is in a string (`["in", substring, string]`) ([#8876](https://github.com/mapbox/mapbox-gl-js/pull/8876))
- Add `minPitch` and `maxPitch` map options ([#8834](https://github.com/mapbox/mapbox-gl-js/pull/8834))
- Add `rotation`, `rotationAlignment` and `pitchAlignment` options to markers ([#8836](https://github.com/mapbox/mapbox-gl-js/pull/8836)) (h/t [@dburnsii](https://github.com/dburnsii))
- Add methods to Popup to manipulate container class names ([#8759](https://github.com/mapbox/mapbox-gl-js/pull/8759)) (h/t [Ashot-KR](https://github.com/Ashot-KR))
- Add configurable inertia settings for panning (h/t [@aMoniker](https://github.com/aMoniker))) ([#8887](https://github.com/mapbox/mapbox-gl-js/pull/8887))
- Add ability to localize UI controls ([#8095](https://github.com/mapbox/mapbox-gl-js/pull/8095)) (h/t [@dmytro-gokun](https://github.com/dmytro-gokun))
- Add LatLngBounds.contains() method ([#7512](https://github.com/mapbox/mapbox-gl-js/issues/7512), fixed by [#8200](https://github.com/mapbox/mapbox-gl-js/pull/8200))
- Add option to load rtl-text-plugin lazily ([#8865](https://github.com/mapbox/mapbox-gl-js/pull/8865))
- Add `essential` parameter to AnimationOptions that can override `prefers-reduced-motion: reduce` ([#8743](https://github.com/mapbox/mapbox-gl-js/issues/8743), fixed by [#8883](https://github.com/mapbox/mapbox-gl-js/pull/8883))

### 🍏 Improvements

- Allow rendering full world smaller than 512px. To restore the previous limit call `map.setMinZoom(0)` ([#9028](https://github.com/mapbox/mapbox-gl-js/pull/9028))
- Add an es modules build for mapbox-gl-style-spec in dist/ ([#8247](https://github.com/mapbox/mapbox-gl-js/pull/8247)) (h/t [@ahocevar](https://github.com/ahocevar))
- Add 'image/webp,_/_' accept header to fetch/ajax image requests when webp supported ([#8262](https://github.com/mapbox/mapbox-gl-js/pull/8262))
- Improve documentation for setStyle, getStyle, and isStyleLoaded ([#8807](https://github.com/mapbox/mapbox-gl-js/pull/8807))

### 🐞 Bug Fixes

- Fix map rendering after addImage and removeImage are used to change a used image ([#9016](https://github.com/mapbox/mapbox-gl-js/pull/9016))
- Fix visibility of controls in High Contrast mode in IE ([#8874](https://github.com/mapbox/mapbox-gl-js/pull/8874))
- Fix customizable url hash string in IE 11 ([#8990](https://github.com/mapbox/mapbox-gl-js/pull/8990)) (h/t [pakastin](https://github.com/pakastin))
- Allow expression stops up to zoom 24 instead of 22 ([#8908](https://github.com/mapbox/mapbox-gl-js/pull/8908)) (h/t [nicholas-l](https://github.com/nicholas-l))
- Fix alignment of lines in really overscaled tiles ([#9024](https://github.com/mapbox/mapbox-gl-js/pull/9024))
- Fix `Failed to execute 'shaderSource' on 'WebGLRenderingContext'` errors ([#9017](https://github.com/mapbox/mapbox-gl-js/pull/9017))
- Make expression validation fail on NaN ([#8615](https://github.com/mapbox/mapbox-gl-js/pull/8615))
- Fix setLayerZoomRange bug that caused tiles to be re-requested ([#7865](https://github.com/mapbox/mapbox-gl-js/issues/7865), fixed by [#8854](https://github.com/mapbox/mapbox-gl-js/pull/8854))
- Fix `map.showTileBoundaries` rendering ([#7314](https://github.com/mapbox/mapbox-gl-js/pull/7314))
- Fix using `generateId` in conjunction with `cluster` in a GeoJSONSource ([#8223](https://github.com/mapbox/mapbox-gl-js/issues/8223), fixed by [#8945](https://github.com/mapbox/mapbox-gl-js/pull/8945))
- Fix opening popup on a marker from keyboard ([#6835](https://github.com/mapbox/mapbox-gl-js/pull/6835))
- Fix error thrown when request aborted ([#7614](https://github.com/mapbox/mapbox-gl-js/issues/7614), fixed by [#9021](https://github.com/mapbox/mapbox-gl-js/pull/9021))
- Fix attribution control when repeatedly removing and adding it ([#9052](https://github.com/mapbox/mapbox-gl-js/pull/9052))

## 1.5.1

This patch introduces two workarounds that address longstanding issues related to unbounded memory growth in Safari, including [#8771](https://github.com/mapbox/mapbox-gl-js/issues/8771) and [#4695](https://github.com/mapbox/mapbox-gl-js/issues/4695). We’ve identified two memory leaks in Safari: one in the [CacheStorage](https://developer.mozilla.org/en-US/docs/Web/API/CacheStorage) API, addressed by [#8956](https://github.com/mapbox/mapbox-gl-js/pull/8956), and one in transferring data between web workers through [Transferables](https://developer.mozilla.org/en-US/docs/Web/API/Transferable), addressed by [#9003](https://github.com/mapbox/mapbox-gl-js/pull/9003).

### 🍏 Improvements

- Implement workaround for memory leak in Safari when using the `CacheStorage` API. ([#8856](https://github.com/mapbox/mapbox-gl-js/pull/8956))
- Implement workaround for memory leak in Safari when using `Transferable` objects to transfer `ArrayBuffers` to WebWorkers. If GL-JS detects that it is running in Safari, the use of `Transferables` to transfer data to WebWorkers is disabled. ([#9003](https://github.com/mapbox/mapbox-gl-js/pull/9003))
- Improve animation performance when using `map.setData`. ([#8913](https://github.com/mapbox/mapbox-gl-js/pull/8913)) (h/t [msbarry](https://github.com/msbarry))

## 1.5.0

### ✨ Features

- Add disabled icon to GeolocateControl if user denies geolocation permission. [#8871](https://github.com/mapbox/mapbox-gl-js/pull/8871))
- Add `outofmaxbounds` event to GeolocateControl, which is emitted when the user is outside of `map.maxBounds` ([#8756](https://github.com/mapbox/mapbox-gl-js/pull/8756)) (h/t [MoradiDavijani](https://github.com/MoradiDavijani))
- Add `mapboxgl.getRTLTextPluginStatus()` to query the current status of the `rtl-text-plugin` to make it easier to allow clearing the plugin when necessary. (ref. [#7869](https://github.com/mapbox/mapbox-gl-js/issues/7869)) ([#8864](https://github.com/mapbox/mapbox-gl-js/pull/8864))
- Allow `hash` Map option to be set as a string, which sets the map hash in the url to a custom query parameter. ([#8603](https://github.com/mapbox/mapbox-gl-js/pull/8603)) (h/t [SebCorbin](https://github.com/SebCorbin))

### 🍏 Improvements

- Fade symbols faster when zooming out quickly, reducing overlap. ([#8628](https://github.com/mapbox/mapbox-gl-js/pull/8628))
- Reduce memory usage for vector tiles that contain long strings in feature properties. ([#8863](https://github.com/mapbox/mapbox-gl-js/pull/8863))

### 🐞 Bug Fixes

- Fix `text-variable-anchor` not trying multiple placements during collision with icons when `icon-text-fit` is enabled. ([#8803](https://github.com/mapbox/mapbox-gl-js/pull/8803))
- Fix `icon-text-fit` not properly respecting vertical labels. ([#8835](https://github.com/mapbox/mapbox-gl-js/pull/8835))
- Fix opacity interpolation for composition expressions. ([#8818](https://github.com/mapbox/mapbox-gl-js/pull/8818))
- Fix rotate and pitch events being fired at the same time. ([#8872](https://github.com/mapbox/mapbox-gl-js/pull/8872))
- Fix memory leaks that occurred during tile loading and map removal.([#8813](https://github.com/mapbox/mapbox-gl-js/pull/8813) and [#8850](https://github.com/mapbox/mapbox-gl-js/pull/8850))
- Fix web-worker transfer of `ArrayBuffers` in environments where `instanceof ArrayBuffer` fails.(e.g `cypress`) ([#8868](https://github.com/mapbox/mapbox-gl-js/pull/8868))

## 1.4.1

### 🐞 Bug Fixes

- Fix the way that `coalesce` handles the `image` operator so available images are rendered properly ([#8839](https://github.com/mapbox/mapbox-gl-js/pull/8839))
- Do not emit the `styleimagemissing` event for an empty string value ([#8840](https://github.com/mapbox/mapbox-gl-js/pull/8840))
- Fix serialization of `ResolvedImage` type so `*-pattern` properties work properly ([#8833](https://github.com/mapbox/mapbox-gl-js/pull/8833))

## 1.4.0

### ✨ Features

- Add `image` expression operator to determine image availability ([#8684](https://github.com/mapbox/mapbox-gl-js/pull/8684))
- Enable `text-offset` with variable label placement ([#8642](https://github.com/mapbox/mapbox-gl-js/pull/8642))

### 🍏 Improvements

- Faster loading and better look of raster terrain ([#8694](https://github.com/mapbox/mapbox-gl-js/pull/8694))
- Improved code documentation around resizing and {get/set}RenderedWorldCopies and more ([#8748](https://github.com/mapbox/mapbox-gl-js/pull/8748), [#8754](https://github.com/mapbox/mapbox-gl-js/pull/8754))
- Improve single vs. multi-touch zoom & pan interaction ([#7196](https://github.com/mapbox/mapbox-gl-js/issues/7196)) ([#8100](https://github.com/mapbox/mapbox-gl-js/pull/8100))

### 🐞 Bug fixes

- Fix rendering of `collisionBox` when `text-translate` or `icon-translate` is enabled ([#8659](https://github.com/mapbox/mapbox-gl-js/pull/8659))
- Fix `TypeError` when reloading a source and immediately removing the map ([#8711](https://github.com/mapbox/mapbox-gl-js/pull/8711))
- Adding tooltip to the geolocation control button ([#8735](https://github.com/mapbox/mapbox-gl-js/pull/8735)) (h/t [BAByrne](https://github.com/BAByrne))
- Add `originalEvent` property to NavigationControl events ([#8693](https://github.com/mapbox/mapbox-gl-js/pull/8693)) (h/t [stepankuzmin](https://github.com/stepankuzmin))
- Don't cancel follow mode in the GeolocateControl when resizing the map or rotating the screen ([#8736](https://github.com/mapbox/mapbox-gl-js/pull/8736))
- Fix error when calling `Popup#trackPointer` before setting its content or location ([#8757](https://github.com/mapbox/mapbox-gl-js/pull/8757)) (h/t [zxwandrew](https://github.com/zxwandrew))
- Respect newline characters when text-max-width is set to zero ([#8706](https://github.com/mapbox/mapbox-gl-js/pull/8706))
- Update earcut to v2.2.0 to fix polygon tessellation errors ([#8772](https://github.com/mapbox/mapbox-gl-js/pull/8772))
- Fix icon-fit with variable label placement ([#8755](https://github.com/mapbox/mapbox-gl-js/pull/8755))
- Icons stretched with `icon-text-fit` are now sized correctly ([#8741](https://github.com/mapbox/mapbox-gl-js/pull/8741))
- Collision detection for icons with `icon-text-fit` now works correctly ([#8741](https://github.com/mapbox/mapbox-gl-js/pull/8741))

## 1.3.2

- Fix a SecurityError in Firefox >= 69 when accessing the cache [#8780](https://github.com/mapbox/mapbox-gl-js/pull/8780)

## 1.3.1

### 🐞 Bug Fixes

- Fix a race condition that produced an error when a map was removed while reloading a source. [#8711](https://github.com/mapbox/mapbox-gl-js/pull/8711)
- Fix a race condition were `render` event was sometimes not fired after `load` event in IE11. [#8708](https://github.com/mapbox/mapbox-gl-js/pull/8708)

## 1.3.0

### 🍏 Features

- Introduce `text-writing-mode` symbol layer property to allow placing point labels vertically. [#8399](https://github.com/mapbox/mapbox-gl-js/pull/8399)
- Extend variable text placement to work when `text/icon-allow-overlap` is set to `true`. [#8620](https://github.com/mapbox/mapbox-gl-js/pull/8620)
- Allow `text-color` to be used in formatted expressions to be able to draw different parts of a label in different colors. [#8068](https://github.com/mapbox/mapbox-gl-js/pull/8068)

### ✨ Improvements

- Improve tile loading logic to cancel requests more aggressively, improving performance when zooming or panning quickly. [#8633](https://github.com/mapbox/mapbox-gl-js/pull/8633)
- Display outline on control buttons when focused (e.g. with a tab key) for better accessibility. [#8520](https://github.com/mapbox/mapbox-gl-js/pull/8520)
- Improve the shape of line round joins. [#8275](https://github.com/mapbox/mapbox-gl-js/pull/8275)
- Improve performance of processing line layers. [#8303](https://github.com/mapbox/mapbox-gl-js/pull/8303)
- Improve legibility of info displayed with `map.showTileBoundaries = true`. [#8380](https://github.com/mapbox/mapbox-gl-js/pull/8380) (h/t [@andrewharvey](https://github.com/andrewharvey))
- Add `MercatorCoordinate.meterInMercatorCoordinateUnits` method to make it easier to convert from meter units to coordinate values used in custom layers. [#8524](https://github.com/mapbox/mapbox-gl-js/pull/8524) (h/t [@andrewharvey](https://github.com/andrewharvey))
- Improve conversion of legacy filters with duplicate values. [#8542](https://github.com/mapbox/mapbox-gl-js/pull/8542)
- Move out documentation & examples website source to a separate `mapbox-gl-js-docs` repo. [#8582](https://github.com/mapbox/mapbox-gl-js/pull/8582)

### 🐞 Bug Fixes

- Fix a bug where local CJK fonts would switch to server-generated ones in overzoomed tiles. [#8657](https://github.com/mapbox/mapbox-gl-js/pull/8657)
- Fix precision issues in [deck.gl](https://deck.gl)-powered custom layers. [#8502](https://github.com/mapbox/mapbox-gl-js/pull/8502)
- Fix a bug where fill and line layers wouldn't render correctly over fill extrusions when coming from the same source. [#8661](https://github.com/mapbox/mapbox-gl-js/pull/8661)
- Fix map loading for documents loaded from Blob URLs. [#8612](https://github.com/mapbox/mapbox-gl-js/pull/8612)
- Fix classification of relative file:// URLs when in documents loaded from a file URL. [#8612](https://github.com/mapbox/mapbox-gl-js/pull/8612)
- Remove `esm` from package `dependencies` (so that it's not installed on `npm install mapbox-gl`). [#8586](https://github.com/mapbox/mapbox-gl-js/pull/8586) (h/t [@DatGreekChick](https://github.com/DatGreekChick))

## 1.2.1

### 🐞 Bug fixes

- Fix bug in `NavigationControl` compass button that prevented it from rotating with the map ([#8605](https://github.com/mapbox/mapbox-gl-js/pull/8605))

## 1.2.0

### Features and improvements

- Add `*-sort-key` layout property for circle, fill, and line layers, to dictate which features appear above others within a single layer([#8467](https://github.com/mapbox/mapbox-gl-js/pull/8467))
- Add ability to instantiate maps with specific access tokens ([#8364](https://github.com/mapbox/mapbox-gl-js/pull/8364))
- Accommodate `prefers-reduced-motion` settings in browser ([#8494](https://github.com/mapbox/mapbox-gl-js/pull/8494))
- Add Map `visualizePitch` option that tilts the compass as the map pitches ([#8208](https://github.com/mapbox/mapbox-gl-js/issues/8208), fixed by [#8296](https://github.com/mapbox/mapbox-gl-js/pull/8296)) (h/t [pakastin](https://github.com/pakastin))
- Make source options take precedence over TileJSON ([#8232](https://github.com/mapbox/mapbox-gl-js/pull/8232)) (h/t [jingsam](https://github.com/jingsam))
- Make requirements for text offset properties more precise ([#8418](https://github.com/mapbox/mapbox-gl-js/pull/8418))
- Expose `convertFilter` API in the style specification ([#8493](https://github.com/mapbox/mapbox-gl-js/pull/8493)

### Bug fixes

- Fix changes to `text-variable-anchor`, such that previous anchor positions would take precedence only if they are present in the updated array (considered a bug fix, but is technically a breaking change from previous behavior) ([#8473](https://github.com/mapbox/mapbox-gl-js/pull/8473))
- Fix rendering of opaque pass layers over heatmap and fill-extrusion layers ([#8440](https://github.com/mapbox/mapbox-gl-js/pull/8440))
- Fix rendering of extraneous vertical line in vector tiles ([#8477](https://github.com/mapbox/mapbox-gl-js/issues/8477), fixed by [#8479](https://github.com/mapbox/mapbox-gl-js/pull/8479))
- Turn off 'move' event listeners when removing a marker ([#8465](https://github.com/mapbox/mapbox-gl-js/pull/8465))
- Fix class toggling on navigation control for IE ([#8495](https://github.com/mapbox/mapbox-gl-js/pull/8495)) (h/t [@cs09g](https://github.com/cs09g))
- Fix background rotation hovering on geolocate control ([#8367](https://github.com/mapbox/mapbox-gl-js/pull/8367)) (h/t [GuillaumeGomez](https://github.com/GuillaumeGomez))
- Fix error in click events on markers where `startPos` is not defined ([#8462](https://github.com/mapbox/mapbox-gl-js/pull/8462)) (h/t [@msbarry](https://github.com/msbarry))
- Fix malformed urls when using custom `baseAPIURL` of a certain form ([#8466](https://github.com/mapbox/mapbox-gl-js/pull/8466))

## 1.1.1

### 🐞 Bug fixes

- Fix unbounded memory growth caused by failure to cancel requests to the cache ([#8472](https://github.com/mapbox/mapbox-gl-js/pull/8472))
- Fix unbounded memory growth caused by failure to cancel requests in IE ([#8481](https://github.com/mapbox/mapbox-gl-js/issues/8481))
- Fix performance of getting tiles from the cache ([#8489](https://github.com/mapbox/mapbox-gl-js/pull/8449))

## 1.1.0

### ✨ Minor features and improvements

- Improve line rendering performance by using a more compact line attributes layout ([#8306](https://github.com/mapbox/mapbox-gl-js/pull/8306))
- Improve data-driven symbol layers rendering performance ([#8295](https://github.com/mapbox/mapbox-gl-js/pull/8295))
- Add the ability to disable validation during `queryRenderedFeatures` and `querySourceFeatures` calls, as a performance optimization ([#8211](https://github.com/mapbox/mapbox-gl-js/pull/8211)) (h/t [gorshkov-leonid](https://github.com/gorshkov-leonid))
- Improve `setFilter` performance by caching keys in `groupByLayout` routine ([#8122](https://github.com/mapbox/mapbox-gl-js/pull/8122)) (h/t [vallendm](https://github.com/vallendm))
- Improve rendering of symbol layers with `symbol-z-order: viewport-y`, when icons are allowed to overlap but not text ([#8180](https://github.com/mapbox/mapbox-gl-js/pull/8180))
- Prefer breaking lines at a zero width space to allow better break point suggestions for Japanese labels ([#8255](https://github.com/mapbox/mapbox-gl-js/pull/8255))
- Add a `WebGLRenderingContext` argument to `onRemove` function of `CustomLayerInterface`, to allow direct cleanup of related context ([#8156](https://github.com/mapbox/mapbox-gl-js/pull/8156)) (h/t [ogiermaitre](https://github.com/ogiermaitre))
- Allow zoom speed customization by adding `setZoomRate` and `setWheelZoomRate` methods to `ScrollZoomHandler` ([#7863](https://github.com/mapbox/mapbox-gl-js/pull/7863)) (h/t [sf31](https://github.com/sf31))
- Add `trackPointer` method to `Popup` API that continuously repositions the popup to the mouse cursor when the cursor is within the map ([#7786](https://github.com/mapbox/mapbox-gl-js/pull/7786))
- Add `getElement` method to `Popup` to retrieve the popup's HTML element ([#8123](https://github.com/mapbox/mapbox-gl-js/pull/8123)) (h/t [@bravecow](https://github.com/bravecow))
- Add `fill-pattern` example to the documentation ([#8022](https://github.com/mapbox/mapbox-gl-js/pull/8022)) (h/t [@flawyte](https://github.com/flawyte))
- Update script detection for Unicode 12.1 ([#8158](https://github.com/mapbox/mapbox-gl-js/pull/8158))
- Add `nofollow` to Mapbox logo & "Improve this map" links ([#8106](https://github.com/mapbox/mapbox-gl-js/pull/8106)) (h/t [viniciuskneves](https://github.com/viniciuskneves))
- Include source name in invalid GeoJSON error ([#8113](https://github.com/mapbox/mapbox-gl-js/pull/8113)) (h/t [Zirak](https://github.com/Zirak))

### 🐞 Bug fixes

- Fix `updateImage` not working as expected in Chrome ([#8199](https://github.com/mapbox/mapbox-gl-js/pull/8199))
- Fix issues with double-tap zoom on touch devices ([#8086](https://github.com/mapbox/mapbox-gl-js/pull/8086))
- Fix duplication of `movestart` events when zooming ([#8259](https://github.com/mapbox/mapbox-gl-js/pull/8259)) (h/t [@bambielli-flex](https://github.com/bambielli-flex))
- Fix validation of `"format"` expression failing when options are provided ([#8339](https://github.com/mapbox/mapbox-gl-js/pull/8339))
- Fix `setPaintProperty` not working on `line-pattern` property ([#8289](https://github.com/mapbox/mapbox-gl-js/pull/8289))
- Fix the GL context being left in unpredictable states when using custom layers ([#8132](https://github.com/mapbox/mapbox-gl-js/pull/8132))
- Fix unnecessary updates to attribution control string ([#8082](https://github.com/mapbox/mapbox-gl-js/pull/8082)) (h/t [poletani](https://github.com/poletani))
- Fix bugs in `findStopLessThanOrEqualTo` algorithm ([#8134](https://github.com/mapbox/mapbox-gl-js/pull/8134)) (h/t [Mike96Angelo](https://github.com/Mike96Angelo))
- Fix map not displaying properly when inside an element with `text-align: center` ([#8227](https://github.com/mapbox/mapbox-gl-js/pull/8227)) (h/t [mc100s](https://github.com/mc100s))
- Clarify in documentation that `Popup#maxWidth` accepts all `max-width` CSS values ([#8312](https://github.com/mapbox/mapbox-gl-js/pull/8312)) (h/t [viniciuskneves](https://github.com/viniciuskneves))
- Fix location dot shadow not displaying ([#8119](https://github.com/mapbox/mapbox-gl-js/pull/8119)) (h/t [@bravecow](https://github.com/bravecow))
- Fix docs dev dependencies being mistakenly installed as package dependencies ([#8121](https://github.com/mapbox/mapbox-gl-js/pull/8121)) (h/t [@bravecow](https://github.com/bravecow))
- Various typo fixes ([#8230](https://github.com/mapbox/mapbox-gl-js/pull/8230), h/t [@erictheise](https://github.com/erictheise)) ([#8236](https://github.com/mapbox/mapbox-gl-js/pull/8236), h/t [@fredj](https://github.com/fredj))
- Fix geolocate button CSS ([#8367](https://github.com/mapbox/mapbox-gl-js/pull/8367), h/t [GuillaumeGomez](https://github.com/GuillaumeGomez))
- Fix caching for Mapbox tiles ([#8389](https://github.com/mapbox/mapbox-gl-js/pull/8389))

## 1.0.0

### ⚠️ Breaking changes

This release replaces the existing “map views” pricing model in favor of a “map load” model. Learn more in [a recent blog post about these changes](https://blog.mapbox.com/new-pricing-46b7c26166e7).

**By upgrading to this release, you are opting in to the new map loads pricing.**

**Why is this change being made?**

This change allows us to implement a more standardized and predictable method of billing GL JS map usage. You’ll be charged whenever your website or web application loads, not by when users pan and zoom around the map, incentivizing developers to create highly interactive map experiences. The new pricing structure also creates a significantly larger free tier to help developers get started building their applications with Mapbox tools while pay-as-you-go pricing and automatic volume discounts help your application scale with Mapbox. Session billing also aligns invoices with metrics web developers already track and makes it easier to compare usage with other mapping providers.

**What is changing?**

- Add SKU token to Mapbox API requests [#8276](https://github.com/mapbox/mapbox-gl-js/pull/8276)

When (and only when) loading tiles from a Mapbox API with a Mapbox access token set (`mapboxgl.accessToken`), a query parameter named `sku` will be added to all requests for vector, raster and raster-dem tiles. Every map instance uses a unique `sku` value, which is refreshed every 12 hours. The token itself is comprised of a token version (always “1”), a sku ID (always “01”) and a random 10-digit base-62 number. The purpose of the token is to allow for metering of map sessions on the server-side. A session lasts from a new map instantiation until the map is destroyed or 12 hours passes, whichever comes first.

For further information on the pricing changes, you can read our [blog post](https://blog.mapbox.com/new-pricing-46b7c26166e7) and check out our new [pricing page](https://www.mapbox.com/pricing), which has a price calculator. As always, you can also contact our team at [https://support.mapbox.com](https://support.mapbox.com).

## 0.54.1

### Bug fixes

- Fix unbounded memory growth caused by failure to cancel requests in IE ([#8481](https://github.com/mapbox/mapbox-gl-js/issues/8481))

## 0.54.0

### Breaking changes

- Turned `localIdeographFontFamily` map option on by default. This may change how CJK labels are rendered, but dramatically improves performance of CJK maps (because the browser no longer needs to download heavy amounts of font data from the server). Add `localIdeographFontFamily: false` to turn this off. [#8008](https://github.com/mapbox/mapbox-gl-js/pull/8008)
- Added `Popup` `maxWidth` option, set to `"240px"` by default. [#7906](https://github.com/mapbox/mapbox-gl-js/pull/7906)

### Major features

- Added support for updating and animating style images. [#7999](https://github.com/mapbox/mapbox-gl-js/pull/7999)
- Added support for generating style images dynamically (e.g. for drawing icons based on feature properties). [#7987](https://github.com/mapbox/mapbox-gl-js/pull/7987)
- Added antialiasing support for custom layers. [#7821](https://github.com/mapbox/mapbox-gl-js/pull/7821)
- Added a new `mapbox-gl-csp.js` bundle for strict CSP environments where `worker-src: blob` is disallowed. [#8044](https://github.com/mapbox/mapbox-gl-js/pull/8044)

### Minor features and improvements

- Improved performance of fill extrusions. [#7821](https://github.com/mapbox/mapbox-gl-js/pull/7821)
- Improved performance of symbol layers. [#7967](https://github.com/mapbox/mapbox-gl-js/pull/7967)
- Slightly improved rendering performance in general. [#7969](https://github.com/mapbox/mapbox-gl-js/pull/7969)
- Slightly improved performance of HTML markers. [#8018](https://github.com/mapbox/mapbox-gl-js/pull/8018)
- Improved diffing of styles with `"visibility": "visible"`. [#8005](https://github.com/mapbox/mapbox-gl-js/pull/8005)
- Improved zoom buttons to grey out when reaching min/max zoom. [#8023](https://github.com/mapbox/mapbox-gl-js/pull/8023)
- Added a title to fullscreen control button. [#8012](https://github.com/mapbox/mapbox-gl-js/pull/8012)
- Added `rel="noopener"` attributes to links that lead to external websites (such as Mapbox logo and OpenStreetMap edit link) for improved security. [#7914](https://github.com/mapbox/mapbox-gl-js/pull/7914)
- Added tile size info when `map.showTileBoundaries` is turned on. [#7963](https://github.com/mapbox/mapbox-gl-js/pull/7963)
- Significantly improved load times of the benchmark suite. [#8066](https://github.com/mapbox/mapbox-gl-js/pull/8066)
- Improved behavior of `canvasSource.pause` to be more reliable and able to render a single frame. [#8130](https://github.com/mapbox/mapbox-gl-js/pull/8130)

### Bug fixes

- Fixed a bug in Mac Safari 12+ where controls would disappear until you interact with the map. [#8193](https://github.com/mapbox/mapbox-gl-js/pull/8193)
- Fixed a memory leak when calling `source.setData(url)` many times. [#8035](https://github.com/mapbox/mapbox-gl-js/pull/8035)
- Fixed a bug where marker lost focus when dragging. [#7799](https://github.com/mapbox/mapbox-gl-js/pull/7799)
- Fixed a bug where `map.getCenter()` returned a reference to an internal `LngLat` object instead of cloning it, leading to potential mutability bugs. [#7922](https://github.com/mapbox/mapbox-gl-js/pull/7922)
- Fixed a bug where default HTML marker positioning was slightly off. [#8074](https://github.com/mapbox/mapbox-gl-js/pull/8074)
- Fixed a bug where adding a fill extrusion layer for non-polygon layers would lead to visual artifacts. [#7685](https://github.com/mapbox/mapbox-gl-js/pull/7685)
- Fixed intermittent Flow failures on CI. [#8061](https://github.com/mapbox/mapbox-gl-js/pull/8061)
- Fixed a bug where calling `Map#removeFeatureState` does not remove the state from some tile zooms [#8087](https://github.com/mapbox/mapbox-gl-js/pull/8087)
- Fixed a bug where `removeFeatureState` didn't work on features with `id` equal to `0`. [#8150](https://github.com/mapbox/mapbox-gl-js/pull/8150) (h/t [jutaz](https://github.com/jutaz))

## 0.53.1

### Bug fixes

- Turn off telemetry for Mapbox Atlas ([#7945](https://github.com/mapbox/mapbox-gl-js/pull/7945))
- Fix order of 3D features in query results (fix [#7883](https://github.com/mapbox/mapbox-gl-js/issues/7883)) ([#7953](https://github.com/mapbox/mapbox-gl-js/pull/7953))
- Fix RemovePaintState benchmarks ([#7930](https://github.com/mapbox/mapbox-gl-js/pull/7930))

## 0.53.0

### Features and improvements

- Enable `fill-extrusion` querying with ray picking ([#7499](https://github.com/mapbox/mapbox-gl-js/pull/7499))
- Add `clusterProperties` option for aggregated cluster properties ([#2412](https://github.com/mapbox/mapbox-gl-js/issues/2412), fixed by [#7584](https://github.com/mapbox/mapbox-gl-js/pull/7584))
- Allow initial map bounds to be adjusted with `fitBounds` options. ([#7681](https://github.com/mapbox/mapbox-gl-js/pull/7681)) (h/t [@elyobo](https://github.com/elyobo))
- Remove popups on `Map#remove` ([#7749](https://github.com/mapbox/mapbox-gl-js/pull/7749)) (h/t [@andycalder](https://github.com/andycalder))
- Add `Map#removeFeatureState` ([#7761](https://github.com/mapbox/mapbox-gl-js/pull/7761))
- Add `number-format` expression ([#7626](https://github.com/mapbox/mapbox-gl-js/pull/7626))
- Add `symbol-sort-key` style property ([#7678](https://github.com/mapbox/mapbox-gl-js/pull/7678))

### Bug fixes

- Upgrades Earcut to fix a rare bug in rendering polygons that contain a coincident chain of holes ([#7806](https://github.com/mapbox/mapbox-gl-js/issues/7806), fixed by [#7878](https://github.com/mapbox/mapbox-gl-js/pull/7878))
- Allow `file://` protocol in XHR requests for Cordova/Ionic/etc ([#7818](https://github.com/mapbox/mapbox-gl-js/pull/7818))
- Correctly handle WebP images in Edge 18 ([#7687](https://github.com/mapbox/mapbox-gl-js/pull/7687))
- Fix bug which mistakenly requested WebP images in browsers that do not support WebP ([#7817](https://github.com/mapbox/mapbox-gl-js/pull/7817)) ([#7819](https://github.com/mapbox/mapbox-gl-js/pull/7819))
- Fix images not being aborted when dequeued ([#7655](https://github.com/mapbox/mapbox-gl-js/pull/7655))
- Fix DEM layer memory leak ([#7690](https://github.com/mapbox/mapbox-gl-js/issues/7690), fixed by [#7691](https://github.com/mapbox/mapbox-gl-js/pull/7691))
- Set correct color state before rendering custom layer ([#7711](https://github.com/mapbox/mapbox-gl-js/pull/7711))
- Set `LngLat.toBounds()` default radius to 0 ([#7722](https://github.com/mapbox/mapbox-gl-js/issues/7722), fixed by [#7723](https://github.com/mapbox/mapbox-gl-js/pull/7723)) (h/t [@cherniavskii](https://github.com/cherniavskii))
- Fix race condition in `feature-state` dependent layers ([#7523](https://github.com/mapbox/mapbox-gl-js/issues/7523), fixed by [#7790](https://github.com/mapbox/mapbox-gl-js/pull/7790))
- Prevent `map.repaint` from mistakenly enabling continuous repaints ([#7667](https://github.com/mapbox/mapbox-gl-js/pull/7667))
- Prevent map shaking while zooming in on raster tiles ([#7426](https://github.com/mapbox/mapbox-gl-js/pull/7426))
- Fix query point translation for multi-point geometry ([#6833](https://github.com/mapbox/mapbox-gl-js/issues/6833), fixed by [#7581](https://github.com/mapbox/mapbox-gl-js/pull/7581))

## 0.52.0

### Breaking changes

- Canonicalize tile urls to `mapbox://` urls so they can be transformed with `config.API_URL` ([#7594](https://github.com/mapbox/mapbox-gl-js/pull/7594))

### Features and improvements

- Add getter and setter for `config.API_URL` ([#7594](https://github.com/mapbox/mapbox-gl-js/pull/7594))
- Allow user to define element other than map container for full screen control ([#7548](https://github.com/mapbox/mapbox-gl-js/pull/7548))
- Add validation option to style setters ([#7604](https://github.com/mapbox/mapbox-gl-js/pull/7604))
- Add 'idle' event: fires when no further rendering is expected without further interaction. ([#7625](https://github.com/mapbox/mapbox-gl-js/pull/7625))

### Bug fixes

- Fire error when map.getLayoutProperty references missing layer ([#7537](https://github.com/mapbox/mapbox-gl-js/issues/7537), fixed by [#7539](https://github.com/mapbox/mapbox-gl-js/pull/7539))
- Fix shaky sprites when zooming with scrolling ([#7558](https://github.com/mapbox/mapbox-gl-js/pull/7558))
- Fix layout problems in attribution control ([#7608](https://github.com/mapbox/mapbox-gl-js/pull/7608)) (h/t [lucaswoj](https://github.com/lucaswoj))
- Fixes resetting map's pitch to 0 if initial bounds is set ([#7617](https://github.com/mapbox/mapbox-gl-js/pull/7617)) (h/t [stepankuzmin](https://github.com/stepankuzmin))
- Fix occasional failure to load images after multiple image request abortions [#7641](https://github.com/mapbox/mapbox-gl-js/pull/7641)
- Update repo url to correct one ([#7486](https://github.com/mapbox/mapbox-gl-js/pull/7486)) (h/t [nicholas-l](https://github.com/nicholas-l))
- Fix bug where symbols where sometimes not rendered immediately ([#7610](https://github.com/mapbox/mapbox-gl-js/pull/7610))
- Fix bug where cameraForBounds returns incorrect CameraOptions with asymmetrical padding/offset ([#7517](https://github.com/mapbox/mapbox-gl-js/issues/7517), fixed by [#7518](https://github.com/mapbox/mapbox-gl-js/pull/7518)) (h/t [mike-marcacci](https://github.com/mike-marcacci))
- Use diff+patch approach to map.setStyle when the parameter is a URL ([#4025](https://github.com/mapbox/mapbox-gl-js/issues/4025), fixed by [#7562](https://github.com/mapbox/mapbox-gl-js/pull/7562))
- Begin touch zoom immediately when rotation disabled ([#7582](https://github.com/mapbox/mapbox-gl-js/pull/7582)) (h/t [msbarry](https://github.com/msbarry))
- Fix symbol rendering under opaque fill layers ([#7612](https://github.com/mapbox/mapbox-gl-js/pull/7612))
- Fix shaking by aligning raster sources to pixel grid only when map is idle ([#7426](https://github.com/mapbox/mapbox-gl-js/pull/7426))
- Fix raster layers in Edge 18 by disabling it's incomplete WebP support ([#7687](https://github.com/mapbox/mapbox-gl-js/pull/7687))
- Fix memory leak in hillshade layer ([#7691](https://github.com/mapbox/mapbox-gl-js/pull/7691))
- Fix disappearing custom layers ([#7711](https://github.com/mapbox/mapbox-gl-js/pull/7711))

## 0.51.0

November 7, 2018

### ✨ Features and improvements

- Add initial bounds as map constructor option ([#5518](https://github.com/mapbox/mapbox-gl-js/pull/5518)) (h/t [stepankuzmin](https://github.com/stepankuzmin))
- Improve performance on machines with > 8 cores ([#7407](https://github.com/mapbox/mapbox-gl-js/issues/7407), fixed by [#7430](https://github.com/mapbox/mapbox-gl-js/pull/7430))
- Add `MercatorCoordinate` type ([#7488](https://github.com/mapbox/mapbox-gl-js/pull/7488))
- Allow browser-native `contextmenu` to be enabled ([#2301](https://github.com/mapbox/mapbox-gl-js/issues/2301), fixed by [#7369](https://github.com/mapbox/mapbox-gl-js/pull/7369))
- Add an unminified production build to the NPM package ([#7403](https://github.com/mapbox/mapbox-gl-js/pull/7403))
- Add support for `LngLat` conversion from `{lat, lon}` ([#7507](https://github.com/mapbox/mapbox-gl-js/pull/7507)) (h/t [@bfrengley](https://github.com/bfrengley))
- Add tooltips for navigation controls ([#7373](https://github.com/mapbox/mapbox-gl-js/pull/7373))
- Show attribution only for used sources ([#7384](https://github.com/mapbox/mapbox-gl-js/pull/7384))
- Add telemetry event to log map loads ([#7431](https://github.com/mapbox/mapbox-gl-js/pull/7431))
- **Tighten style validation**
  - Disallow expressions as stop values ([#7396](https://github.com/mapbox/mapbox-gl-js/pull/7396))
  - Disallow `feature-state` expressions in filters ([#7366](https://github.com/mapbox/mapbox-gl-js/pull/7366))

### 🐛 Bug fixes

- Fix for GeoJSON geometries not working when coincident with tile boundaries([#7436](https://github.com/mapbox/mapbox-gl-js/issues/7436), fixed by [#7448](https://github.com/mapbox/mapbox-gl-js/pull/7448))
- Fix depth buffer-related rendering issues on some Android devices. ([#7471](https://github.com/mapbox/mapbox-gl-js/pull/7471))
- Fix positioning of compact attribution strings ([#7444](https://github.com/mapbox/mapbox-gl-js/pull/7444), [#7445](https://github.com/mapbox/mapbox-gl-js/pull/7445), and [#7391](https://github.com/mapbox/mapbox-gl-js/pull/7391))
- Fix an issue with removing markers in mouse event callbacks ([#7442](https://github.com/mapbox/mapbox-gl-js/pull/7442)) (h/t [vbud](https://github.com/vbud))
- Remove controls before destroying a map ([#7479](https://github.com/mapbox/mapbox-gl-js/pull/7479))
- Fix display of Scale control values < 1 ([#7469](https://github.com/mapbox/mapbox-gl-js/pull/7469)) (h/t [MichaelHedman](https://github.com/MichaelHedman))
- Fix an error when using location `hash` within iframes in IE11 ([#7411](https://github.com/mapbox/mapbox-gl-js/pull/7411))
- Fix depth mode usage in custom layers ([#7432](https://github.com/mapbox/mapbox-gl-js/pull/7432)) (h/t [markusjohnsson](https://github.com/markusjohnsson))
- Fix an issue with shaky sprite images during scroll zooms ([#7558](https://github.com/mapbox/mapbox-gl-js/pull/7558))

## 0.50.0

October 10, 2018

### ✨ Features and improvements

- 🎉 Add Custom Layers that can be rendered into with user-provided WebGL code ([#7039](https://github.com/mapbox/mapbox-gl-js/pull/7039))
- Add WebGL face culling for increased performance ([#7178](https://github.com/mapbox/mapbox-gl-js/pull/7178))
- Improve speed of expression evaluation ([#7334](https://github.com/mapbox/mapbox-gl-js/pull/7334))
- Automatically coerce to string for `concat` expression and `text-field` property ([#6190](https://github.com/mapbox/mapbox-gl-js/issues/6190), fixed by [#7280](https://github.com/mapbox/mapbox-gl-js/pull/7280))
- Add `fill-extrusion-vertical-gradient` property for controlling shading of fill extrusions ([#5768](https://github.com/mapbox/mapbox-gl-js/issues/5768), fixed by [#6841](https://github.com/mapbox/mapbox-gl-js/pull/6841))
- Add update functionality for images provided via `ImageSource` ([#4050](https://github.com/mapbox/mapbox-gl-js/issues/4050), fixed by [#7342](https://github.com/mapbox/mapbox-gl-js/pull/7342)) (h/t [@dcervelli](https://github.com/dcervelli))

### 🐛 Bug fixes

- **Expressions**
  - Fix expressions that use `log2` and `log10` in IE11 ([#7318](https://github.com/mapbox/mapbox-gl-js/issues/7318), fixed by [#7320](https://github.com/mapbox/mapbox-gl-js/pull/7320))
  - Fix `let` expression stripping expected type during parsing ([#7300](https://github.com/mapbox/mapbox-gl-js/issues/7300), fixed by [#7301](https://github.com/mapbox/mapbox-gl-js/pull/7301))
  - Fix superfluous wrapping of literals in `literal` expression ([#7336](https://github.com/mapbox/mapbox-gl-js/issues/7336), fixed by [#7337](https://github.com/mapbox/mapbox-gl-js/pull/7337))
  - Allow calling `to-color` on values that are already of type `Color` ([#7260](https://github.com/mapbox/mapbox-gl-js/pull/7260))
  - Fix `to-array` for empty arrays (([#7261](https://github.com/mapbox/mapbox-gl-js/pull/7261)))
  - Fix identity functions for `text-field` when using formatted text ([#7351](https://github.com/mapbox/mapbox-gl-js/pull/7351))
  - Fix coercion of `null` to `0` in `to-number` expression ([#7083](https://github.com/mapbox/mapbox-gl-js/issues/7083), fixed by [#7274](https://github.com/mapbox/mapbox-gl-js/pull/7274))
- **Canvas source**
  - Fix missing repeats of `CanvasSource` when it crosses the antimeridian ([#7273](https://github.com/mapbox/mapbox-gl-js/pull/7273))
  - Fix `CanvasSource` not respecting alpha values set on `canvas` element ([#7302](https://github.com/mapbox/mapbox-gl-js/issues/7302), fixed by [#7309](https://github.com/mapbox/mapbox-gl-js/pull/7309))
- **Rendering**
  - Fix rendering of fill extrusions with really high heights ([#7292](https://github.com/mapbox/mapbox-gl-js/pull/7292))
  - Fix an error where the map state wouldn't return to `loaded` after certain runtime styling changes when there were errored tiles in the viewport ([#7355](https://github.com/mapbox/mapbox-gl-js/pull/7355))
  - Fix errors when rendering symbol layers without symbols ([#7241](https://github.com/mapbox/mapbox-gl-js/issues/7241), fixed by [#7253](https://github.com/mapbox/mapbox-gl-js/pull/7253))
  - Don't fade in symbols with `*-allow-overlap: true` when panning into the viewport ([#7172](https://github.com/mapbox/mapbox-gl-js/issues/7172), fixed by[#7244](https://github.com/mapbox/mapbox-gl-js/pull/7244))
- **Library**
  - Fix disambiguation for `mouseover` event ([#7295](https://github.com/mapbox/mapbox-gl-js/issues/7295), fixed by [#7299](https://github.com/mapbox/mapbox-gl-js/pull/7299))
  - Fix silent failure of `getImage` if an SVG is requested ([#7312](https://github.com/mapbox/mapbox-gl-js/issues/7312), fixed by [#7313](https://github.com/mapbox/mapbox-gl-js/pull/7313))
  - Fix empty control group box shadow ([#7303](https://github.com/mapbox/mapbox-gl-js/issues/7303), fixed by [#7304](https://github.com/mapbox/mapbox-gl-js/pull/7304)) (h/t [Duder-onomy](https://github.com/Duder-onomy))
  - Fixed an issue where a wrong timestamp was sent for Mapbox turnstile events ([#7381](https://github.com/mapbox/mapbox-gl-js/pull/7381))
  - Fixed a bug that lead to attribution not showing up correctly in Internet Explorer ([#3945](https://github.com/mapbox/mapbox-gl-js/issues/3945), fixed by [#7391](https://github.com/mapbox/mapbox-gl-js/pull/7391))

## 0.49.0

September 6, 2018

### ⚠️ Breaking changes

- Use `client{Height/Width}` instead of `offset{Height/Width}` for map canvas sizing ([#6848](https://github.com/mapbox/mapbox-gl-js/issues/6848), fixed by [#7128](https://github.com/mapbox/mapbox-gl-js/pull/7128))

### 🐛 Bug fixes

- Fix [Top Issues list](https://mapbox.github.io/top-issues/#!mapbox/mapbox-gl-js) for mapbox-gl-js ([#7108](https://github.com/mapbox/mapbox-gl-js/issues/7108), fixed by [#7112](https://github.com/mapbox/mapbox-gl-js/pull/7112))
- Fix bug in which symbols with `icon-allow-overlap: true, text-allow-overlap: true, text-optional: false` would show icons when they shouldn't ([#7041](https://github.com/mapbox/mapbox-gl-js/pull/7041))
- Fix bug where the map would not stop at the exact zoom level requested by Map#FlyTo ([#7222](https://github.com/mapbox/mapbox-gl-js/issues/7222)) ([#7223](https://github.com/mapbox/mapbox-gl-js/pull/7223)) (h/t [@benoitbzl](https://github.com/benoitbzl))
- Keep map centered on the center point of a multi-touch gesture when zooming ([#6722](https://github.com/mapbox/mapbox-gl-js/issues/6722)) ([#7191](https://github.com/mapbox/mapbox-gl-js/pull/7191)) (h/t [pakastin](https://github.com/pakastin))
- Update the style-spec's old `gl-style-migrate` script to include conversion of legacy functions and filters to their expression equivalents ([#6927](https://github.com/mapbox/mapbox-gl-js/issues/6927), fixed by [#7095](https://github.com/mapbox/mapbox-gl-js/pull/7095))
- Fix `icon-size` for small data-driven values ([#7125](https://github.com/mapbox/mapbox-gl-js/pull/7125))
- Fix bug in the way AJAX requests load local files on iOS web view ([#6610](https://github.com/mapbox/mapbox-gl-js/pull/6610)) (h/t [oscarfonts](https://github.com/oscarfonts))
- Fix bug in which canvas sources would not render in world wrapped tiles at the edge of the viewport ([#7271]https://github.com/mapbox/mapbox-gl-js/issues/7271), fixed by [#7273](https://github.com/mapbox/mapbox-gl-js/pull/7273))

### ✨ Features and improvements

- Performance updates:
  - Improve time to first render by updating how feature ID maps are transferred to the main thread ([#7110](https://github.com/mapbox/mapbox-gl-js/issues/7110), fixed by [#7132](https://github.com/mapbox/mapbox-gl-js/pull/7132))
  - Reduce size of JSON transmitted from worker thread to main thread ([#7124](https://github.com/mapbox/mapbox-gl-js/pull/7124))
  - Improve image/glyph atlas packing algorithm ([#7171](https://github.com/mapbox/mapbox-gl-js/pull/7171))
  - Use murmur hash on symbol instance keys to reduce worker transfer costs ([#7127](https://github.com/mapbox/mapbox-gl-js/pull/7127))
- Add GL state management for uniforms ([#6018](https://github.com/mapbox/mapbox-gl-js/pull/6018))
- Add `symbol-z-order` symbol layout property to style spec ([#7219](https://github.com/mapbox/mapbox-gl-js/pull/7219))
- Implement data-driven styling support for `*-pattern properties` ([#6289](https://github.com/mapbox/mapbox-gl-js/pull/6289))
- Add `Map#fitScreenCoordinates` which fits viewport to two points, similar to `Map#fitBounds` but uses screen coordinates and supports non-zero map bearings ([#6894](https://github.com/mapbox/mapbox-gl-js/pull/6894))
- Re-implement LAB/HSL color space interpolation for expressions ([#5326](https://github.com/mapbox/mapbox-gl-js/issues/5326), fixed by [#7123](https://github.com/mapbox/mapbox-gl-js/pull/7123))
- Enable benchmark testing for Mapbox styles ([#7047](https://github.com/mapbox/mapbox-gl-js/pull/7047))
- Allow `Map#setFeatureState` and `Map#getFeatureState` to accept numeric IDs ([#7106](https://github.com/mapbox/mapbox-gl-js/pull/7106)) (h/t [@bfrengley](https://github.com/bfrengley))

## 0.48.0

August 16, 2018

### ⚠️ Breaking changes

- Treat tiles that error with status 404 as empty renderable tiles to prevent rendering duplicate features in some sparse tilesets ([#6803](https://github.com/mapbox/mapbox-gl-js/pull/6803))

### 🐛 Bug fixes

- Fix issue where `text-max-angle` property was being calculated incorrectly internally, causing potential rendering errors when `"symbol-placement": line`
- Require `feature.id` when using `Map#setFeatureState` ([#6974](https://github.com/mapbox/mapbox-gl-js/pull/6974))
- Fix issue with removing the `GeolocateControl` when user location is being used ([#6977](https://github.com/mapbox/mapbox-gl-js/pull/6977)) (h/t [sergei-zelinsky](https://github.com/sergei-zelinsky))
- Fix memory leak caused by a failure to remove all controls added to the map ([#7042](https://github.com/mapbox/mapbox-gl-js/pull/7042))
- Fix bug where the build would fail when using mapbox-gl webpack 2 and UglifyJSPlugin ([#4359](https://github.com/mapbox/mapbox-gl-js/issues/4359), fixed by [#6956](https://api.github.com/repos/mapbox/mapbox-gl-js/pulls/6956))
- Fix bug where fitBounds called with coordinates outside the bounds of Web Mercator resulted in uncaught error ([#6906](https://github.com/mapbox/mapbox-gl-js/issues/6906), fixed by [#6918](https://api.github.com/repos/mapbox/mapbox-gl-js/pulls/6918))
- Fix bug wherein `Map#querySourceFeatures` was returning bad results on zooms > maxZoom ([#7061](https://github.com/mapbox/mapbox-gl-js/pull/7061))
- Relax typing for equality and order expressions ([#6459](https://github.com/mapbox/mapbox-gl-js/issues/6459), fixed by [#6961](https://api.github.com/repos/mapbox/mapbox-gl-js/pulls/6961))
- Fix bug where `queryPadding` for all layers in a source was set by the first layer, causing incorrect querying on other layers and, in some cases, incorrect firing of events associated with individual layers ([#6909](https://github.com/mapbox/mapbox-gl-js/pull/6909))

### ✨ Features and improvements

- Performance Improvements:
  - Stop unnecessary serialization of symbol source features. ([#7013](https://github.com/mapbox/mapbox-gl-js/pull/7013))
  - Optimize calculation for getting visible tile coordinates ([#6998](https://github.com/mapbox/mapbox-gl-js/pull/6998))
  - Improve performance of creating `{Glyph/Image}Atlas`es ([#7091](https://github.com/mapbox/mapbox-gl-js/pull/7091))
  - Optimize and simplify tile retention logic ([#6995](https://github.com/mapbox/mapbox-gl-js/pull/6995))
- Add a user turnstile event for users accessing Mapbox APIs ([#6980](https://github.com/mapbox/mapbox-gl-js/pull/6980))
- Add support for autogenerating feature ids for GeoJSON sources so they can be used more easily with the `Map#setFeatureState` API ([#7043](https://www.github.com/mapbox/mapbox-gl-js/pull/7043))) ([#7091](https://github.com/mapbox/mapbox-gl-js/pull/7091))
- Add ability to style symbol layers labels with multiple fonts and text sizes via `"format"` expression ([#6994](https://www.github.com/mapbox/mapbox-gl-js/pull/6994))
- Add customAttribution option to AttributionControl ([#7033](https://github.com/mapbox/mapbox-gl-js/pull/7033)) (h/t [mklopets](https://github.com/mklopets))
- Publish Flow type definitions alongside compiled bundle ([#7079](https://api.github.com/repos/mapbox/mapbox-gl-js/pulls/7079))
- Introduce symbol cross fading when crossing integer zoom levels to prevent labels from disappearing before newly loaded tiles' labels can be rendered ([#6951](https://github.com/mapbox/mapbox-gl-js/pull/6951))
- Improvements in label collision detection ([#6925](https://api.github.com/repos/mapbox/mapbox-gl-js/pulls/6925)))

## 0.47.0

### ✨ Features and improvements

- Add configurable drag pan threshold ([#6809](https://github.com/mapbox/mapbox-gl-js/pull/6809)) (h/t [msbarry](https://github.com/msbarry))
- Add `raster-resampling` raster paint property ([#6411](https://github.com/mapbox/mapbox-gl-js/pull/6411)) (h/t [@andrewharvey](https://github.com/andrewharvey))
- Add `symbol-placement: line-center` ([#6821](https://github.com/mapbox/mapbox-gl-js/pull/6821))
- Add methods for inspecting GeoJSON clusters ([#3318](https://github.com/mapbox/mapbox-gl-js/issues/3318), fixed by [#6829](https://github.com/mapbox/mapbox-gl-js/pull/6829))
- Add warning to geolocate control when unsupported ([#6923](https://github.com/mapbox/mapbox-gl-js/pull/6923)) (h/t [@aendrew](https://github.com/aendrew))
- Upgrade geojson-vt to 3.1.4 ([#6942](https://github.com/mapbox/mapbox-gl-js/pull/6942))
- Include link to license in compiled bundle ([#6975](https://github.com/mapbox/mapbox-gl-js/pull/6975))

### 🐛 Bug fixes

- Use updateData instead of re-creating buffers for repopulated paint arrays ([#6853](https://github.com/mapbox/mapbox-gl-js/pull/6853))
- Fix ScrollZoom handler setting tr.zoom = NaN ([#6924](https://github.com/mapbox/mapbox-gl-js/pull/6924))
  - Failed to invert matrix error ([#6486](https://github.com/mapbox/mapbox-gl-js/issues/6486), fixed by [#6924](https://github.com/mapbox/mapbox-gl-js/pull/6924))
  - Fixing matrix errors ([#6782](https://github.com/mapbox/mapbox-gl-js/issues/6782), fixed by [#6924](https://github.com/mapbox/mapbox-gl-js/pull/6924))
- Fix heatmap tile clipping when layers are ordered above it ([#6806](https://github.com/mapbox/mapbox-gl-js/issues/6806), fixed by [#6807](https://github.com/mapbox/mapbox-gl-js/pull/6807))
- Fix video source in safari (macOS and iOS) ([#6443](https://github.com/mapbox/mapbox-gl-js/issues/6443), fixed by [#6811](https://github.com/mapbox/mapbox-gl-js/pull/6811))
- Do not reload errored tiles ([#6813](https://github.com/mapbox/mapbox-gl-js/pull/6813))
- Fix send / remove timing bug in Dispatcher ([#6756](https://github.com/mapbox/mapbox-gl-js/pull/6756), fixed by [#6826](https://github.com/mapbox/mapbox-gl-js/pull/6826))
- Fix flyTo not zooming to exact given zoom ([#6828](https://github.com/mapbox/mapbox-gl-js/pull/6828))
- Don't stop animation on map resize ([#6636](https://github.com/mapbox/mapbox-gl-js/pull/6636))
- Fix map.getBounds() with rotated map ([#6875](https://github.com/mapbox/mapbox-gl-js/pull/6875)) (h/t [zoltan-mihalyi](https://github.com/zoltan-mihalyi))
- Support collators in feature filter expressions. ([#6929](https://github.com/mapbox/mapbox-gl-js/pull/6929))
- Fix Webpack production mode compatibility ([#6981](https://github.com/mapbox/mapbox-gl-js/pull/6981))

## 0.46.0

### ⚠️ Breaking changes

- Align implicit type casting behavior of `match` expressions with with `case/==` ([#6684](https://github.com/mapbox/mapbox-gl-js/pull/6684))

### ✨ Features and improvements

- :tada: Add `Map#setFeatureState` and `feature-state` expression to support interactive styling ([#6263](https://github.com/mapbox/mapbox-gl-js/pull/6263))
- Create draggable `Marker` with `setDraggable` ([#6687](https://github.com/mapbox/mapbox-gl-js/pull/6687))
- Add `Map#listImages` for listing all currently active sprites/images ([#6381](https://github.com/mapbox/mapbox-gl-js/issues/6381))
- Add "crossSourceCollisions" option to disable cross-source collision detection ([#6566](https://github.com/mapbox/mapbox-gl-js/pull/6566))
- Handle `text/icon-rotate` for symbols with `symbol-placement: point` ([#6075](https://github.com/mapbox/mapbox-gl-js/issues/6075))
- Automatically compact Mapbox wordmark on narrow maps. ([#4282](https://github.com/mapbox/mapbox-gl-js/issues/4282)) (h/t [@andrewharvey](https://github.com/andrewharvey))
- Only show compacted AttributionControl on interactive displays ([#6506](https://github.com/mapbox/mapbox-gl-js/pull/6506)) (h/t [@andrewharvey](https://github.com/andrewharvey))
- Use postcss to inline svg files into css, reduce size of mapbox-gl.css ([#6513](https://github.com/mapbox/mapbox-gl-js/pull/6513)) (h/t [@andrewharvey](https://github.com/andrewharvey))
- Add support for GeoJSON attribution ([#6364](https://github.com/mapbox/mapbox-gl-js/pull/6364)) (h/t [@andrewharvey](https://github.com/andrewharvey))
- Add instructions for running individual unit and render tests ([#6686](https://github.com/mapbox/mapbox-gl-js/pull/6686))
- Make Map constructor fail if WebGL init fails. ([#6744](https://github.com/mapbox/mapbox-gl-js/pull/6744)) (h/t [uforic](https://github.com/uforic))
- Add browser fallback code for `collectResourceTiming: true` in web workers ([#6721](https://github.com/mapbox/mapbox-gl-js/pull/6721))
- Remove ignored usage of gl.lineWidth ([#5541](https://github.com/mapbox/mapbox-gl-js/pull/5541))
- Split new bounds calculation out of fitBounds into new method ([#6683](https://github.com/mapbox/mapbox-gl-js/pull/6683))
- Allow integration tests to be organized in an arbitrarily deep directory structure ([#3920](https://github.com/mapbox/mapbox-gl-js/issues/3920))
- Make "Missing Mapbox GL JS CSS" a console warning ([#5786](https://github.com/mapbox/mapbox-gl-js/issues/5786))
- Add rel="noopener" to Mapbox attribution link. ([#6729](https://github.com/mapbox/mapbox-gl-js/pull/6729)) (h/t [gorbypark](https://github.com/gorbypark))
- Update to deep equality check in example code ([#6599](https://github.com/mapbox/mapbox-gl-js/pull/6599)) (h/t [jonsadka](https://github.com/jonsadka))
- Upgrades!
  - Upgrade ESM dependency to ^3.0.39 ([#6750](https://github.com/mapbox/mapbox-gl-js/pull/6750))
  - Ditch gl-matrix fork in favor of the original package ([#6751](https://github.com/mapbox/mapbox-gl-js/pull/6751))
  - Update to latest sinon ([#6771](https://github.com/mapbox/mapbox-gl-js/pull/6771))
  - Upgrade to Flow 0.69 ([#6594](https://github.com/mapbox/mapbox-gl-js/pull/6594))
  - Update to mapbox-gl-supported 1.4.0 ([#6773](https://github.com/mapbox/mapbox-gl-js/pull/6773))

### 🐛 Bug fixes

- `collectResourceTiming: true` generates error on iOS9 Safari, IE 11 ([#6690](https://github.com/mapbox/mapbox-gl-js/issues/6690))
- Fix PopupOptions flow type declarations ([#6670](https://github.com/mapbox/mapbox-gl-js/pull/6670)) (h/t [TimPetricola](https://github.com/TimPetricola))
- Add className option to Popup constructor ([#6502](https://github.com/mapbox/mapbox-gl-js/pull/6502)) (h/t [Ashot-KR](https://github.com/Ashot-KR))
- GeoJSON MultiLineStrings with `lineMetrics=true` only rendered first line ([#6649](https://github.com/mapbox/mapbox-gl-js/issues/6649))
- Provide target property for mouseenter/over/leave/out events ([#6623](https://github.com/mapbox/mapbox-gl-js/issues/6623))
- Don't break on sources whose name contains "." ([#6660](https://github.com/mapbox/mapbox-gl-js/issues/6660))
- Rotate and pitch with navigationControl broke in v0.45 ([#6650](https://github.com/mapbox/mapbox-gl-js/issues/6650))
- Zero-width lines remained visible ([#6769](https://github.com/mapbox/mapbox-gl-js/pull/6769))
- Heatmaps inappropriately clipped at tile boundaries ([#6806](https://github.com/mapbox/mapbox-gl-js/issues/6806))
- Use named exports for style-spec entrypoint module ([#6601](https://github.com/mapbox/mapbox-gl-js/issues/6601)
- Don't fire click event if default is prevented on mousedown for a drag event ([#6697](https://github.com/mapbox/mapbox-gl-js/pull/6697), fixes [#6642](https://github.com/mapbox/mapbox-gl-js/issues/6642))
- Double clicking to zoom in breaks map dragging/panning in Edge ([#6740](https://github.com/mapbox/mapbox-gl-js/issues/6740)) (h/t [GUI](https://github.com/GUI))
- \*-transition properties cannot be set with setPaintProperty() ([#6706](https://github.com/mapbox/mapbox-gl-js/issues/6706))
- Marker with `a` element does not open the url when clicked ([#6730](https://github.com/mapbox/mapbox-gl-js/issues/6730))
- `setRTLTextPlugin` fails with relative URLs ([#6719](https://github.com/mapbox/mapbox-gl-js/issues/6719))
- Collision detection incorrect for symbol layers that share the same layout properties ([#6548](https://github.com/mapbox/mapbox-gl-js/pull/6548))
- Fix a possible crash when calling queryRenderedFeatures after querySourceFeatures
  ([#6559](https://github.com/mapbox/mapbox-gl-js/pull/6559))
- Fix a collision detection issue that could cause labels to temporarily be placed too densely during rapid panning ([#5654](https://github.com/mapbox/mapbox-gl-js/issues/5654))

## 0.45.0

### ⚠️ Breaking changes

- `Evented#fire` and `Evented#listens` are now marked as private. Though `Evented` is still exported, and `fire` and `listens` are still functional, we encourage you to seek alternatives; a future version may remove their API accessibility or change its behavior. If you are writing a class that needs event emitting functionality, consider using [`EventEmitter`](https://nodejs.org/api/events.html#events_class_eventemitter) or similar libraries instead.
- The `"to-string"` expression operator now converts `null` to an empty string rather than to `"null"`. [#6534](https://github.com/mapbox/mapbox-gl-js/pull/6534)

### ✨ Features and improvements

- :rainbow: Add `line-gradient` property [#6303](https://github.com/mapbox/mapbox-gl-js/pull/6303)
- Add `abs`, `round`, `floor`, and `ceil` expression operators [#6496](https://github.com/mapbox/mapbox-gl-js/pull/6496)
- Add `collator` expression for controlling case and diacritic sensitivity in string comparisons [#6270](https://github.com/mapbox/mapbox-gl-js/pull/6270)
  - Rename `caseSensitive` and `diacriticSensitive` expressions to `case-sensitive` and `diacritic-sensitive` for consistency [#6598](https://github.com/mapbox/mapbox-gl-js/pull/6598)
  - Prevent `collator` expressions for evaluating as constant to account for potential environment-specific differences in expression evaluation [#6596](https://github.com/mapbox/mapbox-gl-js/pull/6596)
- Add CSS linting to test suite (h/t [@jasonbarry](https://github.com/jasonbarry))) [#6071](https://github.com/mapbox/mapbox-gl-js/pull/6071)
- Add support for configurable maxzoom in `raster-dem` tilesets [#6103](https://github.com/mapbox/mapbox-gl-js/pull/6103)
- Add `Map#isZooming` and `Map#isRotating` methods [#6128](https://github.com/mapbox/mapbox-gl-js/pull/6128), [#6183](https://github.com/mapbox/mapbox-gl-js/pull/6183)
- Add support for Mapzen Terrarium tiles in `raster-dem` sources [#6110](https://github.com/mapbox/mapbox-gl-js/pull/6110)
- Add `preventDefault` method on `mousedown`, `touchstart`, and `dblclick` events [#6218](https://github.com/mapbox/mapbox-gl-js/pull/6218)
- Add `originalEvent` property on `zoomend` and `moveend` for user-initiated scroll events (h/t [@stepankuzmin](https://github.com/stepankuzmin))) [#6175](https://github.com/mapbox/mapbox-gl-js/pull/6175)
- Accept arguments of type `value` in [`"length"` expressions](https://www.mapbox.com/mapbox-gl-js/style-spec/#expressions-length) [#6244](https://github.com/mapbox/mapbox-gl-js/pull/6244)
- Introduce `MapWheelEvent`[#6237](https://github.com/mapbox/mapbox-gl-js/pull/6237)
- Add setter for `ScaleControl` units (h/t [@ryanhamley](https://github.com/ryanhamley))) [#6138](https://github.com/mapbox/mapbox-gl-js/pull/6138), [#6274](https://github.com/mapbox/mapbox-gl-js/pull/6274)
- Add `open` event for `Popup` [#6311](https://github.com/mapbox/mapbox-gl-js/pull/6311)
- Explicit `"object"` type assertions are no longer required when using expressions [#6235](https://github.com/mapbox/mapbox-gl-js/pull/6235)
- Add `anchor` option to `Marker` [#6350](https://github.com/mapbox/mapbox-gl-js/pull/6350)
- `HTMLElement` is now passed to `Marker` as part of the `options` object, but the old function signature is still supported for backwards compatibility [#6356](https://github.com/mapbox/mapbox-gl-js/pull/6356)
- Add support for custom colors when using the default `Marker` SVG element (h/t [@andrewharvey](https://github.com/andrewharvey))) [#6416](https://github.com/mapbox/mapbox-gl-js/pull/6416)
- Allow `CanvasSource` initialization from `HTMLElement` [#6424](https://github.com/mapbox/mapbox-gl-js/pull/6424)
- Add `is-supported-script` expression [#6260](https://github.com/mapbox/mapbox-gl-js/pull/6260)

### 🐛 Bug fixes

- Align `raster-dem` tiles to pixel grid to eliminate blurry rendering on some devices [#6059](https://github.com/mapbox/mapbox-gl-js/pull/6059)
- Fix label collision circle debug drawing on overzoomed tiles [#6073](https://github.com/mapbox/mapbox-gl-js/pull/6073)
- Improve error reporting for some failed requests [#6126](https://github.com/mapbox/mapbox-gl-js/pull/6126), [#6032](https://github.com/mapbox/mapbox-gl-js/pull/6032)
- Fix several `Map#queryRenderedFeatures` bugs:
  - account for `{text, icon}-offset` when querying[#6135](https://github.com/mapbox/mapbox-gl-js/pull/6135)
  - correctly query features that extend across tile boundaries [#5756](https://github.com/mapbox/mapbox-gl-js/pull/6283)
  - fix querying of `circle` layer features with `-pitch-scaling: 'viewport'` or `-pitch-alignment: 'map'` [#6036](https://github.com/mapbox/mapbox-gl-js/pull/6036)
  - eliminate flicker effects when using query results to set a hover effect by switching from tile-based to viewport-based symbol querying [#6497](https://github.com/mapbox/mapbox-gl-js/pull/6497)
- Preserve browser history state when updating the `Map` hash [#6140](https://github.com/mapbox/mapbox-gl-js/pull/6140)
- Fix undefined behavior when `Map#addLayer` is invoked with an `id` of a preexisting layer [#6147](https://github.com/mapbox/mapbox-gl-js/pull/6147)
- Fix bug where `icon-image` would not be rendered if `text-field` is an empty string [#6164](https://github.com/mapbox/mapbox-gl-js/pull/6164)
- Ensure all camera methods fire `rotatestart` and `rotateend` events [#6187](https://github.com/mapbox/mapbox-gl-js/pull/6187)
- Always hide duplicate labels [#6166](https://github.com/mapbox/mapbox-gl-js/pull/6166)
- Fix `DragHandler` bugs where a left-button mouse click would end a right-button drag rotate and a drag gesture would not end if the control key is down on `mouseup` [#6193](https://github.com/mapbox/mapbox-gl-js/pull/6193)
- Add support for calling `{DragPanHandler, DragRotateHandler}#disable` while a gesture is in progress [#6232](https://github.com/mapbox/mapbox-gl-js/pull/6232)
- Fix `GeolocateControl` user location dot sizing when `Map`'s `<div>` inherits `box-sizing: border-box;` (h/t [@andrewharvey](https://github.com/andrewharvey))) [#6227](https://github.com/mapbox/mapbox-gl-js/pull/6232)
- Fix bug causing an off-by-one error in `array` expression error messages (h/t [@drewbo](https://github.com/drewbo))) [#6269](https://github.com/mapbox/mapbox-gl-js/pull/6269)
- Improve error message when an invalid access token triggers a 401 error [#6283](https://github.com/mapbox/mapbox-gl-js/pull/6283)
- Fix bug where lines with `line-width` larger than the sprite height of the `line-pattern` property would render other sprite images [#6246](https://github.com/mapbox/mapbox-gl-js/pull/6246)
- Fix broken touch events for `DragPanHandler` on mobile using Edge (note that zoom/rotate/pitch handlers still do not support Edge touch events [#1928](https://github.com/mapbox/mapbox-gl-js/pull/1928)) [#6325](https://github.com/mapbox/mapbox-gl-js/pull/6325)
- Fix race condition in `VectorTileWorkerSource#reloadTile` causing a rendering timeout [#6308](https://github.com/mapbox/mapbox-gl-js/issues/6308)
- Fix bug causing redundant `gl.stencilFunc` calls due to incorrect state checking (h/t [@yangdonglai](https://github.com/yangdonglai))) [#6330](https://github.com/mapbox/mapbox-gl-js/pull/6330)
- Fix bug where `mousedown` or `touchstart` would cancel camera animations in non-interactive maps [#6338](https://github.com/mapbox/mapbox-gl-js/pull/6338)
- Fix bug causing a full-screen flicker when the map is pitched and a symbol layer uses non-zero `text-translate` [#6365](https://github.com/mapbox/mapbox-gl-js/issues/6365)
- Fix bug in `to-rgba` expression causing division by zero [#6388](https://github.com/mapbox/mapbox-gl-js/pull/6388)
- Fix bug in cross-fading for `*-pattern` properties with non-integer zoom stops [#6430](https://github.com/mapbox/mapbox-gl-js/pull/6430)
- Fix bug where calling `Map#remove` on a map with constructor option `hash: true` throws an error (h/t [@allthesignals](https://github.com/allthesignals))) [#6490](https://github.com/mapbox/mapbox-gl-js/pull/6497)
- Fix bug causing flickering when panning across the anti-meridian [#6438](https://github.com/mapbox/mapbox-gl-js/pull/6438)
- Fix error when using tiles of non-power-of-two size [#6444](https://github.com/mapbox/mapbox-gl-js/pull/6444)
- Fix bug causing `Map#moveLayer(layerId, beforeId)` to remove the layer when `layerId === beforeId` [#6542](https://github.com/mapbox/mapbox-gl-js/pull/6542)

* Fix Rollup build for style-spec module [#6575](https://github.com/mapbox/mapbox-gl-js/pull/6575)
* Fix bug causing `Map#querySourceFeatures` to throw an `Uncaught TypeError`(https://github.com/mapbox/mapbox-gl-js/pull/6555)
* Fix issue where label collision detection was inaccurate for some symbol layers that shared layout properties with another layer [#6558](https://github.com/mapbox/mapbox-gl-js/pull/6558)
* Restore `target` property for `mouse{enter,over,leave,out}` events [#6623](https://github.com/mapbox/mapbox-gl-js/pull/6623)

## 0.44.2

### 🐛 Bug fixes

- Workaround a breaking change in Safari causing page to scroll/zoom in response to user actions intended to pan/zoom the map [#6095](https://github.com/mapbox/mapbox-gl-js/issues/6095). (N.B., not to be confused with the workaround from April 2017 dealing with the same breaking change in Chrome [#4259](https://github.com/mapbox/mapbox-gl-js/issues/6095). See also https://github.com/WICG/interventions/issues/18, https://bugs.webkit.org/show_bug.cgi?id=182521, https://bugs.chromium.org/p/chromium/issues/detail?id=639227 .)

## 0.44.1

### 🐛 Bug fixes

- Fix bug causing features from symbol layers to be omitted from `map.queryRenderedFeatures()` [#6074](https://github.com/mapbox/mapbox-gl-js/issues/6074)
- Fix error triggered by simultaneous scroll-zooming and drag-panning. [#6106](https://github.com/mapbox/mapbox-gl-js/issues/6106)
- Fix bug wherein drag-panning failed to resume after a brief pause [#6063](https://github.com/mapbox/mapbox-gl-js/issues/6063)

## 0.44.0

### ✨ Features and improvements

- The CSP policy of a page using mapbox-gl-js no longer needs to include `script-src 'unsafe-eval'` [#559](https://github.com/mapbox/mapbox-gl-js/issues/559)
- Add `LngLatBounds#isEmpty()` method [#5917](https://github.com/mapbox/mapbox-gl-js/pull/5917)
- Updated to flow 0.62.0 [#5923](https://github.com/mapbox/mapbox-gl-js/issues/5923)
- Make compass and zoom controls optional ([#5348](https://github.com/mapbox/mapbox-gl-js/pull/5348)) (h/t [@matijs](https://github.com/matijs)))
- Add `collectResourceTiming` option to the enable collection of [Resource Timing](https://developer.mozilla.org/en-US/docs/Web/API/Resource_Timing_API/Using_the_Resource_Timing_API) data for requests that are made from Web Workers. ([#5948](https://github.com/mapbox/mapbox-gl-js/issues/5948))
- Improve user location dot appearance across browsers ([#5498](https://github.com/mapbox/mapbox-gl-js/pull/5498)) (h/t [@jasonbarry](https://github.com/jasonbarry)))

### 🐛 Bug fixes

- Fix error triggered by `==` and `!=` expressions [#5947](https://github.com/mapbox/mapbox-gl-js/issues/5947)
- Image sources honor `renderWorldCopies` [#5932](https://github.com/mapbox/mapbox-gl-js/pull/5932)
- Fix transitions to default fill-outline-color [#5953](https://github.com/mapbox/mapbox-gl-js/issues/5953)
- Fix transitions for light properties [#5982](https://github.com/mapbox/mapbox-gl-js/issues/5982)
- Fix minor symbol collisions on pitched maps [#5913](https://github.com/mapbox/mapbox-gl-js/pull/5913)
- Fix memory leaks after `Map#remove()` [#5943](https://github.com/mapbox/mapbox-gl-js/pull/5943), [#5951](https://github.com/mapbox/mapbox-gl-js/pull/5951)
- Fix bug wherein `GeoJSONSource#setData()` caused labels to fade out and back in ([#6002](https://github.com/mapbox/mapbox-gl-js/issues/6002))
- Fix bug that could cause incorrect collisions for labels placed very near to each other at low zoom levels ([#5993](https://github.com/mapbox/mapbox-gl-js/issues/5993))
- Fix bug causing `move` events to be fired out of sync with actual map movements ([#6005](https://github.com/mapbox/mapbox-gl-js/pull/6005))
- Fix bug wherein `Map` did not fire `mouseover` events ([#6000](https://github.com/mapbox/mapbox-gl-js/pull/6000)] (h/t [@jay-manday](https://github.com/jay-manday)))
- Fix bug causing blurry rendering of raster tiles ([#4552](https://github.com/mapbox/mapbox-gl-js/issues/4552))
- Fix potential memory leak caused by removing layers ([#5995](https://github.com/mapbox/mapbox-gl-js/issues/5995))
- Fix bug causing attribution icon to appear incorrectly in compact maps not using Mapbox data ([#6042](https://github.com/mapbox/mapbox-gl-js/pull/6042))
- Fix positioning of default marker element ([#6012](https://github.com/mapbox/mapbox-gl-js/pull/6012)) (h/t [@andrewharvey](https://github.com/andrewharvey)))

## 0.43.0 (December 21, 2017)

### ⚠️ Breaking changes

- It is now an error to attempt to remove a source that is in use [#5562](https://github.com/mapbox/mapbox-gl-js/pull/5562)
- It is now an error if the layer specified by the `before` parameter to `moveLayer` does not exist [#5679](https://github.com/mapbox/mapbox-gl-js/pull/5679)
- `"colorSpace": "hcl"` now uses shortest-path interpolation for hue [#5811](https://github.com/mapbox/mapbox-gl-js/issues/5811)

### ✨ Features and improvements

- Introduce client-side hillshading with `raster-dem` source type and `hillshade` layer type [#5286](https://github.com/mapbox/mapbox-gl-js/pull/5286)
- GeoJSON sources take 2x less memory and generate tiles 20%–100% faster [#5799](https://github.com/mapbox/mapbox-gl-js/pull/5799)
- Enable data-driven values for text-font [#5698](https://github.com/mapbox/mapbox-gl-js/pull/5698)
- Enable data-driven values for heatmap-radius [#5898](https://github.com/mapbox/mapbox-gl-js/pull/5898)
- Add getter and setter for offset on marker [#5759](https://github.com/mapbox/mapbox-gl-js/pull/5759)
- Add `Map#hasImage` [#5775](https://github.com/mapbox/mapbox-gl-js/pull/5775)
- Improve typing for `==` and `!=` expressions [#5840](https://github.com/mapbox/mapbox-gl-js/pull/5840)
- Made `coalesce` expressions more useful [#5755](https://github.com/mapbox/mapbox-gl-js/issues/5755)
- Enable implicit type assertions for array types [#5738](https://github.com/mapbox/mapbox-gl-js/pull/5738)
- Improve hash control precision [#5767](https://github.com/mapbox/mapbox-gl-js/pull/5767)
- `supported()` now returns false on old IE 11 versions that don't support Web Worker blob URLs [#5801](https://github.com/mapbox/mapbox-gl-js/pull/5801)
- Remove flow globals TileJSON and Transferable [#5668](https://github.com/mapbox/mapbox-gl-js/pull/5668)
- Improve performance of image, video, and canvas sources [#5845](https://github.com/mapbox/mapbox-gl-js/pull/5845)

### 🐛 Bug fixes

- Fix popups and markers lag during pan animation [#4670](https://github.com/mapbox/mapbox-gl-js/issues/4670)
- Fix fading of symbol layers caused by setData [#5716](https://github.com/mapbox/mapbox-gl-js/issues/5716)
- Fix behavior of `to-rgba` and `rgba` expressions [#5778](https://github.com/mapbox/mapbox-gl-js/pull/5778), [#5866](https://github.com/mapbox/mapbox-gl-js/pull/5866)
- Fix cross-fading of `*-pattern` and `line-dasharray` [#5791](https://github.com/mapbox/mapbox-gl-js/pull/5791)
- Fix `colorSpace` function property [#5843](https://github.com/mapbox/mapbox-gl-js/pull/5843)
- Fix style diffing when changing GeoJSON source properties [#5731](https://github.com/mapbox/mapbox-gl-js/issues/5731)
- Fix missing labels when zooming out from overzoomed tile [#5827](https://github.com/mapbox/mapbox-gl-js/issues/5827)
- Fix missing labels when zooming out and quickly using setData [#5837](https://github.com/mapbox/mapbox-gl-js/issues/5837)
- Handle NaN as input to step and interpolate expressions [#5757](https://github.com/mapbox/mapbox-gl-js/pull/5757)
- Clone property values on input and output [#5806](https://github.com/mapbox/mapbox-gl-js/pull/5806)
- Bump geojson-rewind dependency [#5769](https://github.com/mapbox/mapbox-gl-js/pull/5769)
- Allow setting Marker's popup before LngLat [#5893](https://github.com/mapbox/mapbox-gl-js/pull/5893)

## 0.42.2 (November 21, 2017)

### 🐛 Bug fixes

- Add box-sizing to the "mapboxgl-ctrl-scale"-class [#5715](https://github.com/mapbox/mapbox-gl-js/pull/5715)
- Fix rendering in Safari [#5712](https://github.com/mapbox/mapbox-gl-js/issues/5712)
- Fix "Cannot read property 'hasTransition' of undefined" error [#5714](https://github.com/mapbox/mapbox-gl-js/issues/5714)
- Fix misplaced raster tiles [#5713](https://github.com/mapbox/mapbox-gl-js/issues/5713)
- Fix raster tile fading [#5722](https://github.com/mapbox/mapbox-gl-js/issues/5722)
- Ensure that an unset filter is undefined rather than null [#5727](https://github.com/mapbox/mapbox-gl-js/pull/5727)
- Restore pitch-with-rotate to nav control [#5725](https://github.com/mapbox/mapbox-gl-js/pull/5725)
- Validate container option in map constructor [#5695](https://github.com/mapbox/mapbox-gl-js/pull/5695)
- Fix queryRenderedFeatures behavior for features displayed in multiple layers [#5172](https://github.com/mapbox/mapbox-gl-js/issues/5172)

## 0.42.1 (November 17, 2017)

### 🐛 Bug fixes

- Workaround for map flashing bug on Chrome 62+ with Intel Iris Graphics 6100 cards [#5704](https://github.com/mapbox/mapbox-gl-js/pull/5704)
- Rerender map when `map.showCollisionBoxes` is set to `false` [#5673](https://github.com/mapbox/mapbox-gl-js/pull/5673)
- Fix transitions from property default values [#5682](https://github.com/mapbox/mapbox-gl-js/pull/5682)
- Fix runtime updating of `heatmap-color` [#5682](https://github.com/mapbox/mapbox-gl-js/pull/5682)
- Fix mobile Safari `history.replaceState` error [#5613](https://github.com/mapbox/mapbox-gl-js/pull/5613)

### ✨ Features and improvements

- Provide default element for Marker class [#5661](https://github.com/mapbox/mapbox-gl-js/pull/5661)

## 0.42.0 (November 10, 2017)

### ⚠️ Breaking changes

- Require that `heatmap-color` use expressions instead of stop functions [#5624](https://github.com/mapbox/mapbox-gl-js/issues/5624)
- Remove support for validating and migrating v6 styles
- Remove support for validating v7 styles [#5604](https://github.com/mapbox/mapbox-gl-js/pull/5604)
- Remove support for including `{tokens}` in expressions for `text-field` and `icon-image` [#5599](https://github.com/mapbox/mapbox-gl-js/issues/5599)
- Split `curve` expression into `step` and `interpolate` expressions [#5542](https://github.com/mapbox/mapbox-gl-js/pull/5542)
- Disallow interpolation in expressions for `line-dasharray` [#5519](https://github.com/mapbox/mapbox-gl-js/pull/5519)

### ✨ Features and improvements

- Improve label collision detection [#5150](https://github.com/mapbox/mapbox-gl-js/pull/5150)
  - Labels from different sources will now collide with each other
  - Collisions caused by rotation and pitch are now smoothly transitioned with a fade
  - Improved algorithm for fewer erroneous collisions, denser label placement, and greater label stability during rotation
- Add `sqrt` expression [#5493](https://github.com/mapbox/mapbox-gl-js/pull/5493)

### 🐛 Bug fixes and error reporting improvements

- Fix viewport calculations for `fitBounds` when both zooming and padding change [#4846](https://github.com/mapbox/mapbox-gl-js/issues/4846)
- Fix WebGL "range out of bounds for buffer" error caused by sorted symbol layers [#5620](https://github.com/mapbox/mapbox-gl-js/issues/5620)
- Fix symbol fading across tile reloads [#5491](https://github.com/mapbox/mapbox-gl-js/issues/5491)
- Change tile rendering order to better match GL Native [#5601](https://github.com/mapbox/mapbox-gl-js/pull/5601)
- Ensure no errors are triggered when calling `queryRenderedFeatures` on a heatmap layer [#5594](https://github.com/mapbox/mapbox-gl-js/pull/5594)
- Fix bug causing `queryRenderedSymbols` to return results from different sources [#5554](https://github.com/mapbox/mapbox-gl-js/issues/5554)
- Fix CJK rendering issues [#5544](https://github.com/mapbox/mapbox-gl-js/issues/5544), [#5546](https://github.com/mapbox/mapbox-gl-js/issues/5546)
- Account for `circle-stroke-width` in `queryRenderedFeatures` [#5514](https://github.com/mapbox/mapbox-gl-js/pull/5514)
- Fix rendering of fill layers atop raster layers [#5513](https://github.com/mapbox/mapbox-gl-js/pull/5513)
- Fix rendering of circle layers with a `circle-stroke-opacity` of 0 [#5496](https://github.com/mapbox/mapbox-gl-js/issues/5496)
- Fix memory leak caused by actor callbacks [#5443](https://github.com/mapbox/mapbox-gl-js/issues/5443)
- Fix source cache size for raster sources with tile sizes other than 512px [#4313](https://github.com/mapbox/mapbox-gl-js/issues/4313)
- Validate that zoom expressions only appear at the top level of an expression [#5609](https://github.com/mapbox/mapbox-gl-js/issues/5609)
- Validate that step and interpolate expressions don't have any duplicate stops [#5605](https://github.com/mapbox/mapbox-gl-js/issues/5605)
- Fix rendering for `icon-text-fit` with a data-driven `text-size` [#5632](https://github.com/mapbox/mapbox-gl-js/pull/5632)
- Improve validation to catch uses of deprecated function syntax [#5667](https://github.com/mapbox/mapbox-gl-js/pull/5667)
- Permit altitude coordinates in `position` field in GeoJSON [#5608](https://github.com/mapbox/mapbox-gl-js/pull/5608)

## 0.41.0 (October 11, 2017)

### :warning: Breaking changes

- Removed support for paint classes [#3643](https://github.com/mapbox/mapbox-gl-js/pull/3643). Instead, use runtime styling APIs or `Map#setStyle`.
- Reverted the `canvas` source `contextType` option added in 0.40.0 [#5449](https://github.com/mapbox/mapbox-gl-js/pull/5449)

### :bug: Bug fixes

- Clip raster tiles to avoid tile overlap [#5105](https://github.com/mapbox/mapbox-gl-js/pull/5105)
- Guard for offset edgecase in flyTo [#5331](https://github.com/mapbox/mapbox-gl-js/pull/5331)
- Ensure the map is updated after the sprite loads [#5367](https://github.com/mapbox/mapbox-gl-js/pull/5367)
- Limit animation duration on flyTo with maxDuration option [#5349](https://github.com/mapbox/mapbox-gl-js/pull/5349)
- Make double-tapping on make zoom in by a factor of 2 on iOS [#5274](https://github.com/mapbox/mapbox-gl-js/pull/5274)
- Fix rendering error with translucent raster tiles [#5380](https://github.com/mapbox/mapbox-gl-js/pull/5380)
- Error if invalid 'before' argument is passed to Map#addLayer [#5401](https://github.com/mapbox/mapbox-gl-js/pull/5401)
- Revert CanvasSource intermediary image buffer fix [#5449](https://github.com/mapbox/mapbox-gl-js/pull/5449)

### :sparkles: Features and improvements

- Use setData operation when diffing geojson sources [#5332](https://github.com/mapbox/mapbox-gl-js/pull/5332)
- Return early from draw calls on layers where opacity=0 [#5429](https://github.com/mapbox/mapbox-gl-js/pull/5429)
- A [heatmap](https://www.mapbox.com/mapbox-gl-js/example/heatmap-layer/) layer type is now available. This layer type allows you to visualize and explore massive datasets of points, reflecting the shape and density of data well while also looking beautiful. See [the blog post](https://blog.mapbox.com/sneak-peek-at-heatmaps-in-mapbox-gl-73b41d4b16ae) for further details.
  ![heatmap screenshot](https://cdn-images-1.medium.com/max/1600/1*Dme5MAgdA3pYdTRHUQzvLw.png)
- The value of a style property or filter can now be an [expression](https://www.mapbox.com/mapbox-gl-js/style-spec/#expressions). Expressions are a way of doing data-driven and zoom-driven styling that provides more flexibility and control, and unifies property and filter syntax.

  Previously, data-driven and zoom-driven styling relied on stop functions: you specify a feature property and a set of input-output pairs that essentially define a “scale” for how the style should be calculated based on the feature property. For example, the following would set circle colors on a green-to-red scale based on the value of `feature.properties.population`:

  ```
  "circle-color": {
    "property": "population",
    "stops": [
      [0, "green"],
      [1000000, "red"]
    ]
  }
  ```

  This approach is powerful, but we’ve seen a number of use cases that stop functions don't satisfy. Expressions provide the flexibility to address use cases like these:

  **Multiple feature properties**
  Using more than one feature property to calculate a given style property. E.g., styling land polygon colors based on both `feature.properties.land_use_category` and `feature.properties.elevation`.

  **Arithmetic**
  For some use cases it’s necessary to do some arithmetic on the input data. One example is sizing circles to represent quantitative data. Since a circle’s visual size on the screen is really its area (and A=πr^2), the right way to scale `circle-radius` is `square_root(feature.properties.input_data_value)`. Another example is unit conversions: feature data may include properties that are in some particular unit. Displaying such data in units appropriate to, say, a user’s preference or location, requires being able to do simple arithmetic (multiplication, division) on whatever value is in the data.

  **Conditional logic**
  This is a big one: basic if-then logic, for example to decide exactly what text to display for a label based on which properties are available in the feature or even the length of the name. A key example of this is properly supporting bilingual labels, where we have to decide whether to show local + English, local-only, or English-only, based on the data that’s available for each feature.

  **String manipulation**
  More dynamic control over label text with things like uppercase/lowercase/title case transforms, localized number formatting, etc. Without this functionality, crafting and iterating on label content entails a large data-prep burden.

  **Filters**
  Style layer filters had similar limitations. Moreover, they use a different syntax, even though their job is very similar to that of data-driven styling functions: filters say, “here’s how to look at a feature and decide whether to draw it,” and data-driven style functions say, “here’s how to look at a feature and decide how to size/color/place it.” Expressions provide a unified syntax for defining parts of a style that need to be calculated dynamically from feature data.

  For information on the syntax and behavior of expressions, please see [the documentation](https://www.mapbox.com/mapbox-gl-js/style-spec/#expressions).

### :wrench: Development workflow improvements

- Made the performance benchmarking runner more informative and statistically robust

## 0.40.1 (September 18, 2017)

### :bug: Bug fixes

- Fix bug causing flicker when zooming in on overzoomed tiles [#5295](https://github.com/mapbox/mapbox-gl-js/pull/5295)
- Remove erroneous call to Tile#redoPlacement for zoom-only or low pitch camera changes [#5284](https://github.com/mapbox/mapbox-gl-js/pull/5284)
- Fix bug where `CanvasSource` coordinates were flipped and improve performance for non-animated `CanvasSource`s [#5303](https://github.com/mapbox/mapbox-gl-js/pull/5303)
- Fix bug causing map not to render on some cases on Internet Explorer 11 [#5321](https://github.com/mapbox/mapbox-gl-js/pull/5321)
- Remove upper limit on `fill-extrusion-height` property [#5320](https://github.com/mapbox/mapbox-gl-js/pull/5320)

## 0.40.0 (September 13, 2017)

### :warning: Breaking changes

- `Map#addImage` now requires the image as an `HTMLImageElement`, `ImageData`, or object with `width`, `height`, and
  `data` properties with the same format as `ImageData`. It no longer accepts a raw `ArrayBufferView` in the second
  argument and `width` and `height` options in the third argument.
- `canvas` sources now require a `contextType` option specifying the drawing context associated with the source canvas. [#5155](https://github.com/mapbox/mapbox-gl-js/pull/5155)

### :sparkles: Features and improvements

- Correct rendering for multiple `fill-extrusion` layers on the same map [#5101](https://github.com/mapbox/mapbox-gl-js/pull/5101)
- Add an `icon-anchor` property to symbol layers [#5183](https://github.com/mapbox/mapbox-gl-js/pull/5183)
- Add a per-map `transformRequest` option, allowing users to provide a callback that transforms resource request URLs [#5021](https://github.com/mapbox/mapbox-gl-js/pull/5021)
- Add data-driven styling support for
  - `text-max-width` [#5067](https://github.com/mapbox/mapbox-gl-js/pull/5067)
  - `text-letter-spacing` [#5071](https://github.com/mapbox/mapbox-gl-js/pull/5071)
  - `line-join` [#5020](https://github.com/mapbox/mapbox-gl-js/pull/5020)
- Add support for SDF icons in `Map#addImage()` [#5181](https://github.com/mapbox/mapbox-gl-js/pull/5181)
- Added nautical miles unit to ScaleControl [#5238](https://github.com/mapbox/mapbox-gl-js/pull/5238) (h/t [@fmairesse](https://github.com/fmairesse)))
- Eliminate the map-wide limit on the number of glyphs and sprites that may be used in a style [#141](https://github.com/mapbox/mapbox-gl-js/issues/141). (Fixed by [#5190](https://github.com/mapbox/mapbox-gl-js/pull/5190), see also [mapbox-gl-native[#9213](https://github.com/mapbox/mapbox-gl-js/issues/9213)](https://github.com/mapbox/mapbox-gl-native/pull/9213)
- Numerous performance optimizations (including [#5108](https://github.com/mapbox/mapbox-gl-js/pull/5108) h/t [@pirxpilot](https://github.com/pirxpilot)))

### :bug: Bug fixes

- Add missing documentation for mouseenter, mouseover, mouseleave events [#4772](https://github.com/mapbox/mapbox-gl-js/issues/4772)
- Add missing documentation for `Marker#getElement()` method [#5242](https://github.com/mapbox/mapbox-gl-js/pull/5242)
- Fix bug wherein removing canvas source with animate=true leaves map in render loop [#5097](https://github.com/mapbox/mapbox-gl-js/issues/5097)
- Fix fullscreen detection on Firefox [#5272](https://github.com/mapbox/mapbox-gl-js/pull/5272)
- Fix z-fighting on overlapping fills within the same layer [#3320](https://github.com/mapbox/mapbox-gl-js/issues/3320)
- Fix handling of fractional values for `layer.minzoom` [#2929](https://github.com/mapbox/mapbox-gl-js/issues/2929)
- Clarify coordinate ordering in documentation for `center` option [#5042](https://github.com/mapbox/mapbox-gl-js/pull/5042) (h/t [@karthikb351](https://github.com/karthikb351)))
- Fix output of stop functions where two stops have the same input value [#5020](https://github.com/mapbox/mapbox-gl-js/pull/5020) (h/t [@edpop](https://github.com/edpop))
- Fix bug wherein using `Map#addLayer()` with an inline source would mutate its input [#4040](https://github.com/mapbox/mapbox-gl-js/issues/4040)
- Fix invalid css keyframes selector [#5075](https://github.com/mapbox/mapbox-gl-js/pull/5075) (h/t [@aar0nr](https://github.com/aar0nr)))
- Fix GPU-specific bug wherein canvas sources caused an error [#4262](https://github.com/mapbox/mapbox-gl-js/issues/4262)
- Fix a race condition in symbol layer handling that caused sporadic uncaught errors [#5185](https://github.com/mapbox/mapbox-gl-js/pull/5185)
- Fix bug causing line labels to render incorrectly on overzoomed tiles [#5120](https://github.com/mapbox/mapbox-gl-js/pull/5120)
- Fix bug wherein `NavigationControl` triggered mouse events unexpectedly [#5148](https://github.com/mapbox/mapbox-gl-js/issues/5148)
- Fix bug wherein clicking on the `NavigationControl` compass caused an error in IE 11 [#4784](https://github.com/mapbox/mapbox-gl-js/issues/4784)
- Remove dependency on GPL-3-licensed `fast-stable-stringify` module [#5152](https://github.com/mapbox/mapbox-gl-js/issues/5152)
- Fix bug wherein layer-specific an event listener produced an error after its target layer was removed from the map [#5145](https://github.com/mapbox/mapbox-gl-js/issues/5145)
- Fix `Marker#togglePopup()` failing to return the marker instance [#5116](https://github.com/mapbox/mapbox-gl-js/issues/5116)
- Fix bug wherein a marker's position failed to adapt to the marker element's size changing [#5133](https://github.com/mapbox/mapbox-gl-js/issues/5133)
- Fix rendering bug affecting Broadcom GPUs [#5073](https://github.com/mapbox/mapbox-gl-js/pull/5073)

### :wrench: Development workflow improvements

- Add (and now require) Flow type annotations throughout the majority of the codebase.
- Migrate to CircleCI 2.0 [#4939](https://github.com/mapbox/mapbox-gl-js/pull/4939)

## 0.39.1 (July 24, 2017)

### :bug: Bug fixes

- Fix packaging issue in 0.39.0 [#5025](https://github.com/mapbox/mapbox-gl-js/issues/5025)
- Correctly evaluate enum-based identity functions [#5023](https://github.com/mapbox/mapbox-gl-js/issues/5023)

## 0.39.0 (July 21, 2017)

### :warning: Breaking changes

- `GeolocateControl` breaking changes [#4479](https://github.com/mapbox/mapbox-gl-js/pull/4479)
  - The option `watchPosition` has been replaced with `trackUserLocation`
  - The camera operation has changed from `jumpTo` (not animated) to `fitBounds` (animated). An effect of this is the map pitch is no longer reset, although the bearing is still reset to 0.
  - The accuracy of the geolocation provided by the device is used to set the view (previously it was fixed at zoom level 17). The `maxZoom` can be controlled via the new `fitBoundsOptions` option (defaults to 15).
- Anchor `Marker`s at their center by default [#5019](https://github.com/mapbox/mapbox-gl-js/issues/5019) [@andrewharvey](https://github.com/andrewharvey)
- Increase `significantRotateThreshold` for the `TouchZoomRotateHandler` [#4971](https://github.com/mapbox/mapbox-gl-js/pull/4971), [@dagjomar](https://github.com/dagjomar)

### :sparkles: Features and improvements

- Improve performance of updating GeoJSON sources [#4069](https://github.com/mapbox/mapbox-gl-js/pull/4069), [@ezheidtmann](https://github.com/ezheidtmann)
- Improve rendering speed of extrusion layers [#4818](https://github.com/mapbox/mapbox-gl-js/pull/4818)
- Improve line label legibility in pitched views [#4781](https://github.com/mapbox/mapbox-gl-js/pull/4781)
- Improve line label legibility on curved lines [#4853](https://github.com/mapbox/mapbox-gl-js/pull/4853)
- Add user location tracking capability to `GeolocateControl` [#4479](https://github.com/mapbox/mapbox-gl-js/pull/4479), [@andrewharvey](https://github.com/andrewharvey)
  - New option `showUserLocation` to draw a "dot" as a `Marker` on the map at the user's location
  - An active lock and background state are introduced with `trackUserLocation`. When in active lock the camera will update to follow the user location, however if the camera is changed by the API or UI then the control will enter the background state where it won't update the camera to follow the user location.
  - New option `fitBoundsOptions` to control the camera operation
  - New `trackuserlocationstart` and `trackuserlocationend` events
  - New `LngLat.toBounds` method to extend a point location by a given radius to a `LngLatBounds` object
- Include main CSS file in `package.json` [#4809](https://github.com/mapbox/mapbox-gl-js/pull/4809), [@tomscholz](https://github.com/tomscholz)
- Add property function (data-driven styling) support for `line-width` [#4773](https://github.com/mapbox/mapbox-gl-js/pull/4773)
- Add property function (data-driven styling) support for `text-anchor` [#4997](https://github.com/mapbox/mapbox-gl-js/pull/4997)
- Add property function (data-driven styling) support for `text-justify` [#5000](https://github.com/mapbox/mapbox-gl-js/pull/5000)
- Add `maxTileCacheSize` option [#4778](https://github.com/mapbox/mapbox-gl-js/pull/4778), [@jczaplew](https://github.com/jczaplew)
- Add new `icon-pitch-alignment` and `circle-pitch-alignment` properties [#4869](https://github.com/mapbox/mapbox-gl-js/pull/4869) [#4871](https://github.com/mapbox/mapbox-gl-js/pull/4871)
- Add `Map#getMaxBounds` method [#4890](https://github.com/mapbox/mapbox-gl-js/pull/4890), [@andrewharvey](https://github.com/andrewharvey) [@lamuertepeluda](https://github.com/lamuertepeluda)
- Add option (`localIdeographFontFamily`) to use TinySDF to avoid loading expensive CJK glyphs [#4895](https://github.com/mapbox/mapbox-gl-js/pull/4895)
- If `config.API_URL` includes a path prepend it to the request URL [#4995](https://github.com/mapbox/mapbox-gl-js/pull/4995)
- Bump `supercluster` version to expose `cluster_id` property on clustered sources [#5002](https://github.com/mapbox/mapbox-gl-js/pull/5002)

### :bug: Bug fixes

- Do not display `FullscreenControl` on unsupported devices [#4838](https://github.com/mapbox/mapbox-gl-js/pull/4838), [@stepankuzmin](https://github.com/stepankuzmin)
- Fix yarn build on Windows machines [#4887](https://github.com/mapbox/mapbox-gl-js/pull/4887)
- Prevent potential memory leaks by dispatching `loadData` to the same worker every time [#4877](https://github.com/mapbox/mapbox-gl-js/pull/4877)
- Fix bug preventing the rtlTextPlugin from loading before the initial style `load` [#4870](https://github.com/mapbox/mapbox-gl-js/pull/4870)
- Fix bug causing runtime-stying to not take effect in some situations [#4893](https://github.com/mapbox/mapbox-gl-js/pull/4893)
- Prevent requests of vertical glyphs for labels that can't be verticalized [#4720](https://github.com/mapbox/mapbox-gl-js/issues/4720)
- Fix character detection for Zanabazar Square [#4940](https://github.com/mapbox/mapbox-gl-js/pull/4940)
- Fix `LogoControl` logic to update correctly, and hide the `<div>` instead of removing it from the DOM when it is not needed [#4842](https://github.com/mapbox/mapbox-gl-js/pull/4842)
- Fix `GeoJSONSource#serialize` to include all options
- Fix error handling in `GlyphSource#getSimpleGlyphs`[#4992](https://github.com/mapbox/mapbox-gl-js/pull/4992)
- Fix bug causing `setStyle` to reload raster tiles [#4852](https://github.com/mapbox/mapbox-gl-js/pull/4852)
- Fix bug causing symbol layers not to render on devices with non-integer device pixel ratios [#4989](https://github.com/mapbox/mapbox-gl-js/pull/4989)
- Fix bug where `Map#queryRenderedFeatures` would error when returning no results [#4993](https://github.com/mapbox/mapbox-gl-js/pull/4993)
- Fix bug where `Map#areTilesLoaded` would always be false on `sourcedata` events for reloading tiles [#4987](https://github.com/mapbox/mapbox-gl-js/pull/4987)
- Fix bug causing categorical property functions to error on non-ascending order stops [#4996](https://github.com/mapbox/mapbox-gl-js/pull/4996)

### :hammer_and_wrench: Development workflow changes

- Use flow to type much of the code base [#4629](https://github.com/mapbox/mapbox-gl-js/pull/4629) [#4903](https://github.com/mapbox/mapbox-gl-js/pull/4903) [#4909](https://github.com/mapbox/mapbox-gl-js/pull/4909) [#4910](https://github.com/mapbox/mapbox-gl-js/pull/4910) [#4911](https://github.com/mapbox/mapbox-gl-js/pull/4911) [#4913](https://github.com/mapbox/mapbox-gl-js/pull/4913) [#4915](https://github.com/mapbox/mapbox-gl-js/pull/4915) [#4918](https://github.com/mapbox/mapbox-gl-js/pull/4918) [#4932](https://github.com/mapbox/mapbox-gl-js/pull/4932) [#4933](https://github.com/mapbox/mapbox-gl-js/pull/4933) [#4948](https://github.com/mapbox/mapbox-gl-js/pull/4948) [#4949](https://github.com/mapbox/mapbox-gl-js/pull/4949) [#4955](https://github.com/mapbox/mapbox-gl-js/pull/4955) [#4966](https://github.com/mapbox/mapbox-gl-js/pull/4966) [#4967](https://github.com/mapbox/mapbox-gl-js/pull/4967) [#4973](https://github.com/mapbox/mapbox-gl-js/pull/4973) :muscle: [@jfirebaugh](https://github.com/jfirebaugh) [@vicapow](https://github.com/vicapow)
- Use style specification to generate flow type [#4958](https://github.com/mapbox/mapbox-gl-js/pull/4958)
- Explicitly list which files to publish in `package.json` [#4819](https://github.com/mapbox/mapbox-gl-js/pull/4819) [@tomscholz](https://github.com/tomscholz)
- Move render test ignores to a separate file [#4977](https://github.com/mapbox/mapbox-gl-js/pull/4977)
- Add code of conduct [#5015](https://github.com/mapbox/mapbox-gl-js/pull/5015) :sparkling_heart:

## 0.38.0 (June 9, 2017)

#### New features :sparkles:

- Attenuate label size scaling with distance, improving readability of pitched maps [#4547](https://github.com/mapbox/mapbox-gl-js/pull/4547)

#### Bug fixes :beetle:

- Skip rendering for patterned layers when pattern is missing [#4687](https://github.com/mapbox/mapbox-gl-js/pull/4687)
- Fix bug with map failing to rerender after `webglcontextlost` event [#4725](https://github.com/mapbox/mapbox-gl-js/pull/4725) [@cdawi](https://github.com/cdawi)
- Clamp zoom level in `flyTo` to within the map's specified min- and maxzoom to prevent undefined behavior [#4726](https://github.com/mapbox/mapbox-gl-js/pull/4726) [@](https://github.com/) IvanSanchez
- Fix wordmark rendering in IE [#4741](https://github.com/mapbox/mapbox-gl-js/pull/4741)
- Fix slight pixelwise symbol rendering bugs caused by incorrect sprite calculations [#4737](https://github.com/mapbox/mapbox-gl-js/pull/4737)
- Prevent exceptions thrown by certain `flyTo` calls [#4761](https://github.com/mapbox/mapbox-gl-js/pull/4761)
- Fix "Improve this map" link [#4685](https://github.com/mapbox/mapbox-gl-js/pull/4685)
- Tweak `queryRenderedSymbols` logic to better account for pitch scaling [#4792](https://github.com/mapbox/mapbox-gl-js/pull/4792)
- Fix for symbol layers sometimes failing to render, most frequently in Safari [#4795](https://github.com/mapbox/mapbox-gl-js/pull/4795)
- Apply `text-keep-upright` after `text-offset` to keep labels upright when intended [#4779](https://github.com/mapbox/mapbox-gl-js/pull/4779) **[Potentially breaking :warning: but considered a bugfix]**
- Prevent exceptions thrown by empty GeoJSON tiles [#4803](https://github.com/mapbox/mapbox-gl-js/pull/4803)

#### Accessibility improvements :sound:

- Add `aria-label` to popup close button [#4799](https://github.com/mapbox/mapbox-gl-js/pull/4799) [@andrewharvey](https://github.com/andrewharvey)

#### Development workflow + testing improvements :wrench:

- Fix equality assertion bug in tests [#4731](https://github.com/mapbox/mapbox-gl-js/pull/4731) [@IvanSanchez](https://github.com/IvanSanchez)
- Benchmark results page improvements [#4746](https://github.com/mapbox/mapbox-gl-js/pull/4746)
- Require node version >=6.4.0, enabling the use of more ES6 features [#4752](https://github.com/mapbox/mapbox-gl-js/pull/4752)
- Document missing `pitchWithRotate` option [#4800](https://github.com/mapbox/mapbox-gl-js/pull/4800) [@simast](https://github.com/simast)
- Move Github-specific Markdown files into subdirectory [#4806](https://github.com/mapbox/mapbox-gl-js/pull/4806) [@tomscholz](https://github.com/tomscholz)

## 0.37.0 (May 2nd, 2017)

#### :warning: Breaking changes

- Removed `LngLat#wrapToBestWorld`

#### New features :rocket:

- Improve popup/marker positioning [#4577](https://github.com/mapbox/mapbox-gl-js/pull/4577)
- Add `Map#isStyleLoaded` and `Map#areTilesLoaded` events [#4321](https://github.com/mapbox/mapbox-gl-js/pull/4321)
- Support offline sprites using `file:` protocol [#4649](https://github.com/mapbox/mapbox-gl-js/pull/4649) [@oscarfonts](https://github.com/oscarfonts)

#### Bug fixes :bug:

- Fix fullscreen control in Firefox [#4666](https://github.com/mapbox/mapbox-gl-js/pull/4666)
- Fix rendering artifacts that caused tile boundaries to be visible in some cases [#4636](https://github.com/mapbox/mapbox-gl-js/pull/4636)
- Fix default calculation for categorical zoom-and-property functions [#4657](https://github.com/mapbox/mapbox-gl-js/pull/4657)
- Fix scaling of images on retina screens [#4645](https://github.com/mapbox/mapbox-gl-js/pull/4645)
- Rendering error when a transparent image is added via `Map#addImage` [#4644](https://github.com/mapbox/mapbox-gl-js/pull/4644)
- Fix an issue with rendering lines with duplicate points [#4634](https://github.com/mapbox/mapbox-gl-js/pull/4634)
- Fix error when switching from data-driven styles to a constant paint value [#4611](https://github.com/mapbox/mapbox-gl-js/pull/4611)
- Add check to make sure invalid bounds on tilejson don't error out [#4641](https://github.com/mapbox/mapbox-gl-js/pull/4641)

#### Development workflow improvements :computer:

- Add flowtype interfaces and definitions [@vicapow](https://github.com/vicapow)
- Add stylelinting to ensure `mapboxgl-` prefix on all classes [#4584](https://github.com/mapbox/mapbox-gl-js/pull/4584) [@asantos3026](https://github.com/asantos3026)

## 0.36.0 (April 19, 2017)

#### New features :sparkles:

- Replace LogoControl logo with the new Mapbox logo [#4598](https://github.com/mapbox/mapbox-gl-js/pull/4598)

#### Bug fixes :bug:

- Fix bug with the BoxZoomHandler that made it glitchy if it is enabled after the DragPanHandler [#4528](https://github.com/mapbox/mapbox-gl-js/pull/4528)
- Fix undefined behavior in `fill_outline` shaders [#4600](https://github.com/mapbox/mapbox-gl-js/pull/4600)
- Fix `Camera#easeTo` interpolation on pitched maps [#4540](https://github.com/mapbox/mapbox-gl-js/pull/4540)
- Choose property function interpolation method by the `property`'s type [#4614](https://github.com/mapbox/mapbox-gl-js/pull/4614)

#### Development workflow improvements :nerd_face:

- Fix crash on missing `style.json` in integration tests
- `gl-style-composite` is now executable in line with the other tools [@andrewharvey](https://github.com/andrewharvey) [#4595](https://github.com/mapbox/mapbox-gl-js/pull/4595)
- `gl-style-composite` utility now throws an error if a name conflict would occur between layers [@andrewharvey](https://github.com/andrewharvey) [#4595](https://github.com/mapbox/mapbox-gl-js/pull/4595)

## 0.35.1 (April 12, 2017)

#### Bug fixes :bug:

- Add `.json` extension to style-spec `require` statements for webpack compatibility [#4563](https://github.com/mapbox/mapbox-gl-js/pull/4563) [@orangemug](https://github.com/orangemug)
- Fix documentation type for `Map#fitBounde` [#4569](https://github.com/mapbox/mapbox-gl-js/pull/4569) [@andrewharvey](https://github.com/andrewharvey)
- Fix bug causing {Image,Video,Canvas}Source to throw exception if latitude is outside of +/-85.05113 [#4574](https://github.com/mapbox/mapbox-gl-js/pull/4574)
- Fix bug causing overzoomed raster tiles to disappear from map [#4567](https://github.com/mapbox/mapbox-gl-js/pull/4567)
- Fix bug causing queryRenderedFeatures to crash on polygon features that have an `id` field. [#4581](https://github.com/mapbox/mapbox-gl-js/pull/4581)

## 0.35.0 (April 7, 2017)

#### New features :rocket:

- Use anisotropic filtering to improve rendering of raster tiles on pitched maps [#1064](https://github.com/mapbox/mapbox-gl-js/issues/1064)
- Add `pitchstart` and `pitchend` events [#2449](https://github.com/mapbox/mapbox-gl-js/issues/2449)
- Add an optional `layers` parameter to `Map#on` [#1002](https://github.com/mapbox/mapbox-gl-js/issues/1002)
- Add data-driven styling support for `text-offset` [#4495](https://github.com/mapbox/mapbox-gl-js/pull/4495)
- Add data-driven styling support for `text-rotate` [#3516](https://github.com/mapbox/mapbox-gl-js/issues/3516)
- Add data-driven styling support for `icon-image` [#4304](https://github.com/mapbox/mapbox-gl-js/issues/4304)
- Add data-driven styling support for `{text,icon}-size` [#4455](https://github.com/mapbox/mapbox-gl-js/pull/4455)

#### Bug fixes :bug:

- Suppress error messages in JS console due to missing tiles [#1800](https://github.com/mapbox/mapbox-gl-js/issues/1800)
- Fix bug wherein `GeoJSONSource#setData()` could cause unnecessary DOM updates [#4447](https://github.com/mapbox/mapbox-gl-js/issues/4447)
- Fix bug wherein `Map#flyTo` did not respect the `renderWorldCopies` setting [#4449](https://github.com/mapbox/mapbox-gl-js/issues/4449)
- Fix regression in browserify support # 4453
- Fix bug causing poor touch event behavior on mobile devices [#4259](https://github.com/mapbox/mapbox-gl-js/issues/4259)
- Fix bug wherein duplicate stops in property functions could cause an infinite loop [#4498](https://github.com/mapbox/mapbox-gl-js/issues/4498)
- Respect image height/width in `addImage` api [#4531](https://github.com/mapbox/mapbox-gl-js/pull/4531)
- Fix bug preventing correct behavior of `shift+zoom` [#3334](https://github.com/mapbox/mapbox-gl-js/issues/3334)
- Fix bug preventing image source from rendering when coordinate area is too large [#4550](https://github.com/mapbox/mapbox-gl-js/issues/4550)
- Show image source on horizontally wrapped worlds [#4555](https://github.com/mapbox/mapbox-gl-js/pull/4555)
- Fix bug in the handling of `refreshedExpiredTiles` option [#4549](https://github.com/mapbox/mapbox-gl-js/pull/4549)
- Support the TileJSON `bounds` property [#1775](https://github.com/mapbox/mapbox-gl-js/issues/1775)

#### Development workflow improvements :computer:

- Upgrade flow to 0.42.0 ([#4500](https://github.com/mapbox/mapbox-gl-js/pull/4500))

## 0.34.0 (March 17, 2017)

#### New features :rocket:

- Add `Map#addImage` and `Map#removeImage` API to allow adding icon images at runtime [#4404](https://github.com/mapbox/mapbox-gl-js/pull/4404)
- Simplify non-browserify bundler usage by making the distribution build the main entrypoint [#4423](https://github.com/mapbox/mapbox-gl-js/pull/4423)

#### Bug fixes :bug:

- Fix issue where coincident start/end points of LineStrings were incorrectly rendered as joined [#4413](https://github.com/mapbox/mapbox-gl-js/pull/4413)
- Fix bug causing `queryRenderedFeatures` to fail in cases where both multiple sources and data-driven paint properties were present [#4417](https://github.com/mapbox/mapbox-gl-js/issues/4417)
- Fix bug where tile request errors caused `map.loaded()` to incorrectly return `false` [#4425](https://github.com/mapbox/mapbox-gl-js/issues/4425)

#### Testing improvements :white_check_mark:

- Improve test coverage across several core modules [#4432](https://github.com/mapbox/mapbox-gl-js/pull/4432) [#4431](https://github.com/mapbox/mapbox-gl-js/pull/4431) [#4422](https://github.com/mapbox/mapbox-gl-js/pull/4422) [#4244](https://github.com/mapbox/mapbox-gl-js/pull/4244) :bowing_man:

## 0.33.1 (March 10, 2017)

#### Bug fixes :bug:

- Prevent Mapbox logo from being added to the map more than once [#4386](https://github.com/mapbox/mapbox-gl-js/pull/4386)
- Add `type='button'` to `FullscreenControl` to prevent button from acting as a form submit [#4397](https://github.com/mapbox/mapbox-gl-js/pull/4397)
- Fix issue where map would continue to rotate if `Ctrl` key is released before the click during a `DragRotate` event [#4389](https://github.com/mapbox/mapbox-gl-js/pull/4389)
- Remove double `options.easing` description from the `Map#fitBounds` documentation [#4402](https://github.com/mapbox/mapbox-gl-js/pull/4402)

## 0.33.0 (March 8, 2017)

#### :warning: Breaking changes

- Automatically add Mapbox wordmark when required by Mapbox TOS [#3933](https://github.com/mapbox/mapbox-gl-js/pull/3933)
- Increase default `maxZoom` from 20 to 22 [#4333](https://github.com/mapbox/mapbox-gl-js/pull/4333)
- Deprecate `tiledata` and `tiledataloading` events in favor of `sourcedata` and `sourcedataloading`. [#4347](https://github.com/mapbox/mapbox-gl-js/pull/4347)
- `mapboxgl.util` is no longer exported [#1408](https://github.com/mapbox/mapbox-gl-js/issues/1408)
- `"type": "categorical"` is now required for all categorical functions. Previously, some forms of "implicitly" categorical functions worked, and others did not. [#3717](https://github.com/mapbox/mapbox-gl-js/issues/3717)

#### :white_check_mark: New features

- Add property functions support for most symbol paint properties [#4074](https://github.com/mapbox/mapbox-gl-js/pull/4074), [#4186](https://github.com/mapbox/mapbox-gl-js/pull/4186), [#4226](https://github.com/mapbox/mapbox-gl-js/pull/4226)
- Add ability to specify default property value for undefined or invalid property values used in property functions. [#4175](https://github.com/mapbox/mapbox-gl-js/pull/4175)
- Improve `Map#fitBounds` to accept different values for top, bottom, left, and right `padding` [#3890](https://github.com/mapbox/mapbox-gl-js/pull/3890)
- Add a `FullscreenControl` for displaying a fullscreen map [#3977](https://github.com/mapbox/mapbox-gl-js/pull/3977)

#### :beetle: Bug fixes

- Fix validation error on categorical zoom-and-property functions [#4220](https://github.com/mapbox/mapbox-gl-js/pull/4220)
- Fix bug causing expired resources to be re-requested causing an infinite loop [#4255](https://github.com/mapbox/mapbox-gl-js/pull/4255)
- Fix problem where `MapDataEvent#isSourceLoaded` always returned false [#4254](https://github.com/mapbox/mapbox-gl-js/pull/4254)
- Resolve an issue where tiles in the source cache were prematurely deleted, resulting in tiles flickering when zooming in and out and [#4311](https://github.com/mapbox/mapbox-gl-js/pull/4311)
- Make sure `MapEventData` is passed through on calls `Map#flyTo` [#4342](https://github.com/mapbox/mapbox-gl-js/pull/4342)
- Fix incorrect returned values for `Map#isMoving` [#4350](https://github.com/mapbox/mapbox-gl-js/pull/4350)
- Fix categorical functions not allowing boolean stop domain values [#4195](https://github.com/mapbox/mapbox-gl-js/pull/4195)
- Fix piecewise-constant functions to allow non-integer zoom levels. [#4196](https://github.com/mapbox/mapbox-gl-js/pull/4196)
- Fix issues with `$id` in filters [#4236](https://github.com/mapbox/mapbox-gl-js/pull/4236) [#4237](https://github.com/mapbox/mapbox-gl-js/pull/4237)
- Fix a race condition with polygon centroid algorithm causing tiles not to load in some cases. [#4273](https://github.com/mapbox/mapbox-gl-js/pull/4273)
- Throw a meaningful error when giving non-array `layers` parameter to `queryRenderedFeatures` [#4331](https://github.com/mapbox/mapbox-gl-js/pull/4331)
- Throw a meaningful error when supplying invalid `minZoom` and `maxZoom` values [#4324](https://github.com/mapbox/mapbox-gl-js/pull/4324)
- Fix a memory leak when using the RTL Text plugin [#4248](https://github.com/mapbox/mapbox-gl-js/pull/4248)

#### Dev workflow changes

- Merged the [Mapbox GL style specification](https://github.com/mapbox/mapbox-gl-style-spec) repo to this one (now under `src/style-spec` and `test/unit/style-spec`).

## 0.32.1 (Jan 26, 2017)

#### Bug Fixes

- Fix bug causing [`mapbox-gl-rtl-text` plugin](https://github.com/mapbox/mapbox-gl-rtl-text) to not work [#4055](https://github.com/mapbox/mapbox-gl-js/pull/4055)

## 0.32.0 (Jan 26, 2017)

#### Deprecation Notices

- [Style classes](https://www.mapbox.com/mapbox-gl-style-spec/#layer-paint.*) are deprecated and will be removed in an upcoming release of Mapbox GL JS.

#### New Features

- Add `Map#isSourceLoaded` method [#4033](https://github.com/mapbox/mapbox-gl-js/pull/4033)
- Automatically reload tiles based on their `Expires` and `Cache-Control` HTTP headers [#3944](https://github.com/mapbox/mapbox-gl-js/pull/3944)
- Add `around=center` option to `scrollZoom` and `touchZoomRotate` interaction handlers [#3876](https://github.com/mapbox/mapbox-gl-js/pull/3876)
- Add support for [`mapbox-gl-rtl-text` plugin](https://github.com/mapbox/mapbox-gl-rtl-text) to support right-to-left scripts [#3758](https://github.com/mapbox/mapbox-gl-js/pull/3758)
- Add `canvas` source type [#3765](https://github.com/mapbox/mapbox-gl-js/pull/3765)
- Add `Map#isMoving` method [#2792](https://github.com/mapbox/mapbox-gl-js/issues/2792)

#### Bug Fixes

- Fix bug causing garbled text on zoom [#3962](https://github.com/mapbox/mapbox-gl-js/pull/3962)
- Fix bug causing crash in Firefox and Mobile Safari when rendering a large map [#4037](https://github.com/mapbox/mapbox-gl-js/pull/4037)
- Fix bug causing raster tiles to flicker during zoom [#2467](https://github.com/mapbox/mapbox-gl-js/issues/2467)
- Fix bug causing exception when unsetting and resetting fill-outline-color [#3657](https://github.com/mapbox/mapbox-gl-js/issues/3657)
- Fix memory leak when removing raster sources [#3951](https://github.com/mapbox/mapbox-gl-js/issues/3951)
- Fix bug causing exception when when zooming in / out on empty GeoJSON tile [#3985](https://github.com/mapbox/mapbox-gl-js/pull/3985)
- Fix line join artifacts at very sharp angles [#4008](https://github.com/mapbox/mapbox-gl-js/pull/4008)

## 0.31.0 (Jan 10 2017)

#### New Features

- Add `renderWorldCopies` option to the `Map` constructor to give users control over whether multiple worlds are rendered in a map [#3885](https://github.com/mapbox/mapbox-gl-js/pull/3885)

#### Bug Fixes

- Fix performance regression triggered when `Map` pitch or bearing is changed [#3938](https://github.com/mapbox/mapbox-gl-js/pull/3938)
- Fix null pointer exception caused by trying to clear an `undefined` source [#3903](https://github.com/mapbox/mapbox-gl-js/pull/3903)

#### Miscellaneous

- Incorporate integration tests formerly at [`mapbox-gl-test-suite`](https://github.com/mapbox/mapbox-gl-test-suite) into this repository [#3834](https://github.com/mapbox/mapbox-gl-js/pull/3834)

## 0.30.0 (Jan 5 2017)

#### New Features

- Fire an error when map canvas is larger than allowed by `gl.MAX_RENDERBUFFER_SIZE` [#2893](https://github.com/mapbox/mapbox-gl-js/issues/2893)
- Improve error messages when referencing a nonexistent layer id [#2597](https://github.com/mapbox/mapbox-gl-js/issues/2597)
- Fire an error when layer uses a `geojson` source and specifies a `source-layer` [#3896](https://github.com/mapbox/mapbox-gl-js/pull/3896)
- Add inline source declaration syntax [#3857](https://github.com/mapbox/mapbox-gl-js/issues/3857)
- Improve line breaking behavior [#3887](https://github.com/mapbox/mapbox-gl-js/issues/3887)

#### Performance Improvements

- Improve `Map#setStyle` performance in some cases [#3853](https://github.com/mapbox/mapbox-gl-js/pull/3853)

#### Bug Fixes

- Fix unexpected popup positioning when some offsets are unspecified [#3367](https://github.com/mapbox/mapbox-gl-js/issues/3367)
- Fix incorrect interpolation in functions [#3838](https://github.com/mapbox/mapbox-gl-js/issues/3838)
- Fix incorrect opacity when multiple backgrounds are rendered [#3819](https://github.com/mapbox/mapbox-gl-js/issues/3819)
- Fix exception thrown when instantiating geolocation control in Safari [#3844](https://github.com/mapbox/mapbox-gl-js/issues/3844)
- Fix exception thrown when setting `showTileBoundaries` with no sources [#3849](https://github.com/mapbox/mapbox-gl-js/issues/3849)
- Fix incorrect rendering of transparent parts of raster layers in some cases [#3723](https://github.com/mapbox/mapbox-gl-js/issues/3723)
- Fix non-terminating render loop when zooming in in some cases [#3399](https://github.com/mapbox/mapbox-gl-js/pull/3399)

## 0.29.0 (December 20 2016)

#### New Features

- Add support for property functions for many style properties on line layers [#3033](https://github.com/mapbox/mapbox-gl-js/pull/3033)
- Make `Map#setStyle` smoothly transition to the new style [#3621](https://github.com/mapbox/mapbox-gl-js/pull/3621)
- Add `styledata`, `sourcedata`, `styledataloading`, and `sourcedataloading` events
- Add `isSourceLoaded` and `source` properties to `MapDataEvent` [#3590](https://github.com/mapbox/mapbox-gl-js/pull/3590)
- Remove "max zoom" cap of 20 [#3683](https://github.com/mapbox/mapbox-gl-js/pull/3683)
- Add `circle-stroke-*` style properties [#3672](https://github.com/mapbox/mapbox-gl-js/pull/3672)
- Add a more helpful error message when the specified `container` element doesn't exist [#3719](https://github.com/mapbox/mapbox-gl-js/pull/3719)
- Add `watchPosition` option to `GeolocateControl` [#3739](https://github.com/mapbox/mapbox-gl-js/pull/3739)
- Add `positionOptions` option to `GeolocateControl` [#3739](https://github.com/mapbox/mapbox-gl-js/pull/3739)
- Add `aria-label` to map canvas [#3782](https://github.com/mapbox/mapbox-gl-js/pull/3782)
- Adjust multipoint symbol rendering behavior [#3763](https://github.com/mapbox/mapbox-gl-js/pull/3763)
- Add support for property functions for `icon-offset` [#3791](https://github.com/mapbox/mapbox-gl-js/pull/3791)
- Improved antialiasing on pitched lines [#3790](https://github.com/mapbox/mapbox-gl-js/pull/3790)
- Allow attribution control to collapse to an ⓘ button on smaller screens [#3783](https://github.com/mapbox/mapbox-gl-js/pull/3783)
- Improve line breaking algorithm [#3743](https://github.com/mapbox/mapbox-gl-js/pull/3743)

#### Performance Improvements

- Fix memory leak when calling `Map#removeSource` [#3602](https://github.com/mapbox/mapbox-gl-js/pull/3602)
- Reduce bundle size by adding custom build of `gl-matrix` [#3734](https://github.com/mapbox/mapbox-gl-js/pull/3734)
- Improve performance of projection code [#3721](https://github.com/mapbox/mapbox-gl-js/pull/3721)
- Improve performance of style function evaluation [#3816](https://github.com/mapbox/mapbox-gl-js/pull/3816)

#### Bug fixes

- Fix exception thrown when using `line-color` property functions [#3639](https://github.com/mapbox/mapbox-gl-js/issues/3639)
- Fix exception thrown when removing a layer and then adding another layer with the same id but different type [#3655](https://github.com/mapbox/mapbox-gl-js/pull/3655)
- Fix exception thrown when passing a single point to `Map#fitBounds` [#3655](https://github.com/mapbox/mapbox-gl-js/pull/3655)
- Fix exception thrown occasionally during rapid map mutations [#3681](https://github.com/mapbox/mapbox-gl-js/pull/3681)
- Fix rendering defects on pitch=0 on some systems [#3740](https://github.com/mapbox/mapbox-gl-js/pull/3740)
- Fix unnecessary CPU usage when displaying a raster layer [#3764](https://github.com/mapbox/mapbox-gl-js/pull/3764)
- Fix bug causing sprite after `Map#setStyle` [#3829](https://github.com/mapbox/mapbox-gl-js/pull/3829)
- Fix bug preventing `Map` from emitting a `contextmenu` event on Windows browsers [#3822](https://github.com/mapbox/mapbox-gl-js/pull/3822)

## 0.28.0 (November 17 2016)

#### New features and improvements

- Performance improvements for `Map#addLayer` and `Map#removeLayer` [#3584](https://github.com/mapbox/mapbox-gl-js/pull/3584)
- Add method for changing layer order at runtime - `Map#moveLayer` [#3584](https://github.com/mapbox/mapbox-gl-js/pull/3584)
- Update vertical punctuation logic to Unicode 9.0 standard [#3608](https://github.com/mapbox/mapbox-gl-js/pull/3608)

#### Bug fixes

- Fix data-driven `fill-opacity` rendering when using a `fill-pattern` [#3598](https://github.com/mapbox/mapbox-gl-js/pull/3598)
- Fix line rendering artifacts [#3627](https://github.com/mapbox/mapbox-gl-js/pull/3627)
- Fix incorrect rendering of opaque fills on top of transparent fills [#2628](https://github.com/mapbox/mapbox-gl-js/pull/2628)
- Prevent `AssertionErrors` from pitching raster layers by only calling `Worker#redoPlacement` on vector and GeoJSON sources [#3624](https://github.com/mapbox/mapbox-gl-js/pull/3624)
- Restore IE11 compatability [#3635](https://github.com/mapbox/mapbox-gl-js/pull/3635)
- Fix symbol placement for cached tiles [#3637](https://github.com/mapbox/mapbox-gl-js/pull/3637)

## 0.27.0 (November 11 2016)

#### ⚠️ Breaking changes ⚠️

- Replace `fill-extrude-height` and `fill-extrude-base` properties of `fill` render type with a separate `fill-extrusion` type (with corresponding `fill-extrusion-height` and `fill-extrusion-base` properties), solving problems with render parity and runtime switching between flat and extruded fills. https://github.com/mapbox/mapbox-gl-style-spec/issues/554
- Change the units for extrusion height properties (`fill-extrusion-height`, `fill-extrusion-base`) from "magic numbers" to meters. [#3509](https://github.com/mapbox/mapbox-gl-js/pull/3509)
- Remove `mapboxgl.Control` class and change the way custom controls should be implemented. [#3497](https://github.com/mapbox/mapbox-gl-js/pull/3497)
- Remove `mapboxgl.util` functions: `inherit`, `extendAll`, `debounce`, `coalesce`, `startsWith`, `supportsGeolocation`. [#3441](https://github.com/mapbox/mapbox-gl-js/pull/3441) [#3571](https://github.com/mapbox/mapbox-gl-js/pull/3571)
- **`mapboxgl.util` is deprecated** and will be removed in the next release. [#1408](https://github.com/mapbox/mapbox-gl-js/issues/1408)

#### New features and improvements

- Tons of **performance improvements** that combined make rendering **up to 3 times faster**, especially for complex styles. [#3485](https://github.com/mapbox/mapbox-gl-js/pull/3485) [#3489](https://github.com/mapbox/mapbox-gl-js/pull/3489) [#3490](https://github.com/mapbox/mapbox-gl-js/pull/3490) [#3491](https://github.com/mapbox/mapbox-gl-js/pull/3491) [#3498](https://github.com/mapbox/mapbox-gl-js/pull/3498) [#3499](https://github.com/mapbox/mapbox-gl-js/pull/3499) [#3501](https://github.com/mapbox/mapbox-gl-js/pull/3501) [#3510](https://github.com/mapbox/mapbox-gl-js/pull/3510) [#3514](https://github.com/mapbox/mapbox-gl-js/pull/3514) [#3515](https://github.com/mapbox/mapbox-gl-js/pull/3515) [#3486](https://github.com/mapbox/mapbox-gl-js/pull/3486) [#3527](https://github.com/mapbox/mapbox-gl-js/pull/3527) [#3574](https://github.com/mapbox/mapbox-gl-js/pull/3574) ⚡️⚡️⚡️
- 🈯 Added **vertical text writing mode** for languages that support it. [#3438](https://github.com/mapbox/mapbox-gl-js/pull/3438)
- 🈯 Improved **line breaking of Chinese and Japanese text** in point-placed labels. [#3420](https://github.com/mapbox/mapbox-gl-js/pull/3420)
- Reduce the default number of worker threads (`mapboxgl.workerCount`) for better performance. [#3565](https://github.com/mapbox/mapbox-gl-js/pull/3565)
- Automatically use `categorical` style function type when input values are strings. [#3384](https://github.com/mapbox/mapbox-gl-js/pull/3384)
- Improve control buttons accessibility. [#3492](https://github.com/mapbox/mapbox-gl-js/pull/3492)
- Remove geolocation button if geolocation is disabled (e.g. the page is not served through `https`). [#3571](https://github.com/mapbox/mapbox-gl-js/pull/3571)
- Added `Map#getMaxZoom` and `Map#getMinZoom` methods [#3592](https://github.com/mapbox/mapbox-gl-js/pull/3592)

#### Bugfixes

- Fix several line dash rendering bugs. [#3451](https://github.com/mapbox/mapbox-gl-js/pull/3451)
- Fix intermittent map flicker when using image sources. [#3522](https://github.com/mapbox/mapbox-gl-js/pull/3522)
- Fix incorrect rendering of semitransparent `background` layers. [#3521](https://github.com/mapbox/mapbox-gl-js/pull/3521)
- Fix broken `raster-fade-duration` property. [#3532](https://github.com/mapbox/mapbox-gl-js/pull/3532)
- Fix handling of extrusion heights with negative values (by clamping to `0`). [#3463](https://github.com/mapbox/mapbox-gl-js/pull/3463)
- Fix GeoJSON sources not placing labels/icons correctly after map rotation. [#3366](https://github.com/mapbox/mapbox-gl-js/pull/3366)
- Fix icon/label placement not respecting order for layers with numeric names. [#3404](https://github.com/mapbox/mapbox-gl-js/pull/3404)
- Fix `queryRenderedFeatures` working incorrectly on colliding labels. [#3459](https://github.com/mapbox/mapbox-gl-js/pull/3459)
- Fix a bug where changing extrusion properties at runtime sometimes threw an error. [#3487](https://github.com/mapbox/mapbox-gl-js/pull/3487) [#3468](https://github.com/mapbox/mapbox-gl-js/pull/3468)
- Fix a bug where `map.loaded()` always returned `true` when using raster tile sources. [#3302](https://github.com/mapbox/mapbox-gl-js/pull/3302)
- Fix a bug where moving the map out of bounds sometimes threw `failed to invert matrix` error. [#3518](https://github.com/mapbox/mapbox-gl-js/pull/3518)
- Fixed `queryRenderedFeatures` throwing an error if no parameters provided. [#3542](https://github.com/mapbox/mapbox-gl-js/pull/3542)
- Fixed a bug where using multiple `\n` in a text field resulted in an error. [#3570](https://github.com/mapbox/mapbox-gl-js/pull/3570)

#### Misc

- 🐞 Fix `npm install mapbox-gl` pulling in all `devDependencies`, leading to an extremely slow install. [#3377](https://github.com/mapbox/mapbox-gl-js/pull/3377)
- Switch the codebase to ES6. [#c](https://github.com/mapbox/mapbox-gl-js/pull/3388) [#3408](https://github.com/mapbox/mapbox-gl-js/pull/3408) [#3415](https://github.com/mapbox/mapbox-gl-js/pull/3415) [#3421](https://github.com/mapbox/mapbox-gl-js/pull/3421)
- A lot of internal refactoring to make the codebase simpler and more maintainable.
- Various documentation fixes. [#3440](https://github.com/mapbox/mapbox-gl-js/pull/3440)

## 0.26.0 (October 13 2016)

#### New Features & Improvements

- Add `fill-extrude-height` and `fill-extrude-base` style properties (3d buildings) :cityscape: [#3223](https://github.com/mapbox/mapbox-gl-js/pull/3223)
- Add customizable `colorSpace` interpolation to functions [#3245](https://github.com/mapbox/mapbox-gl-js/pull/3245)
- Add `identity` function type [#3274](https://github.com/mapbox/mapbox-gl-js/pull/3274)
- Add depth testing for symbols with `'pitch-alignment': 'map'` [#3243](https://github.com/mapbox/mapbox-gl-js/pull/3243)
- Add `dataloading` events for styles and sources [#3306](https://github.com/mapbox/mapbox-gl-js/pull/3306)
- Add `Control` suffix to all controls :warning: BREAKING CHANGE :warning: [#3355](https://github.com/mapbox/mapbox-gl-js/pull/3355)
- Calculate style layer `ref`s automatically and get rid of user-specified `ref`s :warning: BREAKING CHANGE :warning: [#3486](https://github.com/mapbox/mapbox-gl-js/pull/3486)

#### Performance Improvements

- Ensure removing style or source releases all tile resources [#3359](https://github.com/mapbox/mapbox-gl-js/pull/3359)

#### Bugfixes

- Fix bug causing an error when `Marker#setLngLat` is called [#3294](https://github.com/mapbox/mapbox-gl-js/pull/3294)
- Fix bug causing incorrect coordinates in `touchend` on Android Chrome [#3319](https://github.com/mapbox/mapbox-gl-js/pull/3319)
- Fix bug causing incorrect popup positioning at top of screen [#3333](https://github.com/mapbox/mapbox-gl-js/pull/3333)
- Restore `tile` property to `data` events fired when a tile is removed [#3328](https://github.com/mapbox/mapbox-gl-js/pull/3328)
- Fix bug causing "Improve this map" link to not preload map location [#3356](https://github.com/mapbox/mapbox-gl-js/pull/3356)

## 0.25.1 (September 30 2016)

#### Bugfixes

- Fix bug causing attribution to not be shown [#3278](https://github.com/mapbox/mapbox-gl-js/pull/3278)
- Fix bug causing exceptions when symbol text has a trailing newline [#3281](https://github.com/mapbox/mapbox-gl-js/pull/3281)

## 0.25.0 (September 29 2016)

#### Breaking Changes

- `Evented#off` now require two arguments; omitting the second argument in order to unbind all listeners for an event
  type is no longer supported, as it could cause unintended unbinding of internal listeners.

#### New Features & Improvements

- Consolidate undocumented data lifecycle events into `data` and `dataloading` events ([#3255](https://github.com/mapbox/mapbox-gl-js/pull/3255))
- Add `auto` value for style spec properties ([#3203](https://github.com/mapbox/mapbox-gl-js/pull/3203))

#### Bugfixes

- Fix bug causing "Map#queryRenderedFeatures" to return no features after map rotation or filter change ([#3233](https://github.com/mapbox/mapbox-gl-js/pull/3233))
- Change webpack build process ([#3235](https://github.com/mapbox/mapbox-gl-js/pull/3235)) :warning: BREAKING CHANGE :warning:
- Improved error messages for `LngLat#convert` ([#3232](https://github.com/mapbox/mapbox-gl-js/pull/3232))
- Fix bug where the `tiles` field is omitted from the `RasterTileSource#serialize` method ([#3259](https://github.com/mapbox/mapbox-gl-js/pull/3259))
- Comply with HTML spec by replacing the `div` within the `Navigation` control `<button>` with a `span` element ([#3268](https://github.com/mapbox/mapbox-gl-js/pull/3268))
- Fix bug causing `Marker` instances to be translated to non-whole pixel coordinates that caused blurriness ([#3270](https://github.com/mapbox/mapbox-gl-js/pull/3270))

#### Performance Improvements

- Avoid unnecessary style validation ([#3224](https://github.com/mapbox/mapbox-gl-js/pull/3224))
- Share a single blob URL between all workers ([#3239](https://github.com/mapbox/mapbox-gl-js/pull/3239))

## 0.24.0 (September 19 2016)

#### New Features & Improvements

- Allow querystrings in `mapbox://` URLs [#3113](https://github.com/mapbox/mapbox-gl-js/issues/3113)
- Allow "drag rotate" interaction to control pitch [#3105](https://github.com/mapbox/mapbox-gl-js/pull/3105)
- Improve performance by decreasing `Worker` script `Blob` size [#3158](https://github.com/mapbox/mapbox-gl-js/pull/3158)
- Improve vector tile performance [#3067](https://github.com/mapbox/mapbox-gl-js/pull/3067)
- Decrease size of distributed library by removing `package.json` [#3174](https://github.com/mapbox/mapbox-gl-js/pull/3174)
- Add support for new lines in `text-field` [#3179](https://github.com/mapbox/mapbox-gl-js/pull/3179)
- Make keyboard navigation smoother [#3190](https://github.com/mapbox/mapbox-gl-js/pull/3190)
- Make mouse wheel zooming smoother [#3189](https://github.com/mapbox/mapbox-gl-js/pull/3189)
- Add better error message when calling `Map#queryRenderedFeatures` on nonexistent layer [#3196](https://github.com/mapbox/mapbox-gl-js/pull/3196)
- Add support for imperial units on `Scale` control [#3160](https://github.com/mapbox/mapbox-gl-js/pull/3160)
- Add map's pitch to URL hash [#3218](https://github.com/mapbox/mapbox-gl-js/pull/3218)

#### Bugfixes

- Fix exception thrown when using box zoom handler [#3078](https://github.com/mapbox/mapbox-gl-js/pull/3078)
- Ensure style filters cannot be mutated by reference [#3093](https://github.com/mapbox/mapbox-gl-js/pull/3093)
- Fix exceptions thrown when opening marker-bound popup by click [#3104](https://github.com/mapbox/mapbox-gl-js/pull/3104)
- Fix bug causing fills with transparent colors and patterns to not render [#3107](https://github.com/mapbox/mapbox-gl-js/issues/3107)
- Fix order of latitudes in `Map#getBounds` [#3081](https://github.com/mapbox/mapbox-gl-js/issues/3081)
- Fix incorrect evaluation of zoom-and-property functions [#2827](https://github.com/mapbox/mapbox-gl-js/issues/2827) [#3155](https://github.com/mapbox/mapbox-gl-js/pull/3155)
- Fix incorrect evaluation of property functions [#2828](https://github.com/mapbox/mapbox-gl-js/issues/2828) [#3155](https://github.com/mapbox/mapbox-gl-js/pull/3155)
- Fix bug causing garbled text rendering when multiple maps are rendered on the page [#3086](https://github.com/mapbox/mapbox-gl-js/issues/3086)
- Fix rendering defects caused by `Map#setFilter` and map rotation on iOS 10 [#3207](https://github.com/mapbox/mapbox-gl-js/pull/3207)
- Fix bug causing image and video sources to disappear when zooming in [#3010](https://github.com/mapbox/mapbox-gl-js/issues/3010)

## 0.23.0 (August 25 2016)

#### New Features & Improvements

- Add support for `line-color` property functions [#2938](https://github.com/mapbox/mapbox-gl-js/pull/2938)
- Add `Scale` control [#2940](https://github.com/mapbox/mapbox-gl-js/pull/2940) [#3042](https://github.com/mapbox/mapbox-gl-js/pull/3042)
- Improve polygon label placement by rendering labels at the pole of inaccessibility [#3038](https://github.com/mapbox/mapbox-gl-js/pull/3038)
- Add `Popup` `offset` option [#1962](https://github.com/mapbox/mapbox-gl-js/issues/1962)
- Add `Marker#bindPopup` method [#3056](https://github.com/mapbox/mapbox-gl-js/pull/3056)

#### Performance Improvements

- Improve performance of pages with multiple maps using a shared `WebWorker` pool [#2952](https://github.com/mapbox/mapbox-gl-js/pull/2952)

#### Bugfixes

- Make `LatLngBounds` obey its documented argument order (`southwest`, `northeast`), allowing bounds across the dateline [#2414](https://github.com/mapbox/mapbox-gl-js/pull/2414) :warning: **BREAKING CHANGE** :warning:
- Fix bug causing `fill-opacity` property functions to not render as expected [#3061](https://github.com/mapbox/mapbox-gl-js/pull/3061)

## 0.22.1 (August 18 2016)

#### New Features & Improvements

- Reduce library size by using minified version of style specification [#2998](https://github.com/mapbox/mapbox-gl-js/pull/2998)
- Add a warning when rendering artifacts occur due to too many symbols or glyphs being rendered in a tile [#2966](https://github.com/mapbox/mapbox-gl-js/pull/2966)

#### Bugfixes

- Fix bug causing exception to be thrown by `Map#querySourceFeatures` [#3022](https://github.com/mapbox/mapbox-gl-js/pull/3022)
- Fix bug causing `Map#loaded` to return true while there are outstanding tile updates [#2847](https://github.com/mapbox/mapbox-gl-js/pull/2847)

## 0.22.0 (August 11 2016)

#### Breaking Changes

- The `GeoJSONSource`, `VideoSource`, `ImageSource` constructors are now private. Please use `map.addSource({...})` to create sources and `map.getSource(...).setData(...)` to update GeoJSON sources. [#2667](https://github.com/mapbox/mapbox-gl-js/pull/2667)
- `Map#onError` has been removed. You may catch errors by listening for the `error` event. If no listeners are bound to `error`, error messages will be printed to the console. [#2852](https://github.com/mapbox/mapbox-gl-js/pull/2852)

#### New Features & Improvements

- Increase max glyph atlas size to accommodate alphabets with large numbers of characters [#2930](https://github.com/mapbox/mapbox-gl-js/pull/2930)
- Add support for filtering features on GeoJSON / vector tile `$id` [#2888](https://github.com/mapbox/mapbox-gl-js/pull/2888)
- Update geolocate icon [#2973](https://github.com/mapbox/mapbox-gl-js/pull/2973)
- Add a `close` event to `Popup`s [#2953](https://github.com/mapbox/mapbox-gl-js/pull/2953)
- Add a `offset` option to `Marker` [#2885](https://github.com/mapbox/mapbox-gl-js/pull/2885)
- Print `error` events without any listeners to the console [#2852](https://github.com/mapbox/mapbox-gl-js/pull/2852)
- Refactored `Source` interface to prepare for custom source types [#2667](https://github.com/mapbox/mapbox-gl-js/pull/2667)

#### Bugfixes

- Fix opacity property-functions for fill layers [#2971](https://github.com/mapbox/mapbox-gl-js/pull/2971)
- Fix `DataCloneError` in Firefox and IE11 [#2559](https://github.com/mapbox/mapbox-gl-js/pull/2559)
- Fix bug preventing camera animations from being triggered in `moveend` listeners [#2944](https://github.com/mapbox/mapbox-gl-js/pull/2944)
- Fix bug preventing `fill-outline-color` from being unset [#2964](https://github.com/mapbox/mapbox-gl-js/pull/2964)
- Fix webpack support [#2887](https://github.com/mapbox/mapbox-gl-js/pull/2887)
- Prevent buttons in controls from acting like form submit buttons [#2935](https://github.com/mapbox/mapbox-gl-js/pull/2935)
- Fix bug preventing map interactions near two controls in the same corner [#2932](https://github.com/mapbox/mapbox-gl-js/pull/2932)
- Fix crash resulting for large style batch queue [#2926](https://github.com/mapbox/mapbox-gl-js/issues/2926)

## 0.21.0 (July 13 2016)

#### Breaking Changes

- GeoJSON polygon inner rings are now rewound for compliance with the [v2 vector tile](https://github.com/mapbox/vector-tile-spec/blob/master/2.1/README.md#4344-polygon-geometry-type). This may affect some uses of `line-offset`, reversing the direction of the offset. [#2889](https://github.com/mapbox/mapbox-gl-js/issues/2889)

#### New Features & Improvements

- Add `text-pitch-alignment` style property [#2668](https://github.com/mapbox/mapbox-gl-js/pull/2668)
- Allow query parameters on `mapbox://` URLs [#2702](https://github.com/mapbox/mapbox-gl-js/pull/2702)
- Add `icon-text-fit` and `icon-text-fit-padding` style properties [#2720](https://github.com/mapbox/mapbox-gl-js/pull/2720)
- Enable property functions for `icon-rotate` [#2738](https://github.com/mapbox/mapbox-gl-js/pull/2738)
- Enable property functions for `fill-opacity` [#2733](https://github.com/mapbox/mapbox-gl-js/pull/2733)
- Fire `Map#mouseout` events [#2777](https://github.com/mapbox/mapbox-gl-js/pull/2777)
- Allow query parameters on all sprite URLs [#2772](https://github.com/mapbox/mapbox-gl-js/pull/2772)
- Increase sprite atlas size to 1024px square, allowing more and larger sprites [#2802](https://github.com/mapbox/mapbox-gl-js/pull/2802)
- Add `Marker` class [#2725](https://github.com/mapbox/mapbox-gl-js/pull/2725) [#2810](https://github.com/mapbox/mapbox-gl-js/pull/2810)
- Add `{quadkey}` URL parameter [#2805](https://github.com/mapbox/mapbox-gl-js/pull/2805)
- Add `circle-pitch-scale` style property [#2821](https://github.com/mapbox/mapbox-gl-js/pull/2821)

#### Bugfixes

- Fix rendering of layers with large numbers of features [#2794](https://github.com/mapbox/mapbox-gl-js/pull/2794)
- Fix exceptions thrown during drag-rotate interactions [#2840](https://github.com/mapbox/mapbox-gl-js/pull/2840)
- Fix error when adding and removing a layer within the same update cycle [#2845](https://github.com/mapbox/mapbox-gl-js/pull/2845)
- Fix false "Geometry exceeds allowed extent" warnings [#2568](https://github.com/mapbox/mapbox-gl-js/issues/2568)
- Fix `Map#loaded` returning true while there are outstanding tile updates [#2847](https://github.com/mapbox/mapbox-gl-js/pull/2847)
- Fix style validation error thrown while removing a filter [#2847](https://github.com/mapbox/mapbox-gl-js/pull/2847)
- Fix event data object not being passed for double click events [#2814](https://github.com/mapbox/mapbox-gl-js/pull/2814)
- Fix multipolygons disappearing from map at certain zoom levels [#2704](https://github.com/mapbox/mapbox-gl-js/issues/2704)
- Fix exceptions caused by `queryRenderedFeatures` in Safari and Firefox [#2822](https://github.com/mapbox/mapbox-gl-js/pull/2822)
- Fix `mapboxgl#supported()` returning `true` in old versions of IE11 [mapbox/mapbox-gl-supported#1](https://github.com/mapbox/mapbox-gl-supported/issues/1)

## 0.20.1 (June 21 2016)

#### Bugfixes

- Fixed exception thrown when changing `*-translate` properties via `setPaintProperty` ([#2762](https://github.com/mapbox/mapbox-gl-js/issues/2762))

## 0.20.0 (June 10 2016)

#### New Features & Improvements

- Add limited WMS support [#2612](https://github.com/mapbox/mapbox-gl-js/pull/2612)
- Add `workerCount` constructor option [#2666](https://github.com/mapbox/mapbox-gl-js/pull/2666)
- Improve performance of `locationPoint` and `pointLocation` [#2690](https://github.com/mapbox/mapbox-gl-js/pull/2690)
- Remove "Not using VertexArrayObject extension" warning messages [#2707](https://github.com/mapbox/mapbox-gl-js/pull/2707)
- Add `version` property to mapboxgl [#2660](https://github.com/mapbox/mapbox-gl-js/pull/2660)
- Support property functions in `circle-opacity` and `circle-blur` [#2693](https://github.com/mapbox/mapbox-gl-js/pull/2693)

#### Bugfixes

- Fix exception thrown by "drag rotate" handler [#2680](https://github.com/mapbox/mapbox-gl-js/issues/2680)
- Return an empty array instead of an empty object from `queryRenderedFeatures` [#2694](https://github.com/mapbox/mapbox-gl-js/pull/2694)
- Fix bug causing map to not render in IE

## 0.19.1 (June 2 2016)

#### Bugfixes

- Fix rendering of polygons with more than 35k vertices [#2657](https://github.com/mapbox/mapbox-gl-js/issues/2657)

## 0.19.0 (May 31 2016)

#### New Features & Improvements

- Allow use of special characters in property field names [#2547](https://github.com/mapbox/mapbox-gl-js/pull/2547)
- Improve rendering speeds on fill layers [#1606](https://github.com/mapbox/mapbox-gl-js/pull/1606)
- Add data driven styling support for `fill-color` and `fill-outline-color` [#2629](https://github.com/mapbox/mapbox-gl-js/pull/2629)
- Add `has` and `!has` filter operators [mapbox/feature-filter#15](https://github.com/mapbox/feature-filter/pull/15)
- Improve keyboard handlers with held-down keys [#2530](https://github.com/mapbox/mapbox-gl-js/pull/2530)
- Support 'tms' tile scheme [#2565](https://github.com/mapbox/mapbox-gl-js/pull/2565)
- Add `trackResize` option to `Map` [#2591](https://github.com/mapbox/mapbox-gl-js/pull/2591)

#### Bugfixes

- Scale circles when map is displayed at a pitch [#2541](https://github.com/mapbox/mapbox-gl-js/issues/2541)
- Fix background pattern rendering bug [#2557](https://github.com/mapbox/mapbox-gl-js/pull/2557)
- Fix bug that prevented removal of a `fill-pattern` from a fill layer [#2534](https://github.com/mapbox/mapbox-gl-js/issues/2534)
- Fix `line-pattern` and `fill-pattern`rendering [#2596](https://github.com/mapbox/mapbox-gl-js/pull/2596)
- Fix some platform specific rendering bugs [#2553](https://github.com/mapbox/mapbox-gl-js/pull/2553)
- Return empty object from `queryRenderedFeatures` before the map is loaded [#2621](https://github.com/mapbox/mapbox-gl-js/pull/2621)
- Fix "there is no texture bound to the unit 1" warnings [#2509](https://github.com/mapbox/mapbox-gl-js/pull/2509)
- Allow transitioned values to be unset [#2561](https://github.com/mapbox/mapbox-gl-js/pull/2561)

## 0.18.0 (April 13 2016)

#### New Features & Improvements

- Implement zoom-and-property functions for `circle-color` and `circle-size` [#2454](https://github.com/mapbox/mapbox-gl-js/pull/2454)
- Dedupe attributions that are substrings of others [#2453](https://github.com/mapbox/mapbox-gl-js/pull/2453)
- Misc performance improvements [#2483](https://github.com/mapbox/mapbox-gl-js/pull/2483) [#2488](https://github.com/mapbox/mapbox-gl-js/pull/2488)

#### Bugfixes

- Fix errors when unsetting and resetting a style property [#2464](https://github.com/mapbox/mapbox-gl-js/pull/2464)
- Fix errors when updating paint properties while using classes [#2496](https://github.com/mapbox/mapbox-gl-js/pull/2496)
- Fix errors caused by race condition in unserializeBuckets [#2497](https://github.com/mapbox/mapbox-gl-js/pull/2497)
- Fix overzoomed tiles in wrapped worlds [#2482](https://github.com/mapbox/mapbox-gl-js/issues/2482)
- Fix errors caused by mutating a filter object after calling `Map#setFilter` [#2495](https://github.com/mapbox/mapbox-gl-js/pull/2495)

## 0.17.0 (April 13 2016)

#### Breaking Changes

- Remove `map.batch` in favor of automatically batching style mutations (i.e. calls to `Map#setLayoutProperty`, `Map#setPaintProperty`, `Map#setFilter`, `Map#setClasses`, etc.) and applying them once per frame, significantly improving performance when updating the style frequently [#2355](https://github.com/mapbox/mapbox-gl-js/pull/2355) [#2380](https://github.com/mapbox/mapbox-gl-js/pull/2380)
- Remove `util.throttle` [#2345](https://github.com/mapbox/mapbox-gl-js/issues/2345)

#### New Features & Improvements

- Improve performance of all style mutation methods by only recalculating affected properties [#2339](https://github.com/mapbox/mapbox-gl-js/issues/2339)
- Improve fading of labels and icons [#2376](https://github.com/mapbox/mapbox-gl-js/pull/2376)
- Improve rendering performance by reducing work done on the main thread [#2394](https://github.com/mapbox/mapbox-gl-js/pull/2394)
- Validate filters passed to `Map#queryRenderedFeatures` and `Map#querySourceFeatures` [#2349](https://github.com/mapbox/mapbox-gl-js/issues/2349)
- Display a warning if a vector tile's geometry extent is larger than supported [#2383](https://github.com/mapbox/mapbox-gl-js/pull/2383)
- Implement property functions (i.e. data-driven styling) for `circle-color` and `circle-size` [#1932](https://github.com/mapbox/mapbox-gl-js/pull/1932)
- Add `Popup#setDOMContent` method [#2436](https://github.com/mapbox/mapbox-gl-js/pull/2436)

#### Bugfixes

- Fix a performance regression caused by using 1 `WebWorker` instead of `# cpus - 1` `WebWorker`s, slowing down tile loading times [#2408](https://github.com/mapbox/mapbox-gl-js/pull/2408)
- Fix a bug in which `Map#queryRenderedFeatures` would sometimes return features that had been removed [#2353](https://github.com/mapbox/mapbox-gl-js/issues/2353)
- Fix `clusterMaxZoom` option on `GeoJSONSource` not working as expected [#2374](https://github.com/mapbox/mapbox-gl-js/issues/2374)
- Fix anti-aliased rendering for pattern fills [#2372](https://github.com/mapbox/mapbox-gl-js/issues/2372)
- Fix exception caused by calling `Map#queryRenderedFeatures` or `Map#querySourceFeatures` with no arguments
- Fix exception caused by calling `Map#setLayoutProperty` for `text-field` or `icon-image` [#2407](https://github.com/mapbox/mapbox-gl-js/issues/2407)

## 0.16.0 (March 24 2016)

#### Breaking Changes

- Replace `Map#featuresAt` and `Map#featuresIn` with `Map#queryRenderedFeatures` and `map.querySourceFeatures` ([#2224](https://github.com/mapbox/mapbox-gl-js/pull/2224))
  - Replace `featuresAt` and `featuresIn` with `queryRenderedFeatures`
  - Make `queryRenderedFeatures` synchronous, remove the callback and use the return value.
  - Rename `layer` parameter to `layers` and make it an array of layer names.
  - Remove the `radius` parameter. `radius` was used with `featuresAt` to account for style properties like `line-width` and `circle-radius`. `queryRenderedFeatures` accounts for these style properties. If you need to query a larger area, use a bounding box query instead of a point query.
  - Remove the `includeGeometry` parameter because `queryRenderedFeatures` always includes geometries.
- `Map#debug` is renamed to `Map#showTileBoundaries` ([#2284](https://github.com/mapbox/mapbox-gl-js/pull/2284))
- `Map#collisionDebug` is renamed to `Map#showCollisionBoxes` ([#2284](https://github.com/mapbox/mapbox-gl-js/pull/2284))

#### New Features & Improvements

- Improve overall rendering performance. ([#2221](https://github.com/mapbox/mapbox-gl-js/pull/2221))
- Improve performance of `GeoJSONSource#setData`. ([#2222](https://github.com/mapbox/mapbox-gl-js/pull/2222))
- Add `Map#setMaxBounds` method ([#2234](https://github.com/mapbox/mapbox-gl-js/pull/2234))
- Add `isActive` and `isEnabled` methods to interaction handlers ([#2238](https://github.com/mapbox/mapbox-gl-js/pull/2238))
- Add `Map#setZoomBounds` method ([#2243](https://github.com/mapbox/mapbox-gl-js/pull/2243))
- Add touch events ([#2195](https://github.com/mapbox/mapbox-gl-js/issues/2195))
- Add `map.queryRenderedFeatures` to query the styled and rendered representations of features ([#2224](https://github.com/mapbox/mapbox-gl-js/pull/2224))
- Add `map.querySourceFeatures` to get features directly from vector tiles, independent of the style ([#2224](https://github.com/mapbox/mapbox-gl-js/pull/2224))
- Add `mapboxgl.Geolocate` control ([#1939](https://github.com/mapbox/mapbox-gl-js/issues/1939))
- Make background patterns render seamlessly across tile boundaries ([#2305](https://github.com/mapbox/mapbox-gl-js/pull/2305))

#### Bugfixes

- Fix calls to `setFilter`, `setLayoutProperty`, and `setLayerZoomRange` on ref children ([#2228](https://github.com/mapbox/mapbox-gl-js/issues/2228))
- Fix `undefined` bucket errors after `setFilter` calls ([#2244](https://github.com/mapbox/mapbox-gl-js/issues/2244))
- Fix bugs causing hidden symbols to be rendered ([#2246](https://github.com/mapbox/mapbox-gl-js/pull/2246), [#2276](https://github.com/mapbox/mapbox-gl-js/pull/2276))
- Fix raster flickering ([#2236](https://github.com/mapbox/mapbox-gl-js/issues/2236))
- Fix `queryRenderedFeatures` precision at high zoom levels ([#2292](https://github.com/mapbox/mapbox-gl-js/pull/2292))
- Fix holes in GeoJSON data caused by unexpected winding order ([#2285](https://github.com/mapbox/mapbox-gl-js/pull/2285))
- Fix bug causing deleted features to be returned by `queryRenderedFeatures` ([#2306](https://github.com/mapbox/mapbox-gl-js/pull/2306))
- Fix bug causing unexpected fill patterns to be rendered ([#2307](https://github.com/mapbox/mapbox-gl-js/pull/2307))
- Fix popup location with preceding sibling elements ([#2311](https://github.com/mapbox/mapbox-gl-js/pull/2311))
- Fix polygon anti-aliasing ([#2319](https://github.com/mapbox/mapbox-gl-js/pull/2319))
- Fix slivers between non-adjacent polygons ([#2319](https://github.com/mapbox/mapbox-gl-js/pull/2319))
- Fix keyboard shortcuts causing page to scroll ([#2312](https://github.com/mapbox/mapbox-gl-js/pull/2312))

## 0.15.0 (March 1 2016)

#### New Features & Improvements

- Add `ImageSource#setCoordinates` and `VideoSource#setCoordinates` ([#2184](https://github.com/mapbox/mapbox-gl-js/pull/2184))

#### Bugfixes

- Fix flickering on raster layers ([#2211](https://github.com/mapbox/mapbox-gl-js/pull/2211))
- Fix browser hang when zooming quickly on raster layers ([#2211](https://github.com/mapbox/mapbox-gl-js/pull/2211))

## 0.14.3 (Feb 25 2016)

#### New Features & Improvements

- Improve responsiveness of zooming out by using cached parent tiles ([#2168](https://github.com/mapbox/mapbox-gl-js/pull/2168))
- Improve contextual clues on style API validation ([#2170](https://github.com/mapbox/mapbox-gl-js/issues/2170))
- Improve performance of methods including `setData` ([#2174](https://github.com/mapbox/mapbox-gl-js/pull/2174))

#### Bugfixes

- Fix incorrectly sized line dashes ([#2099](https://github.com/mapbox/mapbox-gl-js/issues/2099))
- Fix bug in which `in` feature filter drops features ([#2166](https://github.com/mapbox/mapbox-gl-js/pull/2166))
- Fix bug preventing `Map#load` from firing when tile "Not Found" errors occurred ([#2176](https://github.com/mapbox/mapbox-gl-js/pull/2176))
- Fix rendering artifacts on mobile GPUs ([#2117](https://github.com/mapbox/mapbox-gl-js/pull/2117))

## 0.14.2 (Feb 19 2016)

#### Bugfixes

- Look for loaded parent tiles in cache
- Set tile cache size based on viewport size ([#2137](https://github.com/mapbox/mapbox-gl-js/issues/2137))
- Fix tile render order for layer-by-layer
- Remove source update throttling ([#2139](https://github.com/mapbox/mapbox-gl-js/issues/2139))
- Make panning while zooming more linear ([#2070](https://github.com/mapbox/mapbox-gl-js/issues/2070))
- Round points created during bucket creation ([#2067](https://github.com/mapbox/mapbox-gl-js/issues/2067))
- Correct bounds for a rotated or tilted map ([#1842](https://github.com/mapbox/mapbox-gl-js/issues/1842))
- Fix overscaled featuresAt ([#2103](https://github.com/mapbox/mapbox-gl-js/issues/2103))
- Allow using `tileSize: 512` as a switch to trade retina support for 512px raster tiles
- Fix the serialization of paint classes ([#2107](https://github.com/mapbox/mapbox-gl-js/issues/2107))
- Fixed bug where unsetting style properties could mutate the value of other style properties ([#2105](https://github.com/mapbox/mapbox-gl-js/pull/2105))
- Less slanted dashed lines near sharp corners ([#967](https://github.com/mapbox/mapbox-gl-js/issues/967))
- Fire map#load if no initial style is set ([#2042](https://github.com/mapbox/mapbox-gl-js/issues/2042))

## 0.14.1 (Feb 10 2016)

#### Bugfixes

- Fix incorrectly rotated symbols along lines near tile boundaries ([#2062](https://github.com/mapbox/mapbox-gl-js/issues/2062))
- Fix broken rendering when a fill layer follows certain symbol layers ([#2092](https://github.com/mapbox/mapbox-gl-js/issues/2092))

## 0.14.0 (Feb 8 2016)

#### Breaking Changes

- Switch `GeoJSONSource` clustering options from being measured in extent-units to pixels ([#2026](https://github.com/mapbox/mapbox-gl-js/pull/2026))

#### New Features & Improvements

- Improved error message for invalid colors ([#2006](https://github.com/mapbox/mapbox-gl-js/pull/2006))
- Added support for tiles with variable extents ([#2010](https://github.com/mapbox/mapbox-gl-js/pull/2010))
- Improved `filter` performance and maximum size ([#2024](https://github.com/mapbox/mapbox-gl-js/issues/2024))
- Changed circle rendering such that all geometry nodes are drawn, not just the geometry's outer ring ([#2027](https://github.com/mapbox/mapbox-gl-js/pull/2027))
- Added `Map#getStyle` method ([#1982](https://github.com/mapbox/mapbox-gl-js/issues/1982))

#### Bugfixes

- Fixed bug causing WebGL contexts to be "used up" by calling `mapboxgl.supported()` ([#2018](https://github.com/mapbox/mapbox-gl-js/issues/2018))
- Fixed non-deterministic symbol z-order sorting ([#2023](https://github.com/mapbox/mapbox-gl-js/pull/2023))
- Fixed garbled labels while zooming ([#2012](https://github.com/mapbox/mapbox-gl-js/issues/2012))
- Fixed icon jumping when touching trackpad with two fingers ([#1990](https://github.com/mapbox/mapbox-gl-js/pull/1990))
- Fixed overzoomed collision debug labels ([#2033](https://github.com/mapbox/mapbox-gl-js/issues/2033))
- Fixed dashes sliding along their line during zooming ([#2039](https://github.com/mapbox/mapbox-gl-js/issues/2039))
- Fixed overscaled `minzoom` setting for GeoJSON sources ([#1651](https://github.com/mapbox/mapbox-gl-js/issues/1651))
- Fixed overly-strict function validation for duplicate stops ([#2075](https://github.com/mapbox/mapbox-gl-js/pull/2075))
- Fixed crash due to `performance.now` not being present on some browsers ([#2056](https://github.com/mapbox/mapbox-gl-js/issues/2056))
- Fixed the unsetting of paint properties ([#2037](https://github.com/mapbox/mapbox-gl-js/issues/2037))
- Fixed bug causing multiple interaction handler event listeners to be attached ([#2069](https://github.com/mapbox/mapbox-gl-js/issues/2069))
- Fixed bug causing only a single debug box to be drawn ([#2034](https://github.com/mapbox/mapbox-gl-js/issues/2034))

## 0.13.1 (Jan 27 2016)

#### Bugfixes

- Fixed broken npm package due to outdated bundled modules

## 0.13.0 (Jan 27 2016)

#### Bugfixes

- Fixed easeTo pan, zoom, and rotate when initial rotation != 0 ([#1950](https://github.com/mapbox/mapbox-gl-js/pull/1950))
- Fixed rendering of tiles with an extent != 4096 ([#1952](https://github.com/mapbox/mapbox-gl-js/issues/1952))
- Fixed missing icon collision boxes ([#1978](https://github.com/mapbox/mapbox-gl-js/issues/1978))
- Fixed null `Tile#buffers` errors ([#1987](https://github.com/mapbox/mapbox-gl-js/pull/1987))

#### New Features & Improvements

- Added `symbol-avoid-edges` style property ([#1951](https://github.com/mapbox/mapbox-gl-js/pull/1951))
- Improved `symbol-max-angle` check algorithm ([#1959](https://github.com/mapbox/mapbox-gl-js/pull/1959))
- Added marker clustering! ([#1931](https://github.com/mapbox/mapbox-gl-js/pull/1931))
- Added zoomstart, zoom, and zoomend events ([#1958](https://github.com/mapbox/mapbox-gl-js/issues/1958))
- Disabled drag on mousedown when using boxzoom ([#1907](https://github.com/mapbox/mapbox-gl-js/issues/1907))

## 0.12.4 (Jan 19 2016)

#### Bugfixes

- Fix elementGroups null value errors ([#1933](https://github.com/mapbox/mapbox-gl-js/issues/1933))
- Fix some glyph atlas overflow cases ([#1923](https://github.com/mapbox/mapbox-gl-js/pull/1923))

## 0.12.3 (Jan 14 2016)

#### API Improvements

- Support inline attribution options in map options ([#1865](https://github.com/mapbox/mapbox-gl-js/issues/1865))
- Improve flyTo options ([#1854](https://github.com/mapbox/mapbox-gl-js/issues/1854), [#1429](https://github.com/mapbox/mapbox-gl-js/issues/1429))

#### Bugfixes

- Fix flickering with overscaled tiles ([#1921](https://github.com/mapbox/mapbox-gl-js/issues/1921))
- Remove Node.remove calls for IE browser compatibility ([#1900](https://github.com/mapbox/mapbox-gl-js/issues/1900))
- Match patterns at tile boundaries ([#1908](https://github.com/mapbox/mapbox-gl-js/pull/1908))
- Fix Tile#positionAt, fix query tests ([#1899](https://github.com/mapbox/mapbox-gl-js/issues/1899))
- Fix flickering on streets ([#1875](https://github.com/mapbox/mapbox-gl-js/issues/1875))
- Fix text-max-angle property ([#1870](https://github.com/mapbox/mapbox-gl-js/issues/1870))
- Fix overscaled line patterns ([#1856](https://github.com/mapbox/mapbox-gl-js/issues/1856))
- Fix patterns and icons for mismatched pixelRatios ([#1851](https://github.com/mapbox/mapbox-gl-js/issues/1851))
- Fix missing labels when text size 0 at max zoom ([#1809](https://github.com/mapbox/mapbox-gl-js/issues/1809))
- Use linear interp when pixel ratios don't match ([#1601](https://github.com/mapbox/mapbox-gl-js/issues/1601))
- Fix blank areas, flickering in raster layers ([#1876](https://github.com/mapbox/mapbox-gl-js/issues/1876), [#675](https://github.com/mapbox/mapbox-gl-js/issues/675))
- Fix labels slipping/cropping at tile bounds ([#757](https://github.com/mapbox/mapbox-gl-js/issues/757))

#### UX Improvements

- Improve touch handler perceived performance ([#1844](https://github.com/mapbox/mapbox-gl-js/issues/1844))

## 0.12.2 (Dec 22 2015)

#### API Improvements

- Support LngLat.convert([w, s, e, n]) ([#1812](https://github.com/mapbox/mapbox-gl-js/issues/1812))
- Invalid GeoJSON is now handled better

#### Bugfixes

- Fixed `Popup#addTo` when the popup is already open ([#1811](https://github.com/mapbox/mapbox-gl-js/issues/1811))
- Fixed warping when rotating / zooming really fast
- `Map#flyTo` now flies across the antimeridian if shorter ([#1853](https://github.com/mapbox/mapbox-gl-js/issues/1853))

## 0.12.1 (Dec 8 2015)

#### Breaking changes

- Reversed the direction of `line-offset` ([#1808](https://github.com/mapbox/mapbox-gl-js/pull/1808))
- Renamed `Pinch` interaction handler to `TouchZoomRotate` ([#1777](https://github.com/mapbox/mapbox-gl-js/pull/1777))
- Made `Map#update` and `Map#render` private methods ([#1798](https://github.com/mapbox/mapbox-gl-js/pull/1798))
- Made `Map#remove` remove created DOM elements ([#1789](https://github.com/mapbox/mapbox-gl-js/issues/1789))

#### API Improvements

- Added an method to disable touch rotation ([#1777](https://github.com/mapbox/mapbox-gl-js/pull/1777))
- Added a `position` option for `Attribution` ([#1689](https://github.com/mapbox/mapbox-gl-js/issues/1689))

#### Bugfixes

- Ensure tile loading errors are properly reported ([#1799](https://github.com/mapbox/mapbox-gl-js/pull/1799))
- Ensure re-adding a previously removed pop-up works ([#1477](https://github.com/mapbox/mapbox-gl-js/issues/1477))

#### UX Improvements

- Don't round zoom level during double-click interaction ([#1640](https://github.com/mapbox/mapbox-gl-js/issues/1640))

## 0.12.0 (Dec 2 2015)

#### API Improvements

- Added `line-offset` style property ([#1778](https://github.com/mapbox/mapbox-gl-js/issues/1778))

## 0.11.5 (Dec 1 2015)

#### Bugfixes

- Fixed unstable symbol layer render order when adding / removing layers ([#1558](https://github.com/mapbox/mapbox-gl-js/issues/1558))
- Fire map loaded event even if raster tiles have errors
- Fix panning animation during easeTo with zoom change
- Fix pitching animation during flyTo
- Fix pitching animation during easeTo
- Prevent rotation from firing `mouseend` events ([#1104](https://github.com/mapbox/mapbox-gl-js/issues/1104))

#### API Improvements

- Fire `mousedown` and `mouseup` events ([#1411](https://github.com/mapbox/mapbox-gl-js/issues/1411))
- Fire `movestart` and `moveend` when panning ([#1658](https://github.com/mapbox/mapbox-gl-js/issues/1658))
- Added drag events ([#1442](https://github.com/mapbox/mapbox-gl-js/issues/1442))
- Request webp images for mapbox:// raster tiles in chrome ([#1725](https://github.com/mapbox/mapbox-gl-js/issues/1725))

#### UX Improvements

- Added inertia to map rotation ([#620](https://github.com/mapbox/mapbox-gl-js/issues/620))

## 0.11.4 (Nov 16 2015)

#### Bugfixes

- Fix alpha blending of alpha layers ([#1684](https://github.com/mapbox/mapbox-gl-js/issues/1684))

## 0.11.3 (Nov 10 2015)

#### Bugfixes

- Fix GeoJSON rendering and performance ([#1685](https://github.com/mapbox/mapbox-gl-js/pull/1685))

#### UX Improvements

- Use SVG assets for UI controls ([#1657](https://github.com/mapbox/mapbox-gl-js/pull/1657))
- Zoom out with shift + dblclick ([#1666](https://github.com/mapbox/mapbox-gl-js/issues/1666))

## 0.11.2 (Oct 29 2015)

- Misc performance improvements

#### Bugfixes

- Fix sprites on systems with non-integer `devicePixelRatio`s ([#1029](https://github.com/mapbox/mapbox-gl-js/issues/1029) [#1475](https://github.com/mapbox/mapbox-gl-js/issues/1475) [#1476](https://github.com/mapbox/mapbox-gl-js/issues/1476))
- Fix layer minZoom being ignored if not less than source maxZoom
- Fix symbol placement at the start of a line ([#1461](https://github.com/mapbox/mapbox-gl-js/issues/1461))
- Fix `raster-opacity` on non-tile sources ([#1270](https://github.com/mapbox/mapbox-gl-js/issues/1270))
- Ignore boxzoom on shift-click ([#1655](https://github.com/mapbox/mapbox-gl-js/issues/1655))

#### UX Improvements

- Enable line breaks on common punctuation ([#1115](https://github.com/mapbox/mapbox-gl-js/issues/1115))

#### API Improvements

- Add toString and toArray methods to LngLat, LngLatBounds ([#1571](https://github.com/mapbox/mapbox-gl-js/issues/1571))
- Add `Transform#resize` method
- Add `Map#getLayer` method ([#1183](https://github.com/mapbox/mapbox-gl-js/issues/1183))
- Add `Transform#unmodified` property ([#1452](https://github.com/mapbox/mapbox-gl-js/issues/1452))
- Propagate WebGL context events ([#1612](https://github.com/mapbox/mapbox-gl-js/pull/1612))

## 0.11.1 (Sep 30 2015)

#### Bugfixes

- Add statistics and checkboxes to debug page
- Fix `Map#featuresAt` for non-4096 vector sources ([#1529](https://github.com/mapbox/mapbox-gl-js/issues/1529))
- Don't fire `mousemove` on drag-pan
- Fix maxBounds constrains ([#1539](https://github.com/mapbox/mapbox-gl-js/issues/1539))
- Fix maxBounds infinite loop ([#1538](https://github.com/mapbox/mapbox-gl-js/issues/1538))
- Fix memory leak in worker
- Assert valid `TileCoord`, fix wrap calculation in `TileCoord#cover` ([#1483](https://github.com/mapbox/mapbox-gl-js/issues/1483))
- Abort raster tile load if not in viewport ([#1490](https://github.com/mapbox/mapbox-gl-js/issues/1490))

#### API Improvements

- Add `Map` event listeners for `mouseup`, `contextmenu` (right click) ([#1532](https://github.com/mapbox/mapbox-gl-js/issues/1532))

## 0.11.0 (Sep 11 2015)

#### API Improvements

- Add `Map#featuresIn`: a bounding-box feature query
- Emit stylesheet validation errors ([#1436](https://github.com/mapbox/mapbox-gl-js/issues/1436))

#### UX Improvements

- Handle v8 style `center`, `zoom`, `bearing`, `pitch` ([#1452](https://github.com/mapbox/mapbox-gl-js/issues/1452))
- Improve circle type styling ([#1446](https://github.com/mapbox/mapbox-gl-js/issues/1446))
- Improve dashed and patterned line antialiasing

#### Bugfixes

- Load images in a way that respects Cache-Control headers
- Filter for rtree matches to those crossing bbox
- Log errors by default ([#1463](https://github.com/mapbox/mapbox-gl-js/issues/1463))
- Fixed modification of `text-size` via `setLayoutProperty` ([#1451](https://github.com/mapbox/mapbox-gl-js/issues/1451))
- Throw on lat > 90 || < -90. ([#1443](https://github.com/mapbox/mapbox-gl-js/issues/1443))
- Fix circle clipping bug ([#1457](https://github.com/mapbox/mapbox-gl-js/issues/1457))

## 0.10.0 (Aug 21 2015)

#### Breaking changes

- Switched to [longitude, latitude] coordinate order, matching GeoJSON. We anticipate that mapbox-gl-js will be widely used
  with GeoJSON, and in the long term having a coordinate order that is consistent with GeoJSON will lead to less confusion
  and impedance mismatch than will a [latitude, longitude] order.

  The following APIs were renamed:

  - `LatLng` was renamed to `LngLat`
  - `LatLngBounds` was renamed to `LngLatBounds`
  - `Popup#setLatLng` was renamed to `Popup#setLngLat`
  - `Popup#getLatLng` was renamed to `Popup#getLngLat`
  - The `latLng` property of Map events was renamed `lngLat`

  The following APIs now expect array coordinates in [longitude, latitude] order:

  - `LngLat.convert`
  - `LngLatBounds.convert`
  - `Popup#setLngLat`
  - The `center` and `maxBounds` options of the `Map` constructor
  - The arguments to `Map#setCenter`, `Map#fitBounds`, `Map#panTo`, and `Map#project`
  - The `center` option of `Map#jumpTo`, `Map#easeTo`, and `Map#flyTo`
  - The `around` option of `Map#zoomTo`, `Map#rotateTo`, and `Map#easeTo`
  - The `coordinates` properties of video and image sources

- Updated to mapbox-gl-style-spec v8.0.0 ([Changelog](https://github.com/mapbox/mapbox-gl-style-spec/blob/v8.0.0/CHANGELOG.md)). Styles are
  now expected to be version 8. You can use the [gl-style-migrate](https://github.com/mapbox/mapbox-gl-style-lint#migrations)
  utility to update existing styles.

- The format for `mapbox://` style and glyphs URLs has changed. For style URLs, you should now use the format
  `mapbox://styles/:username/:style`. The `:style` portion of the URL no longer contains a username. For font URLs, you
  should now use the format `mapbox://fonts/:username/{fontstack}/{range}.pbf`.
- Mapbox default styles are now hosted via the Styles API rather than www.mapbox.com. You can make use of the Styles API
  with a `mapbox://` style URL pointing to a v8 style, e.g. `mapbox://styles/mapbox/streets-v8`.
- The v8 satellite style (`mapbox://styles/mapbox/satellite-v8`) is now a plain satellite style, and not longer supports labels
  or contour lines via classes. For a labeled satellite style, use `mapbox://styles/mapbox/satellite-hybrid`.

- Removed `mbgl.config.HTTP_URL` and `mbgl.config.FORCE_HTTPS`; https is always used when connecting to the Mapbox API.
- Renamed `mbgl.config.HTTPS_URL` to `mbgl.config.API_URL`.

#### Bugfixes

- Don't draw halo when halo-width is 0 ([#1381](https://github.com/mapbox/mapbox-gl-js/issues/1381))
- Reverted shader changes that degraded performance on IE

#### API Improvements

- You can now unset layout and paint properties via the `setLayoutProperty` and `setPaintProperty` APIs
  by passing `undefined` as a property value.
- The `layer` option of `featuresAt` now supports an array of layers.

## 0.9.0 (Jul 29 2015)

- `glyphs` URL now normalizes without the `/v4/` prefix for `mapbox://` urls. Legacy behavior for `mapbox://fontstacks` is still maintained ([#1385](https://github.com/mapbox/mapbox-gl-js/issues/1385))
- Expose `geojson-vt` options for GeoJSON sources ([#1271](https://github.com/mapbox/mapbox-gl-js/issues/1271))
- bearing snaps to "North" within a tolerance of 7 degrees ([#1059](https://github.com/mapbox/mapbox-gl-js/issues/1059))
- Now you can directly mutate the minzoom and maxzoom layer properties with `map.setLayerZoomRange(layerId, minzoom, maxzoom)`
- Exposed `mapboxgl.Control`, a base class used by all UI controls
- Refactored handlers to be individually included in Map options, or enable/disable them individually at runtime, e.g. `map.scrollZoom.disable()`.
- New feature: Batch operations can now be done at once, improving performance for calling multiple style functions: ([#1352](https://github.com/mapbox/mapbox-gl-js/pull/1352))

  ```js
  style.batch(function (s) {
    s.addLayer({ id: "first", type: "symbol", source: "streets" });
    s.addLayer({ id: "second", type: "symbol", source: "streets" });
    s.addLayer({ id: "third", type: "symbol", source: "terrain" });
    s.setPaintProperty("first", "text-color", "black");
    s.setPaintProperty("first", "text-halo-color", "white");
  });
  ```

- Improved documentation
- `featuresAt` performance improvements by exposing `includeGeometry` option
- Better label placement along lines ([#1283](https://github.com/mapbox/mapbox-gl-js/pull/1283))
- Improvements to round linejoins on semi-transparent lines (mapbox/mapbox-gl-native[#1771](https://github.com/mapbox/mapbox-gl-js/pull/1771))
- Round zoom levels for raster tile loading ([@2a2aec](https://github.com/mapbox/mapbox-gl-js/commit/2a2aec44a39e11e73bdf663258bd6d52b83775f5))
- Source#reload cannot be called if source is not loaded ([#1198](https://github.com/mapbox/mapbox-gl-js/issues/1198))
- Events bubble to the canvas container for custom overlays ([#1301](https://github.com/mapbox/mapbox-gl-js/pull/1301))
- Move handlers are now bound on mousedown and touchstart events
- map.featuresAt() now works across the dateline

## 0.8.1 (Jun 16 2015)

- No code changes; released only to correct a build issue in 0.8.0.

## 0.8.0 (Jun 15 2015)

#### Breaking changes

- `map.setView(latlng, zoom, bearing)` has been removed. Use
  [`map.jumpTo(options)`](https://www.mapbox.com/mapbox-gl-js/api/#map/jumpto) instead:

  ```js
  map.setView([40, -74.5], 9); // 0.7.0 or earlier
  map.jumpTo({ center: [40, -74.5], zoom: 9 }); // now
  ```

- [`map.easeTo`](https://www.mapbox.com/mapbox-gl-js/api/#map/easeto) and
  [`map.flyTo`](https://www.mapbox.com/mapbox-gl-js/api/#map/flyto) now accept a single
  options object rather than positional parameters:

  ```js
  map.easeTo([40, -74.5], 9, null, { duration: 400 }); // 0.7.0 or earlier
  map.easeTo({ center: [40, -74.5], zoom: 9, duration: 400 }); // now
  ```

- `mapboxgl.Source` is no longer exported. Use `map.addSource()` instead. See the
  [GeoJSON line](https://www.mapbox.com/mapbox-gl-js/example/geojson-line/) or
  [GeoJSON markers](https://www.mapbox.com/mapbox-gl-js/example/geojson-markers/)
  examples.
- `mapboxgl.util.supported()` moved to [`mapboxgl.supported()`](https://www.mapbox.com/mapbox-gl-js/api/#mapboxgl/supported).

#### UX improvements

- Add perspective rendering ([#1049](https://github.com/mapbox/mapbox-gl-js/pull/1049))
- Better and faster labelling ([#1079](https://github.com/mapbox/mapbox-gl-js/pull/1079))
- Add touch interactions support on mobile devices ([#949](https://github.com/mapbox/mapbox-gl-js/pull/949))
- Viewport-relative popup arrows ([#1065](https://github.com/mapbox/mapbox-gl-js/pull/1065))
- Normalize mousewheel zooming speed ([#1060](https://github.com/mapbox/mapbox-gl-js/pull/1060))
- Add proper handling of GeoJSON features that cross the date line ([#1275](https://github.com/mapbox/mapbox-gl-js/issues/1275))
- Sort overlapping symbols in the y direction ([#470](https://github.com/mapbox/mapbox-gl-js/issues/470))
- Control buttons are now on a 30 pixel grid ([#1143](https://github.com/mapbox/mapbox-gl-js/issues/1143))
- Improve GeoJSON processing performance

#### API Improvements

- Switch to JSDoc for documentation
- Bundling with browserify is now supported
- Validate incoming map styles ([#1054](https://github.com/mapbox/mapbox-gl-js/pull/1054))
- Add `Map` `setPitch` `getPitch`
- Add `Map` `dblclick` event. ([#1168](https://github.com/mapbox/mapbox-gl-js/issues/1168))
- Add `Map` `getSource` ([@660a8c1](https://github.com/mapbox/mapbox-gl-js/commit/660a8c1e087f63282d24a30684d686523bce36cb))
- Add `Map` `setFilter` and `getFilter` ([#985](https://github.com/mapbox/mapbox-gl-js/issues/985))
- Add `Map` `failIfMajorPerformanceCaveat` option ([#1082](https://github.com/mapbox/mapbox-gl-js/pull/1082))
- Add `Map` `preserveDrawingBuffer` option ([#1232](https://github.com/mapbox/mapbox-gl-js/pull/1232))
- Add `VideoSource` `getVideo()` ([#1162](https://github.com/mapbox/mapbox-gl-js/issues/1162))
- Support vector tiles with extents other than 4096 ([#1227](https://github.com/mapbox/mapbox-gl-js/pull/1227))
- Use a DOM hierarchy that supports evented overlays ([#1217](https://github.com/mapbox/mapbox-gl-js/issues/1217))
- Pass `latLng` to the event object ([#1068](https://github.com/mapbox/mapbox-gl-js/pull/1068))

#### UX Bugfixes

- Fix rendering glitch on iOS 8 ([#750](https://github.com/mapbox/mapbox-gl-js/issues/750))
- Fix line triangulation errors ([#1120](https://github.com/mapbox/mapbox-gl-js/issues/1120), [#992](https://github.com/mapbox/mapbox-gl-js/issues/992))
- Support unicode range 65280-65535 ([#1108](https://github.com/mapbox/mapbox-gl-js/pull/1108))
- Fix cracks between fill patterns ([#972](https://github.com/mapbox/mapbox-gl-js/issues/972))
- Fix angle of icons aligned with lines ([@37a498a](https://github.com/mapbox/mapbox-gl-js/commit/37a498a7aa2c37d6b94611b614b4efe134e6dd59))
- Fix dashed line bug for overscaled tiles ([#1132](https://github.com/mapbox/mapbox-gl-js/issues/1132))
- Fix icon artifacts caused by sprite neighbors ([#1195](https://github.com/mapbox/mapbox-gl-js/pull/1195))

#### API Bugfixes

- Don't fire spurious `moveend` events on mouseup ([#1107](https://github.com/mapbox/mapbox-gl-js/issues/1107))
- Fix a race condition in `featuresAt` ([#1220](https://github.com/mapbox/mapbox-gl-js/pull/1220))
- Fix for brittle fontstack name convention ([#1070](https://github.com/mapbox/mapbox-gl-js/pull/1070))
- Fix broken `Popup` `setHTML` ([#1272](https://github.com/mapbox/mapbox-gl-js/issues/1272))
- Fix an issue with cross-origin image requests ([#1269](https://github.com/mapbox/mapbox-gl-js/pull/1269))

## 0.7.0 (Mar 3 2015)

#### Breaking

- Rename `Map` `hover` event to `mousemove`.
- Change `featuresAt` to return GeoJSON objects, including geometry ([#1010](https://github.com/mapbox/mapbox-gl-js/issues/1010))
- Remove `Map` `canvas` and `container` properties, add `getCanvas` and `getContainer` methods instead

#### UX Improvements

- Improve line label density
- Add boxzoom interaction ([#1038](https://github.com/mapbox/mapbox-gl-js/issues/1038))
- Add keyboard interaction ([#1034](https://github.com/mapbox/mapbox-gl-js/pull/1034))
- Faster `GeoJSONSource` `setData` without flickering ([#973](https://github.com/mapbox/mapbox-gl-js/issues/973))

#### API Improvements

- Add Popup component ([#325](https://github.com/mapbox/mapbox-gl-js/issues/325))
- Add layer API ([#1022](https://github.com/mapbox/mapbox-gl-js/issues/1022))
- Add filter API ([#985](https://github.com/mapbox/mapbox-gl-js/issues/985))
- More efficient filter API ([#1018](https://github.com/mapbox/mapbox-gl-js/issues/1018))
- Accept plain old JS object for `addSource` ([#1021](https://github.com/mapbox/mapbox-gl-js/issues/1021))
- Reparse overscaled tiles

#### Bugfixes

- Fix `featuresAt` for LineStrings ([#1006](https://github.com/mapbox/mapbox-gl-js/issues/1006))
- Fix `tileSize` argument to `GeoJSON` worker ([#987](https://github.com/mapbox/mapbox-gl-js/issues/987))
- Remove extraneous files from the npm package ([#1024](https://github.com/mapbox/mapbox-gl-js/issues/1024))
- Hide "improve map" link in print ([#988](https://github.com/mapbox/mapbox-gl-js/issues/988))

## 0.6.0 (Feb 9 2015)

#### Bugfixes

- Add wrapped padding to sprite for repeating images ([#972](https://github.com/mapbox/mapbox-gl-js/issues/972))
- Clear color buffers before rendering ([#966](https://github.com/mapbox/mapbox-gl-js/issues/966))
- Make line-opacity work with line-image ([#970](https://github.com/mapbox/mapbox-gl-js/issues/970))
- event.toElement fallback for Firefox ([#932](https://github.com/mapbox/mapbox-gl-js/issues/932))
- skip duplicate vertices at ends of lines ([#776](https://github.com/mapbox/mapbox-gl-js/issues/776))
- allow characters outside \w to be used in token
- Clear old tiles when new GeoJSON is loaded ([#905](https://github.com/mapbox/mapbox-gl-js/issues/905))

#### Improvements

- Added `map.setPaintProperty()`, `map.getPaintProperty()`, `map.setLayoutProperty()`, and `map.getLayoutProperty()`.
- Switch to ESLint and more strict code rules ([#957](https://github.com/mapbox/mapbox-gl-js/pull/957))
- Grab 2x raster tiles if retina ([#754](https://github.com/mapbox/mapbox-gl-js/issues/754))
- Support for mapbox:// style URLs ([#875](https://github.com/mapbox/mapbox-gl-js/issues/875))

#### Breaking

- Updated to mapbox-gl-style-spec v7.0.0 ([Changelog](https://github.com/mapbox/mapbox-gl-style-spec/blob/a2b0b561ce16015a1ef400dc870326b1b5255091/CHANGELOG.md)). Styles are
  now expected to be version 7. You can use the [gl-style-migrate](https://github.com/mapbox/mapbox-gl-style-lint#migrations)
  utility to update existing styles.
- HTTP_URL and HTTPS_URL config options must no longer include a `/v4` path prefix.
- `addClass`, `removeClass`, `setClasses`, `hasClass`, and `getClasses` are now methods
  on Map.
- `Style#cascade` is now private, pending a public style mutation API ([#755](https://github.com/mapbox/mapbox-gl-js/pull/755)).
- The format for `featuresAt` results changed. Instead of result-per-geometry-cross-layer,
  each result has a `layers` array with all layers that contain the feature. This avoids
  duplication of geometry and properties in the result set.

## 0.5.2 (Jan 07 2015)

#### Bugfixes

- Remove tiles for unused sources ([#863](https://github.com/mapbox/mapbox-gl-js/issues/863))
- Fix fill pattern alignment

#### Improvements

- Add GeoJSONSource maxzoom option ([#760](https://github.com/mapbox/mapbox-gl-js/issues/760))
- Return ref layers in featuresAt ([#847](https://github.com/mapbox/mapbox-gl-js/issues/847))
- Return any extra layer keys provided in the stylesheet in featuresAt
- Faster protobuf parsing

## 0.5.1 (Dec 19 2014)

#### Bugfixes

- Fix race conditions with style loading/rendering
- Fix race conditions with setStyle
- Fix map.remove()
- Fix featuresAt properties

## 0.5.0 (Dec 17 2014)

#### Bugfixes

- Fix multiple calls to setStyle

#### Improvements

- `featuresAt` now returns additional information
- Complete style/source/tile event suite:
  style.load, style.error, style.change,
  source.add, source.remove, source.load, source.error, source.change,
  tile.add, tile.remove, tile.load, tile.error
- Vastly improved performance and correctness for GeoJSON sources
- Map#setStyle accepts a style URL
- Support {prefix} in tile URL templates
- Provide a source map with minified source

#### Breaking

- Results format for `featuresAt` changed

## 0.4.2 (Nov 14 2014)

#### Bugfixes

- Ensure only one easing is active at a time ([#807](https://github.com/mapbox/mapbox-gl-js/issues/807))
- Don't require style to perform easings ([#817](https://github.com/mapbox/mapbox-gl-js/issues/817))
- Fix raster tiles sometimes not showing up ([#761](https://github.com/mapbox/mapbox-gl-js/issues/761))

#### Improvements

- Internet Explorer 11 support (experimental)

## 0.4.1 (Nov 10 2014)

#### Bugfixes

- Interpolate to the closest bearing when doing rotation animations ([#818](https://github.com/mapbox/mapbox-gl-js/issues/818))

## 0.4.0 (Nov 4 2014)

#### Breaking

- Updated to mapbox-gl-style-spec v6.0.0 ([Changelog](https://github.com/mapbox/mapbox-gl-style-spec/blob/v6.0.0/CHANGELOG.md)). Styles are
  now expected to be version 6. You can use the [gl-style-migrate](https://github.com/mapbox/mapbox-gl-style-lint#migrations)
  utility to update existing styles.

## 0.3.2 (Oct 23 2014)

#### Bugfixes

- Fix worker initialization with deferred or async scripts

#### Improvements

- Added map.remove()
- CDN assets are now served with gzip compression

## 0.3.1 (Oct 06 2014)

#### Bugfixes

- Fixed iteration over arrays with for/in
- Made browserify deps non-dev ([#752](https://github.com/mapbox/mapbox-gl-js/issues/752))

## 0.3.0 (Sep 23 2014)

#### Breaking

- Updated to mapbox-gl-style-spec v0.0.5 ([Changelog](https://github.com/mapbox/mapbox-gl-style-spec/blob/v0.0.5/CHANGELOG.md)). Styles are
  now expected to be version 5. You can use the [gl-style-migrate](https://github.com/mapbox/mapbox-gl-style-lint#migrations)
  utility to update existing styles.
- Removed support for composite layers for performance reasons. [#523](https://github.com/mapbox/mapbox-gl-js/issues/523#issuecomment-51731405)
- `raster-hue-rotate` units are now degrees.

### Improvements

- Added LatLng#wrap
- Added support for Mapbox fontstack API.
- Added support for remote, non-Mapbox TileJSON sources and inline TileJSON sources ([#535](https://github.com/mapbox/mapbox-gl-js/issues/535), [#698](https://github.com/mapbox/mapbox-gl-js/issues/698)).
- Added support for `symbol-avoid-edges` property to allow labels to be placed across tile edges.
- Fixed mkdir issue on Windows ([#674](https://github.com/mapbox/mapbox-gl-js/issues/674)).
- Fixed drawing beveled line joins without overlap.

#### Bugfixes

- Fixed performance when underzooming a layer's minzoom.
- Fixed `raster-opacity` for regular raster layers.
- Fixed various corner cases of easing functions.
- Do not modify original stylesheet ([#728](https://github.com/mapbox/mapbox-gl-js/issues/728)).
- Inherit video source from source ([#699](https://github.com/mapbox/mapbox-gl-js/issues/699)).
- Fixed interactivity for geojson layers.
- Stop dblclick on navigation so the map does not pan ([#715](https://github.com/mapbox/mapbox-gl-js/issues/715)).

## 0.2.2 (Aug 12 2014)

#### Breaking

- `map.setBearing()` no longer supports a second argument. Use `map.rotateTo` with an `offset` option and duration 0
  if you need to rotate around a point other than the map center.

#### Improvements

- Improved `GeoJSONSource` to also accept URL as `data` option, eliminating a huge performance bottleneck in case of large GeoJSON files.
  [#669](https://github.com/mapbox/mapbox-gl-js/issues/669) [#671](https://github.com/mapbox/mapbox-gl-js/issues/671)
- Switched to a different fill outlines rendering approach. [#668](https://github.com/mapbox/mapbox-gl-js/issues/668)
- Made the minified build 12% smaller gzipped (66 KB now).
- Added `around` option to `Map` `zoomTo`/`rotateTo`.
- Made the permalink hash more compact.
- Bevel linejoins no longer overlap and look much better when drawn with transparency.

#### Bugfixes

- Fixed the **broken minified build**. [#679](https://github.com/mapbox/mapbox-gl-js/issues/679)
- Fixed **blurry icons** rendering. [#666](https://github.com/mapbox/mapbox-gl-js/issues/666)
- Fixed `util.supports` WebGL detection producing false positives in some cases. [#677](https://github.com/mapbox/mapbox-gl-js/issues/677)
- Fixed invalid font configuration completely blocking tile rendering. [#662](https://github.com/mapbox/mapbox-gl-js/issues/662)
- Fixed `Map` `project`/`unproject` to properly accept array-form values.
- Fixed sprite loading race condition. [#593](https://github.com/mapbox/mapbox-gl-js/issues/593)
- Fixed `GeoJSONSource` `setData` not updating the map until zoomed or panned. [#676](https://github.com/mapbox/mapbox-gl-js/issues/676)

## 0.2.1 (Aug 8 2014)

#### Breaking

- Changed `Navigation` control signature: now it doesn't need `map` in constructor
  and gets added with `map.addControl(nav)` or `nav.addTo(map)`.
- Updated CSS classes to have consistent naming prefixed with `mapboxgl-`.

#### Improvements

- Added attribution control (present by default, disable by passing `attributionControl: false` in options).
- Added rotation by dragging the compass control.
- Added grabbing cursors for the map by default.
- Added `util.inherit` and `util.debounce` functions.
- Changed the default debug page style to OSM Bright.
- Token replacements now support dashes.
- Improved navigation control design.

#### Bugfixes

- Fixed compass control to rotate its icon with the map.
- Fixed navigation control cursors.
- Fixed inertia going to the wrong direction in a rotated map.
- Fixed inertia race condition where error was sometimes thrown after erratic panning/zooming.

## 0.2.0 (Aug 6 2014)

- First public release.<|MERGE_RESOLUTION|>--- conflicted
+++ resolved
@@ -4,6 +4,7 @@
 - _...Add new stuff here..._
 
 ### 🐞 Bug fixes
+- Fix accuracy circle on locate user control ([#5432](https://github.com/maplibre/maplibre-gl-js/issues/5432))
 - _...Add new stuff here..._
 
 ## 5.7.0
@@ -19,11 +20,7 @@
 
 - Prevent original input style JSON from being mutated by `Style.set*` methods ([#6216](https://github.com/maplibre/maplibre-gl-js/pull/6216))
 - Fix evaluating `global-state` in paint properties with other subexpressions ([#6048](https://github.com/maplibre/maplibre-gl-js/issues/6048))
-<<<<<<< HEAD
-- Fix accuracy circle on locate user control ([#5432](https://github.com/maplibre/maplibre-gl-js/issues/5432))
-=======
 - Fix enabling terrain while transitioning ([#6011](https://github.com/maplibre/maplibre-gl-js/issues/6011))
->>>>>>> 6d02b8fb
 
 ## 5.6.2
 
