## main

### ✨ Features and improvements
<<<<<<< HEAD
- Use geojson-vt to improve over scale vector handling ([#6521](https://github.com/maplibre/maplibre-gl-js/pull/6521)) ⚠️ This is an experimental feature that currently only applies to Safari by default to prevent it from crashing at high zoom levels. This is not enabled by default for all browsers as it changes query render features results in high zoom levels due to tile splitting. It adds the `experimentalOverzoomingWithGeojsonVt` flag to `MapOptions` to allow controlling this behavior if needed.
=======
- Add the `experimentalOverzoomingWithGeojsonVt` option (`true` on safari, `false` elsewere) to improve overzoomed vector tile handling. If set to `false`, we scale instead of partitioning ([#6521](https://github.com/maplibre/maplibre-gl-js/pull/6521))
>>>>>>> 4e3379cf
- Use styles `isHidden` logic in the worker by adding a new optional `roundMinZoom` parameter ([#6547](https://github.com/maplibre/maplibre-gl-js/pull/6547))
- _...Add new stuff here..._

### 🐞 Bug fixes
- Contextmenu events not blocked by scrolling ([#5683](https://github.com/maplibre/maplibre-gl-js/issues/5683)
- Mousemove events are not blocked by scrolling ([#6302](https://github.com/maplibre/maplibre-gl-js/issues/6302))

## 5.9.0

### ✨ Features and improvements

- Improve fading - dynamic bi-directional raster cross-fading and self fading ([#6469](https://github.com/maplibre/maplibre-gl-js/pull/6469))
- Support for usage of line-gradient together with line-dasharray ([#6487](https://github.com/maplibre/maplibre-gl-js/pull/6487))

### 🐞 Bug fixes

- Added `button` role to marker div to fix accessibility issues with the `aria-label` ([#6435](https://github.com/maplibre/maplibre-gl-js/issues/6435))
- Fix a crash on iOS when there are too many symbols to render ([#6526](https://github.com/maplibre/maplibre-gl-js/issues/6526))

## 5.8.0

### ✨ Features and improvements

- Enable documentation admonitions in Material for MkDocs. ([#6455](https://github.com/maplibre/maplibre-gl-js/issues/6455))
- Switch MapEventType from type to interface to allow declaration merging ([#6436](https://github.com/maplibre/maplibre-gl-js/pull/6436))
- Implement data-driven styling support for `line-dasharray` ([#5812](https://github.com/maplibre/maplibre-gl-js/pull/5812))

### 🐞 Bug fixes

- Fix raster flickering when using terrain 3D and optimize terrain logic. ([#6446](https://github.com/maplibre/maplibre-gl-js/pull/6446))
- Fix issue where parent tiles are retained when deeper descendant tiles already cover the missing ideal tile. ([#6442](https://github.com/maplibre/maplibre-gl-js/pull/6442))
- Fix an issue when GeolocateControl fires outofmaxbounds event with trackUserLocation disabled ([#6464](https://github.com/maplibre/maplibre-gl-js/pull/6464))
- Fix an issue with globe+terrain "zooming" in when dragging towards the poles ([#6470](https://github.com/maplibre/maplibre-gl-js/pull/6470))
- Fix integer overflow in symbol placement ([#6476](https://github.com/maplibre/maplibre-gl-js/pull/6476))

## 5.7.3

### 🐞 Bug fixes

- Fix case where retain loaded children does not retain uppermost loaded children ([#6399](https://github.com/maplibre/maplibre-gl-js/pull/6399))
- Fix an issue with spread operator that caused issues in Angular and esbuild ([#6438](https://github.com/maplibre/maplibre-gl-js/pull/6438))

## 5.7.2

### 🐞 Bug fixes

- Fix `_updateRetainedTiles` checking for children when children length is 1 overscaled tile "child" ([#6388](https://github.com/maplibre/maplibre-gl-js/pull/6388))
- Fix evaluating `global-state` for layers added after loading style ([#6361](https://github.com/maplibre/maplibre-gl-js/issues/6361))
- Change the pathway for passing `global-state` object from `Style` to expression to fix a hack that was introduced in previous versions ([#6366](https://github.com/maplibre/maplibre-gl-js/pull/6366))
- Fix triggering `load` and `idle` events when source TileJSON fails to load ([#5430](https://github.com/maplibre/maplibre-gl-js/issues/5430))
- Fix mouse events on heatmap features ([#714](https://github.com/maplibre/maplibre-gl-js/issues/714))

## 5.7.1

### 🐞 Bug fixes

- Fix accuracy circle on locate user control ([#5432](https://github.com/maplibre/maplibre-gl-js/issues/5432))
- Fix evaluating `global-state` in paint `...-pattern` properties ([#6301](https://github.com/maplibre/maplibre-gl-js/pull/6301))
- Fix pan moving in the wrong direction when map is pitched ([#6111](https://github.com/maplibre/maplibre-gl-js/issues/6111))
- Fix evaluation of `text-color` when using `format` within `step` ([#5833](https://github.com/maplibre/maplibre-gl-js/issues/5833))
- Fix regression in `mergeSourceDiffs`: handle add/remove/removeAll ([#6342](https://github.com/maplibre/maplibre-gl-js/pull/6342))
- Fix evaluating `global-state` in layout properties `icon-size` and `text-size` ([#6308](https://github.com/maplibre/maplibre-gl-js/issues/6308))

## 5.7.0

### ✨ Features and improvements

- Pass document's `lang` to Tiny-SDF to render Simplified and Traditional Chinese characters ([#6223](https://github.com/maplibre/maplibre-gl-js/issues/6223))
- Enable `global-state` expressions in layout properties ([#6209](https://github.com/maplibre/maplibre-gl-js/pull/6209))
- Align typescript types generation with docs generation and avoid exporting non-exported types ([#6217](https://github.com/maplibre/maplibre-gl-js/pull/6217))
- Add `coveringTiles` method to the public API of the map object ([#6292](https://github.com/maplibre/maplibre-gl-js/pull/6292))

### 🐞 Bug fixes

- Prevent original input style JSON from being mutated by `Style.set*` methods ([#6216](https://github.com/maplibre/maplibre-gl-js/pull/6216))
- Fix evaluating `global-state` in paint properties with other subexpressions ([#6048](https://github.com/maplibre/maplibre-gl-js/issues/6048))
- Fix enabling terrain while transitioning ([#6011](https://github.com/maplibre/maplibre-gl-js/issues/6011))

## 5.6.2

### 🐞 Bug fixes

- Fix white artifacts when using non-zero elevation ([#6032](https://github.com/maplibre/maplibre-gl-js/pull/6032))
- Fix geolocate control lock loss on window resize and zoom ([#3504](https://github.com/maplibre/maplibre-gl-js/issues/3504))
- Fix a memory leak in `GeoJSONSource` when rapidly updating data ([#6163](https://github.com/maplibre/maplibre-gl-js/pull/6163))
- Fix `Map.setTransformRequest` parameter type to include `null` ([#6179](https://github.com/maplibre/maplibre-gl-js/issues/6179))
- Fix typo `_rotatePitchHandler` in the `navigation_control.ts` file ([#6207](https://github.com/maplibre/maplibre-gl-js/issues/6207))

## 5.6.1

### 🐞 Bug fixes

- Fix use of `textureSize` call in color relief shader ([#5980](https://github.com/maplibre/maplibre-gl-js/pull/5980))
- Fix Y axis transformation in projectFromLabelPlaneToClipSpace ([#6021](https://github.com/maplibre/maplibre-gl-js/pull/6021))
- Alpha-sort all examples ([#6049](https://github.com/maplibre/maplibre-gl-js/pull/6049))
- Ensure opacity is reset for popups when `locationOccludedOpacity` no longer applicable ([#6088](https://github.com/maplibre/maplibre-gl-js/pull/6088))

## 5.6.0

### ✨ Features and improvements

- Add `setGlobalStateProperty()` and `getGlobalState()` to the map public API ([#5613](https://github.com/maplibre/maplibre-gl-js/pull/5613))
- Improve tile frustum culling for globe, leading to better performance and faster loading times. ([#5865](https://github.com/maplibre/maplibre-gl-js/pull/5865))
- Add new `color-relief` layer type to render hypsometric tint from terrain-RGB tiles. ([#5742](https://github.com/maplibre/maplibre-gl-js/pull/5742))

### 🐞 Bug fixes

- Fix `queryRenderedFeatures` bounding box crossing antimeridian in globe view. ([#5856](https://github.com/maplibre/maplibre-gl-js/pull/5856))
- Fix handling invalid glyph placement results along lines ([#5118](https://github.com/maplibre/maplibre-gl-js/pull/5118))
- Fix `refreshTiles()` for vector tiles ([#5875](https://github.com/maplibre/maplibre-gl-js/pull/5875))
- Revert changes to polygon intersection detection ([#5590](https://github.com/maplibre/maplibre-gl-js/pull/5590) caused issue [5864](https://github.com/maplibre/maplibre-gl-js/issues/5864))
- Fix breaking clusters when non-integer value provided for `clusterMaxZoom` (warning is shown) ([#5929](https://github.com/maplibre/maplibre-gl-js/issues/5929)) + clarify API docs
- Fix use of reserved GLSL `switch` statement in hillshade shader ([#5972](https://github.com/maplibre/maplibre-gl-js/pull/5972))


## 5.5.0

### ✨ Features and improvements

- Add additional hillshade methods ([#5768](https://github.com/maplibre/maplibre-gl-js/pull/5768))
- Add `refreshTiles()` to the map public API ([#5806](https://github.com/maplibre/maplibre-gl-js/pull/5806))
- Disable geolocate control button when permission is denied and `trackUserLocation` is off ([#5824](https://github.com/maplibre/maplibre-gl-js/pull/5824))
- _... Add new stuff here..._

### 🐞 Bug fixes

- Fix scroll min zoom on globe view ([#5775](https://github.com/maplibre/maplibre-gl-js/pull/5775))
- ⚠️ Fix hillshade appearance change between 256x256 and 512x512 tiles. This will change the appearance of hillshade layers using 512x512 tiles. ([#5768](https://github.com/maplibre/maplibre-gl-js/pull/5768))
- Fix tile expiry logic for raster and raster-dem tiles ([#5798](https://github.com/maplibre/maplibre-gl-js/pull/5798))
- Fix opacityWhenCovered not working to hide the marker behind the globe if terrain is enabled. ([#5838](https://github.com/maplibre/maplibre-gl-js/pull/5838))
- Fix transparent vector tiles sometimes showing geometry beyond tile borders when terrain is active ([#5746](https://github.com/maplibre/maplibre-gl-js/pull/5746))

## 5.4.0

### ✨ Features and improvements

- Add tile LOD control to the public API ([#5719](https://github.com/maplibre/maplibre-gl-js/pull/5719))

### 🐞 Bug fixes

- Fix `queryRenderedFeatures` on globe view when crossing international date line ([#5765](https://github.com/maplibre/maplibre-gl-js/pull/5765))
- Fix globe `unproject` to clamp points to horizon ([#5771](https://github.com/maplibre/maplibre-gl-js/pull/5771))
- Fix marker drag Coordinates give Longitude off by ±360° with Globe ([#5473](https://github.com/maplibre/maplibre-gl-js/issues/5473))

## 5.3.1

### 🐞 Bug fixes

- Only add `aria-label` on the Marker's element if it does not already has one ([#5298](https://github.com/maplibre/maplibre-gl-js/pull/5298))
- The state of `glPixelStore` is now properly cleaned after texture updates to avoid `glTexSubImage2D` calls made on the same gl context acting differently at random ([#5730](https://github.com/maplibre/maplibre-gl-js/pull/5730))
- Fixes an issue with popup close button not working ([#5754](https://github.com/maplibre/maplibre-gl-js/pull/5754))

## 5.3.0

### ✨ Features and improvements

- Added `getBounds` to GeoJSON source to allow getting the boundaries of the data in it ([#5575](https://github.com/maplibre/maplibre-gl-js/pull/5575))
- Add a check for MouseEvent, to avoid errors when bot were crawling on website using Event instance instead of MouseEvent instance for types like mouseover, mouseout etc.. ([#5466](https://github.com/maplibre/maplibre-gl-js/pull/5466)).

### 🐞 Bug fixes

- Fix intersection detection between MultiPolygons and Points ([#5590](https://github.com/maplibre/maplibre-gl-js/pull/5590))
- Fix issue with image rendered partially on terrain tiles ([#1559](https://github.com/maplibre/maplibre-gl-js/issues/1559)).
- Fix circle layer hitbox in Globe projection mode ([#5599](https://github.com/maplibre/maplibre-gl-js/pull/5599))
- Fix excessive attribution control rerendering ([#5673](https://github.com/maplibre/maplibre-gl-js/pull/5673))

## 5.2.0

### ✨ Features and improvements

- Allow opacity to be set when location becomes invisible in the globe projection. ([#5532](https://github.com/maplibre/maplibre-gl-js/pull/5532))

### 🐞 Bug fixes

- Fix AbortController signal listener memory leak in frameAsync and sendAsync. ([#5561](https://github.com/maplibre/maplibre-gl-js/pull/5561))
- Remove closeButton event listener on popup.remove(). ([#5564](https://github.com/maplibre/maplibre-gl-js/pull/5564))
- Add missing `GeoJSONFeature` type to library export as it is exposed by `querySourceFeatures` ([#5567](https://github.com/maplibre/maplibre-gl-js/pull/5567))

## 5.1.1

### ✨ Features and improvements

- Avoid setting marker opacity twice. ([#5441](https://github.com/maplibre/maplibre-gl-js/pull/5441))

### 🐞 Bug fixes

- Fix how padding is applied when using flyTo() with Globe ([#5406](https://github.com/maplibre/maplibre-gl-js/pull/5406))
- Fix URL hash validation to support bearing range -180 to 180 ([#5461](https://github.com/maplibre/maplibre-gl-js/issues/5461))
- Fix variable zoom tile calculation when padding is set ([#5486](https://github.com/maplibre/maplibre-gl-js/issues/5486))
- Fix rendering Japanese symbols which are accidentally ignored. ([#5421](https://github.com/maplibre/maplibre-gl-js/pull/5421)

## 5.1.0

### ✨ Features and improvements

- Add support for `vertical-align` in `format` expression ([specification](https://maplibre.org/maplibre-style-spec/expressions/#format))([#5043](https://github.com/maplibre/maplibre-gl-js/pull/5043)).

### 🐞 Bug fixes

- Render frame synchronized again in requestAnimationFrame callback ([#4535](https://github.com/maplibre/maplibre-gl-js/pull/4535))

## 5.0.1

### ✨ Features and improvements

- ⚠️ Revert changes made in `geometry-type` ([#5285](https://github.com/maplibre/maplibre-gl-js/pull/5331)). This change was causing issues in a [large number of styles](https://github.com/maplibre/maplibre-style-spec/issues/965) and thus reverted.

### 🐞 Bug fixes

- Skip control button css hover effects on touch devices ([#5285](https://github.com/maplibre/maplibre-gl-js/pull/5285))

## 5.0.0

### ✨ Features and improvements

- ~~⚠️ Changed `geometry-type` to identify "Multi-" features ([#4877](https://github.com/maplibre/maplibre-gl-js/pull/4877)). Use `$type` which has no "Multi-" support or use `in` expression to get the previous behavior.~~
- ⚠️ `StyleLayer`'s `queryIntersectsFeature` method parameters were moved to `QueryIntersectsFeatureParams`. ([#5276](https://github.com/maplibre/maplibre-gl-js/pull/5276)) Wrap the method parameters with `{}` to solve this
- ⚠️ Support setting WebGL context options on map creation ([#5196](https://github.com/maplibre/maplibre-gl-js/pull/5196)). Previously supported WebGL context options like `antialias`, `preserveDrawingBuffer` and `failIfMajorPerformanceCaveat` must now be defined inside the `canvasContextAttributes` object on `MapOptions`.
- ⚠️ Change the return type of `on` method to return a `Subscription` to allow for easy unsubscribe ([#5080](https://github.com/maplibre/maplibre-gl-js/pull/5080)). `map.on('x').on('y')` => `map.on('x'); map.on('y');`.
- ⚠️ Change drag rotate behavior to be around the center of the screen ([#5074](https://github.com/maplibre/maplibre-gl-js/pull/5074))
- ⚠️ Return actual altitude from queryTerrainElevation + Pass non-translated matrices to custom layer on mercator map ([#3854](https://github.com/maplibre/maplibre-gl-js/pull/3854))
- ⚠️ Remove unminified prod build ([#4906](https://github.com/maplibre/maplibre-gl-js/pull/4906)). You'll need to use a different build.
- Allows setting the desired WebGL version to use ([#5236](https://github.com/maplibre/maplibre-gl-js/pull/5236)). You can now use `contextType` inside `canvasContextAttributes` to choose which WebGL version to use
- Dual-Stack WebGL Runtime with WebGL2 to WebGL1 Fallback ([#5198](https://github.com/maplibre/maplibre-gl-js/pull/5198))
- Add support for projection type expression as part of a refactoring of the transfrom and projection classes ([#5139](https://github.com/maplibre/maplibre-gl-js/pull/5139))
- Export `Event` class ([#5016](https://github.com/maplibre/maplibre-gl-js/pull/5016))
- Support Vertical Perspective projection ([#5023](https://github.com/maplibre/maplibre-gl-js/pull/5023))
- When clustering circles and the promoteId is set to some parameter, the promoted ID is used on non-clustered features and the cluster_id is used on clustered features. Previously the ID was undefined for non-clustered features ([#4899](https://github.com/maplibre/maplibre-gl-js/pull/4899))
- Support Terrain in Globe projection ([#4976](https://github.com/maplibre/maplibre-gl-js/pull/4976))
- Improved performance of the `coveringTiles` (tile culling) function for globe ([#4937](https://github.com/maplibre/maplibre-gl-js/pull/4937))
- Catches network fetching errors such as CORS, DNS or malformed URL as actual `AJAXError` to expose HTTP request details to the `"error"` event (https://github.com/maplibre/maplibre-gl-js/pull/4822)
- Add setVerticalFieldOfView() to public API ([#4717](https://github.com/maplibre/maplibre-gl-js/issues/4717))
- Disable sky when using globe and blend it in when changing to mercator ([#4853](https://github.com/maplibre/maplibre-gl-js/issues/4853))
- New GlobeControl ([#4960](https://github.com/maplibre/maplibre-gl-js/pull/4960))
- Add support for pitch > 90 degrees ([#4717](https://github.com/maplibre/maplibre-gl-js/issues/4717))
- Add support for camera roll angle ([#4717](https://github.com/maplibre/maplibre-gl-js/issues/4717))
- Improve performance of `queryRenderedFeatures` by using JavaScript `Set`s to assess layer membership internally ([#4777](https://github.com/maplibre/maplibre-gl-js/pull/4777))
- Support globe mode ([#3963](https://github.com/maplibre/maplibre-gl-js/issues/3963))
- Merge atmosphere and sky implementation ([#3888](https://github.com/maplibre/maplibre-gl-js/issues/3888))
- Add option to display a realistic atmosphere when using a Globe projection ([#3888](https://github.com/maplibre/maplibre-gl-js/issues/3888))

### 🐞 Bug fixes

- ⚠️ Fix level of detail at high pitch angle by changing which tiles to load ([#3983](https://github.com/maplibre/maplibre-gl-js/issues/3983))
- Fix holes at the poles when terrain is used with globe ([#5232](https://github.com/maplibre/maplibre-gl-js/pull/5232))
- Fix geometry artifacts when globe terrain is zoomed out too much ([#5232](https://github.com/maplibre/maplibre-gl-js/pull/5232))
- Fix center being incorrectly constrained when using globe ([#5186](https://github.com/maplibre/maplibre-gl-js/pull/5186))
- Fix atmosphere improperly blending into the background ([#5235](https://github.com/maplibre/maplibre-gl-js/pull/5235))
- Fix parsing wrong hash location ([#5131](https://github.com/maplibre/maplibre-gl-js/pull/5131))
- Fix swallowing of errors ([#4532](https://github.com/maplibre/maplibre-gl-js/issues/4532))
- Fix erroring requests not reported on `error` handler ([#4613](https://github.com/maplibre/maplibre-gl-js/issues/4613))
- Fix children not retained when using globe ([#5271](https://github.com/maplibre/maplibre-gl-js/pull/5271))
- Fix symbol size increasing when looking from poles ([#5275](https://github.com/maplibre/maplibre-gl-js/pull/5275))
- Fix globe custom layers being supplied incorrect matrices after projection transition to mercator ([#5150](https://github.com/maplibre/maplibre-gl-js/pull/5150))
- Fix custom 3D models disappearing during projection transition ([#5150](https://github.com/maplibre/maplibre-gl-js/pull/5150))
- Fix regression in NavigationControl compass on Firefox and Safari browsers ([#5205](https://github.com/maplibre/maplibre-gl-js/pull/5205))
- Fix smooth mouse wheel zooming ([#5154](https://github.com/maplibre/maplibre-gl-js/pull/5154))
- Change drag rotate behavior to be less abrupt around the center ([#5104](https://github.com/maplibre/maplibre-gl-js/pull/5104))
- Fix regression in render world copies ([#5101](https://github.com/maplibre/maplibre-gl-js/pull/5101))
- Fix unwanted roll when motion is interrupted ([#5083](https://github.com/maplibre/maplibre-gl-js/pull/5083))
- Fix `geometry-type` filter expression results ([#5132](https://github.com/maplibre/maplibre-gl-js/pull/5132))
- Fix easeTo not applying padding in globe projection ([#5134](https://github.com/maplibre/maplibre-gl-js/pull/5134))
- Convert WebGL1 shaders to WebGL2 ([#5166](https://github.com/maplibre/maplibre-gl-js/pull/5166))
- Fixes line flickering problem ([#5094](https://github.com/maplibre/maplibre-gl-js/pull/5094))
- Fix poor performance in Chrome related to passing matrices to WebGL ([#5072](https://github.com/maplibre/maplibre-gl-js/pull/5072))
- Fixes scale control for globe on zoom out ([#4897](https://github.com/maplibre/maplibre-gl-js/pull/4897))
- Fixes cooperative gestures displaying the mobile help text when screen width is smaller than 480px on non-touch devices ([#5053](https://github.com/maplibre/maplibre-gl-js/pull/5053))
- Fixes incorrect cluster radius scaling in `GeoJSONSource.setClusterOptions()` ([#5055](https://github.com/maplibre/maplibre-gl-js/pull/5055))
- Improve innerHTML handling in code ([#5057](https://github.com/maplibre/maplibre-gl-js/pull/5057)))
- Fix geometry beyond tile borders being rendered ([#4868](https://github.com/maplibre/maplibre-gl-js/pull/4868))
- Fix line-placed map-pitch-aligned texts being too large when viewed from some latitudes on a globe ([#4786](https://github.com/maplibre/maplibre-gl-js/issues/4786))
- Disabled unsupported Fog rendering, for Terrain3D on Globe ([#4963](https://github.com/maplibre/maplibre-gl-js/pull/4963))
- Fix issue where raster tile source won't fetch updates following request error ([#4890](https://github.com/maplibre/maplibre-gl-js/pull/4890))
- Fix 3D models in custom layers not being properly occluded by the globe ([#4817](https://github.com/maplibre/maplibre-gl-js/issues/4817))
- Fix issue where raster tiles were not rendered correctly when using globe and terrain ([#4912](https://github.com/maplibre/maplibre-gl-js/pull/4912))
- Fix text not being hidden behind the globe when overlap mode was set to `always` ([#4802](https://github.com/maplibre/maplibre-gl-js/issues/4802))
- Fix a single white frame being displayed when the map internally transitions from mercator to globe projection ([#4816](https://github.com/maplibre/maplibre-gl-js/issues/4816))
- Fix loading of RTL plugin version 0.3.0 ([#4860](https://github.com/maplibre/maplibre-gl-js/pull/4860))
- Fix a memory leak due to missing removal of event listener registration ([#4824](https://github.com/maplibre/maplibre-gl-js/pull/4824))
- Improve symbol collision performance for both mercator and globe projections ([#4778](https://github.com/maplibre/maplibre-gl-js/pull/4778))
- Fix bad line scaling near the poles under globe projection ([#4778](https://github.com/maplibre/maplibre-gl-js/pull/4778))
- Fix globe loading many tiles at an unnecessarily high zoom level when the camera is pitched ([#4778](https://github.com/maplibre/maplibre-gl-js/pull/4778))

## 5.0.0-pre.10

### ✨ Features and improvements

- Add support for projection type expression as part of a refactoring of the transfrom and projection classes ([#5139](https://github.com/maplibre/maplibre-gl-js/pull/5139))
- ⚠️ Support setting WebGL context options on map creation ([#5196](https://github.com/maplibre/maplibre-gl-js/pull/5196)). Previously supported WebGL context options like `antialias`, `preserveDrawingBuffer` and `failIfMajorPerformanceCaveat` must now be defined inside the `canvasContextAttributes` object on `MapOptions`.
- Dual-Stack WebGL Runtime with WebGL2 to WebGL1 Fallback ([#5198](https://github.com/maplibre/maplibre-gl-js/pull/5198))

### 🐞 Bug fixes

- Fix globe custom layers being supplied incorrect matrices after projection transition to mercator ([#5150](https://github.com/maplibre/maplibre-gl-js/pull/5150))
- Fix custom 3D models disappearing during projection transition ([#5150](https://github.com/maplibre/maplibre-gl-js/pull/5150))
- Fix regression in NavigationControl compass on Firefox and Safari browsers ([#5205](https://github.com/maplibre/maplibre-gl-js/pull/5205))

## 5.0.0-pre.9

### 🐞 Bug fixes

- Fix smooth mouse wheel zooming ([#5154](https://github.com/maplibre/maplibre-gl-js/pull/5154))
- ⚠️ Change drag rotate behavior to be less abrupt around the center ([#5104](https://github.com/maplibre/maplibre-gl-js/pull/5104))
- Fix regression in render world copies ([#5101](https://github.com/maplibre/maplibre-gl-js/pull/5101))
- Fix unwanted roll when motion is interrupted ([#5083](https://github.com/maplibre/maplibre-gl-js/pull/5083))
- Fix `geometry-type` filter expression results ([#5132](https://github.com/maplibre/maplibre-gl-js/pull/5132))
- Fix easeTo not applying padding in globe projection ([#5134](https://github.com/maplibre/maplibre-gl-js/pull/5134))
- Convert WebGL1 shaders to WebGL2 ([#5166](https://github.com/maplibre/maplibre-gl-js/pull/5166))

## 5.0.0-pre.8

### ✨ Features and improvements

- ⚠️ Change the return type of `on` method to return a `Subscription` to allow for easy unsubscribe ([#5080](https://github.com/maplibre/maplibre-gl-js/pull/5080))

### 🐞 Bug fixes

- Fixes line flickering problem ([#5094](https://github.com/maplibre/maplibre-gl-js/pull/5094))
- Fix poor performance in Chrome related to passing matrices to WebGL ([#5072](https://github.com/maplibre/maplibre-gl-js/pull/5072))

## 5.0.0-pre.7

### ✨ Features and improvements

- ⚠️ Change drag rotate behavior to be around the center of the screen ([#5074](https://github.com/maplibre/maplibre-gl-js/pull/5074))
- Export `Event` class ([#5016](https://github.com/maplibre/maplibre-gl-js/pull/5016))
- Support Vertical Perspective projection ([#5023](https://github.com/maplibre/maplibre-gl-js/pull/5023))

### 🐞 Bug fixes

- Fixes scale control for globe on zoom out ([#4897](https://github.com/maplibre/maplibre-gl-js/pull/4897))
- Fixes cooperative gestures displaying the mobile help text when screen width is smaller than 480px on non-touch devices ([#5053](https://github.com/maplibre/maplibre-gl-js/pull/5053))
- Fixes incorrect cluster radius scaling in `GeoJSONSource.setClusterOptions()` ([#5055](https://github.com/maplibre/maplibre-gl-js/pull/5055))
- Improve innerHTML handling in code ([#5057](https://github.com/maplibre/maplibre-gl-js/pull/5057)))
- Fix geometry beyond tile borders being rendered ([#4868](https://github.com/maplibre/maplibre-gl-js/pull/4868))

## 5.0.0-pre.6

### ✨ Features and improvements

- When clustering circles and the promoteId is set to some parameter, the promoted ID is used on non-clustered features and the cluster_id is used on clustered features. Previously the ID was undefined for non-clustered features ([#4899](https://github.com/maplibre/maplibre-gl-js/pull/4899))
- Support Terrain in Globe projection ([#4976](https://github.com/maplibre/maplibre-gl-js/pull/4976))
- Improved performance of the `coveringTiles` (tile culling) function for globe ([#4937](https://github.com/maplibre/maplibre-gl-js/pull/4937))

### 🐞 Bug fixes

- ⚠️ Fix level of detail at high pitch angle by changing which tiles to load ([#3983](https://github.com/maplibre/maplibre-gl-js/issues/3983))
- ~~⚠️ Fix URL parsing in `normalizeSpriteURL`, sprite URLs must be absolute ([#4962](https://github.com/maplibre/maplibre-gl-js/issues/4962))~~

## 5.0.0-pre.5

### ✨ Features and improvements

- Catches network fetching errors such as CORS, DNS or malformed URL as actual `AJAXError` to expose HTTP request details to the `"error"` event (https://github.com/maplibre/maplibre-gl-js/pull/4822)
- Add setVerticalFieldOfView() to public API ([#4717](https://github.com/maplibre/maplibre-gl-js/issues/4717))
- ⚠️ Return actual altitude from queryTerrainElevation + Pass non-translated matrices to custom layer on mercator map ([#3854](https://github.com/maplibre/maplibre-gl-js/pull/3854))
- Disable sky when using globe and blend it in when changing to mercator ([#4853](https://github.com/maplibre/maplibre-gl-js/issues/4853))
- New GlobeControl ([#4960](https://github.com/maplibre/maplibre-gl-js/pull/4960))

### 🐞 Bug fixes

- Fix line-placed map-pitch-aligned texts being too large when viewed from some latitudes on a globe ([#4786](https://github.com/maplibre/maplibre-gl-js/issues/4786))
- Disabled unsupported Fog rendering, for Terrain3D on Globe ([#4963](https://github.com/maplibre/maplibre-gl-js/pull/4963))

## 5.0.0-pre.4

### ✨ Features and improvements

- ⚠️ Changed `geometry-type` to identify "Multi-" features ([#4877](https://github.com/maplibre/maplibre-gl-js/pull/4877))
- Add support for pitch > 90 degrees ([#4717](https://github.com/maplibre/maplibre-gl-js/issues/4717))

### 🐞 Bug fixes

- ~~⚠️ Fix order of normalizeSpriteURL and transformRequest in loadSprite ([#3897](https://github.com/maplibre/maplibre-gl-js/issues/3897))~~
- ⚠️ Remove unminified prod build ([#4906](https://github.com/maplibre/maplibre-gl-js/pull/4906))
- Fix issue where raster tile source won't fetch updates following request error ([#4890](https://github.com/maplibre/maplibre-gl-js/pull/4890))
- Fix 3D models in custom layers not being properly occluded by the globe ([#4817](https://github.com/maplibre/maplibre-gl-js/issues/4817))
- Fix issue where raster tiles were not rendered correctly when using globe and terrain ([#4912](https://github.com/maplibre/maplibre-gl-js/pull/4912))

## 5.0.0-pre.3

### ✨ Features and improvements

- Add support for camera roll angle ([#4717](https://github.com/maplibre/maplibre-gl-js/issues/4717))

### 🐞 Bug fixes

- Fix text not being hidden behind the globe when overlap mode was set to `always` ([#4802](https://github.com/maplibre/maplibre-gl-js/issues/4802))
- Fix a single white frame being displayed when the map internally transitions from mercator to globe projection ([#4816](https://github.com/maplibre/maplibre-gl-js/issues/4816))
- Fix loading of RTL plugin version 0.3.0 ([#4860](https://github.com/maplibre/maplibre-gl-js/pull/4860))

## 5.0.0-pre.2

### ✨ Features and improvements

- Improve performance of `queryRenderedFeatures` by using JavaScript `Set`s to assess layer membership internally ([#4777](https://github.com/maplibre/maplibre-gl-js/pull/4777))

### 🐞 Bug fixes

- Fix a memory leak due to missing removal of event listener registration ([#4824](https://github.com/maplibre/maplibre-gl-js/pull/4824))
- Improve symbol collision performance for both mercator and globe projections ([#4778](https://github.com/maplibre/maplibre-gl-js/pull/4778))
- Fix bad line scaling near the poles under globe projection ([#4778](https://github.com/maplibre/maplibre-gl-js/pull/4778))
- Fix globe loading many tiles at an unnecessarily high zoom level when the camera is pitched ([#4778](https://github.com/maplibre/maplibre-gl-js/pull/4778))

## 5.0.0-pre.1

### ✨ Features and improvements

- Support globe mode ([#3963](https://github.com/maplibre/maplibre-gl-js/issues/3963))
- Merge atmosphere and sky implementation ([#3888](https://github.com/maplibre/maplibre-gl-js/issues/3888))
- Add option to display a realistic atmosphere when using a Globe projection ([#3888](https://github.com/maplibre/maplibre-gl-js/issues/3888))

## 4.7.1

### 🐞 Bug fixes

- Fix circle won't render on mesa 24.1 with AMD GPU ([#4062](https://github.com/maplibre/maplibre-gl-js/issues/4062))
- Fix hash router for urls ending with a hashtag ([#4730](https://github.com/maplibre/maplibre-gl-js/pull/4730))
- Replace rollup-plugin-sourcemaps with rollup-plugin-sourcemaps2 ([#4740](https://github.com/maplibre/maplibre-gl-js/pull/4740))

## 4.7.0

### ✨ Features and improvements

- Support multiple layers in `map.on`, `map.once` and `map.off` methods ([#4570](https://github.com/maplibre/maplibre-gl-js/pull/4570))
- Ensure GeoJSON cluster sources emit a console warning if `maxzoom` is less than or equal to `clusterMaxZoom` since in this case you may see unexpected results. ([#4604](https://github.com/maplibre/maplibre-gl-js/pull/4604))

### 🐞 Bug fixes

- Heatmap Fix for 3D terrain ([#4571](https://github.com/maplibre/maplibre-gl-js/pull/4571))
- Fix Map#off to not remove listener with layer(s) registered with Map#once ([#4592](https://github.com/maplibre/maplibre-gl-js/pull/4592))
- Improve types a bit for `addSource` and `getSource` ([#4616](https://github.com/maplibre/maplibre-gl-js/pull/4616))
- Fix the color near the horizon when terrain is enabled without any sky ([#4607](https://github.com/maplibre/maplibre-gl-js/pull/4607))
- Fix bug where `fitBounds` and `cameraForBounds` would not display across the 180th meridian (antimeridian)
- Fix white flickering on map resize ([#4158](https://github.com/maplibre/maplibre-gl-js/pull/4158))
- Fixed a performance regression related to symbol placement ([#4599](https://github.com/maplibre/maplibre-gl-js/pull/4599))
- Fix a bug where cloning a Transform instance didn't include the `lngRange`. This caused a bug where
  using `transformCameraUpdate` caused the `maxBounds` to stop working just for east/west bounds. ([#4625](https://github.com/maplibre/maplibre-gl-js/pull/4625))

## 4.6.0

### ✨ Features and improvements

- Prefer local glyph rendering for all CJKV characters, not just those in the CJK Unified Ideographs, Hiragana, Katakana, and Hangul Syllables blocks. ([#4560](https://github.com/maplibre/maplibre-gl-js/pull/4560)))

### 🐞 Bug fixes

- Fix right-to-left layout of labels that contain characters in the Arabic Extended-B code block. ([#4536](https://github.com/maplibre/maplibre-gl-js/pull/4536))
- Fix 3D map freezing when camera is adjusted against map bounds. ([#4537](https://github.com/maplibre/maplibre-gl-js/issues/4537))
- Fix `getStyle()` to return a clone so the object cannot be internally changed ([#4488](https://github.com/maplibre/maplibre-gl-js/issues/4488))
- Fix issues with setting sky to `undefined` ([#4587](https://github.com/maplibre/maplibre-gl-js/pull/4587)))

## 4.5.2

### ✨ Features and improvements

- Emit events when the cooperative gestures option has prevented a gesture. ([#4470](https://github.com/maplibre/maplibre-gl-js/pull/4470))
- Enable anisotropic filtering only when the pitch is greater than 20 degrees to preserve image sharpness on flat or slightly tilted maps.

### 🐞 Bug fixes

- Fix camera being able to move into 3D terrain ([#1542](https://github.com/maplibre/maplibre-gl-js/issues/1542))

## 4.5.1

### ✨ Features and improvements

- Allow trackpad pinch gestures to break through the `cooperativeGestures` setting, bringing it in line with other embedded map behaviours, such as Google Maps and Mapbox. ([#4465](https://github.com/maplibre/maplibre-gl-js/pull/4465))
- Expose projection matrix parameters ([#3136](https://github.com/maplibre/maplibre-gl-js/pull/3136))
- Add option to position markers at subpixel coordinates to prevent markers jumping on `moveend` ([#4458](https://github.com/maplibre/maplibre-gl-js/pull/4458))

### 🐞 Bug fixes

- Fix lag on fast map zoom ([#4366](https://github.com/maplibre/maplibre-gl-js/pull/4366))
- Fix unguarded read access to possibly undefined object ([#4431](https://github.com/maplibre/maplibre-gl-js/pull/4431))
- Fix remove hash string when map is removed ([#4427](https://github.com/maplibre/maplibre-gl-js/pull/4427))
- Fix GeolocateControl may be added twice when calling addControl/removeControl/addControl rapidly ([#4454](https://github.com/maplibre/maplibre-gl-js/pull/4454))
- Fix `style.loadURL` abort error being logged when removing style ([#4425](https://github.com/maplibre/maplibre-gl-js/pull/4425))
- Fix vector tiles not loading when html is opened via "resource://android" (i.e., the assets folder) in GeckoView on Android ([#4451](https://github.com/maplibre/maplibre-gl-js/pull/4451))

## 4.5.0

### ✨ Features and improvements

- Add sky implementation according to spec ([#3645](https://github.com/maplibre/maplibre-gl-js/pull/3645))

### 🐞 Bug fixes

- Fix (de)serialization of extends of built-ins (currently only AjaxError) not working correctly in web_worker_transfer. Also refactored related web_worker_transfer code and added more tests ([#4024](https://github.com/maplibre/maplibre-gl-js/pull/4211))

## 4.4.1

### 🐞 Bug fixes

- Fix `terrain` listener memory leak when adding and removing Marker ([#4284](https://github.com/maplibre/maplibre-gl-js/pull/4284))

## 4.4.0

### ✨ Features and improvements

- Improve animation curve when easeTo and flyTo with constraints ([#3793](https://github.com/maplibre/maplibre-gl-js/pull/3793))
- For filled extrusions, calculate the elevation per polygon ([#3313](https://github.com/maplibre/maplibre-gl-js/issues/3313))
- Add events to `GeolocateControl` to allow a more granular interaction ([#3847](https://github.com/maplibre/maplibre-gl-js/pull/3847))
- Make `MapOptions.style` optional to be consistent with `Map.setStyle(null)` ([#4151](https://github.com/maplibre/maplibre-gl-js/pull/4151))
- Use Autoprefixer to handle vendor prefixes in CSS ([#4165](https://github.com/maplibre/maplibre-gl-js/pull/4165))
- Make `aria-label` configurable for Map, Marker and Popup ([#4147](https://github.com/maplibre/maplibre-gl-js/pull/4147))
- Map `<canvas>` is focusable only when interactive ([#4147](https://github.com/maplibre/maplibre-gl-js/pull/4147))
- "Accept" headers set in Request Transformers are not overwritten ([#4210](https://github.com/maplibre/maplibre-gl-js/pull/4210))
- ⚠️ Rename projMatrix to modelViewProjectionMatrix. Also rename invProjMatrix, alignedProjMatrix accordingly ([#4215](https://github.com/maplibre/maplibre-gl-js/pull/4215))
- Publish an unminified prod build ([#4265](https://github.com/maplibre/maplibre-gl-js/pull/4265))

### 🐞 Bug fixes

- ⚠️ Allow breaking lines in labels before a left parenthesis ([#4138](https://github.com/maplibre/maplibre-gl-js/pull/4138))
- ⚠️ Fix ignoring embedded line breaks when `symbol-placement` is `line` or `line-center` ([#4124](https://github.com/maplibre/maplibre-gl-js/pull/4124))
- Ensure loseContext exists before calling it ([#4245](https://github.com/maplibre/maplibre-gl-js/pull/4245))
- Update deprecated `-ms-high-contrast` vendor prefix to `(forced-colors: active)` and `(prefers-color-scheme: light)` as appropriate ([#4250](https://github.com/maplibre/maplibre-gl-js/pull/4250))

## 4.3.2

### 🐞 Bug fixes

- Fix an issue with `moveend` zoom being different than the actual current zoom ([#4132](https://github.com/maplibre/maplibre-gl-js/pull/4132))

## 4.3.1

### 🐞 Bug fixes

- Fix drift in zoom that may happen during flyTo and easeTo due to freezeElevation logic. ([#3878](https://github.com/maplibre/maplibre-gl-js/issues/3878))

## 4.3.0

### ✨ Features and improvements

- Add `getData` method for GeoJSON Sources to provide the possibility to obtain all the source's features ([#4082](https://github.com/maplibre/maplibre-gl-js/pull/4082))
- Allow cross-fading between raster tile source updates at the same zoom level ([#4072](https://github.com/maplibre/maplibre-gl-js/pull/4072))

### 🐞 Bug fixes

- Fix normalizeSpriteURL before transformRequest throwing an Error with relative URLs ([#3897](https://github.com/maplibre/maplibre-gl-js/issues/3897))
- Fix return type of map.cameraForBounds ([#3760](https://github.com/maplibre/maplibre-gl-js/issues/3760))
- Fix to run benchmark with MAPLIBRE_STYLES environment variable ([#2122](https://github.com/maplibre/maplibre-gl-js/issues/2122))
- Fix symbol collisions using inaccurate and sometimes entirely wrong collision boxes when the map is pitched or rotated ([#210](https://github.com/maplibre/maplibre-gl-js/issues/210))
- Fix `text-translate` and `icon-translate` behaving weirdly and inconsistently with other `-translate` properties ([#3456](https://github.com/maplibre/maplibre-gl-js/issues/3456))
- Fix symbol collision debug view (`showCollisionBoxes`) not showing the actual bounding boxes used for collision and click areas. The displayed boxes now match actual collision boxes exactly ([#4071](https://github.com/maplibre/maplibre-gl-js/pull/4071))
- Fix symbol collision boxes not being accurate for variable-anchor symbols ([#4071](https://github.com/maplibre/maplibre-gl-js/pull/4071))
- Fix icon collision boxes using `text-translate` property for translation instead of the correct `icon-translate` ([#4071](https://github.com/maplibre/maplibre-gl-js/pull/4071))

## 4.2.0

### ✨ Features and improvements

- Update `Popup`'s methods `addClass` and `removeClass` to return an instance of Popup ([#3975](https://github.com/maplibre/maplibre-gl-js/pull/3975))
- New map option to decide whether to cancel previous pending tiles while zooming in ([#4051](https://github.com/maplibre/maplibre-gl-js/pull/4051))
- Sprites include optional textFitHeight and textFitWidth values ([#4019](https://github.com/maplibre/maplibre-gl-js/pull/4019))
- Add support for `distance` expression ([#4076](https://github.com/maplibre/maplibre-gl-js/pull/4076))

## 4.1.3

### ✨ Features and improvements

- Added const enum for actor messages to improve readability and maintainability. In tsconfig.json, `isolatedModules` flag is set to false in favor of generated JS size. ([#3879](https://github.com/maplibre/maplibre-gl-js/issues/3879))

### 🐞 Bug fixes

- Fix different unwanted panning changes at the end of a panning motion, that happen on a large screen ([#3935](https://github.com/maplibre/maplibre-gl-js/issues/3935))
- Fix image sources not being marked as loaded on error ([#3981](https://github.com/maplibre/maplibre-gl-js/pull/3981))
- Fix ScaleControl options should be optional. ([#4002](https://github.com/maplibre/maplibre-gl-js/pull/4002))
- Fix race condition in `SourceCache` that makes unit tests unstable. Eliminate a redundant 'visibility' event fired from Style class. ([#3992](https://github.com/maplibre/maplibre-gl-js/issues/3992))
- Fix paint property not being updated by setPaintProperty ([#2651](https://github.com/maplibre/maplibre-gl-js/issues/2651))

## 4.1.2

### ✨ Features and improvements

- Hide Popup when its parent Marker is behind terrain ([#3865](https://github.com/maplibre/maplibre-gl-js/pull/3865))

### 🐞 Bug fixes

- Fix type definition on `localIdeographFontFamily` ([#3896](https://github.com/maplibre/maplibre-gl-js/pull/3896))
- Fix unwanted panning changes at the end of a panning motion ([#3872](https://github.com/maplibre/maplibre-gl-js/issues/3872))
- Fix `close` events being fired for popups that aren't open ([#3901](https://github.com/maplibre/maplibre-gl-js/pull/3901))

## 4.1.1

### ✨ Features and improvements

- Improve animation curve when easeTo and flyTo with constraints ([#3793](https://github.com/maplibre/maplibre-gl-js/pull/3793))

### 🐞 Bug fixes

- Fix unwanted zoom changes at the end of a panning motion ([#2094](https://github.com/maplibre/maplibre-gl-js/issues/2094))

## 4.1.0

### ✨ Features and improvements

- Add option to position popup at subpixel coordinates to allow for smooth animations ([#3710](https://github.com/maplibre/maplibre-gl-js/pull/3710))
- Constrain horizontal panning when renderWorldCopies is set to false ([3738](https://github.com/maplibre/maplibre-gl-js/pull/3738))

### 🐞 Bug fixes

- Fix popup appearing far from marker that was moved to a side globe ([3712](https://github.com/maplibre/maplibre-gl-js/pull/3712))
- Set text color to ensure contrast in the attribution pill ([3737](https://github.com/maplibre/maplibre-gl-js/pull/3737))
- Fix memory leak in Worker when map is removed ([3734](https://github.com/maplibre/maplibre-gl-js/pull/3734))
- Fix issue with `FullscreenControl` when MapLibre is within a [ShadowRoot](https://developer.mozilla.org/en-US/docs/Web/API/ShadowRoot) ([#3573](https://github.com/maplibre/maplibre-gl-js/pull/3573))
- Fix performance regression with `setRTLTextPlugin` which can cause 1 or 2 extra frames to render. ([#3728](https://github.com/maplibre/maplibre-gl-js/pull/3728))

## 4.0.2

### 🐞 Bug fixes

- Fix `Style.setState` ignoring validate flag ([#3709](https://github.com/maplibre/maplibre-gl-js/pull/3709))
- Fix marker flying off near horizon ([3704](https://github.com/maplibre/maplibre-gl-js/pull/3704))

## 4.0.1

### ✨ Features and improvements

- Add `setUrl` method to RasterTileSource to dynamically update existing TileJSON resource. ([3700](https://github.com/maplibre/maplibre-gl-js/pull/3700))

### 🐞 Bug fixes

- Fix Marker losing opacity after window resize ([#3656](https://github.com/maplibre/maplibre-gl-js/pull/3656))
- Fix vector tiles not loading when html is opened via "file://" ([#3681](https://github.com/maplibre/maplibre-gl-js/pull/3681))

## 4.0.0

### ✨ Features and improvements

- ⚠️ Remove all global getters and setters from `maplibregl`, this means the the following methods have changed:

  - `maplibregl.version` => `getVersion()`
  - `maplibregl.workerCount` => `getWorkerCount()`, `setWorkerCount(...)`
  - `maplibregl.maxParallelImageRequests` => `getMaxParallelImageRequests()`, `setMaxParallelImageRequests(...)`
  - `maplibregl.workerUrl` => `getWorkerUrl()`, `setWorkerUrl(...)`

  This is to avoid the need to use a global object and allow named exports/imports ([#3601](https://github.com/maplibre/maplibre-gl-js/issues/3601))

- ⚠️ Change attribution to be on by default, change `MapOptions.attributionControl` to be the type that the control handles, removed `MapOptions.customAttribution` ([#3618](https://github.com/maplibre/maplibre-gl-js/issues/3618))
  Note: showing the logo of MapLibre is not required for using MapLibre.
- ⚠️ Changed cooperative gesture config and removed the strings from it in favor of the locale variable ([#3621](https://github.com/maplibre/maplibre-gl-js/issues/3621))
- ⚠️ Changed the terrain enable disable locale key to match the other keys' styles, updated the typings to allow using locale with more ease ([#3621](https://github.com/maplibre/maplibre-gl-js/issues/3621))
- ⚠️ Add the ability to import a script in the worker thread and call `addProtocol` and `removeProtocol` there ([#3459](https://github.com/maplibre/maplibre-gl-js/pull/3459)) - this also changed how `addSourceType` works since now you'll need to load the script with `maplibregl.importScriptInWorkers`.
- ⚠️ Changes `addProtocol` to be promise-based without the usage of callbacks and cancelable ([#3433](https://github.com/maplibre/maplibre-gl-js/pull/3433))
- ⚠️ Moved the `addSourceType` to be a part of the global maplibregl object instead of being per map object ([#3420](https://github.com/maplibre/maplibre-gl-js/pull/3420))
- ⚠️ Removed callback usage from `map.loadImage` in continue to below change ([#3422](https://github.com/maplibre/maplibre-gl-js/pull/3422))
- ⚠️ Changed the `GeoJSONSource`'s `getClusterExpansionZoom`, `getClusterChildren`, `getClusterLeaves` methods to return a `Promise` instead of a callback usage ([#3421](https://github.com/maplibre/maplibre-gl-js/pull/3421))
- ⚠️ Changed the `setRTLTextPlugin` function to return a promise instead of using callback ([#3418](https://github.com/maplibre/maplibre-gl-js/pull/3418)) this also changed how the RTL plugin code is handled internally by splitting the main thread and worker thread code.
- ⚠️ Remove `setCooperativeGestures` and `getCooperativeGestures` functions in favor of `cooperativeGestures` handler which now has an `enabled()` or `disabled()` methods ([#3430](https://github.com/maplibre/maplibre-gl-js/pull/3430))
- ⚠️ Changed the underlying worker communication from callbacks to promises. This has a breaking effect on the implementation of custom `WorkerSource` and how it behaves ([#3233](https://github.com/maplibre/maplibre-gl-js/pull/3233))
- ⚠️ Changed the `Source` interface to return promises instead of callbacks ([#3233](https://github.com/maplibre/maplibre-gl-js/pull/3233))
- ⚠️ Changed all the sources to be promises based. ([#3233](https://github.com/maplibre/maplibre-gl-js/pull/3233))
- ⚠️ Changed the `map.loadImage` method to return a `Promise` instead of a callback usage ([#3233](https://github.com/maplibre/maplibre-gl-js/pull/3233))
- Add "opacity" option and `setOpacity` method to Marker ([#3620](https://github.com/maplibre/maplibre-gl-js/pull/3620))
- Created a new example showing how to place a threejs scene as a `CustomLayer` over maplibre 3d-terrain ([#3429](https://github.com/maplibre/maplibre-gl-js/pull/3429))
- Changed `ImageRequest` to be `Promise` based ([#3233](https://github.com/maplibre/maplibre-gl-js/pull/3233))
- Improved precision and added a subtle fade transition to marker opacity changes ([#3431](https://github.com/maplibre/maplibre-gl-js/pull/3431))
- Adds support for terrain in `setStyle` with diff method ([#3515](https://github.com/maplibre/maplibre-gl-js/pull/3515), [#3463](https://github.com/maplibre/maplibre-gl-js/pull/3463))
- Upgraded to use Node JS 20 and removed the dependency of `gl` package from the tests to allow easier development setup. ([#3452](https://github.com/maplibre/maplibre-gl-js/pull/3452))

### 🐞 Bug fixes

- Fix wheel zoom to be into the same direction above or under the horizon ([#3398](https://github.com/maplibre/maplibre-gl-js/issues/3398))
- Fix \_cameraForBoxAndBearing not fitting bounds properly when using asymmetrical camera viewport and bearing.([#3591](https://github.com/maplibre/maplibre-gl-js/pull/3591))
- Fix missing export `Map` type in the `d.ts` file ([#3564](https://github.com/maplibre/maplibre-gl-js/pull/3564))
- Fix the shifted mouse events after a css transform scale on the map container ([#3437](https://github.com/maplibre/maplibre-gl-js/pull/3437))
- Fix markers remaining transparent when disabling terrain ([#3431](https://github.com/maplibre/maplibre-gl-js/pull/3431))
- Fix labels disappearing when enabling terrain at high zoom ([#3545](https://github.com/maplibre/maplibre-gl-js/pull/3545))
- Fix zooming outside the central globe when terrain 3D is enabled ([#3425](https://github.com/maplibre/maplibre-gl-js/pull/3425))
- Fix cursor being shown indefinitely as a pointer when removing a popup with its `trackPointer` method active ([#3434](https://github.com/maplibre/maplibre-gl-js/pull/3434))
- Fix a bug in showing cooperative gestures when scroll zoom is disabled ([#2498](https://github.com/maplibre/maplibre-gl-js/pull/2498))
- Handle loading of empty raster tiles (204 No Content) ([#3428](https://github.com/maplibre/maplibre-gl-js/pull/3428))
- Fixes a security issue in `Actor` against XSS attacks in postMessage / onmessage ([#3239](https://github.com/maplibre/maplibre-gl-js/pull/3239))

## 4.0.0-pre.6

### ✨ Features and improvements

- ⚠️ Change attribution to be on by default, change `MapOptions.attributionControl` to be the type that the control handles, removed `MapOptions.customAttribution` ([#3618](https://github.com/maplibre/maplibre-gl-js/issues/3618))
  Note: showing the logo of MapLibre is not required for using MapLibre.
- ⚠️ Changed cooperative gesture config and removed the strings from it in favor of the locale variable ([#3621](https://github.com/maplibre/maplibre-gl-js/issues/3621))
- ⚠️ Changed the terrain enable disable locale key to match the other keys' styles, updated the typings to allow using locale with more ease ([#3621](https://github.com/maplibre/maplibre-gl-js/issues/3621))
- Add "opacity" option and "setOpacity" method to Marker ([#3620](https://github.com/maplibre/maplibre-gl-js/pull/3620))

## 4.0.0-pre.5

### ✨ Features and improvements

- ⚠️ Remove all global getters and setters from `maplibregl`, this means the the following methods have changed:
  `maplibregl.version` => `getVersion()`
  `maplibregl.workerCount` => `getWorkerCount()`, `setWorkerCount(...)`
  `maplibregl.maxParallelImageRequests` => `getMaxParallelImageRequests()`, `setMaxParallelImageRequests(...)`
  `maplibregl.workerUrl` => `getWorkerUrl()`, `setWorkerUrl(...)`
  This is to avoid the need to use a global object and allow named exports/imports ([#3601](https://github.com/maplibre/maplibre-gl-js/issues/3601))

### 🐞 Bug fixes

- Fix wheel zoom to be into the same direction above or under the horizon ([#3398](https://github.com/maplibre/maplibre-gl-js/issues/3398))
- Fix \_cameraForBoxAndBearing not fitting bounds properly when using asymmetrical camera viewport and bearing ([#3591](https://github.com/maplibre/maplibre-gl-js/pull/3591))

## 4.0.0-pre.4

### 🐞 Bug fixes

- Fix missing export `Map` type in the `d.ts` file ([#3564](https://github.com/maplibre/maplibre-gl-js/pull/3564))

## 4.0.0-pre.3

### ✨ Features and improvements

- ⚠️ Add the ability to import a script in the worker thread and call `addProtocol` and `removeProtocol` there ([#3459](https://github.com/maplibre/maplibre-gl-js/pull/3459)) - this also changed how `addSourceType` works since now you'll need to load the script with `maplibregl.importScriptInWorkers`.
- Upgraded to use Node JS 20 and removed the dependency of `gl` package from the tests to allow easier development setup. ([#3452](https://github.com/maplibre/maplibre-gl-js/pull/3452))
- Improved precision and added a subtle fade transition to marker opacity changes ([#3431](https://github.com/maplibre/maplibre-gl-js/pull/3431))
- Adds support for terrain in `setStyle` with diff method ([#3515](https://github.com/maplibre/maplibre-gl-js/pull/3515), [#3463](https://github.com/maplibre/maplibre-gl-js/pull/3463))

### 🐞 Bug fixes

- Fix the shifted mouse events after a css transform scale on the map container ([#3437](https://github.com/maplibre/maplibre-gl-js/pull/3437))
- Fix markers remaining transparent when disabling terrain ([#3431](https://github.com/maplibre/maplibre-gl-js/pull/3431))
- Fix labels disappearing when enabling terrain at high zoom ([#3545](https://github.com/maplibre/maplibre-gl-js/pull/3545))

## 4.0.0-pre.2

### ✨ Features and improvements

- ⚠️ Changes `addProtocol` to be promise-based without the usage of callbacks and cancelable ([#3433](https://github.com/maplibre/maplibre-gl-js/pull/3433))
- ⚠️ Moved the `addSourceType` to be a part of the global maplibregl object instead of being per map object ([#3420](https://github.com/maplibre/maplibre-gl-js/pull/3420))
- ⚠️ Removed callback usage from `map.loadImage` in continue to below change ([#3422](https://github.com/maplibre/maplibre-gl-js/pull/3422))
- ⚠️ Changed the `GeoJSONSource`'s `getClusterExpansionZoom`, `getClusterChildren`, `getClusterLeaves` methods to return a `Promise` instead of a callback usage ([#3421](https://github.com/maplibre/maplibre-gl-js/pull/3421))
- ⚠️ Changed the `setRTLTextPlugin` function to return a promise instead of using callback ([#3418](https://github.com/maplibre/maplibre-gl-js/pull/3418)) this also changed how the RTL plugin code is handled internally by splitting the main thread and worker thread code.
- ⚠️ Remove `setCooperativeGestures` and `getCooperativeGestures` functions in favor of `cooperativeGestures` handler which now has an `enabled()` or `disabled()` methods ([#3430](https://github.com/maplibre/maplibre-gl-js/pull/3430))
- Created a new example showing how to place a threejs scene as a `CustomLayer` over maplibre 3d-terrain ([#3429](https://github.com/maplibre/maplibre-gl-js/pull/3429))

### 🐞 Bug fixes

- Fix zooming outside the central globe when terrain 3D is enabled ([#3425](https://github.com/maplibre/maplibre-gl-js/pull/3425))
- Fix cursor being shown indefinitely as a pointer when removing a popup with its `trackPointer` method active ([#3434](https://github.com/maplibre/maplibre-gl-js/pull/3434))
- Fix a bug in showing cooperative gestures when scroll zoom is disabled ([#2498](https://github.com/maplibre/maplibre-gl-js/pull/2498))
- Handle loading of empty raster tiles (204 No Content) ([#3428](https://github.com/maplibre/maplibre-gl-js/pull/3428))

## 4.0.0-pre.1

### ✨ Features and improvements

- Changed `ImageRequest` to be `Promise` based ([#3233](https://github.com/maplibre/maplibre-gl-js/pull/3233))
- ⚠️ Changed the underlying worker communication from callbacks to promises. This has a breaking effect on the implementation of custom `WorkerSource` and how it behaves ([#3233](https://github.com/maplibre/maplibre-gl-js/pull/3233))
- ⚠️ Changed the `Source` interface to return promises instead of callbacks ([#3233](https://github.com/maplibre/maplibre-gl-js/pull/3233))
- ⚠️ Changed all the sources to be promises based. ([#3233](https://github.com/maplibre/maplibre-gl-js/pull/3233))
- ⚠️ Changed the `map.loadImage` method to return a `Promise` instead of a callback usage ([#3233](https://github.com/maplibre/maplibre-gl-js/pull/3233))

### 🐞 Bug fixes

- Fixes a security issue in `Actor` against XSS attacks in postMessage / onmessage ([#3239](https://github.com/maplibre/maplibre-gl-js/pull/3239))

## 3.6.2

### 🐞 Bug fixes

- Fix mapbox-gl-draw example ([#2601](https://github.com/maplibre/maplibre-gl-js/issues/2601), [#3394](https://github.com/maplibre/maplibre-gl-js/pull/3394))
- Fix fill patterns sometimes not rendering at all ([#3339](https://github.com/maplibre/maplibre-gl-js/pull/3339))

## 3.6.1

### 🐞 Bug fixes

- Fix `undefined` `_onEaseFrame` call in `Camera._renderFrameCallback()` while doing `Camera.jumpTo` during a `Camera.easeTo` ([#3332](https://github.com/maplibre/maplibre-gl-js/pull/3332))

## 3.6.0

### ✨ Features and improvements

- Add getLayersOrder() to Map and Style ([#3279](https://github.com/maplibre/maplibre-gl-js/pull/3279))
- Updated description of `fullscreen` example ([#3311](https://github.com/maplibre/maplibre-gl-js/pull/3311))

### 🐞 Bug fixes

- Fix null feature properties in resolve_tokens ([#3272](https://github.com/maplibre/maplibre-gl-js/pull/3272))

## 3.5.2

### ✨ Features and improvements

- Convert plantuml diagrams to mermaid ([#3217](https://github.com/maplibre/maplibre-gl-js/pull/3217))
- Improve buffer transfer in Safari after Safari fixed a memory leak bug ([#3225](https://github.com/maplibre/maplibre-gl-js/pull/3225))
- Minify internal exports to reduce bundle size ([#3216](https://github.com/maplibre/maplibre-gl-js/pull/3216))

### 🐞 Bug fixes

- Add terrain property to map style object ([#3234](https://github.com/maplibre/maplibre-gl-js/pull/3234))
- Fix exception thrown from `isWebGL2` check ([#3238](https://github.com/maplibre/maplibre-gl-js/pull/3238))
- Fix rollup watch mode ([#3270](https://github.com/maplibre/maplibre-gl-js/pull/3270))

## 3.5.1

### 🐞 Bug fixes

- Fix regression introduced in 3.5.0, related to async/await ([#3228](https://github.com/maplibre/maplibre-gl-js/pull/3228))

## 3.5.0

### ✨ Features and improvements

- Add setTiles method to RasterTileSource to dynamically update existing tile sources. ([#3208](https://github.com/maplibre/maplibre-gl-js/pull/3208))

## 3.4.1

### ✨ Features and improvements

- Locally rendered glyphs are double resolution (48px), greatly improving sharpness of CJK text. ([#2990](https://github.com/maplibre/maplibre-gl-js/issues/2990), [#3006](https://github.com/maplibre/maplibre-gl-js/pull/3006))

### 🐞 Bug fixes

- Fix setStyle->style.setState didn't reset \_serializedLayers ([#3133](https://github.com/maplibre/maplibre-gl-js/pull/3133)).
- Fix Raster DEM decoding in safari private browsing mode ([#3185](https://github.com/maplibre/maplibre-gl-js/pull/3185))

## 3.4.0

### ✨ Features and improvements

- Improve error message when a tile can't be loaded ([#3130](https://github.com/maplibre/maplibre-gl-js/pull/3130))
- Support custom raster-dem encodings ([#3087](https://github.com/maplibre/maplibre-gl-js/pull/3087))

### 🐞 Bug fixes

- Fixed Interrupting a scroll zoom causes the next scroll zoom to return to the prior zoom level by reseting scroll handler state properly ([#2709](https://github.com/maplibre/maplibre-gl-js/issues/2709), [#3051](https://github.com/maplibre/maplibre-gl-js/pull/305))
- Fix unit test warning about duplicate module names ([#3049](https://github.com/maplibre/maplibre-gl-js/pull/3049))
- Correct marker position when switching between 2D and 3D view ([#2996](https://github.com/maplibre/maplibre-gl-js/pull/2996))
- Fix error thrown when unsetting line-gradient [#2683]
- Update raster tile end points in documentation
- Avoiding inertia animation on Mac when reduced motion is on ([#3068](https://github.com/maplibre/maplibre-gl-js/pull/3068))
- 3d buildings example doesn't work as expected ([#3165](https://github.com/maplibre/maplibre-gl-js/pull/3165))

## 3.3.1

### ✨ Features and improvements

- Copy LICENSE.txt to dist folder so it's included in 3rdpartylicenses.txt by webpack ([#3021](https://github.com/maplibre/maplibre-gl-js/pull/3021))

### 🐞 Bug fixes

- Correct declared return type of `Map.getLayer()` and `Style.getLayer()` to be `StyleLayer | undefined` to match the documentation ([#2969](https://github.com/maplibre/maplibre-gl-js/pull/2969))
- Correct type of `Map.addLayer()` and `Style.addLayer()` to allow adding a layer with an embedded source, matching the documentation ([#2966](https://github.com/maplibre/maplibre-gl-js/pull/2966))
- Throttle map resizes from ResizeObserver to reduce flicker ([#2986](https://github.com/maplibre/maplibre-gl-js/pull/2986))
- Correct function `Map.setTerrain(options: TerrainSpecification): Map` to be `Map.setTerrain(options: TerrainSpecification | null): Map` per the API spec ([#2993](https://github.com/maplibre/maplibre-gl-js/pull/2993))
- Correct function `Map.getTerrain(): TerrainSpecification` to be `Map.getTerrain(): TerrainSpecification | null` for consistency with the setTerrain function ([#3020](https://github.com/maplibre/maplibre-gl-js/pull/3020))

## 3.3.0

### ✨ Features and improvements

- Add support for [`text-variable-anchor-offset`](https://maplibre.org/maplibre-style-spec/layers/#layout-symbol-text-variable-anchor-offset) symbol style layer property ([#2914](https://github.com/maplibre/maplibre-gl-js/pull/2914))

## 3.2.2

### ✨ Features and improvements

- Add `cache` parameter to [`RequestParameters`](https://maplibre.org/maplibre-gl-js/docs/API/types/maplibregl.RequestParameters/) ([#2910](https://github.com/maplibre/maplibre-gl-js/pull/2910))
- Removed some classed from the docs to better define the public API ([#2945](https://github.com/maplibre/maplibre-gl-js/pull/2945))

### 🐞 Bug fixes

- Properly check ImageBitmap ([#2942](https://github.com/maplibre/maplibre-gl-js/pull/2942), [#2940](https://github.com/maplibre/maplibre-gl-js/issues/2940))
- VectorTileWorkerSource: fix reload for original's load parse would not pass the rawTileData and meta. ([#2941](https://github.com/maplibre/maplibre-gl-js/pull/2941))

## 3.2.1

### ✨ Features and improvements

- Remove cooperative gesture screen from the accessibility tree since screenreaders cannot interact with the map using gestures
- Add `cooperated gestures` example to the doc.([#2860](https://github.com/maplibre/maplibre-gl-js/pull/2860))

### 🐞 Bug fixes

- Incorrect distance field of view calculation for negative elevation, fixed by storing min elevation for the tile in view ([#1655](https://github.com/maplibre/maplibre-gl-js/issues/1655), [#2858](https://github.com/maplibre/maplibre-gl-js/pull/2858))
- Fix reloadCallback not firing on VectorTileWorkerSource.reloadTile ([#1874](https://github.com/maplibre/maplibre-gl-js/pull/1874))
- Don't draw halo pixels underneath text pixels ([#2897](https://github.com/maplibre/maplibre-gl-js/pull/2897))
- Fix RasterDEMTileSource not serializing its options correctly ([#2895](https://github.com/maplibre/maplibre-gl-js/pull/2895))
- Remove node and jest from dist type checking, fix map event and other typing problems ([#2898](https://github.com/maplibre/maplibre-gl-js/pull/2898))

## 3.2.0

### ✨ Features and improvements

- Change all internal exports to named exports([#2711](https://github.com/maplibre/maplibre-gl-js/pull/2711))
- Docs generation is now part of this repo([#2733](https://github.com/maplibre/maplibre-gl-js/pull/2733))
- Add `className` option to Marker constructor ([#2729](https://github.com/maplibre/maplibre-gl-js/pull/2729))
- Immediately redraw the map after setting pixel ratio ([#2674](https://github.com/maplibre/maplibre-gl-js/pull/2673))
- Add maxCanvasSize option to limit canvas size. It can prevent reaching the GL limits and reduce the load on the devices. Default value is [4096, 4096].
- Reduce maxCanvasSize when hitting GL limits to avoid distortions ([#2674](https://github.com/maplibre/maplibre-gl-js/pull/2673))
- Rewrite all the code comments in TSDocs, introduced a new documentation system and moved examples into this repository for better debug options ([#2756](https://github.com/maplibre/maplibre-gl-js/pull/2756))
- ⚠️ Removed non documented `Marker` constructor parameter ([#2756](https://github.com/maplibre/maplibre-gl-js/pull/2756))
- Updated `check-for-support` example ([#2859](https://github.com/maplibre/maplibre-gl-js/pull/2859))

### 🐞 Bug fixes

- Return undefined instead of throwing from `Style.serialize()` when the style hasn't loaded yet ([#2712](https://github.com/maplibre/maplibre-gl-js/pull/2712))
- Don't throw an exception from `checkMaxAngle` when a label with length 0 is on the last segment of a line ([#2710](https://github.com/maplibre/maplibre-gl-js/pull/2710))
- Fix the `tap then drag` zoom gesture detection to abort when the two taps are far away ([#2673](https://github.com/maplibre/maplibre-gl-js/pull/2673))
- Fix regression - update pixel ratio when devicePixelRatio changes, restoring the v1.x behaviour ([#2706](https://github.com/maplibre/maplibre-gl-js/issues/2706))
- Fix incorrect elevation calculation [#2772]

## 3.1.0

### ✨ Features and improvements

- Expose map options.maxTileCacheZoomLevels to allow better control of tile cache ([#2581](https://github.com/maplibre/maplibre-gl-js/pull/2581))

### 🐞 Bug fixes

- Fix regression - Add webgl1 fallback to accommodate users without webgl2 support ([#2653](https://github.com/maplibre/maplibre-gl-js/issues/2653))

## 3.0.1

### ✨ Features and improvements

- Update shaders to GLSL ES 3.0 ([#2599](https://github.com/maplibre/maplibre-gl-js/pull/2599))

### 🐞 Bug fixes

- Fix `RequestTransformFunction` type to return RequestParameters or undefined ([#2586](https://github.com/maplibre/maplibre-gl-js/pull/2586))
- Load `EXT_color_buffer_float` WebGL2 extension to fix heatmap in firefox ([#2595](https://github.com/maplibre/maplibre-gl-js/pull/2595))

## 3.0.0

## New features and improvements

- Add `transformCameraUpdate` callback to `Map` options ([#2535](https://github.com/maplibre/maplibre-gl-js/pull/2535))
- Bump KDBush and supercluster for better memory efficiency ([#2522](https://github.com/maplibre/maplibre-gl-js/pull/2522))
- Improve performance by using HTMLImageElement to download raster source images when refreshExpiredTiles tiles is false ([#2126](https://github.com/maplibre/maplibre-gl-js/pull/2126))
- Set fetchPriority for HTMLImageElement to help improve raster-heavy scenarios ([#2459](https://github.com/maplibre/maplibre-gl-js/pull/2459))
- Reduce rendering calls on initial load. No reason to try rendering before the style is loaded. ([#2464](https://github.com/maplibre/maplibre-gl-js/pull/2464))
- Lazy load default style properties on demand to improve loading performance and reduce memory usage. ([#2476](https://github.com/maplibre/maplibre-gl-js/pull/2476))
- Add queryTerrainElevation allows getting terrain elevation in meters at a specific point ([#2264](https://github.com/maplibre/maplibre-gl-js/pull/2264))
- Improve performance by sending style layers to the worker thread before processing it on the main thread to allow parallel processing ([#2131](https://github.com/maplibre/maplibre-gl-js/pull/2131))
- Add Map.getImage() to retrieve previously-loaded images. ([#2168](https://github.com/maplibre/maplibre-gl-js/pull/2168))
- Add a method to enable/disable cooperative gestures
- Update CONTRIBUTING.md with details on setting up on M1 mac ([#2196](https://github.com/maplibre/maplibre-gl-js/pull/2196))
- Update default type of originalEvent in MapLibreEvent to be `unknown` ([#2243](https://github.com/maplibre/maplibre-gl-js/pull/2243))
- Improve performance when forcing full symbol placement by short-circuiting pause checks ([#2241](https://github.com/maplibre/maplibre-gl-js/pull/2241))
- Adding a `warnonce` when terrain and hillshade source are the same ([#2298](https://github.com/maplibre/maplibre-gl-js/pull/2298))
- Remove a deprecation warning by removing an empty texture that is no longer being used in the codebase ([#2299](https://github.com/maplibre/maplibre-gl-js/pull/2299))
- Improve initial loading performance by lazy serializing layers only when needed. ([#2306](https://github.com/maplibre/maplibre-gl-js/pull/2306))
- Add validateStyle MapOption to allow disabling style validation for faster performance in production environment. ([#2390](https://github.com/maplibre/maplibre-gl-js/pull/2390))
- Add `setClusterOptions` to update cluster properties of the added sources: fixing these issues ([#429](https://github.com/maplibre/maplibre-gl-js/issues/429)) and ([#1384](https://github.com/maplibre/maplibre-gl-js/issues/1384))
- Add types for `workerOptions` and `_options` in `geojson_source.ts`
- Add fullscreenstart, fullscreenend events to FullscreenControl ([#2128](https://github.com/maplibre/maplibre-gl-js/issues/2128)
- Throttle the image request queue while the map is moving to improve performance ([#2097](https://github.com/maplibre/maplibre-gl-js/issues/2097)
- Add support for multiple `sprite` declarations in one style file ([#1805](https://github.com/maplibre/maplibre-gl-js/pull/1805))
- Extract sprite image on demand to reduce memory usage and improve performance by reducing the number of getImageData calls ([#1809](https://github.com/maplibre/maplibre-gl-js/pull/1809))
- `QueryRenderedFeaturesOptions` type added to both of the params in queryRenderedFeatures in map.ts ([#1900](https://github.com/maplibre/maplibre-gl-js/issues/1900))
- NavigationControlOptions is now optional when creating an instance of NavigationControl ([#1754](https://github.com/maplibre/maplibre-gl-js/issues/1754))
- Listen to webglcontextcreationerror event and give detailed debug info when it fails ([#1715](https://github.com/maplibre/maplibre-gl-js/pull/1715))
- Make sure `cooperativeGestures` overlay is always "on top" (z-index) of map features ([#1753](https://github.com/maplibre/maplibre-gl-js/pull/1753))
- Use `willReadFrequently` hint to optimize 2D canvas usage and remove warnings ([#1808](https://github.com/maplibre/maplibre-gl-js/pull/1808))
- Speed up the cross tile symbol index in certain circumstances ([#1755](https://github.com/maplibre/maplibre-gl-js/pull/1755))
- Improve rendering speed in scenes with many colliding symbolic icons and labels ([#1757](https://github.com/maplibre/maplibre-gl-js/pull/1757))
- Make request for ImageSource cancelable ([#1802](https://github.com/maplibre/maplibre-gl-js/pull/1802))
- Throttle the image request queue while the map is moving to improve performance ([#2097](https://github.com/maplibre/maplibre-gl-js/pull/2097))
- Return a promise from `once` method to allow easier usage of async/await in this case ([#1690](https://github.com/maplibre/maplibre-gl-js/pull/1690))
- Add pseudo (CSS) fullscreen as a fallback for iPhones ([#1678](https://github.com/maplibre/maplibre-gl-js/pull/1678))
- Add `updateData` to `GeoJSONSource` which allows for partial data updates ([#1605](https://github.com/maplibre/maplibre-gl-js/pull/1605))
- Add a RenderPool to render tiles onto textures for 3D ([#1671](https://github.com/maplibre/maplibre-gl-js/pull/1671))
- Add map.getCameraTargetElevation() ([#1558](https://github.com/maplibre/maplibre-gl-js/pull/1558))
- Add `freezeElevation` to `AnimationOptions` to allow smooth camera movement in 3D ([#1514](https://github.com/maplibre/maplibre-gl-js/pull/1514), [#1492](https://github.com/maplibre/maplibre-gl-js/issues/1492))
- Add map.setStyle's transformStyle option ([#1632](https://github.com/maplibre/maplibre-gl-js/pull/1632))

## Potentially breaking changes

Most of these changes will not affect your code but read carefully through the list to asses if a migration is needed.

- ⚠️ Cancel unloaded tile request on zooming in across multiple zooms. Previously these requests were not cancelled. ([#2377](https://github.com/maplibre/maplibre-gl-js/pull/2377))
- ⚠️ Resize map when container element is resized. The "resize"-related events now has different data associated with it ([#2157](https://github.com/maplibre/maplibre-gl-js/pull/2157), [#2551](https://github.com/maplibre/maplibre-gl-js/issues/2551)). Previously the originalEvent field was the reason of this change, for example it could be a `resize` event from the browser. Now it is `ResizeObserverEntry`, see more [here](https://developer.mozilla.org/en-US/docs/web/api/resizeobserverentry).
- ⚠️ Improve rendering of areas below sea level, and remove elevationOffset workaround ([#1578](https://github.com/maplibre/maplibre-gl-js/pull/1578))
- ⚠️ Remove support for `hsl` css color in a format that does not comply with the CSS Color specification. Colors defined in `hsl(110, 0.7, 0.055)` format will no longer work, instead it is recommended to use the format with percentages `hsl(110, 70%, 5.5%)`. ([#2376](https://github.com/maplibre/maplibre-gl-js/pull/2376))
- ⚠️ Move terrain object from style.terrain to map.terrain ([#1628](https://github.com/maplibre/maplibre-gl-js/pull/1628))
- ⚠️ Remove deprecated `mapboxgl-` css classes (use `maplibregl-` instead) ([#1575](https://github.com/maplibre/maplibre-gl-js/pull/1575))
- ⚠️ Full transition from WebGL1 to WebGL2 ([browser support](https://caniuse.com/?search=webgl2)) ([#2512](https://github.com/maplibre/maplibre-gl-js/pull/2512), [#1891](https://github.com/maplibre/maplibre-gl-js/pull/1891))
- ⚠️ `LngLat.toBounds()` is replaced by a static method `LngLatBounds.fromLngLat()` ([#2188](https://github.com/maplibre/maplibre-gl-js/pull/2188))
- ⚠️ Make geojson data source a required field to align with the docs ([#1396](https://github.com/maplibre/maplibre-gl-js/issue/1396))
- ⚠️ Improve control initial loading performance by forcing fadeDuration to 0 till first idle event ([#2447](https://github.com/maplibre/maplibre-gl-js/pull/2447))
- ⚠️ Remove "mapbox-gl-supported" package from API. If needed, please reference it directly instead of going through MapLibre. ([#2451](https://github.com/maplibre/maplibre-gl-js/pull/2451))
- ⚠️ Improve control performance by restricting worker count to a max of 1 except for Safari browser. ([#2354](https://github.com/maplibre/maplibre-gl-js/pull/2354))

## Bug fixes

- Fix of incorrect dash in diagonal lines with a vector source at some zoom levels. ([#2479](https://github.com/maplibre/maplibre-gl-js/pull/2479))
- Fix event.isSourceLoaded to reflect the state of source loading for sourcedata event ([#2543](https://github.com/maplibre/maplibre-gl-js/pull/2543))
- Fix overlapping of 3D building parts when 3D Terrain is activated ([#2513](https://github.com/maplibre/maplibre-gl-js/issues/2513))
- Show 3D buildings located below sea level when 3D Terrain is activated ([#2544](https://github.com/maplibre/maplibre-gl-js/issues/2544))
- Fix `LngLatBounds.extend()` to correctly handle `{ lng: number, lat: number }` coordinates. ([#2425](https://github.com/maplibre/maplibre-gl-js/pull/2425))
- Fix the accuracy-circle in the geolocate control from randomly resizing. ([#2450](https://github.com/maplibre/maplibre-gl-js/pull/2450))
- Fix the type of the `features` property on `MapLayerMouseEvent` and `MapLayerTouchEvent` to be `MapGeoJSONFeature[]` in lieu of `GeoJSON.Feature[]` ([#2244](https://github.com/maplibre/maplibre-gl-js/pull/2244))
- Fix GeolocateControl error if removed quickly ([#2391](https://github.com/maplibre/maplibre-gl-js/pull/2391))
- Fix issue unloading sprite sheet when using `setStyle(style, {diff:true})` ([#2146](https://github.com/maplibre/maplibre-gl-js/pull/2146))
- Fix wrap coords in `getTerrain` when `fitBounds` across the AM ([#2155](https://github.com/maplibre/maplibre-gl-js/pull/2155))
- Fix LngLat `toArray` method return type to [number,number] ([#2233](https://github.com/maplibre/maplibre-gl-js/issues/2233))
- Fix handling of text-offset with symbol-placement: line ([#2170](https://github.com/maplibre/maplibre-gl-js/issues/2170) and [#2171](https://github.com/maplibre/maplibre-gl-js/issues/2171))
- Fix geolocate control permissions failure on IOS16 web view with fallback to `window.navigator.geolocation` ([#2359](https://github.com/maplibre/maplibre-gl-js/pull/2359))
- Prevent unnecessary reload of raster sources when RTL Text Plugin loads ([#2380](https://github.com/maplibre/maplibre-gl-js/issues/2380))
- Fix Handle AddProtocol callback function returning an HTMLImageElement ([#](https://github.com/maplibre/maplibre-gl-js/pull/2393)2393](https://github.com/maplibre/maplibre-gl-js/pull/2393))
- Fix raster tiles being retained when raster-fade-duration is 0 ([#2445](https://github.com/maplibre/maplibre-gl-js/issues/2445), [#2501](https://github.com/maplibre/maplibre-gl-js/issues/2501))
- Fix the worker been terminated on setting new style ([#2123](https://github.com/maplibre/maplibre-gl-js/pull/2123))
- Change how meta key is detected for cooperative gestures
- Fix the worker been terminated on setting new style ([#2123](https://github.com/maplibre/maplibre-gl-js/pull/2123))
- Fix issue [#1024](https://github.com/maplibre/maplibre-gl-js/pull/1024) - Zoom center not under cursor when terrain is on
- Fix errors when running style-spec bin scripts and added missing help. Removed unnecessary script 'gl-style-composite'. ([#1971](https://github.com/maplibre/maplibre-gl-js/pull/1971))
- Fix the `slice` expression type ([#1886](https://github.com/maplibre/maplibre-gl-js/issues/1886))
- Remove dependency on `@rollup/plugin-json`, which was in conflict with `rollup-plugin-import-assert`
- Remove dependency on `@mapbox/gazetteer` which caused some build warnings ([#1757](https://github.com/maplibre/maplibre-gl-js/pull/1757) [#1898](https://github.com/maplibre/maplibre-gl-js/pull/1898))
- Fix `getElevation()` causing uncaught error ([#1650](https://github.com/maplibre/maplibre-gl-js/issues/1650)).
- Fix headless benchmark execution especially on VM ([#1732](https://github.com/maplibre/maplibre-gl-js/pull/1732))
- fix issue [#860](https://github.com/maplibre/maplibre-gl-js/issues/860) fill-pattern with pixelRatio > 1 is now switched correctly at runtime. ([#1765](https://github.com/maplibre/maplibre-gl-js/pull/1765))
- Fix the exception that would be thrown on `map.setStyle` when it is passed with transformStyle option and map is initialized without an initial style. ([#1824](https://github.com/maplibre/maplibre-gl-js/pull/1824))
- Fix the behavior of the compass button on touch devices. ([#1852](https://github.com/maplibre/maplibre-gl-js/pull/1852))
- Fix `GeoJSONSource` appearing to never finish loading when calling its `setData` method immediately after adding it to a `Map` due to it not firing a `metadata` `data` event ([#1693](https://github.com/maplibre/maplibre-gl-js/issues/1693))
- Fix the gap between terrain elevated tiles ([#1602](https://github.com/maplibre/maplibre-gl-js/issues/1602))
- Fix showTileBoundaries to show the first vector source [#1395](https://github.com/maplibre/maplibre-gl-js/pull/1395)
- Fix `match` expression type ([#1631](https://github.com/maplibre/maplibre-gl-js/pull/1631))
- Fix for blurry raster tiles due to raster tiles requests stuck in image queue. ([#2511](https://github.com/maplibre/maplibre-gl-js/pull/2511))

## 3.0.0-pre.9

### 🐞 Bug fixes

- Fixes issue with ResizeObserver firing an initial 'resize' event (since 3.0.0-pre.5) ([#2551](https://github.com/maplibre/maplibre-gl-js/issues/2551))

## 3.0.0-pre.8

### ✨ Features and improvements

- Add `transformCameraUpdate` callback to `Map` options ([#2535](https://github.com/maplibre/maplibre-gl-js/pull/2535))

### 🐞 Bug fixes

- Revise previous fix ([#2445](https://github.com/maplibre/maplibre-gl-js/issues/2445)) for raster tiles being retained when raster-fade-duration is 0 ([#2501](https://github.com/maplibre/maplibre-gl-js/issues/2501))

## 3.0.0-pre.7

### ✨ Features and improvements

- ⚠️ Breaking - Remove WebGL1 support. Move to WebGL2 ([#2512](https://github.com/maplibre/maplibre-gl-js/pull/2512))
- Bump KDBush and supercluster ([#2522](https://github.com/maplibre/maplibre-gl-js/pull/2522))

## 3.0.0-pre.6

### ✨ Features and improvements

- ⚠️ Breaking - Improve control performance by restricting worker count to a max of 1 except safari browser. ([#2354](https://github.com/maplibre/maplibre-gl-js/pull/2354))
- Improve performance by using HTMLImageElement to download raster source images when refreshExpiredTiles tiles is false ([#2126](https://github.com/maplibre/maplibre-gl-js/pull/2126))
- ⚠️ Breaking - Improve control initial loading performance by forcing fadeDuration to 0 till first idle event ([#2447](https://github.com/maplibre/maplibre-gl-js/pull/2447))
- ⚠️ Breaking - Remove "mapbox-gl-supported" package from API. If needed, please reference it directly instead of going through MapLibre. ([#2451](https://github.com/maplibre/maplibre-gl-js/pull/2451))
- Set fetchPriority for HTMLImageElement to help improve raster heavy scenarios ([#2459](https://github.com/maplibre/maplibre-gl-js/pull/2459))
- Reduce rendering calls on initial load. No reason to try rendering before style is loaded. ([#2464](https://github.com/maplibre/maplibre-gl-js/pull/2464))
- Lazy load default style properties on demand to improve loading performance and reduce memory usage. ([#2476](https://github.com/maplibre/maplibre-gl-js/pull/2476))
- Conditional WebGL2 support ([#1891](https://github.com/maplibre/maplibre-gl-js/pull/1891)

### 🐞 Bug fixes

- Fix `LngLatBounds.extend()` to correctly handle `{ lng: number, lat: number }` coordinates. ([#2425](https://github.com/maplibre/maplibre-gl-js/pull/2425))
- Fix the accuracy-circle in the geolocate control from randomly resizing. ([#2450](https://github.com/maplibre/maplibre-gl-js/pull/2450))

## 3.0.0-pre.5

### ✨ Features and improvements

- Add queryTerrainElevation allows getting terrain elevation in meters at specific point ([#2264](https://github.com/maplibre/maplibre-gl-js/pull/2264))
- Improve performance by sending style layers to worker thread before processing it on main thread to allow parallel processing ([#2131](https://github.com/maplibre/maplibre-gl-js/pull/2131))
- ⚠️ Breaking - Resize map when container element is resized. The resize related events now has different data associated with it ([#2157](https://github.com/maplibre/maplibre-gl-js/pull/2157)). Previously the originalEvent field was the reason of this change, for example it could be a `resize` event from the browser. Now it is `ResizeObserverEntry`, see more [here](https://developer.mozilla.org/en-US/docs/web/api/resizeobserverentry).
- Add Map.getImage() to retrieve previously-loaded images. ([#2168](https://github.com/maplibre/maplibre-gl-js/pull/2168))
- Add method to enable/disable cooperative gestures
- ⚠️ Breaking - `LngLat.toBounds()` is replaced by a static method `LngLatBounds.fromLngLat()` ([#2188](https://github.com/maplibre/maplibre-gl-js/pull/2188))
- Update CONTRIBUTING.md with details on setting up on M1 mac ([#2196](https://github.com/maplibre/maplibre-gl-js/pull/2196))
- Update default type of originalEvent in MapLibreEvent to be `unknown` ([#2243](https://github.com/maplibre/maplibre-gl-js/pull/2243))
- Improve performance when forcing full symbol placement by short circuiting pause checks ([#2241](https://github.com/maplibre/maplibre-gl-js/pull/2241))
- Adding a `warnonce` when terrain and hillshade source are the same ([#2298](https://github.com/maplibre/maplibre-gl-js/pull/2298))
- Remove a deprecation warning by removing an empty texture that is no longer being used in the codebase ([#2299](https://github.com/maplibre/maplibre-gl-js/pull/2299))
- Improve initial loading performance by lazy serializing layers only when needed. ([#2306](https://github.com/maplibre/maplibre-gl-js/pull/2306))
- ⚠️ Breaking - Cancel unloaded tile request on zooming in across multiple zoom. Previously these requests were not cancelled. ([#2377](https://github.com/maplibre/maplibre-gl-js/pull/2377))
- Add validateStyle MapOption to allow disabling style validation for faster performance in production environment. ([#2390](https://github.com/maplibre/maplibre-gl-js/pull/2390))
- ⚠️ Breaking - Remove support for `hsl` css color in a format that does not comply with the CSS Color specification. Colors defined in `hsl(110, 0.7, 0.055)` format will no longer work, instead it is recommended to use the format with percentages `hsl(110, 70%, 5.5%)`. ([#2376](https://github.com/maplibre/maplibre-gl-js/pull/2376))

### 🐞 Bug fixes

- Fix the type of the `features` property on `MapLayerMouseEvent` and `MapLayerTouchEvent` to be `MapGeoJSONFeature[]` in lieu of `GeoJSON.Feature[]` ([#2244](https://github.com/maplibre/maplibre-gl-js/pull/2244))
- Fix GeolocateControl error if removed quickly ([#2391](https://github.com/maplibre/maplibre-gl-js/pull/2391))
- Fix issue unloading sprite sheet when using `setStyle(style, {diff:true})` ([#2146](https://github.com/maplibre/maplibre-gl-js/pull/2146))
- Fix wrap coords in `getTerrain` when `fitBounds` across the AM ([#2155](https://github.com/maplibre/maplibre-gl-js/pull/2155))
- Fix LngLat `toArray` method return type to [number,number] ([#2233](https://github.com/maplibre/maplibre-gl-js/issues/2233))
- Fix handling of text-offset with symbol-placement: line ([#2170](https://github.com/maplibre/maplibre-gl-js/issues/2170) and [#2171](https://github.com/maplibre/maplibre-gl-js/issues/2171))
- Fix geolocate control permissions failure on IOS16 web view with fallback to `window.navigator.geolocation` ([#2359](https://github.com/maplibre/maplibre-gl-js/pull/2359))
- Prevent unnecessary reload of raster sources when RTL Text Plugin loads ([#2380](https://github.com/maplibre/maplibre-gl-js/issues/2380))
- Fix Handle AddProtocol callback function returning an HTMLImageElement ([#](https://github.com/maplibre/maplibre-gl-js/pull/2393)2393](https://github.com/maplibre/maplibre-gl-js/pull/2393))
- Fix raster tiles being retained when raster-fade-duration is 0 ([#2445](https://github.com/maplibre/maplibre-gl-js/issues/2445))

## 3.0.0-pre.4

### ✨ Features and improvements

- Add `setClusterOptions` to update cluster properties of the added sources: fixing these issues ([#429](https://github.com/maplibre/maplibre-gl-js/issues/429)) and ([#1384](https://github.com/maplibre/maplibre-gl-js/issues/1384))
- Add types for `workerOptions` and `_options` in `geojson_source.ts`
- Add fullscreenstart, fullscreenend events to FullscreenControl ([#2128](https://github.com/maplibre/maplibre-gl-js/issues/2128)
- Throttle the image request queue while the map is moving to improve performance ([#2097](https://github.com/maplibre/maplibre-gl-js/issues/2097)

### 🐞 Bug fixes

- Fix the worker been terminated on setting new style ([#2123](https://github.com/maplibre/maplibre-gl-js/pull/2123))
- Change how meta key is detected for cooperative gestures
- Fix the worker been terminated on setting new style ([#2123](https://github.com/maplibre/maplibre-gl-js/pull/2123))

## 3.0.0-pre.3

### ✨ Features and improvements

- Add support for multiple `sprite` declarations in one style file ([#1805](https://github.com/maplibre/maplibre-gl-js/pull/1805))
- Extract sprite image on demand to reduce memory usage and improve performance by reducing number of getImageData calls ([#1809](https://github.com/maplibre/maplibre-gl-js/pull/1809))

### 🐞 Bug fixes

- Fix issue [#1024](https://github.com/maplibre/maplibre-gl-js/pull/1024) - Zoom center not under cursor when terrain is on
- Fix errors when running style-spec bin scripts and added missing help. Removed unnecessary script 'gl-style-composite'. ([#1971](https://github.com/maplibre/maplibre-gl-js/pull/1971))
- Fix the `slice` expression type ([#1886](https://github.com/maplibre/maplibre-gl-js/issues/1886))

## 3.0.0-pre.2

### ✨ Features and improvements

- `QueryRenderedFeaturesOptions` type added to both of the params in queryRenderedFeatures in map.ts ([#1900](https://github.com/maplibre/maplibre-gl-js/issues/1900))
- NavigationControlOptions is now optional when creating an instance of NavigationControl ([#1754](https://github.com/maplibre/maplibre-gl-js/issues/1754))
- Listen to webglcontextcreationerror event and give detailed debug info when it fails ([#1715](https://github.com/maplibre/maplibre-gl-js/pull/1715))
- Make sure `cooperativeGestures` overlay is always "on top" (z-index) of map features ([#1753](https://github.com/maplibre/maplibre-gl-js/pull/1753))
- Use `willReadFrequently` hint to optimize 2D canvas usage and remove warnings ([#1808](https://github.com/maplibre/maplibre-gl-js/pull/1808))
- Speed up the cross tile symbol index in certain circumstances ([#1755](https://github.com/maplibre/maplibre-gl-js/pull/1755))
- Improve rendering speed in scenes with many colliding symbolic icons and labels ([#1757](https://github.com/maplibre/maplibre-gl-js/pull/1757))
- Make request for ImageSource cancelable ([#1802](https://github.com/maplibre/maplibre-gl-js/pull/1802))
- Throttle the image request queue while the map is moving to improve performance ([#2097](https://github.com/maplibre/maplibre-gl-js/pull/2097))

### 🐞 Bug fixes

- Remove dependency on `@rollup/plugin-json`, which was in conflict with `rollup-plugin-import-assert`
- Remove dependency on `@mapbox/gazetteer` which caused some build warnings ([#1757](https://github.com/maplibre/maplibre-gl-js/pull/1757) [#1898](https://github.com/maplibre/maplibre-gl-js/pull/1898))
- Fix `getElevation()` causing uncaught error ([#1650](https://github.com/maplibre/maplibre-gl-js/issues/1650)).
- Fix headless benchmark execution especially on VM ([#1732](https://github.com/maplibre/maplibre-gl-js/pull/1732))
- fix issue [#860](https://github.com/maplibre/maplibre-gl-js/issues/860) fill-pattern with pixelRatio > 1 is now switched correctly at runtime. ([#1765](https://github.com/maplibre/maplibre-gl-js/pull/1765))
- Fix the exception that would be thrown on `map.setStyle` when it is passed with transformStyle option and map is initialized without an initial style. ([#1824](https://github.com/maplibre/maplibre-gl-js/pull/1824))
- Fix the behavior of the compass button on touch devices.

## 3.0.0-pre.1

### ✨ Features and improvements

- Return a promise from `once` method to allow easier usage of async/await in this case ([#1690](https://github.com/maplibre/maplibre-gl-js/pull/1690))
- Add pseudo (CSS) fullscreen as a fallback for iPhones ([#1678](https://github.com/maplibre/maplibre-gl-js/pull/1678))
- Add `updateData` to `GeoJSONSource` which allows for partial data updates ([#1605](https://github.com/maplibre/maplibre-gl-js/pull/1605))

### 🐞 Bug fixes

- Fix `GeoJSONSource` appearing to never finish loading when calling its `setData` method immediately after adding it to a `Map` due to it not firing a `metadata` `data` event ([#1693](https://github.com/maplibre/maplibre-gl-js/issues/1693))
- Fix the gap between terrain elevated tiles ([#1602](https://github.com/maplibre/maplibre-gl-js/issues/1602))

## 3.0.0-pre.0

### ✨ Features and improvements

- Add a RenderPool to render tiles onto textures for 3D ([#1671](https://github.com/maplibre/maplibre-gl-js/pull/1671))
- Add map.getCameraTargetElevation() ([#1558](https://github.com/maplibre/maplibre-gl-js/pull/1558))
- Add `freezeElevation` to `AnimationOptions` to allow smooth camera movement in 3D ([#1514](https://github.com/maplibre/maplibre-gl-js/pull/1514), [#1492](https://github.com/maplibre/maplibre-gl-js/issues/1492))
- ⚠️ Breaking - Remove deprecated `mapboxgl-` css classes ([#1575](https://github.com/maplibre/maplibre-gl-js/pull/1575))
- Add map.setStyle's transformStyle option ([#1632](https://github.com/maplibre/maplibre-gl-js/pull/1632))
- ⚠️ Breaking - Improve rendering of areas below sea level, and remove elevationOffset workaround ([#1578](https://github.com/maplibre/maplibre-gl-js/pull/1578))
- ⚠️ Breaking - Move terrain object from style.terrain to map.terrain ([#1628](https://github.com/maplibre/maplibre-gl-js/pull/1628))

### 🐞 Bug fixes

- ⚠️ Breaking - Make geojson data source a required field to align with the docs ([#1396](https://github.com/maplibre/maplibre-gl-js/issue/1396))
- Fix showTileBoundaries to show the first vector source [#1395](https://github.com/maplibre/maplibre-gl-js/pull/1395)
- Fix `match` expression type ([#1631](https://github.com/maplibre/maplibre-gl-js/pull/1631))

## 2.4.0

### ✨ Features and improvements

- Added calculateCameraOptionsFromTo to camera ([#1427](https://github.com/maplibre/maplibre-gl-js/pull/1427))
- Improve expression types ([#1510](https://github.com/maplibre/maplibre-gl-js/pull/1510))
- Improve performance for primitive size selection ([#1508](https://github.com/maplibre/maplibre-gl-js/pull/1508))
- Upgrade target from ES2017 to ES2019 ([#1499](https://github.com/maplibre/maplibre-gl-js/pull/1499))
- Improve error handling ([#1485](https://github.com/maplibre/maplibre-gl-js/pull/1485))
- Removed `_interpolationType` unused field ([#264](https://github.com/maplibre/maplibre-gl-js/issues/264))

### 🐞 Bug fixes

- Fix attribution not being displayed for terrain ([#1516](https://github.com/maplibre/maplibre-gl-js/pull/1516))
- No triggering of contextmenu after rotate, pitch, etc. also on Windows ([#1537](https://github.com/maplibre/maplibre-gl-js/pull/1537))

## 2.3.1-pre.2

### ✨ Features and improvements

- Improve expression types ([#1510](https://github.com/maplibre/maplibre-gl-js/pull/1510))
- Improve performance for primitive size selection ([#1508](https://github.com/maplibre/maplibre-gl-js/pull/1508))
- Upgrade target from ES2017 to ES2019 ([#1499](https://github.com/maplibre/maplibre-gl-js/pull/1499))

## 2.3.1-pre.1

### ✨ Features and improvements

- Improve error handling ([#1485](https://github.com/maplibre/maplibre-gl-js/pull/1485))

## 2.3.0

### ✨ Features and improvements

- Re-enable method to get library version. Either with `import {version} from 'maplibre-gl'`, or on a Map instance as `map.version`.

## 2.2.1

### 🐞 Bug fixes

- Fix types generation and make sure they run as part of the CI ([#1462](https://github.com/maplibre/maplibre-gl-js/issues/1462), [#1465](https://github.com/maplibre/maplibre-gl-js/pull/1465))

## 2.2.0

Everything from the four previous pre-releases:

### ✨ Features and improvements

- Update `icon-padding` symbol layout property to support asymmetric padding ([#1289](https://github.com/maplibre/maplibre-gl-js/pull/1289))
- Added `cooperativeGestures` option when instantiating map to prevent inadvertent scrolling/panning when navigating a page where map is embedded inline ([#234](https://github.com/maplibre/maplibre-gl-js/issues/234))
- Improve filter specification typings ([#1390](https://github.com/maplibre/maplibre-gl-js/pull/1390))
- Add 3D terrain capabilities ([#165](https://github.com/maplibre/maplibre-gl-js/pull/165), [#1022](https://github.com/maplibre/maplibre-gl-js/pull/1022))
- Cancel pending GeoJSON requests when `GeoJSONSource.setData()` is called instead of waiting for any pending request to complete before issuing the request for the new URL ([#1102](https://github.com/maplibre/maplibre-gl-js/pull/1102))

### 🐞 Bug fixes

- Fix compact attribution style when using global CSS that sets `box-sizing: border-box;` ([#1250](https://github.com/maplibre/maplibre-gl-js/pull/1250))
- Handle maxBounds which cross the meridian at longitude ±180° ([#1298](https://github.com/maplibre/maplibre-gl-js/pull/1298), [#1299](https://github.com/maplibre/maplibre-gl-js/pull/1299))
- Hide arrow displayed in default `summary` styles on the attribution control ([#1258](https://github.com/maplibre/maplibre-gl-js/pull/1258))
- Fix memory usage in terrain 3D ([#1291](https://github.com/maplibre/maplibre-gl-js/issues/1291), [#1302](https://github.com/maplibre/maplibre-gl-js/pull/1302))
- Fix disappearance of closest tiles when 3D terrain is enabled ([#1241](https://github.com/maplibre/maplibre-gl-js/issues/1241), [#1300](https://github.com/maplibre/maplibre-gl-js/pull/1300))

## 2.2.0-pre.4

### ✨ Features and improvements

- Update `icon-padding` symbol layout property to support asymmetric padding ([#1289](https://github.com/maplibre/maplibre-gl-js/pull/1289))
- Added `cooperativeGestures` option when instantiating map to prevent inadvertent scrolling/panning when navigating a page where map is embedded inline ([#234](https://github.com/maplibre/maplibre-gl-js/issues/234))
- Improve filter specification typings ([#1390](https://github.com/maplibre/maplibre-gl-js/pull/1390))

### 🐞 Bug fixes

- Fix compact attribution style when using global CSS that sets `box-sizing: border-box;` ([#1250](https://github.com/maplibre/maplibre-gl-js/pull/1250))

## 2.2.0-pre.3

### 🐞 Bug fixes

- Handle maxBounds which cross the meridian at longitude ±180° ([#1298](https://github.com/maplibre/maplibre-gl-js/issues/1298), [#1299](https://github.com/maplibre/maplibre-gl-js/pull/1299))
- Hide arrow displayed in default `summary` styles on the attribution control ([#1258](https://github.com/maplibre/maplibre-gl-js/pull/1258))
- Fix memory usage in terrain 3D ([#1291](https://github.com/maplibre/maplibre-gl-js/issues/1291), [#1302](https://github.com/maplibre/maplibre-gl-js/pull/1302))
- Fix disappearance of closest tiles when 3D terrain is enabled ([#1241](https://github.com/maplibre/maplibre-gl-js/issues/1241), [#1300](https://github.com/maplibre/maplibre-gl-js/pull/1300))

## 2.2.0-pre.2

### ✨ Features and improvements

- Add 3D terrain capabilities ([#165](https://github.com/maplibre/maplibre-gl-js/pull/165), [#1022](https://github.com/maplibre/maplibre-gl-js/pull/1022))

## 2.2.0-pre.1

### ✨ Features and improvements

- Cancel pending GeoJSON requests when `GeoJSONSource.setData()` is called instead of waiting for any pending request to complete before issuing the request for the new URL ([#1102](https://github.com/maplibre/maplibre-gl-js/pull/1102))

## 2.1.9

### 🐞 Bug fixes

- Add back typescript typings to dependencies instead of devDependencies ([#1178](https://github.com/maplibre/maplibre-gl-js/pull/1178))

## 2.1.8

### ✨ Features and improvements

- Changed logic for showing the MapLibre logo. The MapLibre logo is now shown by setting the map option 'maplibreLogo' to true or by adding it to a map with addControl. TileJSON no longer controls if the logo is shown. ([#786](https://github.com/maplibre/maplibre-gl-js/pull/786))

### 🐞 Bug fixes

- Fix missing `touchmove` in `MapTouchEvent["type"]` ([#1131](https://github.com/maplibre/maplibre-gl-js/pull/1131))
- Type CustomLayerInterface renderingMode, onRemove, onAdd, and prerender optional ([#1122](https://github.com/maplibre/maplibre-gl-js/pull/1122))

## 2.1.8-pre.3

### 🐞 Bug fixes

- Use correct location for mouse events of line layer with line-offset ([#1108](https://github.com/maplibre/maplibre-gl-js/issues/1108)).
- Change `GeoJSONFeature.properties` type from `{}` to `{ [name: string]: any; }` ([#1115](https://github.com/maplibre/maplibre-gl-js/pull/1115)).
- Fix `error TS2503: Cannot find namespace 'GeoJSON'` ([#1096](https://github.com/maplibre/maplibre-gl-js/issues/1096)).

## 2.1.8-pre.2

### ✨ Features and improvements

- Removal of the unminified production build target, so `npm run build-prod` will be the main build command going forward.

### 🐞 Bug fixes

- Dispose source resources on map style removal, it also fixes `cannot read properties of undefined (reading 'sourceCaches')` error ([#1099](https://github.com/maplibre/maplibre-gl-js/pull/1099)).
- Add MapGeoJSONFeature type as replacement for MapboxGeoJSONFeature. MapGeoJSONFeature type extends GeoJSONFeature type with layer, source, sourceLayer, and state properties ([#1104](https://github.com/maplibre/maplibre-gl-js/pull/1104)).
- Fix automatic refreshing of expired raster tiles ([#1106](https://github.com/maplibre/maplibre-gl-js/pull/1106))
- Fix precision loss in some matrix calculations ([#1105](https://github.com/maplibre/maplibre-gl-js/pull/1105))

## 2.1.8-pre.1

### ✨ Features and improvements

- Add option `viewport-glyph` to `text-rotation-alignment` which places glyphs along a linestring and rotates them to the x-axis of the viewport ([#716](https://github.com/maplibre/maplibre-gl-js/pull/716)).

### 🐞 Bug fixes

- Change `GeoJSONFeature.id` type from `number | string | void` to `number | string | undefined` ([#1093](https://github.com/maplibre/maplibre-gl-js/pull/1093))
- Add FeatureIdentifier type to define feature parameter in setFeatureState, removeFeatureState, and getFeatureState methods. Change FeatureIdentifier.id from `id: string | number;` to `id?: string | number | undefined;` ([#1095](https://github.com/maplibre/maplibre-gl-js/pull/1095))
- Change map.on, map.off, and map.once type parameter from "type: MapEvent" to "type: MapEvent | string" ([#1094](https://github.com/maplibre/maplibre-gl-js/pull/1094))

## 2.1.7

### 🐞 Bug fixes

- Add adjustment for glyph rendering, CJK fonts are mainly affected ([#1002](https://github.com/maplibre/maplibre-gl-js/issues/1002)).
- Improve typings to fix Angular strict mode failure ([#790](https://github.com/maplibre/maplibre-gl-js/issues/790), [#970](https://github.com/maplibre/maplibre-gl-js/issues/970), [#934](https://github.com/maplibre/maplibre-gl-js/issues/934))
- Fix `SourceCache.loaded()` always returning `true` following a load error ([#1025](https://github.com/maplibre/maplibre-gl-js/issues/1025))
- Added back csp and dev builds to npm package ([#1042](https://github.com/maplibre/maplibre-gl-js/issues/1042))

## 2.1.6

### 🐞 Bug fixes

- Publish `dist/package.json` ([#998](https://github.com/maplibre/maplibre-gl-js/pull/998)).

## 2.1.6-pre.1

### 🐞 Bug fixes

- Publish `dist/package.json` ([#998](https://github.com/maplibre/maplibre-gl-js/pull/998)).

## 2.1.5

### 🐞 Bug fixes

- Publish empty `postinstall.js` file. Follow-up on ([#990](https://github.com/maplibre/maplibre-gl-js/issues/990)), ([#991](https://github.com/maplibre/maplibre-gl-js/pull/991)), ([#992](https://github.com/maplibre/maplibre-gl-js/pull/992)).

## 2.1.5-pre.1

### 🐞 Bug fixes

- Publish empty `postinstall.js` file. Follow-up on ([#990](https://github.com/maplibre/maplibre-gl-js/pull/990)), ([#991](https://github.com/maplibre/maplibre-gl-js/pull/991)), ([#992](https://github.com/maplibre/maplibre-gl-js/pull/992)).

## 2.1.4

### 🐞 Bug fixes

- Fix missing `postinstall.js` file in npm publish. Follow-up on ([#990](https://github.com/maplibre/maplibre-gl-js/issues/990)), ([#991](https://github.com/maplibre/maplibre-gl-js/pull/991)).

## 2.1.3

### 🐞 Bug fixes

- Fix postinstall `ts-node` error on non-dev installs ([#900](https://github.com/maplibre/maplibre-gl-js/pull/900))

## 2.1.2

### Features and improvements

- Default compact attribution to be open by default to comply with OpenStreetMap Attribution Guidelines ([#795](https://github.com/maplibre/maplibre-gl-js/pull/795))
- Export `Source` classes (`GeoJSONSource` etc.) declarations. ([#801](https://github.com/maplibre/maplibre-gl-js/issues/801))
- Make `AJAXError` public so error HTTP responses can be handled differently from other errors.

### 🐞 Bug fixes

- Fix compact attribution button showing when attribution is blank ([#795](https://github.com/maplibre/maplibre-gl-js/pull/795))
- Fix error mismatched image size for CJK characters ([#718](https://github.com/maplibre/maplibre-gl-js/issues/718))
- Fire `dataabort` and `sourcedataabort` events when a tile request is aborted ([#794](https://github.com/maplibre/maplibre-gl-js/issues/794))
- Fix NextJs `performance` undefined ([#768](https://github.com/maplibre/maplibre-gl-js/issues/768))

## 2.1.1

### 🐞 Bug fixes

- Fix stale tiles being shown when calling VectorTileSource#setTiles while the map is moving.

## 2.1.0

### ✨ Features and improvements

- Add `icon-overlap` and `text-overlap` symbol layout properties [#347](https://github.com/maplibre/maplibre-gl-js/pull/347)
- Deprecate `icon-allow-overlap` and `text-allow-overlap` symbol layout properties. `icon-overlap` and `text-overlap` are their replacements.
- Remove node package chalk from devDependencies ([#789](https://github.com/maplibre/maplibre-gl-js/pull/789)).
- Allow setting a custom pixel ratio by adding a `MapOptions#pixelRatio` property and a `Map#setPixelRatio` method. Since a high `devicePixelRatio` value can lead to performance and display problems, it is done at your own risk. ([#769](https://github.com/maplibre/maplibre-gl-js/issues/769))

## 2.0.5

### 🐞 Bug fixes

- Remove list of node versions allowed to install the package.

## 2.0.4

### 🐞 Bug fixes

- Missing package.json file in version 2.0.3 dist in npm ([#811](https://github.com/maplibre/maplibre-gl-js/issues/811)) - this causes webpack to fail

## 2.0.3

### Features and improvements

- Remove node package chalk from devDependencies ([#789](https://github.com/maplibre/maplibre-gl-js/pull/789)).
- Remove vector-tile module declaration and revert to using point from [@mapbox/point-geometry](https://github.com/mapbox/point-geometry] ([#788](https://github.com/maplibre/maplibre-gl-js/issues/788), [#800](https://github.com/maplibre/maplibre-gl-js/pull/800))
- Moved development environment to use NodeJs 16 ([#781](https://github.com/maplibre/maplibre-gl-js/pull/781), [#806](https://github.com/maplibre/maplibre-gl-js/pull/806))

### 🐞 Bug fixes

- Fix max cluster zoom in geojson source ([#61](https://github.com/maplibre/maplibre-gl-js/issues/61))

## 2.0.2

### 🐞 Bug fixes

- Fix typescript generated file ([#776](https://github.com/maplibre/maplibre-gl-js/issues/776)).

## 2.0.1

### 🐞 Bug fixes

- Fix documentation of `addProtocol` and `removeProtocol`.

## 2.0.0

### Features and improvements

- Migrated the production code to typescript
- ** Breaking Change ** removed `version` from the public API
- ** Breaking Change ** stopped supporting IE (internet explorer)
- ** Breaking Change ** stopped supporting Chrome 49-65. Chrome 66+ required. For Chrome 49-65 support use version 1.15.2.
- ** Breaking Change ** removed all code related to `accessToken` and Mapbox specific urls starting with `mapbox://`. Telemetry and tracking code was removed.
- ** Breaking Change ** removed `baseApiUrl` as it was used only for Mapbox related urls
- ** Breaking Change ** typescript typings have changed:
  - `Style` => `StyleSpecification`
  - `AnyLayer` => `LayerSpecification`
  - `AnySourceData` => `SourceSpecification`
  - `MapboxEvent` => `MapLibreEvent`
  - `MapboxOptions` => `MapOptions`
  - `MapBoxZoomEvent` => `MapLibreZoomEvent`
  - `*SourceRaw` + `*SourceOptions` => `*SourceSpecification`
  - `*Source` (source implementation definition) were removed
  - `*Layer` => `*LayerSpecification`
  - `*Paint` => `*LayerSpecification['paint']`
  - `*Layout` => `*LayerSpecification['layout']`
  - `MapboxGeoJSONFeature` => `GeoJSONFeature`
- Added `redraw` function to map ([#206](https://github.com/maplibre/maplibre-gl-js/issues/206))
- Improve attribution controls accessibility. See [#359](https://github.com/maplibre/maplibre-gl-js/issues/359)
- Allow maxPitch value up to 85, use values greater than 60 at your own risk ([#574](https://github.com/maplibre/maplibre-gl-js/pull/574))
- `getImage` uses createImageBitmap when supported ([#650](https://github.com/maplibre/maplibre-gl-js/pull/650))

### 🐞 Bug fixes

- Fix warning due to strict comparison of SDF property in image sprite ([#303](https://github.com/maplibre/maplibre-gl-js/issues/303))
- Fix tile placeholder replacement to allow for placeholders to be in a URL more than once. ([#348](https://github.com/maplibre/maplibre-gl-js/pull/348))
- Fix type check for non dom environment. ([#334](https://github.com/maplibre/maplibre-gl-js/issues/334))
- Fix precision problem in patterns when overzoomed in OpenGL ES devices.
- Fix padding-top of the popup to improve readability of popup text ([#354](https://github.com/maplibre/maplibre-gl-js/pull/354)).
- Fix GeoJSONSource#loaded sometimes returning true while there are still pending loads ([#669](https://github.com/maplibre/maplibre-gl-js/issues/669))
- Fix MapDataEvent#isSourceLoaded being true in GeoJSONSource "dataloading" event handlers ([#694](https://github.com/maplibre/maplibre-gl-js/issues/694))
- Fix events being fired after Map#remove has been called when the WebGL context is lost and restored ([#726](https://github.com/maplibre/maplibre-gl-js/issues/726))
- Fix nested expressions types definition [#757](https://github.com/maplibre/maplibre-gl-js/pull/757)

## 1.15.2

### 🐞 Bug fixes

- Fix breaking changes introduced in v1.15.0 by adoption dual naming scheme for CSS class names

## 1.15.1

### 🐞 Bug fixes

- Add void return for some method declaration to match TS strict mode ([#194](https://github.com/maplibre/maplibre-gl-js/pull/194))
- Fix css leftovers ([#83](https://github.com/maplibre/maplibre-gl-js/issues/83))

## 1.15.0

### Features and improvements

- ** Breaking Change: ** Rename css classes ([#83](https://github.com/maplibre/maplibre-gl-js/issues/83))
- Added custom protocol support to allow overriding ajax calls ([#29](https://github.com/maplibre/maplibre-gl-js/issues/29))
- Added setTransformRequest to map ([#159](https://github.com/maplibre/maplibre-gl-js/pull/159))
- Publish @maplibre/maplibre-gl-style-spec v14.0.0 on NPM ([#149](https://github.com/maplibre/maplibre-gl-js/pull/149))
- Replace link to mapbox on LogoControl by link to maplibre ([#151](https://github.com/maplibre/maplibre-gl-js/pull/151))
- Migrate style spec files from mapbox to maplibre ([#147](https://github.com/maplibre/maplibre-gl-js/pull/147))
- Publish the MapLibre style spec in NPM ([#140](https://github.com/maplibre/maplibre-gl-js/pull/140))
- Replace mapboxgl with maplibregl in JSDocs inline examples ([#134](https://github.com/maplibre/maplibre-gl-js/pull/134))
- Bring in typescript definitions file ([#24](https://github.com/maplibre/maplibre-gl-js/issues/24))
- Update example links to https://maplibre.org/maplibre-gl-js-docs/ ([#131](https://github.com/maplibre/maplibre-gl-js/pull/131))
- Improve performance of layers with constant `*-sort-key` ([#78](https://github.com/maplibre/maplibre-gl-js/pull/78))

### 🐞 Bug fixes

- Prevented attribution button from submitting form ([#178](https://github.com/maplibre/maplibre-gl-js/issues/178))

## 1.14.0

### Features and improvements

- Rebranded to MapLibre
- New logo

### 🐞 Bug fixes

- Rename SVGs mapboxgl-ctrl-\*.svg to maplibregl ([#85](https://github.com/maplibre/maplibre-gl-js/pull/85))
- fix ImageSource not working in FF/Safari ([#87](https://github.com/maplibre/maplibre-gl-js/pull/87))
- Update HTML debug files to use MapLibre in titles ([#84](https://github.com/maplibre/maplibre-gl-js/pull/84))
- fix CI checksize job to use maplibre name ([#86](https://github.com/maplibre/maplibre-gl-js/pull/86))
- Move output files from mapbox._ to maplibre._ ([#75](https://github.com/maplibre/maplibre-gl-js/pull/75))
- Remove mapbox specifics and branding from .github ([#64](https://github.com/maplibre/maplibre-gl-js/pull/64))
- Fix a bug where mapbox-gl-js is no longer licensed as open source, but we owe immeasurable gratitude to Mapbox for releasing all their initial code to the community under BSD-3 license.

## 1.13.0

### ✨ Features and improvements

- Improve accessibility by fixing issues reported by WCAG 2.1. [#9991](https://github.com/mapbox/mapbox-gl-js/pull/9991)
- Improve accessibility when opening a popup by immediately focusing on the content. [#9774](https://github.com/mapbox/mapbox-gl-js/pull/9774) (h/t [@watofundefined](https://github.com/watofundefined)))
- Improve rendering performance of symbols with `symbol-sort-key`. [#9751](https://github.com/mapbox/mapbox-gl-js/pull/9751) (h/t [@osvodef](https://github.com/osvodef)))
- Add `Marker` `clickTolerance` option. [#9640](https://github.com/mapbox/mapbox-gl-js/pull/9640) (h/t [@ChristopherChudzicki](https://github.com/ChristopherChudzicki)))
- Add `Map` `hasControl` method. [#10035](https://github.com/mapbox/mapbox-gl-js/pull/10035)
- Add `Popup` `setOffset` method. [#9946](https://github.com/mapbox/mapbox-gl-js/pull/9946) (h/t [@jutaz](https://github.com/jutaz)))
- Add `KeyboardHandler` `disableRotation` and `enableRotation` methods. [#10072](https://github.com/mapbox/mapbox-gl-js/pull/10072) (h/t [@jmbott](https://github.com/jmbott)))

### 🐞 Bug fixes

- Fix a bug where `queryRenderedFeatures` didn't properly expose the paint values if they were data-driven. [#10074](https://github.com/mapbox/mapbox-gl-js/pull/10074) (h/t [@osvodef](https://github.com/osvodef)))
- Fix a bug where attribution didn't update when layer visibility changed during zooming. [#9943](https://github.com/mapbox/mapbox-gl-js/pull/9943)
- Fix a bug where hash control conflicted with external history manipulation (e.g. in single-page apps). [#9960](https://github.com/mapbox/mapbox-gl-js/pull/9960) (h/t [@raegen](https://github.com/raegen)))
- Fix a bug where `fitBounds` had an unexpected result with non-zero bearing and uneven padding. [#9821](https://github.com/mapbox/mapbox-gl-js/pull/9821) (h/t [@allison-strandberg](https://github.com/allison-strandberg)))
- Fix HTTP support when running GL JS against [Mapbox Atlas](https://www.mapbox.com/atlas). [#10090](https://github.com/mapbox/mapbox-gl-js/pull/10090)
- Fix a bug where the `within` expression didn't work in `querySourceFeatures`. [#9933](https://github.com/mapbox/mapbox-gl-js/pull/9933)
- Fix a bug where `Popup` content HTML element was removed on `setDOMContent`. [#10036](https://github.com/mapbox/mapbox-gl-js/pull/10036)
- Fix a compatibility bug when `icon-image` is used as a legacy categorical function. [#10060](https://github.com/mapbox/mapbox-gl-js/pull/10060)
- Reduce rapid memory growth in Safari by ensuring `Image` dataURI's are released. [#10118](https://github.com/mapbox/mapbox-gl-js/pull/10118)

### ⚠️ Note on IE11

We intend to remove support for Internet Explorer 11 in a future release of GL JS later this year.

## 1.12.0

### ✨ Features and improvements

- Add methods for changing a vector tile source dynamically (e.g. `setTiles`, `setUrl`). [#8048](https://github.com/mapbox/mapbox-gl-js/pull/8048) (h/t [@stepankuzmin](https://github.com/stepankuzmin))
- Add a `filter` option for GeoJSON sources to filter out features prior to processing (e.g. before clustering). [#9864](https://github.com/mapbox/mapbox-gl-js/pull/9864)
- Vastly increase precision of `line-gradient` for long lines. [#9694](https://github.com/mapbox/mapbox-gl-js/pull/9694)
- Improve `raster-dem` sources to properly support the `maxzoom` option and overzooming. [#9789](https://github.com/mapbox/mapbox-gl-js/pull/9789) (h/t [@brendan-ward](@brendanhttps://github.com/ward))

### 🐞 Bug fixes

- Fix a bug where bearing snap interfered with `easeTo` and `flyTo` animations, freezing the map. [#9884](https://github.com/mapbox/mapbox-gl-js/pull/9884) (h/t [@andycalder](https://github.com/andycalder))
- Fix a bug where a fallback image was not used if it was added via `addImage`. [#9911](https://github.com/mapbox/mapbox-gl-js/pull/9911) (h/t [@francois2metz](https://github.com/francois2metz))
- Fix a bug where `promoteId` option failed for fill extrusions with defined feature ids. [#9863](https://github.com/mapbox/mapbox-gl-js/pull/9863)

### 🛠️ Workflow

- Renamed the default development branch from `master` to `main`.

## 1.11.1

### 🐞 Bug fixes

- Fix a bug that caused `map.loaded()` to incorrectly return `false` after a click event. ([#9825](https://github.com/mapbox/mapbox-gl-js/pull/9825))

## 1.11.0

### ✨ Features and improvements

- Add an option to scale the default `Marker` icon.([#9414](https://github.com/mapbox/mapbox-gl-js/pull/9414)) (h/t [@adrianababakanian](https://github.com/adrianababakanian))
- Improving the shader compilation speed by manually getting the run-time attributes and uniforms.([#9497](https://github.com/mapbox/mapbox-gl-js/pull/9497))
- Added `clusterMinPoints` option for clustered GeoJSON sources that defines the minimum number of points to form a cluster.([#9748](https://github.com/mapbox/mapbox-gl-js/pull/9748))

### 🐞 Bug fixes

- Fix a bug where map got stuck in a DragRotate interaction if it's mouseup occurred outside of the browser window or iframe.([#9512](https://github.com/mapbox/mapbox-gl-js/pull/9512))
- Fix potential visual regression for `*-pattern` properties on AMD graphics card vendor.([#9681](https://github.com/mapbox/mapbox-gl-js/pull/9681))
- Fix zooming with a double tap on iOS Safari 13.([#9757](https://github.com/mapbox/mapbox-gl-js/pull/9757))
- Removed a misleading `geometry exceeds allowed extent` warning when using Mapbox Streets vector tiles.([#9753](https://github.com/mapbox/mapbox-gl-js/pull/9753))
- Fix reference error when requiring the browser bundle in Node. ([#9749](https://github.com/mapbox/mapbox-gl-js/pull/9749))

## 1.10.2

### 🐞 Bug fixes

- Fix zooming with a double tap in iOS Safari 13.([#9757](https://github.com/mapbox/mapbox-gl-js/pull/9757))

## 1.10.1

### 🐞 Bug fixes

- Fix markers interrupting touch gestures ([#9675](https://github.com/mapbox/mapbox-gl-js/issues/9675), fixed by [#9683](https://github.com/mapbox/mapbox-gl-js/pull/9683))
- Fix bug where `map.isMoving()` returned true while map was not moving ([#9647](https://github.com/mapbox/mapbox-gl-js/issues/9647), fixed by [#9679](https://github.com/mapbox/mapbox-gl-js/pull/9679))
- Fix regression that prevented `touchmove` events from firing during gestures ([#9676](https://github.com/mapbox/mapbox-gl-js/issues/9676), fixed by [#9685](https://github.com/mapbox/mapbox-gl-js/pull/9685))
- Fix `image` expression evaluation which was broken under certain conditions ([#9630](https://github.com/mapbox/mapbox-gl-js/issues/9630), fixed by [#9685](https://github.com/mapbox/mapbox-gl-js/pull/9668))
- Fix nested `within` expressions in filters not evaluating correctly ([#9605](https://github.com/mapbox/mapbox-gl-js/issues/9605), fixed by [#9611](https://github.com/mapbox/mapbox-gl-js/pull/9611))
- Fix potential `undefined` paint variable in `StyleLayer` ([#9688](https://github.com/mapbox/mapbox-gl-js/pull/9688)) (h/t [mannnick24](https://github.com/mannnick24))

## 1.10.0

### ✨ Features

- Add `mapboxgl.prewarm()` and `mapboxgl.clearPrewarmedResources()` methods to allow developers to optimize load times for their maps ([#9391](https://github.com/mapbox/mapbox-gl-js/pull/9391))
- Add `index-of` and `slice` expressions to search arrays and strings for the first occurrence of a specified value and return a section of the original array or string ([#9450](https://github.com/mapbox/mapbox-gl-js/pull/9450)) (h/t [lbutler](https://github.com/lbutler))
- Correctly set RTL text plugin status if the plugin URL could not be loaded. This allows developers to add retry logic on network errors when loading the plugin ([#9489](https://github.com/mapbox/mapbox-gl-js/pull/9489))

### 🍏 Gestures

This release significantly refactors and improves gesture handling on desktop and mobile. Three new touch gestures have been added: `two-finger swipe` to adjust pitch, `two-finger double tap` to zoom out, and `tap then drag` to adjust zoom with one finger ([#9365](https://github.com/mapbox/mapbox-gl-js/pull/9365)). In addition, this release brings the following changes and bug fixes:

- It's now possible to interact with multiple maps on the same page at the same time ([#9365](https://github.com/mapbox/mapbox-gl-js/pull/9365))
- Fix map jump when releasing one finger after pinch zoom ([#9136](https://github.com/mapbox/mapbox-gl-js/issues/9136))
- Stop mousedown and touchstart from interrupting `easeTo` animations when interaction handlers are disabled ([#8725](https://github.com/mapbox/mapbox-gl-js/issues/8725))
- Stop mouse wheel from interrupting animations when `map.scrollZoom` is disabled ([#9230](https://github.com/mapbox/mapbox-gl-js/issues/9230))
- A camera change can no longer be prevented by disabling the interaction handler within the camera change event. Selectively prevent camera changes by listening to the `mousedown` or `touchstart` map event and calling [.preventDefault()](https://docs.mapbox.com/mapbox-gl-js/api/#mapmouseevent#preventdefault) ([#9365](https://github.com/mapbox/mapbox-gl-js/pull/9365))
- Undocumented properties on the camera change events fired by the doubleClickZoom handler have been removed ([#9365](https://github.com/mapbox/mapbox-gl-js/pull/9365))

### 🐞 Improvements and bug fixes

- Line labels now have improved collision detection, with greater precision in placement, reduced memory footprint, better placement under pitched camera orientations ([#9219](https://github.com/mapbox/mapbox-gl-js/pull/9219))
- Fix `GlyphManager` continually re-requesting missing glyph ranges ([#8027](https://github.com/mapbox/mapbox-gl-js/issues/8027), fixed by [#9375](https://github.com/mapbox/mapbox-gl-js/pull/9375)) (h/t [oterral](https://github.com/oterral))
- Avoid throwing errors when calling certain popup methods before the popup element is created ([#9433](https://github.com/mapbox/mapbox-gl-js/pull/9433))
- Fix a bug where fill-extrusion features with colinear points were not returned by `map.queryRenderedFeatures(...)` ([#9454](https://github.com/mapbox/mapbox-gl-js/pull/9454))
- Fix a bug where using feature state on a large input could cause a stack overflow error ([#9463](https://github.com/mapbox/mapbox-gl-js/pull/9463))
- Fix exception when using `background-pattern` with data driven expressions ([#9518](https://github.com/mapbox/mapbox-gl-js/issues/9518), fixed by [#9520](https://github.com/mapbox/mapbox-gl-js/pull/9520))
- Fix a bug where UI popups were potentially leaking event listeners ([#9498](https://github.com/mapbox/mapbox-gl-js/pull/9498)) (h/t [mbell697](https://github.com/mbell697))
- Fix a bug where the `within` expression would return inconsistent values for points on tile boundaries ([#9411](https://github.com/mapbox/mapbox-gl-js/issues/9411), [#9428](https://github.com/mapbox/mapbox-gl-js/pull/9428))
- Fix a bug where the `within` expression would incorrectly evaluate geometries that cross the antimeridian ([#9440](https://github.com/mapbox/mapbox-gl-js/pull/9440))
- Fix possible undefined exception on paint variable of style layer ([#9437](https://github.com/mapbox/mapbox-gl-js/pull/9437)) (h/t [mannnick24](https://github.com/mannnick24))
- Upgrade minimist to ^1.2.5 to get fix for security issue [CVE-2020-7598](https://cve.mitre.org/cgi-bin/cvename.cgi?name=CVE-2020-7598) upstream ([#9425](https://github.com/mapbox/mapbox-gl-js/issues/9431), fixed by [#9425](https://github.com/mapbox/mapbox-gl-js/pull/9425)) (h/t [watson](https://github.com/watson))

## 1.9.1

### 🐞 Bug fixes

- Fix a bug [#9477](https://github.com/mapbox/mapbox-gl-js/issues/9477) in `Map#fitBounds(..)` wherein the `padding` passed to options would get applied twice.
- Fix rendering bug [#9479](https://github.com/mapbox/mapbox-gl-js/issues/9479) caused when data-driven `*-pattern` properties reference images added with `Map#addImage(..)`.
- Fix a bug [#9468](https://github.com/mapbox/mapbox-gl-js/issues/9468) in which an exception would get thrown when updating symbol layer paint property using `setPaintProperty`.

## 1.9.0

With this release, we're adding [a new changelog policy](./CONTRIBUTING.md#changelog-conventions) to our contribution guidelines.

This release also fixes several long-standing bugs and unintentional rendering behavior with `line-pattern`. The fixes come with a visual change to how patterns added with `line-pattern` scale. Previously, patterns that became larger than the line would be clipped, sometimes distorting the pattern, particularly on mobile and retina devices. Now the pattern will be scaled to fit under all circumstances. [#9266](https://github.com/mapbox/mapbox-gl-js/pull/9266) showcases examples of the visual differences. For more information and to provide feedback on this change, see [#9394](https://github.com/mapbox/mapbox-gl-js/pull/9394).

### ✨ Features

- Add `within` expression for testing whether an evaluated feature lies within a given GeoJSON object ([#9352](https://github.com/mapbox/mapbox-gl-js/pull/9352)). - We are aware of an edge case in which points with wrapped coordinates (e.g. longitude -185) are not evaluated properly. See ([#9442](https://github.com/mapbox/mapbox-gl-js/issues/9442)) for more information. - An example of the `within` expression:<br>
  `"icon-opacity": ["case", ["==", ["within", "some-polygon"], true], 1,
["==", ["within", "some-polygon"], false], 0]`
- Map API functions such as `easeTo` and `flyTo` now support `padding: PaddingOptions` which lets developers shift a map's center of perspective when building floating sidebars ([#8638](https://github.com/mapbox/mapbox-gl-js/pull/8638))

### 🍏 Improvements

- Results from `queryRenderedFeatures` now have evaluated property values rather than raw expressions ([#9198](https://github.com/mapbox/mapbox-gl-js/pull/9198))
- Improve scaling of patterns used in `line-pattern` on all device resolutions and pixel ratios ([#9266](https://github.com/mapbox/mapbox-gl-js/pull/9266))
- Slightly improve GPU memory footprint ([#9377](https://github.com/mapbox/mapbox-gl-js/pull/9377))
- `LngLatBounds.extend` is more flexible because it now accepts objects with `lat` and `lon` properties as well as arrays of coordinates ([#9293](https://github.com/mapbox/mapbox-gl-js/pull/9293))
- Reduce bundle size and improve visual quality of `showTileBoundaries` debug text ([#9267](https://github.com/mapbox/mapbox-gl-js/pull/9267))

### 🐞 Bug fixes

- Correctly adjust patterns added with `addImage(id, image, pixelRatio)` by the asset pixel ratio, not the device pixel ratio ([#9372](https://github.com/mapbox/mapbox-gl-js/pull/9372))
- Allow needle argument to `in` expression to be false ([#9295](https://github.com/mapbox/mapbox-gl-js/pull/9295))
- Fix exception thrown when trying to set `feature-state` for a layer that has been removed, fixes [#8634](https://github.com/mapbox/mapbox-gl-js/issues/8634) ([#9305](https://github.com/mapbox/mapbox-gl-js/pull/9305))
- Fix a bug where maps were not displaying inside elements with `dir=rtl` ([#9332](https://github.com/mapbox/mapbox-gl-js/pull/9332))
- Fix a rendering error for very old versions of Chrome (ca. 2016) where text would appear much bigger than intended ([#9349](https://github.com/mapbox/mapbox-gl-js/pull/9349))
- Prevent exception resulting from `line-dash-array` of empty length ([#9385](https://github.com/mapbox/mapbox-gl-js/pull/9385))
- Fix a bug where `icon-image` expression that evaluates to an empty string (`''`) produced a warning ([#9380](https://github.com/mapbox/mapbox-gl-js/pull/9380))
- Fix a bug where certain `popup` methods threw errors when accessing the container element before it was created, fixes [#9429](https://github.com/mapbox/mapbox-gl-js/issues/9429)([#9433](https://github.com/mapbox/mapbox-gl-js/pull/9433))

## 1.8.1

- Fixed a bug where all labels showed up on a diagonal line on Windows when using an integrated Intel GPU from the Haswell generation ([#9327](https://github.com/mapbox/mapbox-gl-js/issues/9327), fixed by reverting [#9229](https://github.com/mapbox/mapbox-gl-js/pull/9229))

## 1.8.0

### ✨ Features and improvements

- Reduce size of line atlas by removing unused channels ([#9232](https://github.com/mapbox/mapbox-gl-js/pull/9232))
- Prevent empty buffers from being created for debug data when unused ([#9237](https://github.com/mapbox/mapbox-gl-js/pull/9237))
- Add space between distance and unit in scale control ([#9276](https://github.com/mapbox/mapbox-gl-js/pull/9276)) (h/t [gely](https://api.github.com/users/gely)) and ([#9284](https://github.com/mapbox/mapbox-gl-js/pull/9284)) (h/t [pakastin](https://api.github.com/users/pakastin))
- Add a `showAccuracyCircle` option to GeolocateControl that shows the accuracy of the user's location as a transparent circle. Mapbox GL JS will show this circle by default. ([#9253](https://github.com/mapbox/mapbox-gl-js/pull/9253)) (h/t [Meekohi](https://api.github.com/users/Meekohi))
- Implemented a new tile coverage algorithm to enable level-of-detail support in a future release ([#8975](https://github.com/mapbox/mapbox-gl-js/pull/8975))

### 🐞 Bug fixes

- `line-dasharray` is now ignored correctly when `line-pattern` is set ([#9189](https://github.com/mapbox/mapbox-gl-js/pull/9189))
- Fix line distances breaking gradient across tile boundaries ([#9220](https://github.com/mapbox/mapbox-gl-js/pull/9220))
- Fix a bug where lines with duplicate endpoints could disappear at zoom 18+ ([#9218](https://github.com/mapbox/mapbox-gl-js/pull/9218))
- Fix a bug where Ctrl-click to drag rotate the map was disabled if the Alt, Cmd or Windows key is also pressed ([#9203](https://github.com/mapbox/mapbox-gl-js/pull/9203))
- Pass errors to `getClusterExpansionZoom`, `getClusterChildren`, and `getClusterLeaves` callbacks ([#9251](https://github.com/mapbox/mapbox-gl-js/pull/9251))
- Fix a rendering performance regression ([#9261](https://github.com/mapbox/mapbox-gl-js/pull/9261))
- Fix visual artifact for `line-dasharray` ([#9246](https://github.com/mapbox/mapbox-gl-js/pull/9246))
- Fixed a bug in the GeolocateControl which resulted in an error when `trackUserLocation` was `false` and the control was removed before the Geolocation API had returned a location ([#9291](https://github.com/mapbox/mapbox-gl-js/pull/9291))
- Fix `promoteId` for line layers ([#9210](https://github.com/mapbox/mapbox-gl-js/pull/9210))
- Improve accuracy of distance calculations ([#9202](https://github.com/mapbox/mapbox-gl-js/pull/9202)) (h/t [Meekohi](https://api.github.com/users/Meekohi))

## 1.7.0

### ✨ Features

- Add `promoteId` option to use a feature property as ID for feature state ([#8987](https://github.com/mapbox/mapbox-gl-js/pull/8987))
- Add a new constructor option to `mapboxgl.Popup`, `closeOnMove`, that closes the popup when the map's position changes ([#9163](https://github.com/mapbox/mapbox-gl-js/pull/9163))
- Allow creating a map without a style (an empty one will be created automatically) (h/t [@stepankuzmin](https://github.com/stepankuzmin)) ([#8924](https://github.com/mapbox/mapbox-gl-js/pull/8924))
- `map.once()` now allows specifying a layer id as a third parameter making it consistent with `map.on()` ([#8875](https://github.com/mapbox/mapbox-gl-js/pull/8875))

### 🍏 Improvements

- Improve performance of raster layers on large screens ([#9050](https://github.com/mapbox/mapbox-gl-js/pull/9050))
- Improve performance for hillshade and raster layers by implementing a progressive enhancement that utilizes `ImageBitmap` and `OffscreenCanvas` ([#8845](https://github.com/mapbox/mapbox-gl-js/pull/8845))
- Improve performance for raster tile rendering by using the stencil buffer ([#9012](https://github.com/mapbox/mapbox-gl-js/pull/9012))
- Update `symbol-avoid-edges` documentation to acknowledge the existence of global collision detection ([#9157](https://github.com/mapbox/mapbox-gl-js/pull/9157))
- Remove reference to `in` function which has been replaced by the `in` expression ([#9102](https://github.com/mapbox/mapbox-gl-js/pull/9102))

### 🐞 Bug Fixes

- Change the type of tile id key to string to prevent hash collisions ([#8979](https://github.com/mapbox/mapbox-gl-js/pull/8979))
- Prevent changing bearing via URL hash when rotation is disabled ([#9156](https://github.com/mapbox/mapbox-gl-js/pull/9156))
- Fix URL hash with no bearing causing map to fail to load ([#9170](https://github.com/mapbox/mapbox-gl-js/pull/9170))
- Fix bug in `GeolocateControl` where multiple instances of the control on one page may result in the user location not being updated ([#9092](https://github.com/mapbox/mapbox-gl-js/pull/9092))
- Fix query `fill-extrusions` made from polygons with coincident points and polygons with less than four points ([#9138](https://github.com/mapbox/mapbox-gl-js/pull/9138))
- Fix bug where `symbol-sort-key` was not used for collisions that crossed tile boundaries ([#9054](https://github.com/mapbox/mapbox-gl-js/pull/9054))
- Fix bug in `DragRotateHandler._onMouseUp` getting stuck in drag/rotate ([#9137](https://github.com/mapbox/mapbox-gl-js/pull/9137))
- Fix "Click on Compass" on some mobile devices (add `clickTolerance` to `DragRotateHandler`) ([#9015](https://github.com/mapbox/mapbox-gl-js/pull/9015)) (h/t [Yanonix](https://github.com/Yanonix))

## 1.6.1

### 🐞 Bug Fixes

- Fix style validation error messages not being displayed ([#9073](https://github.com/mapbox/mapbox-gl-js/pull/9073))
- Fix deferred loading of rtl-text-plugin not working for labels created from GeoJSON sources ([#9091](https://github.com/mapbox/mapbox-gl-js/pull/9091))
- Fix RTL text not being rendered with the rtl-text-plugin on pages that don't allow `script-src: blob:` in their CSP.([#9122](https://github.com/mapbox/mapbox-gl-js/pull/9122))

## 1.6.0

### ✨ Features

- Add ability to insert images into text labels using an `image` expression within a `format` expression: `"text-field": ["format", "Some text", ["image", "my-image"], "some more text"]` ([#8904](https://github.com/mapbox/mapbox-gl-js/pull/8904))
- Add support for stretchable images (aka nine-part or nine-patch images). Stretchable images can be used with `icon-text-fit` to draw resized images with non-stretched corners and borders. ([#8997](https://github.com/mapbox/mapbox-gl-js/pull/8997))
- Add `in` expression. It can check if a value is in an array (`["in", value, array]`) or a substring is in a string (`["in", substring, string]`) ([#8876](https://github.com/mapbox/mapbox-gl-js/pull/8876))
- Add `minPitch` and `maxPitch` map options ([#8834](https://github.com/mapbox/mapbox-gl-js/pull/8834))
- Add `rotation`, `rotationAlignment` and `pitchAlignment` options to markers ([#8836](https://github.com/mapbox/mapbox-gl-js/pull/8836)) (h/t [@dburnsii](https://github.com/dburnsii))
- Add methods to Popup to manipulate container class names ([#8759](https://github.com/mapbox/mapbox-gl-js/pull/8759)) (h/t [Ashot-KR](https://github.com/Ashot-KR))
- Add configurable inertia settings for panning (h/t [@aMoniker](https://github.com/aMoniker))) ([#8887](https://github.com/mapbox/mapbox-gl-js/pull/8887))
- Add ability to localize UI controls ([#8095](https://github.com/mapbox/mapbox-gl-js/pull/8095)) (h/t [@dmytro-gokun](https://github.com/dmytro-gokun))
- Add LatLngBounds.contains() method ([#7512](https://github.com/mapbox/mapbox-gl-js/issues/7512), fixed by [#8200](https://github.com/mapbox/mapbox-gl-js/pull/8200))
- Add option to load rtl-text-plugin lazily ([#8865](https://github.com/mapbox/mapbox-gl-js/pull/8865))
- Add `essential` parameter to AnimationOptions that can override `prefers-reduced-motion: reduce` ([#8743](https://github.com/mapbox/mapbox-gl-js/issues/8743), fixed by [#8883](https://github.com/mapbox/mapbox-gl-js/pull/8883))

### 🍏 Improvements

- Allow rendering full world smaller than 512px. To restore the previous limit call `map.setMinZoom(0)` ([#9028](https://github.com/mapbox/mapbox-gl-js/pull/9028))
- Add an es modules build for mapbox-gl-style-spec in dist/ ([#8247](https://github.com/mapbox/mapbox-gl-js/pull/8247)) (h/t [@ahocevar](https://github.com/ahocevar))
- Add 'image/webp,_/_' accept header to fetch/ajax image requests when webp supported ([#8262](https://github.com/mapbox/mapbox-gl-js/pull/8262))
- Improve documentation for setStyle, getStyle, and isStyleLoaded ([#8807](https://github.com/mapbox/mapbox-gl-js/pull/8807))

### 🐞 Bug Fixes

- Fix map rendering after addImage and removeImage are used to change a used image ([#9016](https://github.com/mapbox/mapbox-gl-js/pull/9016))
- Fix visibility of controls in High Contrast mode in IE ([#8874](https://github.com/mapbox/mapbox-gl-js/pull/8874))
- Fix customizable url hash string in IE 11 ([#8990](https://github.com/mapbox/mapbox-gl-js/pull/8990)) (h/t [pakastin](https://github.com/pakastin))
- Allow expression stops up to zoom 24 instead of 22 ([#8908](https://github.com/mapbox/mapbox-gl-js/pull/8908)) (h/t [nicholas-l](https://github.com/nicholas-l))
- Fix alignment of lines in really overscaled tiles ([#9024](https://github.com/mapbox/mapbox-gl-js/pull/9024))
- Fix `Failed to execute 'shaderSource' on 'WebGLRenderingContext'` errors ([#9017](https://github.com/mapbox/mapbox-gl-js/pull/9017))
- Make expression validation fail on NaN ([#8615](https://github.com/mapbox/mapbox-gl-js/pull/8615))
- Fix setLayerZoomRange bug that caused tiles to be re-requested ([#7865](https://github.com/mapbox/mapbox-gl-js/issues/7865), fixed by [#8854](https://github.com/mapbox/mapbox-gl-js/pull/8854))
- Fix `map.showTileBoundaries` rendering ([#7314](https://github.com/mapbox/mapbox-gl-js/pull/7314))
- Fix using `generateId` in conjunction with `cluster` in a GeoJSONSource ([#8223](https://github.com/mapbox/mapbox-gl-js/issues/8223), fixed by [#8945](https://github.com/mapbox/mapbox-gl-js/pull/8945))
- Fix opening popup on a marker from keyboard ([#6835](https://github.com/mapbox/mapbox-gl-js/pull/6835))
- Fix error thrown when request aborted ([#7614](https://github.com/mapbox/mapbox-gl-js/issues/7614), fixed by [#9021](https://github.com/mapbox/mapbox-gl-js/pull/9021))
- Fix attribution control when repeatedly removing and adding it ([#9052](https://github.com/mapbox/mapbox-gl-js/pull/9052))

## 1.5.1

This patch introduces two workarounds that address longstanding issues related to unbounded memory growth in Safari, including [#8771](https://github.com/mapbox/mapbox-gl-js/issues/8771) and [#4695](https://github.com/mapbox/mapbox-gl-js/issues/4695). We’ve identified two memory leaks in Safari: one in the [CacheStorage](https://developer.mozilla.org/en-US/docs/Web/API/CacheStorage) API, addressed by [#8956](https://github.com/mapbox/mapbox-gl-js/pull/8956), and one in transferring data between web workers through [Transferables](https://developer.mozilla.org/en-US/docs/Web/API/Transferable), addressed by [#9003](https://github.com/mapbox/mapbox-gl-js/pull/9003).

### 🍏 Improvements

- Implement workaround for memory leak in Safari when using the `CacheStorage` API. ([#8856](https://github.com/mapbox/mapbox-gl-js/pull/8956))
- Implement workaround for memory leak in Safari when using `Transferable` objects to transfer `ArrayBuffers` to WebWorkers. If GL-JS detects that it is running in Safari, the use of `Transferables` to transfer data to WebWorkers is disabled. ([#9003](https://github.com/mapbox/mapbox-gl-js/pull/9003))
- Improve animation performance when using `map.setData`. ([#8913](https://github.com/mapbox/mapbox-gl-js/pull/8913)) (h/t [msbarry](https://github.com/msbarry))

## 1.5.0

### ✨ Features

- Add disabled icon to GeolocateControl if user denies geolocation permission. [#8871](https://github.com/mapbox/mapbox-gl-js/pull/8871))
- Add `outofmaxbounds` event to GeolocateControl, which is emitted when the user is outside of `map.maxBounds` ([#8756](https://github.com/mapbox/mapbox-gl-js/pull/8756)) (h/t [MoradiDavijani](https://github.com/MoradiDavijani))
- Add `mapboxgl.getRTLTextPluginStatus()` to query the current status of the `rtl-text-plugin` to make it easier to allow clearing the plugin when necessary. (ref. [#7869](https://github.com/mapbox/mapbox-gl-js/issues/7869)) ([#8864](https://github.com/mapbox/mapbox-gl-js/pull/8864))
- Allow `hash` Map option to be set as a string, which sets the map hash in the url to a custom query parameter. ([#8603](https://github.com/mapbox/mapbox-gl-js/pull/8603)) (h/t [SebCorbin](https://github.com/SebCorbin))

### 🍏 Improvements

- Fade symbols faster when zooming out quickly, reducing overlap. ([#8628](https://github.com/mapbox/mapbox-gl-js/pull/8628))
- Reduce memory usage for vector tiles that contain long strings in feature properties. ([#8863](https://github.com/mapbox/mapbox-gl-js/pull/8863))

### 🐞 Bug Fixes

- Fix `text-variable-anchor` not trying multiple placements during collision with icons when `icon-text-fit` is enabled. ([#8803](https://github.com/mapbox/mapbox-gl-js/pull/8803))
- Fix `icon-text-fit` not properly respecting vertical labels. ([#8835](https://github.com/mapbox/mapbox-gl-js/pull/8835))
- Fix opacity interpolation for composition expressions. ([#8818](https://github.com/mapbox/mapbox-gl-js/pull/8818))
- Fix rotate and pitch events being fired at the same time. ([#8872](https://github.com/mapbox/mapbox-gl-js/pull/8872))
- Fix memory leaks that occurred during tile loading and map removal.([#8813](https://github.com/mapbox/mapbox-gl-js/pull/8813) and [#8850](https://github.com/mapbox/mapbox-gl-js/pull/8850))
- Fix web-worker transfer of `ArrayBuffers` in environments where `instanceof ArrayBuffer` fails.(e.g `cypress`) ([#8868](https://github.com/mapbox/mapbox-gl-js/pull/8868))

## 1.4.1

### 🐞 Bug Fixes

- Fix the way that `coalesce` handles the `image` operator so available images are rendered properly ([#8839](https://github.com/mapbox/mapbox-gl-js/pull/8839))
- Do not emit the `styleimagemissing` event for an empty string value ([#8840](https://github.com/mapbox/mapbox-gl-js/pull/8840))
- Fix serialization of `ResolvedImage` type so `*-pattern` properties work properly ([#8833](https://github.com/mapbox/mapbox-gl-js/pull/8833))

## 1.4.0

### ✨ Features

- Add `image` expression operator to determine image availability ([#8684](https://github.com/mapbox/mapbox-gl-js/pull/8684))
- Enable `text-offset` with variable label placement ([#8642](https://github.com/mapbox/mapbox-gl-js/pull/8642))

### 🍏 Improvements

- Faster loading and better look of raster terrain ([#8694](https://github.com/mapbox/mapbox-gl-js/pull/8694))
- Improved code documentation around resizing and {get/set}RenderedWorldCopies and more ([#8748](https://github.com/mapbox/mapbox-gl-js/pull/8748), [#8754](https://github.com/mapbox/mapbox-gl-js/pull/8754))
- Improve single vs. multi-touch zoom & pan interaction ([#7196](https://github.com/mapbox/mapbox-gl-js/issues/7196)) ([#8100](https://github.com/mapbox/mapbox-gl-js/pull/8100))

### 🐞 Bug fixes

- Fix rendering of `collisionBox` when `text-translate` or `icon-translate` is enabled ([#8659](https://github.com/mapbox/mapbox-gl-js/pull/8659))
- Fix `TypeError` when reloading a source and immediately removing the map ([#8711](https://github.com/mapbox/mapbox-gl-js/pull/8711))
- Adding tooltip to the geolocation control button ([#8735](https://github.com/mapbox/mapbox-gl-js/pull/8735)) (h/t [BAByrne](https://github.com/BAByrne))
- Add `originalEvent` property to NavigationControl events ([#8693](https://github.com/mapbox/mapbox-gl-js/pull/8693)) (h/t [stepankuzmin](https://github.com/stepankuzmin))
- Don't cancel follow mode in the GeolocateControl when resizing the map or rotating the screen ([#8736](https://github.com/mapbox/mapbox-gl-js/pull/8736))
- Fix error when calling `Popup#trackPointer` before setting its content or location ([#8757](https://github.com/mapbox/mapbox-gl-js/pull/8757)) (h/t [zxwandrew](https://github.com/zxwandrew))
- Respect newline characters when text-max-width is set to zero ([#8706](https://github.com/mapbox/mapbox-gl-js/pull/8706))
- Update earcut to v2.2.0 to fix polygon tessellation errors ([#8772](https://github.com/mapbox/mapbox-gl-js/pull/8772))
- Fix icon-fit with variable label placement ([#8755](https://github.com/mapbox/mapbox-gl-js/pull/8755))
- Icons stretched with `icon-text-fit` are now sized correctly ([#8741](https://github.com/mapbox/mapbox-gl-js/pull/8741))
- Collision detection for icons with `icon-text-fit` now works correctly ([#8741](https://github.com/mapbox/mapbox-gl-js/pull/8741))

## 1.3.2

- Fix a SecurityError in Firefox >= 69 when accessing the cache [#8780](https://github.com/mapbox/mapbox-gl-js/pull/8780)

## 1.3.1

### 🐞 Bug Fixes

- Fix a race condition that produced an error when a map was removed while reloading a source. [#8711](https://github.com/mapbox/mapbox-gl-js/pull/8711)
- Fix a race condition were `render` event was sometimes not fired after `load` event in IE11. [#8708](https://github.com/mapbox/mapbox-gl-js/pull/8708)

## 1.3.0

### 🍏 Features

- Introduce `text-writing-mode` symbol layer property to allow placing point labels vertically. [#8399](https://github.com/mapbox/mapbox-gl-js/pull/8399)
- Extend variable text placement to work when `text/icon-allow-overlap` is set to `true`. [#8620](https://github.com/mapbox/mapbox-gl-js/pull/8620)
- Allow `text-color` to be used in formatted expressions to be able to draw different parts of a label in different colors. [#8068](https://github.com/mapbox/mapbox-gl-js/pull/8068)

### ✨ Improvements

- Improve tile loading logic to cancel requests more aggressively, improving performance when zooming or panning quickly. [#8633](https://github.com/mapbox/mapbox-gl-js/pull/8633)
- Display outline on control buttons when focused (e.g. with a tab key) for better accessibility. [#8520](https://github.com/mapbox/mapbox-gl-js/pull/8520)
- Improve the shape of line round joins. [#8275](https://github.com/mapbox/mapbox-gl-js/pull/8275)
- Improve performance of processing line layers. [#8303](https://github.com/mapbox/mapbox-gl-js/pull/8303)
- Improve legibility of info displayed with `map.showTileBoundaries = true`. [#8380](https://github.com/mapbox/mapbox-gl-js/pull/8380) (h/t [@andrewharvey](https://github.com/andrewharvey))
- Add `MercatorCoordinate.meterInMercatorCoordinateUnits` method to make it easier to convert from meter units to coordinate values used in custom layers. [#8524](https://github.com/mapbox/mapbox-gl-js/pull/8524) (h/t [@andrewharvey](https://github.com/andrewharvey))
- Improve conversion of legacy filters with duplicate values. [#8542](https://github.com/mapbox/mapbox-gl-js/pull/8542)
- Move out documentation & examples website source to a separate `mapbox-gl-js-docs` repo. [#8582](https://github.com/mapbox/mapbox-gl-js/pull/8582)

### 🐞 Bug Fixes

- Fix a bug where local CJK fonts would switch to server-generated ones in overzoomed tiles. [#8657](https://github.com/mapbox/mapbox-gl-js/pull/8657)
- Fix precision issues in [deck.gl](https://deck.gl)-powered custom layers. [#8502](https://github.com/mapbox/mapbox-gl-js/pull/8502)
- Fix a bug where fill and line layers wouldn't render correctly over fill extrusions when coming from the same source. [#8661](https://github.com/mapbox/mapbox-gl-js/pull/8661)
- Fix map loading for documents loaded from Blob URLs. [#8612](https://github.com/mapbox/mapbox-gl-js/pull/8612)
- Fix classification of relative file:// URLs when in documents loaded from a file URL. [#8612](https://github.com/mapbox/mapbox-gl-js/pull/8612)
- Remove `esm` from package `dependencies` (so that it's not installed on `npm install mapbox-gl`). [#8586](https://github.com/mapbox/mapbox-gl-js/pull/8586) (h/t [@DatGreekChick](https://github.com/DatGreekChick))

## 1.2.1

### 🐞 Bug fixes

- Fix bug in `NavigationControl` compass button that prevented it from rotating with the map ([#8605](https://github.com/mapbox/mapbox-gl-js/pull/8605))

## 1.2.0

### Features and improvements

- Add `*-sort-key` layout property for circle, fill, and line layers, to dictate which features appear above others within a single layer([#8467](https://github.com/mapbox/mapbox-gl-js/pull/8467))
- Add ability to instantiate maps with specific access tokens ([#8364](https://github.com/mapbox/mapbox-gl-js/pull/8364))
- Accommodate `prefers-reduced-motion` settings in browser ([#8494](https://github.com/mapbox/mapbox-gl-js/pull/8494))
- Add Map `visualizePitch` option that tilts the compass as the map pitches ([#8208](https://github.com/mapbox/mapbox-gl-js/issues/8208), fixed by [#8296](https://github.com/mapbox/mapbox-gl-js/pull/8296)) (h/t [pakastin](https://github.com/pakastin))
- Make source options take precedence over TileJSON ([#8232](https://github.com/mapbox/mapbox-gl-js/pull/8232)) (h/t [jingsam](https://github.com/jingsam))
- Make requirements for text offset properties more precise ([#8418](https://github.com/mapbox/mapbox-gl-js/pull/8418))
- Expose `convertFilter` API in the style specification ([#8493](https://github.com/mapbox/mapbox-gl-js/pull/8493)

### Bug fixes

- Fix changes to `text-variable-anchor`, such that previous anchor positions would take precedence only if they are present in the updated array (considered a bug fix, but is technically a breaking change from previous behavior) ([#8473](https://github.com/mapbox/mapbox-gl-js/pull/8473))
- Fix rendering of opaque pass layers over heatmap and fill-extrusion layers ([#8440](https://github.com/mapbox/mapbox-gl-js/pull/8440))
- Fix rendering of extraneous vertical line in vector tiles ([#8477](https://github.com/mapbox/mapbox-gl-js/issues/8477), fixed by [#8479](https://github.com/mapbox/mapbox-gl-js/pull/8479))
- Turn off 'move' event listeners when removing a marker ([#8465](https://github.com/mapbox/mapbox-gl-js/pull/8465))
- Fix class toggling on navigation control for IE ([#8495](https://github.com/mapbox/mapbox-gl-js/pull/8495)) (h/t [@cs09g](https://github.com/cs09g))
- Fix background rotation hovering on geolocate control ([#8367](https://github.com/mapbox/mapbox-gl-js/pull/8367)) (h/t [GuillaumeGomez](https://github.com/GuillaumeGomez))
- Fix error in click events on markers where `startPos` is not defined ([#8462](https://github.com/mapbox/mapbox-gl-js/pull/8462)) (h/t [@msbarry](https://github.com/msbarry))
- Fix malformed urls when using custom `baseAPIURL` of a certain form ([#8466](https://github.com/mapbox/mapbox-gl-js/pull/8466))

## 1.1.1

### 🐞 Bug fixes

- Fix unbounded memory growth caused by failure to cancel requests to the cache ([#8472](https://github.com/mapbox/mapbox-gl-js/pull/8472))
- Fix unbounded memory growth caused by failure to cancel requests in IE ([#8481](https://github.com/mapbox/mapbox-gl-js/issues/8481))
- Fix performance of getting tiles from the cache ([#8489](https://github.com/mapbox/mapbox-gl-js/pull/8449))

## 1.1.0

### ✨ Minor features and improvements

- Improve line rendering performance by using a more compact line attributes layout ([#8306](https://github.com/mapbox/mapbox-gl-js/pull/8306))
- Improve data-driven symbol layers rendering performance ([#8295](https://github.com/mapbox/mapbox-gl-js/pull/8295))
- Add the ability to disable validation during `queryRenderedFeatures` and `querySourceFeatures` calls, as a performance optimization ([#8211](https://github.com/mapbox/mapbox-gl-js/pull/8211)) (h/t [gorshkov-leonid](https://github.com/gorshkov-leonid))
- Improve `setFilter` performance by caching keys in `groupByLayout` routine ([#8122](https://github.com/mapbox/mapbox-gl-js/pull/8122)) (h/t [vallendm](https://github.com/vallendm))
- Improve rendering of symbol layers with `symbol-z-order: viewport-y`, when icons are allowed to overlap but not text ([#8180](https://github.com/mapbox/mapbox-gl-js/pull/8180))
- Prefer breaking lines at a zero width space to allow better break point suggestions for Japanese labels ([#8255](https://github.com/mapbox/mapbox-gl-js/pull/8255))
- Add a `WebGLRenderingContext` argument to `onRemove` function of `CustomLayerInterface`, to allow direct cleanup of related context ([#8156](https://github.com/mapbox/mapbox-gl-js/pull/8156)) (h/t [ogiermaitre](https://github.com/ogiermaitre))
- Allow zoom speed customization by adding `setZoomRate` and `setWheelZoomRate` methods to `ScrollZoomHandler` ([#7863](https://github.com/mapbox/mapbox-gl-js/pull/7863)) (h/t [sf31](https://github.com/sf31))
- Add `trackPointer` method to `Popup` API that continuously repositions the popup to the mouse cursor when the cursor is within the map ([#7786](https://github.com/mapbox/mapbox-gl-js/pull/7786))
- Add `getElement` method to `Popup` to retrieve the popup's HTML element ([#8123](https://github.com/mapbox/mapbox-gl-js/pull/8123)) (h/t [@bravecow](https://github.com/bravecow))
- Add `fill-pattern` example to the documentation ([#8022](https://github.com/mapbox/mapbox-gl-js/pull/8022)) (h/t [@flawyte](https://github.com/flawyte))
- Update script detection for Unicode 12.1 ([#8158](https://github.com/mapbox/mapbox-gl-js/pull/8158))
- Add `nofollow` to Mapbox logo & "Improve this map" links ([#8106](https://github.com/mapbox/mapbox-gl-js/pull/8106)) (h/t [viniciuskneves](https://github.com/viniciuskneves))
- Include source name in invalid GeoJSON error ([#8113](https://github.com/mapbox/mapbox-gl-js/pull/8113)) (h/t [Zirak](https://github.com/Zirak))

### 🐞 Bug fixes

- Fix `updateImage` not working as expected in Chrome ([#8199](https://github.com/mapbox/mapbox-gl-js/pull/8199))
- Fix issues with double-tap zoom on touch devices ([#8086](https://github.com/mapbox/mapbox-gl-js/pull/8086))
- Fix duplication of `movestart` events when zooming ([#8259](https://github.com/mapbox/mapbox-gl-js/pull/8259)) (h/t [@bambielli-flex](https://github.com/bambielli-flex))
- Fix validation of `"format"` expression failing when options are provided ([#8339](https://github.com/mapbox/mapbox-gl-js/pull/8339))
- Fix `setPaintProperty` not working on `line-pattern` property ([#8289](https://github.com/mapbox/mapbox-gl-js/pull/8289))
- Fix the GL context being left in unpredictable states when using custom layers ([#8132](https://github.com/mapbox/mapbox-gl-js/pull/8132))
- Fix unnecessary updates to attribution control string ([#8082](https://github.com/mapbox/mapbox-gl-js/pull/8082)) (h/t [poletani](https://github.com/poletani))
- Fix bugs in `findStopLessThanOrEqualTo` algorithm ([#8134](https://github.com/mapbox/mapbox-gl-js/pull/8134)) (h/t [Mike96Angelo](https://github.com/Mike96Angelo))
- Fix map not displaying properly when inside an element with `text-align: center` ([#8227](https://github.com/mapbox/mapbox-gl-js/pull/8227)) (h/t [mc100s](https://github.com/mc100s))
- Clarify in documentation that `Popup#maxWidth` accepts all `max-width` CSS values ([#8312](https://github.com/mapbox/mapbox-gl-js/pull/8312)) (h/t [viniciuskneves](https://github.com/viniciuskneves))
- Fix location dot shadow not displaying ([#8119](https://github.com/mapbox/mapbox-gl-js/pull/8119)) (h/t [@bravecow](https://github.com/bravecow))
- Fix docs dev dependencies being mistakenly installed as package dependencies ([#8121](https://github.com/mapbox/mapbox-gl-js/pull/8121)) (h/t [@bravecow](https://github.com/bravecow))
- Various typo fixes ([#8230](https://github.com/mapbox/mapbox-gl-js/pull/8230), h/t [@erictheise](https://github.com/erictheise)) ([#8236](https://github.com/mapbox/mapbox-gl-js/pull/8236), h/t [@fredj](https://github.com/fredj))
- Fix geolocate button CSS ([#8367](https://github.com/mapbox/mapbox-gl-js/pull/8367), h/t [GuillaumeGomez](https://github.com/GuillaumeGomez))
- Fix caching for Mapbox tiles ([#8389](https://github.com/mapbox/mapbox-gl-js/pull/8389))

## 1.0.0

### ⚠️ Breaking changes

This release replaces the existing “map views” pricing model in favor of a “map load” model. Learn more in [a recent blog post about these changes](https://blog.mapbox.com/new-pricing-46b7c26166e7).

**By upgrading to this release, you are opting in to the new map loads pricing.**

**Why is this change being made?**

This change allows us to implement a more standardized and predictable method of billing GL JS map usage. You’ll be charged whenever your website or web application loads, not by when users pan and zoom around the map, incentivizing developers to create highly interactive map experiences. The new pricing structure also creates a significantly larger free tier to help developers get started building their applications with Mapbox tools while pay-as-you-go pricing and automatic volume discounts help your application scale with Mapbox. Session billing also aligns invoices with metrics web developers already track and makes it easier to compare usage with other mapping providers.

**What is changing?**

- Add SKU token to Mapbox API requests [#8276](https://github.com/mapbox/mapbox-gl-js/pull/8276)

When (and only when) loading tiles from a Mapbox API with a Mapbox access token set (`mapboxgl.accessToken`), a query parameter named `sku` will be added to all requests for vector, raster and raster-dem tiles. Every map instance uses a unique `sku` value, which is refreshed every 12 hours. The token itself is comprised of a token version (always “1”), a sku ID (always “01”) and a random 10-digit base-62 number. The purpose of the token is to allow for metering of map sessions on the server-side. A session lasts from a new map instantiation until the map is destroyed or 12 hours passes, whichever comes first.

For further information on the pricing changes, you can read our [blog post](https://blog.mapbox.com/new-pricing-46b7c26166e7) and check out our new [pricing page](https://www.mapbox.com/pricing), which has a price calculator. As always, you can also contact our team at [https://support.mapbox.com](https://support.mapbox.com).

## 0.54.1

### Bug fixes

- Fix unbounded memory growth caused by failure to cancel requests in IE ([#8481](https://github.com/mapbox/mapbox-gl-js/issues/8481))

## 0.54.0

### Breaking changes

- Turned `localIdeographFontFamily` map option on by default. This may change how CJK labels are rendered, but dramatically improves performance of CJK maps (because the browser no longer needs to download heavy amounts of font data from the server). Add `localIdeographFontFamily: false` to turn this off. [#8008](https://github.com/mapbox/mapbox-gl-js/pull/8008)
- Added `Popup` `maxWidth` option, set to `"240px"` by default. [#7906](https://github.com/mapbox/mapbox-gl-js/pull/7906)

### Major features

- Added support for updating and animating style images. [#7999](https://github.com/mapbox/mapbox-gl-js/pull/7999)
- Added support for generating style images dynamically (e.g. for drawing icons based on feature properties). [#7987](https://github.com/mapbox/mapbox-gl-js/pull/7987)
- Added antialiasing support for custom layers. [#7821](https://github.com/mapbox/mapbox-gl-js/pull/7821)
- Added a new `mapbox-gl-csp.js` bundle for strict CSP environments where `worker-src: blob` is disallowed. [#8044](https://github.com/mapbox/mapbox-gl-js/pull/8044)

### Minor features and improvements

- Improved performance of fill extrusions. [#7821](https://github.com/mapbox/mapbox-gl-js/pull/7821)
- Improved performance of symbol layers. [#7967](https://github.com/mapbox/mapbox-gl-js/pull/7967)
- Slightly improved rendering performance in general. [#7969](https://github.com/mapbox/mapbox-gl-js/pull/7969)
- Slightly improved performance of HTML markers. [#8018](https://github.com/mapbox/mapbox-gl-js/pull/8018)
- Improved diffing of styles with `"visibility": "visible"`. [#8005](https://github.com/mapbox/mapbox-gl-js/pull/8005)
- Improved zoom buttons to grey out when reaching min/max zoom. [#8023](https://github.com/mapbox/mapbox-gl-js/pull/8023)
- Added a title to fullscreen control button. [#8012](https://github.com/mapbox/mapbox-gl-js/pull/8012)
- Added `rel="noopener"` attributes to links that lead to external websites (such as Mapbox logo and OpenStreetMap edit link) for improved security. [#7914](https://github.com/mapbox/mapbox-gl-js/pull/7914)
- Added tile size info when `map.showTileBoundaries` is turned on. [#7963](https://github.com/mapbox/mapbox-gl-js/pull/7963)
- Significantly improved load times of the benchmark suite. [#8066](https://github.com/mapbox/mapbox-gl-js/pull/8066)
- Improved behavior of `canvasSource.pause` to be more reliable and able to render a single frame. [#8130](https://github.com/mapbox/mapbox-gl-js/pull/8130)

### Bug fixes

- Fixed a bug in Mac Safari 12+ where controls would disappear until you interact with the map. [#8193](https://github.com/mapbox/mapbox-gl-js/pull/8193)
- Fixed a memory leak when calling `source.setData(url)` many times. [#8035](https://github.com/mapbox/mapbox-gl-js/pull/8035)
- Fixed a bug where marker lost focus when dragging. [#7799](https://github.com/mapbox/mapbox-gl-js/pull/7799)
- Fixed a bug where `map.getCenter()` returned a reference to an internal `LngLat` object instead of cloning it, leading to potential mutability bugs. [#7922](https://github.com/mapbox/mapbox-gl-js/pull/7922)
- Fixed a bug where default HTML marker positioning was slightly off. [#8074](https://github.com/mapbox/mapbox-gl-js/pull/8074)
- Fixed a bug where adding a fill extrusion layer for non-polygon layers would lead to visual artifacts. [#7685](https://github.com/mapbox/mapbox-gl-js/pull/7685)
- Fixed intermittent Flow failures on CI. [#8061](https://github.com/mapbox/mapbox-gl-js/pull/8061)
- Fixed a bug where calling `Map#removeFeatureState` does not remove the state from some tile zooms [#8087](https://github.com/mapbox/mapbox-gl-js/pull/8087)
- Fixed a bug where `removeFeatureState` didn't work on features with `id` equal to `0`. [#8150](https://github.com/mapbox/mapbox-gl-js/pull/8150) (h/t [jutaz](https://github.com/jutaz))

## 0.53.1

### Bug fixes

- Turn off telemetry for Mapbox Atlas ([#7945](https://github.com/mapbox/mapbox-gl-js/pull/7945))
- Fix order of 3D features in query results (fix [#7883](https://github.com/mapbox/mapbox-gl-js/issues/7883)) ([#7953](https://github.com/mapbox/mapbox-gl-js/pull/7953))
- Fix RemovePaintState benchmarks ([#7930](https://github.com/mapbox/mapbox-gl-js/pull/7930))

## 0.53.0

### Features and improvements

- Enable `fill-extrusion` querying with ray picking ([#7499](https://github.com/mapbox/mapbox-gl-js/pull/7499))
- Add `clusterProperties` option for aggregated cluster properties ([#2412](https://github.com/mapbox/mapbox-gl-js/issues/2412), fixed by [#7584](https://github.com/mapbox/mapbox-gl-js/pull/7584))
- Allow initial map bounds to be adjusted with `fitBounds` options. ([#7681](https://github.com/mapbox/mapbox-gl-js/pull/7681)) (h/t [@elyobo](https://github.com/elyobo))
- Remove popups on `Map#remove` ([#7749](https://github.com/mapbox/mapbox-gl-js/pull/7749)) (h/t [@andycalder](https://github.com/andycalder))
- Add `Map#removeFeatureState` ([#7761](https://github.com/mapbox/mapbox-gl-js/pull/7761))
- Add `number-format` expression ([#7626](https://github.com/mapbox/mapbox-gl-js/pull/7626))
- Add `symbol-sort-key` style property ([#7678](https://github.com/mapbox/mapbox-gl-js/pull/7678))

### Bug fixes

- Upgrades Earcut to fix a rare bug in rendering polygons that contain a coincident chain of holes ([#7806](https://github.com/mapbox/mapbox-gl-js/issues/7806), fixed by [#7878](https://github.com/mapbox/mapbox-gl-js/pull/7878))
- Allow `file://` protocol in XHR requests for Cordova/Ionic/etc ([#7818](https://github.com/mapbox/mapbox-gl-js/pull/7818))
- Correctly handle WebP images in Edge 18 ([#7687](https://github.com/mapbox/mapbox-gl-js/pull/7687))
- Fix bug which mistakenly requested WebP images in browsers that do not support WebP ([#7817](https://github.com/mapbox/mapbox-gl-js/pull/7817)) ([#7819](https://github.com/mapbox/mapbox-gl-js/pull/7819))
- Fix images not being aborted when dequeued ([#7655](https://github.com/mapbox/mapbox-gl-js/pull/7655))
- Fix DEM layer memory leak ([#7690](https://github.com/mapbox/mapbox-gl-js/issues/7690), fixed by [#7691](https://github.com/mapbox/mapbox-gl-js/pull/7691))
- Set correct color state before rendering custom layer ([#7711](https://github.com/mapbox/mapbox-gl-js/pull/7711))
- Set `LngLat.toBounds()` default radius to 0 ([#7722](https://github.com/mapbox/mapbox-gl-js/issues/7722), fixed by [#7723](https://github.com/mapbox/mapbox-gl-js/pull/7723)) (h/t [@cherniavskii](https://github.com/cherniavskii))
- Fix race condition in `feature-state` dependent layers ([#7523](https://github.com/mapbox/mapbox-gl-js/issues/7523), fixed by [#7790](https://github.com/mapbox/mapbox-gl-js/pull/7790))
- Prevent `map.repaint` from mistakenly enabling continuous repaints ([#7667](https://github.com/mapbox/mapbox-gl-js/pull/7667))
- Prevent map shaking while zooming in on raster tiles ([#7426](https://github.com/mapbox/mapbox-gl-js/pull/7426))
- Fix query point translation for multi-point geometry ([#6833](https://github.com/mapbox/mapbox-gl-js/issues/6833), fixed by [#7581](https://github.com/mapbox/mapbox-gl-js/pull/7581))

## 0.52.0

### Breaking changes

- Canonicalize tile urls to `mapbox://` urls so they can be transformed with `config.API_URL` ([#7594](https://github.com/mapbox/mapbox-gl-js/pull/7594))

### Features and improvements

- Add getter and setter for `config.API_URL` ([#7594](https://github.com/mapbox/mapbox-gl-js/pull/7594))
- Allow user to define element other than map container for full screen control ([#7548](https://github.com/mapbox/mapbox-gl-js/pull/7548))
- Add validation option to style setters ([#7604](https://github.com/mapbox/mapbox-gl-js/pull/7604))
- Add 'idle' event: fires when no further rendering is expected without further interaction. ([#7625](https://github.com/mapbox/mapbox-gl-js/pull/7625))

### Bug fixes

- Fire error when map.getLayoutProperty references missing layer ([#7537](https://github.com/mapbox/mapbox-gl-js/issues/7537), fixed by [#7539](https://github.com/mapbox/mapbox-gl-js/pull/7539))
- Fix shaky sprites when zooming with scrolling ([#7558](https://github.com/mapbox/mapbox-gl-js/pull/7558))
- Fix layout problems in attribution control ([#7608](https://github.com/mapbox/mapbox-gl-js/pull/7608)) (h/t [lucaswoj](https://github.com/lucaswoj))
- Fixes resetting map's pitch to 0 if initial bounds is set ([#7617](https://github.com/mapbox/mapbox-gl-js/pull/7617)) (h/t [stepankuzmin](https://github.com/stepankuzmin))
- Fix occasional failure to load images after multiple image request abortions [#7641](https://github.com/mapbox/mapbox-gl-js/pull/7641)
- Update repo url to correct one ([#7486](https://github.com/mapbox/mapbox-gl-js/pull/7486)) (h/t [nicholas-l](https://github.com/nicholas-l))
- Fix bug where symbols where sometimes not rendered immediately ([#7610](https://github.com/mapbox/mapbox-gl-js/pull/7610))
- Fix bug where cameraForBounds returns incorrect CameraOptions with asymmetrical padding/offset ([#7517](https://github.com/mapbox/mapbox-gl-js/issues/7517), fixed by [#7518](https://github.com/mapbox/mapbox-gl-js/pull/7518)) (h/t [mike-marcacci](https://github.com/mike-marcacci))
- Use diff+patch approach to map.setStyle when the parameter is a URL ([#4025](https://github.com/mapbox/mapbox-gl-js/issues/4025), fixed by [#7562](https://github.com/mapbox/mapbox-gl-js/pull/7562))
- Begin touch zoom immediately when rotation disabled ([#7582](https://github.com/mapbox/mapbox-gl-js/pull/7582)) (h/t [msbarry](https://github.com/msbarry))
- Fix symbol rendering under opaque fill layers ([#7612](https://github.com/mapbox/mapbox-gl-js/pull/7612))
- Fix shaking by aligning raster sources to pixel grid only when map is idle ([#7426](https://github.com/mapbox/mapbox-gl-js/pull/7426))
- Fix raster layers in Edge 18 by disabling it's incomplete WebP support ([#7687](https://github.com/mapbox/mapbox-gl-js/pull/7687))
- Fix memory leak in hillshade layer ([#7691](https://github.com/mapbox/mapbox-gl-js/pull/7691))
- Fix disappearing custom layers ([#7711](https://github.com/mapbox/mapbox-gl-js/pull/7711))

## 0.51.0

November 7, 2018

### ✨ Features and improvements

- Add initial bounds as map constructor option ([#5518](https://github.com/mapbox/mapbox-gl-js/pull/5518)) (h/t [stepankuzmin](https://github.com/stepankuzmin))
- Improve performance on machines with > 8 cores ([#7407](https://github.com/mapbox/mapbox-gl-js/issues/7407), fixed by [#7430](https://github.com/mapbox/mapbox-gl-js/pull/7430))
- Add `MercatorCoordinate` type ([#7488](https://github.com/mapbox/mapbox-gl-js/pull/7488))
- Allow browser-native `contextmenu` to be enabled ([#2301](https://github.com/mapbox/mapbox-gl-js/issues/2301), fixed by [#7369](https://github.com/mapbox/mapbox-gl-js/pull/7369))
- Add an unminified production build to the NPM package ([#7403](https://github.com/mapbox/mapbox-gl-js/pull/7403))
- Add support for `LngLat` conversion from `{lat, lon}` ([#7507](https://github.com/mapbox/mapbox-gl-js/pull/7507)) (h/t [@bfrengley](https://github.com/bfrengley))
- Add tooltips for navigation controls ([#7373](https://github.com/mapbox/mapbox-gl-js/pull/7373))
- Show attribution only for used sources ([#7384](https://github.com/mapbox/mapbox-gl-js/pull/7384))
- Add telemetry event to log map loads ([#7431](https://github.com/mapbox/mapbox-gl-js/pull/7431))
- **Tighten style validation**
  - Disallow expressions as stop values ([#7396](https://github.com/mapbox/mapbox-gl-js/pull/7396))
  - Disallow `feature-state` expressions in filters ([#7366](https://github.com/mapbox/mapbox-gl-js/pull/7366))

### 🐛 Bug fixes

- Fix for GeoJSON geometries not working when coincident with tile boundaries([#7436](https://github.com/mapbox/mapbox-gl-js/issues/7436), fixed by [#7448](https://github.com/mapbox/mapbox-gl-js/pull/7448))
- Fix depth buffer-related rendering issues on some Android devices. ([#7471](https://github.com/mapbox/mapbox-gl-js/pull/7471))
- Fix positioning of compact attribution strings ([#7444](https://github.com/mapbox/mapbox-gl-js/pull/7444), [#7445](https://github.com/mapbox/mapbox-gl-js/pull/7445), and [#7391](https://github.com/mapbox/mapbox-gl-js/pull/7391))
- Fix an issue with removing markers in mouse event callbacks ([#7442](https://github.com/mapbox/mapbox-gl-js/pull/7442)) (h/t [vbud](https://github.com/vbud))
- Remove controls before destroying a map ([#7479](https://github.com/mapbox/mapbox-gl-js/pull/7479))
- Fix display of Scale control values < 1 ([#7469](https://github.com/mapbox/mapbox-gl-js/pull/7469)) (h/t [MichaelHedman](https://github.com/MichaelHedman))
- Fix an error when using location `hash` within iframes in IE11 ([#7411](https://github.com/mapbox/mapbox-gl-js/pull/7411))
- Fix depth mode usage in custom layers ([#7432](https://github.com/mapbox/mapbox-gl-js/pull/7432)) (h/t [markusjohnsson](https://github.com/markusjohnsson))
- Fix an issue with shaky sprite images during scroll zooms ([#7558](https://github.com/mapbox/mapbox-gl-js/pull/7558))

## 0.50.0

October 10, 2018

### ✨ Features and improvements

- 🎉 Add Custom Layers that can be rendered into with user-provided WebGL code ([#7039](https://github.com/mapbox/mapbox-gl-js/pull/7039))
- Add WebGL face culling for increased performance ([#7178](https://github.com/mapbox/mapbox-gl-js/pull/7178))
- Improve speed of expression evaluation ([#7334](https://github.com/mapbox/mapbox-gl-js/pull/7334))
- Automatically coerce to string for `concat` expression and `text-field` property ([#6190](https://github.com/mapbox/mapbox-gl-js/issues/6190), fixed by [#7280](https://github.com/mapbox/mapbox-gl-js/pull/7280))
- Add `fill-extrusion-vertical-gradient` property for controlling shading of fill extrusions ([#5768](https://github.com/mapbox/mapbox-gl-js/issues/5768), fixed by [#6841](https://github.com/mapbox/mapbox-gl-js/pull/6841))
- Add update functionality for images provided via `ImageSource` ([#4050](https://github.com/mapbox/mapbox-gl-js/issues/4050), fixed by [#7342](https://github.com/mapbox/mapbox-gl-js/pull/7342)) (h/t [@dcervelli](https://github.com/dcervelli))

### 🐛 Bug fixes

- **Expressions**
  - Fix expressions that use `log2` and `log10` in IE11 ([#7318](https://github.com/mapbox/mapbox-gl-js/issues/7318), fixed by [#7320](https://github.com/mapbox/mapbox-gl-js/pull/7320))
  - Fix `let` expression stripping expected type during parsing ([#7300](https://github.com/mapbox/mapbox-gl-js/issues/7300), fixed by [#7301](https://github.com/mapbox/mapbox-gl-js/pull/7301))
  - Fix superfluous wrapping of literals in `literal` expression ([#7336](https://github.com/mapbox/mapbox-gl-js/issues/7336), fixed by [#7337](https://github.com/mapbox/mapbox-gl-js/pull/7337))
  - Allow calling `to-color` on values that are already of type `Color` ([#7260](https://github.com/mapbox/mapbox-gl-js/pull/7260))
  - Fix `to-array` for empty arrays (([#7261](https://github.com/mapbox/mapbox-gl-js/pull/7261)))
  - Fix identity functions for `text-field` when using formatted text ([#7351](https://github.com/mapbox/mapbox-gl-js/pull/7351))
  - Fix coercion of `null` to `0` in `to-number` expression ([#7083](https://github.com/mapbox/mapbox-gl-js/issues/7083), fixed by [#7274](https://github.com/mapbox/mapbox-gl-js/pull/7274))
- **Canvas source**
  - Fix missing repeats of `CanvasSource` when it crosses the antimeridian ([#7273](https://github.com/mapbox/mapbox-gl-js/pull/7273))
  - Fix `CanvasSource` not respecting alpha values set on `canvas` element ([#7302](https://github.com/mapbox/mapbox-gl-js/issues/7302), fixed by [#7309](https://github.com/mapbox/mapbox-gl-js/pull/7309))
- **Rendering**
  - Fix rendering of fill extrusions with really high heights ([#7292](https://github.com/mapbox/mapbox-gl-js/pull/7292))
  - Fix an error where the map state wouldn't return to `loaded` after certain runtime styling changes when there were errored tiles in the viewport ([#7355](https://github.com/mapbox/mapbox-gl-js/pull/7355))
  - Fix errors when rendering symbol layers without symbols ([#7241](https://github.com/mapbox/mapbox-gl-js/issues/7241), fixed by [#7253](https://github.com/mapbox/mapbox-gl-js/pull/7253))
  - Don't fade in symbols with `*-allow-overlap: true` when panning into the viewport ([#7172](https://github.com/mapbox/mapbox-gl-js/issues/7172), fixed by[#7244](https://github.com/mapbox/mapbox-gl-js/pull/7244))
- **Library**
  - Fix disambiguation for `mouseover` event ([#7295](https://github.com/mapbox/mapbox-gl-js/issues/7295), fixed by [#7299](https://github.com/mapbox/mapbox-gl-js/pull/7299))
  - Fix silent failure of `getImage` if an SVG is requested ([#7312](https://github.com/mapbox/mapbox-gl-js/issues/7312), fixed by [#7313](https://github.com/mapbox/mapbox-gl-js/pull/7313))
  - Fix empty control group box shadow ([#7303](https://github.com/mapbox/mapbox-gl-js/issues/7303), fixed by [#7304](https://github.com/mapbox/mapbox-gl-js/pull/7304)) (h/t [Duder-onomy](https://github.com/Duder-onomy))
  - Fixed an issue where a wrong timestamp was sent for Mapbox turnstile events ([#7381](https://github.com/mapbox/mapbox-gl-js/pull/7381))
  - Fixed a bug that lead to attribution not showing up correctly in Internet Explorer ([#3945](https://github.com/mapbox/mapbox-gl-js/issues/3945), fixed by [#7391](https://github.com/mapbox/mapbox-gl-js/pull/7391))

## 0.49.0

September 6, 2018

### ⚠️ Breaking changes

- Use `client{Height/Width}` instead of `offset{Height/Width}` for map canvas sizing ([#6848](https://github.com/mapbox/mapbox-gl-js/issues/6848), fixed by [#7128](https://github.com/mapbox/mapbox-gl-js/pull/7128))

### 🐛 Bug fixes

- Fix [Top Issues list](https://mapbox.github.io/top-issues/#!mapbox/mapbox-gl-js) for mapbox-gl-js ([#7108](https://github.com/mapbox/mapbox-gl-js/issues/7108), fixed by [#7112](https://github.com/mapbox/mapbox-gl-js/pull/7112))
- Fix bug in which symbols with `icon-allow-overlap: true, text-allow-overlap: true, text-optional: false` would show icons when they shouldn't ([#7041](https://github.com/mapbox/mapbox-gl-js/pull/7041))
- Fix bug where the map would not stop at the exact zoom level requested by Map#FlyTo ([#7222](https://github.com/mapbox/mapbox-gl-js/issues/7222)) ([#7223](https://github.com/mapbox/mapbox-gl-js/pull/7223)) (h/t [@benoitbzl](https://github.com/benoitbzl))
- Keep map centered on the center point of a multi-touch gesture when zooming ([#6722](https://github.com/mapbox/mapbox-gl-js/issues/6722)) ([#7191](https://github.com/mapbox/mapbox-gl-js/pull/7191)) (h/t [pakastin](https://github.com/pakastin))
- Update the style-spec's old `gl-style-migrate` script to include conversion of legacy functions and filters to their expression equivalents ([#6927](https://github.com/mapbox/mapbox-gl-js/issues/6927), fixed by [#7095](https://github.com/mapbox/mapbox-gl-js/pull/7095))
- Fix `icon-size` for small data-driven values ([#7125](https://github.com/mapbox/mapbox-gl-js/pull/7125))
- Fix bug in the way AJAX requests load local files on iOS web view ([#6610](https://github.com/mapbox/mapbox-gl-js/pull/6610)) (h/t [oscarfonts](https://github.com/oscarfonts))
- Fix bug in which canvas sources would not render in world wrapped tiles at the edge of the viewport ([#7271]https://github.com/mapbox/mapbox-gl-js/issues/7271), fixed by [#7273](https://github.com/mapbox/mapbox-gl-js/pull/7273))

### ✨ Features and improvements

- Performance updates:
  - Improve time to first render by updating how feature ID maps are transferred to the main thread ([#7110](https://github.com/mapbox/mapbox-gl-js/issues/7110), fixed by [#7132](https://github.com/mapbox/mapbox-gl-js/pull/7132))
  - Reduce size of JSON transmitted from worker thread to main thread ([#7124](https://github.com/mapbox/mapbox-gl-js/pull/7124))
  - Improve image/glyph atlas packing algorithm ([#7171](https://github.com/mapbox/mapbox-gl-js/pull/7171))
  - Use murmur hash on symbol instance keys to reduce worker transfer costs ([#7127](https://github.com/mapbox/mapbox-gl-js/pull/7127))
- Add GL state management for uniforms ([#6018](https://github.com/mapbox/mapbox-gl-js/pull/6018))
- Add `symbol-z-order` symbol layout property to style spec ([#7219](https://github.com/mapbox/mapbox-gl-js/pull/7219))
- Implement data-driven styling support for `*-pattern properties` ([#6289](https://github.com/mapbox/mapbox-gl-js/pull/6289))
- Add `Map#fitScreenCoordinates` which fits viewport to two points, similar to `Map#fitBounds` but uses screen coordinates and supports non-zero map bearings ([#6894](https://github.com/mapbox/mapbox-gl-js/pull/6894))
- Re-implement LAB/HSL color space interpolation for expressions ([#5326](https://github.com/mapbox/mapbox-gl-js/issues/5326), fixed by [#7123](https://github.com/mapbox/mapbox-gl-js/pull/7123))
- Enable benchmark testing for Mapbox styles ([#7047](https://github.com/mapbox/mapbox-gl-js/pull/7047))
- Allow `Map#setFeatureState` and `Map#getFeatureState` to accept numeric IDs ([#7106](https://github.com/mapbox/mapbox-gl-js/pull/7106)) (h/t [@bfrengley](https://github.com/bfrengley))

## 0.48.0

August 16, 2018

### ⚠️ Breaking changes

- Treat tiles that error with status 404 as empty renderable tiles to prevent rendering duplicate features in some sparse tilesets ([#6803](https://github.com/mapbox/mapbox-gl-js/pull/6803))

### 🐛 Bug fixes

- Fix issue where `text-max-angle` property was being calculated incorrectly internally, causing potential rendering errors when `"symbol-placement": line`
- Require `feature.id` when using `Map#setFeatureState` ([#6974](https://github.com/mapbox/mapbox-gl-js/pull/6974))
- Fix issue with removing the `GeolocateControl` when user location is being used ([#6977](https://github.com/mapbox/mapbox-gl-js/pull/6977)) (h/t [sergei-zelinsky](https://github.com/sergei-zelinsky))
- Fix memory leak caused by a failure to remove all controls added to the map ([#7042](https://github.com/mapbox/mapbox-gl-js/pull/7042))
- Fix bug where the build would fail when using mapbox-gl webpack 2 and UglifyJSPlugin ([#4359](https://github.com/mapbox/mapbox-gl-js/issues/4359), fixed by [#6956](https://api.github.com/repos/mapbox/mapbox-gl-js/pulls/6956))
- Fix bug where fitBounds called with coordinates outside the bounds of Web Mercator resulted in uncaught error ([#6906](https://github.com/mapbox/mapbox-gl-js/issues/6906), fixed by [#6918](https://api.github.com/repos/mapbox/mapbox-gl-js/pulls/6918))
- Fix bug wherein `Map#querySourceFeatures` was returning bad results on zooms > maxZoom ([#7061](https://github.com/mapbox/mapbox-gl-js/pull/7061))
- Relax typing for equality and order expressions ([#6459](https://github.com/mapbox/mapbox-gl-js/issues/6459), fixed by [#6961](https://api.github.com/repos/mapbox/mapbox-gl-js/pulls/6961))
- Fix bug where `queryPadding` for all layers in a source was set by the first layer, causing incorrect querying on other layers and, in some cases, incorrect firing of events associated with individual layers ([#6909](https://github.com/mapbox/mapbox-gl-js/pull/6909))

### ✨ Features and improvements

- Performance Improvements:
  - Stop unnecessary serialization of symbol source features. ([#7013](https://github.com/mapbox/mapbox-gl-js/pull/7013))
  - Optimize calculation for getting visible tile coordinates ([#6998](https://github.com/mapbox/mapbox-gl-js/pull/6998))
  - Improve performance of creating `{Glyph/Image}Atlas`es ([#7091](https://github.com/mapbox/mapbox-gl-js/pull/7091))
  - Optimize and simplify tile retention logic ([#6995](https://github.com/mapbox/mapbox-gl-js/pull/6995))
- Add a user turnstile event for users accessing Mapbox APIs ([#6980](https://github.com/mapbox/mapbox-gl-js/pull/6980))
- Add support for autogenerating feature ids for GeoJSON sources so they can be used more easily with the `Map#setFeatureState` API ([#7043](https://www.github.com/mapbox/mapbox-gl-js/pull/7043))) ([#7091](https://github.com/mapbox/mapbox-gl-js/pull/7091))
- Add ability to style symbol layers labels with multiple fonts and text sizes via `"format"` expression ([#6994](https://www.github.com/mapbox/mapbox-gl-js/pull/6994))
- Add customAttribution option to AttributionControl ([#7033](https://github.com/mapbox/mapbox-gl-js/pull/7033)) (h/t [mklopets](https://github.com/mklopets))
- Publish Flow type definitions alongside compiled bundle ([#7079](https://api.github.com/repos/mapbox/mapbox-gl-js/pulls/7079))
- Introduce symbol cross fading when crossing integer zoom levels to prevent labels from disappearing before newly loaded tiles' labels can be rendered ([#6951](https://github.com/mapbox/mapbox-gl-js/pull/6951))
- Improvements in label collision detection ([#6925](https://api.github.com/repos/mapbox/mapbox-gl-js/pulls/6925)))

## 0.47.0

### ✨ Features and improvements

- Add configurable drag pan threshold ([#6809](https://github.com/mapbox/mapbox-gl-js/pull/6809)) (h/t [msbarry](https://github.com/msbarry))
- Add `raster-resampling` raster paint property ([#6411](https://github.com/mapbox/mapbox-gl-js/pull/6411)) (h/t [@andrewharvey](https://github.com/andrewharvey))
- Add `symbol-placement: line-center` ([#6821](https://github.com/mapbox/mapbox-gl-js/pull/6821))
- Add methods for inspecting GeoJSON clusters ([#3318](https://github.com/mapbox/mapbox-gl-js/issues/3318), fixed by [#6829](https://github.com/mapbox/mapbox-gl-js/pull/6829))
- Add warning to geolocate control when unsupported ([#6923](https://github.com/mapbox/mapbox-gl-js/pull/6923)) (h/t [@aendrew](https://github.com/aendrew))
- Upgrade geojson-vt to 3.1.4 ([#6942](https://github.com/mapbox/mapbox-gl-js/pull/6942))
- Include link to license in compiled bundle ([#6975](https://github.com/mapbox/mapbox-gl-js/pull/6975))

### 🐛 Bug fixes

- Use updateData instead of re-creating buffers for repopulated paint arrays ([#6853](https://github.com/mapbox/mapbox-gl-js/pull/6853))
- Fix ScrollZoom handler setting tr.zoom = NaN ([#6924](https://github.com/mapbox/mapbox-gl-js/pull/6924))
  - Failed to invert matrix error ([#6486](https://github.com/mapbox/mapbox-gl-js/issues/6486), fixed by [#6924](https://github.com/mapbox/mapbox-gl-js/pull/6924))
  - Fixing matrix errors ([#6782](https://github.com/mapbox/mapbox-gl-js/issues/6782), fixed by [#6924](https://github.com/mapbox/mapbox-gl-js/pull/6924))
- Fix heatmap tile clipping when layers are ordered above it ([#6806](https://github.com/mapbox/mapbox-gl-js/issues/6806), fixed by [#6807](https://github.com/mapbox/mapbox-gl-js/pull/6807))
- Fix video source in safari (macOS and iOS) ([#6443](https://github.com/mapbox/mapbox-gl-js/issues/6443), fixed by [#6811](https://github.com/mapbox/mapbox-gl-js/pull/6811))
- Do not reload errored tiles ([#6813](https://github.com/mapbox/mapbox-gl-js/pull/6813))
- Fix send / remove timing bug in Dispatcher ([#6756](https://github.com/mapbox/mapbox-gl-js/pull/6756), fixed by [#6826](https://github.com/mapbox/mapbox-gl-js/pull/6826))
- Fix flyTo not zooming to exact given zoom ([#6828](https://github.com/mapbox/mapbox-gl-js/pull/6828))
- Don't stop animation on map resize ([#6636](https://github.com/mapbox/mapbox-gl-js/pull/6636))
- Fix map.getBounds() with rotated map ([#6875](https://github.com/mapbox/mapbox-gl-js/pull/6875)) (h/t [zoltan-mihalyi](https://github.com/zoltan-mihalyi))
- Support collators in feature filter expressions. ([#6929](https://github.com/mapbox/mapbox-gl-js/pull/6929))
- Fix Webpack production mode compatibility ([#6981](https://github.com/mapbox/mapbox-gl-js/pull/6981))

## 0.46.0

### ⚠️ Breaking changes

- Align implicit type casting behavior of `match` expressions with with `case/==` ([#6684](https://github.com/mapbox/mapbox-gl-js/pull/6684))

### ✨ Features and improvements

- :tada: Add `Map#setFeatureState` and `feature-state` expression to support interactive styling ([#6263](https://github.com/mapbox/mapbox-gl-js/pull/6263))
- Create draggable `Marker` with `setDraggable` ([#6687](https://github.com/mapbox/mapbox-gl-js/pull/6687))
- Add `Map#listImages` for listing all currently active sprites/images ([#6381](https://github.com/mapbox/mapbox-gl-js/issues/6381))
- Add "crossSourceCollisions" option to disable cross-source collision detection ([#6566](https://github.com/mapbox/mapbox-gl-js/pull/6566))
- Handle `text/icon-rotate` for symbols with `symbol-placement: point` ([#6075](https://github.com/mapbox/mapbox-gl-js/issues/6075))
- Automatically compact Mapbox wordmark on narrow maps. ([#4282](https://github.com/mapbox/mapbox-gl-js/issues/4282)) (h/t [@andrewharvey](https://github.com/andrewharvey))
- Only show compacted AttributionControl on interactive displays ([#6506](https://github.com/mapbox/mapbox-gl-js/pull/6506)) (h/t [@andrewharvey](https://github.com/andrewharvey))
- Use postcss to inline svg files into css, reduce size of mapbox-gl.css ([#6513](https://github.com/mapbox/mapbox-gl-js/pull/6513)) (h/t [@andrewharvey](https://github.com/andrewharvey))
- Add support for GeoJSON attribution ([#6364](https://github.com/mapbox/mapbox-gl-js/pull/6364)) (h/t [@andrewharvey](https://github.com/andrewharvey))
- Add instructions for running individual unit and render tests ([#6686](https://github.com/mapbox/mapbox-gl-js/pull/6686))
- Make Map constructor fail if WebGL init fails. ([#6744](https://github.com/mapbox/mapbox-gl-js/pull/6744)) (h/t [uforic](https://github.com/uforic))
- Add browser fallback code for `collectResourceTiming: true` in web workers ([#6721](https://github.com/mapbox/mapbox-gl-js/pull/6721))
- Remove ignored usage of gl.lineWidth ([#5541](https://github.com/mapbox/mapbox-gl-js/pull/5541))
- Split new bounds calculation out of fitBounds into new method ([#6683](https://github.com/mapbox/mapbox-gl-js/pull/6683))
- Allow integration tests to be organized in an arbitrarily deep directory structure ([#3920](https://github.com/mapbox/mapbox-gl-js/issues/3920))
- Make "Missing Mapbox GL JS CSS" a console warning ([#5786](https://github.com/mapbox/mapbox-gl-js/issues/5786))
- Add rel="noopener" to Mapbox attribution link. ([#6729](https://github.com/mapbox/mapbox-gl-js/pull/6729)) (h/t [gorbypark](https://github.com/gorbypark))
- Update to deep equality check in example code ([#6599](https://github.com/mapbox/mapbox-gl-js/pull/6599)) (h/t [jonsadka](https://github.com/jonsadka))
- Upgrades!
  - Upgrade ESM dependency to ^3.0.39 ([#6750](https://github.com/mapbox/mapbox-gl-js/pull/6750))
  - Ditch gl-matrix fork in favor of the original package ([#6751](https://github.com/mapbox/mapbox-gl-js/pull/6751))
  - Update to latest sinon ([#6771](https://github.com/mapbox/mapbox-gl-js/pull/6771))
  - Upgrade to Flow 0.69 ([#6594](https://github.com/mapbox/mapbox-gl-js/pull/6594))
  - Update to mapbox-gl-supported 1.4.0 ([#6773](https://github.com/mapbox/mapbox-gl-js/pull/6773))

### 🐛 Bug fixes

- `collectResourceTiming: true` generates error on iOS9 Safari, IE 11 ([#6690](https://github.com/mapbox/mapbox-gl-js/issues/6690))
- Fix PopupOptions flow type declarations ([#6670](https://github.com/mapbox/mapbox-gl-js/pull/6670)) (h/t [TimPetricola](https://github.com/TimPetricola))
- Add className option to Popup constructor ([#6502](https://github.com/mapbox/mapbox-gl-js/pull/6502)) (h/t [Ashot-KR](https://github.com/Ashot-KR))
- GeoJSON MultiLineStrings with `lineMetrics=true` only rendered first line ([#6649](https://github.com/mapbox/mapbox-gl-js/issues/6649))
- Provide target property for mouseenter/over/leave/out events ([#6623](https://github.com/mapbox/mapbox-gl-js/issues/6623))
- Don't break on sources whose name contains "." ([#6660](https://github.com/mapbox/mapbox-gl-js/issues/6660))
- Rotate and pitch with navigationControl broke in v0.45 ([#6650](https://github.com/mapbox/mapbox-gl-js/issues/6650))
- Zero-width lines remained visible ([#6769](https://github.com/mapbox/mapbox-gl-js/pull/6769))
- Heatmaps inappropriately clipped at tile boundaries ([#6806](https://github.com/mapbox/mapbox-gl-js/issues/6806))
- Use named exports for style-spec entrypoint module ([#6601](https://github.com/mapbox/mapbox-gl-js/issues/6601)
- Don't fire click event if default is prevented on mousedown for a drag event ([#6697](https://github.com/mapbox/mapbox-gl-js/pull/6697), fixes [#6642](https://github.com/mapbox/mapbox-gl-js/issues/6642))
- Double clicking to zoom in breaks map dragging/panning in Edge ([#6740](https://github.com/mapbox/mapbox-gl-js/issues/6740)) (h/t [GUI](https://github.com/GUI))
- \*-transition properties cannot be set with setPaintProperty() ([#6706](https://github.com/mapbox/mapbox-gl-js/issues/6706))
- Marker with `a` element does not open the url when clicked ([#6730](https://github.com/mapbox/mapbox-gl-js/issues/6730))
- `setRTLTextPlugin` fails with relative URLs ([#6719](https://github.com/mapbox/mapbox-gl-js/issues/6719))
- Collision detection incorrect for symbol layers that share the same layout properties ([#6548](https://github.com/mapbox/mapbox-gl-js/pull/6548))
- Fix a possible crash when calling queryRenderedFeatures after querySourceFeatures
  ([#6559](https://github.com/mapbox/mapbox-gl-js/pull/6559))
- Fix a collision detection issue that could cause labels to temporarily be placed too densely during rapid panning ([#5654](https://github.com/mapbox/mapbox-gl-js/issues/5654))

## 0.45.0

### ⚠️ Breaking changes

- `Evented#fire` and `Evented#listens` are now marked as private. Though `Evented` is still exported, and `fire` and `listens` are still functional, we encourage you to seek alternatives; a future version may remove their API accessibility or change its behavior. If you are writing a class that needs event emitting functionality, consider using [`EventEmitter`](https://nodejs.org/api/events.html#events_class_eventemitter) or similar libraries instead.
- The `"to-string"` expression operator now converts `null` to an empty string rather than to `"null"`. [#6534](https://github.com/mapbox/mapbox-gl-js/pull/6534)

### ✨ Features and improvements

- :rainbow: Add `line-gradient` property [#6303](https://github.com/mapbox/mapbox-gl-js/pull/6303)
- Add `abs`, `round`, `floor`, and `ceil` expression operators [#6496](https://github.com/mapbox/mapbox-gl-js/pull/6496)
- Add `collator` expression for controlling case and diacritic sensitivity in string comparisons [#6270](https://github.com/mapbox/mapbox-gl-js/pull/6270)
  - Rename `caseSensitive` and `diacriticSensitive` expressions to `case-sensitive` and `diacritic-sensitive` for consistency [#6598](https://github.com/mapbox/mapbox-gl-js/pull/6598)
  - Prevent `collator` expressions for evaluating as constant to account for potential environment-specific differences in expression evaluation [#6596](https://github.com/mapbox/mapbox-gl-js/pull/6596)
- Add CSS linting to test suite (h/t [@jasonbarry](https://github.com/jasonbarry))) [#6071](https://github.com/mapbox/mapbox-gl-js/pull/6071)
- Add support for configurable maxzoom in `raster-dem` tilesets [#6103](https://github.com/mapbox/mapbox-gl-js/pull/6103)
- Add `Map#isZooming` and `Map#isRotating` methods [#6128](https://github.com/mapbox/mapbox-gl-js/pull/6128), [#6183](https://github.com/mapbox/mapbox-gl-js/pull/6183)
- Add support for Mapzen Terrarium tiles in `raster-dem` sources [#6110](https://github.com/mapbox/mapbox-gl-js/pull/6110)
- Add `preventDefault` method on `mousedown`, `touchstart`, and `dblclick` events [#6218](https://github.com/mapbox/mapbox-gl-js/pull/6218)
- Add `originalEvent` property on `zoomend` and `moveend` for user-initiated scroll events (h/t [@stepankuzmin](https://github.com/stepankuzmin))) [#6175](https://github.com/mapbox/mapbox-gl-js/pull/6175)
- Accept arguments of type `value` in [`"length"` expressions](https://www.mapbox.com/mapbox-gl-js/style-spec/#expressions-length) [#6244](https://github.com/mapbox/mapbox-gl-js/pull/6244)
- Introduce `MapWheelEvent`[#6237](https://github.com/mapbox/mapbox-gl-js/pull/6237)
- Add setter for `ScaleControl` units (h/t [@ryanhamley](https://github.com/ryanhamley))) [#6138](https://github.com/mapbox/mapbox-gl-js/pull/6138), [#6274](https://github.com/mapbox/mapbox-gl-js/pull/6274)
- Add `open` event for `Popup` [#6311](https://github.com/mapbox/mapbox-gl-js/pull/6311)
- Explicit `"object"` type assertions are no longer required when using expressions [#6235](https://github.com/mapbox/mapbox-gl-js/pull/6235)
- Add `anchor` option to `Marker` [#6350](https://github.com/mapbox/mapbox-gl-js/pull/6350)
- `HTMLElement` is now passed to `Marker` as part of the `options` object, but the old function signature is still supported for backwards compatibility [#6356](https://github.com/mapbox/mapbox-gl-js/pull/6356)
- Add support for custom colors when using the default `Marker` SVG element (h/t [@andrewharvey](https://github.com/andrewharvey))) [#6416](https://github.com/mapbox/mapbox-gl-js/pull/6416)
- Allow `CanvasSource` initialization from `HTMLElement` [#6424](https://github.com/mapbox/mapbox-gl-js/pull/6424)
- Add `is-supported-script` expression [#6260](https://github.com/mapbox/mapbox-gl-js/pull/6260)

### 🐛 Bug fixes

- Align `raster-dem` tiles to pixel grid to eliminate blurry rendering on some devices [#6059](https://github.com/mapbox/mapbox-gl-js/pull/6059)
- Fix label collision circle debug drawing on overzoomed tiles [#6073](https://github.com/mapbox/mapbox-gl-js/pull/6073)
- Improve error reporting for some failed requests [#6126](https://github.com/mapbox/mapbox-gl-js/pull/6126), [#6032](https://github.com/mapbox/mapbox-gl-js/pull/6032)
- Fix several `Map#queryRenderedFeatures` bugs:
  - account for `{text, icon}-offset` when querying[#6135](https://github.com/mapbox/mapbox-gl-js/pull/6135)
  - correctly query features that extend across tile boundaries [#5756](https://github.com/mapbox/mapbox-gl-js/pull/6283)
  - fix querying of `circle` layer features with `-pitch-scaling: 'viewport'` or `-pitch-alignment: 'map'` [#6036](https://github.com/mapbox/mapbox-gl-js/pull/6036)
  - eliminate flicker effects when using query results to set a hover effect by switching from tile-based to viewport-based symbol querying [#6497](https://github.com/mapbox/mapbox-gl-js/pull/6497)
- Preserve browser history state when updating the `Map` hash [#6140](https://github.com/mapbox/mapbox-gl-js/pull/6140)
- Fix undefined behavior when `Map#addLayer` is invoked with an `id` of a preexisting layer [#6147](https://github.com/mapbox/mapbox-gl-js/pull/6147)
- Fix bug where `icon-image` would not be rendered if `text-field` is an empty string [#6164](https://github.com/mapbox/mapbox-gl-js/pull/6164)
- Ensure all camera methods fire `rotatestart` and `rotateend` events [#6187](https://github.com/mapbox/mapbox-gl-js/pull/6187)
- Always hide duplicate labels [#6166](https://github.com/mapbox/mapbox-gl-js/pull/6166)
- Fix `DragHandler` bugs where a left-button mouse click would end a right-button drag rotate and a drag gesture would not end if the control key is down on `mouseup` [#6193](https://github.com/mapbox/mapbox-gl-js/pull/6193)
- Add support for calling `{DragPanHandler, DragRotateHandler}#disable` while a gesture is in progress [#6232](https://github.com/mapbox/mapbox-gl-js/pull/6232)
- Fix `GeolocateControl` user location dot sizing when `Map`'s `<div>` inherits `box-sizing: border-box;` (h/t [@andrewharvey](https://github.com/andrewharvey))) [#6227](https://github.com/mapbox/mapbox-gl-js/pull/6232)
- Fix bug causing an off-by-one error in `array` expression error messages (h/t [@drewbo](https://github.com/drewbo))) [#6269](https://github.com/mapbox/mapbox-gl-js/pull/6269)
- Improve error message when an invalid access token triggers a 401 error [#6283](https://github.com/mapbox/mapbox-gl-js/pull/6283)
- Fix bug where lines with `line-width` larger than the sprite height of the `line-pattern` property would render other sprite images [#6246](https://github.com/mapbox/mapbox-gl-js/pull/6246)
- Fix broken touch events for `DragPanHandler` on mobile using Edge (note that zoom/rotate/pitch handlers still do not support Edge touch events [#1928](https://github.com/mapbox/mapbox-gl-js/pull/1928)) [#6325](https://github.com/mapbox/mapbox-gl-js/pull/6325)
- Fix race condition in `VectorTileWorkerSource#reloadTile` causing a rendering timeout [#6308](https://github.com/mapbox/mapbox-gl-js/issues/6308)
- Fix bug causing redundant `gl.stencilFunc` calls due to incorrect state checking (h/t [@yangdonglai](https://github.com/yangdonglai))) [#6330](https://github.com/mapbox/mapbox-gl-js/pull/6330)
- Fix bug where `mousedown` or `touchstart` would cancel camera animations in non-interactive maps [#6338](https://github.com/mapbox/mapbox-gl-js/pull/6338)
- Fix bug causing a full-screen flicker when the map is pitched and a symbol layer uses non-zero `text-translate` [#6365](https://github.com/mapbox/mapbox-gl-js/issues/6365)
- Fix bug in `to-rgba` expression causing division by zero [#6388](https://github.com/mapbox/mapbox-gl-js/pull/6388)
- Fix bug in cross-fading for `*-pattern` properties with non-integer zoom stops [#6430](https://github.com/mapbox/mapbox-gl-js/pull/6430)
- Fix bug where calling `Map#remove` on a map with constructor option `hash: true` throws an error (h/t [@allthesignals](https://github.com/allthesignals))) [#6490](https://github.com/mapbox/mapbox-gl-js/pull/6497)
- Fix bug causing flickering when panning across the anti-meridian [#6438](https://github.com/mapbox/mapbox-gl-js/pull/6438)
- Fix error when using tiles of non-power-of-two size [#6444](https://github.com/mapbox/mapbox-gl-js/pull/6444)
- Fix bug causing `Map#moveLayer(layerId, beforeId)` to remove the layer when `layerId === beforeId` [#6542](https://github.com/mapbox/mapbox-gl-js/pull/6542)

* Fix Rollup build for style-spec module [#6575](https://github.com/mapbox/mapbox-gl-js/pull/6575)
* Fix bug causing `Map#querySourceFeatures` to throw an `Uncaught TypeError`(https://github.com/mapbox/mapbox-gl-js/pull/6555)
* Fix issue where label collision detection was inaccurate for some symbol layers that shared layout properties with another layer [#6558](https://github.com/mapbox/mapbox-gl-js/pull/6558)
* Restore `target` property for `mouse{enter,over,leave,out}` events [#6623](https://github.com/mapbox/mapbox-gl-js/pull/6623)

## 0.44.2

### 🐛 Bug fixes

- Workaround a breaking change in Safari causing page to scroll/zoom in response to user actions intended to pan/zoom the map [#6095](https://github.com/mapbox/mapbox-gl-js/issues/6095). (N.B., not to be confused with the workaround from April 2017 dealing with the same breaking change in Chrome [#4259](https://github.com/mapbox/mapbox-gl-js/issues/6095). See also https://github.com/WICG/interventions/issues/18, https://bugs.webkit.org/show_bug.cgi?id=182521, https://bugs.chromium.org/p/chromium/issues/detail?id=639227 .)

## 0.44.1

### 🐛 Bug fixes

- Fix bug causing features from symbol layers to be omitted from `map.queryRenderedFeatures()` [#6074](https://github.com/mapbox/mapbox-gl-js/issues/6074)
- Fix error triggered by simultaneous scroll-zooming and drag-panning. [#6106](https://github.com/mapbox/mapbox-gl-js/issues/6106)
- Fix bug wherein drag-panning failed to resume after a brief pause [#6063](https://github.com/mapbox/mapbox-gl-js/issues/6063)

## 0.44.0

### ✨ Features and improvements

- The CSP policy of a page using mapbox-gl-js no longer needs to include `script-src 'unsafe-eval'` [#559](https://github.com/mapbox/mapbox-gl-js/issues/559)
- Add `LngLatBounds#isEmpty()` method [#5917](https://github.com/mapbox/mapbox-gl-js/pull/5917)
- Updated to flow 0.62.0 [#5923](https://github.com/mapbox/mapbox-gl-js/issues/5923)
- Make compass and zoom controls optional ([#5348](https://github.com/mapbox/mapbox-gl-js/pull/5348)) (h/t [@matijs](https://github.com/matijs)))
- Add `collectResourceTiming` option to the enable collection of [Resource Timing](https://developer.mozilla.org/en-US/docs/Web/API/Resource_Timing_API/Using_the_Resource_Timing_API) data for requests that are made from Web Workers. ([#5948](https://github.com/mapbox/mapbox-gl-js/issues/5948))
- Improve user location dot appearance across browsers ([#5498](https://github.com/mapbox/mapbox-gl-js/pull/5498)) (h/t [@jasonbarry](https://github.com/jasonbarry)))

### 🐛 Bug fixes

- Fix error triggered by `==` and `!=` expressions [#5947](https://github.com/mapbox/mapbox-gl-js/issues/5947)
- Image sources honor `renderWorldCopies` [#5932](https://github.com/mapbox/mapbox-gl-js/pull/5932)
- Fix transitions to default fill-outline-color [#5953](https://github.com/mapbox/mapbox-gl-js/issues/5953)
- Fix transitions for light properties [#5982](https://github.com/mapbox/mapbox-gl-js/issues/5982)
- Fix minor symbol collisions on pitched maps [#5913](https://github.com/mapbox/mapbox-gl-js/pull/5913)
- Fix memory leaks after `Map#remove()` [#5943](https://github.com/mapbox/mapbox-gl-js/pull/5943), [#5951](https://github.com/mapbox/mapbox-gl-js/pull/5951)
- Fix bug wherein `GeoJSONSource#setData()` caused labels to fade out and back in ([#6002](https://github.com/mapbox/mapbox-gl-js/issues/6002))
- Fix bug that could cause incorrect collisions for labels placed very near to each other at low zoom levels ([#5993](https://github.com/mapbox/mapbox-gl-js/issues/5993))
- Fix bug causing `move` events to be fired out of sync with actual map movements ([#6005](https://github.com/mapbox/mapbox-gl-js/pull/6005))
- Fix bug wherein `Map` did not fire `mouseover` events ([#6000](https://github.com/mapbox/mapbox-gl-js/pull/6000)] (h/t [@jay-manday](https://github.com/jay-manday)))
- Fix bug causing blurry rendering of raster tiles ([#4552](https://github.com/mapbox/mapbox-gl-js/issues/4552))
- Fix potential memory leak caused by removing layers ([#5995](https://github.com/mapbox/mapbox-gl-js/issues/5995))
- Fix bug causing attribution icon to appear incorrectly in compact maps not using Mapbox data ([#6042](https://github.com/mapbox/mapbox-gl-js/pull/6042))
- Fix positioning of default marker element ([#6012](https://github.com/mapbox/mapbox-gl-js/pull/6012)) (h/t [@andrewharvey](https://github.com/andrewharvey)))

## 0.43.0 (December 21, 2017)

### ⚠️ Breaking changes

- It is now an error to attempt to remove a source that is in use [#5562](https://github.com/mapbox/mapbox-gl-js/pull/5562)
- It is now an error if the layer specified by the `before` parameter to `moveLayer` does not exist [#5679](https://github.com/mapbox/mapbox-gl-js/pull/5679)
- `"colorSpace": "hcl"` now uses shortest-path interpolation for hue [#5811](https://github.com/mapbox/mapbox-gl-js/issues/5811)

### ✨ Features and improvements

- Introduce client-side hillshading with `raster-dem` source type and `hillshade` layer type [#5286](https://github.com/mapbox/mapbox-gl-js/pull/5286)
- GeoJSON sources take 2x less memory and generate tiles 20%–100% faster [#5799](https://github.com/mapbox/mapbox-gl-js/pull/5799)
- Enable data-driven values for text-font [#5698](https://github.com/mapbox/mapbox-gl-js/pull/5698)
- Enable data-driven values for heatmap-radius [#5898](https://github.com/mapbox/mapbox-gl-js/pull/5898)
- Add getter and setter for offset on marker [#5759](https://github.com/mapbox/mapbox-gl-js/pull/5759)
- Add `Map#hasImage` [#5775](https://github.com/mapbox/mapbox-gl-js/pull/5775)
- Improve typing for `==` and `!=` expressions [#5840](https://github.com/mapbox/mapbox-gl-js/pull/5840)
- Made `coalesce` expressions more useful [#5755](https://github.com/mapbox/mapbox-gl-js/issues/5755)
- Enable implicit type assertions for array types [#5738](https://github.com/mapbox/mapbox-gl-js/pull/5738)
- Improve hash control precision [#5767](https://github.com/mapbox/mapbox-gl-js/pull/5767)
- `supported()` now returns false on old IE 11 versions that don't support Web Worker blob URLs [#5801](https://github.com/mapbox/mapbox-gl-js/pull/5801)
- Remove flow globals TileJSON and Transferable [#5668](https://github.com/mapbox/mapbox-gl-js/pull/5668)
- Improve performance of image, video, and canvas sources [#5845](https://github.com/mapbox/mapbox-gl-js/pull/5845)

### 🐛 Bug fixes

- Fix popups and markers lag during pan animation [#4670](https://github.com/mapbox/mapbox-gl-js/issues/4670)
- Fix fading of symbol layers caused by setData [#5716](https://github.com/mapbox/mapbox-gl-js/issues/5716)
- Fix behavior of `to-rgba` and `rgba` expressions [#5778](https://github.com/mapbox/mapbox-gl-js/pull/5778), [#5866](https://github.com/mapbox/mapbox-gl-js/pull/5866)
- Fix cross-fading of `*-pattern` and `line-dasharray` [#5791](https://github.com/mapbox/mapbox-gl-js/pull/5791)
- Fix `colorSpace` function property [#5843](https://github.com/mapbox/mapbox-gl-js/pull/5843)
- Fix style diffing when changing GeoJSON source properties [#5731](https://github.com/mapbox/mapbox-gl-js/issues/5731)
- Fix missing labels when zooming out from overzoomed tile [#5827](https://github.com/mapbox/mapbox-gl-js/issues/5827)
- Fix missing labels when zooming out and quickly using setData [#5837](https://github.com/mapbox/mapbox-gl-js/issues/5837)
- Handle NaN as input to step and interpolate expressions [#5757](https://github.com/mapbox/mapbox-gl-js/pull/5757)
- Clone property values on input and output [#5806](https://github.com/mapbox/mapbox-gl-js/pull/5806)
- Bump geojson-rewind dependency [#5769](https://github.com/mapbox/mapbox-gl-js/pull/5769)
- Allow setting Marker's popup before LngLat [#5893](https://github.com/mapbox/mapbox-gl-js/pull/5893)

## 0.42.2 (November 21, 2017)

### 🐛 Bug fixes

- Add box-sizing to the "mapboxgl-ctrl-scale"-class [#5715](https://github.com/mapbox/mapbox-gl-js/pull/5715)
- Fix rendering in Safari [#5712](https://github.com/mapbox/mapbox-gl-js/issues/5712)
- Fix "Cannot read property 'hasTransition' of undefined" error [#5714](https://github.com/mapbox/mapbox-gl-js/issues/5714)
- Fix misplaced raster tiles [#5713](https://github.com/mapbox/mapbox-gl-js/issues/5713)
- Fix raster tile fading [#5722](https://github.com/mapbox/mapbox-gl-js/issues/5722)
- Ensure that an unset filter is undefined rather than null [#5727](https://github.com/mapbox/mapbox-gl-js/pull/5727)
- Restore pitch-with-rotate to nav control [#5725](https://github.com/mapbox/mapbox-gl-js/pull/5725)
- Validate container option in map constructor [#5695](https://github.com/mapbox/mapbox-gl-js/pull/5695)
- Fix queryRenderedFeatures behavior for features displayed in multiple layers [#5172](https://github.com/mapbox/mapbox-gl-js/issues/5172)

## 0.42.1 (November 17, 2017)

### 🐛 Bug fixes

- Workaround for map flashing bug on Chrome 62+ with Intel Iris Graphics 6100 cards [#5704](https://github.com/mapbox/mapbox-gl-js/pull/5704)
- Rerender map when `map.showCollisionBoxes` is set to `false` [#5673](https://github.com/mapbox/mapbox-gl-js/pull/5673)
- Fix transitions from property default values [#5682](https://github.com/mapbox/mapbox-gl-js/pull/5682)
- Fix runtime updating of `heatmap-color` [#5682](https://github.com/mapbox/mapbox-gl-js/pull/5682)
- Fix mobile Safari `history.replaceState` error [#5613](https://github.com/mapbox/mapbox-gl-js/pull/5613)

### ✨ Features and improvements

- Provide default element for Marker class [#5661](https://github.com/mapbox/mapbox-gl-js/pull/5661)

## 0.42.0 (November 10, 2017)

### ⚠️ Breaking changes

- Require that `heatmap-color` use expressions instead of stop functions [#5624](https://github.com/mapbox/mapbox-gl-js/issues/5624)
- Remove support for validating and migrating v6 styles
- Remove support for validating v7 styles [#5604](https://github.com/mapbox/mapbox-gl-js/pull/5604)
- Remove support for including `{tokens}` in expressions for `text-field` and `icon-image` [#5599](https://github.com/mapbox/mapbox-gl-js/issues/5599)
- Split `curve` expression into `step` and `interpolate` expressions [#5542](https://github.com/mapbox/mapbox-gl-js/pull/5542)
- Disallow interpolation in expressions for `line-dasharray` [#5519](https://github.com/mapbox/mapbox-gl-js/pull/5519)

### ✨ Features and improvements

- Improve label collision detection [#5150](https://github.com/mapbox/mapbox-gl-js/pull/5150)
  - Labels from different sources will now collide with each other
  - Collisions caused by rotation and pitch are now smoothly transitioned with a fade
  - Improved algorithm for fewer erroneous collisions, denser label placement, and greater label stability during rotation
- Add `sqrt` expression [#5493](https://github.com/mapbox/mapbox-gl-js/pull/5493)

### 🐛 Bug fixes and error reporting improvements

- Fix viewport calculations for `fitBounds` when both zooming and padding change [#4846](https://github.com/mapbox/mapbox-gl-js/issues/4846)
- Fix WebGL "range out of bounds for buffer" error caused by sorted symbol layers [#5620](https://github.com/mapbox/mapbox-gl-js/issues/5620)
- Fix symbol fading across tile reloads [#5491](https://github.com/mapbox/mapbox-gl-js/issues/5491)
- Change tile rendering order to better match GL Native [#5601](https://github.com/mapbox/mapbox-gl-js/pull/5601)
- Ensure no errors are triggered when calling `queryRenderedFeatures` on a heatmap layer [#5594](https://github.com/mapbox/mapbox-gl-js/pull/5594)
- Fix bug causing `queryRenderedSymbols` to return results from different sources [#5554](https://github.com/mapbox/mapbox-gl-js/issues/5554)
- Fix CJK rendering issues [#5544](https://github.com/mapbox/mapbox-gl-js/issues/5544), [#5546](https://github.com/mapbox/mapbox-gl-js/issues/5546)
- Account for `circle-stroke-width` in `queryRenderedFeatures` [#5514](https://github.com/mapbox/mapbox-gl-js/pull/5514)
- Fix rendering of fill layers atop raster layers [#5513](https://github.com/mapbox/mapbox-gl-js/pull/5513)
- Fix rendering of circle layers with a `circle-stroke-opacity` of 0 [#5496](https://github.com/mapbox/mapbox-gl-js/issues/5496)
- Fix memory leak caused by actor callbacks [#5443](https://github.com/mapbox/mapbox-gl-js/issues/5443)
- Fix source cache size for raster sources with tile sizes other than 512px [#4313](https://github.com/mapbox/mapbox-gl-js/issues/4313)
- Validate that zoom expressions only appear at the top level of an expression [#5609](https://github.com/mapbox/mapbox-gl-js/issues/5609)
- Validate that step and interpolate expressions don't have any duplicate stops [#5605](https://github.com/mapbox/mapbox-gl-js/issues/5605)
- Fix rendering for `icon-text-fit` with a data-driven `text-size` [#5632](https://github.com/mapbox/mapbox-gl-js/pull/5632)
- Improve validation to catch uses of deprecated function syntax [#5667](https://github.com/mapbox/mapbox-gl-js/pull/5667)
- Permit altitude coordinates in `position` field in GeoJSON [#5608](https://github.com/mapbox/mapbox-gl-js/pull/5608)

## 0.41.0 (October 11, 2017)

### :warning: Breaking changes

- Removed support for paint classes [#3643](https://github.com/mapbox/mapbox-gl-js/pull/3643). Instead, use runtime styling APIs or `Map#setStyle`.
- Reverted the `canvas` source `contextType` option added in 0.40.0 [#5449](https://github.com/mapbox/mapbox-gl-js/pull/5449)

### :bug: Bug fixes

- Clip raster tiles to avoid tile overlap [#5105](https://github.com/mapbox/mapbox-gl-js/pull/5105)
- Guard for offset edgecase in flyTo [#5331](https://github.com/mapbox/mapbox-gl-js/pull/5331)
- Ensure the map is updated after the sprite loads [#5367](https://github.com/mapbox/mapbox-gl-js/pull/5367)
- Limit animation duration on flyTo with maxDuration option [#5349](https://github.com/mapbox/mapbox-gl-js/pull/5349)
- Make double-tapping on make zoom in by a factor of 2 on iOS [#5274](https://github.com/mapbox/mapbox-gl-js/pull/5274)
- Fix rendering error with translucent raster tiles [#5380](https://github.com/mapbox/mapbox-gl-js/pull/5380)
- Error if invalid 'before' argument is passed to Map#addLayer [#5401](https://github.com/mapbox/mapbox-gl-js/pull/5401)
- Revert CanvasSource intermediary image buffer fix [#5449](https://github.com/mapbox/mapbox-gl-js/pull/5449)

### :sparkles: Features and improvements

- Use setData operation when diffing geojson sources [#5332](https://github.com/mapbox/mapbox-gl-js/pull/5332)
- Return early from draw calls on layers where opacity=0 [#5429](https://github.com/mapbox/mapbox-gl-js/pull/5429)
- A [heatmap](https://www.mapbox.com/mapbox-gl-js/example/heatmap-layer/) layer type is now available. This layer type allows you to visualize and explore massive datasets of points, reflecting the shape and density of data well while also looking beautiful. See [the blog post](https://blog.mapbox.com/sneak-peek-at-heatmaps-in-mapbox-gl-73b41d4b16ae) for further details.
  ![heatmap screenshot](https://cdn-images-1.medium.com/max/1600/1*Dme5MAgdA3pYdTRHUQzvLw.png)
- The value of a style property or filter can now be an [expression](https://www.mapbox.com/mapbox-gl-js/style-spec/#expressions). Expressions are a way of doing data-driven and zoom-driven styling that provides more flexibility and control, and unifies property and filter syntax.

  Previously, data-driven and zoom-driven styling relied on stop functions: you specify a feature property and a set of input-output pairs that essentially define a “scale” for how the style should be calculated based on the feature property. For example, the following would set circle colors on a green-to-red scale based on the value of `feature.properties.population`:

  ```
  "circle-color": {
    "property": "population",
    "stops": [
      [0, "green"],
      [1000000, "red"]
    ]
  }
  ```

  This approach is powerful, but we’ve seen a number of use cases that stop functions don't satisfy. Expressions provide the flexibility to address use cases like these:

  **Multiple feature properties**
  Using more than one feature property to calculate a given style property. E.g., styling land polygon colors based on both `feature.properties.land_use_category` and `feature.properties.elevation`.

  **Arithmetic**
  For some use cases it’s necessary to do some arithmetic on the input data. One example is sizing circles to represent quantitative data. Since a circle’s visual size on the screen is really its area (and A=πr^2), the right way to scale `circle-radius` is `square_root(feature.properties.input_data_value)`. Another example is unit conversions: feature data may include properties that are in some particular unit. Displaying such data in units appropriate to, say, a user’s preference or location, requires being able to do simple arithmetic (multiplication, division) on whatever value is in the data.

  **Conditional logic**
  This is a big one: basic if-then logic, for example to decide exactly what text to display for a label based on which properties are available in the feature or even the length of the name. A key example of this is properly supporting bilingual labels, where we have to decide whether to show local + English, local-only, or English-only, based on the data that’s available for each feature.

  **String manipulation**
  More dynamic control over label text with things like uppercase/lowercase/title case transforms, localized number formatting, etc. Without this functionality, crafting and iterating on label content entails a large data-prep burden.

  **Filters**
  Style layer filters had similar limitations. Moreover, they use a different syntax, even though their job is very similar to that of data-driven styling functions: filters say, “here’s how to look at a feature and decide whether to draw it,” and data-driven style functions say, “here’s how to look at a feature and decide how to size/color/place it.” Expressions provide a unified syntax for defining parts of a style that need to be calculated dynamically from feature data.

  For information on the syntax and behavior of expressions, please see [the documentation](https://www.mapbox.com/mapbox-gl-js/style-spec/#expressions).

### :wrench: Development workflow improvements

- Made the performance benchmarking runner more informative and statistically robust

## 0.40.1 (September 18, 2017)

### :bug: Bug fixes

- Fix bug causing flicker when zooming in on overzoomed tiles [#5295](https://github.com/mapbox/mapbox-gl-js/pull/5295)
- Remove erroneous call to Tile#redoPlacement for zoom-only or low pitch camera changes [#5284](https://github.com/mapbox/mapbox-gl-js/pull/5284)
- Fix bug where `CanvasSource` coordinates were flipped and improve performance for non-animated `CanvasSource`s [#5303](https://github.com/mapbox/mapbox-gl-js/pull/5303)
- Fix bug causing map not to render on some cases on Internet Explorer 11 [#5321](https://github.com/mapbox/mapbox-gl-js/pull/5321)
- Remove upper limit on `fill-extrusion-height` property [#5320](https://github.com/mapbox/mapbox-gl-js/pull/5320)

## 0.40.0 (September 13, 2017)

### :warning: Breaking changes

- `Map#addImage` now requires the image as an `HTMLImageElement`, `ImageData`, or object with `width`, `height`, and
  `data` properties with the same format as `ImageData`. It no longer accepts a raw `ArrayBufferView` in the second
  argument and `width` and `height` options in the third argument.
- `canvas` sources now require a `contextType` option specifying the drawing context associated with the source canvas. [#5155](https://github.com/mapbox/mapbox-gl-js/pull/5155)

### :sparkles: Features and improvements

- Correct rendering for multiple `fill-extrusion` layers on the same map [#5101](https://github.com/mapbox/mapbox-gl-js/pull/5101)
- Add an `icon-anchor` property to symbol layers [#5183](https://github.com/mapbox/mapbox-gl-js/pull/5183)
- Add a per-map `transformRequest` option, allowing users to provide a callback that transforms resource request URLs [#5021](https://github.com/mapbox/mapbox-gl-js/pull/5021)
- Add data-driven styling support for
  - `text-max-width` [#5067](https://github.com/mapbox/mapbox-gl-js/pull/5067)
  - `text-letter-spacing` [#5071](https://github.com/mapbox/mapbox-gl-js/pull/5071)
  - `line-join` [#5020](https://github.com/mapbox/mapbox-gl-js/pull/5020)
- Add support for SDF icons in `Map#addImage()` [#5181](https://github.com/mapbox/mapbox-gl-js/pull/5181)
- Added nautical miles unit to ScaleControl [#5238](https://github.com/mapbox/mapbox-gl-js/pull/5238) (h/t [@fmairesse](https://github.com/fmairesse)))
- Eliminate the map-wide limit on the number of glyphs and sprites that may be used in a style [#141](https://github.com/mapbox/mapbox-gl-js/issues/141). (Fixed by [#5190](https://github.com/mapbox/mapbox-gl-js/pull/5190), see also [mapbox-gl-native[#9213](https://github.com/mapbox/mapbox-gl-js/issues/9213)](https://github.com/mapbox/mapbox-gl-native/pull/9213)
- Numerous performance optimizations (including [#5108](https://github.com/mapbox/mapbox-gl-js/pull/5108) h/t [@pirxpilot](https://github.com/pirxpilot)))

### :bug: Bug fixes

- Add missing documentation for mouseenter, mouseover, mouseleave events [#4772](https://github.com/mapbox/mapbox-gl-js/issues/4772)
- Add missing documentation for `Marker#getElement()` method [#5242](https://github.com/mapbox/mapbox-gl-js/pull/5242)
- Fix bug wherein removing canvas source with animate=true leaves map in render loop [#5097](https://github.com/mapbox/mapbox-gl-js/issues/5097)
- Fix fullscreen detection on Firefox [#5272](https://github.com/mapbox/mapbox-gl-js/pull/5272)
- Fix z-fighting on overlapping fills within the same layer [#3320](https://github.com/mapbox/mapbox-gl-js/issues/3320)
- Fix handling of fractional values for `layer.minzoom` [#2929](https://github.com/mapbox/mapbox-gl-js/issues/2929)
- Clarify coordinate ordering in documentation for `center` option [#5042](https://github.com/mapbox/mapbox-gl-js/pull/5042) (h/t [@karthikb351](https://github.com/karthikb351)))
- Fix output of stop functions where two stops have the same input value [#5020](https://github.com/mapbox/mapbox-gl-js/pull/5020) (h/t [@edpop](https://github.com/edpop))
- Fix bug wherein using `Map#addLayer()` with an inline source would mutate its input [#4040](https://github.com/mapbox/mapbox-gl-js/issues/4040)
- Fix invalid css keyframes selector [#5075](https://github.com/mapbox/mapbox-gl-js/pull/5075) (h/t [@aar0nr](https://github.com/aar0nr)))
- Fix GPU-specific bug wherein canvas sources caused an error [#4262](https://github.com/mapbox/mapbox-gl-js/issues/4262)
- Fix a race condition in symbol layer handling that caused sporadic uncaught errors [#5185](https://github.com/mapbox/mapbox-gl-js/pull/5185)
- Fix bug causing line labels to render incorrectly on overzoomed tiles [#5120](https://github.com/mapbox/mapbox-gl-js/pull/5120)
- Fix bug wherein `NavigationControl` triggered mouse events unexpectedly [#5148](https://github.com/mapbox/mapbox-gl-js/issues/5148)
- Fix bug wherein clicking on the `NavigationControl` compass caused an error in IE 11 [#4784](https://github.com/mapbox/mapbox-gl-js/issues/4784)
- Remove dependency on GPL-3-licensed `fast-stable-stringify` module [#5152](https://github.com/mapbox/mapbox-gl-js/issues/5152)
- Fix bug wherein layer-specific an event listener produced an error after its target layer was removed from the map [#5145](https://github.com/mapbox/mapbox-gl-js/issues/5145)
- Fix `Marker#togglePopup()` failing to return the marker instance [#5116](https://github.com/mapbox/mapbox-gl-js/issues/5116)
- Fix bug wherein a marker's position failed to adapt to the marker element's size changing [#5133](https://github.com/mapbox/mapbox-gl-js/issues/5133)
- Fix rendering bug affecting Broadcom GPUs [#5073](https://github.com/mapbox/mapbox-gl-js/pull/5073)

### :wrench: Development workflow improvements

- Add (and now require) Flow type annotations throughout the majority of the codebase.
- Migrate to CircleCI 2.0 [#4939](https://github.com/mapbox/mapbox-gl-js/pull/4939)

## 0.39.1 (July 24, 2017)

### :bug: Bug fixes

- Fix packaging issue in 0.39.0 [#5025](https://github.com/mapbox/mapbox-gl-js/issues/5025)
- Correctly evaluate enum-based identity functions [#5023](https://github.com/mapbox/mapbox-gl-js/issues/5023)

## 0.39.0 (July 21, 2017)

### :warning: Breaking changes

- `GeolocateControl` breaking changes [#4479](https://github.com/mapbox/mapbox-gl-js/pull/4479)
  - The option `watchPosition` has been replaced with `trackUserLocation`
  - The camera operation has changed from `jumpTo` (not animated) to `fitBounds` (animated). An effect of this is the map pitch is no longer reset, although the bearing is still reset to 0.
  - The accuracy of the geolocation provided by the device is used to set the view (previously it was fixed at zoom level 17). The `maxZoom` can be controlled via the new `fitBoundsOptions` option (defaults to 15).
- Anchor `Marker`s at their center by default [#5019](https://github.com/mapbox/mapbox-gl-js/issues/5019) [@andrewharvey](https://github.com/andrewharvey)
- Increase `significantRotateThreshold` for the `TouchZoomRotateHandler` [#4971](https://github.com/mapbox/mapbox-gl-js/pull/4971), [@dagjomar](https://github.com/dagjomar)

### :sparkles: Features and improvements

- Improve performance of updating GeoJSON sources [#4069](https://github.com/mapbox/mapbox-gl-js/pull/4069), [@ezheidtmann](https://github.com/ezheidtmann)
- Improve rendering speed of extrusion layers [#4818](https://github.com/mapbox/mapbox-gl-js/pull/4818)
- Improve line label legibility in pitched views [#4781](https://github.com/mapbox/mapbox-gl-js/pull/4781)
- Improve line label legibility on curved lines [#4853](https://github.com/mapbox/mapbox-gl-js/pull/4853)
- Add user location tracking capability to `GeolocateControl` [#4479](https://github.com/mapbox/mapbox-gl-js/pull/4479), [@andrewharvey](https://github.com/andrewharvey)
  - New option `showUserLocation` to draw a "dot" as a `Marker` on the map at the user's location
  - An active lock and background state are introduced with `trackUserLocation`. When in active lock the camera will update to follow the user location, however if the camera is changed by the API or UI then the control will enter the background state where it won't update the camera to follow the user location.
  - New option `fitBoundsOptions` to control the camera operation
  - New `trackuserlocationstart` and `trackuserlocationend` events
  - New `LngLat.toBounds` method to extend a point location by a given radius to a `LngLatBounds` object
- Include main CSS file in `package.json` [#4809](https://github.com/mapbox/mapbox-gl-js/pull/4809), [@tomscholz](https://github.com/tomscholz)
- Add property function (data-driven styling) support for `line-width` [#4773](https://github.com/mapbox/mapbox-gl-js/pull/4773)
- Add property function (data-driven styling) support for `text-anchor` [#4997](https://github.com/mapbox/mapbox-gl-js/pull/4997)
- Add property function (data-driven styling) support for `text-justify` [#5000](https://github.com/mapbox/mapbox-gl-js/pull/5000)
- Add `maxTileCacheSize` option [#4778](https://github.com/mapbox/mapbox-gl-js/pull/4778), [@jczaplew](https://github.com/jczaplew)
- Add new `icon-pitch-alignment` and `circle-pitch-alignment` properties [#4869](https://github.com/mapbox/mapbox-gl-js/pull/4869) [#4871](https://github.com/mapbox/mapbox-gl-js/pull/4871)
- Add `Map#getMaxBounds` method [#4890](https://github.com/mapbox/mapbox-gl-js/pull/4890), [@andrewharvey](https://github.com/andrewharvey) [@lamuertepeluda](https://github.com/lamuertepeluda)
- Add option (`localIdeographFontFamily`) to use TinySDF to avoid loading expensive CJK glyphs [#4895](https://github.com/mapbox/mapbox-gl-js/pull/4895)
- If `config.API_URL` includes a path prepend it to the request URL [#4995](https://github.com/mapbox/mapbox-gl-js/pull/4995)
- Bump `supercluster` version to expose `cluster_id` property on clustered sources [#5002](https://github.com/mapbox/mapbox-gl-js/pull/5002)

### :bug: Bug fixes

- Do not display `FullscreenControl` on unsupported devices [#4838](https://github.com/mapbox/mapbox-gl-js/pull/4838), [@stepankuzmin](https://github.com/stepankuzmin)
- Fix yarn build on Windows machines [#4887](https://github.com/mapbox/mapbox-gl-js/pull/4887)
- Prevent potential memory leaks by dispatching `loadData` to the same worker every time [#4877](https://github.com/mapbox/mapbox-gl-js/pull/4877)
- Fix bug preventing the rtlTextPlugin from loading before the initial style `load` [#4870](https://github.com/mapbox/mapbox-gl-js/pull/4870)
- Fix bug causing runtime-stying to not take effect in some situations [#4893](https://github.com/mapbox/mapbox-gl-js/pull/4893)
- Prevent requests of vertical glyphs for labels that can't be verticalized [#4720](https://github.com/mapbox/mapbox-gl-js/issues/4720)
- Fix character detection for Zanabazar Square [#4940](https://github.com/mapbox/mapbox-gl-js/pull/4940)
- Fix `LogoControl` logic to update correctly, and hide the `<div>` instead of removing it from the DOM when it is not needed [#4842](https://github.com/mapbox/mapbox-gl-js/pull/4842)
- Fix `GeoJSONSource#serialize` to include all options
- Fix error handling in `GlyphSource#getSimpleGlyphs`[#4992](https://github.com/mapbox/mapbox-gl-js/pull/4992)
- Fix bug causing `setStyle` to reload raster tiles [#4852](https://github.com/mapbox/mapbox-gl-js/pull/4852)
- Fix bug causing symbol layers not to render on devices with non-integer device pixel ratios [#4989](https://github.com/mapbox/mapbox-gl-js/pull/4989)
- Fix bug where `Map#queryRenderedFeatures` would error when returning no results [#4993](https://github.com/mapbox/mapbox-gl-js/pull/4993)
- Fix bug where `Map#areTilesLoaded` would always be false on `sourcedata` events for reloading tiles [#4987](https://github.com/mapbox/mapbox-gl-js/pull/4987)
- Fix bug causing categorical property functions to error on non-ascending order stops [#4996](https://github.com/mapbox/mapbox-gl-js/pull/4996)

### :hammer_and_wrench: Development workflow changes

- Use flow to type much of the code base [#4629](https://github.com/mapbox/mapbox-gl-js/pull/4629) [#4903](https://github.com/mapbox/mapbox-gl-js/pull/4903) [#4909](https://github.com/mapbox/mapbox-gl-js/pull/4909) [#4910](https://github.com/mapbox/mapbox-gl-js/pull/4910) [#4911](https://github.com/mapbox/mapbox-gl-js/pull/4911) [#4913](https://github.com/mapbox/mapbox-gl-js/pull/4913) [#4915](https://github.com/mapbox/mapbox-gl-js/pull/4915) [#4918](https://github.com/mapbox/mapbox-gl-js/pull/4918) [#4932](https://github.com/mapbox/mapbox-gl-js/pull/4932) [#4933](https://github.com/mapbox/mapbox-gl-js/pull/4933) [#4948](https://github.com/mapbox/mapbox-gl-js/pull/4948) [#4949](https://github.com/mapbox/mapbox-gl-js/pull/4949) [#4955](https://github.com/mapbox/mapbox-gl-js/pull/4955) [#4966](https://github.com/mapbox/mapbox-gl-js/pull/4966) [#4967](https://github.com/mapbox/mapbox-gl-js/pull/4967) [#4973](https://github.com/mapbox/mapbox-gl-js/pull/4973) :muscle: [@jfirebaugh](https://github.com/jfirebaugh) [@vicapow](https://github.com/vicapow)
- Use style specification to generate flow type [#4958](https://github.com/mapbox/mapbox-gl-js/pull/4958)
- Explicitly list which files to publish in `package.json` [#4819](https://github.com/mapbox/mapbox-gl-js/pull/4819) [@tomscholz](https://github.com/tomscholz)
- Move render test ignores to a separate file [#4977](https://github.com/mapbox/mapbox-gl-js/pull/4977)
- Add code of conduct [#5015](https://github.com/mapbox/mapbox-gl-js/pull/5015) :sparkling_heart:

## 0.38.0 (June 9, 2017)

#### New features :sparkles:

- Attenuate label size scaling with distance, improving readability of pitched maps [#4547](https://github.com/mapbox/mapbox-gl-js/pull/4547)

#### Bug fixes :beetle:

- Skip rendering for patterned layers when pattern is missing [#4687](https://github.com/mapbox/mapbox-gl-js/pull/4687)
- Fix bug with map failing to rerender after `webglcontextlost` event [#4725](https://github.com/mapbox/mapbox-gl-js/pull/4725) [@cdawi](https://github.com/cdawi)
- Clamp zoom level in `flyTo` to within the map's specified min- and maxzoom to prevent undefined behavior [#4726](https://github.com/mapbox/mapbox-gl-js/pull/4726) [@](https://github.com/) IvanSanchez
- Fix wordmark rendering in IE [#4741](https://github.com/mapbox/mapbox-gl-js/pull/4741)
- Fix slight pixelwise symbol rendering bugs caused by incorrect sprite calculations [#4737](https://github.com/mapbox/mapbox-gl-js/pull/4737)
- Prevent exceptions thrown by certain `flyTo` calls [#4761](https://github.com/mapbox/mapbox-gl-js/pull/4761)
- Fix "Improve this map" link [#4685](https://github.com/mapbox/mapbox-gl-js/pull/4685)
- Tweak `queryRenderedSymbols` logic to better account for pitch scaling [#4792](https://github.com/mapbox/mapbox-gl-js/pull/4792)
- Fix for symbol layers sometimes failing to render, most frequently in Safari [#4795](https://github.com/mapbox/mapbox-gl-js/pull/4795)
- Apply `text-keep-upright` after `text-offset` to keep labels upright when intended [#4779](https://github.com/mapbox/mapbox-gl-js/pull/4779) **[Potentially breaking :warning: but considered a bugfix]**
- Prevent exceptions thrown by empty GeoJSON tiles [#4803](https://github.com/mapbox/mapbox-gl-js/pull/4803)

#### Accessibility improvements :sound:

- Add `aria-label` to popup close button [#4799](https://github.com/mapbox/mapbox-gl-js/pull/4799) [@andrewharvey](https://github.com/andrewharvey)

#### Development workflow + testing improvements :wrench:

- Fix equality assertion bug in tests [#4731](https://github.com/mapbox/mapbox-gl-js/pull/4731) [@IvanSanchez](https://github.com/IvanSanchez)
- Benchmark results page improvements [#4746](https://github.com/mapbox/mapbox-gl-js/pull/4746)
- Require node version >=6.4.0, enabling the use of more ES6 features [#4752](https://github.com/mapbox/mapbox-gl-js/pull/4752)
- Document missing `pitchWithRotate` option [#4800](https://github.com/mapbox/mapbox-gl-js/pull/4800) [@simast](https://github.com/simast)
- Move Github-specific Markdown files into subdirectory [#4806](https://github.com/mapbox/mapbox-gl-js/pull/4806) [@tomscholz](https://github.com/tomscholz)

## 0.37.0 (May 2nd, 2017)

#### :warning: Breaking changes

- Removed `LngLat#wrapToBestWorld`

#### New features :rocket:

- Improve popup/marker positioning [#4577](https://github.com/mapbox/mapbox-gl-js/pull/4577)
- Add `Map#isStyleLoaded` and `Map#areTilesLoaded` events [#4321](https://github.com/mapbox/mapbox-gl-js/pull/4321)
- Support offline sprites using `file:` protocol [#4649](https://github.com/mapbox/mapbox-gl-js/pull/4649) [@oscarfonts](https://github.com/oscarfonts)

#### Bug fixes :bug:

- Fix fullscreen control in Firefox [#4666](https://github.com/mapbox/mapbox-gl-js/pull/4666)
- Fix rendering artifacts that caused tile boundaries to be visible in some cases [#4636](https://github.com/mapbox/mapbox-gl-js/pull/4636)
- Fix default calculation for categorical zoom-and-property functions [#4657](https://github.com/mapbox/mapbox-gl-js/pull/4657)
- Fix scaling of images on retina screens [#4645](https://github.com/mapbox/mapbox-gl-js/pull/4645)
- Rendering error when a transparent image is added via `Map#addImage` [#4644](https://github.com/mapbox/mapbox-gl-js/pull/4644)
- Fix an issue with rendering lines with duplicate points [#4634](https://github.com/mapbox/mapbox-gl-js/pull/4634)
- Fix error when switching from data-driven styles to a constant paint value [#4611](https://github.com/mapbox/mapbox-gl-js/pull/4611)
- Add check to make sure invalid bounds on tilejson don't error out [#4641](https://github.com/mapbox/mapbox-gl-js/pull/4641)

#### Development workflow improvements :computer:

- Add flowtype interfaces and definitions [@vicapow](https://github.com/vicapow)
- Add stylelinting to ensure `mapboxgl-` prefix on all classes [#4584](https://github.com/mapbox/mapbox-gl-js/pull/4584) [@asantos3026](https://github.com/asantos3026)

## 0.36.0 (April 19, 2017)

#### New features :sparkles:

- Replace LogoControl logo with the new Mapbox logo [#4598](https://github.com/mapbox/mapbox-gl-js/pull/4598)

#### Bug fixes :bug:

- Fix bug with the BoxZoomHandler that made it glitchy if it is enabled after the DragPanHandler [#4528](https://github.com/mapbox/mapbox-gl-js/pull/4528)
- Fix undefined behavior in `fill_outline` shaders [#4600](https://github.com/mapbox/mapbox-gl-js/pull/4600)
- Fix `Camera#easeTo` interpolation on pitched maps [#4540](https://github.com/mapbox/mapbox-gl-js/pull/4540)
- Choose property function interpolation method by the `property`'s type [#4614](https://github.com/mapbox/mapbox-gl-js/pull/4614)

#### Development workflow improvements :nerd_face:

- Fix crash on missing `style.json` in integration tests
- `gl-style-composite` is now executable in line with the other tools [@andrewharvey](https://github.com/andrewharvey) [#4595](https://github.com/mapbox/mapbox-gl-js/pull/4595)
- `gl-style-composite` utility now throws an error if a name conflict would occur between layers [@andrewharvey](https://github.com/andrewharvey) [#4595](https://github.com/mapbox/mapbox-gl-js/pull/4595)

## 0.35.1 (April 12, 2017)

#### Bug fixes :bug:

- Add `.json` extension to style-spec `require` statements for webpack compatibility [#4563](https://github.com/mapbox/mapbox-gl-js/pull/4563) [@orangemug](https://github.com/orangemug)
- Fix documentation type for `Map#fitBounde` [#4569](https://github.com/mapbox/mapbox-gl-js/pull/4569) [@andrewharvey](https://github.com/andrewharvey)
- Fix bug causing {Image,Video,Canvas}Source to throw exception if latitude is outside of +/-85.05113 [#4574](https://github.com/mapbox/mapbox-gl-js/pull/4574)
- Fix bug causing overzoomed raster tiles to disappear from map [#4567](https://github.com/mapbox/mapbox-gl-js/pull/4567)
- Fix bug causing queryRenderedFeatures to crash on polygon features that have an `id` field. [#4581](https://github.com/mapbox/mapbox-gl-js/pull/4581)

## 0.35.0 (April 7, 2017)

#### New features :rocket:

- Use anisotropic filtering to improve rendering of raster tiles on pitched maps [#1064](https://github.com/mapbox/mapbox-gl-js/issues/1064)
- Add `pitchstart` and `pitchend` events [#2449](https://github.com/mapbox/mapbox-gl-js/issues/2449)
- Add an optional `layers` parameter to `Map#on` [#1002](https://github.com/mapbox/mapbox-gl-js/issues/1002)
- Add data-driven styling support for `text-offset` [#4495](https://github.com/mapbox/mapbox-gl-js/pull/4495)
- Add data-driven styling support for `text-rotate` [#3516](https://github.com/mapbox/mapbox-gl-js/issues/3516)
- Add data-driven styling support for `icon-image` [#4304](https://github.com/mapbox/mapbox-gl-js/issues/4304)
- Add data-driven styling support for `{text,icon}-size` [#4455](https://github.com/mapbox/mapbox-gl-js/pull/4455)

#### Bug fixes :bug:

- Suppress error messages in JS console due to missing tiles [#1800](https://github.com/mapbox/mapbox-gl-js/issues/1800)
- Fix bug wherein `GeoJSONSource#setData()` could cause unnecessary DOM updates [#4447](https://github.com/mapbox/mapbox-gl-js/issues/4447)
- Fix bug wherein `Map#flyTo` did not respect the `renderWorldCopies` setting [#4449](https://github.com/mapbox/mapbox-gl-js/issues/4449)
- Fix regression in browserify support # 4453
- Fix bug causing poor touch event behavior on mobile devices [#4259](https://github.com/mapbox/mapbox-gl-js/issues/4259)
- Fix bug wherein duplicate stops in property functions could cause an infinite loop [#4498](https://github.com/mapbox/mapbox-gl-js/issues/4498)
- Respect image height/width in `addImage` api [#4531](https://github.com/mapbox/mapbox-gl-js/pull/4531)
- Fix bug preventing correct behavior of `shift+zoom` [#3334](https://github.com/mapbox/mapbox-gl-js/issues/3334)
- Fix bug preventing image source from rendering when coordinate area is too large [#4550](https://github.com/mapbox/mapbox-gl-js/issues/4550)
- Show image source on horizontally wrapped worlds [#4555](https://github.com/mapbox/mapbox-gl-js/pull/4555)
- Fix bug in the handling of `refreshedExpiredTiles` option [#4549](https://github.com/mapbox/mapbox-gl-js/pull/4549)
- Support the TileJSON `bounds` property [#1775](https://github.com/mapbox/mapbox-gl-js/issues/1775)

#### Development workflow improvements :computer:

- Upgrade flow to 0.42.0 ([#4500](https://github.com/mapbox/mapbox-gl-js/pull/4500))

## 0.34.0 (March 17, 2017)

#### New features :rocket:

- Add `Map#addImage` and `Map#removeImage` API to allow adding icon images at runtime [#4404](https://github.com/mapbox/mapbox-gl-js/pull/4404)
- Simplify non-browserify bundler usage by making the distribution build the main entrypoint [#4423](https://github.com/mapbox/mapbox-gl-js/pull/4423)

#### Bug fixes :bug:

- Fix issue where coincident start/end points of LineStrings were incorrectly rendered as joined [#4413](https://github.com/mapbox/mapbox-gl-js/pull/4413)
- Fix bug causing `queryRenderedFeatures` to fail in cases where both multiple sources and data-driven paint properties were present [#4417](https://github.com/mapbox/mapbox-gl-js/issues/4417)
- Fix bug where tile request errors caused `map.loaded()` to incorrectly return `false` [#4425](https://github.com/mapbox/mapbox-gl-js/issues/4425)

#### Testing improvements :white_check_mark:

- Improve test coverage across several core modules [#4432](https://github.com/mapbox/mapbox-gl-js/pull/4432) [#4431](https://github.com/mapbox/mapbox-gl-js/pull/4431) [#4422](https://github.com/mapbox/mapbox-gl-js/pull/4422) [#4244](https://github.com/mapbox/mapbox-gl-js/pull/4244) :bowing_man:

## 0.33.1 (March 10, 2017)

#### Bug fixes :bug:

- Prevent Mapbox logo from being added to the map more than once [#4386](https://github.com/mapbox/mapbox-gl-js/pull/4386)
- Add `type='button'` to `FullscreenControl` to prevent button from acting as a form submit [#4397](https://github.com/mapbox/mapbox-gl-js/pull/4397)
- Fix issue where map would continue to rotate if `Ctrl` key is released before the click during a `DragRotate` event [#4389](https://github.com/mapbox/mapbox-gl-js/pull/4389)
- Remove double `options.easing` description from the `Map#fitBounds` documentation [#4402](https://github.com/mapbox/mapbox-gl-js/pull/4402)

## 0.33.0 (March 8, 2017)

#### :warning: Breaking changes

- Automatically add Mapbox wordmark when required by Mapbox TOS [#3933](https://github.com/mapbox/mapbox-gl-js/pull/3933)
- Increase default `maxZoom` from 20 to 22 [#4333](https://github.com/mapbox/mapbox-gl-js/pull/4333)
- Deprecate `tiledata` and `tiledataloading` events in favor of `sourcedata` and `sourcedataloading`. [#4347](https://github.com/mapbox/mapbox-gl-js/pull/4347)
- `mapboxgl.util` is no longer exported [#1408](https://github.com/mapbox/mapbox-gl-js/issues/1408)
- `"type": "categorical"` is now required for all categorical functions. Previously, some forms of "implicitly" categorical functions worked, and others did not. [#3717](https://github.com/mapbox/mapbox-gl-js/issues/3717)

#### :white_check_mark: New features

- Add property functions support for most symbol paint properties [#4074](https://github.com/mapbox/mapbox-gl-js/pull/4074), [#4186](https://github.com/mapbox/mapbox-gl-js/pull/4186), [#4226](https://github.com/mapbox/mapbox-gl-js/pull/4226)
- Add ability to specify default property value for undefined or invalid property values used in property functions. [#4175](https://github.com/mapbox/mapbox-gl-js/pull/4175)
- Improve `Map#fitBounds` to accept different values for top, bottom, left, and right `padding` [#3890](https://github.com/mapbox/mapbox-gl-js/pull/3890)
- Add a `FullscreenControl` for displaying a fullscreen map [#3977](https://github.com/mapbox/mapbox-gl-js/pull/3977)

#### :beetle: Bug fixes

- Fix validation error on categorical zoom-and-property functions [#4220](https://github.com/mapbox/mapbox-gl-js/pull/4220)
- Fix bug causing expired resources to be re-requested causing an infinite loop [#4255](https://github.com/mapbox/mapbox-gl-js/pull/4255)
- Fix problem where `MapDataEvent#isSourceLoaded` always returned false [#4254](https://github.com/mapbox/mapbox-gl-js/pull/4254)
- Resolve an issue where tiles in the source cache were prematurely deleted, resulting in tiles flickering when zooming in and out and [#4311](https://github.com/mapbox/mapbox-gl-js/pull/4311)
- Make sure `MapEventData` is passed through on calls `Map#flyTo` [#4342](https://github.com/mapbox/mapbox-gl-js/pull/4342)
- Fix incorrect returned values for `Map#isMoving` [#4350](https://github.com/mapbox/mapbox-gl-js/pull/4350)
- Fix categorical functions not allowing boolean stop domain values [#4195](https://github.com/mapbox/mapbox-gl-js/pull/4195)
- Fix piecewise-constant functions to allow non-integer zoom levels. [#4196](https://github.com/mapbox/mapbox-gl-js/pull/4196)
- Fix issues with `$id` in filters [#4236](https://github.com/mapbox/mapbox-gl-js/pull/4236) [#4237](https://github.com/mapbox/mapbox-gl-js/pull/4237)
- Fix a race condition with polygon centroid algorithm causing tiles not to load in some cases. [#4273](https://github.com/mapbox/mapbox-gl-js/pull/4273)
- Throw a meaningful error when giving non-array `layers` parameter to `queryRenderedFeatures` [#4331](https://github.com/mapbox/mapbox-gl-js/pull/4331)
- Throw a meaningful error when supplying invalid `minZoom` and `maxZoom` values [#4324](https://github.com/mapbox/mapbox-gl-js/pull/4324)
- Fix a memory leak when using the RTL Text plugin [#4248](https://github.com/mapbox/mapbox-gl-js/pull/4248)

#### Dev workflow changes

- Merged the [Mapbox GL style specification](https://github.com/mapbox/mapbox-gl-style-spec) repo to this one (now under `src/style-spec` and `test/unit/style-spec`).

## 0.32.1 (Jan 26, 2017)

#### Bug Fixes

- Fix bug causing [`mapbox-gl-rtl-text` plugin](https://github.com/mapbox/mapbox-gl-rtl-text) to not work [#4055](https://github.com/mapbox/mapbox-gl-js/pull/4055)

## 0.32.0 (Jan 26, 2017)

#### Deprecation Notices

- [Style classes](https://www.mapbox.com/mapbox-gl-style-spec/#layer-paint.*) are deprecated and will be removed in an upcoming release of Mapbox GL JS.

#### New Features

- Add `Map#isSourceLoaded` method [#4033](https://github.com/mapbox/mapbox-gl-js/pull/4033)
- Automatically reload tiles based on their `Expires` and `Cache-Control` HTTP headers [#3944](https://github.com/mapbox/mapbox-gl-js/pull/3944)
- Add `around=center` option to `scrollZoom` and `touchZoomRotate` interaction handlers [#3876](https://github.com/mapbox/mapbox-gl-js/pull/3876)
- Add support for [`mapbox-gl-rtl-text` plugin](https://github.com/mapbox/mapbox-gl-rtl-text) to support right-to-left scripts [#3758](https://github.com/mapbox/mapbox-gl-js/pull/3758)
- Add `canvas` source type [#3765](https://github.com/mapbox/mapbox-gl-js/pull/3765)
- Add `Map#isMoving` method [#2792](https://github.com/mapbox/mapbox-gl-js/issues/2792)

#### Bug Fixes

- Fix bug causing garbled text on zoom [#3962](https://github.com/mapbox/mapbox-gl-js/pull/3962)
- Fix bug causing crash in Firefox and Mobile Safari when rendering a large map [#4037](https://github.com/mapbox/mapbox-gl-js/pull/4037)
- Fix bug causing raster tiles to flicker during zoom [#2467](https://github.com/mapbox/mapbox-gl-js/issues/2467)
- Fix bug causing exception when unsetting and resetting fill-outline-color [#3657](https://github.com/mapbox/mapbox-gl-js/issues/3657)
- Fix memory leak when removing raster sources [#3951](https://github.com/mapbox/mapbox-gl-js/issues/3951)
- Fix bug causing exception when when zooming in / out on empty GeoJSON tile [#3985](https://github.com/mapbox/mapbox-gl-js/pull/3985)
- Fix line join artifacts at very sharp angles [#4008](https://github.com/mapbox/mapbox-gl-js/pull/4008)

## 0.31.0 (Jan 10 2017)

#### New Features

- Add `renderWorldCopies` option to the `Map` constructor to give users control over whether multiple worlds are rendered in a map [#3885](https://github.com/mapbox/mapbox-gl-js/pull/3885)

#### Bug Fixes

- Fix performance regression triggered when `Map` pitch or bearing is changed [#3938](https://github.com/mapbox/mapbox-gl-js/pull/3938)
- Fix null pointer exception caused by trying to clear an `undefined` source [#3903](https://github.com/mapbox/mapbox-gl-js/pull/3903)

#### Miscellaneous

- Incorporate integration tests formerly at [`mapbox-gl-test-suite`](https://github.com/mapbox/mapbox-gl-test-suite) into this repository [#3834](https://github.com/mapbox/mapbox-gl-js/pull/3834)

## 0.30.0 (Jan 5 2017)

#### New Features

- Fire an error when map canvas is larger than allowed by `gl.MAX_RENDERBUFFER_SIZE` [#2893](https://github.com/mapbox/mapbox-gl-js/issues/2893)
- Improve error messages when referencing a nonexistent layer id [#2597](https://github.com/mapbox/mapbox-gl-js/issues/2597)
- Fire an error when layer uses a `geojson` source and specifies a `source-layer` [#3896](https://github.com/mapbox/mapbox-gl-js/pull/3896)
- Add inline source declaration syntax [#3857](https://github.com/mapbox/mapbox-gl-js/issues/3857)
- Improve line breaking behavior [#3887](https://github.com/mapbox/mapbox-gl-js/issues/3887)

#### Performance Improvements

- Improve `Map#setStyle` performance in some cases [#3853](https://github.com/mapbox/mapbox-gl-js/pull/3853)

#### Bug Fixes

- Fix unexpected popup positioning when some offsets are unspecified [#3367](https://github.com/mapbox/mapbox-gl-js/issues/3367)
- Fix incorrect interpolation in functions [#3838](https://github.com/mapbox/mapbox-gl-js/issues/3838)
- Fix incorrect opacity when multiple backgrounds are rendered [#3819](https://github.com/mapbox/mapbox-gl-js/issues/3819)
- Fix exception thrown when instantiating geolocation control in Safari [#3844](https://github.com/mapbox/mapbox-gl-js/issues/3844)
- Fix exception thrown when setting `showTileBoundaries` with no sources [#3849](https://github.com/mapbox/mapbox-gl-js/issues/3849)
- Fix incorrect rendering of transparent parts of raster layers in some cases [#3723](https://github.com/mapbox/mapbox-gl-js/issues/3723)
- Fix non-terminating render loop when zooming in in some cases [#3399](https://github.com/mapbox/mapbox-gl-js/pull/3399)

## 0.29.0 (December 20 2016)

#### New Features

- Add support for property functions for many style properties on line layers [#3033](https://github.com/mapbox/mapbox-gl-js/pull/3033)
- Make `Map#setStyle` smoothly transition to the new style [#3621](https://github.com/mapbox/mapbox-gl-js/pull/3621)
- Add `styledata`, `sourcedata`, `styledataloading`, and `sourcedataloading` events
- Add `isSourceLoaded` and `source` properties to `MapDataEvent` [#3590](https://github.com/mapbox/mapbox-gl-js/pull/3590)
- Remove "max zoom" cap of 20 [#3683](https://github.com/mapbox/mapbox-gl-js/pull/3683)
- Add `circle-stroke-*` style properties [#3672](https://github.com/mapbox/mapbox-gl-js/pull/3672)
- Add a more helpful error message when the specified `container` element doesn't exist [#3719](https://github.com/mapbox/mapbox-gl-js/pull/3719)
- Add `watchPosition` option to `GeolocateControl` [#3739](https://github.com/mapbox/mapbox-gl-js/pull/3739)
- Add `positionOptions` option to `GeolocateControl` [#3739](https://github.com/mapbox/mapbox-gl-js/pull/3739)
- Add `aria-label` to map canvas [#3782](https://github.com/mapbox/mapbox-gl-js/pull/3782)
- Adjust multipoint symbol rendering behavior [#3763](https://github.com/mapbox/mapbox-gl-js/pull/3763)
- Add support for property functions for `icon-offset` [#3791](https://github.com/mapbox/mapbox-gl-js/pull/3791)
- Improved antialiasing on pitched lines [#3790](https://github.com/mapbox/mapbox-gl-js/pull/3790)
- Allow attribution control to collapse to an ⓘ button on smaller screens [#3783](https://github.com/mapbox/mapbox-gl-js/pull/3783)
- Improve line breaking algorithm [#3743](https://github.com/mapbox/mapbox-gl-js/pull/3743)

#### Performance Improvements

- Fix memory leak when calling `Map#removeSource` [#3602](https://github.com/mapbox/mapbox-gl-js/pull/3602)
- Reduce bundle size by adding custom build of `gl-matrix` [#3734](https://github.com/mapbox/mapbox-gl-js/pull/3734)
- Improve performance of projection code [#3721](https://github.com/mapbox/mapbox-gl-js/pull/3721)
- Improve performance of style function evaluation [#3816](https://github.com/mapbox/mapbox-gl-js/pull/3816)

#### Bug fixes

- Fix exception thrown when using `line-color` property functions [#3639](https://github.com/mapbox/mapbox-gl-js/issues/3639)
- Fix exception thrown when removing a layer and then adding another layer with the same id but different type [#3655](https://github.com/mapbox/mapbox-gl-js/pull/3655)
- Fix exception thrown when passing a single point to `Map#fitBounds` [#3655](https://github.com/mapbox/mapbox-gl-js/pull/3655)
- Fix exception thrown occasionally during rapid map mutations [#3681](https://github.com/mapbox/mapbox-gl-js/pull/3681)
- Fix rendering defects on pitch=0 on some systems [#3740](https://github.com/mapbox/mapbox-gl-js/pull/3740)
- Fix unnecessary CPU usage when displaying a raster layer [#3764](https://github.com/mapbox/mapbox-gl-js/pull/3764)
- Fix bug causing sprite after `Map#setStyle` [#3829](https://github.com/mapbox/mapbox-gl-js/pull/3829)
- Fix bug preventing `Map` from emitting a `contextmenu` event on Windows browsers [#3822](https://github.com/mapbox/mapbox-gl-js/pull/3822)

## 0.28.0 (November 17 2016)

#### New features and improvements

- Performance improvements for `Map#addLayer` and `Map#removeLayer` [#3584](https://github.com/mapbox/mapbox-gl-js/pull/3584)
- Add method for changing layer order at runtime - `Map#moveLayer` [#3584](https://github.com/mapbox/mapbox-gl-js/pull/3584)
- Update vertical punctuation logic to Unicode 9.0 standard [#3608](https://github.com/mapbox/mapbox-gl-js/pull/3608)

#### Bug fixes

- Fix data-driven `fill-opacity` rendering when using a `fill-pattern` [#3598](https://github.com/mapbox/mapbox-gl-js/pull/3598)
- Fix line rendering artifacts [#3627](https://github.com/mapbox/mapbox-gl-js/pull/3627)
- Fix incorrect rendering of opaque fills on top of transparent fills [#2628](https://github.com/mapbox/mapbox-gl-js/pull/2628)
- Prevent `AssertionErrors` from pitching raster layers by only calling `Worker#redoPlacement` on vector and GeoJSON sources [#3624](https://github.com/mapbox/mapbox-gl-js/pull/3624)
- Restore IE11 compatability [#3635](https://github.com/mapbox/mapbox-gl-js/pull/3635)
- Fix symbol placement for cached tiles [#3637](https://github.com/mapbox/mapbox-gl-js/pull/3637)

## 0.27.0 (November 11 2016)

#### ⚠️ Breaking changes ⚠️

- Replace `fill-extrude-height` and `fill-extrude-base` properties of `fill` render type with a separate `fill-extrusion` type (with corresponding `fill-extrusion-height` and `fill-extrusion-base` properties), solving problems with render parity and runtime switching between flat and extruded fills. https://github.com/mapbox/mapbox-gl-style-spec/issues/554
- Change the units for extrusion height properties (`fill-extrusion-height`, `fill-extrusion-base`) from "magic numbers" to meters. [#3509](https://github.com/mapbox/mapbox-gl-js/pull/3509)
- Remove `mapboxgl.Control` class and change the way custom controls should be implemented. [#3497](https://github.com/mapbox/mapbox-gl-js/pull/3497)
- Remove `mapboxgl.util` functions: `inherit`, `extendAll`, `debounce`, `coalesce`, `startsWith`, `supportsGeolocation`. [#3441](https://github.com/mapbox/mapbox-gl-js/pull/3441) [#3571](https://github.com/mapbox/mapbox-gl-js/pull/3571)
- **`mapboxgl.util` is deprecated** and will be removed in the next release. [#1408](https://github.com/mapbox/mapbox-gl-js/issues/1408)

#### New features and improvements

- Tons of **performance improvements** that combined make rendering **up to 3 times faster**, especially for complex styles. [#3485](https://github.com/mapbox/mapbox-gl-js/pull/3485) [#3489](https://github.com/mapbox/mapbox-gl-js/pull/3489) [#3490](https://github.com/mapbox/mapbox-gl-js/pull/3490) [#3491](https://github.com/mapbox/mapbox-gl-js/pull/3491) [#3498](https://github.com/mapbox/mapbox-gl-js/pull/3498) [#3499](https://github.com/mapbox/mapbox-gl-js/pull/3499) [#3501](https://github.com/mapbox/mapbox-gl-js/pull/3501) [#3510](https://github.com/mapbox/mapbox-gl-js/pull/3510) [#3514](https://github.com/mapbox/mapbox-gl-js/pull/3514) [#3515](https://github.com/mapbox/mapbox-gl-js/pull/3515) [#3486](https://github.com/mapbox/mapbox-gl-js/pull/3486) [#3527](https://github.com/mapbox/mapbox-gl-js/pull/3527) [#3574](https://github.com/mapbox/mapbox-gl-js/pull/3574) ⚡️⚡️⚡️
- 🈯 Added **vertical text writing mode** for languages that support it. [#3438](https://github.com/mapbox/mapbox-gl-js/pull/3438)
- 🈯 Improved **line breaking of Chinese and Japanese text** in point-placed labels. [#3420](https://github.com/mapbox/mapbox-gl-js/pull/3420)
- Reduce the default number of worker threads (`mapboxgl.workerCount`) for better performance. [#3565](https://github.com/mapbox/mapbox-gl-js/pull/3565)
- Automatically use `categorical` style function type when input values are strings. [#3384](https://github.com/mapbox/mapbox-gl-js/pull/3384)
- Improve control buttons accessibility. [#3492](https://github.com/mapbox/mapbox-gl-js/pull/3492)
- Remove geolocation button if geolocation is disabled (e.g. the page is not served through `https`). [#3571](https://github.com/mapbox/mapbox-gl-js/pull/3571)
- Added `Map#getMaxZoom` and `Map#getMinZoom` methods [#3592](https://github.com/mapbox/mapbox-gl-js/pull/3592)

#### Bugfixes

- Fix several line dash rendering bugs. [#3451](https://github.com/mapbox/mapbox-gl-js/pull/3451)
- Fix intermittent map flicker when using image sources. [#3522](https://github.com/mapbox/mapbox-gl-js/pull/3522)
- Fix incorrect rendering of semitransparent `background` layers. [#3521](https://github.com/mapbox/mapbox-gl-js/pull/3521)
- Fix broken `raster-fade-duration` property. [#3532](https://github.com/mapbox/mapbox-gl-js/pull/3532)
- Fix handling of extrusion heights with negative values (by clamping to `0`). [#3463](https://github.com/mapbox/mapbox-gl-js/pull/3463)
- Fix GeoJSON sources not placing labels/icons correctly after map rotation. [#3366](https://github.com/mapbox/mapbox-gl-js/pull/3366)
- Fix icon/label placement not respecting order for layers with numeric names. [#3404](https://github.com/mapbox/mapbox-gl-js/pull/3404)
- Fix `queryRenderedFeatures` working incorrectly on colliding labels. [#3459](https://github.com/mapbox/mapbox-gl-js/pull/3459)
- Fix a bug where changing extrusion properties at runtime sometimes threw an error. [#3487](https://github.com/mapbox/mapbox-gl-js/pull/3487) [#3468](https://github.com/mapbox/mapbox-gl-js/pull/3468)
- Fix a bug where `map.loaded()` always returned `true` when using raster tile sources. [#3302](https://github.com/mapbox/mapbox-gl-js/pull/3302)
- Fix a bug where moving the map out of bounds sometimes threw `failed to invert matrix` error. [#3518](https://github.com/mapbox/mapbox-gl-js/pull/3518)
- Fixed `queryRenderedFeatures` throwing an error if no parameters provided. [#3542](https://github.com/mapbox/mapbox-gl-js/pull/3542)
- Fixed a bug where using multiple `\n` in a text field resulted in an error. [#3570](https://github.com/mapbox/mapbox-gl-js/pull/3570)

#### Misc

- 🐞 Fix `npm install mapbox-gl` pulling in all `devDependencies`, leading to an extremely slow install. [#3377](https://github.com/mapbox/mapbox-gl-js/pull/3377)
- Switch the codebase to ES6. [#c](https://github.com/mapbox/mapbox-gl-js/pull/3388) [#3408](https://github.com/mapbox/mapbox-gl-js/pull/3408) [#3415](https://github.com/mapbox/mapbox-gl-js/pull/3415) [#3421](https://github.com/mapbox/mapbox-gl-js/pull/3421)
- A lot of internal refactoring to make the codebase simpler and more maintainable.
- Various documentation fixes. [#3440](https://github.com/mapbox/mapbox-gl-js/pull/3440)

## 0.26.0 (October 13 2016)

#### New Features & Improvements

- Add `fill-extrude-height` and `fill-extrude-base` style properties (3d buildings) :cityscape: [#3223](https://github.com/mapbox/mapbox-gl-js/pull/3223)
- Add customizable `colorSpace` interpolation to functions [#3245](https://github.com/mapbox/mapbox-gl-js/pull/3245)
- Add `identity` function type [#3274](https://github.com/mapbox/mapbox-gl-js/pull/3274)
- Add depth testing for symbols with `'pitch-alignment': 'map'` [#3243](https://github.com/mapbox/mapbox-gl-js/pull/3243)
- Add `dataloading` events for styles and sources [#3306](https://github.com/mapbox/mapbox-gl-js/pull/3306)
- Add `Control` suffix to all controls :warning: BREAKING CHANGE :warning: [#3355](https://github.com/mapbox/mapbox-gl-js/pull/3355)
- Calculate style layer `ref`s automatically and get rid of user-specified `ref`s :warning: BREAKING CHANGE :warning: [#3486](https://github.com/mapbox/mapbox-gl-js/pull/3486)

#### Performance Improvements

- Ensure removing style or source releases all tile resources [#3359](https://github.com/mapbox/mapbox-gl-js/pull/3359)

#### Bugfixes

- Fix bug causing an error when `Marker#setLngLat` is called [#3294](https://github.com/mapbox/mapbox-gl-js/pull/3294)
- Fix bug causing incorrect coordinates in `touchend` on Android Chrome [#3319](https://github.com/mapbox/mapbox-gl-js/pull/3319)
- Fix bug causing incorrect popup positioning at top of screen [#3333](https://github.com/mapbox/mapbox-gl-js/pull/3333)
- Restore `tile` property to `data` events fired when a tile is removed [#3328](https://github.com/mapbox/mapbox-gl-js/pull/3328)
- Fix bug causing "Improve this map" link to not preload map location [#3356](https://github.com/mapbox/mapbox-gl-js/pull/3356)

## 0.25.1 (September 30 2016)

#### Bugfixes

- Fix bug causing attribution to not be shown [#3278](https://github.com/mapbox/mapbox-gl-js/pull/3278)
- Fix bug causing exceptions when symbol text has a trailing newline [#3281](https://github.com/mapbox/mapbox-gl-js/pull/3281)

## 0.25.0 (September 29 2016)

#### Breaking Changes

- `Evented#off` now require two arguments; omitting the second argument in order to unbind all listeners for an event
  type is no longer supported, as it could cause unintended unbinding of internal listeners.

#### New Features & Improvements

- Consolidate undocumented data lifecycle events into `data` and `dataloading` events ([#3255](https://github.com/mapbox/mapbox-gl-js/pull/3255))
- Add `auto` value for style spec properties ([#3203](https://github.com/mapbox/mapbox-gl-js/pull/3203))

#### Bugfixes

- Fix bug causing "Map#queryRenderedFeatures" to return no features after map rotation or filter change ([#3233](https://github.com/mapbox/mapbox-gl-js/pull/3233))
- Change webpack build process ([#3235](https://github.com/mapbox/mapbox-gl-js/pull/3235)) :warning: BREAKING CHANGE :warning:
- Improved error messages for `LngLat#convert` ([#3232](https://github.com/mapbox/mapbox-gl-js/pull/3232))
- Fix bug where the `tiles` field is omitted from the `RasterTileSource#serialize` method ([#3259](https://github.com/mapbox/mapbox-gl-js/pull/3259))
- Comply with HTML spec by replacing the `div` within the `Navigation` control `<button>` with a `span` element ([#3268](https://github.com/mapbox/mapbox-gl-js/pull/3268))
- Fix bug causing `Marker` instances to be translated to non-whole pixel coordinates that caused blurriness ([#3270](https://github.com/mapbox/mapbox-gl-js/pull/3270))

#### Performance Improvements

- Avoid unnecessary style validation ([#3224](https://github.com/mapbox/mapbox-gl-js/pull/3224))
- Share a single blob URL between all workers ([#3239](https://github.com/mapbox/mapbox-gl-js/pull/3239))

## 0.24.0 (September 19 2016)

#### New Features & Improvements

- Allow querystrings in `mapbox://` URLs [#3113](https://github.com/mapbox/mapbox-gl-js/issues/3113)
- Allow "drag rotate" interaction to control pitch [#3105](https://github.com/mapbox/mapbox-gl-js/pull/3105)
- Improve performance by decreasing `Worker` script `Blob` size [#3158](https://github.com/mapbox/mapbox-gl-js/pull/3158)
- Improve vector tile performance [#3067](https://github.com/mapbox/mapbox-gl-js/pull/3067)
- Decrease size of distributed library by removing `package.json` [#3174](https://github.com/mapbox/mapbox-gl-js/pull/3174)
- Add support for new lines in `text-field` [#3179](https://github.com/mapbox/mapbox-gl-js/pull/3179)
- Make keyboard navigation smoother [#3190](https://github.com/mapbox/mapbox-gl-js/pull/3190)
- Make mouse wheel zooming smoother [#3189](https://github.com/mapbox/mapbox-gl-js/pull/3189)
- Add better error message when calling `Map#queryRenderedFeatures` on nonexistent layer [#3196](https://github.com/mapbox/mapbox-gl-js/pull/3196)
- Add support for imperial units on `Scale` control [#3160](https://github.com/mapbox/mapbox-gl-js/pull/3160)
- Add map's pitch to URL hash [#3218](https://github.com/mapbox/mapbox-gl-js/pull/3218)

#### Bugfixes

- Fix exception thrown when using box zoom handler [#3078](https://github.com/mapbox/mapbox-gl-js/pull/3078)
- Ensure style filters cannot be mutated by reference [#3093](https://github.com/mapbox/mapbox-gl-js/pull/3093)
- Fix exceptions thrown when opening marker-bound popup by click [#3104](https://github.com/mapbox/mapbox-gl-js/pull/3104)
- Fix bug causing fills with transparent colors and patterns to not render [#3107](https://github.com/mapbox/mapbox-gl-js/issues/3107)
- Fix order of latitudes in `Map#getBounds` [#3081](https://github.com/mapbox/mapbox-gl-js/issues/3081)
- Fix incorrect evaluation of zoom-and-property functions [#2827](https://github.com/mapbox/mapbox-gl-js/issues/2827) [#3155](https://github.com/mapbox/mapbox-gl-js/pull/3155)
- Fix incorrect evaluation of property functions [#2828](https://github.com/mapbox/mapbox-gl-js/issues/2828) [#3155](https://github.com/mapbox/mapbox-gl-js/pull/3155)
- Fix bug causing garbled text rendering when multiple maps are rendered on the page [#3086](https://github.com/mapbox/mapbox-gl-js/issues/3086)
- Fix rendering defects caused by `Map#setFilter` and map rotation on iOS 10 [#3207](https://github.com/mapbox/mapbox-gl-js/pull/3207)
- Fix bug causing image and video sources to disappear when zooming in [#3010](https://github.com/mapbox/mapbox-gl-js/issues/3010)

## 0.23.0 (August 25 2016)

#### New Features & Improvements

- Add support for `line-color` property functions [#2938](https://github.com/mapbox/mapbox-gl-js/pull/2938)
- Add `Scale` control [#2940](https://github.com/mapbox/mapbox-gl-js/pull/2940) [#3042](https://github.com/mapbox/mapbox-gl-js/pull/3042)
- Improve polygon label placement by rendering labels at the pole of inaccessibility [#3038](https://github.com/mapbox/mapbox-gl-js/pull/3038)
- Add `Popup` `offset` option [#1962](https://github.com/mapbox/mapbox-gl-js/issues/1962)
- Add `Marker#bindPopup` method [#3056](https://github.com/mapbox/mapbox-gl-js/pull/3056)

#### Performance Improvements

- Improve performance of pages with multiple maps using a shared `WebWorker` pool [#2952](https://github.com/mapbox/mapbox-gl-js/pull/2952)

#### Bugfixes

- Make `LatLngBounds` obey its documented argument order (`southwest`, `northeast`), allowing bounds across the dateline [#2414](https://github.com/mapbox/mapbox-gl-js/pull/2414) :warning: **BREAKING CHANGE** :warning:
- Fix bug causing `fill-opacity` property functions to not render as expected [#3061](https://github.com/mapbox/mapbox-gl-js/pull/3061)

## 0.22.1 (August 18 2016)

#### New Features & Improvements

- Reduce library size by using minified version of style specification [#2998](https://github.com/mapbox/mapbox-gl-js/pull/2998)
- Add a warning when rendering artifacts occur due to too many symbols or glyphs being rendered in a tile [#2966](https://github.com/mapbox/mapbox-gl-js/pull/2966)

#### Bugfixes

- Fix bug causing exception to be thrown by `Map#querySourceFeatures` [#3022](https://github.com/mapbox/mapbox-gl-js/pull/3022)
- Fix bug causing `Map#loaded` to return true while there are outstanding tile updates [#2847](https://github.com/mapbox/mapbox-gl-js/pull/2847)

## 0.22.0 (August 11 2016)

#### Breaking Changes

- The `GeoJSONSource`, `VideoSource`, `ImageSource` constructors are now private. Please use `map.addSource({...})` to create sources and `map.getSource(...).setData(...)` to update GeoJSON sources. [#2667](https://github.com/mapbox/mapbox-gl-js/pull/2667)
- `Map#onError` has been removed. You may catch errors by listening for the `error` event. If no listeners are bound to `error`, error messages will be printed to the console. [#2852](https://github.com/mapbox/mapbox-gl-js/pull/2852)

#### New Features & Improvements

- Increase max glyph atlas size to accommodate alphabets with large numbers of characters [#2930](https://github.com/mapbox/mapbox-gl-js/pull/2930)
- Add support for filtering features on GeoJSON / vector tile `$id` [#2888](https://github.com/mapbox/mapbox-gl-js/pull/2888)
- Update geolocate icon [#2973](https://github.com/mapbox/mapbox-gl-js/pull/2973)
- Add a `close` event to `Popup`s [#2953](https://github.com/mapbox/mapbox-gl-js/pull/2953)
- Add a `offset` option to `Marker` [#2885](https://github.com/mapbox/mapbox-gl-js/pull/2885)
- Print `error` events without any listeners to the console [#2852](https://github.com/mapbox/mapbox-gl-js/pull/2852)
- Refactored `Source` interface to prepare for custom source types [#2667](https://github.com/mapbox/mapbox-gl-js/pull/2667)

#### Bugfixes

- Fix opacity property-functions for fill layers [#2971](https://github.com/mapbox/mapbox-gl-js/pull/2971)
- Fix `DataCloneError` in Firefox and IE11 [#2559](https://github.com/mapbox/mapbox-gl-js/pull/2559)
- Fix bug preventing camera animations from being triggered in `moveend` listeners [#2944](https://github.com/mapbox/mapbox-gl-js/pull/2944)
- Fix bug preventing `fill-outline-color` from being unset [#2964](https://github.com/mapbox/mapbox-gl-js/pull/2964)
- Fix webpack support [#2887](https://github.com/mapbox/mapbox-gl-js/pull/2887)
- Prevent buttons in controls from acting like form submit buttons [#2935](https://github.com/mapbox/mapbox-gl-js/pull/2935)
- Fix bug preventing map interactions near two controls in the same corner [#2932](https://github.com/mapbox/mapbox-gl-js/pull/2932)
- Fix crash resulting for large style batch queue [#2926](https://github.com/mapbox/mapbox-gl-js/issues/2926)

## 0.21.0 (July 13 2016)

#### Breaking Changes

- GeoJSON polygon inner rings are now rewound for compliance with the [v2 vector tile](https://github.com/mapbox/vector-tile-spec/blob/master/2.1/README.md#4344-polygon-geometry-type). This may affect some uses of `line-offset`, reversing the direction of the offset. [#2889](https://github.com/mapbox/mapbox-gl-js/issues/2889)

#### New Features & Improvements

- Add `text-pitch-alignment` style property [#2668](https://github.com/mapbox/mapbox-gl-js/pull/2668)
- Allow query parameters on `mapbox://` URLs [#2702](https://github.com/mapbox/mapbox-gl-js/pull/2702)
- Add `icon-text-fit` and `icon-text-fit-padding` style properties [#2720](https://github.com/mapbox/mapbox-gl-js/pull/2720)
- Enable property functions for `icon-rotate` [#2738](https://github.com/mapbox/mapbox-gl-js/pull/2738)
- Enable property functions for `fill-opacity` [#2733](https://github.com/mapbox/mapbox-gl-js/pull/2733)
- Fire `Map#mouseout` events [#2777](https://github.com/mapbox/mapbox-gl-js/pull/2777)
- Allow query parameters on all sprite URLs [#2772](https://github.com/mapbox/mapbox-gl-js/pull/2772)
- Increase sprite atlas size to 1024px square, allowing more and larger sprites [#2802](https://github.com/mapbox/mapbox-gl-js/pull/2802)
- Add `Marker` class [#2725](https://github.com/mapbox/mapbox-gl-js/pull/2725) [#2810](https://github.com/mapbox/mapbox-gl-js/pull/2810)
- Add `{quadkey}` URL parameter [#2805](https://github.com/mapbox/mapbox-gl-js/pull/2805)
- Add `circle-pitch-scale` style property [#2821](https://github.com/mapbox/mapbox-gl-js/pull/2821)

#### Bugfixes

- Fix rendering of layers with large numbers of features [#2794](https://github.com/mapbox/mapbox-gl-js/pull/2794)
- Fix exceptions thrown during drag-rotate interactions [#2840](https://github.com/mapbox/mapbox-gl-js/pull/2840)
- Fix error when adding and removing a layer within the same update cycle [#2845](https://github.com/mapbox/mapbox-gl-js/pull/2845)
- Fix false "Geometry exceeds allowed extent" warnings [#2568](https://github.com/mapbox/mapbox-gl-js/issues/2568)
- Fix `Map#loaded` returning true while there are outstanding tile updates [#2847](https://github.com/mapbox/mapbox-gl-js/pull/2847)
- Fix style validation error thrown while removing a filter [#2847](https://github.com/mapbox/mapbox-gl-js/pull/2847)
- Fix event data object not being passed for double click events [#2814](https://github.com/mapbox/mapbox-gl-js/pull/2814)
- Fix multipolygons disappearing from map at certain zoom levels [#2704](https://github.com/mapbox/mapbox-gl-js/issues/2704)
- Fix exceptions caused by `queryRenderedFeatures` in Safari and Firefox [#2822](https://github.com/mapbox/mapbox-gl-js/pull/2822)
- Fix `mapboxgl#supported()` returning `true` in old versions of IE11 [mapbox/mapbox-gl-supported#1](https://github.com/mapbox/mapbox-gl-supported/issues/1)

## 0.20.1 (June 21 2016)

#### Bugfixes

- Fixed exception thrown when changing `*-translate` properties via `setPaintProperty` ([#2762](https://github.com/mapbox/mapbox-gl-js/issues/2762))

## 0.20.0 (June 10 2016)

#### New Features & Improvements

- Add limited WMS support [#2612](https://github.com/mapbox/mapbox-gl-js/pull/2612)
- Add `workerCount` constructor option [#2666](https://github.com/mapbox/mapbox-gl-js/pull/2666)
- Improve performance of `locationPoint` and `pointLocation` [#2690](https://github.com/mapbox/mapbox-gl-js/pull/2690)
- Remove "Not using VertexArrayObject extension" warning messages [#2707](https://github.com/mapbox/mapbox-gl-js/pull/2707)
- Add `version` property to mapboxgl [#2660](https://github.com/mapbox/mapbox-gl-js/pull/2660)
- Support property functions in `circle-opacity` and `circle-blur` [#2693](https://github.com/mapbox/mapbox-gl-js/pull/2693)

#### Bugfixes

- Fix exception thrown by "drag rotate" handler [#2680](https://github.com/mapbox/mapbox-gl-js/issues/2680)
- Return an empty array instead of an empty object from `queryRenderedFeatures` [#2694](https://github.com/mapbox/mapbox-gl-js/pull/2694)
- Fix bug causing map to not render in IE

## 0.19.1 (June 2 2016)

#### Bugfixes

- Fix rendering of polygons with more than 35k vertices [#2657](https://github.com/mapbox/mapbox-gl-js/issues/2657)

## 0.19.0 (May 31 2016)

#### New Features & Improvements

- Allow use of special characters in property field names [#2547](https://github.com/mapbox/mapbox-gl-js/pull/2547)
- Improve rendering speeds on fill layers [#1606](https://github.com/mapbox/mapbox-gl-js/pull/1606)
- Add data driven styling support for `fill-color` and `fill-outline-color` [#2629](https://github.com/mapbox/mapbox-gl-js/pull/2629)
- Add `has` and `!has` filter operators [mapbox/feature-filter#15](https://github.com/mapbox/feature-filter/pull/15)
- Improve keyboard handlers with held-down keys [#2530](https://github.com/mapbox/mapbox-gl-js/pull/2530)
- Support 'tms' tile scheme [#2565](https://github.com/mapbox/mapbox-gl-js/pull/2565)
- Add `trackResize` option to `Map` [#2591](https://github.com/mapbox/mapbox-gl-js/pull/2591)

#### Bugfixes

- Scale circles when map is displayed at a pitch [#2541](https://github.com/mapbox/mapbox-gl-js/issues/2541)
- Fix background pattern rendering bug [#2557](https://github.com/mapbox/mapbox-gl-js/pull/2557)
- Fix bug that prevented removal of a `fill-pattern` from a fill layer [#2534](https://github.com/mapbox/mapbox-gl-js/issues/2534)
- Fix `line-pattern` and `fill-pattern`rendering [#2596](https://github.com/mapbox/mapbox-gl-js/pull/2596)
- Fix some platform specific rendering bugs [#2553](https://github.com/mapbox/mapbox-gl-js/pull/2553)
- Return empty object from `queryRenderedFeatures` before the map is loaded [#2621](https://github.com/mapbox/mapbox-gl-js/pull/2621)
- Fix "there is no texture bound to the unit 1" warnings [#2509](https://github.com/mapbox/mapbox-gl-js/pull/2509)
- Allow transitioned values to be unset [#2561](https://github.com/mapbox/mapbox-gl-js/pull/2561)

## 0.18.0 (April 13 2016)

#### New Features & Improvements

- Implement zoom-and-property functions for `circle-color` and `circle-size` [#2454](https://github.com/mapbox/mapbox-gl-js/pull/2454)
- Dedupe attributions that are substrings of others [#2453](https://github.com/mapbox/mapbox-gl-js/pull/2453)
- Misc performance improvements [#2483](https://github.com/mapbox/mapbox-gl-js/pull/2483) [#2488](https://github.com/mapbox/mapbox-gl-js/pull/2488)

#### Bugfixes

- Fix errors when unsetting and resetting a style property [#2464](https://github.com/mapbox/mapbox-gl-js/pull/2464)
- Fix errors when updating paint properties while using classes [#2496](https://github.com/mapbox/mapbox-gl-js/pull/2496)
- Fix errors caused by race condition in unserializeBuckets [#2497](https://github.com/mapbox/mapbox-gl-js/pull/2497)
- Fix overzoomed tiles in wrapped worlds [#2482](https://github.com/mapbox/mapbox-gl-js/issues/2482)
- Fix errors caused by mutating a filter object after calling `Map#setFilter` [#2495](https://github.com/mapbox/mapbox-gl-js/pull/2495)

## 0.17.0 (April 13 2016)

#### Breaking Changes

- Remove `map.batch` in favor of automatically batching style mutations (i.e. calls to `Map#setLayoutProperty`, `Map#setPaintProperty`, `Map#setFilter`, `Map#setClasses`, etc.) and applying them once per frame, significantly improving performance when updating the style frequently [#2355](https://github.com/mapbox/mapbox-gl-js/pull/2355) [#2380](https://github.com/mapbox/mapbox-gl-js/pull/2380)
- Remove `util.throttle` [#2345](https://github.com/mapbox/mapbox-gl-js/issues/2345)

#### New Features & Improvements

- Improve performance of all style mutation methods by only recalculating affected properties [#2339](https://github.com/mapbox/mapbox-gl-js/issues/2339)
- Improve fading of labels and icons [#2376](https://github.com/mapbox/mapbox-gl-js/pull/2376)
- Improve rendering performance by reducing work done on the main thread [#2394](https://github.com/mapbox/mapbox-gl-js/pull/2394)
- Validate filters passed to `Map#queryRenderedFeatures` and `Map#querySourceFeatures` [#2349](https://github.com/mapbox/mapbox-gl-js/issues/2349)
- Display a warning if a vector tile's geometry extent is larger than supported [#2383](https://github.com/mapbox/mapbox-gl-js/pull/2383)
- Implement property functions (i.e. data-driven styling) for `circle-color` and `circle-size` [#1932](https://github.com/mapbox/mapbox-gl-js/pull/1932)
- Add `Popup#setDOMContent` method [#2436](https://github.com/mapbox/mapbox-gl-js/pull/2436)

#### Bugfixes

- Fix a performance regression caused by using 1 `WebWorker` instead of `# cpus - 1` `WebWorker`s, slowing down tile loading times [#2408](https://github.com/mapbox/mapbox-gl-js/pull/2408)
- Fix a bug in which `Map#queryRenderedFeatures` would sometimes return features that had been removed [#2353](https://github.com/mapbox/mapbox-gl-js/issues/2353)
- Fix `clusterMaxZoom` option on `GeoJSONSource` not working as expected [#2374](https://github.com/mapbox/mapbox-gl-js/issues/2374)
- Fix anti-aliased rendering for pattern fills [#2372](https://github.com/mapbox/mapbox-gl-js/issues/2372)
- Fix exception caused by calling `Map#queryRenderedFeatures` or `Map#querySourceFeatures` with no arguments
- Fix exception caused by calling `Map#setLayoutProperty` for `text-field` or `icon-image` [#2407](https://github.com/mapbox/mapbox-gl-js/issues/2407)

## 0.16.0 (March 24 2016)

#### Breaking Changes

- Replace `Map#featuresAt` and `Map#featuresIn` with `Map#queryRenderedFeatures` and `map.querySourceFeatures` ([#2224](https://github.com/mapbox/mapbox-gl-js/pull/2224))
  - Replace `featuresAt` and `featuresIn` with `queryRenderedFeatures`
  - Make `queryRenderedFeatures` synchronous, remove the callback and use the return value.
  - Rename `layer` parameter to `layers` and make it an array of layer names.
  - Remove the `radius` parameter. `radius` was used with `featuresAt` to account for style properties like `line-width` and `circle-radius`. `queryRenderedFeatures` accounts for these style properties. If you need to query a larger area, use a bounding box query instead of a point query.
  - Remove the `includeGeometry` parameter because `queryRenderedFeatures` always includes geometries.
- `Map#debug` is renamed to `Map#showTileBoundaries` ([#2284](https://github.com/mapbox/mapbox-gl-js/pull/2284))
- `Map#collisionDebug` is renamed to `Map#showCollisionBoxes` ([#2284](https://github.com/mapbox/mapbox-gl-js/pull/2284))

#### New Features & Improvements

- Improve overall rendering performance. ([#2221](https://github.com/mapbox/mapbox-gl-js/pull/2221))
- Improve performance of `GeoJSONSource#setData`. ([#2222](https://github.com/mapbox/mapbox-gl-js/pull/2222))
- Add `Map#setMaxBounds` method ([#2234](https://github.com/mapbox/mapbox-gl-js/pull/2234))
- Add `isActive` and `isEnabled` methods to interaction handlers ([#2238](https://github.com/mapbox/mapbox-gl-js/pull/2238))
- Add `Map#setZoomBounds` method ([#2243](https://github.com/mapbox/mapbox-gl-js/pull/2243))
- Add touch events ([#2195](https://github.com/mapbox/mapbox-gl-js/issues/2195))
- Add `map.queryRenderedFeatures` to query the styled and rendered representations of features ([#2224](https://github.com/mapbox/mapbox-gl-js/pull/2224))
- Add `map.querySourceFeatures` to get features directly from vector tiles, independent of the style ([#2224](https://github.com/mapbox/mapbox-gl-js/pull/2224))
- Add `mapboxgl.Geolocate` control ([#1939](https://github.com/mapbox/mapbox-gl-js/issues/1939))
- Make background patterns render seamlessly across tile boundaries ([#2305](https://github.com/mapbox/mapbox-gl-js/pull/2305))

#### Bugfixes

- Fix calls to `setFilter`, `setLayoutProperty`, and `setLayerZoomRange` on ref children ([#2228](https://github.com/mapbox/mapbox-gl-js/issues/2228))
- Fix `undefined` bucket errors after `setFilter` calls ([#2244](https://github.com/mapbox/mapbox-gl-js/issues/2244))
- Fix bugs causing hidden symbols to be rendered ([#2246](https://github.com/mapbox/mapbox-gl-js/pull/2246), [#2276](https://github.com/mapbox/mapbox-gl-js/pull/2276))
- Fix raster flickering ([#2236](https://github.com/mapbox/mapbox-gl-js/issues/2236))
- Fix `queryRenderedFeatures` precision at high zoom levels ([#2292](https://github.com/mapbox/mapbox-gl-js/pull/2292))
- Fix holes in GeoJSON data caused by unexpected winding order ([#2285](https://github.com/mapbox/mapbox-gl-js/pull/2285))
- Fix bug causing deleted features to be returned by `queryRenderedFeatures` ([#2306](https://github.com/mapbox/mapbox-gl-js/pull/2306))
- Fix bug causing unexpected fill patterns to be rendered ([#2307](https://github.com/mapbox/mapbox-gl-js/pull/2307))
- Fix popup location with preceding sibling elements ([#2311](https://github.com/mapbox/mapbox-gl-js/pull/2311))
- Fix polygon anti-aliasing ([#2319](https://github.com/mapbox/mapbox-gl-js/pull/2319))
- Fix slivers between non-adjacent polygons ([#2319](https://github.com/mapbox/mapbox-gl-js/pull/2319))
- Fix keyboard shortcuts causing page to scroll ([#2312](https://github.com/mapbox/mapbox-gl-js/pull/2312))

## 0.15.0 (March 1 2016)

#### New Features & Improvements

- Add `ImageSource#setCoordinates` and `VideoSource#setCoordinates` ([#2184](https://github.com/mapbox/mapbox-gl-js/pull/2184))

#### Bugfixes

- Fix flickering on raster layers ([#2211](https://github.com/mapbox/mapbox-gl-js/pull/2211))
- Fix browser hang when zooming quickly on raster layers ([#2211](https://github.com/mapbox/mapbox-gl-js/pull/2211))

## 0.14.3 (Feb 25 2016)

#### New Features & Improvements

- Improve responsiveness of zooming out by using cached parent tiles ([#2168](https://github.com/mapbox/mapbox-gl-js/pull/2168))
- Improve contextual clues on style API validation ([#2170](https://github.com/mapbox/mapbox-gl-js/issues/2170))
- Improve performance of methods including `setData` ([#2174](https://github.com/mapbox/mapbox-gl-js/pull/2174))

#### Bugfixes

- Fix incorrectly sized line dashes ([#2099](https://github.com/mapbox/mapbox-gl-js/issues/2099))
- Fix bug in which `in` feature filter drops features ([#2166](https://github.com/mapbox/mapbox-gl-js/pull/2166))
- Fix bug preventing `Map#load` from firing when tile "Not Found" errors occurred ([#2176](https://github.com/mapbox/mapbox-gl-js/pull/2176))
- Fix rendering artifacts on mobile GPUs ([#2117](https://github.com/mapbox/mapbox-gl-js/pull/2117))

## 0.14.2 (Feb 19 2016)

#### Bugfixes

- Look for loaded parent tiles in cache
- Set tile cache size based on viewport size ([#2137](https://github.com/mapbox/mapbox-gl-js/issues/2137))
- Fix tile render order for layer-by-layer
- Remove source update throttling ([#2139](https://github.com/mapbox/mapbox-gl-js/issues/2139))
- Make panning while zooming more linear ([#2070](https://github.com/mapbox/mapbox-gl-js/issues/2070))
- Round points created during bucket creation ([#2067](https://github.com/mapbox/mapbox-gl-js/issues/2067))
- Correct bounds for a rotated or tilted map ([#1842](https://github.com/mapbox/mapbox-gl-js/issues/1842))
- Fix overscaled featuresAt ([#2103](https://github.com/mapbox/mapbox-gl-js/issues/2103))
- Allow using `tileSize: 512` as a switch to trade retina support for 512px raster tiles
- Fix the serialization of paint classes ([#2107](https://github.com/mapbox/mapbox-gl-js/issues/2107))
- Fixed bug where unsetting style properties could mutate the value of other style properties ([#2105](https://github.com/mapbox/mapbox-gl-js/pull/2105))
- Less slanted dashed lines near sharp corners ([#967](https://github.com/mapbox/mapbox-gl-js/issues/967))
- Fire map#load if no initial style is set ([#2042](https://github.com/mapbox/mapbox-gl-js/issues/2042))

## 0.14.1 (Feb 10 2016)

#### Bugfixes

- Fix incorrectly rotated symbols along lines near tile boundaries ([#2062](https://github.com/mapbox/mapbox-gl-js/issues/2062))
- Fix broken rendering when a fill layer follows certain symbol layers ([#2092](https://github.com/mapbox/mapbox-gl-js/issues/2092))

## 0.14.0 (Feb 8 2016)

#### Breaking Changes

- Switch `GeoJSONSource` clustering options from being measured in extent-units to pixels ([#2026](https://github.com/mapbox/mapbox-gl-js/pull/2026))

#### New Features & Improvements

- Improved error message for invalid colors ([#2006](https://github.com/mapbox/mapbox-gl-js/pull/2006))
- Added support for tiles with variable extents ([#2010](https://github.com/mapbox/mapbox-gl-js/pull/2010))
- Improved `filter` performance and maximum size ([#2024](https://github.com/mapbox/mapbox-gl-js/issues/2024))
- Changed circle rendering such that all geometry nodes are drawn, not just the geometry's outer ring ([#2027](https://github.com/mapbox/mapbox-gl-js/pull/2027))
- Added `Map#getStyle` method ([#1982](https://github.com/mapbox/mapbox-gl-js/issues/1982))

#### Bugfixes

- Fixed bug causing WebGL contexts to be "used up" by calling `mapboxgl.supported()` ([#2018](https://github.com/mapbox/mapbox-gl-js/issues/2018))
- Fixed non-deterministic symbol z-order sorting ([#2023](https://github.com/mapbox/mapbox-gl-js/pull/2023))
- Fixed garbled labels while zooming ([#2012](https://github.com/mapbox/mapbox-gl-js/issues/2012))
- Fixed icon jumping when touching trackpad with two fingers ([#1990](https://github.com/mapbox/mapbox-gl-js/pull/1990))
- Fixed overzoomed collision debug labels ([#2033](https://github.com/mapbox/mapbox-gl-js/issues/2033))
- Fixed dashes sliding along their line during zooming ([#2039](https://github.com/mapbox/mapbox-gl-js/issues/2039))
- Fixed overscaled `minzoom` setting for GeoJSON sources ([#1651](https://github.com/mapbox/mapbox-gl-js/issues/1651))
- Fixed overly-strict function validation for duplicate stops ([#2075](https://github.com/mapbox/mapbox-gl-js/pull/2075))
- Fixed crash due to `performance.now` not being present on some browsers ([#2056](https://github.com/mapbox/mapbox-gl-js/issues/2056))
- Fixed the unsetting of paint properties ([#2037](https://github.com/mapbox/mapbox-gl-js/issues/2037))
- Fixed bug causing multiple interaction handler event listeners to be attached ([#2069](https://github.com/mapbox/mapbox-gl-js/issues/2069))
- Fixed bug causing only a single debug box to be drawn ([#2034](https://github.com/mapbox/mapbox-gl-js/issues/2034))

## 0.13.1 (Jan 27 2016)

#### Bugfixes

- Fixed broken npm package due to outdated bundled modules

## 0.13.0 (Jan 27 2016)

#### Bugfixes

- Fixed easeTo pan, zoom, and rotate when initial rotation != 0 ([#1950](https://github.com/mapbox/mapbox-gl-js/pull/1950))
- Fixed rendering of tiles with an extent != 4096 ([#1952](https://github.com/mapbox/mapbox-gl-js/issues/1952))
- Fixed missing icon collision boxes ([#1978](https://github.com/mapbox/mapbox-gl-js/issues/1978))
- Fixed null `Tile#buffers` errors ([#1987](https://github.com/mapbox/mapbox-gl-js/pull/1987))

#### New Features & Improvements

- Added `symbol-avoid-edges` style property ([#1951](https://github.com/mapbox/mapbox-gl-js/pull/1951))
- Improved `symbol-max-angle` check algorithm ([#1959](https://github.com/mapbox/mapbox-gl-js/pull/1959))
- Added marker clustering! ([#1931](https://github.com/mapbox/mapbox-gl-js/pull/1931))
- Added zoomstart, zoom, and zoomend events ([#1958](https://github.com/mapbox/mapbox-gl-js/issues/1958))
- Disabled drag on mousedown when using boxzoom ([#1907](https://github.com/mapbox/mapbox-gl-js/issues/1907))

## 0.12.4 (Jan 19 2016)

#### Bugfixes

- Fix elementGroups null value errors ([#1933](https://github.com/mapbox/mapbox-gl-js/issues/1933))
- Fix some glyph atlas overflow cases ([#1923](https://github.com/mapbox/mapbox-gl-js/pull/1923))

## 0.12.3 (Jan 14 2016)

#### API Improvements

- Support inline attribution options in map options ([#1865](https://github.com/mapbox/mapbox-gl-js/issues/1865))
- Improve flyTo options ([#1854](https://github.com/mapbox/mapbox-gl-js/issues/1854), [#1429](https://github.com/mapbox/mapbox-gl-js/issues/1429))

#### Bugfixes

- Fix flickering with overscaled tiles ([#1921](https://github.com/mapbox/mapbox-gl-js/issues/1921))
- Remove Node.remove calls for IE browser compatibility ([#1900](https://github.com/mapbox/mapbox-gl-js/issues/1900))
- Match patterns at tile boundaries ([#1908](https://github.com/mapbox/mapbox-gl-js/pull/1908))
- Fix Tile#positionAt, fix query tests ([#1899](https://github.com/mapbox/mapbox-gl-js/issues/1899))
- Fix flickering on streets ([#1875](https://github.com/mapbox/mapbox-gl-js/issues/1875))
- Fix text-max-angle property ([#1870](https://github.com/mapbox/mapbox-gl-js/issues/1870))
- Fix overscaled line patterns ([#1856](https://github.com/mapbox/mapbox-gl-js/issues/1856))
- Fix patterns and icons for mismatched pixelRatios ([#1851](https://github.com/mapbox/mapbox-gl-js/issues/1851))
- Fix missing labels when text size 0 at max zoom ([#1809](https://github.com/mapbox/mapbox-gl-js/issues/1809))
- Use linear interp when pixel ratios don't match ([#1601](https://github.com/mapbox/mapbox-gl-js/issues/1601))
- Fix blank areas, flickering in raster layers ([#1876](https://github.com/mapbox/mapbox-gl-js/issues/1876), [#675](https://github.com/mapbox/mapbox-gl-js/issues/675))
- Fix labels slipping/cropping at tile bounds ([#757](https://github.com/mapbox/mapbox-gl-js/issues/757))

#### UX Improvements

- Improve touch handler perceived performance ([#1844](https://github.com/mapbox/mapbox-gl-js/issues/1844))

## 0.12.2 (Dec 22 2015)

#### API Improvements

- Support LngLat.convert([w, s, e, n]) ([#1812](https://github.com/mapbox/mapbox-gl-js/issues/1812))
- Invalid GeoJSON is now handled better

#### Bugfixes

- Fixed `Popup#addTo` when the popup is already open ([#1811](https://github.com/mapbox/mapbox-gl-js/issues/1811))
- Fixed warping when rotating / zooming really fast
- `Map#flyTo` now flies across the antimeridian if shorter ([#1853](https://github.com/mapbox/mapbox-gl-js/issues/1853))

## 0.12.1 (Dec 8 2015)

#### Breaking changes

- Reversed the direction of `line-offset` ([#1808](https://github.com/mapbox/mapbox-gl-js/pull/1808))
- Renamed `Pinch` interaction handler to `TouchZoomRotate` ([#1777](https://github.com/mapbox/mapbox-gl-js/pull/1777))
- Made `Map#update` and `Map#render` private methods ([#1798](https://github.com/mapbox/mapbox-gl-js/pull/1798))
- Made `Map#remove` remove created DOM elements ([#1789](https://github.com/mapbox/mapbox-gl-js/issues/1789))

#### API Improvements

- Added an method to disable touch rotation ([#1777](https://github.com/mapbox/mapbox-gl-js/pull/1777))
- Added a `position` option for `Attribution` ([#1689](https://github.com/mapbox/mapbox-gl-js/issues/1689))

#### Bugfixes

- Ensure tile loading errors are properly reported ([#1799](https://github.com/mapbox/mapbox-gl-js/pull/1799))
- Ensure re-adding a previously removed pop-up works ([#1477](https://github.com/mapbox/mapbox-gl-js/issues/1477))

#### UX Improvements

- Don't round zoom level during double-click interaction ([#1640](https://github.com/mapbox/mapbox-gl-js/issues/1640))

## 0.12.0 (Dec 2 2015)

#### API Improvements

- Added `line-offset` style property ([#1778](https://github.com/mapbox/mapbox-gl-js/issues/1778))

## 0.11.5 (Dec 1 2015)

#### Bugfixes

- Fixed unstable symbol layer render order when adding / removing layers ([#1558](https://github.com/mapbox/mapbox-gl-js/issues/1558))
- Fire map loaded event even if raster tiles have errors
- Fix panning animation during easeTo with zoom change
- Fix pitching animation during flyTo
- Fix pitching animation during easeTo
- Prevent rotation from firing `mouseend` events ([#1104](https://github.com/mapbox/mapbox-gl-js/issues/1104))

#### API Improvements

- Fire `mousedown` and `mouseup` events ([#1411](https://github.com/mapbox/mapbox-gl-js/issues/1411))
- Fire `movestart` and `moveend` when panning ([#1658](https://github.com/mapbox/mapbox-gl-js/issues/1658))
- Added drag events ([#1442](https://github.com/mapbox/mapbox-gl-js/issues/1442))
- Request webp images for mapbox:// raster tiles in chrome ([#1725](https://github.com/mapbox/mapbox-gl-js/issues/1725))

#### UX Improvements

- Added inertia to map rotation ([#620](https://github.com/mapbox/mapbox-gl-js/issues/620))

## 0.11.4 (Nov 16 2015)

#### Bugfixes

- Fix alpha blending of alpha layers ([#1684](https://github.com/mapbox/mapbox-gl-js/issues/1684))

## 0.11.3 (Nov 10 2015)

#### Bugfixes

- Fix GeoJSON rendering and performance ([#1685](https://github.com/mapbox/mapbox-gl-js/pull/1685))

#### UX Improvements

- Use SVG assets for UI controls ([#1657](https://github.com/mapbox/mapbox-gl-js/pull/1657))
- Zoom out with shift + dblclick ([#1666](https://github.com/mapbox/mapbox-gl-js/issues/1666))

## 0.11.2 (Oct 29 2015)

- Misc performance improvements

#### Bugfixes

- Fix sprites on systems with non-integer `devicePixelRatio`s ([#1029](https://github.com/mapbox/mapbox-gl-js/issues/1029) [#1475](https://github.com/mapbox/mapbox-gl-js/issues/1475) [#1476](https://github.com/mapbox/mapbox-gl-js/issues/1476))
- Fix layer minZoom being ignored if not less than source maxZoom
- Fix symbol placement at the start of a line ([#1461](https://github.com/mapbox/mapbox-gl-js/issues/1461))
- Fix `raster-opacity` on non-tile sources ([#1270](https://github.com/mapbox/mapbox-gl-js/issues/1270))
- Ignore boxzoom on shift-click ([#1655](https://github.com/mapbox/mapbox-gl-js/issues/1655))

#### UX Improvements

- Enable line breaks on common punctuation ([#1115](https://github.com/mapbox/mapbox-gl-js/issues/1115))

#### API Improvements

- Add toString and toArray methods to LngLat, LngLatBounds ([#1571](https://github.com/mapbox/mapbox-gl-js/issues/1571))
- Add `Transform#resize` method
- Add `Map#getLayer` method ([#1183](https://github.com/mapbox/mapbox-gl-js/issues/1183))
- Add `Transform#unmodified` property ([#1452](https://github.com/mapbox/mapbox-gl-js/issues/1452))
- Propagate WebGL context events ([#1612](https://github.com/mapbox/mapbox-gl-js/pull/1612))

## 0.11.1 (Sep 30 2015)

#### Bugfixes

- Add statistics and checkboxes to debug page
- Fix `Map#featuresAt` for non-4096 vector sources ([#1529](https://github.com/mapbox/mapbox-gl-js/issues/1529))
- Don't fire `mousemove` on drag-pan
- Fix maxBounds constrains ([#1539](https://github.com/mapbox/mapbox-gl-js/issues/1539))
- Fix maxBounds infinite loop ([#1538](https://github.com/mapbox/mapbox-gl-js/issues/1538))
- Fix memory leak in worker
- Assert valid `TileCoord`, fix wrap calculation in `TileCoord#cover` ([#1483](https://github.com/mapbox/mapbox-gl-js/issues/1483))
- Abort raster tile load if not in viewport ([#1490](https://github.com/mapbox/mapbox-gl-js/issues/1490))

#### API Improvements

- Add `Map` event listeners for `mouseup`, `contextmenu` (right click) ([#1532](https://github.com/mapbox/mapbox-gl-js/issues/1532))

## 0.11.0 (Sep 11 2015)

#### API Improvements

- Add `Map#featuresIn`: a bounding-box feature query
- Emit stylesheet validation errors ([#1436](https://github.com/mapbox/mapbox-gl-js/issues/1436))

#### UX Improvements

- Handle v8 style `center`, `zoom`, `bearing`, `pitch` ([#1452](https://github.com/mapbox/mapbox-gl-js/issues/1452))
- Improve circle type styling ([#1446](https://github.com/mapbox/mapbox-gl-js/issues/1446))
- Improve dashed and patterned line antialiasing

#### Bugfixes

- Load images in a way that respects Cache-Control headers
- Filter for rtree matches to those crossing bbox
- Log errors by default ([#1463](https://github.com/mapbox/mapbox-gl-js/issues/1463))
- Fixed modification of `text-size` via `setLayoutProperty` ([#1451](https://github.com/mapbox/mapbox-gl-js/issues/1451))
- Throw on lat > 90 || < -90. ([#1443](https://github.com/mapbox/mapbox-gl-js/issues/1443))
- Fix circle clipping bug ([#1457](https://github.com/mapbox/mapbox-gl-js/issues/1457))

## 0.10.0 (Aug 21 2015)

#### Breaking changes

- Switched to [longitude, latitude] coordinate order, matching GeoJSON. We anticipate that mapbox-gl-js will be widely used
  with GeoJSON, and in the long term having a coordinate order that is consistent with GeoJSON will lead to less confusion
  and impedance mismatch than will a [latitude, longitude] order.

  The following APIs were renamed:

  - `LatLng` was renamed to `LngLat`
  - `LatLngBounds` was renamed to `LngLatBounds`
  - `Popup#setLatLng` was renamed to `Popup#setLngLat`
  - `Popup#getLatLng` was renamed to `Popup#getLngLat`
  - The `latLng` property of Map events was renamed `lngLat`

  The following APIs now expect array coordinates in [longitude, latitude] order:

  - `LngLat.convert`
  - `LngLatBounds.convert`
  - `Popup#setLngLat`
  - The `center` and `maxBounds` options of the `Map` constructor
  - The arguments to `Map#setCenter`, `Map#fitBounds`, `Map#panTo`, and `Map#project`
  - The `center` option of `Map#jumpTo`, `Map#easeTo`, and `Map#flyTo`
  - The `around` option of `Map#zoomTo`, `Map#rotateTo`, and `Map#easeTo`
  - The `coordinates` properties of video and image sources

- Updated to mapbox-gl-style-spec v8.0.0 ([Changelog](https://github.com/mapbox/mapbox-gl-style-spec/blob/v8.0.0/CHANGELOG.md)). Styles are
  now expected to be version 8. You can use the [gl-style-migrate](https://github.com/mapbox/mapbox-gl-style-lint#migrations)
  utility to update existing styles.

- The format for `mapbox://` style and glyphs URLs has changed. For style URLs, you should now use the format
  `mapbox://styles/:username/:style`. The `:style` portion of the URL no longer contains a username. For font URLs, you
  should now use the format `mapbox://fonts/:username/{fontstack}/{range}.pbf`.
- Mapbox default styles are now hosted via the Styles API rather than www.mapbox.com. You can make use of the Styles API
  with a `mapbox://` style URL pointing to a v8 style, e.g. `mapbox://styles/mapbox/streets-v8`.
- The v8 satellite style (`mapbox://styles/mapbox/satellite-v8`) is now a plain satellite style, and not longer supports labels
  or contour lines via classes. For a labeled satellite style, use `mapbox://styles/mapbox/satellite-hybrid`.

- Removed `mbgl.config.HTTP_URL` and `mbgl.config.FORCE_HTTPS`; https is always used when connecting to the Mapbox API.
- Renamed `mbgl.config.HTTPS_URL` to `mbgl.config.API_URL`.

#### Bugfixes

- Don't draw halo when halo-width is 0 ([#1381](https://github.com/mapbox/mapbox-gl-js/issues/1381))
- Reverted shader changes that degraded performance on IE

#### API Improvements

- You can now unset layout and paint properties via the `setLayoutProperty` and `setPaintProperty` APIs
  by passing `undefined` as a property value.
- The `layer` option of `featuresAt` now supports an array of layers.

## 0.9.0 (Jul 29 2015)

- `glyphs` URL now normalizes without the `/v4/` prefix for `mapbox://` urls. Legacy behavior for `mapbox://fontstacks` is still maintained ([#1385](https://github.com/mapbox/mapbox-gl-js/issues/1385))
- Expose `geojson-vt` options for GeoJSON sources ([#1271](https://github.com/mapbox/mapbox-gl-js/issues/1271))
- bearing snaps to "North" within a tolerance of 7 degrees ([#1059](https://github.com/mapbox/mapbox-gl-js/issues/1059))
- Now you can directly mutate the minzoom and maxzoom layer properties with `map.setLayerZoomRange(layerId, minzoom, maxzoom)`
- Exposed `mapboxgl.Control`, a base class used by all UI controls
- Refactored handlers to be individually included in Map options, or enable/disable them individually at runtime, e.g. `map.scrollZoom.disable()`.
- New feature: Batch operations can now be done at once, improving performance for calling multiple style functions: ([#1352](https://github.com/mapbox/mapbox-gl-js/pull/1352))

  ```js
  style.batch(function (s) {
    s.addLayer({ id: "first", type: "symbol", source: "streets" });
    s.addLayer({ id: "second", type: "symbol", source: "streets" });
    s.addLayer({ id: "third", type: "symbol", source: "terrain" });
    s.setPaintProperty("first", "text-color", "black");
    s.setPaintProperty("first", "text-halo-color", "white");
  });
  ```

- Improved documentation
- `featuresAt` performance improvements by exposing `includeGeometry` option
- Better label placement along lines ([#1283](https://github.com/mapbox/mapbox-gl-js/pull/1283))
- Improvements to round linejoins on semi-transparent lines (mapbox/mapbox-gl-native[#1771](https://github.com/mapbox/mapbox-gl-js/pull/1771))
- Round zoom levels for raster tile loading ([@2a2aec](https://github.com/mapbox/mapbox-gl-js/commit/2a2aec44a39e11e73bdf663258bd6d52b83775f5))
- Source#reload cannot be called if source is not loaded ([#1198](https://github.com/mapbox/mapbox-gl-js/issues/1198))
- Events bubble to the canvas container for custom overlays ([#1301](https://github.com/mapbox/mapbox-gl-js/pull/1301))
- Move handlers are now bound on mousedown and touchstart events
- map.featuresAt() now works across the dateline

## 0.8.1 (Jun 16 2015)

- No code changes; released only to correct a build issue in 0.8.0.

## 0.8.0 (Jun 15 2015)

#### Breaking changes

- `map.setView(latlng, zoom, bearing)` has been removed. Use
  [`map.jumpTo(options)`](https://www.mapbox.com/mapbox-gl-js/api/#map/jumpto) instead:

  ```js
  map.setView([40, -74.5], 9); // 0.7.0 or earlier
  map.jumpTo({ center: [40, -74.5], zoom: 9 }); // now
  ```

- [`map.easeTo`](https://www.mapbox.com/mapbox-gl-js/api/#map/easeto) and
  [`map.flyTo`](https://www.mapbox.com/mapbox-gl-js/api/#map/flyto) now accept a single
  options object rather than positional parameters:

  ```js
  map.easeTo([40, -74.5], 9, null, { duration: 400 }); // 0.7.0 or earlier
  map.easeTo({ center: [40, -74.5], zoom: 9, duration: 400 }); // now
  ```

- `mapboxgl.Source` is no longer exported. Use `map.addSource()` instead. See the
  [GeoJSON line](https://www.mapbox.com/mapbox-gl-js/example/geojson-line/) or
  [GeoJSON markers](https://www.mapbox.com/mapbox-gl-js/example/geojson-markers/)
  examples.
- `mapboxgl.util.supported()` moved to [`mapboxgl.supported()`](https://www.mapbox.com/mapbox-gl-js/api/#mapboxgl/supported).

#### UX improvements

- Add perspective rendering ([#1049](https://github.com/mapbox/mapbox-gl-js/pull/1049))
- Better and faster labelling ([#1079](https://github.com/mapbox/mapbox-gl-js/pull/1079))
- Add touch interactions support on mobile devices ([#949](https://github.com/mapbox/mapbox-gl-js/pull/949))
- Viewport-relative popup arrows ([#1065](https://github.com/mapbox/mapbox-gl-js/pull/1065))
- Normalize mousewheel zooming speed ([#1060](https://github.com/mapbox/mapbox-gl-js/pull/1060))
- Add proper handling of GeoJSON features that cross the date line ([#1275](https://github.com/mapbox/mapbox-gl-js/issues/1275))
- Sort overlapping symbols in the y direction ([#470](https://github.com/mapbox/mapbox-gl-js/issues/470))
- Control buttons are now on a 30 pixel grid ([#1143](https://github.com/mapbox/mapbox-gl-js/issues/1143))
- Improve GeoJSON processing performance

#### API Improvements

- Switch to JSDoc for documentation
- Bundling with browserify is now supported
- Validate incoming map styles ([#1054](https://github.com/mapbox/mapbox-gl-js/pull/1054))
- Add `Map` `setPitch` `getPitch`
- Add `Map` `dblclick` event. ([#1168](https://github.com/mapbox/mapbox-gl-js/issues/1168))
- Add `Map` `getSource` ([@660a8c1](https://github.com/mapbox/mapbox-gl-js/commit/660a8c1e087f63282d24a30684d686523bce36cb))
- Add `Map` `setFilter` and `getFilter` ([#985](https://github.com/mapbox/mapbox-gl-js/issues/985))
- Add `Map` `failIfMajorPerformanceCaveat` option ([#1082](https://github.com/mapbox/mapbox-gl-js/pull/1082))
- Add `Map` `preserveDrawingBuffer` option ([#1232](https://github.com/mapbox/mapbox-gl-js/pull/1232))
- Add `VideoSource` `getVideo()` ([#1162](https://github.com/mapbox/mapbox-gl-js/issues/1162))
- Support vector tiles with extents other than 4096 ([#1227](https://github.com/mapbox/mapbox-gl-js/pull/1227))
- Use a DOM hierarchy that supports evented overlays ([#1217](https://github.com/mapbox/mapbox-gl-js/issues/1217))
- Pass `latLng` to the event object ([#1068](https://github.com/mapbox/mapbox-gl-js/pull/1068))

#### UX Bugfixes

- Fix rendering glitch on iOS 8 ([#750](https://github.com/mapbox/mapbox-gl-js/issues/750))
- Fix line triangulation errors ([#1120](https://github.com/mapbox/mapbox-gl-js/issues/1120), [#992](https://github.com/mapbox/mapbox-gl-js/issues/992))
- Support unicode range 65280-65535 ([#1108](https://github.com/mapbox/mapbox-gl-js/pull/1108))
- Fix cracks between fill patterns ([#972](https://github.com/mapbox/mapbox-gl-js/issues/972))
- Fix angle of icons aligned with lines ([@37a498a](https://github.com/mapbox/mapbox-gl-js/commit/37a498a7aa2c37d6b94611b614b4efe134e6dd59))
- Fix dashed line bug for overscaled tiles ([#1132](https://github.com/mapbox/mapbox-gl-js/issues/1132))
- Fix icon artifacts caused by sprite neighbors ([#1195](https://github.com/mapbox/mapbox-gl-js/pull/1195))

#### API Bugfixes

- Don't fire spurious `moveend` events on mouseup ([#1107](https://github.com/mapbox/mapbox-gl-js/issues/1107))
- Fix a race condition in `featuresAt` ([#1220](https://github.com/mapbox/mapbox-gl-js/pull/1220))
- Fix for brittle fontstack name convention ([#1070](https://github.com/mapbox/mapbox-gl-js/pull/1070))
- Fix broken `Popup` `setHTML` ([#1272](https://github.com/mapbox/mapbox-gl-js/issues/1272))
- Fix an issue with cross-origin image requests ([#1269](https://github.com/mapbox/mapbox-gl-js/pull/1269))

## 0.7.0 (Mar 3 2015)

#### Breaking

- Rename `Map` `hover` event to `mousemove`.
- Change `featuresAt` to return GeoJSON objects, including geometry ([#1010](https://github.com/mapbox/mapbox-gl-js/issues/1010))
- Remove `Map` `canvas` and `container` properties, add `getCanvas` and `getContainer` methods instead

#### UX Improvements

- Improve line label density
- Add boxzoom interaction ([#1038](https://github.com/mapbox/mapbox-gl-js/issues/1038))
- Add keyboard interaction ([#1034](https://github.com/mapbox/mapbox-gl-js/pull/1034))
- Faster `GeoJSONSource` `setData` without flickering ([#973](https://github.com/mapbox/mapbox-gl-js/issues/973))

#### API Improvements

- Add Popup component ([#325](https://github.com/mapbox/mapbox-gl-js/issues/325))
- Add layer API ([#1022](https://github.com/mapbox/mapbox-gl-js/issues/1022))
- Add filter API ([#985](https://github.com/mapbox/mapbox-gl-js/issues/985))
- More efficient filter API ([#1018](https://github.com/mapbox/mapbox-gl-js/issues/1018))
- Accept plain old JS object for `addSource` ([#1021](https://github.com/mapbox/mapbox-gl-js/issues/1021))
- Reparse overscaled tiles

#### Bugfixes

- Fix `featuresAt` for LineStrings ([#1006](https://github.com/mapbox/mapbox-gl-js/issues/1006))
- Fix `tileSize` argument to `GeoJSON` worker ([#987](https://github.com/mapbox/mapbox-gl-js/issues/987))
- Remove extraneous files from the npm package ([#1024](https://github.com/mapbox/mapbox-gl-js/issues/1024))
- Hide "improve map" link in print ([#988](https://github.com/mapbox/mapbox-gl-js/issues/988))

## 0.6.0 (Feb 9 2015)

#### Bugfixes

- Add wrapped padding to sprite for repeating images ([#972](https://github.com/mapbox/mapbox-gl-js/issues/972))
- Clear color buffers before rendering ([#966](https://github.com/mapbox/mapbox-gl-js/issues/966))
- Make line-opacity work with line-image ([#970](https://github.com/mapbox/mapbox-gl-js/issues/970))
- event.toElement fallback for Firefox ([#932](https://github.com/mapbox/mapbox-gl-js/issues/932))
- skip duplicate vertices at ends of lines ([#776](https://github.com/mapbox/mapbox-gl-js/issues/776))
- allow characters outside \w to be used in token
- Clear old tiles when new GeoJSON is loaded ([#905](https://github.com/mapbox/mapbox-gl-js/issues/905))

#### Improvements

- Added `map.setPaintProperty()`, `map.getPaintProperty()`, `map.setLayoutProperty()`, and `map.getLayoutProperty()`.
- Switch to ESLint and more strict code rules ([#957](https://github.com/mapbox/mapbox-gl-js/pull/957))
- Grab 2x raster tiles if retina ([#754](https://github.com/mapbox/mapbox-gl-js/issues/754))
- Support for mapbox:// style URLs ([#875](https://github.com/mapbox/mapbox-gl-js/issues/875))

#### Breaking

- Updated to mapbox-gl-style-spec v7.0.0 ([Changelog](https://github.com/mapbox/mapbox-gl-style-spec/blob/a2b0b561ce16015a1ef400dc870326b1b5255091/CHANGELOG.md)). Styles are
  now expected to be version 7. You can use the [gl-style-migrate](https://github.com/mapbox/mapbox-gl-style-lint#migrations)
  utility to update existing styles.
- HTTP_URL and HTTPS_URL config options must no longer include a `/v4` path prefix.
- `addClass`, `removeClass`, `setClasses`, `hasClass`, and `getClasses` are now methods
  on Map.
- `Style#cascade` is now private, pending a public style mutation API ([#755](https://github.com/mapbox/mapbox-gl-js/pull/755)).
- The format for `featuresAt` results changed. Instead of result-per-geometry-cross-layer,
  each result has a `layers` array with all layers that contain the feature. This avoids
  duplication of geometry and properties in the result set.

## 0.5.2 (Jan 07 2015)

#### Bugfixes

- Remove tiles for unused sources ([#863](https://github.com/mapbox/mapbox-gl-js/issues/863))
- Fix fill pattern alignment

#### Improvements

- Add GeoJSONSource maxzoom option ([#760](https://github.com/mapbox/mapbox-gl-js/issues/760))
- Return ref layers in featuresAt ([#847](https://github.com/mapbox/mapbox-gl-js/issues/847))
- Return any extra layer keys provided in the stylesheet in featuresAt
- Faster protobuf parsing

## 0.5.1 (Dec 19 2014)

#### Bugfixes

- Fix race conditions with style loading/rendering
- Fix race conditions with setStyle
- Fix map.remove()
- Fix featuresAt properties

## 0.5.0 (Dec 17 2014)

#### Bugfixes

- Fix multiple calls to setStyle

#### Improvements

- `featuresAt` now returns additional information
- Complete style/source/tile event suite:
  style.load, style.error, style.change,
  source.add, source.remove, source.load, source.error, source.change,
  tile.add, tile.remove, tile.load, tile.error
- Vastly improved performance and correctness for GeoJSON sources
- Map#setStyle accepts a style URL
- Support {prefix} in tile URL templates
- Provide a source map with minified source

#### Breaking

- Results format for `featuresAt` changed

## 0.4.2 (Nov 14 2014)

#### Bugfixes

- Ensure only one easing is active at a time ([#807](https://github.com/mapbox/mapbox-gl-js/issues/807))
- Don't require style to perform easings ([#817](https://github.com/mapbox/mapbox-gl-js/issues/817))
- Fix raster tiles sometimes not showing up ([#761](https://github.com/mapbox/mapbox-gl-js/issues/761))

#### Improvements

- Internet Explorer 11 support (experimental)

## 0.4.1 (Nov 10 2014)

#### Bugfixes

- Interpolate to the closest bearing when doing rotation animations ([#818](https://github.com/mapbox/mapbox-gl-js/issues/818))

## 0.4.0 (Nov 4 2014)

#### Breaking

- Updated to mapbox-gl-style-spec v6.0.0 ([Changelog](https://github.com/mapbox/mapbox-gl-style-spec/blob/v6.0.0/CHANGELOG.md)). Styles are
  now expected to be version 6. You can use the [gl-style-migrate](https://github.com/mapbox/mapbox-gl-style-lint#migrations)
  utility to update existing styles.

## 0.3.2 (Oct 23 2014)

#### Bugfixes

- Fix worker initialization with deferred or async scripts

#### Improvements

- Added map.remove()
- CDN assets are now served with gzip compression

## 0.3.1 (Oct 06 2014)

#### Bugfixes

- Fixed iteration over arrays with for/in
- Made browserify deps non-dev ([#752](https://github.com/mapbox/mapbox-gl-js/issues/752))

## 0.3.0 (Sep 23 2014)

#### Breaking

- Updated to mapbox-gl-style-spec v0.0.5 ([Changelog](https://github.com/mapbox/mapbox-gl-style-spec/blob/v0.0.5/CHANGELOG.md)). Styles are
  now expected to be version 5. You can use the [gl-style-migrate](https://github.com/mapbox/mapbox-gl-style-lint#migrations)
  utility to update existing styles.
- Removed support for composite layers for performance reasons. [#523](https://github.com/mapbox/mapbox-gl-js/issues/523#issuecomment-51731405)
- `raster-hue-rotate` units are now degrees.

### Improvements

- Added LatLng#wrap
- Added support for Mapbox fontstack API.
- Added support for remote, non-Mapbox TileJSON sources and inline TileJSON sources ([#535](https://github.com/mapbox/mapbox-gl-js/issues/535), [#698](https://github.com/mapbox/mapbox-gl-js/issues/698)).
- Added support for `symbol-avoid-edges` property to allow labels to be placed across tile edges.
- Fixed mkdir issue on Windows ([#674](https://github.com/mapbox/mapbox-gl-js/issues/674)).
- Fixed drawing beveled line joins without overlap.

#### Bugfixes

- Fixed performance when underzooming a layer's minzoom.
- Fixed `raster-opacity` for regular raster layers.
- Fixed various corner cases of easing functions.
- Do not modify original stylesheet ([#728](https://github.com/mapbox/mapbox-gl-js/issues/728)).
- Inherit video source from source ([#699](https://github.com/mapbox/mapbox-gl-js/issues/699)).
- Fixed interactivity for geojson layers.
- Stop dblclick on navigation so the map does not pan ([#715](https://github.com/mapbox/mapbox-gl-js/issues/715)).

## 0.2.2 (Aug 12 2014)

#### Breaking

- `map.setBearing()` no longer supports a second argument. Use `map.rotateTo` with an `offset` option and duration 0
  if you need to rotate around a point other than the map center.

#### Improvements

- Improved `GeoJSONSource` to also accept URL as `data` option, eliminating a huge performance bottleneck in case of large GeoJSON files.
  [#669](https://github.com/mapbox/mapbox-gl-js/issues/669) [#671](https://github.com/mapbox/mapbox-gl-js/issues/671)
- Switched to a different fill outlines rendering approach. [#668](https://github.com/mapbox/mapbox-gl-js/issues/668)
- Made the minified build 12% smaller gzipped (66 KB now).
- Added `around` option to `Map` `zoomTo`/`rotateTo`.
- Made the permalink hash more compact.
- Bevel linejoins no longer overlap and look much better when drawn with transparency.

#### Bugfixes

- Fixed the **broken minified build**. [#679](https://github.com/mapbox/mapbox-gl-js/issues/679)
- Fixed **blurry icons** rendering. [#666](https://github.com/mapbox/mapbox-gl-js/issues/666)
- Fixed `util.supports` WebGL detection producing false positives in some cases. [#677](https://github.com/mapbox/mapbox-gl-js/issues/677)
- Fixed invalid font configuration completely blocking tile rendering. [#662](https://github.com/mapbox/mapbox-gl-js/issues/662)
- Fixed `Map` `project`/`unproject` to properly accept array-form values.
- Fixed sprite loading race condition. [#593](https://github.com/mapbox/mapbox-gl-js/issues/593)
- Fixed `GeoJSONSource` `setData` not updating the map until zoomed or panned. [#676](https://github.com/mapbox/mapbox-gl-js/issues/676)

## 0.2.1 (Aug 8 2014)

#### Breaking

- Changed `Navigation` control signature: now it doesn't need `map` in constructor
  and gets added with `map.addControl(nav)` or `nav.addTo(map)`.
- Updated CSS classes to have consistent naming prefixed with `mapboxgl-`.

#### Improvements

- Added attribution control (present by default, disable by passing `attributionControl: false` in options).
- Added rotation by dragging the compass control.
- Added grabbing cursors for the map by default.
- Added `util.inherit` and `util.debounce` functions.
- Changed the default debug page style to OSM Bright.
- Token replacements now support dashes.
- Improved navigation control design.

#### Bugfixes

- Fixed compass control to rotate its icon with the map.
- Fixed navigation control cursors.
- Fixed inertia going to the wrong direction in a rotated map.
- Fixed inertia race condition where error was sometimes thrown after erratic panning/zooming.

## 0.2.0 (Aug 6 2014)

- First public release.<|MERGE_RESOLUTION|>--- conflicted
+++ resolved
@@ -1,11 +1,8 @@
 ## main
 
 ### ✨ Features and improvements
-<<<<<<< HEAD
-- Use geojson-vt to improve over scale vector handling ([#6521](https://github.com/maplibre/maplibre-gl-js/pull/6521)) ⚠️ This is an experimental feature that currently only applies to Safari by default to prevent it from crashing at high zoom levels. This is not enabled by default for all browsers as it changes query render features results in high zoom levels due to tile splitting. It adds the `experimentalOverzoomingWithGeojsonVt` flag to `MapOptions` to allow controlling this behavior if needed.
-=======
-- Add the `experimentalOverzoomingWithGeojsonVt` option (`true` on safari, `false` elsewere) to improve overzoomed vector tile handling. If set to `false`, we scale instead of partitioning ([#6521](https://github.com/maplibre/maplibre-gl-js/pull/6521))
->>>>>>> 4e3379cf
+
+- Use geojson-vt to improve over scale vector handling ([#6521](https://github.com/maplibre/maplibre-gl-js/pull/6521)) ⚠️ This is an experimental feature that currently only applies to Safari by default to prevent it from crashing at high zoom levels. This is not enabled by default for all browsers as it changes query render features results in high zoom levels due to tile splitting. It adds the `experimentalOverzoomingWithGeojsonVt` flag to `MapOptions` to allow controlling this behavior if needed. Use `true` for partitioning and `false` for scaling. It seems to have better performance at high zoom levels.
 - Use styles `isHidden` logic in the worker by adding a new optional `roundMinZoom` parameter ([#6547](https://github.com/maplibre/maplibre-gl-js/pull/6547))
 - _...Add new stuff here..._
 
