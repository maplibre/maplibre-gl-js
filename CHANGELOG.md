--- conflicted
+++ resolved
@@ -4,13 +4,6 @@
 - _...Add new stuff here..._
 
 ### 🐞 Bug fixes
-<<<<<<< HEAD
-=======
-- If a required glyph PBF is unavailable or it lacks a glyph for a character in a `text-field`, try to render it locally instead of crashing. ([#4564](https://github.com/maplibre/maplibre-gl-js/pull/4564))
-- Export `now()` function in timeControl API to complete the API and enable external code to read controlled time ([#6644](https://github.com/maplibre/maplibre-gl-js/pull/6644))
-- ScaleControl CSS styling contains `white-space: nowrap` to prevent wrapping ([#6647](https://github.com/maplibre/maplibre-gl-js/pull/6647))
-- Fix edge fading for unloaded tiles ([#6650](https://github.com/maplibre/maplibre-gl-js/pull/6650))
->>>>>>> 2ceb9905
 - _...Add new stuff here..._
 
 ## 5.11.0
@@ -26,6 +19,7 @@
 - If a required glyph PBF is unavailable or it lacks a glyph for a character in a `text-field`, try to render it locally instead of crashing. ([#4564](https://github.com/maplibre/maplibre-gl-js/pull/4564)) (by [@1ec5](https://github.com/1ec5))
 - Export `now()` function in timeControl API to complete the API and enable external code to read controlled time ([#6644](https://github.com/maplibre/maplibre-gl-js/pull/6644)) (by [@bjperson](https://github.com/bjperson))
 - ScaleControl CSS styling contains `white-space: nowrap` to prevent wrapping ([#6647](https://github.com/maplibre/maplibre-gl-js/pull/6647)) (by [@stroebjo](https://github.com/stroebjo))
+- Fix edge fading for unloaded tiles ([#6650](https://github.com/maplibre/maplibre-gl-js/pull/6650)) (by [@wayofthefuture](https://github.com/wayofthefuture))
 
 ## 5.10.0
 
@@ -670,7 +664,7 @@
   - `maplibregl.version` => `getVersion()`
   - `maplibregl.workerCount` => `getWorkerCount()`, `setWorkerCount(...)`
   - `maplibregl.maxParallelImageRequests` => `getMaxParallelImageRequests()`, `setMaxParallelImageRequests(...)`
-  - `maplibregl.workerUrl` => `getWorkerUrl()`, `setWorkerUrl(...)`  
+  - `maplibregl.workerUrl` => `getWorkerUrl()`, `setWorkerUrl(...)`
 
 - ⚠️ Change attribution to be on by default, change `MapOptions.attributionControl` to be the type that the control handles, removed `MapOptions.customAttribution` ([#3618](https://github.com/maplibre/maplibre-gl-js/issues/3618)). Note: showing the logo of MapLibre is not required for using MapLibre.
 - ⚠️ Changed cooperative gesture config and removed the strings from it in favor of the locale variable ([#3621](https://github.com/maplibre/maplibre-gl-js/issues/3621))
@@ -1689,8 +1683,7 @@
 
 ### ✨ Features
 
-- Add `within` expression for testing whether an evaluated feature lies within a given GeoJSON object ([#9352](https://github.com/mapbox/mapbox-gl-js/pull/9352)). - We are aware of an edge case in which points with wrapped coordinates (e.g. longitude -185) are not evaluated properly. See ([#9442](https://github.com/mapbox/mapbox-gl-js/issues/9442)) for more information. - An example of the `within` expression:<br>
-  `"icon-opacity": ["case", ["==", ["within", "some-polygon"], true], 1,
+- Add `within` expression for testing whether an evaluated feature lies within a given GeoJSON object ([#9352](https://github.com/mapbox/mapbox-gl-js/pull/9352)). - We are aware of an edge case in which points with wrapped coordinates (e.g. longitude -185) are not evaluated properly. See ([#9442](https://github.com/mapbox/mapbox-gl-js/issues/9442)) for more information. - An example of the `within` expression:<br> `"icon-opacity": ["case", ["==", ["within", "some-polygon"], true], 1,
 ["==", ["within", "some-polygon"], false], 0]`
 - Map API functions such as `easeTo` and `flyTo` now support `padding: PaddingOptions` which lets developers shift a map's center of perspective when building floating sidebars ([#8638](https://github.com/mapbox/mapbox-gl-js/pull/8638))
 
