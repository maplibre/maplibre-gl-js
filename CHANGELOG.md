--- conflicted
+++ resolved
@@ -2,11 +2,8 @@
 
 ### ✨ Features and improvements
 
-<<<<<<< HEAD
 - ⚠️ Change attribution to be on by default, change `MapOptions.attributionControl` to be the type that the control handles, removed `MapOptions.customAttribution` ([#3618](https://github.com/maplibre/maplibre-gl-js/issues/3618))
-=======
 - Add "opacity" option and "setOpacity" method to Marker ([#3620](https://github.com/maplibre/maplibre-gl-js/pull/3620))
->>>>>>> 6f649135
 - _...Add new stuff here..._
 
 ### 🐞 Bug fixes
