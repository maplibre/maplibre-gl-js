--- conflicted
+++ resolved
@@ -1,15 +1,11 @@
 ## main
 
 ### ✨ Features and improvements
+- Add additional hillshade methods ([#5768](https://github.com/maplibre/maplibre-gl-js/pull/5768))
 - _...Add new stuff here..._
 
-<<<<<<< HEAD
-- Add tile LOD control to the public API ([#5719](https://github.com/maplibre/maplibre-gl-js/pull/5719))
-- Add additional hillshade methods ([#5768](https://github.com/maplibre/maplibre-gl-js/pull/5768))
-=======
 ### 🐞 Bug fixes
 - Fix scroll min zoom on globe view ([#5775](https://github.com/maplibre/maplibre-gl-js/pull/5775))
->>>>>>> b6923c74
 - _...Add new stuff here..._
 
 ## 5.4.0
