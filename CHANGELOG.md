## main

### ✨ Features and improvements
- Add `setiClusterOptions` to update cluster properties of the added sources: fixing these issues ([#429](https://github.com/maplibre/maplibre-gl-js/issues/429)) and ([1384](https://github.com/maplibre/maplibre-gl-js/issues/1384))
- Add types for `workerOptions` and `_options` in `geojson_source.ts`
<<<<<<< HEAD
- Add support for external workers for CSP version ([#2130](https://github.com/maplibre/maplibre-gl-js/pull/2130))

=======
- Add fullscreenstart, fullscreenend events to FullscreenControl
- Make jest tests easier to run in CI and local development
- *...Add new stuff here...*
>>>>>>> 242f84ff
### 🐞 Bug fixes
- Fix the worker been terminated on setting new style ([#2123](https://github.com/maplibre/maplibre-gl-js/pull/2123))

## 3.0.0-pre.3

### ✨ Features and improvements
- Add support for multiple `sprite` declarations in one style file ([#1805](https://github.com/maplibre/maplibre-gl-js/pull/1805))
- Extract sprite image on demand to reduce memory usage and improve performance by reducing number of getImageData calls ([#1809](https://github.com/maplibre/maplibre-gl-js/pull/1809))

### 🐞 Bug fixes
- Fix issue [#1024](https://github.com/maplibre/maplibre-gl-js/pull/1024) - Zoom center not under cursor when terrain is on 
- Fix errors when running style-spec bin scripts and added missing help. Removed unnecessary script 'gl-style-composite'. ([#1971](https://github.com/maplibre/maplibre-gl-js/pull/1971))
- Fix the `slice` expression type ([#1886](https://github.com/maplibre/maplibre-gl-js/issues/1886))
## 3.0.0-pre.2

### ✨ Features and improvements
- Move to rollup 3 ([#1949](https://github.com/maplibre/maplibre-gl-js/pull/1949))
- `QueryRenderedFeaturesOptions` type added to both of the params in queryRenderedFeatures in map.ts ([#1900](https://github.com/maplibre/maplibre-gl-js/issues/1900))
- NavigationControlOptions is now optional when creating an instance of NavigationControl ([#1754](https://github.com/maplibre/maplibre-gl-js/issues/1754))
- Listen to webglcontextcreationerror event and give detailed debug info when it fails ([#1715](https://github.com/maplibre/maplibre-gl-js/pull/1715))
- Make sure `cooperativeGestures` overlay is always "on top" (z-index) of map features ([#1753](https://github.com/maplibre/maplibre-gl-js/pull/1753))
- Use `willReadFrequently` hint to optimize 2D canvas usage and remove warnings ([#1808](https://github.com/maplibre/maplibre-gl-js/pull/1808))
- Speed up the cross tile symbol index in certain circumstances ([#1755](https://github.com/maplibre/maplibre-gl-js/pull/1755))
- Improve rendering speed in scenes with many colliding symbolic icons and labels ([#1757](https://github.com/maplibre/maplibre-gl-js/pull/1757))
- Make request for ImageSource cancelable ([#1802](https://github.com/maplibre/maplibre-gl-js/pull/1802))
- Throttle the image request queue while the map is moving to improve performance ([#2097](https://github.com/maplibre/maplibre-gl-js/pull/2097))

### 🐞 Bug fixes
- Remove dependency on `@rollup/plugin-json`, which was in conflict with `rollup-plugin-import-assert`
- Remove dependency on `@mapbox/gazetteer` which caused some build warnings ([#1757](https://github.com/maplibre/maplibre-gl-js/pull/1757) [#1898](https://github.com/maplibre/maplibre-gl-js/pull/1898))
- Fix `getElevation()` causing uncaught error ([#1650](https://github.com/maplibre/maplibre-gl-js/issues/1650)).
- Add dev version for csp build ([#1730](https://github.com/maplibre/maplibre-gl-js/pull/1730))
- Fix headless benchmark execution especially on VM ([#1732](https://github.com/maplibre/maplibre-gl-js/pull/1732))
- fix issue [#860](https://github.com/maplibre/maplibre-gl-js/issues/860) fill-pattern with pixelRatio > 1 is now switched correctly at runtime. ([#1765](https://github.com/maplibre/maplibre-gl-js/pull/1765))
- Fix the exception that would be thrown on `map.setStyle` when it is passed with transformStyle option and map is initialized without an initial style. ([#1824](https://github.com/maplibre/maplibre-gl-js/pull/1824))
- fix issue [#1582](https://github.com/maplibre/maplibre-gl-js/issues/1582) source maps are now properly generated
- Fix the behavior of the compass button on touch devices.


## 3.0.0-pre.1

### ✨ Features and improvements
- Return a promise from `once` method to allow easier usage of async/await in this case ([#1690(https://github.com/maplibre/maplibre-gl-js/pull/1690))
- Add pseudo (CSS) fullscreen as a fallback for iphones ([#1678](https://github.com/maplibre/maplibre-gl-js/pull/1678))
- Add `updateData` to `GeoJSONSource` which allows for partial data updates ([#1605](https://github.com/maplibre/maplibre-gl-js/pull/1605))

### 🐞 Bug fixes
- Fix `GeoJSONSource` appearing to never finish loading when calling its `setData` method immediately after adding it to a `Map` due to it not firing a `metadata` `data` event ([#1693](https://github.com/maplibre/maplibre-gl-js/issues/1693))
- Fix the gap between terrain elevated tiles ([#1602](https://github.com/maplibre/maplibre-gl-js/issues/1602))

## 3.0.0-pre.0

### ✨ Features and improvements
- Add a RenderPool to render tiles onto textures for 3D ([#1671](https://github.com/maplibre/maplibre-gl-js/pull/1671))
- Add map.getCameraTargetElevation() ([#1558](https://github.com/maplibre/maplibre-gl-js/pull/1558))
- Add `freezeElevation` to `AnimationOptions` to allow smooth camera movement in 3D ([#1514](https://github.com/maplibre/maplibre-gl-js/pull/1514), [#1492](https://github.com/maplibre/maplibre-gl-js/issues/1492))
- [Breaking] Remove deprecated mapboxgl css classes ([#1575](https://github.com/maplibre/maplibre-gl-js/pull/1575))
- Add map.setStyle's transformStyle option ([#1632](https://github.com/maplibre/maplibre-gl-js/pull/1632))
- [Breaking] Improve rendering of areas below sea level, and remove elevationOffset workaround ([#1578](https://github.com/maplibre/maplibre-gl-js/pull/1578))
- [Breaking] Move terrain object from style.terrain to map.terrain ([#1628](https://github.com/maplibre/maplibre-gl-js/pull/1628))

### 🐞 Bug fixes
- [Breaking] Make geojson data source a required field to align with the docs ([#1396](https://github.com/maplibre/maplibre-gl-js/issue/1396))
- Fix showTileBoundaries to show the first vector source [#1395](https://github.com/maplibre/maplibre-gl-js/pull/1395)
- Fix `match` expression type ([#1631](https://github.com/maplibre/maplibre-gl-js/pull/1631))

## 2.4.0

### ✨ Features and improvements
- Added calculateCameraOptionsFromTo to camera ([#1427](https://github.com/maplibre/maplibre-gl-js/pull/1427))
- Improve expression types ([#1510](https://github.com/maplibre/maplibre-gl-js/pull/1510))
- Improve performance for primitive size selection ([#1508](https://github.com/maplibre/maplibre-gl-js/pull/1508))
- Upgrade target from ES2017 to ES2019 ([#1499](https://github.com/maplibre/maplibre-gl-js/pull/1499))
- Improve error handling ([#1485](https://github.com/maplibre/maplibre-gl-js/pull/1485))
- Removed `_interpolationType` unused field ([#264](https://github.com/maplibre/maplibre-gl-js/issues/264))

### 🐞 Bug fixes
- Fix query tests on windows ([#1506](https://github.com/maplibre/maplibre-gl-js/pull/1506))
- Fix attribution not being displayed for terrain ([#1516](https://github.com/maplibre/maplibre-gl-js/pull/1516))
- No triggering of contextmenu after rotate, pitch, etc. also on Windows ([#1537](https://github.com/maplibre/maplibre-gl-js/pull/1537))

## 2.3.1-pre.2

### ✨ Features and improvements
- Improve expression types ([#1510](https://github.com/maplibre/maplibre-gl-js/pull/1510))
- Improve performance for primitive size selection ([#1508](https://github.com/maplibre/maplibre-gl-js/pull/1508))
- Upgrade target from ES2017 to ES2019 ([#1499](https://github.com/maplibre/maplibre-gl-js/pull/1499))

### 🐞 Bug fixes
- Fix query tests on windows ([#1506](https://github.com/maplibre/maplibre-gl-js/pull/1506))

## 2.3.1-pre.1

### ✨ Features and improvements
- Improve error handling ([#1485](https://github.com/maplibre/maplibre-gl-js/pull/1485))

## 2.3.0

### ✨ Features and improvements

- Re-enable method to get library version. Either with `import {version} from 'maplibre-gl'`, or on a Map instance as `map.version`.

## 2.2.1

### 🐞 Bug fixes

- Fix types generation and make sure they run as part of the CI ([#1462](https://github.com/maplibre/maplibre-gl-js/issues/1462), [#1465](https://github.com/maplibre/maplibre-gl-js/pull/1465))

## 2.2.0

Everything from the four previous pre-releases:

### ✨ Features and improvements

- Update `icon-padding` symbol layout property to support asymmetric padding ([#1289](https://github.com/maplibre/maplibre-gl-js/pull/1289))
- Added `cooperativeGestures` option when instantiating map to prevent inadvertent scrolling/panning when navigating a page where map is embedded inline ([#234](https://github.com/maplibre/maplibre-gl-js/issues/234))
- Improve filter specification typings ([#1390](https://github.com/maplibre/maplibre-gl-js/pull/1390))
- Add internal support for Node 18 ([#1431](https://github.com/maplibre/maplibre-gl-js/pull/1431))
- Add 3D terrain capabilities  ([#165](https://github.com/maplibre/maplibre-gl-js/pull/165), [#1022](https://github.com/maplibre/maplibre-gl-js/pull/1022))
- Cancel pending GeoJSON requests when `GeoJSONSource.setData()` is called instead of waiting for any pending request to complete before issuing the request for the new URL ([#1102](https://github.com/maplibre/maplibre-gl-js/pull/1102))

### 🐞 Bug fixes

- Fix compact attribution style when using global CSS that sets `box-sizing: border-box;` ([#1250](https://github.com/maplibre/maplibre-gl-js/pull/1250))
- Handle maxBounds which cross the meridian at longitude ±180° ([#1298](https://github.com/maplibre/maplibre-gl-js/pull/1298), [#1299](https://github.com/maplibre/maplibre-gl-js/pull/1299))
- Hide arrow displayed in default `summary` styles on the attribution control ([#1258](https://github.com/maplibre/maplibre-gl-js/pull/1258))
- Fix memory usage in terrain 3D ([#1291](https://github.com/maplibre/maplibre-gl-js/issues/1291), [#1302](https://github.com/maplibre/maplibre-gl-js/pull/1302))
- Fix disappearence of closest tiles when 3D terrain is enabled ([#1241](https://github.com/maplibre/maplibre-gl-js/issues/1241), [#1300](https://github.com/maplibre/maplibre-gl-js/pull/1300))

## 2.2.0-pre.4

### ✨ Features and improvements

- Update `icon-padding` symbol layout property to support asymmetric padding ([#1289](https://github.com/maplibre/maplibre-gl-js/pull/1289))
- Added `cooperativeGestures` option when instantiating map to prevent inadvertent scrolling/panning when navigating a page where map is embedded inline ([#234](https://github.com/maplibre/maplibre-gl-js/issues/234))
- Improve filter specification typings ([#1390](https://github.com/maplibre/maplibre-gl-js/pull/1390))
- Add internal support for Node 18 ([#1431](https://github.com/maplibre/maplibre-gl-js/pull/1431))

### 🐞 Bug fixes

- Fix compact attribution style when using global CSS that sets `box-sizing: border-box;` ([#1250](https://github.com/maplibre/maplibre-gl-js/pull/1250))

## 2.2.0-pre.3

### 🐞 Bug fixes

- Handle maxBounds which cross the meridian at longitude ±180° ([#1298](https://github.com/maplibre/maplibre-gl-js/issues/1298), [#1299](https://github.com/maplibre/maplibre-gl-js/pull/1299))
- Hide arrow displayed in default `summary` styles on the attribution control ([#1258](https://github.com/maplibre/maplibre-gl-js/pull/1258))
- Fix memory usage in terrain 3D ([#1291](https://github.com/maplibre/maplibre-gl-js/issues/1291), [#1302](https://github.com/maplibre/maplibre-gl-js/pull/1302))
- Fix disappearence of closest tiles when 3D terrain is enabled ([#1241](https://github.com/maplibre/maplibre-gl-js/issues/1241), [#1300](https://github.com/maplibre/maplibre-gl-js/pull/1300))

## 2.2.0-pre.2

### ✨ Features and improvements

- Add 3D terrain capabilities  ([#165](https://github.com/maplibre/maplibre-gl-js/pull/165), [#1022](https://github.com/maplibre/maplibre-gl-js/pull/1022))

## 2.2.0-pre.1

### ✨ Features and improvements

- Cancel pending GeoJSON requests when `GeoJSONSource.setData()` is called instead of waiting for any pending request to complete before issuing the request for the new URL ([#1102](https://github.com/maplibre/maplibre-gl-js/pull/1102))

## 2.1.9

### 🐞 Bug fixes

- Add back typescript typings to dependencies instead of devDependencies ([#1178](https://github.com/maplibre/maplibre-gl-js/pull/1178))

## 2.1.8

### ✨ Features and improvements

- Changed logic for showing the Maplibre logo. The Maplibre logo is now shown by setting the map option 'maplibreLogo' to true or by adding it to a map with addControl. TileJSON no longer controls if the logo is shown. ([#786](https://github.com/maplibre/maplibre-gl-js/pull/786))

### 🐞 Bug fixes

- Fix missing `touchmove` in `MapTouchEvent["type"]` ([#1131](https://github.com/maplibre/maplibre-gl-js/pull/1131))
- Type CustomLayerInterface renderingMode, onRemove, onAdd, and prerender optional ([#1122](https://github.com/maplibre/maplibre-gl-js/pull/1122))

## 2.1.8-pre.3

### 🐞 Bug fixes

- Use correct location for mouse events of line layer with line-offset ([#1108](https://github.com/maplibre/maplibre-gl-js/issues/1108)).
- Change `GeoJSONFeature.properties` type from `{}` to `{ [name: string]: any; }` ([#1115](https://github.com/maplibre/maplibre-gl-js/pull/1115)).
- Fix `error TS2503: Cannot find namespace 'GeoJSON'` ([#1096](https://github.com/maplibre/maplibre-gl-js/issues/1096)).

## 2.1.8-pre.2

### ✨ Features and improvements
- Removal of the unminified production build target, so `npm run build-prod` will be the main build command going forward.
### 🐞 Bug fixes

- Dispose source resources on map style removal, it also fixes `cannot read properties of undefined (reading 'sourceCaches')` error ([#1099](https://github.com/maplibre/maplibre-gl-js/pull/1099)).
- Add MapGeoJSONFeature type as replacement for MapboxGeoJSONFeature. MapGeoJSONFeature type extends GeoJSONFeature type with layer, source, sourceLayer, and state properties ([#1104](https://github.com/maplibre/maplibre-gl-js/pull/1104)).
- Fix automatic refreshing of expired raster tiles ([#1106](https://github.com/maplibre/maplibre-gl-js/pull/1106))
- Fix precision loss in some matrix calculations ([#1105](https://github.com/maplibre/maplibre-gl-js/pull/1105))

## 2.1.8-pre.1

### ✨ Features and improvements

- Add option `viewport-glyph` to `text-rotation-alignment` which places glyphs along a linestring and rotates them to the x-axis of the viewport ([#716](https://github.com/maplibre/maplibre-gl-js/pull/716)).

### 🐞 Bug fixes

- Change `GeoJSONFeature.id` type from `number | string | void` to `number | string | undefined` ([#1093](https://github.com/maplibre/maplibre-gl-js/pull/1093))
- Add FeatureIdentifier type to define feature parameter in setFeatureState, removeFeatureState, and getFeatureState methods. Change FeatureIdentifier.id from `id: string | number;` to `id?: string | number | undefined;` ([#1095](https://github.com/maplibre/maplibre-gl-js/pull/1095))
- Change map.on, map.off, and map.once type parameter from "type: MapEvent" to "type: MapEvent | string" ([#1094](https://github.com/maplibre/maplibre-gl-js/pull/1094))

## 2.1.7

### 🐞 Bug fixes

- Add adjustment for glyph rendering, CJK fonts are mainly affected ([#1002](https://github.com/maplibre/maplibre-gl-js/issues/1002)).
- Improve typings to fix Angular strict mode failure ([#790](https://github.com/maplibre/maplibre-gl-js/issues/790), [#970](https://github.com/maplibre/maplibre-gl-js/issues/970), [#934](https://github.com/maplibre/maplibre-gl-js/issues/934))
- Fix `SourceCache.loaded()` always returning `true` following a load error ([#1025](https://github.com/maplibre/maplibre-gl-js/issues/1025))
- Added back csp and dev builds to npm package ([#1042](https://github.com/maplibre/maplibre-gl-js/issues/1042))

## 2.1.6

### 🐞 Bug fixes

- Publish `dist/package.json` ([#998](https://github.com/maplibre/maplibre-gl-js/pull/998)).

## 2.1.6-pre.1

### 🐞 Bug fixes

- Publish `dist/package.json` ([#998](https://github.com/maplibre/maplibre-gl-js/pull/998)).

## 2.1.5

### 🐞 Bug fixes

- Publish empty `postinstall.js` file. Follow-up on ([#990](https://github.com/maplibre/maplibre-gl-js/issues/990)), ([#991](https://github.com/maplibre/maplibre-gl-js/pull/991)), ([#992](https://github.com/maplibre/maplibre-gl-js/pull/992)).

## 2.1.5-pre.1

### 🐞 Bug fixes

- Publish empty `postinstall.js` file. Follow-up on ([#990](https://github.com/maplibre/maplibre-gl-js/pull/990)), ([#991](https://github.com/maplibre/maplibre-gl-js/pull/991)), ([#992](https://github.com/maplibre/maplibre-gl-js/pull/992)).

## 2.1.4

### 🐞 Bug fixes

- Fix missing `postinstall.js` file in npm publish. Follow-up on ([#990](https://github.com/maplibre/maplibre-gl-js/issues/990)), ([#991](https://github.com/maplibre/maplibre-gl-js/pull/991)).

## 2.1.3

### 🐞 Bug fixes

- Fix postinstall `ts-node` error on non-dev installs ([#900](https://github.com/maplibre/maplibre-gl-js/pull/900))

## 2.1.2

### Features and improvements

- Default compact attribution to be open by default to comply with OpenSteetMap Attribution Guidelines ([#795](https://github.com/maplibre/maplibre-gl-js/pull/795))
- Export `Source` classes (`GeoJSONSource` etc.) declarations. ([#801](https://github.com/maplibre/maplibre-gl-js/issues/801))
- Make `AJAXError` public so error HTTP responses can be handled differently from other errors.

### 🐞 Bug fixes

- Fix compact attribution button showing when attribution is blank ([#795](https://github.com/maplibre/maplibre-gl-js/pull/795))
- Fix error mismatched image size for CJK characters ([#718](https://github.com/maplibre/maplibre-gl-js/issues/718))
- Fire `dataabort` and `sourcedataabort` events when a tile request is aborted ([#794](https://github.com/maplibre/maplibre-gl-js/issues/794))
- Fix NextJs `performance` undefined ([#768](https://github.com/maplibre/maplibre-gl-js/issues/768))

## 2.1.1

### 🐞 Bug fixes

- Fix stale tiles being shown when calling VectorTileSource#setTiles while the map is moving.

## 2.1.0
### ✨ Features and improvements

* Add `icon-overlap` and `text-overlap` symbol layout properties [#347](https://github.com/maplibre/maplibre-gl-js/pull/347)
* Deprecate `icon-allow-overlap` and `text-allow-overlap` symbol layout properties. `icon-overlap` and `text-overlap` are their replacements.
* Remove node package chalk from devDependencies ([#789](https://github.com/maplibre/maplibre-gl-js/pull/789)).
* Allow setting a custom pixel ratio by adding a `MapOptions#pixelRatio` property and a `Map#setPixelRatio` method. Since a high `devicePixelRatio` value can lead to performance and display problems, it is done at your own risk.  ([#769](https://github.com/maplibre/maplibre-gl-js/issues/769))

## 2.0.5
### 🐞 Bug fixes
- Remove list of node versions allowed to install the package.

## 2.0.4
### 🐞 Bug fixes
- Missing package.json file in version 2.0.3 dist in npm ([#811](https://github.com/maplibre/maplibre-gl-js/issues/811)) - this causes webpack to fail

## 2.0.3
### Features and improvements

* Remove node package chalk from devDependencies ([#789](https://github.com/maplibre/maplibre-gl-js/pull/789)).
* Remove vector-tile module declaration and revert to using point from [@mapbox/point-geometry](https://github.com/mapbox/point-geometry] ([#788](https://github.com/maplibre/maplibre-gl-js/issues/788), [#800](https://github.com/maplibre/maplibre-gl-js/pull/800))
* Moved development environemnt to use NodeJs 16 ([#781](https://github.com/maplibre/maplibre-gl-js/pull/781), [#806](https://github.com/maplibre/maplibre-gl-js/pull/806))

### 🐞 Bug fixes

- Fix max cluster zoom in geojson source ([#61](https://github.com/maplibre/maplibre-gl-js/issues/61))

## 2.0.2

### 🐞 Bug fixes

- Fix typescript generated file ([#776](https://github.com/maplibre/maplibre-gl-js/issues/776)).

## 2.0.1

### 🐞 Bug fixes

- Fix documentation of `addProtocol` and `removeProtocol`.

## 2.0.0

### Features and improvements

- Migrated the production code to typescript
- ** Breaking Change ** removed `version` from the public API
- ** Breaking Change ** stopped supporting IE (internet explorer)
- ** Breaking Change ** stopped supporting Chrome 49-65. Chrome 66+ required. For Chrome 49-65 support use version 1.15.2.
- ** Breaking Change ** removed all code related to `accessToken` and Mapbox specific urls starting with `mapbox://`. Telemetry and tracking code was removed.
- ** Breaking Change ** removed `baseApiUrl` as it was used only for Mapbox related urls
- ** Breaking Change ** typescript typings have changed:
  - `Style` => `StyleSpecification`
  - `AnyLayer` => `LayerSpecification`
  - `AnySourceData` => `SourceSpecification`
  - `MapboxEvent` => `MapLibreEvent`
  - `MapboxOptions` => `MapOptions`
  - `MapBoxZoomEvent` => `MapLibreZoomEvent`
  - `*SourceRaw` + `*SourceOptions` => `*SourceSpecification`
  - `*Source` (source implementation definition) were removed
  - `*Layer` => `*LayerSpecification`
  - `*Paint` => `*LayerSpecification['paint']`
  - `*Layout` => `*LayerSpecification['layout']`
  - `MapboxGeoJSONFeature` => `GeoJSONFeature`
- Added `redraw` function to map ([#206](https://github.com/maplibre/maplibre-gl-js/issues/206))
- Improve attribution controls accessibility. See [#359](https://github.com/maplibre/maplibre-gl-js/issues/359)
- Allow maxPitch value up to 85, use values greater than 60 at your own risk ([#574](https://github.com/maplibre/maplibre-gl-js/pull/574))
- `getImage` uses createImageBitmap when supported ([#650](https://github.com/maplibre/maplibre-gl-js/pull/650))

### 🐞 Bug fixes

- Fix warning due to strict comparison of SDF property in image sprite ([#303](https://github.com/maplibre/maplibre-gl-js/issues/303))
- Fix tile placeholder replacement to allow for placeholders to be in a URL more than once. ([#348](https://github.com/maplibre/maplibre-gl-js/pull/348))
- Fix type check for non dom environment. ([#334](https://github.com/maplibre/maplibre-gl-js/issues/334))
- Fix precision problem in patterns when overzoomed in OpenGL ES devices.
- Fix padding-top of the popup to improve readability of popup text ([#354](https://github.com/maplibre/maplibre-gl-js/pull/354)).
- Fix GeoJSONSource#loaded sometimes returning true while there are still pending loads ([#669](https://github.com/maplibre/maplibre-gl-js/issues/669))
- Fix MapDataEvent#isSourceLoaded being true in GeoJSONSource "dataloading" event handlers ([#694](https://github.com/maplibre/maplibre-gl-js/issues/694))
- Fix events being fired after Map#remove has been called when the WebGL context is lost and restored ([#726](https://github.com/maplibre/maplibre-gl-js/issues/726))
- Fix nested expressions types definition [#757](https://github.com/maplibre/maplibre-gl-js/pull/757)

## 1.15.2

### 🐞 Bug fixes
- Fix breaking changes introduced in v1.15.0 by adoption dual naming scheme for CSS class names

## 1.15.1

### 🐞 Bug fixes

- Add void return for some method declaration to match TS strict mode ([#194](https://github.com/maplibre/maplibre-gl-js/pull/194))
- Fix css leftovers ([#83](https://github.com/maplibre/maplibre-gl-js/issues/83))

## 1.15.0

### Features and improvements

- ** Breaking Change: ** Rename css classes ([#83](https://github.com/maplibre/maplibre-gl-js/issues/83))
- Added custom protocol support to allow overriding ajax calls ([#29](https://github.com/maplibre/maplibre-gl-js/issues/29))
- Added setTransformRequest to map ([#159](https://github.com/maplibre/maplibre-gl-js/pull/159))
- Publish @maplibre/maplibre-gl-style-spec v14.0.0 on NPM ([#149](https://github.com/maplibre/maplibre-gl-js/pull/149))
- Replace link to mapbox on LogoControl by link to maplibre ([#151](https://github.com/maplibre/maplibre-gl-js/pull/151))
- Migrate style spec files from mapbox to maplibre ([#147](https://github.com/maplibre/maplibre-gl-js/pull/147))
- Publish the MapLibre style spec in NPM ([#140](https://github.com/maplibre/maplibre-gl-js/pull/140))
- Replace mapboxgl with maplibregl in JSDocs inline examples ([#134](https://github.com/maplibre/maplibre-gl-js/pull/134))
- Bring in typescript definitions file ([#24](https://github.com/maplibre/maplibre-gl-js/issues/24))
- Update example links to https://maplibre.org/maplibre-gl-js-docs/ ([#131](https://github.com/maplibre/maplibre-gl-js/pull/131))
- Improve performance of layers with constant `*-sort-key` ([#78](https://github.com/maplibre/maplibre-gl-js/pull/78))

### 🐞 Bug fixes

- Prevented attribution button from submiting form ([#178](https://github.com/maplibre/maplibre-gl-js/issues/178))

## 1.14.0

### Features and improvements

- Rebranded to MapLibre
- New logo

### 🐞 Bug fixes

- Rename SVGs mapboxgl-ctrl-*.svg to maplibregl ([#85](https://github.com/maplibre/maplibre-gl-js/pull/85))
- fix ImageSource not working in FF/Safari ([#87](https://github.com/maplibre/maplibre-gl-js/pull/87))
- Update HTML debug files to use MapLibre in titles ([#84](https://github.com/maplibre/maplibre-gl-js/pull/84))
- fix CI checksize job to use maplibre name ([#86](https://github.com/maplibre/maplibre-gl-js/pull/86))
- Move output files from mapbox.* to maplibre.* ([#75](https://github.com/maplibre/maplibre-gl-js/pull/75))
- Remove mapbox specifics and branding from .github ([#64](https://github.com/maplibre/maplibre-gl-js/pull/64))
- Fix a bug where mapbox-gl-js is no longer licensed as open source, but we owe immeasurable gratitude to Mapbox for releasing all their initial code to the community under BSD-3 license.

## 1.13.0

### ✨ Features and improvements

- Improve accessibility by fixing issues reported by WCAG 2.1. [#9991](https://github.com/mapbox/mapbox-gl-js/pull/9991)
- Improve accessibility when opening a popup by immediately focusing on the content. [#9774](https://github.com/mapbox/mapbox-gl-js/pull/9774) (h/t [@watofundefined](https://github.com/watofundefined)))
- Improve rendering performance of symbols with `symbol-sort-key`. [#9751](https://github.com/mapbox/mapbox-gl-js/pull/9751) (h/t [@osvodef](https://github.com/osvodef)))
- Add `Marker` `clickTolerance` option. [#9640](https://github.com/mapbox/mapbox-gl-js/pull/9640) (h/t [@ChristopherChudzicki](https://github.com/ChristopherChudzicki)))
- Add `Map` `hasControl` method. [#10035](https://github.com/mapbox/mapbox-gl-js/pull/10035)
- Add `Popup` `setOffset` method. [#9946](https://github.com/mapbox/mapbox-gl-js/pull/9946) (h/t [@jutaz](https://github.com/jutaz)))
- Add `KeyboardHandler` `disableRotation` and `enableRotation` methods. [#10072](https://github.com/mapbox/mapbox-gl-js/pull/10072) (h/t [@jmbott](https://github.com/jmbott)))

### 🐞 Bug fixes

- Fix a bug where `queryRenderedFeatures` didn't properly expose the paint values if they were data-driven. [#10074](https://github.com/mapbox/mapbox-gl-js/pull/10074) (h/t [@osvodef](https://github.com/osvodef)))
- Fix a bug where attribution didn't update when layer visibility changed during zooming. [#9943](https://github.com/mapbox/mapbox-gl-js/pull/9943)
- Fix a bug where hash control conflicted with external history manipulation (e.g. in single-page apps). [#9960](https://github.com/mapbox/mapbox-gl-js/pull/9960) (h/t [@raegen](https://github.com/raegen)))
- Fix a bug where `fitBounds` had an unexpected result with non-zero bearing and uneven padding. [#9821](https://github.com/mapbox/mapbox-gl-js/pull/9821) (h/t [@allison-strandberg](https://github.com/allison-strandberg)))
- Fix HTTP support when running GL JS against [Mapbox Atlas](https://www.mapbox.com/atlas). [#10090](https://github.com/mapbox/mapbox-gl-js/pull/10090)
- Fix a bug where the `within` expression didn't work in `querySourceFeatures`. [#9933](https://github.com/mapbox/mapbox-gl-js/pull/9933)
- Fix a bug where `Popup` content HTML element was removed on `setDOMContent`. [#10036](https://github.com/mapbox/mapbox-gl-js/pull/10036)
- Fix a compatibility bug when `icon-image` is used as a legacy categorical function. [#10060](https://github.com/mapbox/mapbox-gl-js/pull/10060)
- Reduce rapid memory growth in Safari by ensuring `Image` dataURI's are released. [#10118](https://github.com/mapbox/mapbox-gl-js/pull/10118)

### ⚠️ Note on IE11

We intend to remove support for Internet Explorer 11 in a future release of GL JS later this year.

## 1.12.0

### ✨ Features and improvements

* Add methods for changing a vector tile source dynamically (e.g. `setTiles`, `setUrl`). [#8048](https://github.com/mapbox/mapbox-gl-js/pull/8048) (h/t [@stepankuzmin](https://github.com/stepankuzmin))
* Add a `filter` option for GeoJSON sources to filter out features prior to processing (e.g. before clustering). [#9864](https://github.com/mapbox/mapbox-gl-js/pull/9864)
* Vastly increase precision of `line-gradient` for long lines. [#9694](https://github.com/mapbox/mapbox-gl-js/pull/9694)
* Improve `raster-dem` sources to properly support the `maxzoom` option and overzooming. [#9789](https://github.com/mapbox/mapbox-gl-js/pull/9789) (h/t [@brendan-ward](@brendanhttps://github.com/ward))

### 🐞 Bug fixes

* Fix a bug where bearing snap interfered with `easeTo` and `flyTo` animations, freezing the map. [#9884](https://github.com/mapbox/mapbox-gl-js/pull/9884) (h/t [@andycalder](https://github.com/andycalder))
* Fix a bug where a fallback image was not used if it was added via `addImage`. [#9911](https://github.com/mapbox/mapbox-gl-js/pull/9911) (h/t [@francois2metz](https://github.com/francois2metz))
* Fix a bug where `promoteId` option failed for fill extrusions with defined feature ids. [#9863](https://github.com/mapbox/mapbox-gl-js/pull/9863)

### 🛠️ Workflow

* Renamed the default development branch from `master` to `main`.

## 1.11.1

### 🐞 Bug fixes
* Fix a bug that caused  `map.loaded()` to incorrectly return `false` after a click event. ([#9825](https://github.com/mapbox/mapbox-gl-js/pull/9825))

## 1.11.0

### ✨ Features and improvements
* Add an option to scale the default `Marker` icon.([#9414](https://github.com/mapbox/mapbox-gl-js/pull/9414)) (h/t [@adrianababakanian](https://github.com/adrianababakanian))
* Improving the shader compilation speed by manually getting the run-time attributes and uniforms.([#9497](https://github.com/mapbox/mapbox-gl-js/pull/9497))
* Added `clusterMinPoints` option for clustered GeoJSON sources that defines the minimum number of points to form a cluster.([#9748](https://github.com/mapbox/mapbox-gl-js/pull/9748))

### 🐞 Bug fixes
* Fix a bug where map got stuck in a DragRotate interaction if it's mouseup occurred outside of the browser window or iframe.([#9512](https://github.com/mapbox/mapbox-gl-js/pull/9512))
* Fix potential visual regression for `*-pattern` properties on AMD graphics card vendor.([#9681](https://github.com/mapbox/mapbox-gl-js/pull/9681))
* Fix zooming with a double tap on iOS Safari 13.([#9757](https://github.com/mapbox/mapbox-gl-js/pull/9757))
* Removed a misleading `geometry exceeds allowed extent` warning when using Mapbox Streets vector tiles.([#9753](https://github.com/mapbox/mapbox-gl-js/pull/9753))
* Fix reference error when requiring the browser bundle in Node. ([#9749](https://github.com/mapbox/mapbox-gl-js/pull/9749))

## 1.10.2

### 🐞 Bug fixes
* Fix zooming with a double tap in iOS Safari 13.([#9757](https://github.com/mapbox/mapbox-gl-js/pull/9757))

## 1.10.1

### 🐞 Bug fixes
* Fix markers interrupting touch gestures ([#9675](https://github.com/mapbox/mapbox-gl-js/issues/9675), fixed by [#9683](https://github.com/mapbox/mapbox-gl-js/pull/9683))
* Fix bug where `map.isMoving()` returned true while map was not moving ([#9647](https://github.com/mapbox/mapbox-gl-js/issues/9647), fixed by [#9679](https://github.com/mapbox/mapbox-gl-js/pull/9679))
* Fix regression that prevented `touchmove` events from firing during gestures ([#9676](https://github.com/mapbox/mapbox-gl-js/issues/9676), fixed by [#9685](https://github.com/mapbox/mapbox-gl-js/pull/9685))
* Fix `image` expression evaluation which was broken under certain conditions ([#9630](https://github.com/mapbox/mapbox-gl-js/issues/9630), fixed by [#9685](https://github.com/mapbox/mapbox-gl-js/pull/9668))
* Fix nested `within` expressions in filters not evaluating correctly  ([#9605](https://github.com/mapbox/mapbox-gl-js/issues/9605), fixed by [#9611](https://github.com/mapbox/mapbox-gl-js/pull/9611))
* Fix potential `undefined` paint variable in `StyleLayer` ([#9688](https://github.com/mapbox/mapbox-gl-js/pull/9688)) (h/t [mannnick24](https://github.com/mannnick24))

## 1.10.0

### ✨ Features
* Add `mapboxgl.prewarm()` and `mapboxgl.clearPrewarmedResources()` methods to allow developers to optimize load times for their maps ([#9391](https://github.com/mapbox/mapbox-gl-js/pull/9391))
* Add `index-of` and `slice` expressions to search arrays and strings for the first occurrence of a specified value and return a section of the original array or string ([#9450](https://github.com/mapbox/mapbox-gl-js/pull/9450)) (h/t [lbutler](https://github.com/lbutler))
* Correctly set RTL text plugin status if the plugin URL could not be loaded. This allows developers to add retry logic on network errors when loading the plugin ([#9489](https://github.com/mapbox/mapbox-gl-js/pull/9489))

### 🍏 Gestures
This release significantly refactors and improves gesture handling on desktop and mobile. Three new touch gestures have been added: `two-finger swipe` to adjust pitch, `two-finger double tap` to zoom out, and `tap then drag` to adjust zoom with one finger ([#9365](https://github.com/mapbox/mapbox-gl-js/pull/9365)). In addition, this release brings the following changes and bug fixes:

- It's now possible to interact with multiple maps on the same page at the same time ([#9365](https://github.com/mapbox/mapbox-gl-js/pull/9365))
- Fix map jump when releasing one finger after pinch zoom ([#9136](https://github.com/mapbox/mapbox-gl-js/issues/9136))
- Stop mousedown and touchstart from interrupting `easeTo` animations when interaction handlers are disabled ([#8725](https://github.com/mapbox/mapbox-gl-js/issues/8725))
- Stop mouse wheel from interrupting animations when `map.scrollZoom` is disabled ([#9230](https://github.com/mapbox/mapbox-gl-js/issues/9230))
- A camera change can no longer be prevented by disabling the interaction handler within the camera change event. Selectively prevent camera changes by listening to the `mousedown` or `touchstart` map event and calling [.preventDefault()](https://docs.mapbox.com/mapbox-gl-js/api/#mapmouseevent#preventdefault) ([#9365](https://github.com/mapbox/mapbox-gl-js/pull/9365))
- Undocumented properties on the camera change events fired by the doubleClickZoom handler have been removed ([#9365](https://github.com/mapbox/mapbox-gl-js/pull/9365))

### 🐞 Improvements and bug fixes
* Line labels now have improved collision detection, with greater precision in placement, reduced memory footprint, better placement under pitched camera orientations ([#9219](https://github.com/mapbox/mapbox-gl-js/pull/9219))
* Fix `GlyphManager` continually re-requesting missing glyph ranges ([#8027](https://github.com/mapbox/mapbox-gl-js/issues/8027), fixed by [#9375](https://github.com/mapbox/mapbox-gl-js/pull/9375)) (h/t [oterral](https://github.com/oterral))
* Avoid throwing errors when calling certain popup methods before the popup element is created ([#9433](https://github.com/mapbox/mapbox-gl-js/pull/9433))
* Fix a bug where fill-extrusion features with colinear points were not returned by `map.queryRenderedFeatures(...)` ([#9454](https://github.com/mapbox/mapbox-gl-js/pull/9454))
* Fix a bug where using feature state on a large input could cause a stack overflow error ([#9463](https://github.com/mapbox/mapbox-gl-js/pull/9463))
* Fix exception when using `background-pattern` with data driven expressions ([#9518](https://github.com/mapbox/mapbox-gl-js/issues/9518), fixed by [#9520](https://github.com/mapbox/mapbox-gl-js/pull/9520))
* Fix a bug where UI popups were potentially leaking event listeners ([#9498](https://github.com/mapbox/mapbox-gl-js/pull/9498)) (h/t [mbell697](https://github.com/mbell697))
* Fix a bug where the `within` expression would return inconsistent values for points on tile boundaries ([#9411](https://github.com/mapbox/mapbox-gl-js/issues/9411), [#9428](https://github.com/mapbox/mapbox-gl-js/pull/9428))
* Fix a bug where the `within` expression would incorrectly evaluate geometries that cross the antimeridian ([#9440](https://github.com/mapbox/mapbox-gl-js/pull/9440))
* Fix possible undefined exception on paint variable of style layer ([#9437](https://github.com/mapbox/mapbox-gl-js/pull/9437)) (h/t [mannnick24](https://github.com/mannnick24))
* Upgrade minimist to ^1.2.5 to get fix for security issue [CVE-2020-7598](https://cve.mitre.org/cgi-bin/cvename.cgi?name=CVE-2020-7598) upstream ([#9425](https://github.com/mapbox/mapbox-gl-js/issues/9431), fixed by [#9425](https://github.com/mapbox/mapbox-gl-js/pull/9425)) (h/t [watson](https://github.com/watson))

## 1.9.1

### 🐞 Bug fixes
* Fix a bug [#9477](https://github.com/mapbox/mapbox-gl-js/issues/9477) in `Map#fitBounds(..)` wherein the `padding` passed to options would get applied twice.
* Fix rendering bug [#9479](https://github.com/mapbox/mapbox-gl-js/issues/9479) caused when data-driven `*-pattern` properties reference images added with `Map#addImage(..)`.
* Fix a bug [#9468](https://github.com/mapbox/mapbox-gl-js/issues/9468) in which an exception would get thrown when updating symbol layer paint property using `setPaintProperty`.

## 1.9.0
With this release, we're adding [a new changelog policy](./CONTRIBUTING.md#changelog-conventions) to our contribution guidelines.

This release also fixes several long-standing bugs and unintentional rendering behavior with `line-pattern`. The fixes come with a visual change to how patterns added with `line-pattern` scale. Previously, patterns that became larger than the line would be clipped, sometimes distorting the pattern, particularly on mobile and retina devices. Now the pattern will be scaled to fit under all circumstances. [#9266](https://github.com/mapbox/mapbox-gl-js/pull/9266) showcases examples of the visual differences. For more information and to provide feedback on this change, see [#9394](https://github.com/mapbox/mapbox-gl-js/pull/9394).

### ✨ Features
* Add `within` expression for testing whether an evaluated feature lies within a given GeoJSON object ([#9352](https://github.com/mapbox/mapbox-gl-js/pull/9352)).
    - We are aware of an edge case in which points with wrapped coordinates (e.g. longitude -185) are not evaluated properly. See ([#9442](https://github.com/mapbox/mapbox-gl-js/issues/9442)) for more information.
    - An example of the `within` expression:<br>
`"icon-opacity": ["case", ["==", ["within", "some-polygon"], true], 1,
["==", ["within", "some-polygon"], false], 0]`
* Map API functions such as `easeTo` and `flyTo` now support `padding: PaddingOptions` which lets developers shift a map's center of perspective when building floating sidebars ([#8638](https://github.com/mapbox/mapbox-gl-js/pull/8638))

### 🍏 Improvements
* Results from `queryRenderedFeatures` now have evaluated property values rather than raw expressions ([#9198](https://github.com/mapbox/mapbox-gl-js/pull/9198))
* Improve scaling of patterns used in `line-pattern` on all device resolutions and pixel ratios ([#9266](https://github.com/mapbox/mapbox-gl-js/pull/9266))
* Slightly improve GPU memory footprint ([#9377](https://github.com/mapbox/mapbox-gl-js/pull/9377))
* `LngLatBounds.extend` is more flexible because it now accepts objects with `lat` and `lon` properties as well as arrays of coordinates ([#9293](https://github.com/mapbox/mapbox-gl-js/pull/9293))
* Reduce bundle size and improve visual quality of `showTileBoundaries` debug text ([#9267](https://github.com/mapbox/mapbox-gl-js/pull/9267))

### 🐞 Bug fixes
* Correctly adjust patterns added with `addImage(id, image, pixelRatio)` by the asset pixel ratio, not the device pixel ratio ([#9372](https://github.com/mapbox/mapbox-gl-js/pull/9372))
* Allow needle argument to `in` expression to be false ([#9295](https://github.com/mapbox/mapbox-gl-js/pull/9295))
* Fix exception thrown when trying to set `feature-state` for a layer that has been removed, fixes [#8634](https://github.com/mapbox/mapbox-gl-js/issues/8634) ([#9305](https://github.com/mapbox/mapbox-gl-js/pull/9305))
* Fix a bug where maps were not displaying inside elements with `dir=rtl` ([#9332](https://github.com/mapbox/mapbox-gl-js/pull/9332))
* Fix a rendering error for very old versions of Chrome (ca. 2016) where text would appear much bigger than intended ([#9349](https://github.com/mapbox/mapbox-gl-js/pull/9349))
* Prevent exception resulting from `line-dash-array` of empty length ([#9385](https://github.com/mapbox/mapbox-gl-js/pull/9385))
* Fix a bug where `icon-image` expression that evaluates to an empty string (`''`) produced a warning ([#9380](https://github.com/mapbox/mapbox-gl-js/pull/9380))
* Fix a bug where certain `popup` methods threw errors when accessing the container element before it was created, fixes [#9429](https://github.com/mapbox/mapbox-gl-js/issues/9429)([#9433](https://github.com/mapbox/mapbox-gl-js/pull/9433))

## 1.8.1

* Fixed a bug where all labels showed up on a diagonal line on Windows when using an integrated Intel GPU from the Haswell generation ([#9327](https://github.com/mapbox/mapbox-gl-js/issues/9327), fixed by reverting [#9229](https://github.com/mapbox/mapbox-gl-js/pull/9229))

## 1.8.0

### ✨ Features and improvements
* Reduce size of line atlas by removing unused channels ([#9232](https://github.com/mapbox/mapbox-gl-js/pull/9232))
* Prevent empty buffers from being created for debug data when unused ([#9237](https://github.com/mapbox/mapbox-gl-js/pull/9237))
* Add space between distance and unit in scale control ([#9276](https://github.com/mapbox/mapbox-gl-js/pull/9276)) (h/t [gely](https://api.github.com/users/gely)) and ([#9284](https://github.com/mapbox/mapbox-gl-js/pull/9284)) (h/t [pakastin](https://api.github.com/users/pakastin))
* Add a `showAccuracyCircle` option to GeolocateControl that shows the accuracy of the user's location as a transparent circle. Mapbox GL JS will show this circle by default. ([#9253](https://github.com/mapbox/mapbox-gl-js/pull/9253)) (h/t [Meekohi](https://api.github.com/users/Meekohi))
* Implemented a new tile coverage algorithm to enable level-of-detail support in a future release ([#8975](https://github.com/mapbox/mapbox-gl-js/pull/8975))

### 🐞 Bug fixes
* `line-dasharray` is now ignored correctly when `line-pattern` is set ([#9189](https://github.com/mapbox/mapbox-gl-js/pull/9189))
* Fix line distances breaking gradient across tile boundaries ([#9220](https://github.com/mapbox/mapbox-gl-js/pull/9220))
* Fix a bug where lines with duplicate endpoints could disappear at zoom 18+ ([#9218](https://github.com/mapbox/mapbox-gl-js/pull/9218))
* Fix a bug where Ctrl-click to drag rotate the map was disabled if the Alt, Cmd or Windows key is also pressed ([#9203](https://github.com/mapbox/mapbox-gl-js/pull/9203))
* Pass errors to `getClusterExpansionZoom`, `getClusterChildren`, and `getClusterLeaves` callbacks ([#9251](https://github.com/mapbox/mapbox-gl-js/pull/9251))
* Fix a rendering performance regression ([#9261](https://github.com/mapbox/mapbox-gl-js/pull/9261))
* Fix visual artifact for `line-dasharray` ([#9246](https://github.com/mapbox/mapbox-gl-js/pull/9246))
* Fixed a bug in the GeolocateControl which resulted in an error when `trackUserLocation` was `false` and the control was removed before the Geolocation API had returned a location ([#9291](https://github.com/mapbox/mapbox-gl-js/pull/9291))
* Fix `promoteId` for line layers ([#9210](https://github.com/mapbox/mapbox-gl-js/pull/9210))
* Improve accuracy of distance calculations ([#9202](https://github.com/mapbox/mapbox-gl-js/pull/9202)) (h/t [Meekohi](https://api.github.com/users/Meekohi))


## 1.7.0

### ✨ Features
* Add `promoteId` option to use a feature property as ID for feature state ([#8987](https://github.com/mapbox/mapbox-gl-js/pull/8987))
* Add a new constructor option to `mapboxgl.Popup`, `closeOnMove`, that closes the popup when the map's position changes ([#9163](https://github.com/mapbox/mapbox-gl-js/pull/9163))
* Allow creating a map without a style (an empty one will be created automatically) (h/t [@stepankuzmin](https://github.com/stepankuzmin)) ([#8924](https://github.com/mapbox/mapbox-gl-js/pull/8924))
* `map.once()` now allows specifying a layer id as a third parameter making it consistent with `map.on()` ([#8875](https://github.com/mapbox/mapbox-gl-js/pull/8875))

### 🍏 Improvements
* Improve performance of raster layers on large screens ([#9050](https://github.com/mapbox/mapbox-gl-js/pull/9050))
* Improve performance for hillshade and raster layers by implementing a progressive enhancement that utilizes `ImageBitmap` and `OffscreenCanvas` ([#8845](https://github.com/mapbox/mapbox-gl-js/pull/8845))
* Improve performance for raster tile rendering by using the stencil buffer ([#9012](https://github.com/mapbox/mapbox-gl-js/pull/9012))
* Update `symbol-avoid-edges` documentation to acknowledge the existence of global collision detection ([#9157](https://github.com/mapbox/mapbox-gl-js/pull/9157))
* Remove reference to `in` function which has been replaced by the `in` expression ([#9102](https://github.com/mapbox/mapbox-gl-js/pull/9102))

### 🐞 Bug Fixes
* Change the type of tile id key to string to prevent hash collisions ([#8979](https://github.com/mapbox/mapbox-gl-js/pull/8979))
* Prevent changing bearing via URL hash when rotation is disabled ([#9156](https://github.com/mapbox/mapbox-gl-js/pull/9156))
* Fix URL hash with no bearing causing map to fail to load ([#9170](https://github.com/mapbox/mapbox-gl-js/pull/9170))
* Fix bug in `GeolocateControl` where multiple instances of the control on one page may result in the user location not being updated ([#9092](https://github.com/mapbox/mapbox-gl-js/pull/9092))
* Fix query `fill-extrusions` made from polygons with coincident points and polygons with less than four points ([#9138](https://github.com/mapbox/mapbox-gl-js/pull/9138))
* Fix bug where `symbol-sort-key` was not used for collisions that crossed tile boundaries ([#9054](https://github.com/mapbox/mapbox-gl-js/pull/9054))
* Fix bug in `DragRotateHandler._onMouseUp` getting stuck in drag/rotate ([#9137](https://github.com/mapbox/mapbox-gl-js/pull/9137))
* Fix "Click on Compass" on some mobile devices (add `clickTolerance` to `DragRotateHandler`) ([#9015](https://github.com/mapbox/mapbox-gl-js/pull/9015)) (h/t [Yanonix](https://github.com/Yanonix))

## 1.6.1

### 🐞 Bug Fixes
* Fix style validation error messages not being displayed ([#9073](https://github.com/mapbox/mapbox-gl-js/pull/9073))
* Fix deferred loading of rtl-text-plugin not working for labels created from GeoJSON sources ([#9091](https://github.com/mapbox/mapbox-gl-js/pull/9091))
* Fix RTL text not being rendered with the rtl-text-plugin on pages that don't allow `script-src: blob:` in their CSP.([#9122](https://github.com/mapbox/mapbox-gl-js/pull/9122))

## 1.6.0

### ✨ Features
* Add ability to insert images into text labels using an `image` expression within a `format` expression: `"text-field": ["format", "Some text", ["image", "my-image"], "some more text"]` ([#8904](https://github.com/mapbox/mapbox-gl-js/pull/8904))
* Add support for stretchable images (aka nine-part or nine-patch images). Stretchable images can be used with `icon-text-fit` to draw resized images with unstretched corners and borders. ([#8997](https://github.com/mapbox/mapbox-gl-js/pull/8997))
* Add `in` expression. It can check if a value is in an array (`["in", value, array]`) or a substring is in a string (`["in", substring, string]`) ([#8876](https://github.com/mapbox/mapbox-gl-js/pull/8876))
* Add `minPitch` and `maxPitch` map options ([#8834](https://github.com/mapbox/mapbox-gl-js/pull/8834))
* Add `rotation`, `rotationAlignment` and `pitchAlignment` options to markers ([#8836](https://github.com/mapbox/mapbox-gl-js/pull/8836)) (h/t [@dburnsii](https://github.com/dburnsii))
* Add methods to Popup to manipulate container class names ([#8759](https://github.com/mapbox/mapbox-gl-js/pull/8759)) (h/t [Ashot-KR](https://github.com/Ashot-KR))
* Add configurable inertia settings for panning (h/t [@aMoniker](https://github.com/aMoniker))) ([#8887](https://github.com/mapbox/mapbox-gl-js/pull/8887))
* Add ability to localize UI controls ([#8095](https://github.com/mapbox/mapbox-gl-js/pull/8095)) (h/t [@dmytro-gokun](https://github.com/dmytro-gokun))
* Add LatLngBounds.contains() method ([#7512](https://github.com/mapbox/mapbox-gl-js/issues/7512), fixed by [#8200](https://github.com/mapbox/mapbox-gl-js/pull/8200))
* Add option to load rtl-text-plugin lazily ([#8865](https://github.com/mapbox/mapbox-gl-js/pull/8865))
* Add `essential` parameter to AnimationOptions that can override `prefers-reduced-motion: reduce` ([#8743](https://github.com/mapbox/mapbox-gl-js/issues/8743), fixed by [#8883](https://github.com/mapbox/mapbox-gl-js/pull/8883))

### 🍏 Improvements
* Allow rendering full world smaller than 512px. To restore the previous limit call `map.setMinZoom(0)` ([#9028](https://github.com/mapbox/mapbox-gl-js/pull/9028))
* Add an es modules build for mapbox-gl-style-spec in dist/ ([#8247](https://github.com/mapbox/mapbox-gl-js/pull/8247)) (h/t [@ahocevar](https://github.com/ahocevar))
* Add 'image/webp,*/*' accept header to fetch/ajax image requests when webp supported ([#8262](https://github.com/mapbox/mapbox-gl-js/pull/8262))
* Improve documentation for setStyle, getStyle, and isStyleLoaded ([#8807](https://github.com/mapbox/mapbox-gl-js/pull/8807))

### 🐞 Bug Fixes
* Fix map rendering after addImage and removeImage are used to change a used image ([#9016](https://github.com/mapbox/mapbox-gl-js/pull/9016))
* Fix visibility of controls in High Contrast mode in IE ([#8874](https://github.com/mapbox/mapbox-gl-js/pull/8874))
* Fix customizable url hash string in IE 11 ([#8990](https://github.com/mapbox/mapbox-gl-js/pull/8990)) (h/t [pakastin](https://github.com/pakastin))
* Allow expression stops up to zoom 24 instead of 22 ([#8908](https://github.com/mapbox/mapbox-gl-js/pull/8908)) (h/t [nicholas-l](https://github.com/nicholas-l))
* Fix alignment of lines in really overscaled tiles ([#9024](https://github.com/mapbox/mapbox-gl-js/pull/9024))
* Fix `Failed to execute 'shaderSource' on 'WebGLRenderingContext'` errors ([#9017](https://github.com/mapbox/mapbox-gl-js/pull/9017))
* Make expression validation fail on NaN ([#8615](https://github.com/mapbox/mapbox-gl-js/pull/8615))
* Fix setLayerZoomRange bug that caused tiles to be re-requested ([#7865](https://github.com/mapbox/mapbox-gl-js/issues/7865), fixed by [#8854](https://github.com/mapbox/mapbox-gl-js/pull/8854))
* Fix `map.showTileBoundaries` rendering ([#7314](https://github.com/mapbox/mapbox-gl-js/pull/7314))
* Fix using `generateId` in conjunction with `cluster` in a GeoJSONSource ([#8223](https://github.com/mapbox/mapbox-gl-js/issues/8223), fixed by [#8945](https://github.com/mapbox/mapbox-gl-js/pull/8945))
* Fix opening popup on a marker from keyboard ([#6835](https://github.com/mapbox/mapbox-gl-js/pull/6835))
* Fix error thrown when request aborted ([#7614](https://github.com/mapbox/mapbox-gl-js/issues/7614), fixed by [#9021](https://github.com/mapbox/mapbox-gl-js/pull/9021))
* Fix attribution control when repeatedly removing and adding it ([#9052](https://github.com/mapbox/mapbox-gl-js/pull/9052))

## 1.5.1
This patch introduces two workarounds that address longstanding issues related to unbounded memory growth in Safari, including [#8771](https://github.com/mapbox/mapbox-gl-js/issues/8771) and [#4695](https://github.com/mapbox/mapbox-gl-js/issues/4695). We’ve identified two memory leaks in Safari: one in the [CacheStorage](https://developer.mozilla.org/en-US/docs/Web/API/CacheStorage) API, addressed by [#8956](https://github.com/mapbox/mapbox-gl-js/pull/8956), and one in transferring data between web workers through [Transferables](https://developer.mozilla.org/en-US/docs/Web/API/Transferable), addressed by [#9003](https://github.com/mapbox/mapbox-gl-js/pull/9003).

### 🍏 Improvements
* Implement workaround for memory leak in Safari when using the `CacheStorage` API. ([#8856](https://github.com/mapbox/mapbox-gl-js/pull/8956))
* Implement workaround for memory leak in Safari when using `Transferable` objects to transfer `ArrayBuffers` to WebWorkers. If GL-JS detetcts that it is running in Safari, the use of `Transferables` to transfer data to WebWorkers is disabled. ([#9003](https://github.com/mapbox/mapbox-gl-js/pull/9003))
* Improve animation performance when using `map.setData`. ([#8913](https://github.com/mapbox/mapbox-gl-js/pull/8913)) (h/t [msbarry](https://github.com/msbarry))

## 1.5.0

### ✨ Features
* Add disabled icon to GeolocateControl if user denies geolocation permission. [#8871](https://github.com/mapbox/mapbox-gl-js/pull/8871))
* Add `outofmaxbounds` event to GeolocateControl, which is emitted when the user is outside of `map.maxBounds` ([#8756](https://github.com/mapbox/mapbox-gl-js/pull/8756)) (h/t [MoradiDavijani](https://github.com/MoradiDavijani))
* Add `mapboxgl.getRTLTextPluginStatus()` to query the current status of the `rtl-text-plugin` to make it easier to allow clearing the plugin when necessary. (ref. [#7869](https://github.com/mapbox/mapbox-gl-js/issues/7869)) ([#8864](https://github.com/mapbox/mapbox-gl-js/pull/8864))
* Allow `hash` Map option to be set as a string, which sets the map hash in the url to a custom query parameter. ([#8603](https://github.com/mapbox/mapbox-gl-js/pull/8603)) (h/t [SebCorbin](https://github.com/SebCorbin))

### 🍏 Improvements
* Fade symbols faster when zooming out quickly, reducing overlap. ([#8628](https://github.com/mapbox/mapbox-gl-js/pull/8628))
* Reduce memory usage for vector tiles that contain long strings in feature properties. ([#8863](https://github.com/mapbox/mapbox-gl-js/pull/8863))

### 🐞 Bug Fixes
* Fix `text-variable-anchor` not trying multiple placements during collision with icons when `icon-text-fit` is enabled. ([#8803](https://github.com/mapbox/mapbox-gl-js/pull/8803))
* Fix `icon-text-fit` not properly respecting vertical labels. ([#8835](https://github.com/mapbox/mapbox-gl-js/pull/8835))
* Fix opacity interpolation for composition expressions. ([#8818](https://github.com/mapbox/mapbox-gl-js/pull/8818))
* Fix rotate and pitch events being fired at the same time. ([#8872](https://github.com/mapbox/mapbox-gl-js/pull/8872))
* Fix memory leaks that occured during tile loading and map removal.([#8813](https://github.com/mapbox/mapbox-gl-js/pull/8813) and [#8850](https://github.com/mapbox/mapbox-gl-js/pull/8850))
* Fix web-worker transfer of `ArrayBuffers` in environments where `instanceof ArrayBuffer` fails.(e.g `cypress`) ([#8868](https://github.com/mapbox/mapbox-gl-js/pull/8868))

## 1.4.1

### 🐞 Bug Fixes
* Fix the way that `coalesce` handles the `image` operator so available images are rendered properly ([#8839](https://github.com/mapbox/mapbox-gl-js/pull/8839))
* Do not emit the `styleimagemissing` event for an empty string value ([#8840](https://github.com/mapbox/mapbox-gl-js/pull/8840))
* Fix serialization of `ResolvedImage` type so `*-pattern` properties work properly ([#8833](https://github.com/mapbox/mapbox-gl-js/pull/8833))

## 1.4.0

### ✨ Features
* Add `image` expression operator to determine image availability ([#8684](https://github.com/mapbox/mapbox-gl-js/pull/8684))
* Enable `text-offset` with variable label placement ([#8642](https://github.com/mapbox/mapbox-gl-js/pull/8642))

### 🍏 Improvements
* Faster loading and better look of raster terrain ([#8694](https://github.com/mapbox/mapbox-gl-js/pull/8694))
* Improved code documentation around resizing and {get/set}RenderedWorldCopies and more ([#8748](https://github.com/mapbox/mapbox-gl-js/pull/8748), [#8754](https://github.com/mapbox/mapbox-gl-js/pull/8754))
* Improve single vs. multi-touch zoom & pan interaction ([#7196](https://github.com/mapbox/mapbox-gl-js/issues/7196)) ([#8100](https://github.com/mapbox/mapbox-gl-js/pull/8100))

### 🐞 Bug fixes
* Fix rendering of `collisionBox` when `text-translate` or `icon-translate` is enabled ([#8659](https://github.com/mapbox/mapbox-gl-js/pull/8659))
* Fix `TypeError` when reloading a source and immediately removing the map ([#8711](https://github.com/mapbox/mapbox-gl-js/pull/8711))
* Adding tooltip to the geolocation control button ([#8735](https://github.com/mapbox/mapbox-gl-js/pull/8735)) (h/t [BAByrne](https://github.com/BAByrne))
* Add `originalEvent` property to NavigationControl events ([#8693](https://github.com/mapbox/mapbox-gl-js/pull/8693)) (h/t [stepankuzmin](https://github.com/stepankuzmin))
* Don't cancel follow mode in the GeolocateControl when resizing the map or rotating the screen ([#8736](https://github.com/mapbox/mapbox-gl-js/pull/8736))
* Fix error when calling `Popup#trackPointer` before setting its content or location ([#8757](https://github.com/mapbox/mapbox-gl-js/pull/8757)) (h/t [zxwandrew](https://github.com/zxwandrew))
* Respect newline characters when text-max-width is set to zero ([#8706](https://github.com/mapbox/mapbox-gl-js/pull/8706))
* Update earcut to v2.2.0 to fix polygon tesselation errors ([#8772](https://github.com/mapbox/mapbox-gl-js/pull/8772))
* Fix icon-fit with variable label placement ([#8755](https://github.com/mapbox/mapbox-gl-js/pull/8755))
* Icons stretched with `icon-text-fit` are now sized correctly ([#8741](https://github.com/mapbox/mapbox-gl-js/pull/8741))
* Collision detection for icons with `icon-text-fit` now works correctly ([#8741](https://github.com/mapbox/mapbox-gl-js/pull/8741))

## 1.3.2

- Fix a SecurityError in Firefox >= 69 when accessing the cache [#8780](https://github.com/mapbox/mapbox-gl-js/pull/8780)

## 1.3.1

### 🐞 Bug Fixes

- Fix a race condition that produced an error when a map was removed while reloading a source. [#8711](https://github.com/mapbox/mapbox-gl-js/pull/8711)
- Fix a race condition were `render` event was sometimes not fired after `load` event in IE11. [#8708](https://github.com/mapbox/mapbox-gl-js/pull/8708)

## 1.3.0

### 🍏 Features

- Introduce `text-writing-mode` symbol layer property to allow placing point labels vertically. [#8399](https://github.com/mapbox/mapbox-gl-js/pull/8399)
- Extend variable text placement to work when `text/icon-allow-overlap` is set to `true`. [#8620](https://github.com/mapbox/mapbox-gl-js/pull/8620)
- Allow `text-color` to be used in formatted expressions to be able to draw different parts of a label in different colors. [#8068](https://github.com/mapbox/mapbox-gl-js/pull/8068)

### ✨ Improvements

- Improve tile loading logic to cancel requests more aggressively, improving performance when zooming or panning quickly. [#8633](https://github.com/mapbox/mapbox-gl-js/pull/8633)
- Display outline on control buttons when focused (e.g. with a tab key) for better accessibility. [#8520](https://github.com/mapbox/mapbox-gl-js/pull/8520)
- Improve the shape of line round joins. [#8275](https://github.com/mapbox/mapbox-gl-js/pull/8275)
- Improve performance of processing line layers. [#8303](https://github.com/mapbox/mapbox-gl-js/pull/8303)
- Improve legibility of info displayed with `map.showTileBoundaries = true`. [#8380](https://github.com/mapbox/mapbox-gl-js/pull/8380) (h/t [@andrewharvey](https://github.com/andrewharvey))
- Add `MercatorCoordinate.meterInMercatorCoordinateUnits` method to make it easier to convert from meter units to coordinate values used in custom layers. [#8524](https://github.com/mapbox/mapbox-gl-js/pull/8524) (h/t [@andrewharvey](https://github.com/andrewharvey))
- Improve conversion of legacy filters with duplicate values. [#8542](https://github.com/mapbox/mapbox-gl-js/pull/8542)
- Move out documentation & examples website source to a separate `mapbox-gl-js-docs` repo. [#8582](https://github.com/mapbox/mapbox-gl-js/pull/8582)

### 🐞 Bug Fixes

- Fix a bug where local CJK fonts would switch to server-generated ones in overzoomed tiles. [#8657](https://github.com/mapbox/mapbox-gl-js/pull/8657)
- Fix precision issues in [deck.gl](https://deck.gl)-powered custom layers. [#8502](https://github.com/mapbox/mapbox-gl-js/pull/8502)
- Fix a bug where fill and line layers wouldn't render correctly over fill extrusions when coming from the same source. [#8661](https://github.com/mapbox/mapbox-gl-js/pull/8661)
- Fix map loading for documents loaded from Blob URLs. [#8612](https://github.com/mapbox/mapbox-gl-js/pull/8612)
- Fix classification of relative file:// URLs when in documents loaded from a file URL. [#8612](https://github.com/mapbox/mapbox-gl-js/pull/8612)
- Remove `esm` from package `dependencies` (so that it's not installed on `npm install mapbox-gl`). [#8586](https://github.com/mapbox/mapbox-gl-js/pull/8586) (h/t [@DatGreekChick](https://github.com/DatGreekChick))

## 1.2.1

### 🐞 Bug fixes

* Fix bug in `NavigationControl` compass button that prevented it from rotating with the map ([#8605](https://github.com/mapbox/mapbox-gl-js/pull/8605))

## 1.2.0

### Features and improvements
* Add `*-sort-key` layout property for circle, fill, and line layers, to dictate which features appear above others within a single layer([#8467](https://github.com/mapbox/mapbox-gl-js/pull/8467))
* Add ability to instantiate maps with specific access tokens ([#8364](https://github.com/mapbox/mapbox-gl-js/pull/8364))
* Accommodate `prefers-reduced-motion` settings in browser ([#8494](https://github.com/mapbox/mapbox-gl-js/pull/8494))
* Add Map `visualizePitch` option that tilts the compass as the map pitches ([#8208](https://github.com/mapbox/mapbox-gl-js/issues/8208), fixed by [#8296](https://github.com/mapbox/mapbox-gl-js/pull/8296)) (h/t [pakastin](https://github.com/pakastin))
* Make source options take precedence over TileJSON ([#8232](https://github.com/mapbox/mapbox-gl-js/pull/8232)) (h/t [jingsam](https://github.com/jingsam))
* Make requirements for text offset properties more precise ([#8418](https://github.com/mapbox/mapbox-gl-js/pull/8418))
* Expose `convertFilter` API in the style specification ([#8493](https://github.com/mapbox/mapbox-gl-js/pull/8493)

### Bug fixes
* Fix changes to `text-variable-anchor`, such that previous anchor positions would take precedence only if they are present in the updated array (considered a bug fix, but is technically a breaking change from previous behavior) ([#8473](https://github.com/mapbox/mapbox-gl-js/pull/8473))
* Fix rendering of opaque pass layers over heatmap and fill-extrusion layers ([#8440](https://github.com/mapbox/mapbox-gl-js/pull/8440))
* Fix rendering of extraneous vertical line in vector tiles ([#8477](https://github.com/mapbox/mapbox-gl-js/issues/8477), fixed by [#8479](https://github.com/mapbox/mapbox-gl-js/pull/8479))
* Turn off 'move' event listeners when removing a marker ([#8465](https://github.com/mapbox/mapbox-gl-js/pull/8465))
* Fix class toggling on navigation control for IE ([#8495](https://github.com/mapbox/mapbox-gl-js/pull/8495)) (h/t [@cs09g](https://github.com/cs09g))
* Fix background rotation hovering on geolocate control ([#8367](https://github.com/mapbox/mapbox-gl-js/pull/8367)) (h/t [GuillaumeGomez](https://github.com/GuillaumeGomez))
* Fix error in click events on markers where `startPos` is not defined ([#8462](https://github.com/mapbox/mapbox-gl-js/pull/8462)) (h/t [@msbarry](https://github.com/msbarry))
* Fix malformed urls when using custom `baseAPIURL` of a certain form ([#8466](https://github.com/mapbox/mapbox-gl-js/pull/8466))

## 1.1.1

### 🐞 Bug fixes

* Fix unbounded memory growth caused by failure to cancel requests to the cache ([#8472](https://github.com/mapbox/mapbox-gl-js/pull/8472))
* Fix unbounded memory growth caused by failure to cancel requests in IE ([#8481](https://github.com/mapbox/mapbox-gl-js/issues/8481))
* Fix performance of getting tiles from the cache ([#8489](https://github.com/mapbox/mapbox-gl-js/pull/8449))

## 1.1.0

### ✨ Minor features and improvements
* Improve line rendering performance by using a more compact line attributes layout ([#8306](https://github.com/mapbox/mapbox-gl-js/pull/8306))
* Improve data-driven symbol layers rendering performance ([#8295](https://github.com/mapbox/mapbox-gl-js/pull/8295))
* Add the ability to disable validation during `queryRenderedFeatures` and `querySourceFeatures` calls, as a performance optimization ([#8211](https://github.com/mapbox/mapbox-gl-js/pull/8211)) (h/t [gorshkov-leonid](https://github.com/gorshkov-leonid))
* Improve `setFilter` performance by caching keys in `groupByLayout` routine ([#8122](https://github.com/mapbox/mapbox-gl-js/pull/8122)) (h/t [vallendm](https://github.com/vallendm))
* Improve rendering of symbol layers with `symbol-z-order: viewport-y`, when icons are allowed to overlap but not text ([#8180](https://github.com/mapbox/mapbox-gl-js/pull/8180))
* Prefer breaking lines at a zero width space to allow better break point suggestions for Japanese labels ([#8255](https://github.com/mapbox/mapbox-gl-js/pull/8255))
* Add a `WebGLRenderingContext` argument to `onRemove` function of `CustomLayerInterface`, to allow direct cleanup of related context ([#8156](https://github.com/mapbox/mapbox-gl-js/pull/8156)) (h/t [ogiermaitre](https://github.com/ogiermaitre))
* Allow zoom speed customization by adding `setZoomRate` and `setWheelZoomRate` methods to `ScrollZoomHandler` ([#7863](https://github.com/mapbox/mapbox-gl-js/pull/7863)) (h/t [sf31](https://github.com/sf31))
* Add `trackPointer` method to `Popup` API that continuously repositions the popup to the mouse cursor when the cursor is within the map ([#7786](https://github.com/mapbox/mapbox-gl-js/pull/7786))
* Add `getElement` method to `Popup` to retrieve the popup's HTML element ([#8123](https://github.com/mapbox/mapbox-gl-js/pull/8123)) (h/t [@bravecow](https://github.com/bravecow))
* Add `fill-pattern` example to the documentation ([#8022](https://github.com/mapbox/mapbox-gl-js/pull/8022)) (h/t [@flawyte](https://github.com/flawyte))
* Update script detection for Unicode 12.1 ([#8158](https://github.com/mapbox/mapbox-gl-js/pull/8158))
* Add `nofollow` to Mapbox logo & "Improve this map" links ([#8106](https://github.com/mapbox/mapbox-gl-js/pull/8106)) (h/t [viniciuskneves](https://github.com/viniciuskneves))
* Include source name in invalid GeoJSON error ([#8113](https://github.com/mapbox/mapbox-gl-js/pull/8113)) (h/t [Zirak](https://github.com/Zirak))

### 🐞 Bug fixes
* Fix `updateImage` not working as expected in Chrome ([#8199](https://github.com/mapbox/mapbox-gl-js/pull/8199))
* Fix issues with double-tap zoom on touch devices ([#8086](https://github.com/mapbox/mapbox-gl-js/pull/8086))
* Fix duplication of `movestart` events when zooming ([#8259](https://github.com/mapbox/mapbox-gl-js/pull/8259)) (h/t [@bambielli-flex](https://github.com/bambielli-flex))
* Fix validation of ``"format"`` expression failing when options are provided ([#8339](https://github.com/mapbox/mapbox-gl-js/pull/8339))
* Fix `setPaintProperty` not working on `line-pattern` property ([#8289](https://github.com/mapbox/mapbox-gl-js/pull/8289))
* Fix the GL context being left in unpredictable states when using custom layers ([#8132](https://github.com/mapbox/mapbox-gl-js/pull/8132))
* Fix unnecessary updates to attribution control string ([#8082](https://github.com/mapbox/mapbox-gl-js/pull/8082)) (h/t [poletani](https://github.com/poletani))
* Fix bugs in `findStopLessThanOrEqualTo` algorithm ([#8134](https://github.com/mapbox/mapbox-gl-js/pull/8134)) (h/t [Mike96Angelo](https://github.com/Mike96Angelo))
* Fix map not displaying properly when inside an element with `text-align: center` ([#8227](https://github.com/mapbox/mapbox-gl-js/pull/8227)) (h/t [mc100s](https://github.com/mc100s))
* Clarify in documentation that `Popup#maxWidth` accepts all `max-width` CSS values ([#8312](https://github.com/mapbox/mapbox-gl-js/pull/8312)) (h/t [viniciuskneves](https://github.com/viniciuskneves))
* Fix location dot shadow not displaying ([#8119](https://github.com/mapbox/mapbox-gl-js/pull/8119)) (h/t [@bravecow](https://github.com/bravecow))
* Fix docs dev dependencies being mistakenly installed as package dependencies ([#8121](https://github.com/mapbox/mapbox-gl-js/pull/8121)) (h/t [@bravecow](https://github.com/bravecow))
* Various typo fixes ([#8230](https://github.com/mapbox/mapbox-gl-js/pull/8230), h/t [@erictheise](https://github.com/erictheise)) ([#8236](https://github.com/mapbox/mapbox-gl-js/pull/8236), h/t [@fredj](https://github.com/fredj))
* Fix geolocate button CSS ([#8367](https://github.com/mapbox/mapbox-gl-js/pull/8367), h/t [GuillaumeGomez](https://github.com/GuillaumeGomez))
* Fix caching for Mapbox tiles ([#8389](https://github.com/mapbox/mapbox-gl-js/pull/8389))

## 1.0.0

### ⚠️ Breaking changes

This release replaces the existing “map views” pricing model in favor of a “map load” model. Learn more in [a recent blog post about these changes](https://blog.mapbox.com/new-pricing-46b7c26166e7).

**By upgrading to this release, you are opting in to the new map loads pricing.**

**Why is this change being made?**

This change allows us to implement a more standardized and predictable method of billing GL JS map usage. You’ll be charged whenever your website or web application loads, not by when users pan and zoom around the map, incentivizing developers to create highly interactive map experiences. The new pricing structure also creates a significantly larger free tier to help developers get started building their applications with Mapbox tools while pay-as-you-go pricing and automatic volume discounts help your application scale with Mapbox. Session billing also aligns invoices with metrics web developers already track and makes it easier to compare usage with other mapping providers.

**What is changing?**
- Add SKU token to Mapbox API requests [#8276](https://github.com/mapbox/mapbox-gl-js/pull/8276)

When (and only when) loading tiles from a Mapbox API with a Mapbox access token set (`mapboxgl.accessToken`), a query parameter named `sku` will be added to all requests for vector, raster and raster-dem tiles. Every map instance uses a unique `sku` value, which is refreshed every 12 hours. The token itself is comprised of a token version (always “1”), a sku ID (always “01”) and a random 10-digit base-62 number. The purpose of the token is to allow for metering of map sessions on the server-side. A session lasts from a new map instantiation until the map is destroyed or 12 hours passes, whichever comes first.

For further information on the pricing changes, you can read our [blog post](https://blog.mapbox.com/new-pricing-46b7c26166e7) and check out our new [pricing page](https://www.mapbox.com/pricing), which has a price calculator. As always, you can also contact our team at [https://support.mapbox.com](https://support.mapbox.com).

## 0.54.1

### Bug fixes

- Fix unbounded memory growth caused by failure to cancel requests in IE ([#8481](https://github.com/mapbox/mapbox-gl-js/issues/8481))

## 0.54.0

### Breaking changes

- Turned `localIdeographFontFamily` map option on by default. This may change how CJK labels are rendered, but dramatically improves performance of CJK maps (because the browser no longer needs to download heavy amounts of font data from the server). Add `localIdeographFontFamily: false` to turn this off. [#8008](https://github.com/mapbox/mapbox-gl-js/pull/8008)
- Added `Popup` `maxWidth` option, set to `"240px"` by default. [#7906](https://github.com/mapbox/mapbox-gl-js/pull/7906)

### Major features

- Added support for updating and animating style images. [#7999](https://github.com/mapbox/mapbox-gl-js/pull/7999)
- Added support for generating style images dynamically (e.g. for drawing icons based on feature properties). [#7987](https://github.com/mapbox/mapbox-gl-js/pull/7987)
- Added antialiasing support for custom layers. [#7821](https://github.com/mapbox/mapbox-gl-js/pull/7821)
- Added a new `mapbox-gl-csp.js` bundle for strict CSP environments where `worker-src: blob` is disallowed. [#8044](https://github.com/mapbox/mapbox-gl-js/pull/8044)

### Minor features and improvements

- Improved performance of fill extrusions. [#7821](https://github.com/mapbox/mapbox-gl-js/pull/7821)
- Improved performance of symbol layers. [#7967](https://github.com/mapbox/mapbox-gl-js/pull/7967)
- Slightly improved rendering performance in general. [#7969](https://github.com/mapbox/mapbox-gl-js/pull/7969)
- Slightly improved performance of HTML markers. [#8018](https://github.com/mapbox/mapbox-gl-js/pull/8018)
- Improved diffing of styles with `"visibility": "visible"`. [#8005](https://github.com/mapbox/mapbox-gl-js/pull/8005)
- Improved zoom buttons to grey out when reaching min/max zoom. [#8023](https://github.com/mapbox/mapbox-gl-js/pull/8023)
- Added a title to fullscreen control button. [#8012](https://github.com/mapbox/mapbox-gl-js/pull/8012)
- Added `rel="noopener"` attributes to links that lead to external websites (such as Mapbox logo and OpenStreetMap edit link) for improved security. [#7914](https://github.com/mapbox/mapbox-gl-js/pull/7914)
- Added tile size info when `map.showTileBoundaries` is turned on. [#7963](https://github.com/mapbox/mapbox-gl-js/pull/7963)
- Significantly improved load times of the benchmark suite. [#8066](https://github.com/mapbox/mapbox-gl-js/pull/8066)
- Improved behavior of `canvasSource.pause` to be more reliable and able to render a single frame. [#8130](https://github.com/mapbox/mapbox-gl-js/pull/8130)

### Bug fixes

- Fixed a bug in Mac Safari 12+ where controls would disappear until you interact with the map. [#8193](https://github.com/mapbox/mapbox-gl-js/pull/8193)
- Fixed a memory leak when calling `source.setData(url)` many times. [#8035](https://github.com/mapbox/mapbox-gl-js/pull/8035)
- Fixed a bug where marker lost focus when dragging. [#7799](https://github.com/mapbox/mapbox-gl-js/pull/7799)
- Fixed a bug where `map.getCenter()` returned a reference to an internal `LngLat` object instead of cloning it, leading to potential mutability bugs. [#7922](https://github.com/mapbox/mapbox-gl-js/pull/7922)
- Fixed a bug where default HTML marker positioning was slightly off. [#8074](https://github.com/mapbox/mapbox-gl-js/pull/8074)
- Fixed a bug where adding a fill extrusion layer for non-polygon layers would lead to visual artifacts. [#7685](https://github.com/mapbox/mapbox-gl-js/pull/7685)
- Fixed intermittent Flow failures on CI. [#8061](https://github.com/mapbox/mapbox-gl-js/pull/8061)
- Fixed a bug where calling `Map#removeFeatureState` does not remove the state from some tile zooms [#8087](https://github.com/mapbox/mapbox-gl-js/pull/8087)
- Fixed a bug where `removeFeatureState` didn't work on features with `id` equal to `0`. [#8150](https://github.com/mapbox/mapbox-gl-js/pull/8150) (h/t [jutaz](https://github.com/jutaz))

## 0.53.1

### Bug fixes
* Turn off telemetry for Mapbox Atlas ([#7945](https://github.com/mapbox/mapbox-gl-js/pull/7945))
* Fix order of 3D features in query results (fix [#7883](https://github.com/mapbox/mapbox-gl-js/issues/7883)) ([#7953](https://github.com/mapbox/mapbox-gl-js/pull/7953))
* Fix RemovePaintState benchmarks ([#7930](https://github.com/mapbox/mapbox-gl-js/pull/7930))

## 0.53.0

### Features and improvements
* Enable `fill-extrusion` querying with ray picking ([#7499](https://github.com/mapbox/mapbox-gl-js/pull/7499))
* Add `clusterProperties` option for aggregated cluster properties ([#2412](https://github.com/mapbox/mapbox-gl-js/issues/2412), fixed by [#7584](https://github.com/mapbox/mapbox-gl-js/pull/7584))
* Allow initial map bounds to be adjusted with `fitBounds` options. ([#7681](https://github.com/mapbox/mapbox-gl-js/pull/7681)) (h/t [@elyobo](https://github.com/elyobo))
* Remove popups on `Map#remove` ([#7749](https://github.com/mapbox/mapbox-gl-js/pull/7749)) (h/t [@andycalder](https://github.com/andycalder))
* Add `Map#removeFeatureState` ([#7761](https://github.com/mapbox/mapbox-gl-js/pull/7761))
* Add `number-format` expression ([#7626](https://github.com/mapbox/mapbox-gl-js/pull/7626))
* Add `symbol-sort-key` style property ([#7678](https://github.com/mapbox/mapbox-gl-js/pull/7678))

### Bug fixes
* Upgrades Earcut to fix a rare bug in rendering polygons that contain a coincident chain of holes ([#7806](https://github.com/mapbox/mapbox-gl-js/issues/7806), fixed by [#7878](https://github.com/mapbox/mapbox-gl-js/pull/7878))
* Allow `file://` protocol in XHR requests for Cordova/Ionic/etc ([#7818](https://github.com/mapbox/mapbox-gl-js/pull/7818))
* Correctly handle WebP images in Edge 18 ([#7687](https://github.com/mapbox/mapbox-gl-js/pull/7687))
* Fix bug which mistakenly requested WebP images in browsers that do not support WebP ([#7817](https://github.com/mapbox/mapbox-gl-js/pull/7817)) ([#7819](https://github.com/mapbox/mapbox-gl-js/pull/7819))
* Fix images not being aborted when dequeued ([#7655](https://github.com/mapbox/mapbox-gl-js/pull/7655))
* Fix DEM layer memory leak ([#7690](https://github.com/mapbox/mapbox-gl-js/issues/7690), fixed by [#7691](https://github.com/mapbox/mapbox-gl-js/pull/7691))
* Set correct color state before rendering custom layer ([#7711](https://github.com/mapbox/mapbox-gl-js/pull/7711))
* Set `LngLat.toBounds()` default radius to 0 ([#7722](https://github.com/mapbox/mapbox-gl-js/issues/7722), fixed by [#7723](https://github.com/mapbox/mapbox-gl-js/pull/7723)) (h/t [@cherniavskii](https://github.com/cherniavskii))
* Fix race condition in `feature-state` dependent layers ([#7523](https://github.com/mapbox/mapbox-gl-js/issues/7523), fixed by [#7790](https://github.com/mapbox/mapbox-gl-js/pull/7790))
* Prevent `map.repaint` from mistakenly enabling continuous repaints ([#7667](https://github.com/mapbox/mapbox-gl-js/pull/7667))
* Prevent map shaking while zooming in on raster tiles ([#7426](https://github.com/mapbox/mapbox-gl-js/pull/7426))
* Fix query point translation for multi-point geometry ([#6833](https://github.com/mapbox/mapbox-gl-js/issues/6833), fixed by [#7581](https://github.com/mapbox/mapbox-gl-js/pull/7581))

## 0.52.0

### Breaking changes
* Canonicalize tile urls to `mapbox://` urls so they can be transformed with `config.API_URL` ([#7594](https://github.com/mapbox/mapbox-gl-js/pull/7594))

### Features and improvements
* Add getter and setter for `config.API_URL` ([#7594](https://github.com/mapbox/mapbox-gl-js/pull/7594))
* Allow user to define element other than map container for full screen control ([#7548](https://github.com/mapbox/mapbox-gl-js/pull/7548))
* Add validation option to style setters ([#7604](https://github.com/mapbox/mapbox-gl-js/pull/7604))
* Add 'idle' event: fires when no further rendering is expected without further interaction. ([#7625](https://github.com/mapbox/mapbox-gl-js/pull/7625))

### Bug fixes
* Fire error when map.getLayoutProperty references missing layer ([#7537](https://github.com/mapbox/mapbox-gl-js/issues/7537), fixed by [#7539](https://github.com/mapbox/mapbox-gl-js/pull/7539))
* Fix shaky sprites when zooming with scrolling ([#7558](https://github.com/mapbox/mapbox-gl-js/pull/7558))
* Fix layout problems in attribution control ([#7608](https://github.com/mapbox/mapbox-gl-js/pull/7608)) (h/t [lucaswoj](https://github.com/lucaswoj))
* Fixes resetting map's pitch to 0 if initial bounds is set ([#7617](https://github.com/mapbox/mapbox-gl-js/pull/7617)) (h/t [stepankuzmin](https://github.com/stepankuzmin))
* Fix occasional failure to load images after multiple image request abortions [#7641](https://github.com/mapbox/mapbox-gl-js/pull/7641)
* Update repo url to correct one ([#7486](https://github.com/mapbox/mapbox-gl-js/pull/7486)) (h/t [nicholas-l](https://github.com/nicholas-l))
* Fix bug where symbols where sometimes not rendered immediately ([#7610](https://github.com/mapbox/mapbox-gl-js/pull/7610))
* Fix bug where cameraForBounds returns incorrect CameraOptions with asymmetrical padding/offset ([#7517](https://github.com/mapbox/mapbox-gl-js/issues/7517), fixed by [#7518](https://github.com/mapbox/mapbox-gl-js/pull/7518)) (h/t [mike-marcacci](https://github.com/mike-marcacci))
* Use diff+patch approach to map.setStyle when the parameter is a URL ([#4025](https://github.com/mapbox/mapbox-gl-js/issues/4025), fixed by [#7562](https://github.com/mapbox/mapbox-gl-js/pull/7562))
* Begin touch zoom immediately when rotation disabled ([#7582](https://github.com/mapbox/mapbox-gl-js/pull/7582)) (h/t [msbarry](https://github.com/msbarry))
* Fix symbol rendering under opaque fill layers ([#7612](https://github.com/mapbox/mapbox-gl-js/pull/7612))
* Fix shaking by aligning raster sources to pixel grid only when map is idle ([#7426](https://github.com/mapbox/mapbox-gl-js/pull/7426))
* Fix raster layers in Edge 18 by disabling it's incomplete WebP support ([#7687](https://github.com/mapbox/mapbox-gl-js/pull/7687))
* Fix memory leak in hillshade layer ([#7691](https://github.com/mapbox/mapbox-gl-js/pull/7691))
* Fix disappearing custom layers ([#7711](https://github.com/mapbox/mapbox-gl-js/pull/7711))

## 0.51.0
November 7, 2018

### ✨ Features and improvements
* Add initial bounds as map constructor option ([#5518](https://github.com/mapbox/mapbox-gl-js/pull/5518)) (h/t [stepankuzmin](https://github.com/stepankuzmin))
* Improve performance on machines with > 8 cores ([#7407](https://github.com/mapbox/mapbox-gl-js/issues/7407), fixed by [#7430](https://github.com/mapbox/mapbox-gl-js/pull/7430))
* Add `MercatorCoordinate` type ([#7488](https://github.com/mapbox/mapbox-gl-js/pull/7488))
* Allow browser-native `contextmenu` to be enabled ([#2301](https://github.com/mapbox/mapbox-gl-js/issues/2301), fixed by [#7369](https://github.com/mapbox/mapbox-gl-js/pull/7369))
* Add an unminified production build to the NPM package ([#7403](https://github.com/mapbox/mapbox-gl-js/pull/7403))
* Add support for `LngLat` conversion from `{lat, lon}` ([#7507](https://github.com/mapbox/mapbox-gl-js/pull/7507)) (h/t [@bfrengley](https://github.com/bfrengley))
* Add tooltips for navigation controls ([#7373](https://github.com/mapbox/mapbox-gl-js/pull/7373))
* Show attribution only for used sources ([#7384](https://github.com/mapbox/mapbox-gl-js/pull/7384))
* Add telemetry event to log map loads ([#7431](https://github.com/mapbox/mapbox-gl-js/pull/7431))
* **Tighten style validation**
    * Disallow expressions as stop values ([#7396](https://github.com/mapbox/mapbox-gl-js/pull/7396))
    * Disallow `feature-state` expressions in filters ([#7366](https://github.com/mapbox/mapbox-gl-js/pull/7366))

### 🐛 Bug fixes
* Fix for GeoJSON geometries not working when coincident with tile boundaries([#7436](https://github.com/mapbox/mapbox-gl-js/issues/7436), fixed by [#7448](https://github.com/mapbox/mapbox-gl-js/pull/7448))
* Fix depth buffer-related rendering issues on some Android devices. ([#7471](https://github.com/mapbox/mapbox-gl-js/pull/7471))
* Fix positioning of compact attribution strings ([#7444](https://github.com/mapbox/mapbox-gl-js/pull/7444), [#7445](https://github.com/mapbox/mapbox-gl-js/pull/7445), and [#7391](https://github.com/mapbox/mapbox-gl-js/pull/7391))
* Fix an issue with removing markers in mouse event callbacks ([#7442](https://github.com/mapbox/mapbox-gl-js/pull/7442)) (h/t [vbud](https://github.com/vbud))
* Remove controls before destroying a map ([#7479](https://github.com/mapbox/mapbox-gl-js/pull/7479))
* Fix display of Scale control values < 1 ([#7469](https://github.com/mapbox/mapbox-gl-js/pull/7469)) (h/t [MichaelHedman](https://github.com/MichaelHedman))
* Fix an error when using location `hash` within iframes in IE11 ([#7411](https://github.com/mapbox/mapbox-gl-js/pull/7411))
* Fix depth mode usage in custom layers ([#7432](https://github.com/mapbox/mapbox-gl-js/pull/7432)) (h/t [markusjohnsson](https://github.com/markusjohnsson))
* Fix an issue with shaky sprite images during scroll zooms ([#7558](https://github.com/mapbox/mapbox-gl-js/pull/7558))


## 0.50.0
October 10, 2018

### ✨ Features and improvements
* 🎉 Add Custom Layers that can be rendered into with user-provided WebGL code ([#7039](https://github.com/mapbox/mapbox-gl-js/pull/7039))
* Add WebGL face culling for increased performance ([#7178](https://github.com/mapbox/mapbox-gl-js/pull/7178))
* Improve speed of expression evaluation ([#7334](https://github.com/mapbox/mapbox-gl-js/pull/7334))
* Automatically coerce to string for `concat` expression and `text-field` property ([#6190](https://github.com/mapbox/mapbox-gl-js/issues/6190), fixed by [#7280](https://github.com/mapbox/mapbox-gl-js/pull/7280))
* Add `fill-extrusion-vertical-gradient` property for controlling shading of fill extrusions ([#5768](https://github.com/mapbox/mapbox-gl-js/issues/5768), fixed by [#6841](https://github.com/mapbox/mapbox-gl-js/pull/6841))
* Add update functionality for images provided via `ImageSource` ([#4050](https://github.com/mapbox/mapbox-gl-js/issues/4050), fixed by [#7342](https://github.com/mapbox/mapbox-gl-js/pull/7342)) (h/t [@dcervelli](https://github.com/dcervelli))



### 🐛 Bug fixes
* **Expressions**
	* Fix expressions that use `log2` and `log10` in IE11 ([#7318](https://github.com/mapbox/mapbox-gl-js/issues/7318), fixed by [#7320](https://github.com/mapbox/mapbox-gl-js/pull/7320))
	* Fix `let` expression stripping expected type during parsing ([#7300](https://github.com/mapbox/mapbox-gl-js/issues/7300), fixed by [#7301](https://github.com/mapbox/mapbox-gl-js/pull/7301))
	* Fix superfluous wrapping of literals in `literal` expression ([#7336](https://github.com/mapbox/mapbox-gl-js/issues/7336), fixed by [#7337](https://github.com/mapbox/mapbox-gl-js/pull/7337))
	* Allow calling `to-color` on values that are already of type `Color` ([#7260](https://github.com/mapbox/mapbox-gl-js/pull/7260))
	* Fix `to-array` for empty arrays (([#7261](https://github.com/mapbox/mapbox-gl-js/pull/7261)))
	* Fix identity functions for `text-field` when using formatted text ([#7351](https://github.com/mapbox/mapbox-gl-js/pull/7351))
	* Fix coercion of `null` to `0` in `to-number` expression ([#7083](https://github.com/mapbox/mapbox-gl-js/issues/7083), fixed by [#7274](https://github.com/mapbox/mapbox-gl-js/pull/7274))
* **Canvas source**
	* Fix missing repeats of `CanvasSource` when it crosses the antimeridian ([#7273](https://github.com/mapbox/mapbox-gl-js/pull/7273))
	* Fix `CanvasSource` not respecting alpha values set on `canvas` element ([#7302](https://github.com/mapbox/mapbox-gl-js/issues/7302), fixed by [#7309](https://github.com/mapbox/mapbox-gl-js/pull/7309))
* **Rendering**
	* Fix rendering of fill extrusions with really high heights ([#7292](https://github.com/mapbox/mapbox-gl-js/pull/7292))
	* Fix an error where the map state wouldn't return to `loaded` after certain runtime styling changes when there were errored tiles in the viewport ([#7355](https://github.com/mapbox/mapbox-gl-js/pull/7355))
	* Fix errors when rendering symbol layers without symbols ([#7241](https://github.com/mapbox/mapbox-gl-js/issues/7241), fixed by [#7253](https://github.com/mapbox/mapbox-gl-js/pull/7253))
	* Don't fade in symbols with `*-allow-overlap: true` when panning into the viewport ([#7172](https://github.com/mapbox/mapbox-gl-js/issues/7172), fixed by[#7244](https://github.com/mapbox/mapbox-gl-js/pull/7244))
* **Library**
	* Fix disambiguation for `mouseover` event ([#7295](https://github.com/mapbox/mapbox-gl-js/issues/7295), fixed by [#7299](https://github.com/mapbox/mapbox-gl-js/pull/7299))
	* Fix silent failure of `getImage` if an SVG is requested ([#7312](https://github.com/mapbox/mapbox-gl-js/issues/7312), fixed by [#7313](https://github.com/mapbox/mapbox-gl-js/pull/7313))
	* Fix empty control group box shadow ([#7303](https://github.com/mapbox/mapbox-gl-js/issues/7303), fixed by [#7304](https://github.com/mapbox/mapbox-gl-js/pull/7304)) (h/t [Duder-onomy](https://github.com/Duder-onomy))
	* Fixed an issue where a wrong timestamp was sent for Mapbox turnstile events ([#7381](https://github.com/mapbox/mapbox-gl-js/pull/7381))
	* Fixed a bug that lead to attribution not showing up correctly in Internet Explorer ([#3945](https://github.com/mapbox/mapbox-gl-js/issues/3945), fixed by [#7391](https://github.com/mapbox/mapbox-gl-js/pull/7391))


## 0.49.0
September 6, 2018

### ⚠️ Breaking changes
* Use `client{Height/Width}` instead of `offset{Height/Width}` for map canvas sizing ([#6848](https://github.com/mapbox/mapbox-gl-js/issues/6848), fixed by [#7128](https://github.com/mapbox/mapbox-gl-js/pull/7128))

### 🐛 Bug fixes
* Fix [Top Issues list](https://mapbox.github.io/top-issues/#!mapbox/mapbox-gl-js) for mapbox-gl-js ([#7108](https://github.com/mapbox/mapbox-gl-js/issues/7108), fixed by [#7112](https://github.com/mapbox/mapbox-gl-js/pull/7112))
* Fix bug in which symbols with `icon-allow-overlap: true, text-allow-overlap: true, text-optional: false` would show icons when they shouldn't ([#7041](https://github.com/mapbox/mapbox-gl-js/pull/7041))
* Fix bug where the map would not stop at the exact zoom level requested by Map#FlyTo ([#7222](https://github.com/mapbox/mapbox-gl-js/issues/7222)) ([#7223](https://github.com/mapbox/mapbox-gl-js/pull/7223)) (h/t [@benoitbzl](https://github.com/benoitbzl))
* Keep map centered on the center point of a multi-touch gesture when zooming ([#6722](https://github.com/mapbox/mapbox-gl-js/issues/6722)) ([#7191](https://github.com/mapbox/mapbox-gl-js/pull/7191)) (h/t [pakastin](https://github.com/pakastin))
* Update the style-spec's old `gl-style-migrate` script to include conversion of legacy functions and filters to their expression equivalents ([#6927](https://github.com/mapbox/mapbox-gl-js/issues/6927), fixed by [#7095](https://github.com/mapbox/mapbox-gl-js/pull/7095))
* Fix `icon-size` for small data-driven values ([#7125](https://github.com/mapbox/mapbox-gl-js/pull/7125))
* Fix bug in the way AJAX requests load local files on iOS web view ([#6610](https://github.com/mapbox/mapbox-gl-js/pull/6610)) (h/t [oscarfonts](https://github.com/oscarfonts))
* Fix bug in which canvas sources would not render in world wrapped tiles at the edge of the viewport ([#7271]https://github.com/mapbox/mapbox-gl-js/issues/7271), fixed by [#7273](https://github.com/mapbox/mapbox-gl-js/pull/7273))

### ✨ Features and improvements
* Performance updates:
  * Improve time to first render by updating how feature ID maps are transferred to the main thread ([#7110](https://github.com/mapbox/mapbox-gl-js/issues/7110), fixed by [#7132](https://github.com/mapbox/mapbox-gl-js/pull/7132))
  * Reduce size of JSON transmitted from worker thread to main thread ([#7124](https://github.com/mapbox/mapbox-gl-js/pull/7124))
  * Improve image/glyph atlas packing algorithm ([#7171](https://github.com/mapbox/mapbox-gl-js/pull/7171))
  * Use murmur hash on symbol instance keys to reduce worker transfer costs ([#7127](https://github.com/mapbox/mapbox-gl-js/pull/7127))
* Add GL state management for uniforms ([#6018](https://github.com/mapbox/mapbox-gl-js/pull/6018))
* Add `symbol-z-order` symbol layout property to style spec ([#7219](https://github.com/mapbox/mapbox-gl-js/pull/7219))
* Implement data-driven styling support for `*-pattern properties` ([#6289](https://github.com/mapbox/mapbox-gl-js/pull/6289))
* Add `Map#fitScreenCoordinates` which fits viewport to two points, similar to `Map#fitBounds` but uses screen coordinates and supports non-zero map bearings ([#6894](https://github.com/mapbox/mapbox-gl-js/pull/6894))
* Re-implement LAB/HSL color space interpolation for expressions ([#5326](https://github.com/mapbox/mapbox-gl-js/issues/5326), fixed by [#7123](https://github.com/mapbox/mapbox-gl-js/pull/7123))
* Enable benchmark testing for Mapbox styles ([#7047](https://github.com/mapbox/mapbox-gl-js/pull/7047))
* Allow `Map#setFeatureState` and `Map#getFeatureState` to accept numeric IDs ([#7106](https://github.com/mapbox/mapbox-gl-js/pull/7106)) (h/t [@bfrengley](https://github.com/bfrengley))

## 0.48.0
August 16, 2018

### ⚠️ Breaking changes
* Treat tiles that error with status 404 as empty renderable tiles to prevent rendering duplicate features in some sparse tilesets ([#6803](https://github.com/mapbox/mapbox-gl-js/pull/6803))

### 🐛 Bug fixes
* Fix issue where `text-max-angle` property was being calculated incorrectly internally, causing potential rendering errors when `"symbol-placement": line`
* Require `feature.id` when using `Map#setFeatureState` ([#6974](https://github.com/mapbox/mapbox-gl-js/pull/6974))
* Fix issue with removing the `GeolocateControl` when user location is being used ([#6977](https://github.com/mapbox/mapbox-gl-js/pull/6977)) (h/t [sergei-zelinsky](https://github.com/sergei-zelinsky))
* Fix memory leak caused by a failure to remove all controls added to the map ([#7042](https://github.com/mapbox/mapbox-gl-js/pull/7042))
* Fix bug where the build would fail when using mapbox-gl webpack 2 and UglifyJSPlugin ([#4359](https://github.com/mapbox/mapbox-gl-js/issues/4359), fixed by [#6956](https://api.github.com/repos/mapbox/mapbox-gl-js/pulls/6956))
* Fix bug where fitBounds called with coordinates outside the bounds of Web Mercator resulted in uncaught error ([#6906](https://github.com/mapbox/mapbox-gl-js/issues/6906), fixed by [#6918](https://api.github.com/repos/mapbox/mapbox-gl-js/pulls/6918))
* Fix bug wherein `Map#querySourceFeatures` was returning bad results on zooms > maxZoom ([#7061](https://github.com/mapbox/mapbox-gl-js/pull/7061))
* Relax typing for equality and order expressions ([#6459](https://github.com/mapbox/mapbox-gl-js/issues/6459), fixed by [#6961](https://api.github.com/repos/mapbox/mapbox-gl-js/pulls/6961))
* Fix bug where `queryPadding` for all layers in a source was set by the first layer, causing incorrect querying on other layers and, in some cases, incorrect firing of events associated with individual layers ([#6909](https://github.com/mapbox/mapbox-gl-js/pull/6909))

### ✨ Features and improvements

* Performance Improvements:
  * Stop unnecessary serialization of symbol source features. ([#7013](https://github.com/mapbox/mapbox-gl-js/pull/7013))
  * Optimize calculation for getting visible tile coordinates ([#6998](https://github.com/mapbox/mapbox-gl-js/pull/6998))
  * Improve performance of creating `{Glyph/Image}Atlas`es ([#7091](https://github.com/mapbox/mapbox-gl-js/pull/7091))
  * Optimize and simplify tile retention logic ([#6995](https://github.com/mapbox/mapbox-gl-js/pull/6995))
* Add a user turnstile event for users accessing Mapbox APIs ([#6980](https://github.com/mapbox/mapbox-gl-js/pull/6980))
* Add support for autogenerating feature ids for GeoJSON sources so they can be used more easily with the `Map#setFeatureState` API ([#7043](https://www.github.com/mapbox/mapbox-gl-js/pull/7043))) ([#7091](https://github.com/mapbox/mapbox-gl-js/pull/7091))
* Add ability to style symbol layers labels with multiple fonts and text sizes via `"format"` expression ([#6994](https://www.github.com/mapbox/mapbox-gl-js/pull/6994))
* Add customAttribution option to AttributionControl ([#7033](https://github.com/mapbox/mapbox-gl-js/pull/7033)) (h/t [mklopets](https://github.com/mklopets))
* Publish Flow type definitions alongside compiled bundle ([#7079](https://api.github.com/repos/mapbox/mapbox-gl-js/pulls/7079))
* Introduce symbol cross fading when crossing integer zoom levels to prevent labels from disappearing before newly loaded tiles' labels can be rendered ([#6951](https://github.com/mapbox/mapbox-gl-js/pull/6951))
* Improvements in label collision detection ([#6925](https://api.github.com/repos/mapbox/mapbox-gl-js/pulls/6925)))

## 0.47.0

### ✨ Features and improvements
* Add configurable drag pan threshold ([#6809](https://github.com/mapbox/mapbox-gl-js/pull/6809)) (h/t [msbarry](https://github.com/msbarry))
* Add `raster-resampling` raster paint property ([#6411](https://github.com/mapbox/mapbox-gl-js/pull/6411)) (h/t [@andrewharvey](https://github.com/andrewharvey))
* Add `symbol-placement: line-center` ([#6821](https://github.com/mapbox/mapbox-gl-js/pull/6821))
* Add methods for inspecting GeoJSON clusters ([#3318](https://github.com/mapbox/mapbox-gl-js/issues/3318), fixed by [#6829](https://github.com/mapbox/mapbox-gl-js/pull/6829))
* Add warning to geolocate control when unsupported ([#6923](https://github.com/mapbox/mapbox-gl-js/pull/6923)) (h/t [@aendrew](https://github.com/aendrew))
* Upgrade geojson-vt to 3.1.4 ([#6942](https://github.com/mapbox/mapbox-gl-js/pull/6942))
* Include link to license in compiled bundle ([#6975](https://github.com/mapbox/mapbox-gl-js/pull/6975))

### 🐛 Bug fixes
* Use updateData instead of re-creating buffers for repopulated paint arrays ([#6853](https://github.com/mapbox/mapbox-gl-js/pull/6853))
* Fix ScrollZoom handler setting tr.zoom = NaN ([#6924](https://github.com/mapbox/mapbox-gl-js/pull/6924))
  - Failed to invert matrix error ([#6486](https://github.com/mapbox/mapbox-gl-js/issues/6486), fixed by [#6924](https://github.com/mapbox/mapbox-gl-js/pull/6924))
  - Fixing matrix errors ([#6782](https://github.com/mapbox/mapbox-gl-js/issues/6782), fixed by [#6924](https://github.com/mapbox/mapbox-gl-js/pull/6924))
* Fix heatmap tile clipping when layers are ordered above it ([#6806](https://github.com/mapbox/mapbox-gl-js/issues/6806), fixed by [#6807](https://github.com/mapbox/mapbox-gl-js/pull/6807))
* Fix video source in safari (macOS and iOS) ([#6443](https://github.com/mapbox/mapbox-gl-js/issues/6443), fixed by [#6811](https://github.com/mapbox/mapbox-gl-js/pull/6811))
* Do not reload errored tiles ([#6813](https://github.com/mapbox/mapbox-gl-js/pull/6813))
* Fix send / remove timing bug in Dispatcher ([#6756](https://github.com/mapbox/mapbox-gl-js/pull/6756), fixed by [#6826](https://github.com/mapbox/mapbox-gl-js/pull/6826))
* Fix flyTo not zooming to exact given zoom ([#6828](https://github.com/mapbox/mapbox-gl-js/pull/6828))
* Don't stop animation on map resize ([#6636](https://github.com/mapbox/mapbox-gl-js/pull/6636))
* Fix map.getBounds() with rotated map ([#6875](https://github.com/mapbox/mapbox-gl-js/pull/6875)) (h/t [zoltan-mihalyi](https://github.com/zoltan-mihalyi))
* Support collators in feature filter expressions. ([#6929](https://github.com/mapbox/mapbox-gl-js/pull/6929))
* Fix Webpack production mode compatibility ([#6981](https://github.com/mapbox/mapbox-gl-js/pull/6981))

## 0.46.0

### ⚠️ Breaking changes

* Align implicit type casting behavior of `match` expressions with with `case/==` ([#6684](https://github.com/mapbox/mapbox-gl-js/pull/6684))

### ✨ Features and improvements

* :tada: Add `Map#setFeatureState` and `feature-state` expression to support interactive styling ([#6263](https://github.com/mapbox/mapbox-gl-js/pull/6263))
* Create draggable `Marker` with `setDraggable` ([#6687](https://github.com/mapbox/mapbox-gl-js/pull/6687))
* Add `Map#listImages` for listing all currently active sprites/images ([#6381](https://github.com/mapbox/mapbox-gl-js/issues/6381))
* Add "crossSourceCollisions" option to disable cross-source collision detection ([#6566](https://github.com/mapbox/mapbox-gl-js/pull/6566))
* Handle `text/icon-rotate` for symbols with `symbol-placement: point` ([#6075](https://github.com/mapbox/mapbox-gl-js/issues/6075))
* Automatically compact Mapbox wordmark on narrow maps. ([#4282](https://github.com/mapbox/mapbox-gl-js/issues/4282)) (h/t [@andrewharvey](https://github.com/andrewharvey))
* Only show compacted AttributionControl on interactive displays ([#6506](https://github.com/mapbox/mapbox-gl-js/pull/6506)) (h/t [@andrewharvey](https://github.com/andrewharvey))
* Use postcss to inline svg files into css, reduce size of mapbox-gl.css ([#6513](https://github.com/mapbox/mapbox-gl-js/pull/6513)) (h/t [@andrewharvey](https://github.com/andrewharvey))
* Add support for GeoJSON attribution ([#6364](https://github.com/mapbox/mapbox-gl-js/pull/6364)) (h/t [@andrewharvey](https://github.com/andrewharvey))
* Add instructions for running individual unit and render tests ([#6686](https://github.com/mapbox/mapbox-gl-js/pull/6686))
* Make Map constructor fail if WebGL init fails. ([#6744](https://github.com/mapbox/mapbox-gl-js/pull/6744)) (h/t [uforic](https://github.com/uforic))
* Add browser fallback code for `collectResourceTiming: true` in web workers ([#6721](https://github.com/mapbox/mapbox-gl-js/pull/6721))
* Remove ignored usage of gl.lineWidth ([#5541](https://github.com/mapbox/mapbox-gl-js/pull/5541))
* Split new bounds calculation out of fitBounds into new method ([#6683](https://github.com/mapbox/mapbox-gl-js/pull/6683))
* Allow integration tests to be organized in an arbitrarily deep directory structure ([#3920](https://github.com/mapbox/mapbox-gl-js/issues/3920))
* Make "Missing Mapbox GL JS CSS" a console warning ([#5786](https://github.com/mapbox/mapbox-gl-js/issues/5786))
* Add rel="noopener" to Mapbox attribution link. ([#6729](https://github.com/mapbox/mapbox-gl-js/pull/6729)) (h/t [gorbypark](https://github.com/gorbypark))
* Update to deep equality check in example code ([#6599](https://github.com/mapbox/mapbox-gl-js/pull/6599)) (h/t [jonsadka](https://github.com/jonsadka))
* Upgrades!
  - Upgrade ESM dependency to ^3.0.39 ([#6750](https://github.com/mapbox/mapbox-gl-js/pull/6750))
  - Ditch gl-matrix fork in favor of the original package ([#6751](https://github.com/mapbox/mapbox-gl-js/pull/6751))
  - Update to latest sinon ([#6771](https://github.com/mapbox/mapbox-gl-js/pull/6771))
  - Upgrade to Flow 0.69 ([#6594](https://github.com/mapbox/mapbox-gl-js/pull/6594))
  - Update to mapbox-gl-supported 1.4.0 ([#6773](https://github.com/mapbox/mapbox-gl-js/pull/6773))

### 🐛 Bug fixes

* `collectResourceTiming: true` generates error on iOS9 Safari, IE 11 ([#6690](https://github.com/mapbox/mapbox-gl-js/issues/6690))
* Fix PopupOptions flow type declarations ([#6670](https://github.com/mapbox/mapbox-gl-js/pull/6670)) (h/t [TimPetricola](https://github.com/TimPetricola))
* Add className option to Popup constructor ([#6502](https://github.com/mapbox/mapbox-gl-js/pull/6502)) (h/t [Ashot-KR](https://github.com/Ashot-KR))
* GeoJSON MultiLineStrings with `lineMetrics=true` only rendered first line ([#6649](https://github.com/mapbox/mapbox-gl-js/issues/6649))
* Provide target property for mouseenter/over/leave/out events ([#6623](https://github.com/mapbox/mapbox-gl-js/issues/6623))
* Don't break on sources whose name contains "." ([#6660](https://github.com/mapbox/mapbox-gl-js/issues/6660))
* Rotate and pitch with navigationControl broke in v0.45 ([#6650](https://github.com/mapbox/mapbox-gl-js/issues/6650))
* Zero-width lines remained visible ([#6769](https://github.com/mapbox/mapbox-gl-js/pull/6769))
* Heatmaps inappropriately clipped at tile boundaries ([#6806](https://github.com/mapbox/mapbox-gl-js/issues/6806))
* Use named exports for style-spec entrypoint module ([#6601](https://github.com/mapbox/mapbox-gl-js/issues/6601)
* Don't fire click event if default is prevented on mousedown for a drag event ([#6697](https://github.com/mapbox/mapbox-gl-js/pull/6697), fixes [#6642](https://github.com/mapbox/mapbox-gl-js/issues/6642))
* Double clicking to zoom in breaks map dragging/panning in Edge ([#6740](https://github.com/mapbox/mapbox-gl-js/issues/6740)) (h/t [GUI](https://github.com/GUI))
* \*-transition properties cannot be set with setPaintProperty() ([#6706](https://github.com/mapbox/mapbox-gl-js/issues/6706))
* Marker with `a` element does not open the url when clicked ([#6730](https://github.com/mapbox/mapbox-gl-js/issues/6730))
* `setRTLTextPlugin` fails with relative URLs ([#6719](https://github.com/mapbox/mapbox-gl-js/issues/6719))
* Collision detection incorrect for symbol layers that share the same layout properties ([#6548](https://github.com/mapbox/mapbox-gl-js/pull/6548))
* Fix a possible crash when calling queryRenderedFeatures after querySourceFeatures
 ([#6559](https://github.com/mapbox/mapbox-gl-js/pull/6559))
* Fix a collision detection issue that could cause labels to temporarily be placed too densely during rapid panning ([#5654](https://github.com/mapbox/mapbox-gl-js/issues/5654))

## 0.45.0

### ⚠️ Breaking changes

* `Evented#fire` and `Evented#listens` are now marked as private. Though `Evented` is still exported, and `fire` and `listens` are still functional, we encourage you to seek alternatives; a future version may remove their API accessibility or change its behavior. If you are writing a class that needs event emitting functionality, consider using [`EventEmitter`](https://nodejs.org/api/events.html#events_class_eventemitter) or similar libraries instead.
* The `"to-string"` expression operator now converts `null` to an empty string rather than to `"null"`. [#6534](https://github.com/mapbox/mapbox-gl-js/pull/6534)

### ✨ Features and improvements

* :rainbow: Add `line-gradient` property [#6303](https://github.com/mapbox/mapbox-gl-js/pull/6303)
* Add `abs`, `round`, `floor`, and `ceil` expression operators [#6496](https://github.com/mapbox/mapbox-gl-js/pull/6496)
* Add `collator` expression for controlling case and diacritic sensitivity in string comparisons [#6270](https://github.com/mapbox/mapbox-gl-js/pull/6270)
  - Rename `caseSensitive` and `diacriticSensitive` expressions to `case-sensitive` and `diacritic-sensitive` for consistency [#6598](https://github.com/mapbox/mapbox-gl-js/pull/6598)
  - Prevent `collator` expressions for evaluating as constant to account for potential environment-specific differences in expression evaluation [#6596](https://github.com/mapbox/mapbox-gl-js/pull/6596)
* Add CSS linting to test suite (h/t [@jasonbarry](https://github.com/jasonbarry))) [#6071](https://github.com/mapbox/mapbox-gl-js/pull/6071)
* Add support for configurable maxzoom in `raster-dem` tilesets [#6103](https://github.com/mapbox/mapbox-gl-js/pull/6103)
* Add `Map#isZooming` and `Map#isRotating` methods [#6128](https://github.com/mapbox/mapbox-gl-js/pull/6128), [#6183](https://github.com/mapbox/mapbox-gl-js/pull/6183)
* Add support for Mapzen Terrarium tiles in `raster-dem` sources [#6110](https://github.com/mapbox/mapbox-gl-js/pull/6110)
* Add `preventDefault` method on `mousedown`, `touchstart`, and `dblclick` events [#6218](https://github.com/mapbox/mapbox-gl-js/pull/6218)
* Add `originalEvent` property on `zoomend` and `moveend` for user-initiated scroll events (h/t [@stepankuzmin](https://github.com/stepankuzmin))) [#6175](https://github.com/mapbox/mapbox-gl-js/pull/6175)
* Accept arguments of type `value` in [`"length"` expressions](https://www.mapbox.com/mapbox-gl-js/style-spec/#expressions-length) [#6244](https://github.com/mapbox/mapbox-gl-js/pull/6244)
* Introduce `MapWheelEvent`[#6237](https://github.com/mapbox/mapbox-gl-js/pull/6237)
* Add setter for `ScaleControl` units (h/t [@ryanhamley](https://github.com/ryanhamley))) [#6138](https://github.com/mapbox/mapbox-gl-js/pull/6138), [#6274](https://github.com/mapbox/mapbox-gl-js/pull/6274)
* Add `open` event for `Popup` [#6311](https://github.com/mapbox/mapbox-gl-js/pull/6311)
* Explicit `"object"` type assertions are no longer required when using expressions [#6235](https://github.com/mapbox/mapbox-gl-js/pull/6235)
* Add `anchor` option to `Marker` [#6350](https://github.com/mapbox/mapbox-gl-js/pull/6350)
* `HTMLElement` is now passed to `Marker` as part of the `options` object, but the old function signature is still supported for backwards compatibility [#6356](https://github.com/mapbox/mapbox-gl-js/pull/6356)
* Add support for custom colors when using the default `Marker` SVG element (h/t [@andrewharvey](https://github.com/andrewharvey))) [#6416](https://github.com/mapbox/mapbox-gl-js/pull/6416)
* Allow `CanvasSource` initialization from `HTMLElement` [#6424](https://github.com/mapbox/mapbox-gl-js/pull/6424)
* Add `is-supported-script` expression [#6260](https://github.com/mapbox/mapbox-gl-js/pull/6260)

### 🐛 Bug fixes

* Align `raster-dem` tiles to pixel grid to eliminate blurry rendering on some devices [#6059](https://github.com/mapbox/mapbox-gl-js/pull/6059)
* Fix label collision circle debug drawing on overzoomed tiles [#6073](https://github.com/mapbox/mapbox-gl-js/pull/6073)
* Improve error reporting for some failed requests [#6126](https://github.com/mapbox/mapbox-gl-js/pull/6126), [#6032](https://github.com/mapbox/mapbox-gl-js/pull/6032)
* Fix several `Map#queryRenderedFeatures` bugs:
  - account for `{text, icon}-offset` when querying[#6135](https://github.com/mapbox/mapbox-gl-js/pull/6135)
  - correctly query features that extend across tile boundaries [#5756](https://github.com/mapbox/mapbox-gl-js/pull/6283)
  - fix querying of `circle` layer features with `-pitch-scaling: 'viewport'` or `-pitch-alignment: 'map'` [#6036](https://github.com/mapbox/mapbox-gl-js/pull/6036)
  - eliminate flicker effects when using query results to set a hover effect by switching from tile-based to viewport-based symbol querying [#6497](https://github.com/mapbox/mapbox-gl-js/pull/6497)
* Preserve browser history state when updating the `Map` hash [#6140](https://github.com/mapbox/mapbox-gl-js/pull/6140)
* Fix undefined behavior when `Map#addLayer` is invoked with an `id` of a preexisting layer [#6147](https://github.com/mapbox/mapbox-gl-js/pull/6147)
* Fix bug where `icon-image` would not be rendered if `text-field` is an empty string [#6164](https://github.com/mapbox/mapbox-gl-js/pull/6164)
* Ensure all camera methods fire `rotatestart` and `rotateend` events [#6187](https://github.com/mapbox/mapbox-gl-js/pull/6187)
* Always hide duplicate labels [#6166](https://github.com/mapbox/mapbox-gl-js/pull/6166)
* Fix `DragHandler` bugs where a left-button mouse click would end a right-button drag rotate and a drag gesture would not end if the control key is down on `mouseup` [#6193](https://github.com/mapbox/mapbox-gl-js/pull/6193)
* Add support for calling `{DragPanHandler, DragRotateHandler}#disable` while a gesture is in progress [#6232](https://github.com/mapbox/mapbox-gl-js/pull/6232)
* Fix `GeolocateControl` user location dot sizing when `Map`'s `<div>` inherits `box-sizing: border-box;` (h/t [@andrewharvey](https://github.com/andrewharvey))) [#6227](https://github.com/mapbox/mapbox-gl-js/pull/6232)
* Fix bug causing an off-by-one error in `array` expression error messages (h/t [@drewbo](https://github.com/drewbo))) [#6269](https://github.com/mapbox/mapbox-gl-js/pull/6269)
* Improve error message when an invalid access token triggers a 401 error [#6283](https://github.com/mapbox/mapbox-gl-js/pull/6283)
* Fix bug where lines with `line-width` larger than the sprite height of the `line-pattern` property would render other sprite images [#6246](https://github.com/mapbox/mapbox-gl-js/pull/6246)
* Fix broken touch events for `DragPanHandler` on mobile using Edge (note that zoom/rotate/pitch handlers still do not support Edge touch events [#1928](https://github.com/mapbox/mapbox-gl-js/pull/1928)) [#6325](https://github.com/mapbox/mapbox-gl-js/pull/6325)
* Fix race condition in `VectorTileWorkerSource#reloadTile` causing a rendering timeout [#6308](https://github.com/mapbox/mapbox-gl-js/issues/6308)
* Fix bug causing redundant `gl.stencilFunc` calls due to incorrect state checking (h/t [@yangdonglai](https://github.com/yangdonglai))) [#6330](https://github.com/mapbox/mapbox-gl-js/pull/6330)
* Fix bug where `mousedown` or `touchstart` would cancel camera animations in non-interactive maps [#6338](https://github.com/mapbox/mapbox-gl-js/pull/6338)
* Fix bug causing a full-screen flicker when the map is pitched and a symbol layer uses non-zero `text-translate` [#6365](https://github.com/mapbox/mapbox-gl-js/issues/6365)
* Fix bug in `to-rgba` expression causing division by zero [#6388](https://github.com/mapbox/mapbox-gl-js/pull/6388)
* Fix bug in cross-fading for `*-pattern` properties with non-integer zoom stops [#6430](https://github.com/mapbox/mapbox-gl-js/pull/6430)
* Fix bug where calling `Map#remove` on a map with constructor option `hash: true` throws an error (h/t [@allthesignals](https://github.com/allthesignals))) [#6490](https://github.com/mapbox/mapbox-gl-js/pull/6497)
* Fix bug causing flickering when panning across the anti-meridian [#6438](https://github.com/mapbox/mapbox-gl-js/pull/6438)
* Fix error when using tiles of non-power-of-two size [#6444](https://github.com/mapbox/mapbox-gl-js/pull/6444)
* Fix bug causing `Map#moveLayer(layerId, beforeId)` to remove the layer when `layerId === beforeId` [#6542](https://github.com/mapbox/mapbox-gl-js/pull/6542)
- Fix Rollup build for style-spec module [#6575](https://github.com/mapbox/mapbox-gl-js/pull/6575)
- Fix bug causing `Map#querySourceFeatures` to throw an `Uncaught TypeError`(https://github.com/mapbox/mapbox-gl-js/pull/6555)
- Fix issue where label collision detection was inaccurate for some symbol layers that shared layout properties with another layer [#6558](https://github.com/mapbox/mapbox-gl-js/pull/6558)
- Restore `target` property for `mouse{enter,over,leave,out}` events [#6623](https://github.com/mapbox/mapbox-gl-js/pull/6623)

## 0.44.2

### 🐛 Bug fixes

* Workaround a breaking change in Safari causing page to scroll/zoom in response to user actions intended to pan/zoom the map [#6095](https://github.com/mapbox/mapbox-gl-js/issues/6095). (N.B., not to be confused with the workaround from April 2017 dealing with the same breaking change in Chrome [#4259](https://github.com/mapbox/mapbox-gl-js/issues/6095). See also https://github.com/WICG/interventions/issues/18, https://bugs.webkit.org/show_bug.cgi?id=182521, https://bugs.chromium.org/p/chromium/issues/detail?id=639227 .)

## 0.44.1

### 🐛 Bug fixes

* Fix bug causing features from symbol layers to be omitted from `map.queryRenderedFeatures()` [#6074](https://github.com/mapbox/mapbox-gl-js/issues/6074)
* Fix error triggered by simultaneous scroll-zooming and drag-panning. [#6106](https://github.com/mapbox/mapbox-gl-js/issues/6106)
* Fix bug wherein drag-panning failed to resume after a brief pause [#6063](https://github.com/mapbox/mapbox-gl-js/issues/6063)

## 0.44.0

### ✨ Features and improvements

* The CSP policy of a page using mapbox-gl-js no longer needs to include `script-src 'unsafe-eval'` [#559](https://github.com/mapbox/mapbox-gl-js/issues/559)
* Add `LngLatBounds#isEmpty()` method [#5917](https://github.com/mapbox/mapbox-gl-js/pull/5917)
* Updated to flow 0.62.0 [#5923](https://github.com/mapbox/mapbox-gl-js/issues/5923)
* Make compass and zoom controls optional ([#5348](https://github.com/mapbox/mapbox-gl-js/pull/5348)) (h/t [@matijs](https://github.com/matijs)))
* Add `collectResourceTiming` option to the enable collection of [Resource Timing](https://developer.mozilla.org/en-US/docs/Web/API/Resource_Timing_API/Using_the_Resource_Timing_API) data for requests that are made from Web Workers. ([#5948](https://github.com/mapbox/mapbox-gl-js/issues/5948))
* Improve user location dot appearance across browsers ([#5498](https://github.com/mapbox/mapbox-gl-js/pull/5498)) (h/t [@jasonbarry](https://github.com/jasonbarry)))

### 🐛 Bug fixes

* Fix error triggered by `==` and `!=` expressions [#5947](https://github.com/mapbox/mapbox-gl-js/issues/5947)
* Image sources honor `renderWorldCopies` [#5932](https://github.com/mapbox/mapbox-gl-js/pull/5932)
* Fix transitions to default fill-outline-color [#5953](https://github.com/mapbox/mapbox-gl-js/issues/5953)
* Fix transitions for light properties [#5982](https://github.com/mapbox/mapbox-gl-js/issues/5982)
* Fix minor symbol collisions on pitched maps [#5913](https://github.com/mapbox/mapbox-gl-js/pull/5913)
* Fix memory leaks after `Map#remove()` [#5943](https://github.com/mapbox/mapbox-gl-js/pull/5943), [#5951](https://github.com/mapbox/mapbox-gl-js/pull/5951)
* Fix bug wherein `GeoJSONSource#setData()` caused labels to fade out and back in ([#6002](https://github.com/mapbox/mapbox-gl-js/issues/6002))
* Fix bug that could cause incorrect collisions for labels placed very near to each other at low zoom levels ([#5993](https://github.com/mapbox/mapbox-gl-js/issues/5993))
* Fix bug causing `move` events to be fired out of sync with actual map movements ([#6005](https://github.com/mapbox/mapbox-gl-js/pull/6005))
* Fix bug wherein `Map` did not fire `mouseover` events ([#6000](https://github.com/mapbox/mapbox-gl-js/pull/6000)] (h/t [@jay-manday](https://github.com/jay-manday)))
* Fix bug causing blurry rendering of raster tiles ([#4552](https://github.com/mapbox/mapbox-gl-js/issues/4552))
* Fix potential memory leak caused by removing layers ([#5995](https://github.com/mapbox/mapbox-gl-js/issues/5995))
* Fix bug causing attribution icon to appear incorrectly in compact maps not using Mapbox data ([#6042](https://github.com/mapbox/mapbox-gl-js/pull/6042))
* Fix positioning of default marker element ([#6012](https://github.com/mapbox/mapbox-gl-js/pull/6012)) (h/t [@andrewharvey](https://github.com/andrewharvey)))

## 0.43.0 (December 21, 2017)

### ⚠️ Breaking changes

* It is now an error to attempt to remove a source that is in use [#5562](https://github.com/mapbox/mapbox-gl-js/pull/5562)
* It is now an error if the layer specified by the `before` parameter to `moveLayer` does not exist [#5679](https://github.com/mapbox/mapbox-gl-js/pull/5679)
* `"colorSpace": "hcl"` now uses shortest-path interpolation for hue [#5811](https://github.com/mapbox/mapbox-gl-js/issues/5811)

### ✨ Features and improvements

* Introduce client-side hillshading with `raster-dem` source type and `hillshade` layer type [#5286](https://github.com/mapbox/mapbox-gl-js/pull/5286)
* GeoJSON sources take 2x less memory and generate tiles 20%–100% faster [#5799](https://github.com/mapbox/mapbox-gl-js/pull/5799)
* Enable data-driven values for text-font [#5698](https://github.com/mapbox/mapbox-gl-js/pull/5698)
* Enable data-driven values for heatmap-radius [#5898](https://github.com/mapbox/mapbox-gl-js/pull/5898)
* Add getter and setter for offset on marker [#5759](https://github.com/mapbox/mapbox-gl-js/pull/5759)
* Add `Map#hasImage` [#5775](https://github.com/mapbox/mapbox-gl-js/pull/5775)
* Improve typing for `==` and `!=` expressions [#5840](https://github.com/mapbox/mapbox-gl-js/pull/5840)
* Made `coalesce` expressions more useful [#5755](https://github.com/mapbox/mapbox-gl-js/issues/5755)
* Enable implicit type assertions for array types [#5738](https://github.com/mapbox/mapbox-gl-js/pull/5738)
* Improve hash control precision [#5767](https://github.com/mapbox/mapbox-gl-js/pull/5767)
* `supported()` now returns false on old IE 11 versions that don't support Web Worker blob URLs [#5801](https://github.com/mapbox/mapbox-gl-js/pull/5801)
* Remove flow globals TileJSON and Transferable [#5668](https://github.com/mapbox/mapbox-gl-js/pull/5668)
* Improve performance of image, video, and canvas sources [#5845](https://github.com/mapbox/mapbox-gl-js/pull/5845)

### 🐛 Bug fixes

* Fix popups and markers lag during pan animation [#4670](https://github.com/mapbox/mapbox-gl-js/issues/4670)
* Fix fading of symbol layers caused by setData [#5716](https://github.com/mapbox/mapbox-gl-js/issues/5716)
* Fix behavior of `to-rgba` and `rgba` expressions [#5778](https://github.com/mapbox/mapbox-gl-js/pull/5778), [#5866](https://github.com/mapbox/mapbox-gl-js/pull/5866)
* Fix cross-fading of `*-pattern` and `line-dasharray` [#5791](https://github.com/mapbox/mapbox-gl-js/pull/5791)
* Fix `colorSpace` function property [#5843](https://github.com/mapbox/mapbox-gl-js/pull/5843)
* Fix style diffing when changing GeoJSON source properties [#5731](https://github.com/mapbox/mapbox-gl-js/issues/5731)
* Fix missing labels when zooming out from overzoomed tile [#5827](https://github.com/mapbox/mapbox-gl-js/issues/5827)
* Fix missing labels when zooming out and quickly using setData [#5837](https://github.com/mapbox/mapbox-gl-js/issues/5837)
* Handle NaN as input to step and interpolate expressions [#5757](https://github.com/mapbox/mapbox-gl-js/pull/5757)
* Clone property values on input and output [#5806](https://github.com/mapbox/mapbox-gl-js/pull/5806)
* Bump geojson-rewind dependency [#5769](https://github.com/mapbox/mapbox-gl-js/pull/5769)
* Allow setting Marker's popup before LngLat [#5893](https://github.com/mapbox/mapbox-gl-js/pull/5893)

## 0.42.2 (November 21, 2017)

### 🐛 Bug fixes

- Add box-sizing to the "mapboxgl-ctrl-scale"-class [#5715](https://github.com/mapbox/mapbox-gl-js/pull/5715)
- Fix rendering in Safari [#5712](https://github.com/mapbox/mapbox-gl-js/issues/5712)
- Fix "Cannot read property 'hasTransition' of undefined" error [#5714](https://github.com/mapbox/mapbox-gl-js/issues/5714)
- Fix misplaced raster tiles [#5713](https://github.com/mapbox/mapbox-gl-js/issues/5713)
- Fix raster tile fading [#5722](https://github.com/mapbox/mapbox-gl-js/issues/5722)
- Ensure that an unset filter is undefined rather than null [#5727](https://github.com/mapbox/mapbox-gl-js/pull/5727)
- Restore pitch-with-rotate to nav control [#5725](https://github.com/mapbox/mapbox-gl-js/pull/5725)
- Validate container option in map constructor [#5695](https://github.com/mapbox/mapbox-gl-js/pull/5695)
- Fix queryRenderedFeatures behavior for features displayed in multiple layers [#5172](https://github.com/mapbox/mapbox-gl-js/issues/5172)

## 0.42.1 (November 17, 2017)

### 🐛 Bug fixes

- Workaround for map flashing bug on Chrome 62+ with Intel Iris Graphics 6100 cards [#5704](https://github.com/mapbox/mapbox-gl-js/pull/5704)
- Rerender map when `map.showCollisionBoxes` is set to `false` [#5673](https://github.com/mapbox/mapbox-gl-js/pull/5673)
- Fix transitions from property default values [#5682](https://github.com/mapbox/mapbox-gl-js/pull/5682)
- Fix runtime updating of `heatmap-color` [#5682](https://github.com/mapbox/mapbox-gl-js/pull/5682)
- Fix mobile Safari `history.replaceState` error [#5613](https://github.com/mapbox/mapbox-gl-js/pull/5613)

### ✨ Features and improvements

- Provide default element for Marker class [#5661](https://github.com/mapbox/mapbox-gl-js/pull/5661)

## 0.42.0 (November 10, 2017)

### ⚠️ Breaking changes

- Require that `heatmap-color` use expressions instead of stop functions [#5624](https://github.com/mapbox/mapbox-gl-js/issues/5624)
- Remove support for validating and migrating v6 styles
- Remove support for validating v7 styles [#5604](https://github.com/mapbox/mapbox-gl-js/pull/5604)
- Remove support for including `{tokens}` in expressions for `text-field` and `icon-image` [#5599](https://github.com/mapbox/mapbox-gl-js/issues/5599)
- Split `curve` expression into `step` and `interpolate` expressions [#5542](https://github.com/mapbox/mapbox-gl-js/pull/5542)
- Disallow interpolation in expressions for `line-dasharray` [#5519](https://github.com/mapbox/mapbox-gl-js/pull/5519)

### ✨ Features and improvements

- Improve label collision detection [#5150](https://github.com/mapbox/mapbox-gl-js/pull/5150)
  - Labels from different sources will now collide with each other
  - Collisions caused by rotation and pitch are now smoothly transitioned with a fade
  - Improved algorithm for fewer erroneous collisions, denser label placement, and greater label stability during rotation
- Add `sqrt` expression [#5493](https://github.com/mapbox/mapbox-gl-js/pull/5493)

### 🐛 Bug fixes and error reporting improvements

- Fix viewport calculations for `fitBounds` when both zooming and padding change [#4846](https://github.com/mapbox/mapbox-gl-js/issues/4846)
- Fix WebGL "range out of bounds for buffer" error caused by sorted symbol layers [#5620](https://github.com/mapbox/mapbox-gl-js/issues/5620)
- Fix symbol fading across tile reloads [#5491](https://github.com/mapbox/mapbox-gl-js/issues/5491)
- Change tile rendering order to better match GL Native [#5601](https://github.com/mapbox/mapbox-gl-js/pull/5601)
- Ensure no errors are triggered when calling `queryRenderedFeatures` on a heatmap layer [#5594](https://github.com/mapbox/mapbox-gl-js/pull/5594)
- Fix bug causing `queryRenderedSymbols` to return results from different sources [#5554](https://github.com/mapbox/mapbox-gl-js/issues/5554)
- Fix CJK rendering issues [#5544](https://github.com/mapbox/mapbox-gl-js/issues/5544), [#5546](https://github.com/mapbox/mapbox-gl-js/issues/5546)
- Account for `circle-stroke-width` in `queryRenderedFeatures` [#5514](https://github.com/mapbox/mapbox-gl-js/pull/5514)
- Fix rendering of fill layers atop raster layers [#5513](https://github.com/mapbox/mapbox-gl-js/pull/5513)
- Fix rendering of circle layers with a `circle-stroke-opacity` of 0 [#5496](https://github.com/mapbox/mapbox-gl-js/issues/5496)
- Fix memory leak caused by actor callbacks [#5443](https://github.com/mapbox/mapbox-gl-js/issues/5443)
- Fix source cache size for raster sources with tile sizes other than 512px [#4313](https://github.com/mapbox/mapbox-gl-js/issues/4313)
- Validate that zoom expressions only appear at the top level of an expression [#5609](https://github.com/mapbox/mapbox-gl-js/issues/5609)
- Validate that step and interpolate expressions don't have any duplicate stops [#5605](https://github.com/mapbox/mapbox-gl-js/issues/5605)
- Fix rendering for `icon-text-fit` with a data-driven `text-size` [#5632](https://github.com/mapbox/mapbox-gl-js/pull/5632)
- Improve validation to catch uses of deprecated function syntax [#5667](https://github.com/mapbox/mapbox-gl-js/pull/5667)
- Permit altitude coordinates in `position` field in GeoJSON [#5608](https://github.com/mapbox/mapbox-gl-js/pull/5608)

## 0.41.0 (October 11, 2017)

### :warning: Breaking changes
- Removed support for paint classes [#3643](https://github.com/mapbox/mapbox-gl-js/pull/3643). Instead, use runtime styling APIs or `Map#setStyle`.
- Reverted the `canvas` source `contextType` option added in 0.40.0 [#5449](https://github.com/mapbox/mapbox-gl-js/pull/5449)

### :bug: Bug fixes
- Clip raster tiles to avoid tile overlap [#5105](https://github.com/mapbox/mapbox-gl-js/pull/5105)
- Guard for offset edgecase in flyTo [#5331](https://github.com/mapbox/mapbox-gl-js/pull/5331)
- Ensure the map is updated after the sprite loads [#5367](https://github.com/mapbox/mapbox-gl-js/pull/5367)
- Limit animation duration on flyTo with maxDuration option [#5349](https://github.com/mapbox/mapbox-gl-js/pull/5349)
- Make double-tapping on make zoom in by a factor of 2 on iOS [#5274](https://github.com/mapbox/mapbox-gl-js/pull/5274)
- Fix rendering error with translucent raster tiles [#5380](https://github.com/mapbox/mapbox-gl-js/pull/5380)
- Error if invalid 'before' argument is passed to Map#addLayer [#5401](https://github.com/mapbox/mapbox-gl-js/pull/5401)
- Revert CanvasSource intermediary image buffer fix [#5449](https://github.com/mapbox/mapbox-gl-js/pull/5449)

### :sparkles: Features and improvements
- Use setData operation when diffing geojson sources [#5332](https://github.com/mapbox/mapbox-gl-js/pull/5332)
- Return early from draw calls on layers where opacity=0 [#5429](https://github.com/mapbox/mapbox-gl-js/pull/5429)
- A [heatmap](https://www.mapbox.com/mapbox-gl-js/example/heatmap-layer/) layer type is now available. This layer type allows you to visualize and explore massive datasets of points, reflecting the shape and density of data well while also looking beautiful. See [the blog post](https://blog.mapbox.com/sneak-peek-at-heatmaps-in-mapbox-gl-73b41d4b16ae) for further details.
  ![](https://cdn-images-1.medium.com/max/1600/1*Dme5MAgdA3pYdTRHUQzvLw.png)
- The value of a style property or filter can now be an [expression](http://www.mapbox.com/mapbox-gl-js/style-spec/#expressions). Expressions are a way of doing data-driven and zoom-driven styling that provides more flexibility and control, and unifies property and filter syntax.

  Previously, data-driven and zoom-driven styling relied on stop functions: you specify a feature property and a set of input-output pairs that essentially define a “scale” for how the style should be calculated based on the feature property. For example, the following would set circle colors on a green-to-red scale based on the value of `feature.properties.population`:

  ```
  "circle-color": {
    "property": "population",
    "stops": [
      [0, "green"],
      [1000000, "red"]
    ]
  }
  ```

  This approach is powerful, but we’ve seen a number of use cases that stop functions don't satisfy. Expressions provide the flexibility to address use cases like these:

  **Multiple feature properties**
  Using more than one feature property to calculate a given style property. E.g., styling land polygon colors based on both `feature.properties.land_use_category` and `feature.properties.elevation`.

  **Arithmetic**
  For some use cases it’s necessary to do some arithmetic on the input data. One example is sizing circles to represent quantitative data. Since a circle’s visual size on the screen is really its area (and A=πr^2), the right way to scale `circle-radius` is `square_root(feature.properties.input_data_value)`. Another example is unit conversions: feature data may include properties that are in some particular unit. Displaying such data in units appropriate to, say, a user’s preference or location, requires being able to do simple arithmetic (multiplication, division) on whatever value is in the data.

  **Conditional logic**
  This is a big one: basic if-then logic, for example to decide exactly what text to display for a label based on which properties are available in the feature or even the length of the name. A key example of this is properly supporting bilingual labels, where we have to decide whether to show local + English, local-only, or English-only, based on the data that’s available for each feature.

  **String manipulation**
  More dynamic control over label text with things like uppercase/lowercase/title case transforms, localized number formatting, etc. Without this functionality, crafting and iterating on label content entails a large data-prep burden.

  **Filters**
  Style layer filters had similar limitations. Moreover, they use a different syntax, even though their job is very similar to that of data-driven styling functions: filters say, “here’s how to look at a feature and decide whether to draw it,” and data-driven style functions say, “here’s how to look at a feature and decide how to size/color/place it.” Expressions provide a unified syntax for defining parts of a style that need to be calculated dynamically from feature data.

  For information on the syntax and behavior of expressions, please see [the documentation](http://www.mapbox.com/mapbox-gl-js/style-spec/#expressions).

### :wrench: Development workflow improvements
- Made the performance benchmarking runner more informative and statistically robust

## 0.40.1 (September 18, 2017)

### :bug: Bug fixes
- Fix bug causing flicker when zooming in on overzoomed tiles [#5295](https://github.com/mapbox/mapbox-gl-js/pull/5295)
- Remove erroneous call to Tile#redoPlacement for zoom-only or low pitch camera changes [#5284](https://github.com/mapbox/mapbox-gl-js/pull/5284)
- Fix bug where `CanvasSource` coordinates were flipped and improve performance for non-animated `CanvasSource`s [#5303](https://github.com/mapbox/mapbox-gl-js/pull/5303)
- Fix bug causing map not to render on some cases on Internet Explorer 11 [#5321](https://github.com/mapbox/mapbox-gl-js/pull/5321)
- Remove upper limit on `fill-extrusion-height` property [#5320](https://github.com/mapbox/mapbox-gl-js/pull/5320)

## 0.40.0 (September 13, 2017)

### :warning: Breaking changes
- `Map#addImage` now requires the image as an `HTMLImageElement`, `ImageData`, or object with `width`, `height`, and
  `data` properties with the same format as `ImageData`. It no longer accepts a raw `ArrayBufferView` in the second
  argument and `width` and `height` options in the third argument.
- `canvas` sources now require a `contextType` option specifying the drawing context associated with the source canvas. [#5155](https://github.com/mapbox/mapbox-gl-js/pull/5155)


### :sparkles: Features and improvements
- Correct rendering for multiple `fill-extrusion` layers on the same map [#5101](https://github.com/mapbox/mapbox-gl-js/pull/5101)
- Add an `icon-anchor` property to symbol layers [#5183](https://github.com/mapbox/mapbox-gl-js/pull/5183)
- Add a per-map `transformRequest` option, allowing users to provide a callback that transforms resource request URLs [#5021](https://github.com/mapbox/mapbox-gl-js/pull/5021)
- Add data-driven styling support for
  - `text-max-width` [#5067](https://github.com/mapbox/mapbox-gl-js/pull/5067)
  - `text-letter-spacing` [#5071](https://github.com/mapbox/mapbox-gl-js/pull/5071)
  - `line-join` [#5020](https://github.com/mapbox/mapbox-gl-js/pull/5020)
- Add support for SDF icons in `Map#addImage()` [#5181](https://github.com/mapbox/mapbox-gl-js/pull/5181)
- Added nautical miles unit to ScaleControl [#5238](https://github.com/mapbox/mapbox-gl-js/pull/5238) (h/t [@fmairesse](https://github.com/fmairesse)))
- Eliminate the map-wide limit on the number of glyphs and sprites that may be used in a style [#141](https://github.com/mapbox/mapbox-gl-js/issues/141). (Fixed by [#5190](https://github.com/mapbox/mapbox-gl-js/pull/5190), see also [mapbox-gl-native[#9213](https://github.com/mapbox/mapbox-gl-js/issues/9213)](https://github.com/mapbox/mapbox-gl-native/pull/9213)
- Numerous performance optimizations (including [#5108](https://github.com/mapbox/mapbox-gl-js/pull/5108) h/t [@pirxpilot](https://github.com/pirxpilot)))


### :bug: Bug fixes
- Add missing documentation for mouseenter, mouseover, mouseleave events [#4772](https://github.com/mapbox/mapbox-gl-js/issues/4772)
- Add missing documentation for `Marker#getElement()` method [#5242](https://github.com/mapbox/mapbox-gl-js/pull/5242)
- Fix bug wherein removing canvas source with animate=true leaves map in render loop [#5097](https://github.com/mapbox/mapbox-gl-js/issues/5097)
- Fix fullscreen detection on Firefox [#5272](https://github.com/mapbox/mapbox-gl-js/pull/5272)
- Fix z-fighting on overlapping fills within the same layer [#3320](https://github.com/mapbox/mapbox-gl-js/issues/3320)
- Fix handling of fractional values for `layer.minzoom` [#2929](https://github.com/mapbox/mapbox-gl-js/issues/2929)
- Clarify coordinate ordering in documentation for `center` option [#5042](https://github.com/mapbox/mapbox-gl-js/pull/5042) (h/t [@karthikb351](https://github.com/karthikb351)))
- Fix output of stop functions where two stops have the same input value [#5020](https://github.com/mapbox/mapbox-gl-js/pull/5020) (h/t [@edpop](https://github.com/edpop))
- Fix bug wherein using `Map#addLayer()`  with an inline source would mutate its input [#4040](https://github.com/mapbox/mapbox-gl-js/issues/4040)
- Fix invalid css keyframes selector [#5075](https://github.com/mapbox/mapbox-gl-js/pull/5075) (h/t [@aar0nr](https://github.com/aar0nr)))
- Fix GPU-specific bug wherein canvas sources caused an error [#4262](https://github.com/mapbox/mapbox-gl-js/issues/4262)
- Fix a race condition in symbol layer handling that caused sporadic uncaught errors [#5185](https://github.com/mapbox/mapbox-gl-js/pull/5185)
- Fix bug causing line labels to render incorrectly on overzoomed tiles [#5120](https://github.com/mapbox/mapbox-gl-js/pull/5120)
- Fix bug wherein `NavigationControl` triggered mouse events unexpectedly [#5148](https://github.com/mapbox/mapbox-gl-js/issues/5148)
- Fix bug wherein clicking on the `NavigationControl` compass caused an error in IE 11 [#4784](https://github.com/mapbox/mapbox-gl-js/issues/4784)
- Remove dependency on GPL-3-licensed `fast-stable-stringify` module [#5152](https://github.com/mapbox/mapbox-gl-js/issues/5152)
- Fix bug wherein layer-specific an event listener produced an error after its target layer was removed from the map [#5145](https://github.com/mapbox/mapbox-gl-js/issues/5145)
- Fix `Marker#togglePopup()` failing to return the marker instance [#5116](https://github.com/mapbox/mapbox-gl-js/issues/5116)
- Fix bug wherein a marker's position failed to adapt to the marker element's size changing [#5133](https://github.com/mapbox/mapbox-gl-js/issues/5133)
- Fix rendering bug affecting Broadcom GPUs [#5073](https://github.com/mapbox/mapbox-gl-js/pull/5073)

### :wrench: Development workflow improvements
- Add (and now require) Flow type annotations throughout the majority of the codebase.
- Migrate to CircleCI 2.0 [#4939](https://github.com/mapbox/mapbox-gl-js/pull/4939)


## 0.39.1 (July 24, 2017)

### :bug: Bug fixes
- Fix packaging issue in 0.39.0 [#5025](https://github.com/mapbox/mapbox-gl-js/issues/5025)
- Correctly evaluate enum-based identity functions [#5023](https://github.com/mapbox/mapbox-gl-js/issues/5023)

## 0.39.0 (July 21, 2017)

### :warning: Breaking changes

- `GeolocateControl` breaking changes [#4479](https://github.com/mapbox/mapbox-gl-js/pull/4479)
  * The option `watchPosition` has been replaced with `trackUserLocation`
  * The camera operation has changed from `jumpTo` (not animated) to `fitBounds` (animated). An effect of this is the map pitch is no longer reset, although the bearing is still reset to 0.
  * The accuracy of the geolocation provided by the device is used to set the view (previously it was fixed at zoom level 17). The `maxZoom` can be controlled via the new `fitBoundsOptions` option (defaults to 15).
- Anchor `Marker`s at their center by default [#5019](https://github.com/mapbox/mapbox-gl-js/issues/5019) [@andrewharvey](https://github.com/andrewharvey)
- Increase `significantRotateThreshold` for the `TouchZoomRotateHandler` [#4971](https://github.com/mapbox/mapbox-gl-js/pull/4971), [@dagjomar](https://github.com/dagjomar)

### :sparkles: Features and improvements
- Improve performance of updating GeoJSON sources [#4069](https://github.com/mapbox/mapbox-gl-js/pull/4069), [@ezheidtmann](https://github.com/ezheidtmann)
- Improve rendering speed of extrusion layers [#4818](https://github.com/mapbox/mapbox-gl-js/pull/4818)
- Improve line label legibility in pitched views [#4781](https://github.com/mapbox/mapbox-gl-js/pull/4781)
- Improve line label legibility on curved lines [#4853](https://github.com/mapbox/mapbox-gl-js/pull/4853)
- Add user location tracking capability to `GeolocateControl` [#4479](https://github.com/mapbox/mapbox-gl-js/pull/4479), [@andrewharvey](https://github.com/andrewharvey)
  * New option `showUserLocation` to draw a "dot" as a `Marker` on the map at the user's location
  * An active lock and background state are introduced with `trackUserLocation`. When in active lock the camera will update to follow the user location, however if the camera is changed by the API or UI then the control will enter the background state where it won't update the camera to follow the user location.
  * New option `fitBoundsOptions` to control the camera operation
  * New `trackuserlocationstart` and `trackuserlocationend` events
  * New `LngLat.toBounds` method to extend a point location by a given radius to a `LngLatBounds` object
- Include main CSS file in `package.json` [#4809](https://github.com/mapbox/mapbox-gl-js/pull/4809), [@tomscholz](https://github.com/tomscholz)
- Add property function (data-driven styling) support for `line-width` [#4773](https://github.com/mapbox/mapbox-gl-js/pull/4773)
- Add property function (data-driven styling) support for `text-anchor` [#4997](https://github.com/mapbox/mapbox-gl-js/pull/4997)
- Add property function (data-driven styling) support for `text-justify` [#5000](https://github.com/mapbox/mapbox-gl-js/pull/5000)
- Add `maxTileCacheSize` option [#4778](https://github.com/mapbox/mapbox-gl-js/pull/4778), [@jczaplew](https://github.com/jczaplew)
- Add new `icon-pitch-alignment` and `circle-pitch-alignment` properties [#4869](https://github.com/mapbox/mapbox-gl-js/pull/4869) [#4871](https://github.com/mapbox/mapbox-gl-js/pull/4871)
- Add `Map#getMaxBounds` method [#4890](https://github.com/mapbox/mapbox-gl-js/pull/4890), [@andrewharvey](https://github.com/andrewharvey ) [@lamuertepeluda](https://github.com/lamuertepeluda)
- Add option (`localIdeographFontFamily`) to use TinySDF to avoid loading expensive CJK glyphs [#4895](https://github.com/mapbox/mapbox-gl-js/pull/4895)
- If `config.API_URL` includes a path prepend it to the request URL [#4995](https://github.com/mapbox/mapbox-gl-js/pull/4995)
- Bump `supercluster` version to expose `cluster_id` property on clustered sources [#5002](https://github.com/mapbox/mapbox-gl-js/pull/5002)

### :bug: Bug fixes
- Do not display `FullscreenControl` on unsupported devices [#4838](https://github.com/mapbox/mapbox-gl-js/pull/4838), [@stepankuzmin](https://github.com/stepankuzmin)
- Fix yarn build on Windows machines [#4887](https://github.com/mapbox/mapbox-gl-js/pull/4887)
- Prevent potential memory leaks by dispatching `loadData` to the same worker every time [#4877](https://github.com/mapbox/mapbox-gl-js/pull/4877)
- Fix bug preventing the rtlTextPlugin from loading before the initial style `load` [#4870](https://github.com/mapbox/mapbox-gl-js/pull/4870)
- Fix bug causing runtime-stying to not take effect in some situations [#4893](https://github.com/mapbox/mapbox-gl-js/pull/4893)
- Prevent requests of vertical glyphs for labels that can't be verticalized [#4720](https://github.com/mapbox/mapbox-gl-js/issues/4720)
- Fix character detection for Zanabazar Square [#4940](https://github.com/mapbox/mapbox-gl-js/pull/4940)
- Fix `LogoControl` logic to update correctly, and hide the `<div>` instead of removing it from the DOM when it is not needed [#4842](https://github.com/mapbox/mapbox-gl-js/pull/4842)
- Fix `GeoJSONSource#serialize` to include all options
- Fix error handling in `GlyphSource#getSimpleGlyphs`[#4992](https://github.com/mapbox/mapbox-gl-js/pull/4992)
- Fix bug causing `setStyle` to reload raster tiles [#4852](https://github.com/mapbox/mapbox-gl-js/pull/4852)
- Fix bug causing symbol layers not to render on devices with non-integer device pixel ratios [#4989](https://github.com/mapbox/mapbox-gl-js/pull/4989)
- Fix bug where `Map#queryRenderedFeatures` would error when returning no results [#4993](https://github.com/mapbox/mapbox-gl-js/pull/4993)
- Fix bug where `Map#areTilesLoaded` would always be false on `sourcedata` events for reloading tiles [#4987](https://github.com/mapbox/mapbox-gl-js/pull/4987)
- Fix bug causing categorical property functions to error on non-ascending order stops [#4996](https://github.com/mapbox/mapbox-gl-js/pull/4996)

### :hammer_and_wrench: Development workflow changes
- Use flow to type much of the code base [#4629](https://github.com/mapbox/mapbox-gl-js/pull/4629) [#4903](https://github.com/mapbox/mapbox-gl-js/pull/4903) [#4909](https://github.com/mapbox/mapbox-gl-js/pull/4909) [#4910](https://github.com/mapbox/mapbox-gl-js/pull/4910) [#4911](https://github.com/mapbox/mapbox-gl-js/pull/4911) [#4913](https://github.com/mapbox/mapbox-gl-js/pull/4913) [#4915](https://github.com/mapbox/mapbox-gl-js/pull/4915) [#4918](https://github.com/mapbox/mapbox-gl-js/pull/4918) [#4932](https://github.com/mapbox/mapbox-gl-js/pull/4932) [#4933](https://github.com/mapbox/mapbox-gl-js/pull/4933) [#4948](https://github.com/mapbox/mapbox-gl-js/pull/4948) [#4949](https://github.com/mapbox/mapbox-gl-js/pull/4949) [#4955](https://github.com/mapbox/mapbox-gl-js/pull/4955) [#4966](https://github.com/mapbox/mapbox-gl-js/pull/4966) [#4967](https://github.com/mapbox/mapbox-gl-js/pull/4967) [#4973](https://github.com/mapbox/mapbox-gl-js/pull/4973) :muscle: [@jfirebaugh](https://github.com/jfirebaugh ) [@vicapow](https://github.com/vicapow)
- Use style specification to generate flow type [#4958](https://github.com/mapbox/mapbox-gl-js/pull/4958)
- Explicitly list which files to publish in `package.json` [#4819](https://github.com/mapbox/mapbox-gl-js/pull/4819)  [@tomscholz](https://github.com/tomscholz)
- Move render test ignores to a separate file [#4977](https://github.com/mapbox/mapbox-gl-js/pull/4977)
- Add code of conduct [#5015](https://github.com/mapbox/mapbox-gl-js/pull/5015) :sparkling_heart:

## 0.38.0 (June 9, 2017)

#### New features :sparkles:

- Attenuate label size scaling with distance, improving readability of pitched maps [#4547](https://github.com/mapbox/mapbox-gl-js/pull/4547)

#### Bug fixes :beetle:

- Skip rendering for patterned layers when pattern is missing [#4687](https://github.com/mapbox/mapbox-gl-js/pull/4687)
- Fix bug with map failing to rerender after `webglcontextlost` event [#4725](https://github.com/mapbox/mapbox-gl-js/pull/4725) [@cdawi](https://github.com/cdawi)
- Clamp zoom level in `flyTo` to within the map's specified min- and maxzoom to prevent undefined behavior [#4726](https://github.com/mapbox/mapbox-gl-js/pull/4726) [@](https://github.com/ ) IvanSanchez
- Fix wordmark rendering in IE [#4741](https://github.com/mapbox/mapbox-gl-js/pull/4741)
- Fix slight pixelwise symbol rendering bugs caused by incorrect sprite calculations [#4737](https://github.com/mapbox/mapbox-gl-js/pull/4737)
- Prevent exceptions thrown by certain `flyTo` calls [#4761](https://github.com/mapbox/mapbox-gl-js/pull/4761)
- Fix "Improve this map" link [#4685](https://github.com/mapbox/mapbox-gl-js/pull/4685)
- Tweak `queryRenderedSymbols` logic to better account for pitch scaling [#4792](https://github.com/mapbox/mapbox-gl-js/pull/4792)
- Fix for symbol layers sometimes failing to render, most frequently in Safari [#4795](https://github.com/mapbox/mapbox-gl-js/pull/4795)
- Apply `text-keep-upright` after `text-offset` to keep labels upright when intended [#4779](https://github.com/mapbox/mapbox-gl-js/pull/4779) **[Potentially breaking :warning: but considered a bugfix]**
- Prevent exceptions thrown by empty GeoJSON tiles [#4803](https://github.com/mapbox/mapbox-gl-js/pull/4803)

#### Accessibility improvements :sound:

- Add `aria-label` to popup close button [#4799](https://github.com/mapbox/mapbox-gl-js/pull/4799) [@andrewharvey](https://github.com/andrewharvey)

#### Development workflow + testing improvements :wrench:

- Fix equality assertion bug in tests [#4731](https://github.com/mapbox/mapbox-gl-js/pull/4731) [@IvanSanchez](https://github.com/IvanSanchez)
- Benchmark results page improvements [#4746](https://github.com/mapbox/mapbox-gl-js/pull/4746)
- Require node version >=6.4.0, enabling the use of more ES6 features [#4752](https://github.com/mapbox/mapbox-gl-js/pull/4752)
- Document missing `pitchWithRotate` option [#4800](https://github.com/mapbox/mapbox-gl-js/pull/4800) [@simast](https://github.com/simast)
- Move Github-specific Markdown files into subdirectory [#4806](https://github.com/mapbox/mapbox-gl-js/pull/4806) [@tomscholz](https://github.com/tomscholz)

## 0.37.0 (May 2nd, 2017)

#### :warning: Breaking changes

- Removed `LngLat#wrapToBestWorld`

#### New features :rocket:

- Improve popup/marker positioning [#4577](https://github.com/mapbox/mapbox-gl-js/pull/4577)
- Add `Map#isStyleLoaded` and `Map#areTilesLoaded` events [#4321](https://github.com/mapbox/mapbox-gl-js/pull/4321)
- Support offline sprites using `file:` protocol [#4649](https://github.com/mapbox/mapbox-gl-js/pull/4649) [@oscarfonts](https://github.com/oscarfonts)

#### Bug fixes :bug:

- Fix fullscreen control in Firefox [#4666](https://github.com/mapbox/mapbox-gl-js/pull/4666)
- Fix rendering artifacts that caused tile boundaries to be visible in some cases [#4636](https://github.com/mapbox/mapbox-gl-js/pull/4636)
- Fix default calculation for categorical zoom-and-property functions [#4657](https://github.com/mapbox/mapbox-gl-js/pull/4657)
- Fix scaling of images on retina screens [#4645](https://github.com/mapbox/mapbox-gl-js/pull/4645)
- Rendering error when a transparent image is added via `Map#addImage` [#4644](https://github.com/mapbox/mapbox-gl-js/pull/4644)
- Fix an issue with rendering lines with duplicate points [#4634](https://github.com/mapbox/mapbox-gl-js/pull/4634)
- Fix error when switching from data-driven styles to a constant paint value [#4611](https://github.com/mapbox/mapbox-gl-js/pull/4611)
- Add check to make sure invalid bounds on tilejson don't error out [#4641](https://github.com/mapbox/mapbox-gl-js/pull/4641)

#### Development workflow improvements :computer:

- Add flowtype interfaces and definitions [@vicapow](https://github.com/vicapow)
- Add stylelinting to ensure `mapboxgl-` prefix on all classes [#4584](https://github.com/mapbox/mapbox-gl-js/pull/4584) [@asantos3026](https://github.com/asantos3026)

## 0.36.0 (April 19, 2017)

#### New features :sparkles:

- Replace LogoControl logo with the new Mapbox logo [#4598](https://github.com/mapbox/mapbox-gl-js/pull/4598)

#### Bug fixes :bug:

- Fix bug with the BoxZoomHandler that made it glitchy if it is enabled after the DragPanHandler [#4528](https://github.com/mapbox/mapbox-gl-js/pull/4528)
- Fix undefined behavior in `fill_outline` shaders [#4600](https://github.com/mapbox/mapbox-gl-js/pull/4600)
- Fix `Camera#easeTo` interpolation on pitched maps [#4540](https://github.com/mapbox/mapbox-gl-js/pull/4540)
- Choose property function interpolation method by the `property`'s type [#4614](https://github.com/mapbox/mapbox-gl-js/pull/4614)

#### Development workflow improvements :nerd_face:

- Fix crash on missing `style.json` in integration tests
- `gl-style-composite` is now executable in line with the other tools [@andrewharvey](https://github.com/andrewharvey ) [#4595](https://github.com/mapbox/mapbox-gl-js/pull/4595)
- `gl-style-composite` utility now throws an error if a name conflict would occur between layers [@andrewharvey](https://github.com/andrewharvey ) [#4595](https://github.com/mapbox/mapbox-gl-js/pull/4595)

## 0.35.1 (April 12, 2017)

#### Bug fixes :bug:

- Add `.json` extension to style-spec `require` statements for webpack compatibility [#4563](https://github.com/mapbox/mapbox-gl-js/pull/4563) [@orangemug](https://github.com/orangemug)
- Fix documentation type for `Map#fitBounde` [#4569](https://github.com/mapbox/mapbox-gl-js/pull/4569) [@andrewharvey](https://github.com/andrewharvey)
- Fix bug causing {Image,Video,Canvas}Source to throw exception if latitude is outside of +/-85.05113 [#4574](https://github.com/mapbox/mapbox-gl-js/pull/4574)
- Fix bug causing overzoomed raster tiles to disappear from map [#4567](https://github.com/mapbox/mapbox-gl-js/pull/4567)
- Fix bug causing queryRenderedFeatures to crash on polygon features that have an `id` field. [#4581](https://github.com/mapbox/mapbox-gl-js/pull/4581)

## 0.35.0 (April 7, 2017)

#### New features :rocket:
- Use anisotropic filtering to improve rendering of raster tiles on pitched maps [#1064](https://github.com/mapbox/mapbox-gl-js/issues/1064)
- Add `pitchstart` and `pitchend` events [#2449](https://github.com/mapbox/mapbox-gl-js/issues/2449)
- Add an optional `layers` parameter to `Map#on` [#1002](https://github.com/mapbox/mapbox-gl-js/issues/1002)
- Add data-driven styling support for `text-offset` [#4495](https://github.com/mapbox/mapbox-gl-js/pull/4495)
- Add data-driven styling support for `text-rotate` [#3516](https://github.com/mapbox/mapbox-gl-js/issues/3516)
- Add data-driven styling support for `icon-image` [#4304](https://github.com/mapbox/mapbox-gl-js/issues/4304)
- Add data-driven styling support for `{text,icon}-size` [#4455](https://github.com/mapbox/mapbox-gl-js/pull/4455)

#### Bug fixes :bug:
- Suppress error messages in JS console due to missing tiles [#1800](https://github.com/mapbox/mapbox-gl-js/issues/1800)
- Fix bug wherein `GeoJSONSource#setData()` could cause unnecessary DOM updates [#4447](https://github.com/mapbox/mapbox-gl-js/issues/4447)
- Fix bug wherein `Map#flyTo` did not respect the `renderWorldCopies` setting [#4449](https://github.com/mapbox/mapbox-gl-js/issues/4449)
- Fix regression in browserify support # 4453
- Fix bug causing poor touch event behavior on mobile devices [#4259](https://github.com/mapbox/mapbox-gl-js/issues/4259)
- Fix bug wherein duplicate stops in property functions could cause an infinite loop [#4498](https://github.com/mapbox/mapbox-gl-js/issues/4498)
- Respect image height/width in `addImage` api [#4531](https://github.com/mapbox/mapbox-gl-js/pull/4531)
- Fix bug preventing correct behavior of `shift+zoom` [#3334](https://github.com/mapbox/mapbox-gl-js/issues/3334)
- Fix bug preventing image source from rendering when coordinate area is too large [#4550](https://github.com/mapbox/mapbox-gl-js/issues/4550)
- Show image source on horizontally wrapped worlds [#4555](https://github.com/mapbox/mapbox-gl-js/pull/4555)
- Fix bug in the handling of `refreshedExpiredTiles` option [#4549](https://github.com/mapbox/mapbox-gl-js/pull/4549)
- Support the TileJSON `bounds` property [#1775](https://github.com/mapbox/mapbox-gl-js/issues/1775)

#### Development workflow improvements :computer:
- Upgrade flow to 0.42.0 ([#4500](https://github.com/mapbox/mapbox-gl-js/pull/4500))


## 0.34.0 (March 17, 2017)

#### New features :rocket:
- Add `Map#addImage` and `Map#removeImage` API to allow adding icon images at runtime [#4404](https://github.com/mapbox/mapbox-gl-js/pull/4404)
- Simplify non-browserify bundler usage by making the distribution build the main entrypoint [#4423](https://github.com/mapbox/mapbox-gl-js/pull/4423)

#### Bug fixes :bug:
- Fix issue where coincident start/end points of LineStrings were incorrectly rendered as joined [#4413](https://github.com/mapbox/mapbox-gl-js/pull/4413)
- Fix bug causing `queryRenderedFeatures` to fail in cases where both multiple sources and data-driven paint properties were present [#4417](https://github.com/mapbox/mapbox-gl-js/issues/4417)
- Fix bug where tile request errors caused `map.loaded()` to incorrectly return `false` [#4425](https://github.com/mapbox/mapbox-gl-js/issues/4425)

#### Testing improvements :white_check_mark:
- Improve test coverage across several core modules [#4432](https://github.com/mapbox/mapbox-gl-js/pull/4432) [#4431](https://github.com/mapbox/mapbox-gl-js/pull/4431) [#4422](https://github.com/mapbox/mapbox-gl-js/pull/4422) [#4244](https://github.com/mapbox/mapbox-gl-js/pull/4244) :bowing_man:

## 0.33.1 (March 10, 2017)

#### Bug fixes :bug:
- Prevent Mapbox logo from being added to the map more than once [#4386](https://github.com/mapbox/mapbox-gl-js/pull/4386)
- Add `type='button'` to `FullscreenControl` to prevent button from acting as a form submit [#4397](https://github.com/mapbox/mapbox-gl-js/pull/4397)
- Fix issue where map would continue to rotate if `Ctrl` key is released before the click during a `DragRotate` event [#4389](https://github.com/mapbox/mapbox-gl-js/pull/4389)
- Remove double `options.easing` description from the `Map#fitBounds` documentation [#4402](https://github.com/mapbox/mapbox-gl-js/pull/4402)


## 0.33.0 (March 8, 2017)

#### :warning: Breaking changes
- Automatically add Mapbox wordmark when required by Mapbox TOS [#3933](https://github.com/mapbox/mapbox-gl-js/pull/3933)
- Increase default `maxZoom` from 20 to 22 [#4333](https://github.com/mapbox/mapbox-gl-js/pull/4333)
- Deprecate `tiledata` and `tiledataloading` events in favor of `sourcedata` and `sourcedataloading`. [#4347](https://github.com/mapbox/mapbox-gl-js/pull/4347)
- `mapboxgl.util` is no longer exported [#1408](https://github.com/mapbox/mapbox-gl-js/issues/1408)
- `"type": "categorical"` is now required for all categorical functions. Previously, some forms of "implicitly" categorical functions worked, and others did not. [#3717](https://github.com/mapbox/mapbox-gl-js/issues/3717)

#### :white_check_mark: New features
- Add property functions support for most symbol paint properties [#4074](https://github.com/mapbox/mapbox-gl-js/pull/4074), [#4186](https://github.com/mapbox/mapbox-gl-js/pull/4186), [#4226](https://github.com/mapbox/mapbox-gl-js/pull/4226)
- Add ability to specify default property value for undefined or invalid property values used in property functions. [#4175](https://github.com/mapbox/mapbox-gl-js/pull/4175)
- Improve `Map#fitBounds` to accept different values for top, bottom, left, and right `padding` [#3890](https://github.com/mapbox/mapbox-gl-js/pull/3890)
- Add a `FullscreenControl` for displaying a fullscreen map [#3977](https://github.com/mapbox/mapbox-gl-js/pull/3977)

#### :beetle: Bug fixes
- Fix validation error on categorical zoom-and-property functions [#4220](https://github.com/mapbox/mapbox-gl-js/pull/4220)
- Fix bug causing expired resources to be re-requested causing an infinite loop [#4255](https://github.com/mapbox/mapbox-gl-js/pull/4255)
- Fix problem where `MapDataEvent#isSourceLoaded` always returned false [#4254](https://github.com/mapbox/mapbox-gl-js/pull/4254)
- Resolve an issue where tiles in the source cache were prematurely deleted, resulting in tiles flickering when zooming in and out and  [#4311](https://github.com/mapbox/mapbox-gl-js/pull/4311)
- Make sure `MapEventData` is passed through on calls `Map#flyTo` [#4342](https://github.com/mapbox/mapbox-gl-js/pull/4342)
- Fix incorrect returned values for `Map#isMoving` [#4350](https://github.com/mapbox/mapbox-gl-js/pull/4350)
- Fix categorical functions not allowing boolean stop domain values [#4195](https://github.com/mapbox/mapbox-gl-js/pull/4195)
- Fix piecewise-constant functions to allow non-integer zoom levels. [#4196](https://github.com/mapbox/mapbox-gl-js/pull/4196)
- Fix issues with `$id` in filters [#4236](https://github.com/mapbox/mapbox-gl-js/pull/4236) [#4237](https://github.com/mapbox/mapbox-gl-js/pull/4237)
- Fix a race condition with polygon centroid algorithm causing tiles not to load in some cases. [#4273](https://github.com/mapbox/mapbox-gl-js/pull/4273)
- Throw a meaningful error when giving non-array `layers` parameter to `queryRenderedFeatures` [#4331](https://github.com/mapbox/mapbox-gl-js/pull/4331)
- Throw a meaningful error when supplying invalid `minZoom` and `maxZoom` values [#4324](https://github.com/mapbox/mapbox-gl-js/pull/4324)
- Fix a memory leak when using the RTL Text plugin [#4248](https://github.com/mapbox/mapbox-gl-js/pull/4248)

#### Dev workflow changes
- Merged the [Mapbox GL style specification](https://github.com/mapbox/mapbox-gl-style-spec) repo to this one (now under `src/style-spec` and `test/unit/style-spec`).

## 0.32.1 (Jan 26, 2017)

#### Bug Fixes

 - Fix bug causing [`mapbox-gl-rtl-text` plugin](https://github.com/mapbox/mapbox-gl-rtl-text) to not work [#4055](https://github.com/mapbox/mapbox-gl-js/pull/4055)

## 0.32.0 (Jan 26, 2017)

#### Deprecation Notices

- [Style classes](https://www.mapbox.com/mapbox-gl-style-spec/#layer-paint.*) are deprecated and will be removed in an upcoming release of Mapbox GL JS.

#### New Features

 - Add `Map#isSourceLoaded` method [#4033](https://github.com/mapbox/mapbox-gl-js/pull/4033)
 - Automatically reload tiles based on their `Expires` and `Cache-Control` HTTP headers [#3944](https://github.com/mapbox/mapbox-gl-js/pull/3944)
 - Add `around=center` option to `scrollZoom` and `touchZoomRotate` interaction handlers [#3876](https://github.com/mapbox/mapbox-gl-js/pull/3876)
 - Add support for [`mapbox-gl-rtl-text` plugin](https://github.com/mapbox/mapbox-gl-rtl-text) to support right-to-left scripts [#3758](https://github.com/mapbox/mapbox-gl-js/pull/3758)
 - Add `canvas` source type [#3765](https://github.com/mapbox/mapbox-gl-js/pull/3765)
 - Add `Map#isMoving` method [#2792](https://github.com/mapbox/mapbox-gl-js/issues/2792)

#### Bug Fixes

 - Fix bug causing garbled text on zoom [#3962](https://github.com/mapbox/mapbox-gl-js/pull/3962)
 - Fix bug causing crash in Firefox and Mobile Safari when rendering a large map [#4037](https://github.com/mapbox/mapbox-gl-js/pull/4037)
 - Fix bug causing raster tiles to flicker during zoom [#2467](https://github.com/mapbox/mapbox-gl-js/issues/2467)
 - Fix bug causing exception when unsetting and resetting fill-outline-color [#3657](https://github.com/mapbox/mapbox-gl-js/issues/3657)
 - Fix memory leak when removing raster sources [#3951](https://github.com/mapbox/mapbox-gl-js/issues/3951)
 - Fix bug causing exception when when zooming in / out on empty GeoJSON tile [#3985](https://github.com/mapbox/mapbox-gl-js/pull/3985)
 - Fix line join artifacts at very sharp angles [#4008](https://github.com/mapbox/mapbox-gl-js/pull/4008)

## 0.31.0 (Jan 10 2017)

#### New Features

- Add `renderWorldCopies` option to the `Map` constructor to give users control over whether multiple worlds are rendered in a map [#3885](https://github.com/mapbox/mapbox-gl-js/pull/3885)

#### Bug Fixes

- Fix performance regression triggered when `Map` pitch or bearing is changed [#3938](https://github.com/mapbox/mapbox-gl-js/pull/3938)
- Fix null pointer exception caused by trying to clear an `undefined` source [#3903](https://github.com/mapbox/mapbox-gl-js/pull/3903)

#### Miscellaneous

- Incorporate integration tests formerly at [`mapbox-gl-test-suite`](https://github.com/mapbox/mapbox-gl-test-suite) into this repository [#3834](https://github.com/mapbox/mapbox-gl-js/pull/3834)

## 0.30.0 (Jan 5 2017)

#### New Features

 - Fire an error when map canvas is larger than allowed by `gl.MAX_RENDERBUFFER_SIZE` [#2893](https://github.com/mapbox/mapbox-gl-js/issues/2893)
 - Improve error messages when referencing a nonexistent layer id [#2597](https://github.com/mapbox/mapbox-gl-js/issues/2597)
 - Fire an error when layer uses a `geojson` source and specifies a `source-layer` [#3896](https://github.com/mapbox/mapbox-gl-js/pull/3896)
 - Add inline source declaration syntax [#3857](https://github.com/mapbox/mapbox-gl-js/issues/3857)
 - Improve line breaking behavior [#3887](https://github.com/mapbox/mapbox-gl-js/issues/3887)

#### Performance Improvements

 - Improve `Map#setStyle` performance in some cases [#3853](https://github.com/mapbox/mapbox-gl-js/pull/3853)

#### Bug Fixes

 - Fix unexpected popup positioning when some offsets are unspecified [#3367](https://github.com/mapbox/mapbox-gl-js/issues/3367)
 - Fix incorrect interpolation in functions [#3838](https://github.com/mapbox/mapbox-gl-js/issues/3838)
 - Fix incorrect opacity when multiple backgrounds are rendered [#3819](https://github.com/mapbox/mapbox-gl-js/issues/3819)
 - Fix exception thrown when instantiating geolocation control in Safari [#3844](https://github.com/mapbox/mapbox-gl-js/issues/3844)
 - Fix exception thrown when setting `showTileBoundaries` with no sources [#3849](https://github.com/mapbox/mapbox-gl-js/issues/3849)
 - Fix incorrect rendering of transparent parts of raster layers in some cases [#3723](https://github.com/mapbox/mapbox-gl-js/issues/3723)
 - Fix non-terminating render loop when zooming in in some cases [#3399](https://github.com/mapbox/mapbox-gl-js/pull/3399)

## 0.29.0 (December 20 2016)

#### New Features

 - Add support for property functions for many style properties on line layers [#3033](https://github.com/mapbox/mapbox-gl-js/pull/3033)
 - Make `Map#setStyle` smoothly transition to the new style [#3621](https://github.com/mapbox/mapbox-gl-js/pull/3621)
 - Add `styledata`, `sourcedata`, `styledataloading`, and `sourcedataloading` events
 - Add `isSourceLoaded` and `source` properties to `MapDataEvent` [#3590](https://github.com/mapbox/mapbox-gl-js/pull/3590)
 - Remove "max zoom" cap of 20 [#3683](https://github.com/mapbox/mapbox-gl-js/pull/3683)
 - Add `circle-stroke-*` style properties [#3672](https://github.com/mapbox/mapbox-gl-js/pull/3672)
 - Add a more helpful error message when the specified `container` element doesn't exist [#3719](https://github.com/mapbox/mapbox-gl-js/pull/3719)
 - Add `watchPosition` option to `GeolocateControl` [#3739](https://github.com/mapbox/mapbox-gl-js/pull/3739)
 - Add `positionOptions` option to `GeolocateControl` [#3739](https://github.com/mapbox/mapbox-gl-js/pull/3739)
 - Add `aria-label` to map canvas [#3782](https://github.com/mapbox/mapbox-gl-js/pull/3782)
 - Adjust multipoint symbol rendering behavior [#3763](https://github.com/mapbox/mapbox-gl-js/pull/3763)
 - Add support for property functions for `icon-offset` [#3791](https://github.com/mapbox/mapbox-gl-js/pull/3791)
 - Improved antialiasing on pitched lines [#3790](https://github.com/mapbox/mapbox-gl-js/pull/3790)
 - Allow attribution control to collapse to an ⓘ button on smaller screens [#3783](https://github.com/mapbox/mapbox-gl-js/pull/3783)
 - Improve line breaking algorithm [#3743](https://github.com/mapbox/mapbox-gl-js/pull/3743)

#### Performance Improvements

 - Fix memory leak when calling `Map#removeSource` [#3602](https://github.com/mapbox/mapbox-gl-js/pull/3602)
 - Reduce bundle size by adding custom build of `gl-matrix` [#3734](https://github.com/mapbox/mapbox-gl-js/pull/3734)
 - Improve performance of projection code [#3721](https://github.com/mapbox/mapbox-gl-js/pull/3721)
 - Improve performance of style function evaluation [#3816](https://github.com/mapbox/mapbox-gl-js/pull/3816)

#### Bug fixes

 - Fix exception thrown when using `line-color` property functions [#3639](https://github.com/mapbox/mapbox-gl-js/issues/3639)
 - Fix exception thrown when removing a layer and then adding another layer with the same id but different type [#3655](https://github.com/mapbox/mapbox-gl-js/pull/3655)
 - Fix exception thrown when passing a single point to `Map#fitBounds` [#3655](https://github.com/mapbox/mapbox-gl-js/pull/3655)
 - Fix exception thrown occasionally during rapid map mutations [#3681](https://github.com/mapbox/mapbox-gl-js/pull/3681)
 - Fix rendering defects on pitch=0 on some systems [#3740](https://github.com/mapbox/mapbox-gl-js/pull/3740)
 - Fix unnecessary CPU usage when displaying a raster layer [#3764](https://github.com/mapbox/mapbox-gl-js/pull/3764)
 - Fix bug causing sprite after `Map#setStyle` [#3829](https://github.com/mapbox/mapbox-gl-js/pull/3829)
 - Fix bug preventing `Map` from emitting a `contextmenu` event on Windows browsers [#3822](https://github.com/mapbox/mapbox-gl-js/pull/3822)

## 0.28.0 (November 17 2016)

#### New features and improvements

- Performance improvements for `Map#addLayer` and `Map#removeLayer` [#3584](https://github.com/mapbox/mapbox-gl-js/pull/3584)
- Add method for changing layer order at runtime - `Map#moveLayer` [#3584](https://github.com/mapbox/mapbox-gl-js/pull/3584)
- Update vertical punctuation logic to Unicode 9.0 standard [#3608](https://github.com/mapbox/mapbox-gl-js/pull/3608)

#### Bug fixes

- Fix data-driven `fill-opacity` rendering when using a `fill-pattern` [#3598](https://github.com/mapbox/mapbox-gl-js/pull/3598)
- Fix line rendering artifacts [#3627](https://github.com/mapbox/mapbox-gl-js/pull/3627)
- Fix incorrect rendering of opaque fills on top of transparent fills [#2628](https://github.com/mapbox/mapbox-gl-js/pull/2628)
- Prevent `AssertionErrors` from pitching raster layers by only calling `Worker#redoPlacement` on vector and GeoJSON sources [#3624](https://github.com/mapbox/mapbox-gl-js/pull/3624)
- Restore IE11 compatability [#3635](https://github.com/mapbox/mapbox-gl-js/pull/3635)
- Fix symbol placement for cached tiles [#3637](https://github.com/mapbox/mapbox-gl-js/pull/3637)


## 0.27.0 (November 11 2016)

#### ⚠️ Breaking changes ⚠️

- Replace `fill-extrude-height` and `fill-extrude-base` properties of `fill` render type with a separate `fill-extrusion` type (with corresponding `fill-extrusion-height` and `fill-extrusion-base` properties), solving problems with render parity and runtime switching between flat and extruded fills. https://github.com/mapbox/mapbox-gl-style-spec/issues/554
- Change the units for extrusion height properties (`fill-extrusion-height`, `fill-extrusion-base`) from "magic numbers" to meters. [#3509](https://github.com/mapbox/mapbox-gl-js/pull/3509)
- Remove `mapboxgl.Control` class and change the way custom controls should be implemented. [#3497](https://github.com/mapbox/mapbox-gl-js/pull/3497)
- Remove `mapboxgl.util` functions: `inherit`, `extendAll`, `debounce`, `coalesce`, `startsWith`, `supportsGeolocation`. [#3441](https://github.com/mapbox/mapbox-gl-js/pull/3441) [#3571](https://github.com/mapbox/mapbox-gl-js/pull/3571)
- **`mapboxgl.util` is deprecated** and will be removed in the next release. [#1408](https://github.com/mapbox/mapbox-gl-js/issues/1408)

#### New features and improvements

- Tons of **performance improvements** that combined make rendering **up to 3 times faster**, especially for complex styles. [#3485](https://github.com/mapbox/mapbox-gl-js/pull/3485) [#3489](https://github.com/mapbox/mapbox-gl-js/pull/3489) [#3490](https://github.com/mapbox/mapbox-gl-js/pull/3490) [#3491](https://github.com/mapbox/mapbox-gl-js/pull/3491) [#3498](https://github.com/mapbox/mapbox-gl-js/pull/3498) [#3499](https://github.com/mapbox/mapbox-gl-js/pull/3499) [#3501](https://github.com/mapbox/mapbox-gl-js/pull/3501) [#3510](https://github.com/mapbox/mapbox-gl-js/pull/3510) [#3514](https://github.com/mapbox/mapbox-gl-js/pull/3514) [#3515](https://github.com/mapbox/mapbox-gl-js/pull/3515) [#3486](https://github.com/mapbox/mapbox-gl-js/pull/3486) [#3527](https://github.com/mapbox/mapbox-gl-js/pull/3527) [#3574](https://github.com/mapbox/mapbox-gl-js/pull/3574) ⚡️⚡️⚡️
- 🈯 Added **vertical text writing mode** for languages that support it. [#3438](https://github.com/mapbox/mapbox-gl-js/pull/3438)
- 🈯 Improved **line breaking of Chinese and Japanese text** in point-placed labels. [#3420](https://github.com/mapbox/mapbox-gl-js/pull/3420)
- Reduce the default number of worker threads (`mapboxgl.workerCount`) for better performance. [#3565](https://github.com/mapbox/mapbox-gl-js/pull/3565)
- Automatically use `categorical` style function type when input values are strings. [#3384](https://github.com/mapbox/mapbox-gl-js/pull/3384)
- Improve control buttons accessibility. [#3492](https://github.com/mapbox/mapbox-gl-js/pull/3492)
- Remove geolocation button if geolocation is disabled (e.g. the page is not served through `https`). [#3571](https://github.com/mapbox/mapbox-gl-js/pull/3571)
- Added `Map#getMaxZoom` and `Map#getMinZoom` methods [#3592](https://github.com/mapbox/mapbox-gl-js/pull/3592)

#### Bugfixes

- Fix several line dash rendering bugs. [#3451](https://github.com/mapbox/mapbox-gl-js/pull/3451)
- Fix intermittent map flicker when using image sources. [#3522](https://github.com/mapbox/mapbox-gl-js/pull/3522)
- Fix incorrect rendering of semitransparent `background` layers. [#3521](https://github.com/mapbox/mapbox-gl-js/pull/3521)
- Fix broken `raster-fade-duration` property. [#3532](https://github.com/mapbox/mapbox-gl-js/pull/3532)
- Fix handling of extrusion heights with negative values (by clamping to `0`). [#3463](https://github.com/mapbox/mapbox-gl-js/pull/3463)
- Fix GeoJSON sources not placing labels/icons correctly after map rotation. [#3366](https://github.com/mapbox/mapbox-gl-js/pull/3366)
- Fix icon/label placement not respecting order for layers with numeric names. [#3404](https://github.com/mapbox/mapbox-gl-js/pull/3404)
- Fix `queryRenderedFeatures` working incorrectly on colliding labels. [#3459](https://github.com/mapbox/mapbox-gl-js/pull/3459)
- Fix a bug where changing extrusion properties at runtime sometimes threw an error. [#3487](https://github.com/mapbox/mapbox-gl-js/pull/3487) [#3468](https://github.com/mapbox/mapbox-gl-js/pull/3468)
- Fix a bug where `map.loaded()` always returned `true` when using raster tile sources. [#3302](https://github.com/mapbox/mapbox-gl-js/pull/3302)
- Fix a bug where moving the map out of bounds sometimes threw `failed to invert matrix` error. [#3518](https://github.com/mapbox/mapbox-gl-js/pull/3518)
- Fixed `queryRenderedFeatures` throwing an error if no parameters provided. [#3542](https://github.com/mapbox/mapbox-gl-js/pull/3542)
- Fixed a bug where using multiple `\n` in a text field resulted in an error. [#3570](https://github.com/mapbox/mapbox-gl-js/pull/3570)

#### Misc

- 🐞 Fix `npm install mapbox-gl` pulling in all `devDependencies`, leading to an extremely slow install. [#3377](https://github.com/mapbox/mapbox-gl-js/pull/3377)
- Switch the codebase to ES6. [#c](https://github.com/mapbox/mapbox-gl-js/pull/3388) [#3408](https://github.com/mapbox/mapbox-gl-js/pull/3408) [#3415](https://github.com/mapbox/mapbox-gl-js/pull/3415) [#3421](https://github.com/mapbox/mapbox-gl-js/pull/3421)
- A lot of internal refactoring to make the codebase simpler and more maintainable.
- Various documentation fixes. [#3440](https://github.com/mapbox/mapbox-gl-js/pull/3440)

## 0.26.0 (October 13 2016)

#### New Features & Improvements

 * Add `fill-extrude-height` and `fill-extrude-base` style properties (3d buildings) :cityscape: [#3223](https://github.com/mapbox/mapbox-gl-js/pull/3223)
 * Add customizable `colorSpace` interpolation to functions [#3245](https://github.com/mapbox/mapbox-gl-js/pull/3245)
 * Add `identity` function type [#3274](https://github.com/mapbox/mapbox-gl-js/pull/3274)
 * Add depth testing for symbols with `'pitch-alignment': 'map'` [#3243](https://github.com/mapbox/mapbox-gl-js/pull/3243)
 * Add `dataloading` events for styles and sources [#3306](https://github.com/mapbox/mapbox-gl-js/pull/3306)
 * Add `Control` suffix to all controls :warning: BREAKING CHANGE :warning: [#3355](https://github.com/mapbox/mapbox-gl-js/pull/3355)
 * Calculate style layer `ref`s automatically and get rid of user-specified `ref`s :warning: BREAKING CHANGE :warning: [#3486](https://github.com/mapbox/mapbox-gl-js/pull/3486)

#### Performance Improvements

 * Ensure removing style or source releases all tile resources [#3359](https://github.com/mapbox/mapbox-gl-js/pull/3359)

#### Bugfixes

 * Fix bug causing an error when `Marker#setLngLat` is called [#3294](https://github.com/mapbox/mapbox-gl-js/pull/3294)
 * Fix bug causing incorrect coordinates in `touchend` on Android Chrome [#3319](https://github.com/mapbox/mapbox-gl-js/pull/3319)
 * Fix bug causing incorrect popup positioning at top of screen [#3333](https://github.com/mapbox/mapbox-gl-js/pull/3333)
 * Restore `tile` property to `data` events fired when a tile is removed [#3328](https://github.com/mapbox/mapbox-gl-js/pull/3328)
 * Fix bug causing "Improve this map" link to not preload map location [#3356](https://github.com/mapbox/mapbox-gl-js/pull/3356)

## 0.25.1 (September 30 2016)

#### Bugfixes

  * Fix bug causing attribution to not be shown [#3278](https://github.com/mapbox/mapbox-gl-js/pull/3278)
  * Fix bug causing exceptions when symbol text has a trailing newline [#3281](https://github.com/mapbox/mapbox-gl-js/pull/3281)

## 0.25.0 (September 29 2016)

#### Breaking Changes

  * `Evented#off` now require two arguments; omitting the second argument in order to unbind all listeners for an event
     type is no longer supported, as it could cause unintended unbinding of internal listeners.

#### New Features & Improvements

  * Consolidate undocumented data lifecycle events into `data` and `dataloading` events ([#3255](https://github.com/mapbox/mapbox-gl-js/pull/3255))
  * Add `auto` value for style spec properties ([#3203](https://github.com/mapbox/mapbox-gl-js/pull/3203))

#### Bugfixes

  * Fix bug causing "Map#queryRenderedFeatures" to return no features after map rotation or filter change ([#3233](https://github.com/mapbox/mapbox-gl-js/pull/3233))
  * Change webpack build process ([#3235](https://github.com/mapbox/mapbox-gl-js/pull/3235)) :warning: BREAKING CHANGE :warning:
  * Improved error messages for `LngLat#convert` ([#3232](https://github.com/mapbox/mapbox-gl-js/pull/3232))
  * Fix bug where the `tiles` field is omitted from the `RasterTileSource#serialize` method ([#3259](https://github.com/mapbox/mapbox-gl-js/pull/3259))
  * Comply with HTML spec by replacing the `div` within the `Navigation` control `<button>` with a `span` element ([#3268](https://github.com/mapbox/mapbox-gl-js/pull/3268))
  * Fix bug causing `Marker` instances to be translated to non-whole pixel coordinates that caused blurriness ([#3270](https://github.com/mapbox/mapbox-gl-js/pull/3270))

#### Performance Improvements

  * Avoid unnecessary style validation ([#3224](https://github.com/mapbox/mapbox-gl-js/pull/3224))
  * Share a single blob URL between all workers ([#3239](https://github.com/mapbox/mapbox-gl-js/pull/3239))

## 0.24.0 (September 19 2016)

#### New Features & Improvements

 * Allow querystrings in `mapbox://` URLs [#3113](https://github.com/mapbox/mapbox-gl-js/issues/3113)
 * Allow "drag rotate" interaction to control pitch [#3105](https://github.com/mapbox/mapbox-gl-js/pull/3105)
 * Improve performance by decreasing `Worker` script `Blob` size [#3158](https://github.com/mapbox/mapbox-gl-js/pull/3158)
 * Improve vector tile performance [#3067](https://github.com/mapbox/mapbox-gl-js/pull/3067)
 * Decrease size of distributed library by removing `package.json` [#3174](https://github.com/mapbox/mapbox-gl-js/pull/3174)
 * Add support for new lines in `text-field` [#3179](https://github.com/mapbox/mapbox-gl-js/pull/3179)
 * Make keyboard navigation smoother [#3190](https://github.com/mapbox/mapbox-gl-js/pull/3190)
 * Make mouse wheel zooming smoother [#3189](https://github.com/mapbox/mapbox-gl-js/pull/3189)
 * Add better error message when calling `Map#queryRenderedFeatures` on nonexistent layer [#3196](https://github.com/mapbox/mapbox-gl-js/pull/3196)
 * Add support for imperial units on `Scale` control [#3160](https://github.com/mapbox/mapbox-gl-js/pull/3160)
 * Add map's pitch to URL hash [#3218](https://github.com/mapbox/mapbox-gl-js/pull/3218)

#### Bugfixes

 * Fix exception thrown when using box zoom handler [#3078](https://github.com/mapbox/mapbox-gl-js/pull/3078)
 * Ensure style filters cannot be mutated by reference [#3093](https://github.com/mapbox/mapbox-gl-js/pull/3093)
 * Fix exceptions thrown when opening marker-bound popup by click [#3104](https://github.com/mapbox/mapbox-gl-js/pull/3104)
 * Fix bug causing fills with transparent colors and patterns to not render [#3107](https://github.com/mapbox/mapbox-gl-js/issues/3107)
 * Fix order of latitudes in `Map#getBounds` [#3081](https://github.com/mapbox/mapbox-gl-js/issues/3081)
 * Fix incorrect evaluation of zoom-and-property functions [#2827](https://github.com/mapbox/mapbox-gl-js/issues/2827) [#3155](https://github.com/mapbox/mapbox-gl-js/pull/3155)
 * Fix incorrect evaluation of property functions [#2828](https://github.com/mapbox/mapbox-gl-js/issues/2828) [#3155](https://github.com/mapbox/mapbox-gl-js/pull/3155)
 * Fix bug causing garbled text rendering when multiple maps are rendered on the page [#3086](https://github.com/mapbox/mapbox-gl-js/issues/3086)
 * Fix rendering defects caused by `Map#setFilter` and map rotation on iOS 10 [#3207](https://github.com/mapbox/mapbox-gl-js/pull/3207)
 * Fix bug causing image and video sources to disappear when zooming in [#3010](https://github.com/mapbox/mapbox-gl-js/issues/3010)


## 0.23.0 (August 25 2016)

#### New Features & Improvements

* Add support for `line-color` property functions [#2938](https://github.com/mapbox/mapbox-gl-js/pull/2938)
* Add `Scale` control [#2940](https://github.com/mapbox/mapbox-gl-js/pull/2940) [#3042](https://github.com/mapbox/mapbox-gl-js/pull/3042)
* Improve polygon label placement by rendering labels at the pole of inaccessability [#3038](https://github.com/mapbox/mapbox-gl-js/pull/3038)
* Add `Popup` `offset` option [#1962](https://github.com/mapbox/mapbox-gl-js/issues/1962)
* Add `Marker#bindPopup` method [#3056](https://github.com/mapbox/mapbox-gl-js/pull/3056)

#### Performance Improvements

* Improve performance of pages with multiple maps using a shared `WebWorker` pool [#2952](https://github.com/mapbox/mapbox-gl-js/pull/2952)

#### Bugfixes

* Make `LatLngBounds` obey its documented argument order (`southwest`, `northeast`), allowing bounds across the dateline [#2414](https://github.com/mapbox/mapbox-gl-js/pull/2414) :warning: **BREAKING CHANGE** :warning:
* Fix bug causing `fill-opacity` property functions to not render as expected [#3061](https://github.com/mapbox/mapbox-gl-js/pull/3061)

## 0.22.1 (August 18 2016)

#### New Features & Improvements

 * Reduce library size by using minified version of style specification [#2998](https://github.com/mapbox/mapbox-gl-js/pull/2998)
 * Add a warning when rendering artifacts occur due to too many symbols or glyphs being rendered in a tile [#2966](https://github.com/mapbox/mapbox-gl-js/pull/2966)

#### Bugfixes

 * Fix bug causing exception to be thrown by `Map#querySourceFeatures` [#3022](https://github.com/mapbox/mapbox-gl-js/pull/3022)
 * Fix bug causing `Map#loaded` to return true while there are outstanding tile updates [#2847](https://github.com/mapbox/mapbox-gl-js/pull/2847)

## 0.22.0 (August 11 2016)

#### Breaking Changes

 * The `GeoJSONSource`, `VideoSource`, `ImageSource` constructors are now private. Please use `map.addSource({...})` to create sources and `map.getSource(...).setData(...)` to update GeoJSON sources. [#2667](https://github.com/mapbox/mapbox-gl-js/pull/2667)
 * `Map#onError` has been removed. You may catch errors by listening for the `error` event. If no listeners are bound to `error`, error messages will be printed to the console. [#2852](https://github.com/mapbox/mapbox-gl-js/pull/2852)

#### New Features & Improvements

 * Increase max glyph atlas size to accomodate alphabets with large numbers of characters [#2930](https://github.com/mapbox/mapbox-gl-js/pull/2930)
 * Add support for filtering features on GeoJSON / vector tile `$id` [#2888](https://github.com/mapbox/mapbox-gl-js/pull/2888)
 * Update geolocate icon [#2973](https://github.com/mapbox/mapbox-gl-js/pull/2973)
 * Add a `close` event to `Popup`s [#2953](https://github.com/mapbox/mapbox-gl-js/pull/2953)
 * Add a `offset` option to `Marker` [#2885](https://github.com/mapbox/mapbox-gl-js/pull/2885)
 * Print `error` events without any listeners to the console [#2852](https://github.com/mapbox/mapbox-gl-js/pull/2852)
 * Refactored `Source` interface to prepare for custom source types [#2667](https://github.com/mapbox/mapbox-gl-js/pull/2667)

#### Bugfixes

 * Fix opacity property-functions for fill layers [#2971](https://github.com/mapbox/mapbox-gl-js/pull/2971)
 * Fix `DataCloneError` in Firefox and IE11 [#2559](https://github.com/mapbox/mapbox-gl-js/pull/2559)
 * Fix bug preventing camera animations from being triggered in `moveend` listeners [#2944](https://github.com/mapbox/mapbox-gl-js/pull/2944)
 * Fix bug preventing `fill-outline-color` from being unset [#2964](https://github.com/mapbox/mapbox-gl-js/pull/2964)
 * Fix webpack support [#2887](https://github.com/mapbox/mapbox-gl-js/pull/2887)
 * Prevent buttons in controls from acting like form submit buttons [#2935](https://github.com/mapbox/mapbox-gl-js/pull/2935)
 * Fix bug preventing map interactions near two controls in the same corner [#2932](https://github.com/mapbox/mapbox-gl-js/pull/2932)
 * Fix crash resulting for large style batch queue [#2926](https://github.com/mapbox/mapbox-gl-js/issues/2926)

## 0.21.0 (July 13 2016)

#### Breaking Changes

 * GeoJSON polygon inner rings are now rewound for compliance with the [v2 vector tile](https://github.com/mapbox/vector-tile-spec/blob/master/2.1/README.md#4344-polygon-geometry-type). This may affect some uses of `line-offset`, reversing the direction of the offset. [#2889](https://github.com/mapbox/mapbox-gl-js/issues/2889)

#### New Features & Improvements

 * Add `text-pitch-alignment` style property [#2668](https://github.com/mapbox/mapbox-gl-js/pull/2668)
 * Allow query parameters on `mapbox://` URLs [#2702](https://github.com/mapbox/mapbox-gl-js/pull/2702)
 * Add `icon-text-fit` and `icon-text-fit-padding` style properties [#2720](https://github.com/mapbox/mapbox-gl-js/pull/2720)
 * Enable property functions for `icon-rotate` [#2738](https://github.com/mapbox/mapbox-gl-js/pull/2738)
 * Enable property functions for `fill-opacity` [#2733](https://github.com/mapbox/mapbox-gl-js/pull/2733)
 * Fire `Map#mouseout` events [#2777](https://github.com/mapbox/mapbox-gl-js/pull/2777)
 * Allow query parameters on all sprite URLs [#2772](https://github.com/mapbox/mapbox-gl-js/pull/2772)
 * Increase sprite atlas size to 1024px square, allowing more and larger sprites [#2802](https://github.com/mapbox/mapbox-gl-js/pull/2802)
 * Add `Marker` class [#2725](https://github.com/mapbox/mapbox-gl-js/pull/2725) [#2810](https://github.com/mapbox/mapbox-gl-js/pull/2810)
 * Add `{quadkey}` URL parameter [#2805](https://github.com/mapbox/mapbox-gl-js/pull/2805)
 * Add `circle-pitch-scale` style property [#2821](https://github.com/mapbox/mapbox-gl-js/pull/2821)

#### Bugfixes

 * Fix rendering of layers with large numbers of features [#2794](https://github.com/mapbox/mapbox-gl-js/pull/2794)
 * Fix exceptions thrown during drag-rotate interactions [#2840](https://github.com/mapbox/mapbox-gl-js/pull/2840)
 * Fix error when adding and removing a layer within the same update cycle [#2845](https://github.com/mapbox/mapbox-gl-js/pull/2845)
 * Fix false "Geometry exceeds allowed extent" warnings [#2568](https://github.com/mapbox/mapbox-gl-js/issues/2568)
 * Fix `Map#loaded` returning true while there are outstanding tile updates [#2847](https://github.com/mapbox/mapbox-gl-js/pull/2847)
 * Fix style validation error thrown while removing a filter [#2847](https://github.com/mapbox/mapbox-gl-js/pull/2847)
 * Fix event data object not being passed for double click events [#2814](https://github.com/mapbox/mapbox-gl-js/pull/2814)
 * Fix multipolygons disappearing from map at certain zoom levels [#2704](https://github.com/mapbox/mapbox-gl-js/issues/2704)
 * Fix exceptions caused by `queryRenderedFeatures` in Safari and Firefox [#2822](https://github.com/mapbox/mapbox-gl-js/pull/2822)
 * Fix `mapboxgl#supported()` returning `true` in old versions of IE11 [mapbox/mapbox-gl-supported#1](https://github.com/mapbox/mapbox-gl-supported/issues/1)

## 0.20.1 (June 21 2016)

#### Bugfixes

* Fixed exception thrown when changing `*-translate` properties via `setPaintProperty` ([#2762](https://github.com/mapbox/mapbox-gl-js/issues/2762))

## 0.20.0 (June 10 2016)

#### New Features & Improvements

 * Add limited WMS support [#2612](https://github.com/mapbox/mapbox-gl-js/pull/2612)
 * Add `workerCount` constructor option [#2666](https://github.com/mapbox/mapbox-gl-js/pull/2666)
 * Improve performance of `locationPoint` and `pointLocation` [#2690](https://github.com/mapbox/mapbox-gl-js/pull/2690)
 * Remove "Not using VertexArrayObject extension" warning messages [#2707](https://github.com/mapbox/mapbox-gl-js/pull/2707)
 * Add `version` property to mapboxgl [#2660](https://github.com/mapbox/mapbox-gl-js/pull/2660)
 * Support property functions in `circle-opacity` and `circle-blur` [#2693](https://github.com/mapbox/mapbox-gl-js/pull/2693)

#### Bugfixes

* Fix exception thrown by "drag rotate" handler [#2680](https://github.com/mapbox/mapbox-gl-js/issues/2680)
* Return an empty array instead of an empty object from `queryRenderedFeatures` [#2694](https://github.com/mapbox/mapbox-gl-js/pull/2694)
* Fix bug causing map to not render in IE

## 0.19.1 (June 2 2016)

#### Bugfixes

* Fix rendering of polygons with more than 35k vertices [#2657](https://github.com/mapbox/mapbox-gl-js/issues/2657)

## 0.19.0 (May 31 2016)

#### New Features & Improvements

* Allow use of special characters in property field names [#2547](https://github.com/mapbox/mapbox-gl-js/pull/2547)
* Improve rendering speeds on fill layers [#1606](https://github.com/mapbox/mapbox-gl-js/pull/1606)
* Add data driven styling support for `fill-color` and `fill-outline-color` [#2629](https://github.com/mapbox/mapbox-gl-js/pull/2629)
* Add `has` and `!has` filter operators [mapbox/feature-filter#15](https://github.com/mapbox/feature-filter/pull/15)
* Improve keyboard handlers with held-down keys [#2530](https://github.com/mapbox/mapbox-gl-js/pull/2530)
* Support 'tms' tile scheme [#2565](https://github.com/mapbox/mapbox-gl-js/pull/2565)
* Add `trackResize` option to `Map` [#2591](https://github.com/mapbox/mapbox-gl-js/pull/2591)

#### Bugfixes

* Scale circles when map is displayed at a pitch [#2541](https://github.com/mapbox/mapbox-gl-js/issues/2541)
* Fix background pattern rendering bug [#2557](https://github.com/mapbox/mapbox-gl-js/pull/2557)
* Fix bug that prevented removal of a `fill-pattern` from a fill layer [#2534](https://github.com/mapbox/mapbox-gl-js/issues/2534)
* Fix `line-pattern` and `fill-pattern`rendering [#2596](https://github.com/mapbox/mapbox-gl-js/pull/2596)
* Fix some platform specific rendering bugs [#2553](https://github.com/mapbox/mapbox-gl-js/pull/2553)
* Return empty object from `queryRenderedFeatures` before the map is loaded [#2621](https://github.com/mapbox/mapbox-gl-js/pull/2621)
* Fix "there is no texture bound to the unit 1" warnings [#2509](https://github.com/mapbox/mapbox-gl-js/pull/2509)
* Allow transitioned values to be unset [#2561](https://github.com/mapbox/mapbox-gl-js/pull/2561)

## 0.18.0 (April 13 2016)

#### New Features & Improvements

* Implement zoom-and-property functions for `circle-color` and `circle-size` [#2454](https://github.com/mapbox/mapbox-gl-js/pull/2454)
* Dedupe attributions that are substrings of others [#2453](https://github.com/mapbox/mapbox-gl-js/pull/2453)
* Misc performance improvements [#2483](https://github.com/mapbox/mapbox-gl-js/pull/2483) [#2488](https://github.com/mapbox/mapbox-gl-js/pull/2488)

#### Bugfixes

* Fix errors when unsetting and resetting a style property [#2464](https://github.com/mapbox/mapbox-gl-js/pull/2464)
* Fix errors when updating paint properties while using classes [#2496](https://github.com/mapbox/mapbox-gl-js/pull/2496)
* Fix errors caused by race condition in unserializeBuckets [#2497](https://github.com/mapbox/mapbox-gl-js/pull/2497)
* Fix overzoomed tiles in wrapped worlds [#2482](https://github.com/mapbox/mapbox-gl-js/issues/2482)
* Fix errors caused by mutating a filter object after calling `Map#setFilter` [#2495](https://github.com/mapbox/mapbox-gl-js/pull/2495)

## 0.17.0 (April 13 2016)

#### Breaking Changes

* Remove `map.batch` in favor of automatically batching style mutations (i.e. calls to `Map#setLayoutProperty`, `Map#setPaintProperty`, `Map#setFilter`, `Map#setClasses`, etc.) and applying them once per frame, significantly improving performance when updating the style frequently [#2355](https://github.com/mapbox/mapbox-gl-js/pull/2355) [#2380](https://github.com/mapbox/mapbox-gl-js/pull/2380)
* Remove `util.throttle` [#2345](https://github.com/mapbox/mapbox-gl-js/issues/2345)

#### New Features & Improvements

* Improve performance of all style mutation methods by only recalculating affected properties [#2339](https://github.com/mapbox/mapbox-gl-js/issues/2339)
* Improve fading of labels and icons [#2376](https://github.com/mapbox/mapbox-gl-js/pull/2376)
* Improve rendering performance by reducing work done on the main thread [#2394](https://github.com/mapbox/mapbox-gl-js/pull/2394)
* Validate filters passed to `Map#queryRenderedFeatures` and `Map#querySourceFeatures` [#2349](https://github.com/mapbox/mapbox-gl-js/issues/2349)
* Display a warning if a vector tile's geometry extent is larger than supported  [#2383](https://github.com/mapbox/mapbox-gl-js/pull/2383)
* Implement property functions (i.e. data-driven styling) for `circle-color` and `circle-size` [#1932](https://github.com/mapbox/mapbox-gl-js/pull/1932)
* Add `Popup#setDOMContent` method [#2436](https://github.com/mapbox/mapbox-gl-js/pull/2436)

#### Bugfixes

* Fix a performance regression caused by using 1 `WebWorker` instead of `# cpus - 1` `WebWorker`s, slowing down tile loading times [#2408](https://github.com/mapbox/mapbox-gl-js/pull/2408)
* Fix a bug in which `Map#queryRenderedFeatures` would sometimes return features that had been removed [#2353](https://github.com/mapbox/mapbox-gl-js/issues/2353)
* Fix `clusterMaxZoom` option on `GeoJSONSource` not working as expected [#2374](https://github.com/mapbox/mapbox-gl-js/issues/2374)
* Fix anti-aliased rendering for pattern fills [#2372](https://github.com/mapbox/mapbox-gl-js/issues/2372)
* Fix exception caused by calling `Map#queryRenderedFeatures` or `Map#querySourceFeatures` with no arguments
* Fix exception caused by calling `Map#setLayoutProperty` for `text-field` or `icon-image` [#2407](https://github.com/mapbox/mapbox-gl-js/issues/2407)

## 0.16.0 (March 24 2016)

#### Breaking Changes

* Replace `Map#featuresAt` and `Map#featuresIn` with `Map#queryRenderedFeatures` and `map.querySourceFeatures` ([#2224](https://github.com/mapbox/mapbox-gl-js/pull/2224))
    * Replace `featuresAt` and `featuresIn` with `queryRenderedFeatures`
    * Make `queryRenderedFeatures` synchronous, remove the callback and use the return value.
    * Rename `layer` parameter to `layers` and make it an array of layer names.
    * Remove the `radius` parameter. `radius` was used with `featuresAt` to account for style properties like `line-width` and `circle-radius`. `queryRenderedFeatures` accounts for these style properties. If you need to query a larger area, use a bounding box query instead of a point query.
    * Remove the `includeGeometry` parameter because `queryRenderedFeatures` always includes geometries.
* `Map#debug` is renamed to `Map#showTileBoundaries` ([#2284](https://github.com/mapbox/mapbox-gl-js/pull/2284))
* `Map#collisionDebug` is renamed to `Map#showCollisionBoxes` ([#2284](https://github.com/mapbox/mapbox-gl-js/pull/2284))

#### New Features & Improvements

* Improve overall rendering performance. ([#2221](https://github.com/mapbox/mapbox-gl-js/pull/2221))
* Improve performance of `GeoJSONSource#setData`. ([#2222](https://github.com/mapbox/mapbox-gl-js/pull/2222))
* Add `Map#setMaxBounds` method ([#2234](https://github.com/mapbox/mapbox-gl-js/pull/2234))
* Add `isActive` and `isEnabled` methods to interaction handlers ([#2238](https://github.com/mapbox/mapbox-gl-js/pull/2238))
* Add `Map#setZoomBounds` method ([#2243](https://github.com/mapbox/mapbox-gl-js/pull/2243))
* Add touch events ([#2195](https://github.com/mapbox/mapbox-gl-js/issues/2195))
* Add `map.queryRenderedFeatures` to query the styled and rendered representations of features ([#2224](https://github.com/mapbox/mapbox-gl-js/pull/2224))
* Add `map.querySourceFeatures` to get features directly from vector tiles, independent of the style ([#2224](https://github.com/mapbox/mapbox-gl-js/pull/2224))
* Add `mapboxgl.Geolocate` control ([#1939](https://github.com/mapbox/mapbox-gl-js/issues/1939))
* Make background patterns render seamlessly across tile boundaries ([#2305](https://github.com/mapbox/mapbox-gl-js/pull/2305))

#### Bugfixes

* Fix calls to `setFilter`, `setLayoutProperty`, and `setLayerZoomRange` on ref children ([#2228](https://github.com/mapbox/mapbox-gl-js/issues/2228))
* Fix `undefined` bucket errors after `setFilter` calls ([#2244](https://github.com/mapbox/mapbox-gl-js/issues/2244))
* Fix bugs causing hidden symbols to be rendered ([#2246](https://github.com/mapbox/mapbox-gl-js/pull/2246), [#2276](https://github.com/mapbox/mapbox-gl-js/pull/2276))
* Fix raster flickering ([#2236](https://github.com/mapbox/mapbox-gl-js/issues/2236))
* Fix `queryRenderedFeatures` precision at high zoom levels ([#2292](https://github.com/mapbox/mapbox-gl-js/pull/2292))
* Fix holes in GeoJSON data caused by unexpected winding order ([#2285](https://github.com/mapbox/mapbox-gl-js/pull/2285))
* Fix bug causing deleted features to be returned by `queryRenderedFeatures` ([#2306](https://github.com/mapbox/mapbox-gl-js/pull/2306))
* Fix bug causing unexpected fill patterns to be rendered ([#2307](https://github.com/mapbox/mapbox-gl-js/pull/2307))
* Fix popup location with preceding sibling elements ([#2311](https://github.com/mapbox/mapbox-gl-js/pull/2311))
* Fix polygon anti-aliasing ([#2319](https://github.com/mapbox/mapbox-gl-js/pull/2319))
* Fix slivers between non-adjacent polygons ([#2319](https://github.com/mapbox/mapbox-gl-js/pull/2319))
* Fix keyboard shortcuts causing page to scroll ([#2312](https://github.com/mapbox/mapbox-gl-js/pull/2312))

## 0.15.0 (March 1 2016)

#### New Features & Improvements

* Add `ImageSource#setCoordinates` and `VideoSource#setCoordinates` ([#2184](https://github.com/mapbox/mapbox-gl-js/pull/2184))

#### Bugfixes

* Fix flickering on raster layers ([#2211](https://github.com/mapbox/mapbox-gl-js/pull/2211))
* Fix browser hang when zooming quickly on raster layers ([#2211](https://github.com/mapbox/mapbox-gl-js/pull/2211))

## 0.14.3 (Feb 25 2016)

#### New Features & Improvements

* Improve responsiveness of zooming out by using cached parent tiles ([#2168](https://github.com/mapbox/mapbox-gl-js/pull/2168))
* Improve contextual clues on style API validation ([#2170](https://github.com/mapbox/mapbox-gl-js/issues/2170))
* Improve performance of methods including `setData` ([#2174](https://github.com/mapbox/mapbox-gl-js/pull/2174))

#### Bugfixes

* Fix incorrectly sized line dashes ([#2099](https://github.com/mapbox/mapbox-gl-js/issues/2099))
* Fix bug in which `in` feature filter drops features ([#2166](https://github.com/mapbox/mapbox-gl-js/pull/2166))
* Fix bug preventing `Map#load` from firing when tile "Not Found" errors occured ([#2176](https://github.com/mapbox/mapbox-gl-js/pull/2176))
* Fix rendering artifacts on mobile GPUs ([#2117](https://github.com/mapbox/mapbox-gl-js/pull/2117))

## 0.14.2 (Feb 19 2016)

#### Bugfixes

* Look for loaded parent tiles in cache
* Set tile cache size based on viewport size ([#2137](https://github.com/mapbox/mapbox-gl-js/issues/2137))
* Fix tile render order for layer-by-layer
* Remove source update throttling ([#2139](https://github.com/mapbox/mapbox-gl-js/issues/2139))
* Make panning while zooming more linear ([#2070](https://github.com/mapbox/mapbox-gl-js/issues/2070))
* Round points created during bucket creation ([#2067](https://github.com/mapbox/mapbox-gl-js/issues/2067))
* Correct bounds for a rotated or tilted map ([#1842](https://github.com/mapbox/mapbox-gl-js/issues/1842))
* Fix overscaled featuresAt ([#2103](https://github.com/mapbox/mapbox-gl-js/issues/2103))
* Allow using `tileSize: 512` as a switch to trade retina support for 512px raster tiles
* Fix the serialization of paint classes ([#2107](https://github.com/mapbox/mapbox-gl-js/issues/2107))
* Fixed bug where unsetting style properties could mutate the value of other style properties ([#2105](https://github.com/mapbox/mapbox-gl-js/pull/2105))
* Less slanted dashed lines near sharp corners ([#967](https://github.com/mapbox/mapbox-gl-js/issues/967))
* Fire map#load if no initial style is set ([#2042](https://github.com/mapbox/mapbox-gl-js/issues/2042))

## 0.14.1 (Feb 10 2016)

#### Bugfixes

* Fix incorrectly rotated symbols along lines near tile boundries ([#2062](https://github.com/mapbox/mapbox-gl-js/issues/2062))
* Fix broken rendering when a fill layer follows certain symbol layers ([#2092](https://github.com/mapbox/mapbox-gl-js/issues/2092))

## 0.14.0 (Feb 8 2016)

#### Breaking Changes

* Switch `GeoJSONSource` clustering options from being measured in extent-units to pixels ([#2026](https://github.com/mapbox/mapbox-gl-js/pull/2026))

#### New Features & Improvements

* Improved error message for invalid colors ([#2006](https://github.com/mapbox/mapbox-gl-js/pull/2006))
* Added support for tiles with variable extents ([#2010](https://github.com/mapbox/mapbox-gl-js/pull/2010))
* Improved `filter` performance and maximum size ([#2024](https://github.com/mapbox/mapbox-gl-js/issues/2024))
* Changed circle rendering such that all geometry nodes are drawn, not just the geometry's outer ring ([#2027](https://github.com/mapbox/mapbox-gl-js/pull/2027))
* Added `Map#getStyle` method ([#1982](https://github.com/mapbox/mapbox-gl-js/issues/1982))

#### Bugfixes

* Fixed bug causing WebGL contexts to be "used up" by calling `mapboxgl.supported()` ([#2018](https://github.com/mapbox/mapbox-gl-js/issues/2018))
* Fixed non-deterministic symbol z-order sorting ([#2023](https://github.com/mapbox/mapbox-gl-js/pull/2023))
* Fixed garbled labels while zooming ([#2012](https://github.com/mapbox/mapbox-gl-js/issues/2012))
* Fixed icon jumping when touching trackpad with two fingers ([#1990](https://github.com/mapbox/mapbox-gl-js/pull/1990))
* Fixed overzoomed collision debug labels ([#2033](https://github.com/mapbox/mapbox-gl-js/issues/2033))
* Fixed dashes sliding along their line during zooming ([#2039](https://github.com/mapbox/mapbox-gl-js/issues/2039))
* Fixed overscaled `minzoom` setting for GeoJSON sources ([#1651](https://github.com/mapbox/mapbox-gl-js/issues/1651))
* Fixed overly-strict function validation for duplicate stops ([#2075](https://github.com/mapbox/mapbox-gl-js/pull/2075))
* Fixed crash due to `performance.now` not being present on some browsers ([#2056](https://github.com/mapbox/mapbox-gl-js/issues/2056))
* Fixed the unsetting of paint properties ([#2037](https://github.com/mapbox/mapbox-gl-js/issues/2037))
* Fixed bug causing multiple interaction handler event listeners to be attached ([#2069](https://github.com/mapbox/mapbox-gl-js/issues/2069))
* Fixed bug causing only a single debug box to be drawn ([#2034](https://github.com/mapbox/mapbox-gl-js/issues/2034))

## 0.13.1 (Jan 27 2016)

#### Bugfixes

* Fixed broken npm package due to outdated bundled modules

## 0.13.0 (Jan 27 2016)

#### Bugfixes

* Fixed easeTo pan, zoom, and rotate when initial rotation != 0 ([#1950](https://github.com/mapbox/mapbox-gl-js/pull/1950))
* Fixed rendering of tiles with an extent != 4096 ([#1952](https://github.com/mapbox/mapbox-gl-js/issues/1952))
* Fixed missing icon collision boxes ([#1978](https://github.com/mapbox/mapbox-gl-js/issues/1978))
* Fixed null `Tile#buffers` errors ([#1987](https://github.com/mapbox/mapbox-gl-js/pull/1987))

#### New Features & Improvements

* Added `symbol-avoid-edges` style property ([#1951](https://github.com/mapbox/mapbox-gl-js/pull/1951))
* Improved `symbol-max-angle` check algorithm ([#1959](https://github.com/mapbox/mapbox-gl-js/pull/1959))
* Added marker clustering! ([#1931](https://github.com/mapbox/mapbox-gl-js/pull/1931))
* Added zoomstart, zoom, and zoomend events ([#1958](https://github.com/mapbox/mapbox-gl-js/issues/1958))
* Disabled drag on mousedown when using boxzoom ([#1907](https://github.com/mapbox/mapbox-gl-js/issues/1907))

## 0.12.4 (Jan 19 2016)

#### Bugfixes

* Fix elementGroups null value errors ([#1933](https://github.com/mapbox/mapbox-gl-js/issues/1933))
* Fix some glyph atlas overflow cases ([#1923](https://github.com/mapbox/mapbox-gl-js/pull/1923))

## 0.12.3 (Jan 14 2016)

#### API Improvements
* Support inline attribution options in map options ([#1865](https://github.com/mapbox/mapbox-gl-js/issues/1865))
* Improve flyTo options ([#1854](https://github.com/mapbox/mapbox-gl-js/issues/1854), [#1429](https://github.com/mapbox/mapbox-gl-js/issues/1429))

#### Bugfixes
* Fix flickering with overscaled tiles ([#1921](https://github.com/mapbox/mapbox-gl-js/issues/1921))
* Remove Node.remove calls for IE browser compatibility ([#1900](https://github.com/mapbox/mapbox-gl-js/issues/1900))
* Match patterns at tile boundaries ([#1908](https://github.com/mapbox/mapbox-gl-js/pull/1908))
* Fix Tile#positionAt, fix query tests ([#1899](https://github.com/mapbox/mapbox-gl-js/issues/1899))
* Fix flickering on streets ([#1875](https://github.com/mapbox/mapbox-gl-js/issues/1875))
* Fix text-max-angle property ([#1870](https://github.com/mapbox/mapbox-gl-js/issues/1870))
* Fix overscaled line patterns ([#1856](https://github.com/mapbox/mapbox-gl-js/issues/1856))
* Fix patterns and icons for mismatched pixelRatios ([#1851](https://github.com/mapbox/mapbox-gl-js/issues/1851))
* Fix missing labels when text size 0 at max zoom ([#1809](https://github.com/mapbox/mapbox-gl-js/issues/1809))
* Use linear interp when pixel ratios don't match ([#1601](https://github.com/mapbox/mapbox-gl-js/issues/1601))
* Fix blank areas, flickering in raster layers ([#1876](https://github.com/mapbox/mapbox-gl-js/issues/1876), [#675](https://github.com/mapbox/mapbox-gl-js/issues/675))
* Fix labels slipping/cropping at tile bounds ([#757](https://github.com/mapbox/mapbox-gl-js/issues/757))

#### UX Improvements
* Improve touch handler perceived performance ([#1844](https://github.com/mapbox/mapbox-gl-js/issues/1844))

## 0.12.2 (Dec 22 2015)

#### API Improvements

* Support LngLat.convert([w, s, e, n]) ([#1812](https://github.com/mapbox/mapbox-gl-js/issues/1812))
* Invalid GeoJSON is now handled better

#### Bugfixes

* Fixed `Popup#addTo` when the popup is already open ([#1811](https://github.com/mapbox/mapbox-gl-js/issues/1811))
* Fixed warping when rotating / zooming really fast
* `Map#flyTo` now flies across the antimeridan if shorter ([#1853](https://github.com/mapbox/mapbox-gl-js/issues/1853))

## 0.12.1 (Dec 8 2015)

#### Breaking changes

* Reversed the direction of `line-offset` ([#1808](https://github.com/mapbox/mapbox-gl-js/pull/1808))
* Renamed `Pinch` interaction handler to `TouchZoomRotate` ([#1777](https://github.com/mapbox/mapbox-gl-js/pull/1777))
* Made `Map#update` and `Map#render` private methods ([#1798](https://github.com/mapbox/mapbox-gl-js/pull/1798))
* Made `Map#remove` remove created DOM elements ([#1789](https://github.com/mapbox/mapbox-gl-js/issues/1789))

#### API Improvements

* Added an method to disable touch rotation ([#1777](https://github.com/mapbox/mapbox-gl-js/pull/1777))
* Added a `position` option for `Attribution` ([#1689](https://github.com/mapbox/mapbox-gl-js/issues/1689))

#### Bugfixes

* Ensure tile loading errors are properly reported ([#1799](https://github.com/mapbox/mapbox-gl-js/pull/1799))
* Ensure re-adding a previously removed pop-up works ([#1477](https://github.com/mapbox/mapbox-gl-js/issues/1477))

#### UX Improvements

* Don't round zoom level during double-click interaction ([#1640](https://github.com/mapbox/mapbox-gl-js/issues/1640))

## 0.12.0 (Dec 2 2015)

#### API Improvements

* Added `line-offset` style property ([#1778](https://github.com/mapbox/mapbox-gl-js/issues/1778))

## 0.11.5 (Dec 1 2015)

#### Bugfixes

* Fixed unstable symbol layer render order when adding / removing layers ([#1558](https://github.com/mapbox/mapbox-gl-js/issues/1558))
* Fire map loaded event even if raster tiles have errors
* Fix panning animation during easeTo with zoom change
* Fix pitching animation during flyTo
* Fix pitching animation during easeTo
* Prevent rotation from firing `mouseend` events ([#1104](https://github.com/mapbox/mapbox-gl-js/issues/1104))

#### API Improvements

* Fire `mousedown` and `mouseup` events ([#1411](https://github.com/mapbox/mapbox-gl-js/issues/1411))
* Fire `movestart` and `moveend` when panning ([#1658](https://github.com/mapbox/mapbox-gl-js/issues/1658))
* Added drag events ([#1442](https://github.com/mapbox/mapbox-gl-js/issues/1442))
* Request webp images for mapbox:// raster tiles in chrome ([#1725](https://github.com/mapbox/mapbox-gl-js/issues/1725))

#### UX Improvements

* Added inertia to map rotation ([#620](https://github.com/mapbox/mapbox-gl-js/issues/620))

## 0.11.4 (Nov 16 2015)

#### Bugfixes

* Fix alpha blending of alpha layers ([#1684](https://github.com/mapbox/mapbox-gl-js/issues/1684))

## 0.11.3 (Nov 10 2015)

#### Bugfixes

* Fix GeoJSON rendering and performance ([#1685](https://github.com/mapbox/mapbox-gl-js/pull/1685))

#### UX Improvements

* Use SVG assets for UI controls ([#1657](https://github.com/mapbox/mapbox-gl-js/pull/1657))
* Zoom out with shift + dblclick ([#1666](https://github.com/mapbox/mapbox-gl-js/issues/1666))

## 0.11.2 (Oct 29 2015)

* Misc performance improvements

#### Bugfixes

* Fix sprites on systems with non-integer `devicePixelRatio`s ([#1029](https://github.com/mapbox/mapbox-gl-js/issues/1029) [#1475](https://github.com/mapbox/mapbox-gl-js/issues/1475) [#1476](https://github.com/mapbox/mapbox-gl-js/issues/1476))
* Fix layer minZoom being ignored if not less than source maxZoom
* Fix symbol placement at the start of a line ([#1461](https://github.com/mapbox/mapbox-gl-js/issues/1461))
* Fix `raster-opacity` on non-tile sources ([#1270](https://github.com/mapbox/mapbox-gl-js/issues/1270))
* Ignore boxzoom on shift-click ([#1655](https://github.com/mapbox/mapbox-gl-js/issues/1655))

#### UX Improvements

* Enable line breaks on common punctuation ([#1115](https://github.com/mapbox/mapbox-gl-js/issues/1115))

#### API Improvements

* Add toString and toArray methods to LngLat, LngLatBounds ([#1571](https://github.com/mapbox/mapbox-gl-js/issues/1571))
* Add `Transform#resize` method
* Add `Map#getLayer` method ([#1183](https://github.com/mapbox/mapbox-gl-js/issues/1183))
* Add `Transform#unmodified` property ([#1452](https://github.com/mapbox/mapbox-gl-js/issues/1452))
* Propagate WebGL context events ([#1612](https://github.com/mapbox/mapbox-gl-js/pull/1612))

## 0.11.1 (Sep 30 2015)

#### Bugfixes

* Add statistics and checkboxes to debug page
* Fix `Map#featuresAt` for non-4096 vector sources ([#1529](https://github.com/mapbox/mapbox-gl-js/issues/1529))
* Don't fire `mousemove` on drag-pan
* Fix maxBounds constrains ([#1539](https://github.com/mapbox/mapbox-gl-js/issues/1539))
* Fix maxBounds infinite loop ([#1538](https://github.com/mapbox/mapbox-gl-js/issues/1538))
* Fix memory leak in worker
* Assert valid `TileCoord`, fix wrap calculation in `TileCoord#cover` ([#1483](https://github.com/mapbox/mapbox-gl-js/issues/1483))
* Abort raster tile load if not in viewport ([#1490](https://github.com/mapbox/mapbox-gl-js/issues/1490))

#### API Improvements

* Add `Map` event listeners for `mouseup`, `contextmenu` (right click) ([#1532](https://github.com/mapbox/mapbox-gl-js/issues/1532))


## 0.11.0 (Sep 11 2015)

#### API Improvements

* Add `Map#featuresIn`: a bounding-box feature query
* Emit stylesheet validation errors ([#1436](https://github.com/mapbox/mapbox-gl-js/issues/1436))

#### UX Improvements

* Handle v8 style `center`, `zoom`, `bearing`, `pitch` ([#1452](https://github.com/mapbox/mapbox-gl-js/issues/1452))
* Improve circle type styling ([#1446](https://github.com/mapbox/mapbox-gl-js/issues/1446))
* Improve dashed and patterned line antialiasing

#### Bugfixes

* Load images in a way that respects Cache-Control headers
* Filter for rtree matches to those crossing bbox
* Log errors by default ([#1463](https://github.com/mapbox/mapbox-gl-js/issues/1463))
* Fixed modification of `text-size` via `setLayoutProperty` ([#1451](https://github.com/mapbox/mapbox-gl-js/issues/1451))
* Throw on lat > 90 || < -90. ([#1443](https://github.com/mapbox/mapbox-gl-js/issues/1443))
* Fix circle clipping bug ([#1457](https://github.com/mapbox/mapbox-gl-js/issues/1457))


## 0.10.0 (Aug 21 2015)

#### Breaking changes

* Switched to [longitude, latitude] coordinate order, matching GeoJSON. We anticipate that mapbox-gl-js will be widely used
  with GeoJSON, and in the long term having a coordinate order that is consistent with GeoJSON will lead to less confusion
  and impedance mismatch than will a [latitude, longitude] order.

  The following APIs were renamed:

    * `LatLng` was renamed to `LngLat`
    * `LatLngBounds` was renamed to `LngLatBounds`
    * `Popup#setLatLng` was renamed to `Popup#setLngLat`
    * `Popup#getLatLng` was renamed to `Popup#getLngLat`
    * The `latLng` property of Map events was renamed `lngLat`

  The following APIs now expect array coordinates in [longitude, latitude] order:

    * `LngLat.convert`
    * `LngLatBounds.convert`
    * `Popup#setLngLat`
    * The `center` and `maxBounds` options of the `Map` constructor
    * The arguments to `Map#setCenter`, `Map#fitBounds`, `Map#panTo`, and `Map#project`
    * The `center` option of `Map#jumpTo`, `Map#easeTo`, and `Map#flyTo`
    * The `around` option of `Map#zoomTo`, `Map#rotateTo`, and `Map#easeTo`
    * The `coordinates` properties of video and image sources

* Updated to mapbox-gl-style-spec v8.0.0 ([Changelog](https://github.com/mapbox/mapbox-gl-style-spec/blob/v8.0.0/CHANGELOG.md)). Styles are
  now expected to be version 8. You can use the [gl-style-migrate](https://github.com/mapbox/mapbox-gl-style-lint#migrations)
  utility to update existing styles.

* The format for `mapbox://` style and glyphs URLs has changed. For style URLs, you should now use the format
  `mapbox://styles/:username/:style`. The `:style` portion of the URL no longer contains a username. For font URLs, you
  should now use the format `mapbox://fonts/:username/{fontstack}/{range}.pbf`.
* Mapbox default styles are now hosted via the Styles API rather than www.mapbox.com. You can make use of the Styles API
  with a `mapbox://` style URL pointing to a v8 style, e.g. `mapbox://styles/mapbox/streets-v8`.
* The v8 satellite style (`mapbox://styles/mapbox/satellite-v8`) is now a plain satellite style, and not longer supports labels
  or contour lines via classes. For a labeled satellite style, use `mapbox://styles/mapbox/satellite-hybrid`.

* Removed `mbgl.config.HTTP_URL` and `mbgl.config.FORCE_HTTPS`; https is always used when connecting to the Mapbox API.
* Renamed `mbgl.config.HTTPS_URL` to `mbgl.config.API_URL`.

#### Bugfixes

* Don't draw halo when halo-width is 0 ([#1381](https://github.com/mapbox/mapbox-gl-js/issues/1381))
* Reverted shader changes that degraded performance on IE

#### API Improvements

* You can now unset layout and paint properties via the `setLayoutProperty` and `setPaintProperty` APIs
  by passing `undefined` as a property value.
* The `layer` option of `featuresAt` now supports an array of layers.

## 0.9.0 (Jul 29 2015)

* `glyphs` URL now normalizes without the `/v4/` prefix for `mapbox://` urls. Legacy behavior for `mapbox://fontstacks` is still maintained ([#1385](https://github.com/mapbox/mapbox-gl-js/issues/1385))
* Expose `geojson-vt` options for GeoJSON sources ([#1271](https://github.com/mapbox/mapbox-gl-js/issues/1271))
* bearing snaps to "North" within a tolerance of 7 degrees ([#1059](https://github.com/mapbox/mapbox-gl-js/issues/1059))
* Now you can directly mutate the minzoom and maxzoom layer properties with `map.setLayerZoomRange(layerId, minzoom, maxzoom)`
* Exposed `mapboxgl.Control`, a base class used by all UI controls
* Refactored handlers to be individually included in Map options, or enable/disable them individually at runtime, e.g. `map.scrollZoom.disable()`.
* New feature: Batch operations can now be done at once, improving performance for calling multiple style functions: ([#1352](https://github.com/mapbox/mapbox-gl-js/pull/1352))

  ```js
  style.batch(function(s) {
      s.addLayer({ id: 'first', type: 'symbol', source: 'streets' });
      s.addLayer({ id: 'second', type: 'symbol', source: 'streets' });
      s.addLayer({ id: 'third', type: 'symbol', source: 'terrain' });
      s.setPaintProperty('first', 'text-color', 'black');
      s.setPaintProperty('first', 'text-halo-color', 'white');
  });
  ```
* Improved documentation
* `featuresAt` performance improvements by exposing `includeGeometry` option
* Better label placement along lines ([#1283](https://github.com/mapbox/mapbox-gl-js/pull/1283))
* Improvements to round linejoins on semi-transparent lines (mapbox/mapbox-gl-native[#1771](https://github.com/mapbox/mapbox-gl-js/pull/1771))
* Round zoom levels for raster tile loading ([@2a2aec](https://github.com/mapbox/mapbox-gl-js/commit/2a2aec44a39e11e73bdf663258bd6d52b83775f5))
* Source#reload cannot be called if source is not loaded ([#1198](https://github.com/mapbox/mapbox-gl-js/issues/1198))
* Events bubble to the canvas container for custom overlays ([#1301](https://github.com/mapbox/mapbox-gl-js/pull/1301))
* Move handlers are now bound on mousedown and touchstart events
* map.featuresAt() now works across the dateline

## 0.8.1 (Jun 16 2015)

* No code changes; released only to correct a build issue in 0.8.0.

## 0.8.0 (Jun 15 2015)

#### Breaking changes

* `map.setView(latlng, zoom, bearing)` has been removed. Use
  [`map.jumpTo(options)`](https://www.mapbox.com/mapbox-gl-js/api/#map/jumpto) instead:

  ```js
  map.setView([40, -74.50], 9) // 0.7.0 or earlier
  map.jumpTo({center: [40, -74.50], zoom: 9}); // now
  ```
* [`map.easeTo`](https://www.mapbox.com/mapbox-gl-js/api/#map/easeto) and
  [`map.flyTo`](https://www.mapbox.com/mapbox-gl-js/api/#map/flyto) now accept a single
  options object rather than positional parameters:

  ```js
  map.easeTo([40, -74.50], 9, null, {duration: 400}); // 0.7.0 or earlier
  map.easeTo({center: [40, -74.50], zoom: 9, duration: 400}); // now
  ```
* `mapboxgl.Source` is no longer exported. Use `map.addSource()` instead. See the
  [GeoJSON line](https://www.mapbox.com/mapbox-gl-js/example/geojson-line/) or
  [GeoJSON markers](https://www.mapbox.com/mapbox-gl-js/example/geojson-markers/)
  examples.
* `mapboxgl.util.supported()` moved to [`mapboxgl.supported()`](https://www.mapbox.com/mapbox-gl-js/api/#mapboxgl/supported).

#### UX improvements

* Add perspective rendering ([#1049](https://github.com/mapbox/mapbox-gl-js/pull/1049))
* Better and faster labelling ([#1079](https://github.com/mapbox/mapbox-gl-js/pull/1079))
* Add touch interactions support on mobile devices ([#949](https://github.com/mapbox/mapbox-gl-js/pull/949))
* Viewport-relative popup arrows ([#1065](https://github.com/mapbox/mapbox-gl-js/pull/1065))
* Normalize mousewheel zooming speed ([#1060](https://github.com/mapbox/mapbox-gl-js/pull/1060))
* Add proper handling of GeoJSON features that cross the date line ([#1275](https://github.com/mapbox/mapbox-gl-js/issues/1275))
* Sort overlapping symbols in the y direction ([#470](https://github.com/mapbox/mapbox-gl-js/issues/470))
* Control buttons are now on a 30 pixel grid ([#1143](https://github.com/mapbox/mapbox-gl-js/issues/1143))
* Improve GeoJSON processing performance

#### API Improvements

* Switch to JSDoc for documentation
* Bundling with browserify is now supported
* Validate incoming map styles ([#1054](https://github.com/mapbox/mapbox-gl-js/pull/1054))
* Add `Map` `setPitch` `getPitch`
* Add `Map` `dblclick` event. ([#1168](https://github.com/mapbox/mapbox-gl-js/issues/1168))
* Add `Map` `getSource` ([@660a8c1](https://github.com/mapbox/mapbox-gl-js/commit/660a8c1e087f63282d24a30684d686523bce36cb))
* Add `Map` `setFilter` and `getFilter` ([#985](https://github.com/mapbox/mapbox-gl-js/issues/985))
* Add `Map` `failIfMajorPerformanceCaveat` option ([#1082](https://github.com/mapbox/mapbox-gl-js/pull/1082))
* Add `Map` `preserveDrawingBuffer` option ([#1232](https://github.com/mapbox/mapbox-gl-js/pull/1232))
* Add `VideoSource` `getVideo()` ([#1162](https://github.com/mapbox/mapbox-gl-js/issues/1162))
* Support vector tiles with extents other than 4096 ([#1227](https://github.com/mapbox/mapbox-gl-js/pull/1227))
* Use a DOM hierarchy that supports evented overlays ([#1217](https://github.com/mapbox/mapbox-gl-js/issues/1217))
* Pass `latLng` to the event object ([#1068](https://github.com/mapbox/mapbox-gl-js/pull/1068))

#### UX Bugfixes

* Fix rendering glitch on iOS 8 ([#750](https://github.com/mapbox/mapbox-gl-js/issues/750))
* Fix line triangulation errors ([#1120](https://github.com/mapbox/mapbox-gl-js/issues/1120), [#992](https://github.com/mapbox/mapbox-gl-js/issues/992))
* Support unicode range 65280-65535 ([#1108](https://github.com/mapbox/mapbox-gl-js/pull/1108))
* Fix cracks between fill patterns ([#972](https://github.com/mapbox/mapbox-gl-js/issues/972))
* Fix angle of icons aligned with lines ([@37a498a](https://github.com/mapbox/mapbox-gl-js/commit/37a498a7aa2c37d6b94611b614b4efe134e6dd59))
* Fix dashed line bug for overscaled tiles ([#1132](https://github.com/mapbox/mapbox-gl-js/issues/1132))
* Fix icon artifacts caused by sprite neighbors ([#1195](https://github.com/mapbox/mapbox-gl-js/pull/1195))

#### API Bugfixes

* Don't fire spurious `moveend` events on mouseup ([#1107](https://github.com/mapbox/mapbox-gl-js/issues/1107))
* Fix a race condition in `featuresAt` ([#1220](https://github.com/mapbox/mapbox-gl-js/pull/1220))
* Fix for brittle fontstack name convention ([#1070](https://github.com/mapbox/mapbox-gl-js/pull/1070))
* Fix broken `Popup` `setHTML` ([#1272](https://github.com/mapbox/mapbox-gl-js/issues/1272))
* Fix an issue with cross-origin image requests ([#1269](https://github.com/mapbox/mapbox-gl-js/pull/1269))


## 0.7.0 (Mar 3 2015)

#### Breaking

* Rename `Map` `hover` event to `mousemove`.
* Change `featuresAt` to return GeoJSON objects, including geometry ([#1010](https://github.com/mapbox/mapbox-gl-js/issues/1010))
* Remove `Map` `canvas` and `container` properties, add `getCanvas` and `getContainer` methods instead

#### UX Improvements

* Improve line label density
* Add boxzoom interaction ([#1038](https://github.com/mapbox/mapbox-gl-js/issues/1038))
* Add keyboard interaction ([#1034](https://github.com/mapbox/mapbox-gl-js/pull/1034))
* Faster `GeoJSONSource` `setData` without flickering ([#973](https://github.com/mapbox/mapbox-gl-js/issues/973))

#### API Improvements

* Add Popup component ([#325](https://github.com/mapbox/mapbox-gl-js/issues/325))
* Add layer API ([#1022](https://github.com/mapbox/mapbox-gl-js/issues/1022))
* Add filter API ([#985](https://github.com/mapbox/mapbox-gl-js/issues/985))
* More efficient filter API ([#1018](https://github.com/mapbox/mapbox-gl-js/issues/1018))
* Accept plain old JS object for `addSource` ([#1021](https://github.com/mapbox/mapbox-gl-js/issues/1021))
* Reparse overscaled tiles

#### Bugfixes

* Fix `featuresAt` for LineStrings ([#1006](https://github.com/mapbox/mapbox-gl-js/issues/1006))
* Fix `tileSize` argument to `GeoJSON` worker ([#987](https://github.com/mapbox/mapbox-gl-js/issues/987))
* Remove extraneous files from the npm package ([#1024](https://github.com/mapbox/mapbox-gl-js/issues/1024))
* Hide "improve map" link in print ([#988](https://github.com/mapbox/mapbox-gl-js/issues/988))


## 0.6.0 (Feb 9 2015)

#### Bugfixes

* Add wrapped padding to sprite for repeating images ([#972](https://github.com/mapbox/mapbox-gl-js/issues/972))
* Clear color buffers before rendering ([#966](https://github.com/mapbox/mapbox-gl-js/issues/966))
* Make line-opacity work with line-image ([#970](https://github.com/mapbox/mapbox-gl-js/issues/970))
* event.toElement fallback for Firefox ([#932](https://github.com/mapbox/mapbox-gl-js/issues/932))
* skip duplicate vertices at ends of lines ([#776](https://github.com/mapbox/mapbox-gl-js/issues/776))
* allow characters outside \w to be used in token
* Clear old tiles when new GeoJSON is loaded ([#905](https://github.com/mapbox/mapbox-gl-js/issues/905))

#### Improvements

* Added `map.setPaintProperty()`, `map.getPaintProperty()`, `map.setLayoutProperty()`, and `map.getLayoutProperty()`.
* Switch to ESLint and more strict code rules ([#957](https://github.com/mapbox/mapbox-gl-js/pull/957))
* Grab 2x raster tiles if retina ([#754](https://github.com/mapbox/mapbox-gl-js/issues/754))
* Support for mapbox:// style URLs ([#875](https://github.com/mapbox/mapbox-gl-js/issues/875))

#### Breaking

* Updated to mapbox-gl-style-spec v7.0.0 ([Changelog](https://github.com/mapbox/mapbox-gl-style-spec/blob/a2b0b561ce16015a1ef400dc870326b1b5255091/CHANGELOG.md)). Styles are
  now expected to be version 7. You can use the [gl-style-migrate](https://github.com/mapbox/mapbox-gl-style-lint#migrations)
  utility to update existing styles.
* HTTP_URL and HTTPS_URL config options must no longer include a `/v4` path prefix.
* `addClass`, `removeClass`, `setClasses`, `hasClass`, and `getClasses` are now methods
  on Map.
* `Style#cascade` is now private, pending a public style mutation API ([#755](https://github.com/mapbox/mapbox-gl-js/pull/755)).
* The format for `featuresAt` results changed. Instead of result-per-geometry-cross-layer,
  each result has a `layers` array with all layers that contain the feature. This avoids
  duplication of geometry and properties in the result set.


## 0.5.2 (Jan 07 2015)

#### Bugfixes

* Remove tiles for unused sources ([#863](https://github.com/mapbox/mapbox-gl-js/issues/863))
* Fix fill pattern alignment

#### Improvements

* Add GeoJSONSource maxzoom option ([#760](https://github.com/mapbox/mapbox-gl-js/issues/760))
* Return ref layers in featuresAt ([#847](https://github.com/mapbox/mapbox-gl-js/issues/847))
* Return any extra layer keys provided in the stylesheet in featuresAt
* Faster protobuf parsing

## 0.5.1 (Dec 19 2014)

#### Bugfixes

* Fix race conditions with style loading/rendering
* Fix race conditions with setStyle
* Fix map.remove()
* Fix featuresAt properties

## 0.5.0 (Dec 17 2014)

#### Bugfixes

* Fix multiple calls to setStyle

#### Improvements

* `featuresAt` now returns additional information
* Complete style/source/tile event suite:
  style.load, style.error, style.change,
  source.add, source.remove, source.load, source.error, source.change,
  tile.add, tile.remove, tile.load, tile.error
* Vastly improved performance and correctness for GeoJSON sources
* Map#setStyle accepts a style URL
* Support {prefix} in tile URL templates
* Provide a source map with minified source

#### Breaking

* Results format for `featuresAt` changed

## 0.4.2 (Nov 14 2014)

#### Bugfixes

- Ensure only one easing is active at a time ([#807](https://github.com/mapbox/mapbox-gl-js/issues/807))
- Don't require style to perform easings ([#817](https://github.com/mapbox/mapbox-gl-js/issues/817))
- Fix raster tiles sometimes not showing up ([#761](https://github.com/mapbox/mapbox-gl-js/issues/761))

#### Improvements

- Internet Explorer 11 support (experimental)

## 0.4.1 (Nov 10 2014)

#### Bugfixes

- Interpolate to the closest bearing when doing rotation animations ([#818](https://github.com/mapbox/mapbox-gl-js/issues/818))

## 0.4.0 (Nov 4 2014)

#### Breaking

- Updated to mapbox-gl-style-spec v6.0.0 ([Changelog](https://github.com/mapbox/mapbox-gl-style-spec/blob/v6.0.0/CHANGELOG.md)). Styles are
  now expected to be version 6. You can use the [gl-style-migrate](https://github.com/mapbox/mapbox-gl-style-lint#migrations)
  utility to update existing styles.

## 0.3.2 (Oct 23 2014)

#### Bugfixes

- Fix worker initialization with deferred or async scripts

#### Improvements

- Added map.remove()
- CDN assets are now served with gzip compression

## 0.3.1 (Oct 06 2014)

#### Bugfixes

- Fixed iteration over arrays with for/in
- Made browserify deps non-dev ([#752](https://github.com/mapbox/mapbox-gl-js/issues/752))

## 0.3.0 (Sep 23 2014)

#### Breaking

- Updated to mapbox-gl-style-spec v0.0.5 ([Changelog](https://github.com/mapbox/mapbox-gl-style-spec/blob/v0.0.5/CHANGELOG.md)). Styles are
  now expected to be version 5. You can use the [gl-style-migrate](https://github.com/mapbox/mapbox-gl-style-lint#migrations)
  utility to update existing styles.
- Removed support for composite layers for performance reasons. [#523](https://github.com/mapbox/mapbox-gl-js/issues/523#issuecomment-51731405)
- `raster-hue-rotate` units are now degrees.

### Improvements

- Added LatLng#wrap
- Added support for Mapbox fontstack API.
- Added support for remote, non-Mapbox TileJSON sources and inline TileJSON sources ([#535](https://github.com/mapbox/mapbox-gl-js/issues/535), [#698](https://github.com/mapbox/mapbox-gl-js/issues/698)).
- Added support for `symbol-avoid-edges` property to allow labels to be placed across tile edges.
- Fixed mkdir issue on Windows ([#674](https://github.com/mapbox/mapbox-gl-js/issues/674)).
- Fixed drawing beveled line joins without overlap.

#### Bugfixes

- Fixed performance when underzooming a layer's minzoom.
- Fixed `raster-opacity` for regular raster layers.
- Fixed various corner cases of easing functions.
- Do not modify original stylesheet ([#728](https://github.com/mapbox/mapbox-gl-js/issues/728)).
- Inherit video source from source ([#699](https://github.com/mapbox/mapbox-gl-js/issues/699)).
- Fixed interactivity for geojson layers.
- Stop dblclick on navigation so the map does not pan ([#715](https://github.com/mapbox/mapbox-gl-js/issues/715)).

## 0.2.2 (Aug 12 2014)

#### Breaking

- `map.setBearing()` no longer supports a second argument. Use `map.rotateTo` with an `offset` option and duration 0
if you need to rotate around a point other than the map center.

#### Improvements

- Improved `GeoJSONSource` to also accept URL as `data` option, eliminating a huge performance bottleneck in case of large GeoJSON files.
[#669](https://github.com/mapbox/mapbox-gl-js/issues/669) [#671](https://github.com/mapbox/mapbox-gl-js/issues/671)
- Switched to a different fill outlines rendering approach. [#668](https://github.com/mapbox/mapbox-gl-js/issues/668)
- Made the minified build 12% smaller gzipped (66 KB now).
- Added `around` option to `Map` `zoomTo`/`rotateTo`.
- Made the permalink hash more compact.
- Bevel linejoins no longer overlap and look much better when drawn with transparency.

#### Bugfixes

- Fixed the **broken minified build**. [#679](https://github.com/mapbox/mapbox-gl-js/issues/679)
- Fixed **blurry icons** rendering. [#666](https://github.com/mapbox/mapbox-gl-js/issues/666)
- Fixed `util.supports` WebGL detection producing false positives in some cases. [#677](https://github.com/mapbox/mapbox-gl-js/issues/677)
- Fixed invalid font configuration completely blocking tile rendering.  [#662](https://github.com/mapbox/mapbox-gl-js/issues/662)
- Fixed `Map` `project`/`unproject` to properly accept array-form values.
- Fixed sprite loading race condition. [#593](https://github.com/mapbox/mapbox-gl-js/issues/593)
- Fixed `GeoJSONSource` `setData` not updating the map until zoomed or panned. [#676](https://github.com/mapbox/mapbox-gl-js/issues/676)

## 0.2.1 (Aug 8 2014)

#### Breaking

- Changed `Navigation` control signature: now it doesn't need `map` in constructor
and gets added with `map.addControl(nav)` or `nav.addTo(map)`.
- Updated CSS classes to have consistent naming prefixed with `mapboxgl-`.

#### Improvements

- Added attribution control (present by default, disable by passing `attributionControl: false` in options).
- Added rotation by dragging the compass control.
- Added grabbing cursors for the map by default.
- Added `util.inherit` and `util.debounce` functions.
- Changed the default debug page style to OSM Bright.
- Token replacements now support dashes.
- Improved navigation control design.

#### Bugfixes

- Fixed compass control to rotate its icon with the map.
- Fixed navigation control cursors.
- Fixed inertia going to the wrong direction in a rotated map.
- Fixed inertia race condition where error was sometimes thrown after erratic panning/zooming.


## 0.2.0 (Aug 6 2014)

- First public release.<|MERGE_RESOLUTION|>--- conflicted
+++ resolved
@@ -3,14 +3,11 @@
 ### ✨ Features and improvements
 - Add `setiClusterOptions` to update cluster properties of the added sources: fixing these issues ([#429](https://github.com/maplibre/maplibre-gl-js/issues/429)) and ([1384](https://github.com/maplibre/maplibre-gl-js/issues/1384))
 - Add types for `workerOptions` and `_options` in `geojson_source.ts`
-<<<<<<< HEAD
-- Add support for external workers for CSP version ([#2130](https://github.com/maplibre/maplibre-gl-js/pull/2130))
-
-=======
 - Add fullscreenstart, fullscreenend events to FullscreenControl
 - Make jest tests easier to run in CI and local development
+- Add support for external workers for CSP version ([#2130](https://github.com/maplibre/maplibre-gl-js/pull/2130))
 - *...Add new stuff here...*
->>>>>>> 242f84ff
+
 ### 🐞 Bug fixes
 - Fix the worker been terminated on setting new style ([#2123](https://github.com/maplibre/maplibre-gl-js/pull/2123))
 
