## main

<<<<<<< HEAD
### 🐞 Bug fixes

- Fix location accuracy circle radius when moving view ([#5543](https://github.com/maplibre/maplibre-gl-js/pull/5543))
=======
### ✨ Features and improvements

- Allow opacity to be set when location becomes invisible in the globe projection. ([#5532](https://github.com/maplibre/maplibre-gl-js/pull/5532))
- _...Add new stuff here..._

### 🐞 Bug fixes

- Fix AbortController signal listener memory leak in frameAsync and sendAsync. ([#5561](https://github.com/maplibre/maplibre-gl-js/pull/5561))
- Remove closeButton event listener on popup.remove(). ([#5564](https://github.com/maplibre/maplibre-gl-js/pull/5564))
>>>>>>> 18beec00

## 5.1.1

### ✨ Features and improvements

- Avoid setting marker opacity twice. ([#5441](https://github.com/maplibre/maplibre-gl-js/pull/5441))

### 🐞 Bug fixes
- Fix how padding is applied when using flyTo() with Globe ([#5406](https://github.com/maplibre/maplibre-gl-js/pull/5406))
- Fix URL hash validation to support bearing range -180 to 180 ([#5461](https://github.com/maplibre/maplibre-gl-js/issues/5461))
- Fix variable zoom tile calculation when padding is set ([#5486](https://github.com/maplibre/maplibre-gl-js/issues/5486))
- Fix rendering Japanese symbols which are accidentally ignored. ([#5421](https://github.com/maplibre/maplibre-gl-js/pull/5421)

## 5.1.0

### ✨ Features and improvements

- Add support for `vertical-align` in `format` expression ([specification](https://maplibre.org/maplibre-style-spec/expressions/#format))([#5043](https://github.com/maplibre/maplibre-gl-js/pull/5043)).

### 🐞 Bug fixes

- Render frame synchronized again in requestAnimationFrame callback ([#4535](https://github.com/maplibre/maplibre-gl-js/pull/4535))

## 5.0.1

### ✨ Features and improvements

- ⚠️ Revert changes made in `geometry-type` ([#5285](https://github.com/maplibre/maplibre-gl-js/pull/5331)). This change was causing issues in a [large number of styles](https://github.com/maplibre/maplibre-style-spec/issues/965) and thus reverted.

### 🐞 Bug fixes

- Skip control button css hover effects on touch devices ([#5285](https://github.com/maplibre/maplibre-gl-js/pull/5285))

## 5.0.0

### ✨ Features and improvements

- ~~⚠️ Changed `geometry-type` to identify "Multi-" features ([#4877](https://github.com/maplibre/maplibre-gl-js/pull/4877)). Use `$type` which has no "Multi-" support or use `in` expression to get the previous behavior.~~
- ⚠️ `StyleLayer`'s `queryIntersectsFeature` method parameters were moved to `QueryIntersectsFeatureParams`. ([#5276](https://github.com/maplibre/maplibre-gl-js/pull/5276)) Wrap the method parameters with `{}` to solve this
- ⚠️ Support setting WebGL context options on map creation ([#5196](https://github.com/maplibre/maplibre-gl-js/pull/5196)). Previously supported WebGL context options like `antialias`, `preserveDrawingBuffer` and `failIfMajorPerformanceCaveat` must now be defined inside the `canvasContextAttributes` object on `MapOptions`.
- ⚠️ Change the return type of `on` method to return a `Subscription` to allow for easy unsubscribe ([#5080](https://github.com/maplibre/maplibre-gl-js/pull/5080)). `map.on('x').on('y')` => `map.on('x'); map.on('y');`.
- ⚠️ Change drag rotate behavior to be around the center of the screen ([#5074](https://github.com/maplibre/maplibre-gl-js/pull/5074))
- ⚠️ Return actual altitude from queryTerrainElevation + Pass non-translated matrices to custom layer on mercator map ([#3854](https://github.com/maplibre/maplibre-gl-js/pull/3854))
- ⚠️ Remove unminified prod build ([#4906](https://github.com/maplibre/maplibre-gl-js/pull/4906)). You'll need to use a different build.
- Allows setting the desired WebGL version to use ([#5236](https://github.com/maplibre/maplibre-gl-js/pull/5236)). You can now use `contextType` inside `canvasContextAttributes` to choose which WebGL version to use
- Dual-Stack WebGL Runtime with WebGL2 to WebGL1 Fallback ([#5198](https://github.com/maplibre/maplibre-gl-js/pull/5198))
- Add support for projection type expression as part of a refactoring of the transfrom and projection classes ([#5139](https://github.com/maplibre/maplibre-gl-js/pull/5139))
- Export `Event` class ([#5016](https://github.com/maplibre/maplibre-gl-js/pull/5016))
- Support Vertical Perspective projection ([#5023](https://github.com/maplibre/maplibre-gl-js/pull/5023))
- When clustering circles and the promoteId is set to some parameter, the promoted ID is used on non-clustered features and the cluster_id is used on clustered features. Previously the ID was undefined for non-clustered features ([#4899](https://github.com/maplibre/maplibre-gl-js/pull/4899))
- Support Terrain in Globe projection ([#4976](https://github.com/maplibre/maplibre-gl-js/pull/4976))
- Improved performance of the `coveringTiles` (tile culling) function for globe ([#4937](https://github.com/maplibre/maplibre-gl-js/pull/4937))
- Catches network fetching errors such as CORS, DNS or malformed URL as actual `AJAXError` to expose HTTP request details to the `"error"` event (https://github.com/maplibre/maplibre-gl-js/pull/4822)
- Add setVerticalFieldOfView() to public API ([#4717](https://github.com/maplibre/maplibre-gl-js/issues/4717))
- Disable sky when using globe and blend it in when changing to mercator ([#4853](https://github.com/maplibre/maplibre-gl-js/issues/4853))
- New GlobeControl ([#4960](https://github.com/maplibre/maplibre-gl-js/pull/4960))
- Add support for pitch > 90 degrees ([#4717](https://github.com/maplibre/maplibre-gl-js/issues/4717))
- Add support for camera roll angle ([#4717](https://github.com/maplibre/maplibre-gl-js/issues/4717))
- Improve performance of `queryRenderedFeatures` by using JavaScript `Set`s to assess layer membership internally ([#4777](https://github.com/maplibre/maplibre-gl-js/pull/4777))
- Support globe mode ([#3963](https://github.com/maplibre/maplibre-gl-js/issues/3963))
- Merge atmosphere and sky implementation ([#3888](https://github.com/maplibre/maplibre-gl-js/issues/3888))
- Add option to display a realistic atmosphere when using a Globe projection ([#3888](https://github.com/maplibre/maplibre-gl-js/issues/3888))

### 🐞 Bug fixes

- ⚠️ Fix level of detail at high pitch angle by changing which tiles to load ([#3983](https://github.com/maplibre/maplibre-gl-js/issues/3983))
- Fix holes at the poles when terrain is used with globe ([#5232](https://github.com/maplibre/maplibre-gl-js/pull/5232))
- Fix geometry artifacts when globe terrain is zoomed out too much ([#5232](https://github.com/maplibre/maplibre-gl-js/pull/5232))
- Fix center being incorrectly constrained when using globe ([#5186](https://github.com/maplibre/maplibre-gl-js/pull/5186))
- Fix atmosphere improperly blending into the background ([#5235](https://github.com/maplibre/maplibre-gl-js/pull/5235))
- Fix parsing wrong hash location ([#5131](https://github.com/maplibre/maplibre-gl-js/pull/5131))
- Fix swallowing of errors ([#4532](https://github.com/maplibre/maplibre-gl-js/issues/4532))
- Fix erroring requests not reported on `error` handler ([#4613](https://github.com/maplibre/maplibre-gl-js/issues/4613))
- Fix children not retained when using globe ([#5271](https://github.com/maplibre/maplibre-gl-js/pull/5271))
- Fix symbol size increasing when looking from poles ([#5275](https://github.com/maplibre/maplibre-gl-js/pull/5275))
- Fix globe custom layers being supplied incorrect matrices after projection transition to mercator ([#5150](https://github.com/maplibre/maplibre-gl-js/pull/5150))
- Fix custom 3D models disappearing during projection transition ([#5150](https://github.com/maplibre/maplibre-gl-js/pull/5150))
- Fix regression in NavigationControl compass on Firefox and Safari browsers ([#5205](https://github.com/maplibre/maplibre-gl-js/pull/5205))
- Fix smooth mouse wheel zooming ([#5154](https://github.com/maplibre/maplibre-gl-js/pull/5154))
- Change drag rotate behavior to be less abrupt around the center ([#5104](https://github.com/maplibre/maplibre-gl-js/pull/5104))
- Fix regression in render world copies ([#5101](https://github.com/maplibre/maplibre-gl-js/pull/5101))
- Fix unwanted roll when motion is interrupted ([#5083](https://github.com/maplibre/maplibre-gl-js/pull/5083))
- Fix `geometry-type` filter expression results ([#5132](https://github.com/maplibre/maplibre-gl-js/pull/5132))
- Fix easeTo not applying padding in globe projection ([#5134](https://github.com/maplibre/maplibre-gl-js/pull/5134))
- Convert WebGL1 shaders to WebGL2 ([#5166](https://github.com/maplibre/maplibre-gl-js/pull/5166))
- Fixes line flickering problem ([#5094](https://github.com/maplibre/maplibre-gl-js/pull/5094))
- Fix poor performance in Chrome related to passing matrices to WebGL ([#5072](https://github.com/maplibre/maplibre-gl-js/pull/5072))
- Fixes scale control for globe on zoom out ([#4897](https://github.com/maplibre/maplibre-gl-js/pull/4897))
- Fixes cooperative gestures displaying the mobile help text when screen width is smaller than 480px on non-touch devices ([#5053](https://github.com/maplibre/maplibre-gl-js/pull/5053))
- Fixes incorrect cluster radius scaling in `GeoJSONSource.setClusterOptions()` ([#5055](https://github.com/maplibre/maplibre-gl-js/pull/5055))
- Improve innerHTML handling in code ([#5057](https://github.com/maplibre/maplibre-gl-js/pull/5057)))
- Fix geometry beyond tile borders being rendered ([#4868](https://github.com/maplibre/maplibre-gl-js/pull/4868))
- Fix line-placed map-pitch-aligned texts being too large when viewed from some latitudes on a globe ([#4786](https://github.com/maplibre/maplibre-gl-js/issues/4786))
- Disabled unsupported Fog rendering, for Terrain3D on Globe ([#4963](https://github.com/maplibre/maplibre-gl-js/pull/4963))
- Fix issue where raster tile source won't fetch updates following request error ([#4890](https://github.com/maplibre/maplibre-gl-js/pull/4890))
- Fix 3D models in custom layers not being properly occluded by the globe ([#4817](https://github.com/maplibre/maplibre-gl-js/issues/4817))
- Fix issue where raster tiles were not rendered correctly when using globe and terrain ([#4912](https://github.com/maplibre/maplibre-gl-js/pull/4912))
- Fix text not being hidden behind the globe when overlap mode was set to `always` ([#4802](https://github.com/maplibre/maplibre-gl-js/issues/4802))
- Fix a single white frame being displayed when the map internally transitions from mercator to globe projection ([#4816](https://github.com/maplibre/maplibre-gl-js/issues/4816))
- Fix loading of RTL plugin version 0.3.0 ([#4860](https://github.com/maplibre/maplibre-gl-js/pull/4860))
- Fix a memory leak due to missing removal of event listener registration ([#4824](https://github.com/maplibre/maplibre-gl-js/pull/4824))
- Improve symbol collision performance for both mercator and globe projections ([#4778](https://github.com/maplibre/maplibre-gl-js/pull/4778))
- Fix bad line scaling near the poles under globe projection ([#4778](https://github.com/maplibre/maplibre-gl-js/pull/4778))
- Fix globe loading many tiles at an unnecessarily high zoom level when the camera is pitched ([#4778](https://github.com/maplibre/maplibre-gl-js/pull/4778))

## 5.0.0-pre.10

### ✨ Features and improvements

- Add support for projection type expression as part of a refactoring of the transfrom and projection classes ([#5139](https://github.com/maplibre/maplibre-gl-js/pull/5139))
- ⚠️ Support setting WebGL context options on map creation ([#5196](https://github.com/maplibre/maplibre-gl-js/pull/5196)). Previously supported WebGL context options like `antialias`, `preserveDrawingBuffer` and `failIfMajorPerformanceCaveat` must now be defined inside the `canvasContextAttributes` object on `MapOptions`.
- Dual-Stack WebGL Runtime with WebGL2 to WebGL1 Fallback ([#5198](https://github.com/maplibre/maplibre-gl-js/pull/5198))

### 🐞 Bug fixes

- Fix globe custom layers being supplied incorrect matrices after projection transition to mercator ([#5150](https://github.com/maplibre/maplibre-gl-js/pull/5150))
- Fix custom 3D models disappearing during projection transition ([#5150](https://github.com/maplibre/maplibre-gl-js/pull/5150))
- Fix regression in NavigationControl compass on Firefox and Safari browsers ([#5205](https://github.com/maplibre/maplibre-gl-js/pull/5205))

## 5.0.0-pre.9

### 🐞 Bug fixes

- Fix smooth mouse wheel zooming ([#5154](https://github.com/maplibre/maplibre-gl-js/pull/5154))
- ⚠️ Change drag rotate behavior to be less abrupt around the center ([#5104](https://github.com/maplibre/maplibre-gl-js/pull/5104))
- Fix regression in render world copies ([#5101](https://github.com/maplibre/maplibre-gl-js/pull/5101))
- Fix unwanted roll when motion is interrupted ([#5083](https://github.com/maplibre/maplibre-gl-js/pull/5083))
- Fix `geometry-type` filter expression results ([#5132](https://github.com/maplibre/maplibre-gl-js/pull/5132))
- Fix easeTo not applying padding in globe projection ([#5134](https://github.com/maplibre/maplibre-gl-js/pull/5134))
- Convert WebGL1 shaders to WebGL2 ([#5166](https://github.com/maplibre/maplibre-gl-js/pull/5166))

## 5.0.0-pre.8

### ✨ Features and improvements

- ⚠️ Change the return type of `on` method to return a `Subscription` to allow for easy unsubscribe ([#5080](https://github.com/maplibre/maplibre-gl-js/pull/5080))

### 🐞 Bug fixes

- Fixes line flickering problem ([#5094](https://github.com/maplibre/maplibre-gl-js/pull/5094))
- Fix poor performance in Chrome related to passing matrices to WebGL ([#5072](https://github.com/maplibre/maplibre-gl-js/pull/5072))

## 5.0.0-pre.7

### ✨ Features and improvements

- ⚠️ Change drag rotate behavior to be around the center of the screen ([#5074](https://github.com/maplibre/maplibre-gl-js/pull/5074))
- Export `Event` class ([#5016](https://github.com/maplibre/maplibre-gl-js/pull/5016))
- Support Vertical Perspective projection ([#5023](https://github.com/maplibre/maplibre-gl-js/pull/5023))

### 🐞 Bug fixes

- Fixes scale control for globe on zoom out ([#4897](https://github.com/maplibre/maplibre-gl-js/pull/4897))
- Fixes cooperative gestures displaying the mobile help text when screen width is smaller than 480px on non-touch devices ([#5053](https://github.com/maplibre/maplibre-gl-js/pull/5053))
- Fixes incorrect cluster radius scaling in `GeoJSONSource.setClusterOptions()` ([#5055](https://github.com/maplibre/maplibre-gl-js/pull/5055))
- Improve innerHTML handling in code ([#5057](https://github.com/maplibre/maplibre-gl-js/pull/5057)))
- Fix geometry beyond tile borders being rendered ([#4868](https://github.com/maplibre/maplibre-gl-js/pull/4868))

## 5.0.0-pre.6

### ✨ Features and improvements

- When clustering circles and the promoteId is set to some parameter, the promoted ID is used on non-clustered features and the cluster_id is used on clustered features. Previously the ID was undefined for non-clustered features ([#4899](https://github.com/maplibre/maplibre-gl-js/pull/4899))
- Support Terrain in Globe projection ([#4976](https://github.com/maplibre/maplibre-gl-js/pull/4976))
- Improved performance of the `coveringTiles` (tile culling) function for globe ([#4937](https://github.com/maplibre/maplibre-gl-js/pull/4937))

### 🐞 Bug fixes

- ⚠️ Fix level of detail at high pitch angle by changing which tiles to load ([#3983](https://github.com/maplibre/maplibre-gl-js/issues/3983))
- ~~⚠️ Fix URL parsing in `normalizeSpriteURL`, sprite URLs must be absolute ([#4962](https://github.com/maplibre/maplibre-gl-js/issues/4962))~~

## 5.0.0-pre.5

### ✨ Features and improvements

- Catches network fetching errors such as CORS, DNS or malformed URL as actual `AJAXError` to expose HTTP request details to the `"error"` event (https://github.com/maplibre/maplibre-gl-js/pull/4822)
- Add setVerticalFieldOfView() to public API ([#4717](https://github.com/maplibre/maplibre-gl-js/issues/4717))
- ⚠️ Return actual altitude from queryTerrainElevation + Pass non-translated matrices to custom layer on mercator map ([#3854](https://github.com/maplibre/maplibre-gl-js/pull/3854))
- Disable sky when using globe and blend it in when changing to mercator ([#4853](https://github.com/maplibre/maplibre-gl-js/issues/4853))
- New GlobeControl ([#4960](https://github.com/maplibre/maplibre-gl-js/pull/4960))

### 🐞 Bug fixes

- Fix line-placed map-pitch-aligned texts being too large when viewed from some latitudes on a globe ([#4786](https://github.com/maplibre/maplibre-gl-js/issues/4786))
- Disabled unsupported Fog rendering, for Terrain3D on Globe ([#4963](https://github.com/maplibre/maplibre-gl-js/pull/4963))

## 5.0.0-pre.4

### ✨ Features and improvements

- ⚠️ Changed `geometry-type` to identify "Multi-" features ([#4877](https://github.com/maplibre/maplibre-gl-js/pull/4877))
- Add support for pitch > 90 degrees ([#4717](https://github.com/maplibre/maplibre-gl-js/issues/4717))

### 🐞 Bug fixes

- ~~⚠️ Fix order of normalizeSpriteURL and transformRequest in loadSprite ([#3897](https://github.com/maplibre/maplibre-gl-js/issues/3897))~~
- ⚠️ Remove unminified prod build ([#4906](https://github.com/maplibre/maplibre-gl-js/pull/4906))
- Fix issue where raster tile source won't fetch updates following request error ([#4890](https://github.com/maplibre/maplibre-gl-js/pull/4890))
- Fix 3D models in custom layers not being properly occluded by the globe ([#4817](https://github.com/maplibre/maplibre-gl-js/issues/4817))
- Fix issue where raster tiles were not rendered correctly when using globe and terrain ([#4912](https://github.com/maplibre/maplibre-gl-js/pull/4912))

## 5.0.0-pre.3

### ✨ Features and improvements

- Add support for camera roll angle ([#4717](https://github.com/maplibre/maplibre-gl-js/issues/4717))

### 🐞 Bug fixes

- Fix text not being hidden behind the globe when overlap mode was set to `always` ([#4802](https://github.com/maplibre/maplibre-gl-js/issues/4802))
- Fix a single white frame being displayed when the map internally transitions from mercator to globe projection ([#4816](https://github.com/maplibre/maplibre-gl-js/issues/4816))
- Fix loading of RTL plugin version 0.3.0 ([#4860](https://github.com/maplibre/maplibre-gl-js/pull/4860))

## 5.0.0-pre.2

### ✨ Features and improvements

- Improve performance of `queryRenderedFeatures` by using JavaScript `Set`s to assess layer membership internally ([#4777](https://github.com/maplibre/maplibre-gl-js/pull/4777))

### 🐞 Bug fixes

- Fix a memory leak due to missing removal of event listener registration ([#4824](https://github.com/maplibre/maplibre-gl-js/pull/4824))
- Improve symbol collision performance for both mercator and globe projections ([#4778](https://github.com/maplibre/maplibre-gl-js/pull/4778))
- Fix bad line scaling near the poles under globe projection ([#4778](https://github.com/maplibre/maplibre-gl-js/pull/4778))
- Fix globe loading many tiles at an unnecessarily high zoom level when the camera is pitched ([#4778](https://github.com/maplibre/maplibre-gl-js/pull/4778))

## 5.0.0-pre.1

### ✨ Features and improvements

- Support globe mode ([#3963](https://github.com/maplibre/maplibre-gl-js/issues/3963))
- Merge atmosphere and sky implementation ([#3888](https://github.com/maplibre/maplibre-gl-js/issues/3888))
- Add option to display a realistic atmosphere when using a Globe projection ([#3888](https://github.com/maplibre/maplibre-gl-js/issues/3888))

## 4.7.1

### 🐞 Bug fixes

- Fix circle won't render on mesa 24.1 with AMD GPU ([#4062](https://github.com/maplibre/maplibre-gl-js/issues/4062))
- Fix hash router for urls ending with a hashtag ([#4730](https://github.com/maplibre/maplibre-gl-js/pull/4730))
- Replace rollup-plugin-sourcemaps with rollup-plugin-sourcemaps2 ([#4740](https://github.com/maplibre/maplibre-gl-js/pull/4740))

## 4.7.0

### ✨ Features and improvements

- Support multiple layers in `map.on`, `map.once` and `map.off` methods ([#4570](https://github.com/maplibre/maplibre-gl-js/pull/4570))
- Ensure GeoJSON cluster sources emit a console warning if `maxzoom` is less than or equal to `clusterMaxZoom` since in this case you may see unexpected results. ([#4604](https://github.com/maplibre/maplibre-gl-js/pull/4604))

### 🐞 Bug fixes

- Heatmap Fix for 3D terrain ([#4571](https://github.com/maplibre/maplibre-gl-js/pull/4571))
- Fix Map#off to not remove listener with layer(s) registered with Map#once ([#4592](https://github.com/maplibre/maplibre-gl-js/pull/4592))
- Improve types a bit for `addSource` and `getSource` ([#4616](https://github.com/maplibre/maplibre-gl-js/pull/4616))
- Fix the color near the horizon when terrain is enabled without any sky ([#4607](https://github.com/maplibre/maplibre-gl-js/pull/4607))
- Fix bug where `fitBounds` and `cameraForBounds` would not display across the 180th meridian (antimeridian)
- Fix white flickering on map resize ([#4158](https://github.com/maplibre/maplibre-gl-js/pull/4158))
- Fixed a performance regression related to symbol placement ([#4599](https://github.com/maplibre/maplibre-gl-js/pull/4599))
- Fix a bug where cloning a Transform instance didn't include the `lngRange`. This caused a bug where
using `transformCameraUpdate` caused the `maxBounds` to stop working just for east/west bounds. ([#4625](https://github.com/maplibre/maplibre-gl-js/pull/4625))

## 4.6.0

### ✨ Features and improvements

- Prefer local glyph rendering for all CJKV characters, not just those in the CJK Unified Ideographs, Hiragana, Katakana, and Hangul Syllables blocks. ([#4560](https://github.com/maplibre/maplibre-gl-js/pull/4560)))

### 🐞 Bug fixes

- Fix right-to-left layout of labels that contain characters in the Arabic Extended-B code block. ([#4536](https://github.com/maplibre/maplibre-gl-js/pull/4536))
- Fix 3D map freezing when camera is adjusted against map bounds. ([#4537](https://github.com/maplibre/maplibre-gl-js/issues/4537))
- Fix `getStyle()` to return a clone so the object cannot be internally changed ([#4488](https://github.com/maplibre/maplibre-gl-js/issues/4488))
- Fix issues with setting sky to `undefined` ([#4587](https://github.com/maplibre/maplibre-gl-js/pull/4587)))

## 4.5.2

### ✨ Features and improvements

- Emit events when the cooperative gestures option has prevented a gesture. ([#4470](https://github.com/maplibre/maplibre-gl-js/pull/4470))
- Enable anisotropic filtering only when the pitch is greater than 20 degrees to preserve image sharpness on flat or slightly tilted maps.

### 🐞 Bug fixes

- Fix camera being able to move into 3D terrain ([#1542](https://github.com/maplibre/maplibre-gl-js/issues/1542))

## 4.5.1

### ✨ Features and improvements

- Allow trackpad pinch gestures to break through the `cooperativeGestures` setting, bringing it in line with other embedded map behaviours, such as Google Maps and Mapbox. ([#4465](https://github.com/maplibre/maplibre-gl-js/pull/4465))
- Expose projection matrix parameters ([#3136](https://github.com/maplibre/maplibre-gl-js/pull/3136))
- Add option to position markers at subpixel coordinates to prevent markers jumping on `moveend` ([#4458](https://github.com/maplibre/maplibre-gl-js/pull/4458))

### 🐞 Bug fixes

- Fix lag on fast map zoom ([#4366](https://github.com/maplibre/maplibre-gl-js/pull/4366))
- Fix unguarded read access to possibly undefined object ([#4431](https://github.com/maplibre/maplibre-gl-js/pull/4431))
- Fix remove hash string when map is removed ([#4427](https://github.com/maplibre/maplibre-gl-js/pull/4427))
- Fix GeolocateControl may be added twice when calling addControl/removeControl/addControl rapidly ([#4454](https://github.com/maplibre/maplibre-gl-js/pull/4454))
- Fix `style.loadURL` abort error being logged when removing style ([#4425](https://github.com/maplibre/maplibre-gl-js/pull/4425))
- Fix vector tiles not loading when html is opened via "resource://android" (i.e., the assets folder) in GeckoView on Android ([#4451](https://github.com/maplibre/maplibre-gl-js/pull/4451))

## 4.5.0

### ✨ Features and improvements

- Add sky implementation according to spec ([#3645](https://github.com/maplibre/maplibre-gl-js/pull/3645))

### 🐞 Bug fixes

- Fix (de)serialization of extends of built-ins (currently only AjaxError) not working correctly in web_worker_transfer. Also refactored related web_worker_transfer code and added more tests ([#4024](https://github.com/maplibre/maplibre-gl-js/pull/4211))

## 4.4.1

### 🐞 Bug fixes

- Fix `terrain` listener memory leak when adding and removing Marker ([#4284](https://github.com/maplibre/maplibre-gl-js/pull/4284))

## 4.4.0

### ✨ Features and improvements

- Improve animation curve when easeTo and flyTo with constraints ([#3793](https://github.com/maplibre/maplibre-gl-js/pull/3793))
- For filled extrusions, calculate the elevation per polygon ([#3313](https://github.com/maplibre/maplibre-gl-js/issues/3313))
- Add events to `GeolocateControl` to allow a more granular interaction ([#3847](https://github.com/maplibre/maplibre-gl-js/pull/3847))
- Make `MapOptions.style` optional to be consistent with `Map.setStyle(null)` ([#4151](https://github.com/maplibre/maplibre-gl-js/pull/4151))
- Use Autoprefixer to handle vendor prefixes in CSS ([#4165](https://github.com/maplibre/maplibre-gl-js/pull/4165))
- Make `aria-label` configurable for Map, Marker and Popup ([#4147](https://github.com/maplibre/maplibre-gl-js/pull/4147))
- Map `<canvas>` is focusable only when interactive ([#4147](https://github.com/maplibre/maplibre-gl-js/pull/4147))
- "Accept" headers set in Request Transformers are not overwritten ([#4210](https://github.com/maplibre/maplibre-gl-js/pull/4210))
- ⚠️ Rename projMatrix to modelViewProjectionMatrix. Also rename invProjMatrix, alignedProjMatrix accordingly ([#4215](https://github.com/maplibre/maplibre-gl-js/pull/4215))
- Publish an unminified prod build ([#4265](https://github.com/maplibre/maplibre-gl-js/pull/4265))

### 🐞 Bug fixes

- ⚠️ Allow breaking lines in labels before a left parenthesis ([#4138](https://github.com/maplibre/maplibre-gl-js/pull/4138))
- ⚠️ Fix ignoring embedded line breaks when `symbol-placement` is `line` or `line-center` ([#4124](https://github.com/maplibre/maplibre-gl-js/pull/4124))
- Ensure loseContext exists before calling it ([#4245](https://github.com/maplibre/maplibre-gl-js/pull/4245))
- Update deprecated `-ms-high-contrast` vendor prefix to `(forced-colors: active)` and `(prefers-color-scheme: light)` as appropriate ([#4250](https://github.com/maplibre/maplibre-gl-js/pull/4250))

## 4.3.2

### 🐞 Bug fixes

- Fix an issue with `moveend` zoom being different than the actual current zoom ([#4132](https://github.com/maplibre/maplibre-gl-js/pull/4132))

## 4.3.1

### 🐞 Bug fixes

- Fix drift in zoom that may happen during flyTo and easeTo due to freezeElevation logic. ([#3878](https://github.com/maplibre/maplibre-gl-js/issues/3878))

## 4.3.0

### ✨ Features and improvements

- Add `getData` method for GeoJSON Sources to provide the possibility to obtain all the source's features ([#4082](https://github.com/maplibre/maplibre-gl-js/pull/4082))
- Allow cross-fading between raster tile source updates at the same zoom level ([#4072](https://github.com/maplibre/maplibre-gl-js/pull/4072))

### 🐞 Bug fixes

- Fix normalizeSpriteURL before transformRequest throwing an Error with relative URLs ([#3897](https://github.com/maplibre/maplibre-gl-js/issues/3897))
- Fix return type of map.cameraForBounds ([#3760](https://github.com/maplibre/maplibre-gl-js/issues/3760))
- Fix to run benchmark with MAPLIBRE_STYLES environment variable ([#2122](https://github.com/maplibre/maplibre-gl-js/issues/2122))
- Fix symbol collisions using inaccurate and sometimes entirely wrong collision boxes when the map is pitched or rotated ([#210](https://github.com/maplibre/maplibre-gl-js/issues/210))
- Fix `text-translate` and `icon-translate` behaving weirdly and inconsistently with other `-translate` properties ([#3456](https://github.com/maplibre/maplibre-gl-js/issues/3456))
- Fix symbol collision debug view (`showCollisionBoxes`) not showing the actual bounding boxes used for collision and click areas. The displayed boxes now match actual collision boxes exactly ([#4071](https://github.com/maplibre/maplibre-gl-js/pull/4071))
- Fix symbol collision boxes not being accurate for variable-anchor symbols ([#4071](https://github.com/maplibre/maplibre-gl-js/pull/4071))
- Fix icon collision boxes using `text-translate` property for translation instead of the correct `icon-translate` ([#4071](https://github.com/maplibre/maplibre-gl-js/pull/4071))

## 4.2.0

### ✨ Features and improvements

- Update `Popup`'s methods `addClass` and `removeClass` to return an instance of Popup ([#3975](https://github.com/maplibre/maplibre-gl-js/pull/3975))
- New map option to decide whether to cancel previous pending tiles while zooming in ([#4051](https://github.com/maplibre/maplibre-gl-js/pull/4051))
- Sprites include optional textFitHeight and textFitWidth values ([#4019](https://github.com/maplibre/maplibre-gl-js/pull/4019))
- Add support for `distance` expression ([#4076](https://github.com/maplibre/maplibre-gl-js/pull/4076))

## 4.1.3

### ✨ Features and improvements

- Added const enum for actor messages to improve readability and maintainability. In tsconfig.json, `isolatedModules` flag is set to false in favor of generated JS size. ([#3879](https://github.com/maplibre/maplibre-gl-js/issues/3879))

### 🐞 Bug fixes

- Fix different unwanted panning changes at the end of a panning motion, that happen on a large screen ([#3935](https://github.com/maplibre/maplibre-gl-js/issues/3935))
- Fix image sources not being marked as loaded on error ([#3981](https://github.com/maplibre/maplibre-gl-js/pull/3981))
- Fix ScaleControl options should be optional. ([#4002](https://github.com/maplibre/maplibre-gl-js/pull/4002))
- Fix race condition in `SourceCache` that makes unit tests unstable. Eliminate a redundant 'visibility' event fired from Style class. ([#3992](https://github.com/maplibre/maplibre-gl-js/issues/3992))
- Fix paint property not being updated by setPaintProperty ([#2651](https://github.com/maplibre/maplibre-gl-js/issues/2651))

## 4.1.2

### ✨ Features and improvements

- Hide Popup when its parent Marker is behind terrain ([#3865](https://github.com/maplibre/maplibre-gl-js/pull/3865))

### 🐞 Bug fixes

- Fix type definition on `localIdeographFontFamily` ([#3896](https://github.com/maplibre/maplibre-gl-js/pull/3896))
- Fix unwanted panning changes at the end of a panning motion ([#3872](https://github.com/maplibre/maplibre-gl-js/issues/3872))
- Fix `close` events being fired for popups that aren't open ([#3901](https://github.com/maplibre/maplibre-gl-js/pull/3901))

## 4.1.1

### ✨ Features and improvements

- Improve animation curve when easeTo and flyTo with constraints ([#3793](https://github.com/maplibre/maplibre-gl-js/pull/3793))

### 🐞 Bug fixes

- Fix unwanted zoom changes at the end of a panning motion ([#2094](https://github.com/maplibre/maplibre-gl-js/issues/2094))

## 4.1.0

### ✨ Features and improvements

- Add option to position popup at subpixel coordinates to allow for smooth animations ([#3710](https://github.com/maplibre/maplibre-gl-js/pull/3710))
- Constrain horizontal panning when renderWorldCopies is set to false ([3738](https://github.com/maplibre/maplibre-gl-js/pull/3738))

### 🐞 Bug fixes

- Fix popup appearing far from marker that was moved to a side globe ([3712](https://github.com/maplibre/maplibre-gl-js/pull/3712))
- Set text color to ensure contrast in the attribution pill ([3737](https://github.com/maplibre/maplibre-gl-js/pull/3737))
- Fix memory leak in Worker when map is removed ([3734](https://github.com/maplibre/maplibre-gl-js/pull/3734))
- Fix issue with `FullscreenControl` when MapLibre is within a [ShadowRoot](https://developer.mozilla.org/en-US/docs/Web/API/ShadowRoot) ([#3573](https://github.com/maplibre/maplibre-gl-js/pull/3573))
- Fix performance regression with `setRTLTextPlugin` which can cause 1 or 2 extra frames to render. ([#3728](https://github.com/maplibre/maplibre-gl-js/pull/3728))

## 4.0.2

### 🐞 Bug fixes

- Fix `Style.setState` ignoring validate flag ([#3709](https://github.com/maplibre/maplibre-gl-js/pull/3709))
- Fix marker flying off near horizon ([3704](https://github.com/maplibre/maplibre-gl-js/pull/3704))

## 4.0.1

### ✨ Features and improvements

- Add `setUrl` method to RasterTileSource to dynamically update existing TileJSON resource. ([3700](https://github.com/maplibre/maplibre-gl-js/pull/3700))

### 🐞 Bug fixes

- Fix Marker losing opacity after window resize ([#3656](https://github.com/maplibre/maplibre-gl-js/pull/3656))
- Fix vector tiles not loading when html is opened via "file://" ([#3681](https://github.com/maplibre/maplibre-gl-js/pull/3681))

## 4.0.0

### ✨ Features and improvements

- ⚠️ Remove all global getters and setters from `maplibregl`, this means the the following methods have changed:

  - `maplibregl.version` => `getVersion()`
  - `maplibregl.workerCount` => `getWorkerCount()`, `setWorkerCount(...)`
  - `maplibregl.maxParallelImageRequests` => `getMaxParallelImageRequests()`, `setMaxParallelImageRequests(...)`
  - `maplibregl.workerUrl` => `getWorkerUrl()`, `setWorkerUrl(...)`

  This is to avoid the need to use a global object and allow named exports/imports ([#3601](https://github.com/maplibre/maplibre-gl-js/issues/3601))

- ⚠️ Change attribution to be on by default, change `MapOptions.attributionControl` to be the type that the control handles, removed `MapOptions.customAttribution` ([#3618](https://github.com/maplibre/maplibre-gl-js/issues/3618))
  Note: showing the logo of MapLibre is not required for using MapLibre.
- ⚠️ Changed cooperative gesture config and removed the strings from it in favor of the locale variable ([#3621](https://github.com/maplibre/maplibre-gl-js/issues/3621))
- ⚠️ Changed the terrain enable disable locale key to match the other keys' styles, updated the typings to allow using locale with more ease ([#3621](https://github.com/maplibre/maplibre-gl-js/issues/3621))
- ⚠️ Add the ability to import a script in the worker thread and call `addProtocol` and `removeProtocol` there ([#3459](https://github.com/maplibre/maplibre-gl-js/pull/3459)) - this also changed how `addSourceType` works since now you'll need to load the script with `maplibregl.importScriptInWorkers`.
- ⚠️ Changes `addProtocol` to be promise-based without the usage of callbacks and cancelable ([#3433](https://github.com/maplibre/maplibre-gl-js/pull/3433))
- ⚠️ Moved the `addSourceType` to be a part of the global maplibregl object instead of being per map object ([#3420](https://github.com/maplibre/maplibre-gl-js/pull/3420))
- ⚠️ Removed callback usage from `map.loadImage` in continue to below change ([#3422](https://github.com/maplibre/maplibre-gl-js/pull/3422))
- ⚠️ Changed the `GeoJSONSource`'s `getClusterExpansionZoom`, `getClusterChildren`, `getClusterLeaves` methods to return a `Promise` instead of a callback usage ([#3421](https://github.com/maplibre/maplibre-gl-js/pull/3421))
- ⚠️ Changed the `setRTLTextPlugin` function to return a promise instead of using callback ([#3418](https://github.com/maplibre/maplibre-gl-js/pull/3418)) this also changed how the RTL plugin code is handled internally by splitting the main thread and worker thread code.
- ⚠️ Remove `setCooperativeGestures` and `getCooperativeGestures` functions in favor of `cooperativeGestures` handler which now has an `enabled()` or `disabled()` methods ([#3430](https://github.com/maplibre/maplibre-gl-js/pull/3430))
- ⚠️ Changed the underlying worker communication from callbacks to promises. This has a breaking effect on the implementation of custom `WorkerSource` and how it behaves ([#3233](https://github.com/maplibre/maplibre-gl-js/pull/3233))
- ⚠️ Changed the `Source` interface to return promises instead of callbacks ([#3233](https://github.com/maplibre/maplibre-gl-js/pull/3233))
- ⚠️ Changed all the sources to be promises based. ([#3233](https://github.com/maplibre/maplibre-gl-js/pull/3233))
- ⚠️ Changed the `map.loadImage` method to return a `Promise` instead of a callback usage ([#3233](https://github.com/maplibre/maplibre-gl-js/pull/3233))
- Add "opacity" option and `setOpacity` method to Marker ([#3620](https://github.com/maplibre/maplibre-gl-js/pull/3620))
- Created a new example showing how to place a threejs scene as a `CustomLayer` over maplibre 3d-terrain ([#3429](https://github.com/maplibre/maplibre-gl-js/pull/3429))
- Changed `ImageRequest` to be `Promise` based ([#3233](https://github.com/maplibre/maplibre-gl-js/pull/3233))
- Improved precision and added a subtle fade transition to marker opacity changes ([#3431](https://github.com/maplibre/maplibre-gl-js/pull/3431))
- Adds support for terrain in `setStyle` with diff method ([#3515](https://github.com/maplibre/maplibre-gl-js/pull/3515), [#3463](https://github.com/maplibre/maplibre-gl-js/pull/3463))
- Upgraded to use Node JS 20 and removed the dependency of `gl` package from the tests to allow easier development setup. ([#3452](https://github.com/maplibre/maplibre-gl-js/pull/3452))

### 🐞 Bug fixes

- Fix wheel zoom to be into the same direction above or under the horizon ([#3398](https://github.com/maplibre/maplibre-gl-js/issues/3398))
- Fix \_cameraForBoxAndBearing not fitting bounds properly when using asymmetrical camera viewport and bearing.([#3591](https://github.com/maplibre/maplibre-gl-js/pull/3591))
- Fix missing export `Map` type in the `d.ts` file ([#3564](https://github.com/maplibre/maplibre-gl-js/pull/3564))
- Fix the shifted mouse events after a css transform scale on the map container ([#3437](https://github.com/maplibre/maplibre-gl-js/pull/3437))
- Fix markers remaining transparent when disabling terrain ([#3431](https://github.com/maplibre/maplibre-gl-js/pull/3431))
- Fix labels disappearing when enabling terrain at high zoom ([#3545](https://github.com/maplibre/maplibre-gl-js/pull/3545))
- Fix zooming outside the central globe when terrain 3D is enabled ([#3425](https://github.com/maplibre/maplibre-gl-js/pull/3425))
- Fix cursor being shown indefinitely as a pointer when removing a popup with its `trackPointer` method active ([#3434](https://github.com/maplibre/maplibre-gl-js/pull/3434))
- Fix a bug in showing cooperative gestures when scroll zoom is disabled ([#2498](https://github.com/maplibre/maplibre-gl-js/pull/2498))
- Handle loading of empty raster tiles (204 No Content) ([#3428](https://github.com/maplibre/maplibre-gl-js/pull/3428))
- Fixes a security issue in `Actor` against XSS attacks in postMessage / onmessage ([#3239](https://github.com/maplibre/maplibre-gl-js/pull/3239))

## 4.0.0-pre.6

### ✨ Features and improvements

- ⚠️ Change attribution to be on by default, change `MapOptions.attributionControl` to be the type that the control handles, removed `MapOptions.customAttribution` ([#3618](https://github.com/maplibre/maplibre-gl-js/issues/3618))
  Note: showing the logo of MapLibre is not required for using MapLibre.
- ⚠️ Changed cooperative gesture config and removed the strings from it in favor of the locale variable ([#3621](https://github.com/maplibre/maplibre-gl-js/issues/3621))
- ⚠️ Changed the terrain enable disable locale key to match the other keys' styles, updated the typings to allow using locale with more ease ([#3621](https://github.com/maplibre/maplibre-gl-js/issues/3621))
- Add "opacity" option and "setOpacity" method to Marker ([#3620](https://github.com/maplibre/maplibre-gl-js/pull/3620))

## 4.0.0-pre.5

### ✨ Features and improvements

- ⚠️ Remove all global getters and setters from `maplibregl`, this means the the following methods have changed:
  `maplibregl.version` => `getVersion()`
  `maplibregl.workerCount` => `getWorkerCount()`, `setWorkerCount(...)`
  `maplibregl.maxParallelImageRequests` => `getMaxParallelImageRequests()`, `setMaxParallelImageRequests(...)`
  `maplibregl.workerUrl` => `getWorkerUrl()`, `setWorkerUrl(...)`
  This is to avoid the need to use a global object and allow named exports/imports ([#3601](https://github.com/maplibre/maplibre-gl-js/issues/3601))

### 🐞 Bug fixes

- Fix wheel zoom to be into the same direction above or under the horizon ([#3398](https://github.com/maplibre/maplibre-gl-js/issues/3398))
- Fix \_cameraForBoxAndBearing not fitting bounds properly when using asymmetrical camera viewport and bearing ([#3591](https://github.com/maplibre/maplibre-gl-js/pull/3591))

## 4.0.0-pre.4

### 🐞 Bug fixes

- Fix missing export `Map` type in the `d.ts` file ([#3564](https://github.com/maplibre/maplibre-gl-js/pull/3564))

## 4.0.0-pre.3

### ✨ Features and improvements

- ⚠️ Add the ability to import a script in the worker thread and call `addProtocol` and `removeProtocol` there ([#3459](https://github.com/maplibre/maplibre-gl-js/pull/3459)) - this also changed how `addSourceType` works since now you'll need to load the script with `maplibregl.importScriptInWorkers`.
- Upgraded to use Node JS 20 and removed the dependency of `gl` package from the tests to allow easier development setup. ([#3452](https://github.com/maplibre/maplibre-gl-js/pull/3452))
- Improved precision and added a subtle fade transition to marker opacity changes ([#3431](https://github.com/maplibre/maplibre-gl-js/pull/3431))
- Adds support for terrain in `setStyle` with diff method ([#3515](https://github.com/maplibre/maplibre-gl-js/pull/3515), [#3463](https://github.com/maplibre/maplibre-gl-js/pull/3463))

### 🐞 Bug fixes

- Fix the shifted mouse events after a css transform scale on the map container ([#3437](https://github.com/maplibre/maplibre-gl-js/pull/3437))
- Fix markers remaining transparent when disabling terrain ([#3431](https://github.com/maplibre/maplibre-gl-js/pull/3431))
- Fix labels disappearing when enabling terrain at high zoom ([#3545](https://github.com/maplibre/maplibre-gl-js/pull/3545))

## 4.0.0-pre.2

### ✨ Features and improvements

- ⚠️ Changes `addProtocol` to be promise-based without the usage of callbacks and cancelable ([#3433](https://github.com/maplibre/maplibre-gl-js/pull/3433))
- ⚠️ Moved the `addSourceType` to be a part of the global maplibregl object instead of being per map object ([#3420](https://github.com/maplibre/maplibre-gl-js/pull/3420))
- ⚠️ Removed callback usage from `map.loadImage` in continue to below change ([#3422](https://github.com/maplibre/maplibre-gl-js/pull/3422))
- ⚠️ Changed the `GeoJSONSource`'s `getClusterExpansionZoom`, `getClusterChildren`, `getClusterLeaves` methods to return a `Promise` instead of a callback usage ([#3421](https://github.com/maplibre/maplibre-gl-js/pull/3421))
- ⚠️ Changed the `setRTLTextPlugin` function to return a promise instead of using callback ([#3418](https://github.com/maplibre/maplibre-gl-js/pull/3418)) this also changed how the RTL plugin code is handled internally by splitting the main thread and worker thread code.
- ⚠️ Remove `setCooperativeGestures` and `getCooperativeGestures` functions in favor of `cooperativeGestures` handler which now has an `enabled()` or `disabled()` methods ([#3430](https://github.com/maplibre/maplibre-gl-js/pull/3430))
- Created a new example showing how to place a threejs scene as a `CustomLayer` over maplibre 3d-terrain ([#3429](https://github.com/maplibre/maplibre-gl-js/pull/3429))

### 🐞 Bug fixes

- Fix zooming outside the central globe when terrain 3D is enabled ([#3425](https://github.com/maplibre/maplibre-gl-js/pull/3425))
- Fix cursor being shown indefinitely as a pointer when removing a popup with its `trackPointer` method active ([#3434](https://github.com/maplibre/maplibre-gl-js/pull/3434))
- Fix a bug in showing cooperative gestures when scroll zoom is disabled ([#2498](https://github.com/maplibre/maplibre-gl-js/pull/2498))
- Handle loading of empty raster tiles (204 No Content) ([#3428](https://github.com/maplibre/maplibre-gl-js/pull/3428))

## 4.0.0-pre.1

### ✨ Features and improvements

- Changed `ImageRequest` to be `Promise` based ([#3233](https://github.com/maplibre/maplibre-gl-js/pull/3233))
- ⚠️ Changed the underlying worker communication from callbacks to promises. This has a breaking effect on the implementation of custom `WorkerSource` and how it behaves ([#3233](https://github.com/maplibre/maplibre-gl-js/pull/3233))
- ⚠️ Changed the `Source` interface to return promises instead of callbacks ([#3233](https://github.com/maplibre/maplibre-gl-js/pull/3233))
- ⚠️ Changed all the sources to be promises based. ([#3233](https://github.com/maplibre/maplibre-gl-js/pull/3233))
- ⚠️ Changed the `map.loadImage` method to return a `Promise` instead of a callback usage ([#3233](https://github.com/maplibre/maplibre-gl-js/pull/3233))

### 🐞 Bug fixes

- Fixes a security issue in `Actor` against XSS attacks in postMessage / onmessage ([#3239](https://github.com/maplibre/maplibre-gl-js/pull/3239))

## 3.6.2

### 🐞 Bug fixes

- Fix mapbox-gl-draw example ([#2601](https://github.com/maplibre/maplibre-gl-js/issues/2601), [#3394](https://github.com/maplibre/maplibre-gl-js/pull/3394))
- Fix fill patterns sometimes not rendering at all ([#3339](https://github.com/maplibre/maplibre-gl-js/pull/3339))

## 3.6.1

### 🐞 Bug fixes

- Fix `undefined` `_onEaseFrame` call in `Camera._renderFrameCallback()` while doing `Camera.jumpTo` during a `Camera.easeTo` ([#3332](https://github.com/maplibre/maplibre-gl-js/pull/3332))

## 3.6.0

### ✨ Features and improvements

- Add getLayersOrder() to Map and Style ([#3279](https://github.com/maplibre/maplibre-gl-js/pull/3279))
- Updated description of `fullscreen` example ([#3311](https://github.com/maplibre/maplibre-gl-js/pull/3311))

### 🐞 Bug fixes

- Fix null feature properties in resolve_tokens ([#3272](https://github.com/maplibre/maplibre-gl-js/pull/3272))

## 3.5.2

### ✨ Features and improvements

- Convert plantuml diagrams to mermaid ([#3217](https://github.com/maplibre/maplibre-gl-js/pull/3217))
- Improve buffer transfer in Safari after Safari fixed a memory leak bug ([#3225](https://github.com/maplibre/maplibre-gl-js/pull/3225))
- Minify internal exports to reduce bundle size ([#3216](https://github.com/maplibre/maplibre-gl-js/pull/3216))

### 🐞 Bug fixes

- Add terrain property to map style object ([#3234](https://github.com/maplibre/maplibre-gl-js/pull/3234))
- Fix exception thrown from `isWebGL2` check ([#3238](https://github.com/maplibre/maplibre-gl-js/pull/3238))
- Fix rollup watch mode ([#3270](https://github.com/maplibre/maplibre-gl-js/pull/3270))

## 3.5.1

### 🐞 Bug fixes

- Fix regression introduced in 3.5.0, related to async/await ([#3228](https://github.com/maplibre/maplibre-gl-js/pull/3228))

## 3.5.0

### ✨ Features and improvements

- Add setTiles method to RasterTileSource to dynamically update existing tile sources. ([#3208](https://github.com/maplibre/maplibre-gl-js/pull/3208))

## 3.4.1

### ✨ Features and improvements

- Locally rendered glyphs are double resolution (48px), greatly improving sharpness of CJK text. ([#2990](https://github.com/maplibre/maplibre-gl-js/issues/2990), [#3006](https://github.com/maplibre/maplibre-gl-js/pull/3006))

### 🐞 Bug fixes

- Fix setStyle->style.setState didn't reset \_serializedLayers ([#3133](https://github.com/maplibre/maplibre-gl-js/pull/3133)).
- Fix Raster DEM decoding in safari private browsing mode ([#3185](https://github.com/maplibre/maplibre-gl-js/pull/3185))

## 3.4.0

### ✨ Features and improvements

- Improve error message when a tile can't be loaded ([#3130](https://github.com/maplibre/maplibre-gl-js/pull/3130))
- Support custom raster-dem encodings ([#3087](https://github.com/maplibre/maplibre-gl-js/pull/3087))

### 🐞 Bug fixes

- Fixed Interrupting a scroll zoom causes the next scroll zoom to return to the prior zoom level by reseting scroll handler state properly ([#2709](https://github.com/maplibre/maplibre-gl-js/issues/2709), [#3051](https://github.com/maplibre/maplibre-gl-js/pull/305))
- Fix unit test warning about duplicate module names ([#3049](https://github.com/maplibre/maplibre-gl-js/pull/3049))
- Correct marker position when switching between 2D and 3D view ([#2996](https://github.com/maplibre/maplibre-gl-js/pull/2996))
- Fix error thrown when unsetting line-gradient [#2683]
- Update raster tile end points in documentation
- Avoiding inertia animation on Mac when reduced motion is on ([#3068](https://github.com/maplibre/maplibre-gl-js/pull/3068))
- 3d buildings example doesn't work as expected ([#3165](https://github.com/maplibre/maplibre-gl-js/pull/3165))

## 3.3.1

### ✨ Features and improvements

- Copy LICENSE.txt to dist folder so it's included in 3rdpartylicenses.txt by webpack ([#3021](https://github.com/maplibre/maplibre-gl-js/pull/3021))

### 🐞 Bug fixes

- Correct declared return type of `Map.getLayer()` and `Style.getLayer()` to be `StyleLayer | undefined` to match the documentation ([#2969](https://github.com/maplibre/maplibre-gl-js/pull/2969))
- Correct type of `Map.addLayer()` and `Style.addLayer()` to allow adding a layer with an embedded source, matching the documentation ([#2966](https://github.com/maplibre/maplibre-gl-js/pull/2966))
- Throttle map resizes from ResizeObserver to reduce flicker ([#2986](https://github.com/maplibre/maplibre-gl-js/pull/2986))
- Correct function `Map.setTerrain(options: TerrainSpecification): Map` to be `Map.setTerrain(options: TerrainSpecification | null): Map` per the API spec ([#2993](https://github.com/maplibre/maplibre-gl-js/pull/2993))
- Correct function `Map.getTerrain(): TerrainSpecification` to be `Map.getTerrain(): TerrainSpecification | null` for consistency with the setTerrain function ([#3020](https://github.com/maplibre/maplibre-gl-js/pull/3020))

## 3.3.0

### ✨ Features and improvements

- Add support for [`text-variable-anchor-offset`](https://maplibre.org/maplibre-style-spec/layers/#layout-symbol-text-variable-anchor-offset) symbol style layer property ([#2914](https://github.com/maplibre/maplibre-gl-js/pull/2914))

## 3.2.2

### ✨ Features and improvements

- Add `cache` parameter to [`RequestParameters`](https://maplibre.org/maplibre-gl-js/docs/API/types/maplibregl.RequestParameters/) ([#2910](https://github.com/maplibre/maplibre-gl-js/pull/2910))
- Removed some classed from the docs to better define the public API ([#2945](https://github.com/maplibre/maplibre-gl-js/pull/2945))

### 🐞 Bug fixes

- Properly check ImageBitmap ([#2942](https://github.com/maplibre/maplibre-gl-js/pull/2942), [#2940](https://github.com/maplibre/maplibre-gl-js/issues/2940))
- VectorTileWorkerSource: fix reload for original's load parse would not pass the rawTileData and meta. ([#2941](https://github.com/maplibre/maplibre-gl-js/pull/2941))

## 3.2.1

### ✨ Features and improvements

- Remove cooperative gesture screen from the accessibility tree since screenreaders cannot interact with the map using gestures
- Add `cooperated gestures` example to the doc.([#2860](https://github.com/maplibre/maplibre-gl-js/pull/2860))

### 🐞 Bug fixes

- Incorrect distance field of view calculation for negative elevation, fixed by storing min elevation for the tile in view ([#1655](https://github.com/maplibre/maplibre-gl-js/issues/1655), [#2858](https://github.com/maplibre/maplibre-gl-js/pull/2858))
- Fix reloadCallback not firing on VectorTileWorkerSource.reloadTile ([#1874](https://github.com/maplibre/maplibre-gl-js/pull/1874))
- Don't draw halo pixels underneath text pixels ([#2897](https://github.com/maplibre/maplibre-gl-js/pull/2897))
- Fix RasterDEMTileSource not serializing its options correctly ([#2895](https://github.com/maplibre/maplibre-gl-js/pull/2895))
- Remove node and jest from dist type checking, fix map event and other typing problems ([#2898](https://github.com/maplibre/maplibre-gl-js/pull/2898))

## 3.2.0

### ✨ Features and improvements

- Change all internal exports to named exports([#2711](https://github.com/maplibre/maplibre-gl-js/pull/2711))
- Docs generation is now part of this repo([#2733](https://github.com/maplibre/maplibre-gl-js/pull/2733))
- Add `className` option to Marker constructor ([#2729](https://github.com/maplibre/maplibre-gl-js/pull/2729))
- Immediately redraw the map after setting pixel ratio ([#2674](https://github.com/maplibre/maplibre-gl-js/pull/2673))
- Add maxCanvasSize option to limit canvas size. It can prevent reaching the GL limits and reduce the load on the devices. Default value is [4096, 4096].
- Reduce maxCanvasSize when hitting GL limits to avoid distortions ([#2674](https://github.com/maplibre/maplibre-gl-js/pull/2673))
- Rewrite all the code comments in TSDocs, introduced a new documentation system and moved examples into this repository for better debug options ([#2756](https://github.com/maplibre/maplibre-gl-js/pull/2756))
- ⚠️ Removed non documented `Marker` constructor parameter ([#2756](https://github.com/maplibre/maplibre-gl-js/pull/2756))
- Updated `check-for-support` example ([#2859](https://github.com/maplibre/maplibre-gl-js/pull/2859))

### 🐞 Bug fixes

- Return undefined instead of throwing from `Style.serialize()` when the style hasn't loaded yet ([#2712](https://github.com/maplibre/maplibre-gl-js/pull/2712))
- Don't throw an exception from `checkMaxAngle` when a label with length 0 is on the last segment of a line ([#2710](https://github.com/maplibre/maplibre-gl-js/pull/2710))
- Fix the `tap then drag` zoom gesture detection to abort when the two taps are far away ([#2673](https://github.com/maplibre/maplibre-gl-js/pull/2673))
- Fix regression - update pixel ratio when devicePixelRatio changes, restoring the v1.x behaviour ([#2706](https://github.com/maplibre/maplibre-gl-js/issues/2706))
- Fix incorrect elevation calculation [#2772]

## 3.1.0

### ✨ Features and improvements

- Expose map options.maxTileCacheZoomLevels to allow better control of tile cache ([#2581](https://github.com/maplibre/maplibre-gl-js/pull/2581))

### 🐞 Bug fixes

- Fix regression - Add webgl1 fallback to accommodate users without webgl2 support ([#2653](https://github.com/maplibre/maplibre-gl-js/issues/2653))

## 3.0.1

### ✨ Features and improvements

- Update shaders to GLSL ES 3.0 ([#2599](https://github.com/maplibre/maplibre-gl-js/pull/2599))

### 🐞 Bug fixes

- Fix `RequestTransformFunction` type to return RequestParameters or undefined ([#2586](https://github.com/maplibre/maplibre-gl-js/pull/2586))
- Load `EXT_color_buffer_float` WebGL2 extension to fix heatmap in firefox ([#2595](https://github.com/maplibre/maplibre-gl-js/pull/2595))

## 3.0.0

## New features and improvements

- Add `transformCameraUpdate` callback to `Map` options ([#2535](https://github.com/maplibre/maplibre-gl-js/pull/2535))
- Bump KDBush and supercluster for better memory efficiency ([#2522](https://github.com/maplibre/maplibre-gl-js/pull/2522))
- Improve performance by using HTMLImageElement to download raster source images when refreshExpiredTiles tiles is false ([#2126](https://github.com/maplibre/maplibre-gl-js/pull/2126))
- Set fetchPriority for HTMLImageElement to help improve raster-heavy scenarios ([#2459](https://github.com/maplibre/maplibre-gl-js/pull/2459))
- Reduce rendering calls on initial load. No reason to try rendering before the style is loaded. ([#2464](https://github.com/maplibre/maplibre-gl-js/pull/2464))
- Lazy load default style properties on demand to improve loading performance and reduce memory usage. ([#2476](https://github.com/maplibre/maplibre-gl-js/pull/2476))
- Add queryTerrainElevation allows getting terrain elevation in meters at a specific point ([#2264](https://github.com/maplibre/maplibre-gl-js/pull/2264))
- Improve performance by sending style layers to the worker thread before processing it on the main thread to allow parallel processing ([#2131](https://github.com/maplibre/maplibre-gl-js/pull/2131))
- Add Map.getImage() to retrieve previously-loaded images. ([#2168](https://github.com/maplibre/maplibre-gl-js/pull/2168))
- Add a method to enable/disable cooperative gestures
- Update CONTRIBUTING.md with details on setting up on M1 mac ([#2196](https://github.com/maplibre/maplibre-gl-js/pull/2196))
- Update default type of originalEvent in MapLibreEvent to be `unknown` ([#2243](https://github.com/maplibre/maplibre-gl-js/pull/2243))
- Improve performance when forcing full symbol placement by short-circuiting pause checks ([#2241](https://github.com/maplibre/maplibre-gl-js/pull/2241))
- Adding a `warnonce` when terrain and hillshade source are the same ([#2298](https://github.com/maplibre/maplibre-gl-js/pull/2298))
- Remove a deprecation warning by removing an empty texture that is no longer being used in the codebase ([#2299](https://github.com/maplibre/maplibre-gl-js/pull/2299))
- Improve initial loading performance by lazy serializing layers only when needed. ([#2306](https://github.com/maplibre/maplibre-gl-js/pull/2306))
- Add validateStyle MapOption to allow disabling style validation for faster performance in production environment. ([#2390](https://github.com/maplibre/maplibre-gl-js/pull/2390))
- Add `setiClusterOptions` to update cluster properties of the added sources: fixing these issues ([#429](https://github.com/maplibre/maplibre-gl-js/issues/429)) and ([#1384](https://github.com/maplibre/maplibre-gl-js/issues/1384))
- Add types for `workerOptions` and `_options` in `geojson_source.ts`
- Add fullscreenstart, fullscreenend events to FullscreenControl ([#2128](https://github.com/maplibre/maplibre-gl-js/issues/2128)
- Throttle the image request queue while the map is moving to improve performance ([#2097](https://github.com/maplibre/maplibre-gl-js/issues/2097)
- Add support for multiple `sprite` declarations in one style file ([#1805](https://github.com/maplibre/maplibre-gl-js/pull/1805))
- Extract sprite image on demand to reduce memory usage and improve performance by reducing the number of getImageData calls ([#1809](https://github.com/maplibre/maplibre-gl-js/pull/1809))
- `QueryRenderedFeaturesOptions` type added to both of the params in queryRenderedFeatures in map.ts ([#1900](https://github.com/maplibre/maplibre-gl-js/issues/1900))
- NavigationControlOptions is now optional when creating an instance of NavigationControl ([#1754](https://github.com/maplibre/maplibre-gl-js/issues/1754))
- Listen to webglcontextcreationerror event and give detailed debug info when it fails ([#1715](https://github.com/maplibre/maplibre-gl-js/pull/1715))
- Make sure `cooperativeGestures` overlay is always "on top" (z-index) of map features ([#1753](https://github.com/maplibre/maplibre-gl-js/pull/1753))
- Use `willReadFrequently` hint to optimize 2D canvas usage and remove warnings ([#1808](https://github.com/maplibre/maplibre-gl-js/pull/1808))
- Speed up the cross tile symbol index in certain circumstances ([#1755](https://github.com/maplibre/maplibre-gl-js/pull/1755))
- Improve rendering speed in scenes with many colliding symbolic icons and labels ([#1757](https://github.com/maplibre/maplibre-gl-js/pull/1757))
- Make request for ImageSource cancelable ([#1802](https://github.com/maplibre/maplibre-gl-js/pull/1802))
- Throttle the image request queue while the map is moving to improve performance ([#2097](https://github.com/maplibre/maplibre-gl-js/pull/2097))
- Return a promise from `once` method to allow easier usage of async/await in this case ([#1690](https://github.com/maplibre/maplibre-gl-js/pull/1690))
- Add pseudo (CSS) fullscreen as a fallback for iPhones ([#1678](https://github.com/maplibre/maplibre-gl-js/pull/1678))
- Add `updateData` to `GeoJSONSource` which allows for partial data updates ([#1605](https://github.com/maplibre/maplibre-gl-js/pull/1605))
- Add a RenderPool to render tiles onto textures for 3D ([#1671](https://github.com/maplibre/maplibre-gl-js/pull/1671))
- Add map.getCameraTargetElevation() ([#1558](https://github.com/maplibre/maplibre-gl-js/pull/1558))
- Add `freezeElevation` to `AnimationOptions` to allow smooth camera movement in 3D ([#1514](https://github.com/maplibre/maplibre-gl-js/pull/1514), [#1492](https://github.com/maplibre/maplibre-gl-js/issues/1492))
- Add map.setStyle's transformStyle option ([#1632](https://github.com/maplibre/maplibre-gl-js/pull/1632))

## Potentially breaking changes

Most of these changes will not affect your code but read carefully through the list to asses if a migration is needed.

- ⚠️ Cancel unloaded tile request on zooming in across multiple zooms. Previously these requests were not cancelled. ([#2377](https://github.com/maplibre/maplibre-gl-js/pull/2377))
- ⚠️ Resize map when container element is resized. The "resize"-related events now has different data associated with it ([#2157](https://github.com/maplibre/maplibre-gl-js/pull/2157), [#2551](https://github.com/maplibre/maplibre-gl-js/issues/2551)). Previously the originalEvent field was the reason of this change, for example it could be a `resize` event from the browser. Now it is `ResizeObserverEntry`, see more [here](https://developer.mozilla.org/en-US/docs/web/api/resizeobserverentry).
- ⚠️ Improve rendering of areas below sea level, and remove elevationOffset workaround ([#1578](https://github.com/maplibre/maplibre-gl-js/pull/1578))
- ⚠️ Remove support for `hsl` css color in a format that does not comply with the CSS Color specification. Colors defined in `hsl(110, 0.7, 0.055)` format will no longer work, instead it is recommended to use the format with percentages `hsl(110, 70%, 5.5%)`. ([#2376](https://github.com/maplibre/maplibre-gl-js/pull/2376))
- ⚠️ Move terrain object from style.terrain to map.terrain ([#1628](https://github.com/maplibre/maplibre-gl-js/pull/1628))
- ⚠️ Remove deprecated `mapboxgl-` css classes (use `maplibregl-` instead) ([#1575](https://github.com/maplibre/maplibre-gl-js/pull/1575))
- ⚠️ Full transition from WebGL1 to WebGL2 ([browser support](https://caniuse.com/?search=webgl2)) ([#2512](https://github.com/maplibre/maplibre-gl-js/pull/2512), [#1891](https://github.com/maplibre/maplibre-gl-js/pull/1891))
- ⚠️ `LngLat.toBounds()` is replaced by a static method `LngLatBounds.fromLngLat()` ([#2188](https://github.com/maplibre/maplibre-gl-js/pull/2188))
- ⚠️ Make geojson data source a required field to align with the docs ([#1396](https://github.com/maplibre/maplibre-gl-js/issue/1396))
- ⚠️ Improve control initial loading performance by forcing fadeDuration to 0 till first idle event ([#2447](https://github.com/maplibre/maplibre-gl-js/pull/2447))
- ⚠️ Remove "mapbox-gl-supported" package from API. If needed, please reference it directly instead of going through MapLibre. ([#2451](https://github.com/maplibre/maplibre-gl-js/pull/2451))
- ⚠️ Improve control performance by restricting worker count to a max of 1 except for Safari browser. ([#2354](https://github.com/maplibre/maplibre-gl-js/pull/2354))

## Bug fixes

- Fix of incorrect dash in diagonal lines with a vector source at some zoom levels. ([#2479](https://github.com/maplibre/maplibre-gl-js/pull/2479))
- Fix event.isSourceLoaded to reflect the state of source loading for sourcedata event ([#2543](https://github.com/maplibre/maplibre-gl-js/pull/2543))
- Fix overlapping of 3D building parts when 3D Terrain is activated ([#2513](https://github.com/maplibre/maplibre-gl-js/issues/2513))
- Show 3D buildings located below sea level when 3D Terrain is activated ([#2544](https://github.com/maplibre/maplibre-gl-js/issues/2544))
- Fix `LngLatBounds.extend()` to correctly handle `{ lng: number, lat: number }` coordinates. ([#2425](https://github.com/maplibre/maplibre-gl-js/pull/2425))
- Fix the accuracy-circle in the geolocate control from randomly resizing. ([#2450](https://github.com/maplibre/maplibre-gl-js/pull/2450))
- Fix the type of the `features` property on `MapLayerMouseEvent` and `MapLayerTouchEvent` to be `MapGeoJSONFeature[]` in lieu of `GeoJSON.Feature[]` ([#2244](https://github.com/maplibre/maplibre-gl-js/pull/2244))
- Fix GeolocateControl error if removed quickly ([#2391](https://github.com/maplibre/maplibre-gl-js/pull/2391))
- Fix issue unloading sprite sheet when using `setStyle(style, {diff:true})` ([#2146](https://github.com/maplibre/maplibre-gl-js/pull/2146))
- Fix wrap coords in `getTerrain` when `fitBounds` across the AM ([#2155](https://github.com/maplibre/maplibre-gl-js/pull/2155))
- Fix LngLat `toArray` method return type to [number,number] ([#2233](https://github.com/maplibre/maplibre-gl-js/issues/2233))
- Fix handling of text-offset with symbol-placement: line ([#2170](https://github.com/maplibre/maplibre-gl-js/issues/2170) and [#2171](https://github.com/maplibre/maplibre-gl-js/issues/2171))
- Fix geolocate control permissions failure on IOS16 web view with fallback to `window.navigator.geolocation` ([#2359](https://github.com/maplibre/maplibre-gl-js/pull/2359))
- Prevent unnecessary reload of raster sources when RTL Text Plugin loads ([#2380](https://github.com/maplibre/maplibre-gl-js/issues/2380))
- Fix Handle AddProtocol callback function returning an HTMLImageElement ([#](https://github.com/maplibre/maplibre-gl-js/pull/2393)2393](https://github.com/maplibre/maplibre-gl-js/pull/2393))
- Fix raster tiles being retained when raster-fade-duration is 0 ([#2445](https://github.com/maplibre/maplibre-gl-js/issues/2445), [#2501](https://github.com/maplibre/maplibre-gl-js/issues/2501))
- Fix the worker been terminated on setting new style ([#2123](https://github.com/maplibre/maplibre-gl-js/pull/2123))
- Change how meta key is detected for cooperative gestures
- Fix the worker been terminated on setting new style ([#2123](https://github.com/maplibre/maplibre-gl-js/pull/2123))
- Fix issue [#1024](https://github.com/maplibre/maplibre-gl-js/pull/1024) - Zoom center not under cursor when terrain is on
- Fix errors when running style-spec bin scripts and added missing help. Removed unnecessary script 'gl-style-composite'. ([#1971](https://github.com/maplibre/maplibre-gl-js/pull/1971))
- Fix the `slice` expression type ([#1886](https://github.com/maplibre/maplibre-gl-js/issues/1886))
- Remove dependency on `@rollup/plugin-json`, which was in conflict with `rollup-plugin-import-assert`
- Remove dependency on `@mapbox/gazetteer` which caused some build warnings ([#1757](https://github.com/maplibre/maplibre-gl-js/pull/1757) [#1898](https://github.com/maplibre/maplibre-gl-js/pull/1898))
- Fix `getElevation()` causing uncaught error ([#1650](https://github.com/maplibre/maplibre-gl-js/issues/1650)).
- Fix headless benchmark execution especially on VM ([#1732](https://github.com/maplibre/maplibre-gl-js/pull/1732))
- fix issue [#860](https://github.com/maplibre/maplibre-gl-js/issues/860) fill-pattern with pixelRatio > 1 is now switched correctly at runtime. ([#1765](https://github.com/maplibre/maplibre-gl-js/pull/1765))
- Fix the exception that would be thrown on `map.setStyle` when it is passed with transformStyle option and map is initialized without an initial style. ([#1824](https://github.com/maplibre/maplibre-gl-js/pull/1824))
- Fix the behavior of the compass button on touch devices. ([#1852](https://github.com/maplibre/maplibre-gl-js/pull/1852))
- Fix `GeoJSONSource` appearing to never finish loading when calling its `setData` method immediately after adding it to a `Map` due to it not firing a `metadata` `data` event ([#1693](https://github.com/maplibre/maplibre-gl-js/issues/1693))
- Fix the gap between terrain elevated tiles ([#1602](https://github.com/maplibre/maplibre-gl-js/issues/1602))
- Fix showTileBoundaries to show the first vector source [#1395](https://github.com/maplibre/maplibre-gl-js/pull/1395)
- Fix `match` expression type ([#1631](https://github.com/maplibre/maplibre-gl-js/pull/1631))
- Fix for blurry raster tiles due to raster tiles requests stuck in image queue. ([#2511](https://github.com/maplibre/maplibre-gl-js/pull/2511))

## 3.0.0-pre.9

### 🐞 Bug fixes

- Fixes issue with ResizeObserver firing an initial 'resize' event (since 3.0.0-pre.5) ([#2551](https://github.com/maplibre/maplibre-gl-js/issues/2551))

## 3.0.0-pre.8

### ✨ Features and improvements

- Add `transformCameraUpdate` callback to `Map` options ([#2535](https://github.com/maplibre/maplibre-gl-js/pull/2535))

### 🐞 Bug fixes

- Revise previous fix ([#2445](https://github.com/maplibre/maplibre-gl-js/issues/2445)) for raster tiles being retained when raster-fade-duration is 0 ([#2501](https://github.com/maplibre/maplibre-gl-js/issues/2501))

## 3.0.0-pre.7

### ✨ Features and improvements

- ⚠️ Breaking - Remove WebGL1 support. Move to WebGL2 ([#2512](https://github.com/maplibre/maplibre-gl-js/pull/2512))
- Bump KDBush and supercluster ([#2522](https://github.com/maplibre/maplibre-gl-js/pull/2522))

## 3.0.0-pre.6

### ✨ Features and improvements

- ⚠️ Breaking - Improve control performance by restricting worker count to a max of 1 except safari browser. ([#2354](https://github.com/maplibre/maplibre-gl-js/pull/2354))
- Improve performance by using HTMLImageElement to download raster source images when refreshExpiredTiles tiles is false ([#2126](https://github.com/maplibre/maplibre-gl-js/pull/2126))
- ⚠️ Breaking - Improve control initial loading performance by forcing fadeDuration to 0 till first idle event ([#2447](https://github.com/maplibre/maplibre-gl-js/pull/2447))
- ⚠️ Breaking - Remove "mapbox-gl-supported" package from API. If needed, please reference it directly instead of going through MapLibre. ([#2451](https://github.com/maplibre/maplibre-gl-js/pull/2451))
- Set fetchPriority for HTMLImageElement to help improve raster heavy scenarios ([#2459](https://github.com/maplibre/maplibre-gl-js/pull/2459))
- Reduce rendering calls on initial load. No reason to try rendering before style is loaded. ([#2464](https://github.com/maplibre/maplibre-gl-js/pull/2464))
- Lazy load default style properties on demand to improve loading performance and reduce memory usage. ([#2476](https://github.com/maplibre/maplibre-gl-js/pull/2476))
- Conditional WebGL2 support ([#1891](https://github.com/maplibre/maplibre-gl-js/pull/1891)

### 🐞 Bug fixes

- Fix `LngLatBounds.extend()` to correctly handle `{ lng: number, lat: number }` coordinates. ([#2425](https://github.com/maplibre/maplibre-gl-js/pull/2425))
- Fix the accuracy-circle in the geolocate control from randomly resizing. ([#2450](https://github.com/maplibre/maplibre-gl-js/pull/2450))

## 3.0.0-pre.5

### ✨ Features and improvements

- Add queryTerrainElevation allows getting terrain elevation in meters at specific point ([#2264](https://github.com/maplibre/maplibre-gl-js/pull/2264))
- Improve performance by sending style layers to worker thread before processing it on main thread to allow parallel processing ([#2131](https://github.com/maplibre/maplibre-gl-js/pull/2131))
- ⚠️ Breaking - Resize map when container element is resized. The resize related events now has different data associated with it ([#2157](https://github.com/maplibre/maplibre-gl-js/pull/2157)). Previously the originalEvent field was the reason of this change, for example it could be a `resize` event from the browser. Now it is `ResizeObserverEntry`, see more [here](https://developer.mozilla.org/en-US/docs/web/api/resizeobserverentry).
- Add Map.getImage() to retrieve previously-loaded images. ([#2168](https://github.com/maplibre/maplibre-gl-js/pull/2168))
- Add method to enable/disable cooperative gestures
- ⚠️ Breaking - `LngLat.toBounds()` is replaced by a static method `LngLatBounds.fromLngLat()` ([#2188](https://github.com/maplibre/maplibre-gl-js/pull/2188))
- Update CONTRIBUTING.md with details on setting up on M1 mac ([#2196](https://github.com/maplibre/maplibre-gl-js/pull/2196))
- Update default type of originalEvent in MapLibreEvent to be `unknown` ([#2243](https://github.com/maplibre/maplibre-gl-js/pull/2243))
- Improve performance when forcing full symbol placement by short circuiting pause checks ([#2241](https://github.com/maplibre/maplibre-gl-js/pull/2241))
- Adding a `warnonce` when terrain and hillshade source are the same ([#2298](https://github.com/maplibre/maplibre-gl-js/pull/2298))
- Remove a deprecation warning by removing an empty texture that is no longer being used in the codebase ([#2299](https://github.com/maplibre/maplibre-gl-js/pull/2299))
- Improve initial loading performance by lazy serializing layers only when needed. ([#2306](https://github.com/maplibre/maplibre-gl-js/pull/2306))
- ⚠️ Breaking - Cancel unloaded tile request on zooming in across multiple zoom. Previously these requests were not cancelled. ([#2377](https://github.com/maplibre/maplibre-gl-js/pull/2377))
- Add validateStyle MapOption to allow disabling style validation for faster performance in production environment. ([#2390](https://github.com/maplibre/maplibre-gl-js/pull/2390))
- ⚠️ Breaking - Remove support for `hsl` css color in a format that does not comply with the CSS Color specification. Colors defined in `hsl(110, 0.7, 0.055)` format will no longer work, instead it is recommended to use the format with percentages `hsl(110, 70%, 5.5%)`. ([#2376](https://github.com/maplibre/maplibre-gl-js/pull/2376))

### 🐞 Bug fixes

- Fix the type of the `features` property on `MapLayerMouseEvent` and `MapLayerTouchEvent` to be `MapGeoJSONFeature[]` in lieu of `GeoJSON.Feature[]` ([#2244](https://github.com/maplibre/maplibre-gl-js/pull/2244))
- Fix GeolocateControl error if removed quickly ([#2391](https://github.com/maplibre/maplibre-gl-js/pull/2391))
- Fix issue unloading sprite sheet when using `setStyle(style, {diff:true})` ([#2146](https://github.com/maplibre/maplibre-gl-js/pull/2146))
- Fix wrap coords in `getTerrain` when `fitBounds` across the AM ([#2155](https://github.com/maplibre/maplibre-gl-js/pull/2155))
- Fix LngLat `toArray` method return type to [number,number] ([#2233](https://github.com/maplibre/maplibre-gl-js/issues/2233))
- Fix handling of text-offset with symbol-placement: line ([#2170](https://github.com/maplibre/maplibre-gl-js/issues/2170) and [#2171](https://github.com/maplibre/maplibre-gl-js/issues/2171))
- Fix geolocate control permissions failure on IOS16 web view with fallback to `window.navigator.geolocation` ([#2359](https://github.com/maplibre/maplibre-gl-js/pull/2359))
- Prevent unnecessary reload of raster sources when RTL Text Plugin loads ([#2380](https://github.com/maplibre/maplibre-gl-js/issues/2380))
- Fix Handle AddProtocol callback function returning an HTMLImageElement ([#](https://github.com/maplibre/maplibre-gl-js/pull/2393)2393](https://github.com/maplibre/maplibre-gl-js/pull/2393))
- Fix raster tiles being retained when raster-fade-duration is 0 ([#2445](https://github.com/maplibre/maplibre-gl-js/issues/2445))

## 3.0.0-pre.4

### ✨ Features and improvements

- Add `setiClusterOptions` to update cluster properties of the added sources: fixing these issues ([#429](https://github.com/maplibre/maplibre-gl-js/issues/429)) and ([#1384](https://github.com/maplibre/maplibre-gl-js/issues/1384))
- Add types for `workerOptions` and `_options` in `geojson_source.ts`
- Add fullscreenstart, fullscreenend events to FullscreenControl ([#2128](https://github.com/maplibre/maplibre-gl-js/issues/2128)
- Throttle the image request queue while the map is moving to improve performance ([#2097](https://github.com/maplibre/maplibre-gl-js/issues/2097)

### 🐞 Bug fixes

- Fix the worker been terminated on setting new style ([#2123](https://github.com/maplibre/maplibre-gl-js/pull/2123))
- Change how meta key is detected for cooperative gestures
- Fix the worker been terminated on setting new style ([#2123](https://github.com/maplibre/maplibre-gl-js/pull/2123))

## 3.0.0-pre.3

### ✨ Features and improvements

- Add support for multiple `sprite` declarations in one style file ([#1805](https://github.com/maplibre/maplibre-gl-js/pull/1805))
- Extract sprite image on demand to reduce memory usage and improve performance by reducing number of getImageData calls ([#1809](https://github.com/maplibre/maplibre-gl-js/pull/1809))

### 🐞 Bug fixes

- Fix issue [#1024](https://github.com/maplibre/maplibre-gl-js/pull/1024) - Zoom center not under cursor when terrain is on
- Fix errors when running style-spec bin scripts and added missing help. Removed unnecessary script 'gl-style-composite'. ([#1971](https://github.com/maplibre/maplibre-gl-js/pull/1971))
- Fix the `slice` expression type ([#1886](https://github.com/maplibre/maplibre-gl-js/issues/1886))

## 3.0.0-pre.2

### ✨ Features and improvements

- `QueryRenderedFeaturesOptions` type added to both of the params in queryRenderedFeatures in map.ts ([#1900](https://github.com/maplibre/maplibre-gl-js/issues/1900))
- NavigationControlOptions is now optional when creating an instance of NavigationControl ([#1754](https://github.com/maplibre/maplibre-gl-js/issues/1754))
- Listen to webglcontextcreationerror event and give detailed debug info when it fails ([#1715](https://github.com/maplibre/maplibre-gl-js/pull/1715))
- Make sure `cooperativeGestures` overlay is always "on top" (z-index) of map features ([#1753](https://github.com/maplibre/maplibre-gl-js/pull/1753))
- Use `willReadFrequently` hint to optimize 2D canvas usage and remove warnings ([#1808](https://github.com/maplibre/maplibre-gl-js/pull/1808))
- Speed up the cross tile symbol index in certain circumstances ([#1755](https://github.com/maplibre/maplibre-gl-js/pull/1755))
- Improve rendering speed in scenes with many colliding symbolic icons and labels ([#1757](https://github.com/maplibre/maplibre-gl-js/pull/1757))
- Make request for ImageSource cancelable ([#1802](https://github.com/maplibre/maplibre-gl-js/pull/1802))
- Throttle the image request queue while the map is moving to improve performance ([#2097](https://github.com/maplibre/maplibre-gl-js/pull/2097))

### 🐞 Bug fixes

- Remove dependency on `@rollup/plugin-json`, which was in conflict with `rollup-plugin-import-assert`
- Remove dependency on `@mapbox/gazetteer` which caused some build warnings ([#1757](https://github.com/maplibre/maplibre-gl-js/pull/1757) [#1898](https://github.com/maplibre/maplibre-gl-js/pull/1898))
- Fix `getElevation()` causing uncaught error ([#1650](https://github.com/maplibre/maplibre-gl-js/issues/1650)).
- Fix headless benchmark execution especially on VM ([#1732](https://github.com/maplibre/maplibre-gl-js/pull/1732))
- fix issue [#860](https://github.com/maplibre/maplibre-gl-js/issues/860) fill-pattern with pixelRatio > 1 is now switched correctly at runtime. ([#1765](https://github.com/maplibre/maplibre-gl-js/pull/1765))
- Fix the exception that would be thrown on `map.setStyle` when it is passed with transformStyle option and map is initialized without an initial style. ([#1824](https://github.com/maplibre/maplibre-gl-js/pull/1824))
- Fix the behavior of the compass button on touch devices.

## 3.0.0-pre.1

### ✨ Features and improvements

- Return a promise from `once` method to allow easier usage of async/await in this case ([#1690](https://github.com/maplibre/maplibre-gl-js/pull/1690))
- Add pseudo (CSS) fullscreen as a fallback for iPhones ([#1678](https://github.com/maplibre/maplibre-gl-js/pull/1678))
- Add `updateData` to `GeoJSONSource` which allows for partial data updates ([#1605](https://github.com/maplibre/maplibre-gl-js/pull/1605))

### 🐞 Bug fixes

- Fix `GeoJSONSource` appearing to never finish loading when calling its `setData` method immediately after adding it to a `Map` due to it not firing a `metadata` `data` event ([#1693](https://github.com/maplibre/maplibre-gl-js/issues/1693))
- Fix the gap between terrain elevated tiles ([#1602](https://github.com/maplibre/maplibre-gl-js/issues/1602))

## 3.0.0-pre.0

### ✨ Features and improvements

- Add a RenderPool to render tiles onto textures for 3D ([#1671](https://github.com/maplibre/maplibre-gl-js/pull/1671))
- Add map.getCameraTargetElevation() ([#1558](https://github.com/maplibre/maplibre-gl-js/pull/1558))
- Add `freezeElevation` to `AnimationOptions` to allow smooth camera movement in 3D ([#1514](https://github.com/maplibre/maplibre-gl-js/pull/1514), [#1492](https://github.com/maplibre/maplibre-gl-js/issues/1492))
- ⚠️ Breaking - Remove deprecated `mapboxgl-` css classes ([#1575](https://github.com/maplibre/maplibre-gl-js/pull/1575))
- Add map.setStyle's transformStyle option ([#1632](https://github.com/maplibre/maplibre-gl-js/pull/1632))
- ⚠️ Breaking - Improve rendering of areas below sea level, and remove elevationOffset workaround ([#1578](https://github.com/maplibre/maplibre-gl-js/pull/1578))
- ⚠️ Breaking - Move terrain object from style.terrain to map.terrain ([#1628](https://github.com/maplibre/maplibre-gl-js/pull/1628))

### 🐞 Bug fixes

- ⚠️ Breaking - Make geojson data source a required field to align with the docs ([#1396](https://github.com/maplibre/maplibre-gl-js/issue/1396))
- Fix showTileBoundaries to show the first vector source [#1395](https://github.com/maplibre/maplibre-gl-js/pull/1395)
- Fix `match` expression type ([#1631](https://github.com/maplibre/maplibre-gl-js/pull/1631))

## 2.4.0

### ✨ Features and improvements

- Added calculateCameraOptionsFromTo to camera ([#1427](https://github.com/maplibre/maplibre-gl-js/pull/1427))
- Improve expression types ([#1510](https://github.com/maplibre/maplibre-gl-js/pull/1510))
- Improve performance for primitive size selection ([#1508](https://github.com/maplibre/maplibre-gl-js/pull/1508))
- Upgrade target from ES2017 to ES2019 ([#1499](https://github.com/maplibre/maplibre-gl-js/pull/1499))
- Improve error handling ([#1485](https://github.com/maplibre/maplibre-gl-js/pull/1485))
- Removed `_interpolationType` unused field ([#264](https://github.com/maplibre/maplibre-gl-js/issues/264))

### 🐞 Bug fixes

- Fix attribution not being displayed for terrain ([#1516](https://github.com/maplibre/maplibre-gl-js/pull/1516))
- No triggering of contextmenu after rotate, pitch, etc. also on Windows ([#1537](https://github.com/maplibre/maplibre-gl-js/pull/1537))

## 2.3.1-pre.2

### ✨ Features and improvements

- Improve expression types ([#1510](https://github.com/maplibre/maplibre-gl-js/pull/1510))
- Improve performance for primitive size selection ([#1508](https://github.com/maplibre/maplibre-gl-js/pull/1508))
- Upgrade target from ES2017 to ES2019 ([#1499](https://github.com/maplibre/maplibre-gl-js/pull/1499))

## 2.3.1-pre.1

### ✨ Features and improvements

- Improve error handling ([#1485](https://github.com/maplibre/maplibre-gl-js/pull/1485))

## 2.3.0

### ✨ Features and improvements

- Re-enable method to get library version. Either with `import {version} from 'maplibre-gl'`, or on a Map instance as `map.version`.

## 2.2.1

### 🐞 Bug fixes

- Fix types generation and make sure they run as part of the CI ([#1462](https://github.com/maplibre/maplibre-gl-js/issues/1462), [#1465](https://github.com/maplibre/maplibre-gl-js/pull/1465))

## 2.2.0

Everything from the four previous pre-releases:

### ✨ Features and improvements

- Update `icon-padding` symbol layout property to support asymmetric padding ([#1289](https://github.com/maplibre/maplibre-gl-js/pull/1289))
- Added `cooperativeGestures` option when instantiating map to prevent inadvertent scrolling/panning when navigating a page where map is embedded inline ([#234](https://github.com/maplibre/maplibre-gl-js/issues/234))
- Improve filter specification typings ([#1390](https://github.com/maplibre/maplibre-gl-js/pull/1390))
- Add 3D terrain capabilities ([#165](https://github.com/maplibre/maplibre-gl-js/pull/165), [#1022](https://github.com/maplibre/maplibre-gl-js/pull/1022))
- Cancel pending GeoJSON requests when `GeoJSONSource.setData()` is called instead of waiting for any pending request to complete before issuing the request for the new URL ([#1102](https://github.com/maplibre/maplibre-gl-js/pull/1102))

### 🐞 Bug fixes

- Fix compact attribution style when using global CSS that sets `box-sizing: border-box;` ([#1250](https://github.com/maplibre/maplibre-gl-js/pull/1250))
- Handle maxBounds which cross the meridian at longitude ±180° ([#1298](https://github.com/maplibre/maplibre-gl-js/pull/1298), [#1299](https://github.com/maplibre/maplibre-gl-js/pull/1299))
- Hide arrow displayed in default `summary` styles on the attribution control ([#1258](https://github.com/maplibre/maplibre-gl-js/pull/1258))
- Fix memory usage in terrain 3D ([#1291](https://github.com/maplibre/maplibre-gl-js/issues/1291), [#1302](https://github.com/maplibre/maplibre-gl-js/pull/1302))
- Fix disappearance of closest tiles when 3D terrain is enabled ([#1241](https://github.com/maplibre/maplibre-gl-js/issues/1241), [#1300](https://github.com/maplibre/maplibre-gl-js/pull/1300))

## 2.2.0-pre.4

### ✨ Features and improvements

- Update `icon-padding` symbol layout property to support asymmetric padding ([#1289](https://github.com/maplibre/maplibre-gl-js/pull/1289))
- Added `cooperativeGestures` option when instantiating map to prevent inadvertent scrolling/panning when navigating a page where map is embedded inline ([#234](https://github.com/maplibre/maplibre-gl-js/issues/234))
- Improve filter specification typings ([#1390](https://github.com/maplibre/maplibre-gl-js/pull/1390))

### 🐞 Bug fixes

- Fix compact attribution style when using global CSS that sets `box-sizing: border-box;` ([#1250](https://github.com/maplibre/maplibre-gl-js/pull/1250))

## 2.2.0-pre.3

### 🐞 Bug fixes

- Handle maxBounds which cross the meridian at longitude ±180° ([#1298](https://github.com/maplibre/maplibre-gl-js/issues/1298), [#1299](https://github.com/maplibre/maplibre-gl-js/pull/1299))
- Hide arrow displayed in default `summary` styles on the attribution control ([#1258](https://github.com/maplibre/maplibre-gl-js/pull/1258))
- Fix memory usage in terrain 3D ([#1291](https://github.com/maplibre/maplibre-gl-js/issues/1291), [#1302](https://github.com/maplibre/maplibre-gl-js/pull/1302))
- Fix disappearance of closest tiles when 3D terrain is enabled ([#1241](https://github.com/maplibre/maplibre-gl-js/issues/1241), [#1300](https://github.com/maplibre/maplibre-gl-js/pull/1300))

## 2.2.0-pre.2

### ✨ Features and improvements

- Add 3D terrain capabilities ([#165](https://github.com/maplibre/maplibre-gl-js/pull/165), [#1022](https://github.com/maplibre/maplibre-gl-js/pull/1022))

## 2.2.0-pre.1

### ✨ Features and improvements

- Cancel pending GeoJSON requests when `GeoJSONSource.setData()` is called instead of waiting for any pending request to complete before issuing the request for the new URL ([#1102](https://github.com/maplibre/maplibre-gl-js/pull/1102))

## 2.1.9

### 🐞 Bug fixes

- Add back typescript typings to dependencies instead of devDependencies ([#1178](https://github.com/maplibre/maplibre-gl-js/pull/1178))

## 2.1.8

### ✨ Features and improvements

- Changed logic for showing the MapLibre logo. The MapLibre logo is now shown by setting the map option 'maplibreLogo' to true or by adding it to a map with addControl. TileJSON no longer controls if the logo is shown. ([#786](https://github.com/maplibre/maplibre-gl-js/pull/786))

### 🐞 Bug fixes

- Fix missing `touchmove` in `MapTouchEvent["type"]` ([#1131](https://github.com/maplibre/maplibre-gl-js/pull/1131))
- Type CustomLayerInterface renderingMode, onRemove, onAdd, and prerender optional ([#1122](https://github.com/maplibre/maplibre-gl-js/pull/1122))

## 2.1.8-pre.3

### 🐞 Bug fixes

- Use correct location for mouse events of line layer with line-offset ([#1108](https://github.com/maplibre/maplibre-gl-js/issues/1108)).
- Change `GeoJSONFeature.properties` type from `{}` to `{ [name: string]: any; }` ([#1115](https://github.com/maplibre/maplibre-gl-js/pull/1115)).
- Fix `error TS2503: Cannot find namespace 'GeoJSON'` ([#1096](https://github.com/maplibre/maplibre-gl-js/issues/1096)).

## 2.1.8-pre.2

### ✨ Features and improvements

- Removal of the unminified production build target, so `npm run build-prod` will be the main build command going forward.

### 🐞 Bug fixes

- Dispose source resources on map style removal, it also fixes `cannot read properties of undefined (reading 'sourceCaches')` error ([#1099](https://github.com/maplibre/maplibre-gl-js/pull/1099)).
- Add MapGeoJSONFeature type as replacement for MapboxGeoJSONFeature. MapGeoJSONFeature type extends GeoJSONFeature type with layer, source, sourceLayer, and state properties ([#1104](https://github.com/maplibre/maplibre-gl-js/pull/1104)).
- Fix automatic refreshing of expired raster tiles ([#1106](https://github.com/maplibre/maplibre-gl-js/pull/1106))
- Fix precision loss in some matrix calculations ([#1105](https://github.com/maplibre/maplibre-gl-js/pull/1105))

## 2.1.8-pre.1

### ✨ Features and improvements

- Add option `viewport-glyph` to `text-rotation-alignment` which places glyphs along a linestring and rotates them to the x-axis of the viewport ([#716](https://github.com/maplibre/maplibre-gl-js/pull/716)).

### 🐞 Bug fixes

- Change `GeoJSONFeature.id` type from `number | string | void` to `number | string | undefined` ([#1093](https://github.com/maplibre/maplibre-gl-js/pull/1093))
- Add FeatureIdentifier type to define feature parameter in setFeatureState, removeFeatureState, and getFeatureState methods. Change FeatureIdentifier.id from `id: string | number;` to `id?: string | number | undefined;` ([#1095](https://github.com/maplibre/maplibre-gl-js/pull/1095))
- Change map.on, map.off, and map.once type parameter from "type: MapEvent" to "type: MapEvent | string" ([#1094](https://github.com/maplibre/maplibre-gl-js/pull/1094))

## 2.1.7

### 🐞 Bug fixes

- Add adjustment for glyph rendering, CJK fonts are mainly affected ([#1002](https://github.com/maplibre/maplibre-gl-js/issues/1002)).
- Improve typings to fix Angular strict mode failure ([#790](https://github.com/maplibre/maplibre-gl-js/issues/790), [#970](https://github.com/maplibre/maplibre-gl-js/issues/970), [#934](https://github.com/maplibre/maplibre-gl-js/issues/934))
- Fix `SourceCache.loaded()` always returning `true` following a load error ([#1025](https://github.com/maplibre/maplibre-gl-js/issues/1025))
- Added back csp and dev builds to npm package ([#1042](https://github.com/maplibre/maplibre-gl-js/issues/1042))

## 2.1.6

### 🐞 Bug fixes

- Publish `dist/package.json` ([#998](https://github.com/maplibre/maplibre-gl-js/pull/998)).

## 2.1.6-pre.1

### 🐞 Bug fixes

- Publish `dist/package.json` ([#998](https://github.com/maplibre/maplibre-gl-js/pull/998)).

## 2.1.5

### 🐞 Bug fixes

- Publish empty `postinstall.js` file. Follow-up on ([#990](https://github.com/maplibre/maplibre-gl-js/issues/990)), ([#991](https://github.com/maplibre/maplibre-gl-js/pull/991)), ([#992](https://github.com/maplibre/maplibre-gl-js/pull/992)).

## 2.1.5-pre.1

### 🐞 Bug fixes

- Publish empty `postinstall.js` file. Follow-up on ([#990](https://github.com/maplibre/maplibre-gl-js/pull/990)), ([#991](https://github.com/maplibre/maplibre-gl-js/pull/991)), ([#992](https://github.com/maplibre/maplibre-gl-js/pull/992)).

## 2.1.4

### 🐞 Bug fixes

- Fix missing `postinstall.js` file in npm publish. Follow-up on ([#990](https://github.com/maplibre/maplibre-gl-js/issues/990)), ([#991](https://github.com/maplibre/maplibre-gl-js/pull/991)).

## 2.1.3

### 🐞 Bug fixes

- Fix postinstall `ts-node` error on non-dev installs ([#900](https://github.com/maplibre/maplibre-gl-js/pull/900))

## 2.1.2

### Features and improvements

- Default compact attribution to be open by default to comply with OpenStreetMap Attribution Guidelines ([#795](https://github.com/maplibre/maplibre-gl-js/pull/795))
- Export `Source` classes (`GeoJSONSource` etc.) declarations. ([#801](https://github.com/maplibre/maplibre-gl-js/issues/801))
- Make `AJAXError` public so error HTTP responses can be handled differently from other errors.

### 🐞 Bug fixes

- Fix compact attribution button showing when attribution is blank ([#795](https://github.com/maplibre/maplibre-gl-js/pull/795))
- Fix error mismatched image size for CJK characters ([#718](https://github.com/maplibre/maplibre-gl-js/issues/718))
- Fire `dataabort` and `sourcedataabort` events when a tile request is aborted ([#794](https://github.com/maplibre/maplibre-gl-js/issues/794))
- Fix NextJs `performance` undefined ([#768](https://github.com/maplibre/maplibre-gl-js/issues/768))

## 2.1.1

### 🐞 Bug fixes

- Fix stale tiles being shown when calling VectorTileSource#setTiles while the map is moving.

## 2.1.0

### ✨ Features and improvements

- Add `icon-overlap` and `text-overlap` symbol layout properties [#347](https://github.com/maplibre/maplibre-gl-js/pull/347)
- Deprecate `icon-allow-overlap` and `text-allow-overlap` symbol layout properties. `icon-overlap` and `text-overlap` are their replacements.
- Remove node package chalk from devDependencies ([#789](https://github.com/maplibre/maplibre-gl-js/pull/789)).
- Allow setting a custom pixel ratio by adding a `MapOptions#pixelRatio` property and a `Map#setPixelRatio` method. Since a high `devicePixelRatio` value can lead to performance and display problems, it is done at your own risk. ([#769](https://github.com/maplibre/maplibre-gl-js/issues/769))

## 2.0.5

### 🐞 Bug fixes

- Remove list of node versions allowed to install the package.

## 2.0.4

### 🐞 Bug fixes

- Missing package.json file in version 2.0.3 dist in npm ([#811](https://github.com/maplibre/maplibre-gl-js/issues/811)) - this causes webpack to fail

## 2.0.3

### Features and improvements

- Remove node package chalk from devDependencies ([#789](https://github.com/maplibre/maplibre-gl-js/pull/789)).
- Remove vector-tile module declaration and revert to using point from [@mapbox/point-geometry](https://github.com/mapbox/point-geometry] ([#788](https://github.com/maplibre/maplibre-gl-js/issues/788), [#800](https://github.com/maplibre/maplibre-gl-js/pull/800))
- Moved development environment to use NodeJs 16 ([#781](https://github.com/maplibre/maplibre-gl-js/pull/781), [#806](https://github.com/maplibre/maplibre-gl-js/pull/806))

### 🐞 Bug fixes

- Fix max cluster zoom in geojson source ([#61](https://github.com/maplibre/maplibre-gl-js/issues/61))

## 2.0.2

### 🐞 Bug fixes

- Fix typescript generated file ([#776](https://github.com/maplibre/maplibre-gl-js/issues/776)).

## 2.0.1

### 🐞 Bug fixes

- Fix documentation of `addProtocol` and `removeProtocol`.

## 2.0.0

### Features and improvements

- Migrated the production code to typescript
- ** Breaking Change ** removed `version` from the public API
- ** Breaking Change ** stopped supporting IE (internet explorer)
- ** Breaking Change ** stopped supporting Chrome 49-65. Chrome 66+ required. For Chrome 49-65 support use version 1.15.2.
- ** Breaking Change ** removed all code related to `accessToken` and Mapbox specific urls starting with `mapbox://`. Telemetry and tracking code was removed.
- ** Breaking Change ** removed `baseApiUrl` as it was used only for Mapbox related urls
- ** Breaking Change ** typescript typings have changed:
  - `Style` => `StyleSpecification`
  - `AnyLayer` => `LayerSpecification`
  - `AnySourceData` => `SourceSpecification`
  - `MapboxEvent` => `MapLibreEvent`
  - `MapboxOptions` => `MapOptions`
  - `MapBoxZoomEvent` => `MapLibreZoomEvent`
  - `*SourceRaw` + `*SourceOptions` => `*SourceSpecification`
  - `*Source` (source implementation definition) were removed
  - `*Layer` => `*LayerSpecification`
  - `*Paint` => `*LayerSpecification['paint']`
  - `*Layout` => `*LayerSpecification['layout']`
  - `MapboxGeoJSONFeature` => `GeoJSONFeature`
- Added `redraw` function to map ([#206](https://github.com/maplibre/maplibre-gl-js/issues/206))
- Improve attribution controls accessibility. See [#359](https://github.com/maplibre/maplibre-gl-js/issues/359)
- Allow maxPitch value up to 85, use values greater than 60 at your own risk ([#574](https://github.com/maplibre/maplibre-gl-js/pull/574))
- `getImage` uses createImageBitmap when supported ([#650](https://github.com/maplibre/maplibre-gl-js/pull/650))

### 🐞 Bug fixes

- Fix warning due to strict comparison of SDF property in image sprite ([#303](https://github.com/maplibre/maplibre-gl-js/issues/303))
- Fix tile placeholder replacement to allow for placeholders to be in a URL more than once. ([#348](https://github.com/maplibre/maplibre-gl-js/pull/348))
- Fix type check for non dom environment. ([#334](https://github.com/maplibre/maplibre-gl-js/issues/334))
- Fix precision problem in patterns when overzoomed in OpenGL ES devices.
- Fix padding-top of the popup to improve readability of popup text ([#354](https://github.com/maplibre/maplibre-gl-js/pull/354)).
- Fix GeoJSONSource#loaded sometimes returning true while there are still pending loads ([#669](https://github.com/maplibre/maplibre-gl-js/issues/669))
- Fix MapDataEvent#isSourceLoaded being true in GeoJSONSource "dataloading" event handlers ([#694](https://github.com/maplibre/maplibre-gl-js/issues/694))
- Fix events being fired after Map#remove has been called when the WebGL context is lost and restored ([#726](https://github.com/maplibre/maplibre-gl-js/issues/726))
- Fix nested expressions types definition [#757](https://github.com/maplibre/maplibre-gl-js/pull/757)

## 1.15.2

### 🐞 Bug fixes

- Fix breaking changes introduced in v1.15.0 by adoption dual naming scheme for CSS class names

## 1.15.1

### 🐞 Bug fixes

- Add void return for some method declaration to match TS strict mode ([#194](https://github.com/maplibre/maplibre-gl-js/pull/194))
- Fix css leftovers ([#83](https://github.com/maplibre/maplibre-gl-js/issues/83))

## 1.15.0

### Features and improvements

- ** Breaking Change: ** Rename css classes ([#83](https://github.com/maplibre/maplibre-gl-js/issues/83))
- Added custom protocol support to allow overriding ajax calls ([#29](https://github.com/maplibre/maplibre-gl-js/issues/29))
- Added setTransformRequest to map ([#159](https://github.com/maplibre/maplibre-gl-js/pull/159))
- Publish @maplibre/maplibre-gl-style-spec v14.0.0 on NPM ([#149](https://github.com/maplibre/maplibre-gl-js/pull/149))
- Replace link to mapbox on LogoControl by link to maplibre ([#151](https://github.com/maplibre/maplibre-gl-js/pull/151))
- Migrate style spec files from mapbox to maplibre ([#147](https://github.com/maplibre/maplibre-gl-js/pull/147))
- Publish the MapLibre style spec in NPM ([#140](https://github.com/maplibre/maplibre-gl-js/pull/140))
- Replace mapboxgl with maplibregl in JSDocs inline examples ([#134](https://github.com/maplibre/maplibre-gl-js/pull/134))
- Bring in typescript definitions file ([#24](https://github.com/maplibre/maplibre-gl-js/issues/24))
- Update example links to https://maplibre.org/maplibre-gl-js-docs/ ([#131](https://github.com/maplibre/maplibre-gl-js/pull/131))
- Improve performance of layers with constant `*-sort-key` ([#78](https://github.com/maplibre/maplibre-gl-js/pull/78))

### 🐞 Bug fixes

- Prevented attribution button from submitting form ([#178](https://github.com/maplibre/maplibre-gl-js/issues/178))

## 1.14.0

### Features and improvements

- Rebranded to MapLibre
- New logo

### 🐞 Bug fixes

- Rename SVGs mapboxgl-ctrl-\*.svg to maplibregl ([#85](https://github.com/maplibre/maplibre-gl-js/pull/85))
- fix ImageSource not working in FF/Safari ([#87](https://github.com/maplibre/maplibre-gl-js/pull/87))
- Update HTML debug files to use MapLibre in titles ([#84](https://github.com/maplibre/maplibre-gl-js/pull/84))
- fix CI checksize job to use maplibre name ([#86](https://github.com/maplibre/maplibre-gl-js/pull/86))
- Move output files from mapbox._ to maplibre._ ([#75](https://github.com/maplibre/maplibre-gl-js/pull/75))
- Remove mapbox specifics and branding from .github ([#64](https://github.com/maplibre/maplibre-gl-js/pull/64))
- Fix a bug where mapbox-gl-js is no longer licensed as open source, but we owe immeasurable gratitude to Mapbox for releasing all their initial code to the community under BSD-3 license.

## 1.13.0

### ✨ Features and improvements

- Improve accessibility by fixing issues reported by WCAG 2.1. [#9991](https://github.com/mapbox/mapbox-gl-js/pull/9991)
- Improve accessibility when opening a popup by immediately focusing on the content. [#9774](https://github.com/mapbox/mapbox-gl-js/pull/9774) (h/t [@watofundefined](https://github.com/watofundefined)))
- Improve rendering performance of symbols with `symbol-sort-key`. [#9751](https://github.com/mapbox/mapbox-gl-js/pull/9751) (h/t [@osvodef](https://github.com/osvodef)))
- Add `Marker` `clickTolerance` option. [#9640](https://github.com/mapbox/mapbox-gl-js/pull/9640) (h/t [@ChristopherChudzicki](https://github.com/ChristopherChudzicki)))
- Add `Map` `hasControl` method. [#10035](https://github.com/mapbox/mapbox-gl-js/pull/10035)
- Add `Popup` `setOffset` method. [#9946](https://github.com/mapbox/mapbox-gl-js/pull/9946) (h/t [@jutaz](https://github.com/jutaz)))
- Add `KeyboardHandler` `disableRotation` and `enableRotation` methods. [#10072](https://github.com/mapbox/mapbox-gl-js/pull/10072) (h/t [@jmbott](https://github.com/jmbott)))

### 🐞 Bug fixes

- Fix a bug where `queryRenderedFeatures` didn't properly expose the paint values if they were data-driven. [#10074](https://github.com/mapbox/mapbox-gl-js/pull/10074) (h/t [@osvodef](https://github.com/osvodef)))
- Fix a bug where attribution didn't update when layer visibility changed during zooming. [#9943](https://github.com/mapbox/mapbox-gl-js/pull/9943)
- Fix a bug where hash control conflicted with external history manipulation (e.g. in single-page apps). [#9960](https://github.com/mapbox/mapbox-gl-js/pull/9960) (h/t [@raegen](https://github.com/raegen)))
- Fix a bug where `fitBounds` had an unexpected result with non-zero bearing and uneven padding. [#9821](https://github.com/mapbox/mapbox-gl-js/pull/9821) (h/t [@allison-strandberg](https://github.com/allison-strandberg)))
- Fix HTTP support when running GL JS against [Mapbox Atlas](https://www.mapbox.com/atlas). [#10090](https://github.com/mapbox/mapbox-gl-js/pull/10090)
- Fix a bug where the `within` expression didn't work in `querySourceFeatures`. [#9933](https://github.com/mapbox/mapbox-gl-js/pull/9933)
- Fix a bug where `Popup` content HTML element was removed on `setDOMContent`. [#10036](https://github.com/mapbox/mapbox-gl-js/pull/10036)
- Fix a compatibility bug when `icon-image` is used as a legacy categorical function. [#10060](https://github.com/mapbox/mapbox-gl-js/pull/10060)
- Reduce rapid memory growth in Safari by ensuring `Image` dataURI's are released. [#10118](https://github.com/mapbox/mapbox-gl-js/pull/10118)

### ⚠️ Note on IE11

We intend to remove support for Internet Explorer 11 in a future release of GL JS later this year.

## 1.12.0

### ✨ Features and improvements

- Add methods for changing a vector tile source dynamically (e.g. `setTiles`, `setUrl`). [#8048](https://github.com/mapbox/mapbox-gl-js/pull/8048) (h/t [@stepankuzmin](https://github.com/stepankuzmin))
- Add a `filter` option for GeoJSON sources to filter out features prior to processing (e.g. before clustering). [#9864](https://github.com/mapbox/mapbox-gl-js/pull/9864)
- Vastly increase precision of `line-gradient` for long lines. [#9694](https://github.com/mapbox/mapbox-gl-js/pull/9694)
- Improve `raster-dem` sources to properly support the `maxzoom` option and overzooming. [#9789](https://github.com/mapbox/mapbox-gl-js/pull/9789) (h/t [@brendan-ward](@brendanhttps://github.com/ward))

### 🐞 Bug fixes

- Fix a bug where bearing snap interfered with `easeTo` and `flyTo` animations, freezing the map. [#9884](https://github.com/mapbox/mapbox-gl-js/pull/9884) (h/t [@andycalder](https://github.com/andycalder))
- Fix a bug where a fallback image was not used if it was added via `addImage`. [#9911](https://github.com/mapbox/mapbox-gl-js/pull/9911) (h/t [@francois2metz](https://github.com/francois2metz))
- Fix a bug where `promoteId` option failed for fill extrusions with defined feature ids. [#9863](https://github.com/mapbox/mapbox-gl-js/pull/9863)

### 🛠️ Workflow

- Renamed the default development branch from `master` to `main`.

## 1.11.1

### 🐞 Bug fixes

- Fix a bug that caused `map.loaded()` to incorrectly return `false` after a click event. ([#9825](https://github.com/mapbox/mapbox-gl-js/pull/9825))

## 1.11.0

### ✨ Features and improvements

- Add an option to scale the default `Marker` icon.([#9414](https://github.com/mapbox/mapbox-gl-js/pull/9414)) (h/t [@adrianababakanian](https://github.com/adrianababakanian))
- Improving the shader compilation speed by manually getting the run-time attributes and uniforms.([#9497](https://github.com/mapbox/mapbox-gl-js/pull/9497))
- Added `clusterMinPoints` option for clustered GeoJSON sources that defines the minimum number of points to form a cluster.([#9748](https://github.com/mapbox/mapbox-gl-js/pull/9748))

### 🐞 Bug fixes

- Fix a bug where map got stuck in a DragRotate interaction if it's mouseup occurred outside of the browser window or iframe.([#9512](https://github.com/mapbox/mapbox-gl-js/pull/9512))
- Fix potential visual regression for `*-pattern` properties on AMD graphics card vendor.([#9681](https://github.com/mapbox/mapbox-gl-js/pull/9681))
- Fix zooming with a double tap on iOS Safari 13.([#9757](https://github.com/mapbox/mapbox-gl-js/pull/9757))
- Removed a misleading `geometry exceeds allowed extent` warning when using Mapbox Streets vector tiles.([#9753](https://github.com/mapbox/mapbox-gl-js/pull/9753))
- Fix reference error when requiring the browser bundle in Node. ([#9749](https://github.com/mapbox/mapbox-gl-js/pull/9749))

## 1.10.2

### 🐞 Bug fixes

- Fix zooming with a double tap in iOS Safari 13.([#9757](https://github.com/mapbox/mapbox-gl-js/pull/9757))

## 1.10.1

### 🐞 Bug fixes

- Fix markers interrupting touch gestures ([#9675](https://github.com/mapbox/mapbox-gl-js/issues/9675), fixed by [#9683](https://github.com/mapbox/mapbox-gl-js/pull/9683))
- Fix bug where `map.isMoving()` returned true while map was not moving ([#9647](https://github.com/mapbox/mapbox-gl-js/issues/9647), fixed by [#9679](https://github.com/mapbox/mapbox-gl-js/pull/9679))
- Fix regression that prevented `touchmove` events from firing during gestures ([#9676](https://github.com/mapbox/mapbox-gl-js/issues/9676), fixed by [#9685](https://github.com/mapbox/mapbox-gl-js/pull/9685))
- Fix `image` expression evaluation which was broken under certain conditions ([#9630](https://github.com/mapbox/mapbox-gl-js/issues/9630), fixed by [#9685](https://github.com/mapbox/mapbox-gl-js/pull/9668))
- Fix nested `within` expressions in filters not evaluating correctly ([#9605](https://github.com/mapbox/mapbox-gl-js/issues/9605), fixed by [#9611](https://github.com/mapbox/mapbox-gl-js/pull/9611))
- Fix potential `undefined` paint variable in `StyleLayer` ([#9688](https://github.com/mapbox/mapbox-gl-js/pull/9688)) (h/t [mannnick24](https://github.com/mannnick24))

## 1.10.0

### ✨ Features

- Add `mapboxgl.prewarm()` and `mapboxgl.clearPrewarmedResources()` methods to allow developers to optimize load times for their maps ([#9391](https://github.com/mapbox/mapbox-gl-js/pull/9391))
- Add `index-of` and `slice` expressions to search arrays and strings for the first occurrence of a specified value and return a section of the original array or string ([#9450](https://github.com/mapbox/mapbox-gl-js/pull/9450)) (h/t [lbutler](https://github.com/lbutler))
- Correctly set RTL text plugin status if the plugin URL could not be loaded. This allows developers to add retry logic on network errors when loading the plugin ([#9489](https://github.com/mapbox/mapbox-gl-js/pull/9489))

### 🍏 Gestures

This release significantly refactors and improves gesture handling on desktop and mobile. Three new touch gestures have been added: `two-finger swipe` to adjust pitch, `two-finger double tap` to zoom out, and `tap then drag` to adjust zoom with one finger ([#9365](https://github.com/mapbox/mapbox-gl-js/pull/9365)). In addition, this release brings the following changes and bug fixes:

- It's now possible to interact with multiple maps on the same page at the same time ([#9365](https://github.com/mapbox/mapbox-gl-js/pull/9365))
- Fix map jump when releasing one finger after pinch zoom ([#9136](https://github.com/mapbox/mapbox-gl-js/issues/9136))
- Stop mousedown and touchstart from interrupting `easeTo` animations when interaction handlers are disabled ([#8725](https://github.com/mapbox/mapbox-gl-js/issues/8725))
- Stop mouse wheel from interrupting animations when `map.scrollZoom` is disabled ([#9230](https://github.com/mapbox/mapbox-gl-js/issues/9230))
- A camera change can no longer be prevented by disabling the interaction handler within the camera change event. Selectively prevent camera changes by listening to the `mousedown` or `touchstart` map event and calling [.preventDefault()](https://docs.mapbox.com/mapbox-gl-js/api/#mapmouseevent#preventdefault) ([#9365](https://github.com/mapbox/mapbox-gl-js/pull/9365))
- Undocumented properties on the camera change events fired by the doubleClickZoom handler have been removed ([#9365](https://github.com/mapbox/mapbox-gl-js/pull/9365))

### 🐞 Improvements and bug fixes

- Line labels now have improved collision detection, with greater precision in placement, reduced memory footprint, better placement under pitched camera orientations ([#9219](https://github.com/mapbox/mapbox-gl-js/pull/9219))
- Fix `GlyphManager` continually re-requesting missing glyph ranges ([#8027](https://github.com/mapbox/mapbox-gl-js/issues/8027), fixed by [#9375](https://github.com/mapbox/mapbox-gl-js/pull/9375)) (h/t [oterral](https://github.com/oterral))
- Avoid throwing errors when calling certain popup methods before the popup element is created ([#9433](https://github.com/mapbox/mapbox-gl-js/pull/9433))
- Fix a bug where fill-extrusion features with colinear points were not returned by `map.queryRenderedFeatures(...)` ([#9454](https://github.com/mapbox/mapbox-gl-js/pull/9454))
- Fix a bug where using feature state on a large input could cause a stack overflow error ([#9463](https://github.com/mapbox/mapbox-gl-js/pull/9463))
- Fix exception when using `background-pattern` with data driven expressions ([#9518](https://github.com/mapbox/mapbox-gl-js/issues/9518), fixed by [#9520](https://github.com/mapbox/mapbox-gl-js/pull/9520))
- Fix a bug where UI popups were potentially leaking event listeners ([#9498](https://github.com/mapbox/mapbox-gl-js/pull/9498)) (h/t [mbell697](https://github.com/mbell697))
- Fix a bug where the `within` expression would return inconsistent values for points on tile boundaries ([#9411](https://github.com/mapbox/mapbox-gl-js/issues/9411), [#9428](https://github.com/mapbox/mapbox-gl-js/pull/9428))
- Fix a bug where the `within` expression would incorrectly evaluate geometries that cross the antimeridian ([#9440](https://github.com/mapbox/mapbox-gl-js/pull/9440))
- Fix possible undefined exception on paint variable of style layer ([#9437](https://github.com/mapbox/mapbox-gl-js/pull/9437)) (h/t [mannnick24](https://github.com/mannnick24))
- Upgrade minimist to ^1.2.5 to get fix for security issue [CVE-2020-7598](https://cve.mitre.org/cgi-bin/cvename.cgi?name=CVE-2020-7598) upstream ([#9425](https://github.com/mapbox/mapbox-gl-js/issues/9431), fixed by [#9425](https://github.com/mapbox/mapbox-gl-js/pull/9425)) (h/t [watson](https://github.com/watson))

## 1.9.1

### 🐞 Bug fixes

- Fix a bug [#9477](https://github.com/mapbox/mapbox-gl-js/issues/9477) in `Map#fitBounds(..)` wherein the `padding` passed to options would get applied twice.
- Fix rendering bug [#9479](https://github.com/mapbox/mapbox-gl-js/issues/9479) caused when data-driven `*-pattern` properties reference images added with `Map#addImage(..)`.
- Fix a bug [#9468](https://github.com/mapbox/mapbox-gl-js/issues/9468) in which an exception would get thrown when updating symbol layer paint property using `setPaintProperty`.

## 1.9.0

With this release, we're adding [a new changelog policy](./CONTRIBUTING.md#changelog-conventions) to our contribution guidelines.

This release also fixes several long-standing bugs and unintentional rendering behavior with `line-pattern`. The fixes come with a visual change to how patterns added with `line-pattern` scale. Previously, patterns that became larger than the line would be clipped, sometimes distorting the pattern, particularly on mobile and retina devices. Now the pattern will be scaled to fit under all circumstances. [#9266](https://github.com/mapbox/mapbox-gl-js/pull/9266) showcases examples of the visual differences. For more information and to provide feedback on this change, see [#9394](https://github.com/mapbox/mapbox-gl-js/pull/9394).

### ✨ Features

- Add `within` expression for testing whether an evaluated feature lies within a given GeoJSON object ([#9352](https://github.com/mapbox/mapbox-gl-js/pull/9352)). - We are aware of an edge case in which points with wrapped coordinates (e.g. longitude -185) are not evaluated properly. See ([#9442](https://github.com/mapbox/mapbox-gl-js/issues/9442)) for more information. - An example of the `within` expression:<br>
  `"icon-opacity": ["case", ["==", ["within", "some-polygon"], true], 1,
["==", ["within", "some-polygon"], false], 0]`
- Map API functions such as `easeTo` and `flyTo` now support `padding: PaddingOptions` which lets developers shift a map's center of perspective when building floating sidebars ([#8638](https://github.com/mapbox/mapbox-gl-js/pull/8638))

### 🍏 Improvements

- Results from `queryRenderedFeatures` now have evaluated property values rather than raw expressions ([#9198](https://github.com/mapbox/mapbox-gl-js/pull/9198))
- Improve scaling of patterns used in `line-pattern` on all device resolutions and pixel ratios ([#9266](https://github.com/mapbox/mapbox-gl-js/pull/9266))
- Slightly improve GPU memory footprint ([#9377](https://github.com/mapbox/mapbox-gl-js/pull/9377))
- `LngLatBounds.extend` is more flexible because it now accepts objects with `lat` and `lon` properties as well as arrays of coordinates ([#9293](https://github.com/mapbox/mapbox-gl-js/pull/9293))
- Reduce bundle size and improve visual quality of `showTileBoundaries` debug text ([#9267](https://github.com/mapbox/mapbox-gl-js/pull/9267))

### 🐞 Bug fixes

- Correctly adjust patterns added with `addImage(id, image, pixelRatio)` by the asset pixel ratio, not the device pixel ratio ([#9372](https://github.com/mapbox/mapbox-gl-js/pull/9372))
- Allow needle argument to `in` expression to be false ([#9295](https://github.com/mapbox/mapbox-gl-js/pull/9295))
- Fix exception thrown when trying to set `feature-state` for a layer that has been removed, fixes [#8634](https://github.com/mapbox/mapbox-gl-js/issues/8634) ([#9305](https://github.com/mapbox/mapbox-gl-js/pull/9305))
- Fix a bug where maps were not displaying inside elements with `dir=rtl` ([#9332](https://github.com/mapbox/mapbox-gl-js/pull/9332))
- Fix a rendering error for very old versions of Chrome (ca. 2016) where text would appear much bigger than intended ([#9349](https://github.com/mapbox/mapbox-gl-js/pull/9349))
- Prevent exception resulting from `line-dash-array` of empty length ([#9385](https://github.com/mapbox/mapbox-gl-js/pull/9385))
- Fix a bug where `icon-image` expression that evaluates to an empty string (`''`) produced a warning ([#9380](https://github.com/mapbox/mapbox-gl-js/pull/9380))
- Fix a bug where certain `popup` methods threw errors when accessing the container element before it was created, fixes [#9429](https://github.com/mapbox/mapbox-gl-js/issues/9429)([#9433](https://github.com/mapbox/mapbox-gl-js/pull/9433))

## 1.8.1

- Fixed a bug where all labels showed up on a diagonal line on Windows when using an integrated Intel GPU from the Haswell generation ([#9327](https://github.com/mapbox/mapbox-gl-js/issues/9327), fixed by reverting [#9229](https://github.com/mapbox/mapbox-gl-js/pull/9229))

## 1.8.0

### ✨ Features and improvements

- Reduce size of line atlas by removing unused channels ([#9232](https://github.com/mapbox/mapbox-gl-js/pull/9232))
- Prevent empty buffers from being created for debug data when unused ([#9237](https://github.com/mapbox/mapbox-gl-js/pull/9237))
- Add space between distance and unit in scale control ([#9276](https://github.com/mapbox/mapbox-gl-js/pull/9276)) (h/t [gely](https://api.github.com/users/gely)) and ([#9284](https://github.com/mapbox/mapbox-gl-js/pull/9284)) (h/t [pakastin](https://api.github.com/users/pakastin))
- Add a `showAccuracyCircle` option to GeolocateControl that shows the accuracy of the user's location as a transparent circle. Mapbox GL JS will show this circle by default. ([#9253](https://github.com/mapbox/mapbox-gl-js/pull/9253)) (h/t [Meekohi](https://api.github.com/users/Meekohi))
- Implemented a new tile coverage algorithm to enable level-of-detail support in a future release ([#8975](https://github.com/mapbox/mapbox-gl-js/pull/8975))

### 🐞 Bug fixes

- `line-dasharray` is now ignored correctly when `line-pattern` is set ([#9189](https://github.com/mapbox/mapbox-gl-js/pull/9189))
- Fix line distances breaking gradient across tile boundaries ([#9220](https://github.com/mapbox/mapbox-gl-js/pull/9220))
- Fix a bug where lines with duplicate endpoints could disappear at zoom 18+ ([#9218](https://github.com/mapbox/mapbox-gl-js/pull/9218))
- Fix a bug where Ctrl-click to drag rotate the map was disabled if the Alt, Cmd or Windows key is also pressed ([#9203](https://github.com/mapbox/mapbox-gl-js/pull/9203))
- Pass errors to `getClusterExpansionZoom`, `getClusterChildren`, and `getClusterLeaves` callbacks ([#9251](https://github.com/mapbox/mapbox-gl-js/pull/9251))
- Fix a rendering performance regression ([#9261](https://github.com/mapbox/mapbox-gl-js/pull/9261))
- Fix visual artifact for `line-dasharray` ([#9246](https://github.com/mapbox/mapbox-gl-js/pull/9246))
- Fixed a bug in the GeolocateControl which resulted in an error when `trackUserLocation` was `false` and the control was removed before the Geolocation API had returned a location ([#9291](https://github.com/mapbox/mapbox-gl-js/pull/9291))
- Fix `promoteId` for line layers ([#9210](https://github.com/mapbox/mapbox-gl-js/pull/9210))
- Improve accuracy of distance calculations ([#9202](https://github.com/mapbox/mapbox-gl-js/pull/9202)) (h/t [Meekohi](https://api.github.com/users/Meekohi))

## 1.7.0

### ✨ Features

- Add `promoteId` option to use a feature property as ID for feature state ([#8987](https://github.com/mapbox/mapbox-gl-js/pull/8987))
- Add a new constructor option to `mapboxgl.Popup`, `closeOnMove`, that closes the popup when the map's position changes ([#9163](https://github.com/mapbox/mapbox-gl-js/pull/9163))
- Allow creating a map without a style (an empty one will be created automatically) (h/t [@stepankuzmin](https://github.com/stepankuzmin)) ([#8924](https://github.com/mapbox/mapbox-gl-js/pull/8924))
- `map.once()` now allows specifying a layer id as a third parameter making it consistent with `map.on()` ([#8875](https://github.com/mapbox/mapbox-gl-js/pull/8875))

### 🍏 Improvements

- Improve performance of raster layers on large screens ([#9050](https://github.com/mapbox/mapbox-gl-js/pull/9050))
- Improve performance for hillshade and raster layers by implementing a progressive enhancement that utilizes `ImageBitmap` and `OffscreenCanvas` ([#8845](https://github.com/mapbox/mapbox-gl-js/pull/8845))
- Improve performance for raster tile rendering by using the stencil buffer ([#9012](https://github.com/mapbox/mapbox-gl-js/pull/9012))
- Update `symbol-avoid-edges` documentation to acknowledge the existence of global collision detection ([#9157](https://github.com/mapbox/mapbox-gl-js/pull/9157))
- Remove reference to `in` function which has been replaced by the `in` expression ([#9102](https://github.com/mapbox/mapbox-gl-js/pull/9102))

### 🐞 Bug Fixes

- Change the type of tile id key to string to prevent hash collisions ([#8979](https://github.com/mapbox/mapbox-gl-js/pull/8979))
- Prevent changing bearing via URL hash when rotation is disabled ([#9156](https://github.com/mapbox/mapbox-gl-js/pull/9156))
- Fix URL hash with no bearing causing map to fail to load ([#9170](https://github.com/mapbox/mapbox-gl-js/pull/9170))
- Fix bug in `GeolocateControl` where multiple instances of the control on one page may result in the user location not being updated ([#9092](https://github.com/mapbox/mapbox-gl-js/pull/9092))
- Fix query `fill-extrusions` made from polygons with coincident points and polygons with less than four points ([#9138](https://github.com/mapbox/mapbox-gl-js/pull/9138))
- Fix bug where `symbol-sort-key` was not used for collisions that crossed tile boundaries ([#9054](https://github.com/mapbox/mapbox-gl-js/pull/9054))
- Fix bug in `DragRotateHandler._onMouseUp` getting stuck in drag/rotate ([#9137](https://github.com/mapbox/mapbox-gl-js/pull/9137))
- Fix "Click on Compass" on some mobile devices (add `clickTolerance` to `DragRotateHandler`) ([#9015](https://github.com/mapbox/mapbox-gl-js/pull/9015)) (h/t [Yanonix](https://github.com/Yanonix))

## 1.6.1

### 🐞 Bug Fixes

- Fix style validation error messages not being displayed ([#9073](https://github.com/mapbox/mapbox-gl-js/pull/9073))
- Fix deferred loading of rtl-text-plugin not working for labels created from GeoJSON sources ([#9091](https://github.com/mapbox/mapbox-gl-js/pull/9091))
- Fix RTL text not being rendered with the rtl-text-plugin on pages that don't allow `script-src: blob:` in their CSP.([#9122](https://github.com/mapbox/mapbox-gl-js/pull/9122))

## 1.6.0

### ✨ Features

- Add ability to insert images into text labels using an `image` expression within a `format` expression: `"text-field": ["format", "Some text", ["image", "my-image"], "some more text"]` ([#8904](https://github.com/mapbox/mapbox-gl-js/pull/8904))
- Add support for stretchable images (aka nine-part or nine-patch images). Stretchable images can be used with `icon-text-fit` to draw resized images with unstretched corners and borders. ([#8997](https://github.com/mapbox/mapbox-gl-js/pull/8997))
- Add `in` expression. It can check if a value is in an array (`["in", value, array]`) or a substring is in a string (`["in", substring, string]`) ([#8876](https://github.com/mapbox/mapbox-gl-js/pull/8876))
- Add `minPitch` and `maxPitch` map options ([#8834](https://github.com/mapbox/mapbox-gl-js/pull/8834))
- Add `rotation`, `rotationAlignment` and `pitchAlignment` options to markers ([#8836](https://github.com/mapbox/mapbox-gl-js/pull/8836)) (h/t [@dburnsii](https://github.com/dburnsii))
- Add methods to Popup to manipulate container class names ([#8759](https://github.com/mapbox/mapbox-gl-js/pull/8759)) (h/t [Ashot-KR](https://github.com/Ashot-KR))
- Add configurable inertia settings for panning (h/t [@aMoniker](https://github.com/aMoniker))) ([#8887](https://github.com/mapbox/mapbox-gl-js/pull/8887))
- Add ability to localize UI controls ([#8095](https://github.com/mapbox/mapbox-gl-js/pull/8095)) (h/t [@dmytro-gokun](https://github.com/dmytro-gokun))
- Add LatLngBounds.contains() method ([#7512](https://github.com/mapbox/mapbox-gl-js/issues/7512), fixed by [#8200](https://github.com/mapbox/mapbox-gl-js/pull/8200))
- Add option to load rtl-text-plugin lazily ([#8865](https://github.com/mapbox/mapbox-gl-js/pull/8865))
- Add `essential` parameter to AnimationOptions that can override `prefers-reduced-motion: reduce` ([#8743](https://github.com/mapbox/mapbox-gl-js/issues/8743), fixed by [#8883](https://github.com/mapbox/mapbox-gl-js/pull/8883))

### 🍏 Improvements

- Allow rendering full world smaller than 512px. To restore the previous limit call `map.setMinZoom(0)` ([#9028](https://github.com/mapbox/mapbox-gl-js/pull/9028))
- Add an es modules build for mapbox-gl-style-spec in dist/ ([#8247](https://github.com/mapbox/mapbox-gl-js/pull/8247)) (h/t [@ahocevar](https://github.com/ahocevar))
- Add 'image/webp,_/_' accept header to fetch/ajax image requests when webp supported ([#8262](https://github.com/mapbox/mapbox-gl-js/pull/8262))
- Improve documentation for setStyle, getStyle, and isStyleLoaded ([#8807](https://github.com/mapbox/mapbox-gl-js/pull/8807))

### 🐞 Bug Fixes

- Fix map rendering after addImage and removeImage are used to change a used image ([#9016](https://github.com/mapbox/mapbox-gl-js/pull/9016))
- Fix visibility of controls in High Contrast mode in IE ([#8874](https://github.com/mapbox/mapbox-gl-js/pull/8874))
- Fix customizable url hash string in IE 11 ([#8990](https://github.com/mapbox/mapbox-gl-js/pull/8990)) (h/t [pakastin](https://github.com/pakastin))
- Allow expression stops up to zoom 24 instead of 22 ([#8908](https://github.com/mapbox/mapbox-gl-js/pull/8908)) (h/t [nicholas-l](https://github.com/nicholas-l))
- Fix alignment of lines in really overscaled tiles ([#9024](https://github.com/mapbox/mapbox-gl-js/pull/9024))
- Fix `Failed to execute 'shaderSource' on 'WebGLRenderingContext'` errors ([#9017](https://github.com/mapbox/mapbox-gl-js/pull/9017))
- Make expression validation fail on NaN ([#8615](https://github.com/mapbox/mapbox-gl-js/pull/8615))
- Fix setLayerZoomRange bug that caused tiles to be re-requested ([#7865](https://github.com/mapbox/mapbox-gl-js/issues/7865), fixed by [#8854](https://github.com/mapbox/mapbox-gl-js/pull/8854))
- Fix `map.showTileBoundaries` rendering ([#7314](https://github.com/mapbox/mapbox-gl-js/pull/7314))
- Fix using `generateId` in conjunction with `cluster` in a GeoJSONSource ([#8223](https://github.com/mapbox/mapbox-gl-js/issues/8223), fixed by [#8945](https://github.com/mapbox/mapbox-gl-js/pull/8945))
- Fix opening popup on a marker from keyboard ([#6835](https://github.com/mapbox/mapbox-gl-js/pull/6835))
- Fix error thrown when request aborted ([#7614](https://github.com/mapbox/mapbox-gl-js/issues/7614), fixed by [#9021](https://github.com/mapbox/mapbox-gl-js/pull/9021))
- Fix attribution control when repeatedly removing and adding it ([#9052](https://github.com/mapbox/mapbox-gl-js/pull/9052))

## 1.5.1

This patch introduces two workarounds that address longstanding issues related to unbounded memory growth in Safari, including [#8771](https://github.com/mapbox/mapbox-gl-js/issues/8771) and [#4695](https://github.com/mapbox/mapbox-gl-js/issues/4695). We’ve identified two memory leaks in Safari: one in the [CacheStorage](https://developer.mozilla.org/en-US/docs/Web/API/CacheStorage) API, addressed by [#8956](https://github.com/mapbox/mapbox-gl-js/pull/8956), and one in transferring data between web workers through [Transferables](https://developer.mozilla.org/en-US/docs/Web/API/Transferable), addressed by [#9003](https://github.com/mapbox/mapbox-gl-js/pull/9003).

### 🍏 Improvements

- Implement workaround for memory leak in Safari when using the `CacheStorage` API. ([#8856](https://github.com/mapbox/mapbox-gl-js/pull/8956))
- Implement workaround for memory leak in Safari when using `Transferable` objects to transfer `ArrayBuffers` to WebWorkers. If GL-JS detects that it is running in Safari, the use of `Transferables` to transfer data to WebWorkers is disabled. ([#9003](https://github.com/mapbox/mapbox-gl-js/pull/9003))
- Improve animation performance when using `map.setData`. ([#8913](https://github.com/mapbox/mapbox-gl-js/pull/8913)) (h/t [msbarry](https://github.com/msbarry))

## 1.5.0

### ✨ Features

- Add disabled icon to GeolocateControl if user denies geolocation permission. [#8871](https://github.com/mapbox/mapbox-gl-js/pull/8871))
- Add `outofmaxbounds` event to GeolocateControl, which is emitted when the user is outside of `map.maxBounds` ([#8756](https://github.com/mapbox/mapbox-gl-js/pull/8756)) (h/t [MoradiDavijani](https://github.com/MoradiDavijani))
- Add `mapboxgl.getRTLTextPluginStatus()` to query the current status of the `rtl-text-plugin` to make it easier to allow clearing the plugin when necessary. (ref. [#7869](https://github.com/mapbox/mapbox-gl-js/issues/7869)) ([#8864](https://github.com/mapbox/mapbox-gl-js/pull/8864))
- Allow `hash` Map option to be set as a string, which sets the map hash in the url to a custom query parameter. ([#8603](https://github.com/mapbox/mapbox-gl-js/pull/8603)) (h/t [SebCorbin](https://github.com/SebCorbin))

### 🍏 Improvements

- Fade symbols faster when zooming out quickly, reducing overlap. ([#8628](https://github.com/mapbox/mapbox-gl-js/pull/8628))
- Reduce memory usage for vector tiles that contain long strings in feature properties. ([#8863](https://github.com/mapbox/mapbox-gl-js/pull/8863))

### 🐞 Bug Fixes

- Fix `text-variable-anchor` not trying multiple placements during collision with icons when `icon-text-fit` is enabled. ([#8803](https://github.com/mapbox/mapbox-gl-js/pull/8803))
- Fix `icon-text-fit` not properly respecting vertical labels. ([#8835](https://github.com/mapbox/mapbox-gl-js/pull/8835))
- Fix opacity interpolation for composition expressions. ([#8818](https://github.com/mapbox/mapbox-gl-js/pull/8818))
- Fix rotate and pitch events being fired at the same time. ([#8872](https://github.com/mapbox/mapbox-gl-js/pull/8872))
- Fix memory leaks that occurred during tile loading and map removal.([#8813](https://github.com/mapbox/mapbox-gl-js/pull/8813) and [#8850](https://github.com/mapbox/mapbox-gl-js/pull/8850))
- Fix web-worker transfer of `ArrayBuffers` in environments where `instanceof ArrayBuffer` fails.(e.g `cypress`) ([#8868](https://github.com/mapbox/mapbox-gl-js/pull/8868))

## 1.4.1

### 🐞 Bug Fixes

- Fix the way that `coalesce` handles the `image` operator so available images are rendered properly ([#8839](https://github.com/mapbox/mapbox-gl-js/pull/8839))
- Do not emit the `styleimagemissing` event for an empty string value ([#8840](https://github.com/mapbox/mapbox-gl-js/pull/8840))
- Fix serialization of `ResolvedImage` type so `*-pattern` properties work properly ([#8833](https://github.com/mapbox/mapbox-gl-js/pull/8833))

## 1.4.0

### ✨ Features

- Add `image` expression operator to determine image availability ([#8684](https://github.com/mapbox/mapbox-gl-js/pull/8684))
- Enable `text-offset` with variable label placement ([#8642](https://github.com/mapbox/mapbox-gl-js/pull/8642))

### 🍏 Improvements

- Faster loading and better look of raster terrain ([#8694](https://github.com/mapbox/mapbox-gl-js/pull/8694))
- Improved code documentation around resizing and {get/set}RenderedWorldCopies and more ([#8748](https://github.com/mapbox/mapbox-gl-js/pull/8748), [#8754](https://github.com/mapbox/mapbox-gl-js/pull/8754))
- Improve single vs. multi-touch zoom & pan interaction ([#7196](https://github.com/mapbox/mapbox-gl-js/issues/7196)) ([#8100](https://github.com/mapbox/mapbox-gl-js/pull/8100))

### 🐞 Bug fixes

- Fix rendering of `collisionBox` when `text-translate` or `icon-translate` is enabled ([#8659](https://github.com/mapbox/mapbox-gl-js/pull/8659))
- Fix `TypeError` when reloading a source and immediately removing the map ([#8711](https://github.com/mapbox/mapbox-gl-js/pull/8711))
- Adding tooltip to the geolocation control button ([#8735](https://github.com/mapbox/mapbox-gl-js/pull/8735)) (h/t [BAByrne](https://github.com/BAByrne))
- Add `originalEvent` property to NavigationControl events ([#8693](https://github.com/mapbox/mapbox-gl-js/pull/8693)) (h/t [stepankuzmin](https://github.com/stepankuzmin))
- Don't cancel follow mode in the GeolocateControl when resizing the map or rotating the screen ([#8736](https://github.com/mapbox/mapbox-gl-js/pull/8736))
- Fix error when calling `Popup#trackPointer` before setting its content or location ([#8757](https://github.com/mapbox/mapbox-gl-js/pull/8757)) (h/t [zxwandrew](https://github.com/zxwandrew))
- Respect newline characters when text-max-width is set to zero ([#8706](https://github.com/mapbox/mapbox-gl-js/pull/8706))
- Update earcut to v2.2.0 to fix polygon tessellation errors ([#8772](https://github.com/mapbox/mapbox-gl-js/pull/8772))
- Fix icon-fit with variable label placement ([#8755](https://github.com/mapbox/mapbox-gl-js/pull/8755))
- Icons stretched with `icon-text-fit` are now sized correctly ([#8741](https://github.com/mapbox/mapbox-gl-js/pull/8741))
- Collision detection for icons with `icon-text-fit` now works correctly ([#8741](https://github.com/mapbox/mapbox-gl-js/pull/8741))

## 1.3.2

- Fix a SecurityError in Firefox >= 69 when accessing the cache [#8780](https://github.com/mapbox/mapbox-gl-js/pull/8780)

## 1.3.1

### 🐞 Bug Fixes

- Fix a race condition that produced an error when a map was removed while reloading a source. [#8711](https://github.com/mapbox/mapbox-gl-js/pull/8711)
- Fix a race condition were `render` event was sometimes not fired after `load` event in IE11. [#8708](https://github.com/mapbox/mapbox-gl-js/pull/8708)

## 1.3.0

### 🍏 Features

- Introduce `text-writing-mode` symbol layer property to allow placing point labels vertically. [#8399](https://github.com/mapbox/mapbox-gl-js/pull/8399)
- Extend variable text placement to work when `text/icon-allow-overlap` is set to `true`. [#8620](https://github.com/mapbox/mapbox-gl-js/pull/8620)
- Allow `text-color` to be used in formatted expressions to be able to draw different parts of a label in different colors. [#8068](https://github.com/mapbox/mapbox-gl-js/pull/8068)

### ✨ Improvements

- Improve tile loading logic to cancel requests more aggressively, improving performance when zooming or panning quickly. [#8633](https://github.com/mapbox/mapbox-gl-js/pull/8633)
- Display outline on control buttons when focused (e.g. with a tab key) for better accessibility. [#8520](https://github.com/mapbox/mapbox-gl-js/pull/8520)
- Improve the shape of line round joins. [#8275](https://github.com/mapbox/mapbox-gl-js/pull/8275)
- Improve performance of processing line layers. [#8303](https://github.com/mapbox/mapbox-gl-js/pull/8303)
- Improve legibility of info displayed with `map.showTileBoundaries = true`. [#8380](https://github.com/mapbox/mapbox-gl-js/pull/8380) (h/t [@andrewharvey](https://github.com/andrewharvey))
- Add `MercatorCoordinate.meterInMercatorCoordinateUnits` method to make it easier to convert from meter units to coordinate values used in custom layers. [#8524](https://github.com/mapbox/mapbox-gl-js/pull/8524) (h/t [@andrewharvey](https://github.com/andrewharvey))
- Improve conversion of legacy filters with duplicate values. [#8542](https://github.com/mapbox/mapbox-gl-js/pull/8542)
- Move out documentation & examples website source to a separate `mapbox-gl-js-docs` repo. [#8582](https://github.com/mapbox/mapbox-gl-js/pull/8582)

### 🐞 Bug Fixes

- Fix a bug where local CJK fonts would switch to server-generated ones in overzoomed tiles. [#8657](https://github.com/mapbox/mapbox-gl-js/pull/8657)
- Fix precision issues in [deck.gl](https://deck.gl)-powered custom layers. [#8502](https://github.com/mapbox/mapbox-gl-js/pull/8502)
- Fix a bug where fill and line layers wouldn't render correctly over fill extrusions when coming from the same source. [#8661](https://github.com/mapbox/mapbox-gl-js/pull/8661)
- Fix map loading for documents loaded from Blob URLs. [#8612](https://github.com/mapbox/mapbox-gl-js/pull/8612)
- Fix classification of relative file:// URLs when in documents loaded from a file URL. [#8612](https://github.com/mapbox/mapbox-gl-js/pull/8612)
- Remove `esm` from package `dependencies` (so that it's not installed on `npm install mapbox-gl`). [#8586](https://github.com/mapbox/mapbox-gl-js/pull/8586) (h/t [@DatGreekChick](https://github.com/DatGreekChick))

## 1.2.1

### 🐞 Bug fixes

- Fix bug in `NavigationControl` compass button that prevented it from rotating with the map ([#8605](https://github.com/mapbox/mapbox-gl-js/pull/8605))

## 1.2.0

### Features and improvements

- Add `*-sort-key` layout property for circle, fill, and line layers, to dictate which features appear above others within a single layer([#8467](https://github.com/mapbox/mapbox-gl-js/pull/8467))
- Add ability to instantiate maps with specific access tokens ([#8364](https://github.com/mapbox/mapbox-gl-js/pull/8364))
- Accommodate `prefers-reduced-motion` settings in browser ([#8494](https://github.com/mapbox/mapbox-gl-js/pull/8494))
- Add Map `visualizePitch` option that tilts the compass as the map pitches ([#8208](https://github.com/mapbox/mapbox-gl-js/issues/8208), fixed by [#8296](https://github.com/mapbox/mapbox-gl-js/pull/8296)) (h/t [pakastin](https://github.com/pakastin))
- Make source options take precedence over TileJSON ([#8232](https://github.com/mapbox/mapbox-gl-js/pull/8232)) (h/t [jingsam](https://github.com/jingsam))
- Make requirements for text offset properties more precise ([#8418](https://github.com/mapbox/mapbox-gl-js/pull/8418))
- Expose `convertFilter` API in the style specification ([#8493](https://github.com/mapbox/mapbox-gl-js/pull/8493)

### Bug fixes

- Fix changes to `text-variable-anchor`, such that previous anchor positions would take precedence only if they are present in the updated array (considered a bug fix, but is technically a breaking change from previous behavior) ([#8473](https://github.com/mapbox/mapbox-gl-js/pull/8473))
- Fix rendering of opaque pass layers over heatmap and fill-extrusion layers ([#8440](https://github.com/mapbox/mapbox-gl-js/pull/8440))
- Fix rendering of extraneous vertical line in vector tiles ([#8477](https://github.com/mapbox/mapbox-gl-js/issues/8477), fixed by [#8479](https://github.com/mapbox/mapbox-gl-js/pull/8479))
- Turn off 'move' event listeners when removing a marker ([#8465](https://github.com/mapbox/mapbox-gl-js/pull/8465))
- Fix class toggling on navigation control for IE ([#8495](https://github.com/mapbox/mapbox-gl-js/pull/8495)) (h/t [@cs09g](https://github.com/cs09g))
- Fix background rotation hovering on geolocate control ([#8367](https://github.com/mapbox/mapbox-gl-js/pull/8367)) (h/t [GuillaumeGomez](https://github.com/GuillaumeGomez))
- Fix error in click events on markers where `startPos` is not defined ([#8462](https://github.com/mapbox/mapbox-gl-js/pull/8462)) (h/t [@msbarry](https://github.com/msbarry))
- Fix malformed urls when using custom `baseAPIURL` of a certain form ([#8466](https://github.com/mapbox/mapbox-gl-js/pull/8466))

## 1.1.1

### 🐞 Bug fixes

- Fix unbounded memory growth caused by failure to cancel requests to the cache ([#8472](https://github.com/mapbox/mapbox-gl-js/pull/8472))
- Fix unbounded memory growth caused by failure to cancel requests in IE ([#8481](https://github.com/mapbox/mapbox-gl-js/issues/8481))
- Fix performance of getting tiles from the cache ([#8489](https://github.com/mapbox/mapbox-gl-js/pull/8449))

## 1.1.0

### ✨ Minor features and improvements

- Improve line rendering performance by using a more compact line attributes layout ([#8306](https://github.com/mapbox/mapbox-gl-js/pull/8306))
- Improve data-driven symbol layers rendering performance ([#8295](https://github.com/mapbox/mapbox-gl-js/pull/8295))
- Add the ability to disable validation during `queryRenderedFeatures` and `querySourceFeatures` calls, as a performance optimization ([#8211](https://github.com/mapbox/mapbox-gl-js/pull/8211)) (h/t [gorshkov-leonid](https://github.com/gorshkov-leonid))
- Improve `setFilter` performance by caching keys in `groupByLayout` routine ([#8122](https://github.com/mapbox/mapbox-gl-js/pull/8122)) (h/t [vallendm](https://github.com/vallendm))
- Improve rendering of symbol layers with `symbol-z-order: viewport-y`, when icons are allowed to overlap but not text ([#8180](https://github.com/mapbox/mapbox-gl-js/pull/8180))
- Prefer breaking lines at a zero width space to allow better break point suggestions for Japanese labels ([#8255](https://github.com/mapbox/mapbox-gl-js/pull/8255))
- Add a `WebGLRenderingContext` argument to `onRemove` function of `CustomLayerInterface`, to allow direct cleanup of related context ([#8156](https://github.com/mapbox/mapbox-gl-js/pull/8156)) (h/t [ogiermaitre](https://github.com/ogiermaitre))
- Allow zoom speed customization by adding `setZoomRate` and `setWheelZoomRate` methods to `ScrollZoomHandler` ([#7863](https://github.com/mapbox/mapbox-gl-js/pull/7863)) (h/t [sf31](https://github.com/sf31))
- Add `trackPointer` method to `Popup` API that continuously repositions the popup to the mouse cursor when the cursor is within the map ([#7786](https://github.com/mapbox/mapbox-gl-js/pull/7786))
- Add `getElement` method to `Popup` to retrieve the popup's HTML element ([#8123](https://github.com/mapbox/mapbox-gl-js/pull/8123)) (h/t [@bravecow](https://github.com/bravecow))
- Add `fill-pattern` example to the documentation ([#8022](https://github.com/mapbox/mapbox-gl-js/pull/8022)) (h/t [@flawyte](https://github.com/flawyte))
- Update script detection for Unicode 12.1 ([#8158](https://github.com/mapbox/mapbox-gl-js/pull/8158))
- Add `nofollow` to Mapbox logo & "Improve this map" links ([#8106](https://github.com/mapbox/mapbox-gl-js/pull/8106)) (h/t [viniciuskneves](https://github.com/viniciuskneves))
- Include source name in invalid GeoJSON error ([#8113](https://github.com/mapbox/mapbox-gl-js/pull/8113)) (h/t [Zirak](https://github.com/Zirak))

### 🐞 Bug fixes

- Fix `updateImage` not working as expected in Chrome ([#8199](https://github.com/mapbox/mapbox-gl-js/pull/8199))
- Fix issues with double-tap zoom on touch devices ([#8086](https://github.com/mapbox/mapbox-gl-js/pull/8086))
- Fix duplication of `movestart` events when zooming ([#8259](https://github.com/mapbox/mapbox-gl-js/pull/8259)) (h/t [@bambielli-flex](https://github.com/bambielli-flex))
- Fix validation of `"format"` expression failing when options are provided ([#8339](https://github.com/mapbox/mapbox-gl-js/pull/8339))
- Fix `setPaintProperty` not working on `line-pattern` property ([#8289](https://github.com/mapbox/mapbox-gl-js/pull/8289))
- Fix the GL context being left in unpredictable states when using custom layers ([#8132](https://github.com/mapbox/mapbox-gl-js/pull/8132))
- Fix unnecessary updates to attribution control string ([#8082](https://github.com/mapbox/mapbox-gl-js/pull/8082)) (h/t [poletani](https://github.com/poletani))
- Fix bugs in `findStopLessThanOrEqualTo` algorithm ([#8134](https://github.com/mapbox/mapbox-gl-js/pull/8134)) (h/t [Mike96Angelo](https://github.com/Mike96Angelo))
- Fix map not displaying properly when inside an element with `text-align: center` ([#8227](https://github.com/mapbox/mapbox-gl-js/pull/8227)) (h/t [mc100s](https://github.com/mc100s))
- Clarify in documentation that `Popup#maxWidth` accepts all `max-width` CSS values ([#8312](https://github.com/mapbox/mapbox-gl-js/pull/8312)) (h/t [viniciuskneves](https://github.com/viniciuskneves))
- Fix location dot shadow not displaying ([#8119](https://github.com/mapbox/mapbox-gl-js/pull/8119)) (h/t [@bravecow](https://github.com/bravecow))
- Fix docs dev dependencies being mistakenly installed as package dependencies ([#8121](https://github.com/mapbox/mapbox-gl-js/pull/8121)) (h/t [@bravecow](https://github.com/bravecow))
- Various typo fixes ([#8230](https://github.com/mapbox/mapbox-gl-js/pull/8230), h/t [@erictheise](https://github.com/erictheise)) ([#8236](https://github.com/mapbox/mapbox-gl-js/pull/8236), h/t [@fredj](https://github.com/fredj))
- Fix geolocate button CSS ([#8367](https://github.com/mapbox/mapbox-gl-js/pull/8367), h/t [GuillaumeGomez](https://github.com/GuillaumeGomez))
- Fix caching for Mapbox tiles ([#8389](https://github.com/mapbox/mapbox-gl-js/pull/8389))

## 1.0.0

### ⚠️ Breaking changes

This release replaces the existing “map views” pricing model in favor of a “map load” model. Learn more in [a recent blog post about these changes](https://blog.mapbox.com/new-pricing-46b7c26166e7).

**By upgrading to this release, you are opting in to the new map loads pricing.**

**Why is this change being made?**

This change allows us to implement a more standardized and predictable method of billing GL JS map usage. You’ll be charged whenever your website or web application loads, not by when users pan and zoom around the map, incentivizing developers to create highly interactive map experiences. The new pricing structure also creates a significantly larger free tier to help developers get started building their applications with Mapbox tools while pay-as-you-go pricing and automatic volume discounts help your application scale with Mapbox. Session billing also aligns invoices with metrics web developers already track and makes it easier to compare usage with other mapping providers.

**What is changing?**

- Add SKU token to Mapbox API requests [#8276](https://github.com/mapbox/mapbox-gl-js/pull/8276)

When (and only when) loading tiles from a Mapbox API with a Mapbox access token set (`mapboxgl.accessToken`), a query parameter named `sku` will be added to all requests for vector, raster and raster-dem tiles. Every map instance uses a unique `sku` value, which is refreshed every 12 hours. The token itself is comprised of a token version (always “1”), a sku ID (always “01”) and a random 10-digit base-62 number. The purpose of the token is to allow for metering of map sessions on the server-side. A session lasts from a new map instantiation until the map is destroyed or 12 hours passes, whichever comes first.

For further information on the pricing changes, you can read our [blog post](https://blog.mapbox.com/new-pricing-46b7c26166e7) and check out our new [pricing page](https://www.mapbox.com/pricing), which has a price calculator. As always, you can also contact our team at [https://support.mapbox.com](https://support.mapbox.com).

## 0.54.1

### Bug fixes

- Fix unbounded memory growth caused by failure to cancel requests in IE ([#8481](https://github.com/mapbox/mapbox-gl-js/issues/8481))

## 0.54.0

### Breaking changes

- Turned `localIdeographFontFamily` map option on by default. This may change how CJK labels are rendered, but dramatically improves performance of CJK maps (because the browser no longer needs to download heavy amounts of font data from the server). Add `localIdeographFontFamily: false` to turn this off. [#8008](https://github.com/mapbox/mapbox-gl-js/pull/8008)
- Added `Popup` `maxWidth` option, set to `"240px"` by default. [#7906](https://github.com/mapbox/mapbox-gl-js/pull/7906)

### Major features

- Added support for updating and animating style images. [#7999](https://github.com/mapbox/mapbox-gl-js/pull/7999)
- Added support for generating style images dynamically (e.g. for drawing icons based on feature properties). [#7987](https://github.com/mapbox/mapbox-gl-js/pull/7987)
- Added antialiasing support for custom layers. [#7821](https://github.com/mapbox/mapbox-gl-js/pull/7821)
- Added a new `mapbox-gl-csp.js` bundle for strict CSP environments where `worker-src: blob` is disallowed. [#8044](https://github.com/mapbox/mapbox-gl-js/pull/8044)

### Minor features and improvements

- Improved performance of fill extrusions. [#7821](https://github.com/mapbox/mapbox-gl-js/pull/7821)
- Improved performance of symbol layers. [#7967](https://github.com/mapbox/mapbox-gl-js/pull/7967)
- Slightly improved rendering performance in general. [#7969](https://github.com/mapbox/mapbox-gl-js/pull/7969)
- Slightly improved performance of HTML markers. [#8018](https://github.com/mapbox/mapbox-gl-js/pull/8018)
- Improved diffing of styles with `"visibility": "visible"`. [#8005](https://github.com/mapbox/mapbox-gl-js/pull/8005)
- Improved zoom buttons to grey out when reaching min/max zoom. [#8023](https://github.com/mapbox/mapbox-gl-js/pull/8023)
- Added a title to fullscreen control button. [#8012](https://github.com/mapbox/mapbox-gl-js/pull/8012)
- Added `rel="noopener"` attributes to links that lead to external websites (such as Mapbox logo and OpenStreetMap edit link) for improved security. [#7914](https://github.com/mapbox/mapbox-gl-js/pull/7914)
- Added tile size info when `map.showTileBoundaries` is turned on. [#7963](https://github.com/mapbox/mapbox-gl-js/pull/7963)
- Significantly improved load times of the benchmark suite. [#8066](https://github.com/mapbox/mapbox-gl-js/pull/8066)
- Improved behavior of `canvasSource.pause` to be more reliable and able to render a single frame. [#8130](https://github.com/mapbox/mapbox-gl-js/pull/8130)

### Bug fixes

- Fixed a bug in Mac Safari 12+ where controls would disappear until you interact with the map. [#8193](https://github.com/mapbox/mapbox-gl-js/pull/8193)
- Fixed a memory leak when calling `source.setData(url)` many times. [#8035](https://github.com/mapbox/mapbox-gl-js/pull/8035)
- Fixed a bug where marker lost focus when dragging. [#7799](https://github.com/mapbox/mapbox-gl-js/pull/7799)
- Fixed a bug where `map.getCenter()` returned a reference to an internal `LngLat` object instead of cloning it, leading to potential mutability bugs. [#7922](https://github.com/mapbox/mapbox-gl-js/pull/7922)
- Fixed a bug where default HTML marker positioning was slightly off. [#8074](https://github.com/mapbox/mapbox-gl-js/pull/8074)
- Fixed a bug where adding a fill extrusion layer for non-polygon layers would lead to visual artifacts. [#7685](https://github.com/mapbox/mapbox-gl-js/pull/7685)
- Fixed intermittent Flow failures on CI. [#8061](https://github.com/mapbox/mapbox-gl-js/pull/8061)
- Fixed a bug where calling `Map#removeFeatureState` does not remove the state from some tile zooms [#8087](https://github.com/mapbox/mapbox-gl-js/pull/8087)
- Fixed a bug where `removeFeatureState` didn't work on features with `id` equal to `0`. [#8150](https://github.com/mapbox/mapbox-gl-js/pull/8150) (h/t [jutaz](https://github.com/jutaz))

## 0.53.1

### Bug fixes

- Turn off telemetry for Mapbox Atlas ([#7945](https://github.com/mapbox/mapbox-gl-js/pull/7945))
- Fix order of 3D features in query results (fix [#7883](https://github.com/mapbox/mapbox-gl-js/issues/7883)) ([#7953](https://github.com/mapbox/mapbox-gl-js/pull/7953))
- Fix RemovePaintState benchmarks ([#7930](https://github.com/mapbox/mapbox-gl-js/pull/7930))

## 0.53.0

### Features and improvements

- Enable `fill-extrusion` querying with ray picking ([#7499](https://github.com/mapbox/mapbox-gl-js/pull/7499))
- Add `clusterProperties` option for aggregated cluster properties ([#2412](https://github.com/mapbox/mapbox-gl-js/issues/2412), fixed by [#7584](https://github.com/mapbox/mapbox-gl-js/pull/7584))
- Allow initial map bounds to be adjusted with `fitBounds` options. ([#7681](https://github.com/mapbox/mapbox-gl-js/pull/7681)) (h/t [@elyobo](https://github.com/elyobo))
- Remove popups on `Map#remove` ([#7749](https://github.com/mapbox/mapbox-gl-js/pull/7749)) (h/t [@andycalder](https://github.com/andycalder))
- Add `Map#removeFeatureState` ([#7761](https://github.com/mapbox/mapbox-gl-js/pull/7761))
- Add `number-format` expression ([#7626](https://github.com/mapbox/mapbox-gl-js/pull/7626))
- Add `symbol-sort-key` style property ([#7678](https://github.com/mapbox/mapbox-gl-js/pull/7678))

### Bug fixes

- Upgrades Earcut to fix a rare bug in rendering polygons that contain a coincident chain of holes ([#7806](https://github.com/mapbox/mapbox-gl-js/issues/7806), fixed by [#7878](https://github.com/mapbox/mapbox-gl-js/pull/7878))
- Allow `file://` protocol in XHR requests for Cordova/Ionic/etc ([#7818](https://github.com/mapbox/mapbox-gl-js/pull/7818))
- Correctly handle WebP images in Edge 18 ([#7687](https://github.com/mapbox/mapbox-gl-js/pull/7687))
- Fix bug which mistakenly requested WebP images in browsers that do not support WebP ([#7817](https://github.com/mapbox/mapbox-gl-js/pull/7817)) ([#7819](https://github.com/mapbox/mapbox-gl-js/pull/7819))
- Fix images not being aborted when dequeued ([#7655](https://github.com/mapbox/mapbox-gl-js/pull/7655))
- Fix DEM layer memory leak ([#7690](https://github.com/mapbox/mapbox-gl-js/issues/7690), fixed by [#7691](https://github.com/mapbox/mapbox-gl-js/pull/7691))
- Set correct color state before rendering custom layer ([#7711](https://github.com/mapbox/mapbox-gl-js/pull/7711))
- Set `LngLat.toBounds()` default radius to 0 ([#7722](https://github.com/mapbox/mapbox-gl-js/issues/7722), fixed by [#7723](https://github.com/mapbox/mapbox-gl-js/pull/7723)) (h/t [@cherniavskii](https://github.com/cherniavskii))
- Fix race condition in `feature-state` dependent layers ([#7523](https://github.com/mapbox/mapbox-gl-js/issues/7523), fixed by [#7790](https://github.com/mapbox/mapbox-gl-js/pull/7790))
- Prevent `map.repaint` from mistakenly enabling continuous repaints ([#7667](https://github.com/mapbox/mapbox-gl-js/pull/7667))
- Prevent map shaking while zooming in on raster tiles ([#7426](https://github.com/mapbox/mapbox-gl-js/pull/7426))
- Fix query point translation for multi-point geometry ([#6833](https://github.com/mapbox/mapbox-gl-js/issues/6833), fixed by [#7581](https://github.com/mapbox/mapbox-gl-js/pull/7581))

## 0.52.0

### Breaking changes

- Canonicalize tile urls to `mapbox://` urls so they can be transformed with `config.API_URL` ([#7594](https://github.com/mapbox/mapbox-gl-js/pull/7594))

### Features and improvements

- Add getter and setter for `config.API_URL` ([#7594](https://github.com/mapbox/mapbox-gl-js/pull/7594))
- Allow user to define element other than map container for full screen control ([#7548](https://github.com/mapbox/mapbox-gl-js/pull/7548))
- Add validation option to style setters ([#7604](https://github.com/mapbox/mapbox-gl-js/pull/7604))
- Add 'idle' event: fires when no further rendering is expected without further interaction. ([#7625](https://github.com/mapbox/mapbox-gl-js/pull/7625))

### Bug fixes

- Fire error when map.getLayoutProperty references missing layer ([#7537](https://github.com/mapbox/mapbox-gl-js/issues/7537), fixed by [#7539](https://github.com/mapbox/mapbox-gl-js/pull/7539))
- Fix shaky sprites when zooming with scrolling ([#7558](https://github.com/mapbox/mapbox-gl-js/pull/7558))
- Fix layout problems in attribution control ([#7608](https://github.com/mapbox/mapbox-gl-js/pull/7608)) (h/t [lucaswoj](https://github.com/lucaswoj))
- Fixes resetting map's pitch to 0 if initial bounds is set ([#7617](https://github.com/mapbox/mapbox-gl-js/pull/7617)) (h/t [stepankuzmin](https://github.com/stepankuzmin))
- Fix occasional failure to load images after multiple image request abortions [#7641](https://github.com/mapbox/mapbox-gl-js/pull/7641)
- Update repo url to correct one ([#7486](https://github.com/mapbox/mapbox-gl-js/pull/7486)) (h/t [nicholas-l](https://github.com/nicholas-l))
- Fix bug where symbols where sometimes not rendered immediately ([#7610](https://github.com/mapbox/mapbox-gl-js/pull/7610))
- Fix bug where cameraForBounds returns incorrect CameraOptions with asymmetrical padding/offset ([#7517](https://github.com/mapbox/mapbox-gl-js/issues/7517), fixed by [#7518](https://github.com/mapbox/mapbox-gl-js/pull/7518)) (h/t [mike-marcacci](https://github.com/mike-marcacci))
- Use diff+patch approach to map.setStyle when the parameter is a URL ([#4025](https://github.com/mapbox/mapbox-gl-js/issues/4025), fixed by [#7562](https://github.com/mapbox/mapbox-gl-js/pull/7562))
- Begin touch zoom immediately when rotation disabled ([#7582](https://github.com/mapbox/mapbox-gl-js/pull/7582)) (h/t [msbarry](https://github.com/msbarry))
- Fix symbol rendering under opaque fill layers ([#7612](https://github.com/mapbox/mapbox-gl-js/pull/7612))
- Fix shaking by aligning raster sources to pixel grid only when map is idle ([#7426](https://github.com/mapbox/mapbox-gl-js/pull/7426))
- Fix raster layers in Edge 18 by disabling it's incomplete WebP support ([#7687](https://github.com/mapbox/mapbox-gl-js/pull/7687))
- Fix memory leak in hillshade layer ([#7691](https://github.com/mapbox/mapbox-gl-js/pull/7691))
- Fix disappearing custom layers ([#7711](https://github.com/mapbox/mapbox-gl-js/pull/7711))

## 0.51.0

November 7, 2018

### ✨ Features and improvements

- Add initial bounds as map constructor option ([#5518](https://github.com/mapbox/mapbox-gl-js/pull/5518)) (h/t [stepankuzmin](https://github.com/stepankuzmin))
- Improve performance on machines with > 8 cores ([#7407](https://github.com/mapbox/mapbox-gl-js/issues/7407), fixed by [#7430](https://github.com/mapbox/mapbox-gl-js/pull/7430))
- Add `MercatorCoordinate` type ([#7488](https://github.com/mapbox/mapbox-gl-js/pull/7488))
- Allow browser-native `contextmenu` to be enabled ([#2301](https://github.com/mapbox/mapbox-gl-js/issues/2301), fixed by [#7369](https://github.com/mapbox/mapbox-gl-js/pull/7369))
- Add an unminified production build to the NPM package ([#7403](https://github.com/mapbox/mapbox-gl-js/pull/7403))
- Add support for `LngLat` conversion from `{lat, lon}` ([#7507](https://github.com/mapbox/mapbox-gl-js/pull/7507)) (h/t [@bfrengley](https://github.com/bfrengley))
- Add tooltips for navigation controls ([#7373](https://github.com/mapbox/mapbox-gl-js/pull/7373))
- Show attribution only for used sources ([#7384](https://github.com/mapbox/mapbox-gl-js/pull/7384))
- Add telemetry event to log map loads ([#7431](https://github.com/mapbox/mapbox-gl-js/pull/7431))
- **Tighten style validation**
  - Disallow expressions as stop values ([#7396](https://github.com/mapbox/mapbox-gl-js/pull/7396))
  - Disallow `feature-state` expressions in filters ([#7366](https://github.com/mapbox/mapbox-gl-js/pull/7366))

### 🐛 Bug fixes

- Fix for GeoJSON geometries not working when coincident with tile boundaries([#7436](https://github.com/mapbox/mapbox-gl-js/issues/7436), fixed by [#7448](https://github.com/mapbox/mapbox-gl-js/pull/7448))
- Fix depth buffer-related rendering issues on some Android devices. ([#7471](https://github.com/mapbox/mapbox-gl-js/pull/7471))
- Fix positioning of compact attribution strings ([#7444](https://github.com/mapbox/mapbox-gl-js/pull/7444), [#7445](https://github.com/mapbox/mapbox-gl-js/pull/7445), and [#7391](https://github.com/mapbox/mapbox-gl-js/pull/7391))
- Fix an issue with removing markers in mouse event callbacks ([#7442](https://github.com/mapbox/mapbox-gl-js/pull/7442)) (h/t [vbud](https://github.com/vbud))
- Remove controls before destroying a map ([#7479](https://github.com/mapbox/mapbox-gl-js/pull/7479))
- Fix display of Scale control values < 1 ([#7469](https://github.com/mapbox/mapbox-gl-js/pull/7469)) (h/t [MichaelHedman](https://github.com/MichaelHedman))
- Fix an error when using location `hash` within iframes in IE11 ([#7411](https://github.com/mapbox/mapbox-gl-js/pull/7411))
- Fix depth mode usage in custom layers ([#7432](https://github.com/mapbox/mapbox-gl-js/pull/7432)) (h/t [markusjohnsson](https://github.com/markusjohnsson))
- Fix an issue with shaky sprite images during scroll zooms ([#7558](https://github.com/mapbox/mapbox-gl-js/pull/7558))

## 0.50.0

October 10, 2018

### ✨ Features and improvements

- 🎉 Add Custom Layers that can be rendered into with user-provided WebGL code ([#7039](https://github.com/mapbox/mapbox-gl-js/pull/7039))
- Add WebGL face culling for increased performance ([#7178](https://github.com/mapbox/mapbox-gl-js/pull/7178))
- Improve speed of expression evaluation ([#7334](https://github.com/mapbox/mapbox-gl-js/pull/7334))
- Automatically coerce to string for `concat` expression and `text-field` property ([#6190](https://github.com/mapbox/mapbox-gl-js/issues/6190), fixed by [#7280](https://github.com/mapbox/mapbox-gl-js/pull/7280))
- Add `fill-extrusion-vertical-gradient` property for controlling shading of fill extrusions ([#5768](https://github.com/mapbox/mapbox-gl-js/issues/5768), fixed by [#6841](https://github.com/mapbox/mapbox-gl-js/pull/6841))
- Add update functionality for images provided via `ImageSource` ([#4050](https://github.com/mapbox/mapbox-gl-js/issues/4050), fixed by [#7342](https://github.com/mapbox/mapbox-gl-js/pull/7342)) (h/t [@dcervelli](https://github.com/dcervelli))

### 🐛 Bug fixes

- **Expressions**
  - Fix expressions that use `log2` and `log10` in IE11 ([#7318](https://github.com/mapbox/mapbox-gl-js/issues/7318), fixed by [#7320](https://github.com/mapbox/mapbox-gl-js/pull/7320))
  - Fix `let` expression stripping expected type during parsing ([#7300](https://github.com/mapbox/mapbox-gl-js/issues/7300), fixed by [#7301](https://github.com/mapbox/mapbox-gl-js/pull/7301))
  - Fix superfluous wrapping of literals in `literal` expression ([#7336](https://github.com/mapbox/mapbox-gl-js/issues/7336), fixed by [#7337](https://github.com/mapbox/mapbox-gl-js/pull/7337))
  - Allow calling `to-color` on values that are already of type `Color` ([#7260](https://github.com/mapbox/mapbox-gl-js/pull/7260))
  - Fix `to-array` for empty arrays (([#7261](https://github.com/mapbox/mapbox-gl-js/pull/7261)))
  - Fix identity functions for `text-field` when using formatted text ([#7351](https://github.com/mapbox/mapbox-gl-js/pull/7351))
  - Fix coercion of `null` to `0` in `to-number` expression ([#7083](https://github.com/mapbox/mapbox-gl-js/issues/7083), fixed by [#7274](https://github.com/mapbox/mapbox-gl-js/pull/7274))
- **Canvas source**
  - Fix missing repeats of `CanvasSource` when it crosses the antimeridian ([#7273](https://github.com/mapbox/mapbox-gl-js/pull/7273))
  - Fix `CanvasSource` not respecting alpha values set on `canvas` element ([#7302](https://github.com/mapbox/mapbox-gl-js/issues/7302), fixed by [#7309](https://github.com/mapbox/mapbox-gl-js/pull/7309))
- **Rendering**
  - Fix rendering of fill extrusions with really high heights ([#7292](https://github.com/mapbox/mapbox-gl-js/pull/7292))
  - Fix an error where the map state wouldn't return to `loaded` after certain runtime styling changes when there were errored tiles in the viewport ([#7355](https://github.com/mapbox/mapbox-gl-js/pull/7355))
  - Fix errors when rendering symbol layers without symbols ([#7241](https://github.com/mapbox/mapbox-gl-js/issues/7241), fixed by [#7253](https://github.com/mapbox/mapbox-gl-js/pull/7253))
  - Don't fade in symbols with `*-allow-overlap: true` when panning into the viewport ([#7172](https://github.com/mapbox/mapbox-gl-js/issues/7172), fixed by[#7244](https://github.com/mapbox/mapbox-gl-js/pull/7244))
- **Library**
  - Fix disambiguation for `mouseover` event ([#7295](https://github.com/mapbox/mapbox-gl-js/issues/7295), fixed by [#7299](https://github.com/mapbox/mapbox-gl-js/pull/7299))
  - Fix silent failure of `getImage` if an SVG is requested ([#7312](https://github.com/mapbox/mapbox-gl-js/issues/7312), fixed by [#7313](https://github.com/mapbox/mapbox-gl-js/pull/7313))
  - Fix empty control group box shadow ([#7303](https://github.com/mapbox/mapbox-gl-js/issues/7303), fixed by [#7304](https://github.com/mapbox/mapbox-gl-js/pull/7304)) (h/t [Duder-onomy](https://github.com/Duder-onomy))
  - Fixed an issue where a wrong timestamp was sent for Mapbox turnstile events ([#7381](https://github.com/mapbox/mapbox-gl-js/pull/7381))
  - Fixed a bug that lead to attribution not showing up correctly in Internet Explorer ([#3945](https://github.com/mapbox/mapbox-gl-js/issues/3945), fixed by [#7391](https://github.com/mapbox/mapbox-gl-js/pull/7391))

## 0.49.0

September 6, 2018

### ⚠️ Breaking changes

- Use `client{Height/Width}` instead of `offset{Height/Width}` for map canvas sizing ([#6848](https://github.com/mapbox/mapbox-gl-js/issues/6848), fixed by [#7128](https://github.com/mapbox/mapbox-gl-js/pull/7128))

### 🐛 Bug fixes

- Fix [Top Issues list](https://mapbox.github.io/top-issues/#!mapbox/mapbox-gl-js) for mapbox-gl-js ([#7108](https://github.com/mapbox/mapbox-gl-js/issues/7108), fixed by [#7112](https://github.com/mapbox/mapbox-gl-js/pull/7112))
- Fix bug in which symbols with `icon-allow-overlap: true, text-allow-overlap: true, text-optional: false` would show icons when they shouldn't ([#7041](https://github.com/mapbox/mapbox-gl-js/pull/7041))
- Fix bug where the map would not stop at the exact zoom level requested by Map#FlyTo ([#7222](https://github.com/mapbox/mapbox-gl-js/issues/7222)) ([#7223](https://github.com/mapbox/mapbox-gl-js/pull/7223)) (h/t [@benoitbzl](https://github.com/benoitbzl))
- Keep map centered on the center point of a multi-touch gesture when zooming ([#6722](https://github.com/mapbox/mapbox-gl-js/issues/6722)) ([#7191](https://github.com/mapbox/mapbox-gl-js/pull/7191)) (h/t [pakastin](https://github.com/pakastin))
- Update the style-spec's old `gl-style-migrate` script to include conversion of legacy functions and filters to their expression equivalents ([#6927](https://github.com/mapbox/mapbox-gl-js/issues/6927), fixed by [#7095](https://github.com/mapbox/mapbox-gl-js/pull/7095))
- Fix `icon-size` for small data-driven values ([#7125](https://github.com/mapbox/mapbox-gl-js/pull/7125))
- Fix bug in the way AJAX requests load local files on iOS web view ([#6610](https://github.com/mapbox/mapbox-gl-js/pull/6610)) (h/t [oscarfonts](https://github.com/oscarfonts))
- Fix bug in which canvas sources would not render in world wrapped tiles at the edge of the viewport ([#7271]https://github.com/mapbox/mapbox-gl-js/issues/7271), fixed by [#7273](https://github.com/mapbox/mapbox-gl-js/pull/7273))

### ✨ Features and improvements

- Performance updates:
  - Improve time to first render by updating how feature ID maps are transferred to the main thread ([#7110](https://github.com/mapbox/mapbox-gl-js/issues/7110), fixed by [#7132](https://github.com/mapbox/mapbox-gl-js/pull/7132))
  - Reduce size of JSON transmitted from worker thread to main thread ([#7124](https://github.com/mapbox/mapbox-gl-js/pull/7124))
  - Improve image/glyph atlas packing algorithm ([#7171](https://github.com/mapbox/mapbox-gl-js/pull/7171))
  - Use murmur hash on symbol instance keys to reduce worker transfer costs ([#7127](https://github.com/mapbox/mapbox-gl-js/pull/7127))
- Add GL state management for uniforms ([#6018](https://github.com/mapbox/mapbox-gl-js/pull/6018))
- Add `symbol-z-order` symbol layout property to style spec ([#7219](https://github.com/mapbox/mapbox-gl-js/pull/7219))
- Implement data-driven styling support for `*-pattern properties` ([#6289](https://github.com/mapbox/mapbox-gl-js/pull/6289))
- Add `Map#fitScreenCoordinates` which fits viewport to two points, similar to `Map#fitBounds` but uses screen coordinates and supports non-zero map bearings ([#6894](https://github.com/mapbox/mapbox-gl-js/pull/6894))
- Re-implement LAB/HSL color space interpolation for expressions ([#5326](https://github.com/mapbox/mapbox-gl-js/issues/5326), fixed by [#7123](https://github.com/mapbox/mapbox-gl-js/pull/7123))
- Enable benchmark testing for Mapbox styles ([#7047](https://github.com/mapbox/mapbox-gl-js/pull/7047))
- Allow `Map#setFeatureState` and `Map#getFeatureState` to accept numeric IDs ([#7106](https://github.com/mapbox/mapbox-gl-js/pull/7106)) (h/t [@bfrengley](https://github.com/bfrengley))

## 0.48.0

August 16, 2018

### ⚠️ Breaking changes

- Treat tiles that error with status 404 as empty renderable tiles to prevent rendering duplicate features in some sparse tilesets ([#6803](https://github.com/mapbox/mapbox-gl-js/pull/6803))

### 🐛 Bug fixes

- Fix issue where `text-max-angle` property was being calculated incorrectly internally, causing potential rendering errors when `"symbol-placement": line`
- Require `feature.id` when using `Map#setFeatureState` ([#6974](https://github.com/mapbox/mapbox-gl-js/pull/6974))
- Fix issue with removing the `GeolocateControl` when user location is being used ([#6977](https://github.com/mapbox/mapbox-gl-js/pull/6977)) (h/t [sergei-zelinsky](https://github.com/sergei-zelinsky))
- Fix memory leak caused by a failure to remove all controls added to the map ([#7042](https://github.com/mapbox/mapbox-gl-js/pull/7042))
- Fix bug where the build would fail when using mapbox-gl webpack 2 and UglifyJSPlugin ([#4359](https://github.com/mapbox/mapbox-gl-js/issues/4359), fixed by [#6956](https://api.github.com/repos/mapbox/mapbox-gl-js/pulls/6956))
- Fix bug where fitBounds called with coordinates outside the bounds of Web Mercator resulted in uncaught error ([#6906](https://github.com/mapbox/mapbox-gl-js/issues/6906), fixed by [#6918](https://api.github.com/repos/mapbox/mapbox-gl-js/pulls/6918))
- Fix bug wherein `Map#querySourceFeatures` was returning bad results on zooms > maxZoom ([#7061](https://github.com/mapbox/mapbox-gl-js/pull/7061))
- Relax typing for equality and order expressions ([#6459](https://github.com/mapbox/mapbox-gl-js/issues/6459), fixed by [#6961](https://api.github.com/repos/mapbox/mapbox-gl-js/pulls/6961))
- Fix bug where `queryPadding` for all layers in a source was set by the first layer, causing incorrect querying on other layers and, in some cases, incorrect firing of events associated with individual layers ([#6909](https://github.com/mapbox/mapbox-gl-js/pull/6909))

### ✨ Features and improvements

- Performance Improvements:
  - Stop unnecessary serialization of symbol source features. ([#7013](https://github.com/mapbox/mapbox-gl-js/pull/7013))
  - Optimize calculation for getting visible tile coordinates ([#6998](https://github.com/mapbox/mapbox-gl-js/pull/6998))
  - Improve performance of creating `{Glyph/Image}Atlas`es ([#7091](https://github.com/mapbox/mapbox-gl-js/pull/7091))
  - Optimize and simplify tile retention logic ([#6995](https://github.com/mapbox/mapbox-gl-js/pull/6995))
- Add a user turnstile event for users accessing Mapbox APIs ([#6980](https://github.com/mapbox/mapbox-gl-js/pull/6980))
- Add support for autogenerating feature ids for GeoJSON sources so they can be used more easily with the `Map#setFeatureState` API ([#7043](https://www.github.com/mapbox/mapbox-gl-js/pull/7043))) ([#7091](https://github.com/mapbox/mapbox-gl-js/pull/7091))
- Add ability to style symbol layers labels with multiple fonts and text sizes via `"format"` expression ([#6994](https://www.github.com/mapbox/mapbox-gl-js/pull/6994))
- Add customAttribution option to AttributionControl ([#7033](https://github.com/mapbox/mapbox-gl-js/pull/7033)) (h/t [mklopets](https://github.com/mklopets))
- Publish Flow type definitions alongside compiled bundle ([#7079](https://api.github.com/repos/mapbox/mapbox-gl-js/pulls/7079))
- Introduce symbol cross fading when crossing integer zoom levels to prevent labels from disappearing before newly loaded tiles' labels can be rendered ([#6951](https://github.com/mapbox/mapbox-gl-js/pull/6951))
- Improvements in label collision detection ([#6925](https://api.github.com/repos/mapbox/mapbox-gl-js/pulls/6925)))

## 0.47.0

### ✨ Features and improvements

- Add configurable drag pan threshold ([#6809](https://github.com/mapbox/mapbox-gl-js/pull/6809)) (h/t [msbarry](https://github.com/msbarry))
- Add `raster-resampling` raster paint property ([#6411](https://github.com/mapbox/mapbox-gl-js/pull/6411)) (h/t [@andrewharvey](https://github.com/andrewharvey))
- Add `symbol-placement: line-center` ([#6821](https://github.com/mapbox/mapbox-gl-js/pull/6821))
- Add methods for inspecting GeoJSON clusters ([#3318](https://github.com/mapbox/mapbox-gl-js/issues/3318), fixed by [#6829](https://github.com/mapbox/mapbox-gl-js/pull/6829))
- Add warning to geolocate control when unsupported ([#6923](https://github.com/mapbox/mapbox-gl-js/pull/6923)) (h/t [@aendrew](https://github.com/aendrew))
- Upgrade geojson-vt to 3.1.4 ([#6942](https://github.com/mapbox/mapbox-gl-js/pull/6942))
- Include link to license in compiled bundle ([#6975](https://github.com/mapbox/mapbox-gl-js/pull/6975))

### 🐛 Bug fixes

- Use updateData instead of re-creating buffers for repopulated paint arrays ([#6853](https://github.com/mapbox/mapbox-gl-js/pull/6853))
- Fix ScrollZoom handler setting tr.zoom = NaN ([#6924](https://github.com/mapbox/mapbox-gl-js/pull/6924))
  - Failed to invert matrix error ([#6486](https://github.com/mapbox/mapbox-gl-js/issues/6486), fixed by [#6924](https://github.com/mapbox/mapbox-gl-js/pull/6924))
  - Fixing matrix errors ([#6782](https://github.com/mapbox/mapbox-gl-js/issues/6782), fixed by [#6924](https://github.com/mapbox/mapbox-gl-js/pull/6924))
- Fix heatmap tile clipping when layers are ordered above it ([#6806](https://github.com/mapbox/mapbox-gl-js/issues/6806), fixed by [#6807](https://github.com/mapbox/mapbox-gl-js/pull/6807))
- Fix video source in safari (macOS and iOS) ([#6443](https://github.com/mapbox/mapbox-gl-js/issues/6443), fixed by [#6811](https://github.com/mapbox/mapbox-gl-js/pull/6811))
- Do not reload errored tiles ([#6813](https://github.com/mapbox/mapbox-gl-js/pull/6813))
- Fix send / remove timing bug in Dispatcher ([#6756](https://github.com/mapbox/mapbox-gl-js/pull/6756), fixed by [#6826](https://github.com/mapbox/mapbox-gl-js/pull/6826))
- Fix flyTo not zooming to exact given zoom ([#6828](https://github.com/mapbox/mapbox-gl-js/pull/6828))
- Don't stop animation on map resize ([#6636](https://github.com/mapbox/mapbox-gl-js/pull/6636))
- Fix map.getBounds() with rotated map ([#6875](https://github.com/mapbox/mapbox-gl-js/pull/6875)) (h/t [zoltan-mihalyi](https://github.com/zoltan-mihalyi))
- Support collators in feature filter expressions. ([#6929](https://github.com/mapbox/mapbox-gl-js/pull/6929))
- Fix Webpack production mode compatibility ([#6981](https://github.com/mapbox/mapbox-gl-js/pull/6981))

## 0.46.0

### ⚠️ Breaking changes

- Align implicit type casting behavior of `match` expressions with with `case/==` ([#6684](https://github.com/mapbox/mapbox-gl-js/pull/6684))

### ✨ Features and improvements

- :tada: Add `Map#setFeatureState` and `feature-state` expression to support interactive styling ([#6263](https://github.com/mapbox/mapbox-gl-js/pull/6263))
- Create draggable `Marker` with `setDraggable` ([#6687](https://github.com/mapbox/mapbox-gl-js/pull/6687))
- Add `Map#listImages` for listing all currently active sprites/images ([#6381](https://github.com/mapbox/mapbox-gl-js/issues/6381))
- Add "crossSourceCollisions" option to disable cross-source collision detection ([#6566](https://github.com/mapbox/mapbox-gl-js/pull/6566))
- Handle `text/icon-rotate` for symbols with `symbol-placement: point` ([#6075](https://github.com/mapbox/mapbox-gl-js/issues/6075))
- Automatically compact Mapbox wordmark on narrow maps. ([#4282](https://github.com/mapbox/mapbox-gl-js/issues/4282)) (h/t [@andrewharvey](https://github.com/andrewharvey))
- Only show compacted AttributionControl on interactive displays ([#6506](https://github.com/mapbox/mapbox-gl-js/pull/6506)) (h/t [@andrewharvey](https://github.com/andrewharvey))
- Use postcss to inline svg files into css, reduce size of mapbox-gl.css ([#6513](https://github.com/mapbox/mapbox-gl-js/pull/6513)) (h/t [@andrewharvey](https://github.com/andrewharvey))
- Add support for GeoJSON attribution ([#6364](https://github.com/mapbox/mapbox-gl-js/pull/6364)) (h/t [@andrewharvey](https://github.com/andrewharvey))
- Add instructions for running individual unit and render tests ([#6686](https://github.com/mapbox/mapbox-gl-js/pull/6686))
- Make Map constructor fail if WebGL init fails. ([#6744](https://github.com/mapbox/mapbox-gl-js/pull/6744)) (h/t [uforic](https://github.com/uforic))
- Add browser fallback code for `collectResourceTiming: true` in web workers ([#6721](https://github.com/mapbox/mapbox-gl-js/pull/6721))
- Remove ignored usage of gl.lineWidth ([#5541](https://github.com/mapbox/mapbox-gl-js/pull/5541))
- Split new bounds calculation out of fitBounds into new method ([#6683](https://github.com/mapbox/mapbox-gl-js/pull/6683))
- Allow integration tests to be organized in an arbitrarily deep directory structure ([#3920](https://github.com/mapbox/mapbox-gl-js/issues/3920))
- Make "Missing Mapbox GL JS CSS" a console warning ([#5786](https://github.com/mapbox/mapbox-gl-js/issues/5786))
- Add rel="noopener" to Mapbox attribution link. ([#6729](https://github.com/mapbox/mapbox-gl-js/pull/6729)) (h/t [gorbypark](https://github.com/gorbypark))
- Update to deep equality check in example code ([#6599](https://github.com/mapbox/mapbox-gl-js/pull/6599)) (h/t [jonsadka](https://github.com/jonsadka))
- Upgrades!
  - Upgrade ESM dependency to ^3.0.39 ([#6750](https://github.com/mapbox/mapbox-gl-js/pull/6750))
  - Ditch gl-matrix fork in favor of the original package ([#6751](https://github.com/mapbox/mapbox-gl-js/pull/6751))
  - Update to latest sinon ([#6771](https://github.com/mapbox/mapbox-gl-js/pull/6771))
  - Upgrade to Flow 0.69 ([#6594](https://github.com/mapbox/mapbox-gl-js/pull/6594))
  - Update to mapbox-gl-supported 1.4.0 ([#6773](https://github.com/mapbox/mapbox-gl-js/pull/6773))

### 🐛 Bug fixes

- `collectResourceTiming: true` generates error on iOS9 Safari, IE 11 ([#6690](https://github.com/mapbox/mapbox-gl-js/issues/6690))
- Fix PopupOptions flow type declarations ([#6670](https://github.com/mapbox/mapbox-gl-js/pull/6670)) (h/t [TimPetricola](https://github.com/TimPetricola))
- Add className option to Popup constructor ([#6502](https://github.com/mapbox/mapbox-gl-js/pull/6502)) (h/t [Ashot-KR](https://github.com/Ashot-KR))
- GeoJSON MultiLineStrings with `lineMetrics=true` only rendered first line ([#6649](https://github.com/mapbox/mapbox-gl-js/issues/6649))
- Provide target property for mouseenter/over/leave/out events ([#6623](https://github.com/mapbox/mapbox-gl-js/issues/6623))
- Don't break on sources whose name contains "." ([#6660](https://github.com/mapbox/mapbox-gl-js/issues/6660))
- Rotate and pitch with navigationControl broke in v0.45 ([#6650](https://github.com/mapbox/mapbox-gl-js/issues/6650))
- Zero-width lines remained visible ([#6769](https://github.com/mapbox/mapbox-gl-js/pull/6769))
- Heatmaps inappropriately clipped at tile boundaries ([#6806](https://github.com/mapbox/mapbox-gl-js/issues/6806))
- Use named exports for style-spec entrypoint module ([#6601](https://github.com/mapbox/mapbox-gl-js/issues/6601)
- Don't fire click event if default is prevented on mousedown for a drag event ([#6697](https://github.com/mapbox/mapbox-gl-js/pull/6697), fixes [#6642](https://github.com/mapbox/mapbox-gl-js/issues/6642))
- Double clicking to zoom in breaks map dragging/panning in Edge ([#6740](https://github.com/mapbox/mapbox-gl-js/issues/6740)) (h/t [GUI](https://github.com/GUI))
- \*-transition properties cannot be set with setPaintProperty() ([#6706](https://github.com/mapbox/mapbox-gl-js/issues/6706))
- Marker with `a` element does not open the url when clicked ([#6730](https://github.com/mapbox/mapbox-gl-js/issues/6730))
- `setRTLTextPlugin` fails with relative URLs ([#6719](https://github.com/mapbox/mapbox-gl-js/issues/6719))
- Collision detection incorrect for symbol layers that share the same layout properties ([#6548](https://github.com/mapbox/mapbox-gl-js/pull/6548))
- Fix a possible crash when calling queryRenderedFeatures after querySourceFeatures
  ([#6559](https://github.com/mapbox/mapbox-gl-js/pull/6559))
- Fix a collision detection issue that could cause labels to temporarily be placed too densely during rapid panning ([#5654](https://github.com/mapbox/mapbox-gl-js/issues/5654))

## 0.45.0

### ⚠️ Breaking changes

- `Evented#fire` and `Evented#listens` are now marked as private. Though `Evented` is still exported, and `fire` and `listens` are still functional, we encourage you to seek alternatives; a future version may remove their API accessibility or change its behavior. If you are writing a class that needs event emitting functionality, consider using [`EventEmitter`](https://nodejs.org/api/events.html#events_class_eventemitter) or similar libraries instead.
- The `"to-string"` expression operator now converts `null` to an empty string rather than to `"null"`. [#6534](https://github.com/mapbox/mapbox-gl-js/pull/6534)

### ✨ Features and improvements

- :rainbow: Add `line-gradient` property [#6303](https://github.com/mapbox/mapbox-gl-js/pull/6303)
- Add `abs`, `round`, `floor`, and `ceil` expression operators [#6496](https://github.com/mapbox/mapbox-gl-js/pull/6496)
- Add `collator` expression for controlling case and diacritic sensitivity in string comparisons [#6270](https://github.com/mapbox/mapbox-gl-js/pull/6270)
  - Rename `caseSensitive` and `diacriticSensitive` expressions to `case-sensitive` and `diacritic-sensitive` for consistency [#6598](https://github.com/mapbox/mapbox-gl-js/pull/6598)
  - Prevent `collator` expressions for evaluating as constant to account for potential environment-specific differences in expression evaluation [#6596](https://github.com/mapbox/mapbox-gl-js/pull/6596)
- Add CSS linting to test suite (h/t [@jasonbarry](https://github.com/jasonbarry))) [#6071](https://github.com/mapbox/mapbox-gl-js/pull/6071)
- Add support for configurable maxzoom in `raster-dem` tilesets [#6103](https://github.com/mapbox/mapbox-gl-js/pull/6103)
- Add `Map#isZooming` and `Map#isRotating` methods [#6128](https://github.com/mapbox/mapbox-gl-js/pull/6128), [#6183](https://github.com/mapbox/mapbox-gl-js/pull/6183)
- Add support for Mapzen Terrarium tiles in `raster-dem` sources [#6110](https://github.com/mapbox/mapbox-gl-js/pull/6110)
- Add `preventDefault` method on `mousedown`, `touchstart`, and `dblclick` events [#6218](https://github.com/mapbox/mapbox-gl-js/pull/6218)
- Add `originalEvent` property on `zoomend` and `moveend` for user-initiated scroll events (h/t [@stepankuzmin](https://github.com/stepankuzmin))) [#6175](https://github.com/mapbox/mapbox-gl-js/pull/6175)
- Accept arguments of type `value` in [`"length"` expressions](https://www.mapbox.com/mapbox-gl-js/style-spec/#expressions-length) [#6244](https://github.com/mapbox/mapbox-gl-js/pull/6244)
- Introduce `MapWheelEvent`[#6237](https://github.com/mapbox/mapbox-gl-js/pull/6237)
- Add setter for `ScaleControl` units (h/t [@ryanhamley](https://github.com/ryanhamley))) [#6138](https://github.com/mapbox/mapbox-gl-js/pull/6138), [#6274](https://github.com/mapbox/mapbox-gl-js/pull/6274)
- Add `open` event for `Popup` [#6311](https://github.com/mapbox/mapbox-gl-js/pull/6311)
- Explicit `"object"` type assertions are no longer required when using expressions [#6235](https://github.com/mapbox/mapbox-gl-js/pull/6235)
- Add `anchor` option to `Marker` [#6350](https://github.com/mapbox/mapbox-gl-js/pull/6350)
- `HTMLElement` is now passed to `Marker` as part of the `options` object, but the old function signature is still supported for backwards compatibility [#6356](https://github.com/mapbox/mapbox-gl-js/pull/6356)
- Add support for custom colors when using the default `Marker` SVG element (h/t [@andrewharvey](https://github.com/andrewharvey))) [#6416](https://github.com/mapbox/mapbox-gl-js/pull/6416)
- Allow `CanvasSource` initialization from `HTMLElement` [#6424](https://github.com/mapbox/mapbox-gl-js/pull/6424)
- Add `is-supported-script` expression [#6260](https://github.com/mapbox/mapbox-gl-js/pull/6260)

### 🐛 Bug fixes

- Align `raster-dem` tiles to pixel grid to eliminate blurry rendering on some devices [#6059](https://github.com/mapbox/mapbox-gl-js/pull/6059)
- Fix label collision circle debug drawing on overzoomed tiles [#6073](https://github.com/mapbox/mapbox-gl-js/pull/6073)
- Improve error reporting for some failed requests [#6126](https://github.com/mapbox/mapbox-gl-js/pull/6126), [#6032](https://github.com/mapbox/mapbox-gl-js/pull/6032)
- Fix several `Map#queryRenderedFeatures` bugs:
  - account for `{text, icon}-offset` when querying[#6135](https://github.com/mapbox/mapbox-gl-js/pull/6135)
  - correctly query features that extend across tile boundaries [#5756](https://github.com/mapbox/mapbox-gl-js/pull/6283)
  - fix querying of `circle` layer features with `-pitch-scaling: 'viewport'` or `-pitch-alignment: 'map'` [#6036](https://github.com/mapbox/mapbox-gl-js/pull/6036)
  - eliminate flicker effects when using query results to set a hover effect by switching from tile-based to viewport-based symbol querying [#6497](https://github.com/mapbox/mapbox-gl-js/pull/6497)
- Preserve browser history state when updating the `Map` hash [#6140](https://github.com/mapbox/mapbox-gl-js/pull/6140)
- Fix undefined behavior when `Map#addLayer` is invoked with an `id` of a preexisting layer [#6147](https://github.com/mapbox/mapbox-gl-js/pull/6147)
- Fix bug where `icon-image` would not be rendered if `text-field` is an empty string [#6164](https://github.com/mapbox/mapbox-gl-js/pull/6164)
- Ensure all camera methods fire `rotatestart` and `rotateend` events [#6187](https://github.com/mapbox/mapbox-gl-js/pull/6187)
- Always hide duplicate labels [#6166](https://github.com/mapbox/mapbox-gl-js/pull/6166)
- Fix `DragHandler` bugs where a left-button mouse click would end a right-button drag rotate and a drag gesture would not end if the control key is down on `mouseup` [#6193](https://github.com/mapbox/mapbox-gl-js/pull/6193)
- Add support for calling `{DragPanHandler, DragRotateHandler}#disable` while a gesture is in progress [#6232](https://github.com/mapbox/mapbox-gl-js/pull/6232)
- Fix `GeolocateControl` user location dot sizing when `Map`'s `<div>` inherits `box-sizing: border-box;` (h/t [@andrewharvey](https://github.com/andrewharvey))) [#6227](https://github.com/mapbox/mapbox-gl-js/pull/6232)
- Fix bug causing an off-by-one error in `array` expression error messages (h/t [@drewbo](https://github.com/drewbo))) [#6269](https://github.com/mapbox/mapbox-gl-js/pull/6269)
- Improve error message when an invalid access token triggers a 401 error [#6283](https://github.com/mapbox/mapbox-gl-js/pull/6283)
- Fix bug where lines with `line-width` larger than the sprite height of the `line-pattern` property would render other sprite images [#6246](https://github.com/mapbox/mapbox-gl-js/pull/6246)
- Fix broken touch events for `DragPanHandler` on mobile using Edge (note that zoom/rotate/pitch handlers still do not support Edge touch events [#1928](https://github.com/mapbox/mapbox-gl-js/pull/1928)) [#6325](https://github.com/mapbox/mapbox-gl-js/pull/6325)
- Fix race condition in `VectorTileWorkerSource#reloadTile` causing a rendering timeout [#6308](https://github.com/mapbox/mapbox-gl-js/issues/6308)
- Fix bug causing redundant `gl.stencilFunc` calls due to incorrect state checking (h/t [@yangdonglai](https://github.com/yangdonglai))) [#6330](https://github.com/mapbox/mapbox-gl-js/pull/6330)
- Fix bug where `mousedown` or `touchstart` would cancel camera animations in non-interactive maps [#6338](https://github.com/mapbox/mapbox-gl-js/pull/6338)
- Fix bug causing a full-screen flicker when the map is pitched and a symbol layer uses non-zero `text-translate` [#6365](https://github.com/mapbox/mapbox-gl-js/issues/6365)
- Fix bug in `to-rgba` expression causing division by zero [#6388](https://github.com/mapbox/mapbox-gl-js/pull/6388)
- Fix bug in cross-fading for `*-pattern` properties with non-integer zoom stops [#6430](https://github.com/mapbox/mapbox-gl-js/pull/6430)
- Fix bug where calling `Map#remove` on a map with constructor option `hash: true` throws an error (h/t [@allthesignals](https://github.com/allthesignals))) [#6490](https://github.com/mapbox/mapbox-gl-js/pull/6497)
- Fix bug causing flickering when panning across the anti-meridian [#6438](https://github.com/mapbox/mapbox-gl-js/pull/6438)
- Fix error when using tiles of non-power-of-two size [#6444](https://github.com/mapbox/mapbox-gl-js/pull/6444)
- Fix bug causing `Map#moveLayer(layerId, beforeId)` to remove the layer when `layerId === beforeId` [#6542](https://github.com/mapbox/mapbox-gl-js/pull/6542)

* Fix Rollup build for style-spec module [#6575](https://github.com/mapbox/mapbox-gl-js/pull/6575)
* Fix bug causing `Map#querySourceFeatures` to throw an `Uncaught TypeError`(https://github.com/mapbox/mapbox-gl-js/pull/6555)
* Fix issue where label collision detection was inaccurate for some symbol layers that shared layout properties with another layer [#6558](https://github.com/mapbox/mapbox-gl-js/pull/6558)
* Restore `target` property for `mouse{enter,over,leave,out}` events [#6623](https://github.com/mapbox/mapbox-gl-js/pull/6623)

## 0.44.2

### 🐛 Bug fixes

- Workaround a breaking change in Safari causing page to scroll/zoom in response to user actions intended to pan/zoom the map [#6095](https://github.com/mapbox/mapbox-gl-js/issues/6095). (N.B., not to be confused with the workaround from April 2017 dealing with the same breaking change in Chrome [#4259](https://github.com/mapbox/mapbox-gl-js/issues/6095). See also https://github.com/WICG/interventions/issues/18, https://bugs.webkit.org/show_bug.cgi?id=182521, https://bugs.chromium.org/p/chromium/issues/detail?id=639227 .)

## 0.44.1

### 🐛 Bug fixes

- Fix bug causing features from symbol layers to be omitted from `map.queryRenderedFeatures()` [#6074](https://github.com/mapbox/mapbox-gl-js/issues/6074)
- Fix error triggered by simultaneous scroll-zooming and drag-panning. [#6106](https://github.com/mapbox/mapbox-gl-js/issues/6106)
- Fix bug wherein drag-panning failed to resume after a brief pause [#6063](https://github.com/mapbox/mapbox-gl-js/issues/6063)

## 0.44.0

### ✨ Features and improvements

- The CSP policy of a page using mapbox-gl-js no longer needs to include `script-src 'unsafe-eval'` [#559](https://github.com/mapbox/mapbox-gl-js/issues/559)
- Add `LngLatBounds#isEmpty()` method [#5917](https://github.com/mapbox/mapbox-gl-js/pull/5917)
- Updated to flow 0.62.0 [#5923](https://github.com/mapbox/mapbox-gl-js/issues/5923)
- Make compass and zoom controls optional ([#5348](https://github.com/mapbox/mapbox-gl-js/pull/5348)) (h/t [@matijs](https://github.com/matijs)))
- Add `collectResourceTiming` option to the enable collection of [Resource Timing](https://developer.mozilla.org/en-US/docs/Web/API/Resource_Timing_API/Using_the_Resource_Timing_API) data for requests that are made from Web Workers. ([#5948](https://github.com/mapbox/mapbox-gl-js/issues/5948))
- Improve user location dot appearance across browsers ([#5498](https://github.com/mapbox/mapbox-gl-js/pull/5498)) (h/t [@jasonbarry](https://github.com/jasonbarry)))

### 🐛 Bug fixes

- Fix error triggered by `==` and `!=` expressions [#5947](https://github.com/mapbox/mapbox-gl-js/issues/5947)
- Image sources honor `renderWorldCopies` [#5932](https://github.com/mapbox/mapbox-gl-js/pull/5932)
- Fix transitions to default fill-outline-color [#5953](https://github.com/mapbox/mapbox-gl-js/issues/5953)
- Fix transitions for light properties [#5982](https://github.com/mapbox/mapbox-gl-js/issues/5982)
- Fix minor symbol collisions on pitched maps [#5913](https://github.com/mapbox/mapbox-gl-js/pull/5913)
- Fix memory leaks after `Map#remove()` [#5943](https://github.com/mapbox/mapbox-gl-js/pull/5943), [#5951](https://github.com/mapbox/mapbox-gl-js/pull/5951)
- Fix bug wherein `GeoJSONSource#setData()` caused labels to fade out and back in ([#6002](https://github.com/mapbox/mapbox-gl-js/issues/6002))
- Fix bug that could cause incorrect collisions for labels placed very near to each other at low zoom levels ([#5993](https://github.com/mapbox/mapbox-gl-js/issues/5993))
- Fix bug causing `move` events to be fired out of sync with actual map movements ([#6005](https://github.com/mapbox/mapbox-gl-js/pull/6005))
- Fix bug wherein `Map` did not fire `mouseover` events ([#6000](https://github.com/mapbox/mapbox-gl-js/pull/6000)] (h/t [@jay-manday](https://github.com/jay-manday)))
- Fix bug causing blurry rendering of raster tiles ([#4552](https://github.com/mapbox/mapbox-gl-js/issues/4552))
- Fix potential memory leak caused by removing layers ([#5995](https://github.com/mapbox/mapbox-gl-js/issues/5995))
- Fix bug causing attribution icon to appear incorrectly in compact maps not using Mapbox data ([#6042](https://github.com/mapbox/mapbox-gl-js/pull/6042))
- Fix positioning of default marker element ([#6012](https://github.com/mapbox/mapbox-gl-js/pull/6012)) (h/t [@andrewharvey](https://github.com/andrewharvey)))

## 0.43.0 (December 21, 2017)

### ⚠️ Breaking changes

- It is now an error to attempt to remove a source that is in use [#5562](https://github.com/mapbox/mapbox-gl-js/pull/5562)
- It is now an error if the layer specified by the `before` parameter to `moveLayer` does not exist [#5679](https://github.com/mapbox/mapbox-gl-js/pull/5679)
- `"colorSpace": "hcl"` now uses shortest-path interpolation for hue [#5811](https://github.com/mapbox/mapbox-gl-js/issues/5811)

### ✨ Features and improvements

- Introduce client-side hillshading with `raster-dem` source type and `hillshade` layer type [#5286](https://github.com/mapbox/mapbox-gl-js/pull/5286)
- GeoJSON sources take 2x less memory and generate tiles 20%–100% faster [#5799](https://github.com/mapbox/mapbox-gl-js/pull/5799)
- Enable data-driven values for text-font [#5698](https://github.com/mapbox/mapbox-gl-js/pull/5698)
- Enable data-driven values for heatmap-radius [#5898](https://github.com/mapbox/mapbox-gl-js/pull/5898)
- Add getter and setter for offset on marker [#5759](https://github.com/mapbox/mapbox-gl-js/pull/5759)
- Add `Map#hasImage` [#5775](https://github.com/mapbox/mapbox-gl-js/pull/5775)
- Improve typing for `==` and `!=` expressions [#5840](https://github.com/mapbox/mapbox-gl-js/pull/5840)
- Made `coalesce` expressions more useful [#5755](https://github.com/mapbox/mapbox-gl-js/issues/5755)
- Enable implicit type assertions for array types [#5738](https://github.com/mapbox/mapbox-gl-js/pull/5738)
- Improve hash control precision [#5767](https://github.com/mapbox/mapbox-gl-js/pull/5767)
- `supported()` now returns false on old IE 11 versions that don't support Web Worker blob URLs [#5801](https://github.com/mapbox/mapbox-gl-js/pull/5801)
- Remove flow globals TileJSON and Transferable [#5668](https://github.com/mapbox/mapbox-gl-js/pull/5668)
- Improve performance of image, video, and canvas sources [#5845](https://github.com/mapbox/mapbox-gl-js/pull/5845)

### 🐛 Bug fixes

- Fix popups and markers lag during pan animation [#4670](https://github.com/mapbox/mapbox-gl-js/issues/4670)
- Fix fading of symbol layers caused by setData [#5716](https://github.com/mapbox/mapbox-gl-js/issues/5716)
- Fix behavior of `to-rgba` and `rgba` expressions [#5778](https://github.com/mapbox/mapbox-gl-js/pull/5778), [#5866](https://github.com/mapbox/mapbox-gl-js/pull/5866)
- Fix cross-fading of `*-pattern` and `line-dasharray` [#5791](https://github.com/mapbox/mapbox-gl-js/pull/5791)
- Fix `colorSpace` function property [#5843](https://github.com/mapbox/mapbox-gl-js/pull/5843)
- Fix style diffing when changing GeoJSON source properties [#5731](https://github.com/mapbox/mapbox-gl-js/issues/5731)
- Fix missing labels when zooming out from overzoomed tile [#5827](https://github.com/mapbox/mapbox-gl-js/issues/5827)
- Fix missing labels when zooming out and quickly using setData [#5837](https://github.com/mapbox/mapbox-gl-js/issues/5837)
- Handle NaN as input to step and interpolate expressions [#5757](https://github.com/mapbox/mapbox-gl-js/pull/5757)
- Clone property values on input and output [#5806](https://github.com/mapbox/mapbox-gl-js/pull/5806)
- Bump geojson-rewind dependency [#5769](https://github.com/mapbox/mapbox-gl-js/pull/5769)
- Allow setting Marker's popup before LngLat [#5893](https://github.com/mapbox/mapbox-gl-js/pull/5893)

## 0.42.2 (November 21, 2017)

### 🐛 Bug fixes

- Add box-sizing to the "mapboxgl-ctrl-scale"-class [#5715](https://github.com/mapbox/mapbox-gl-js/pull/5715)
- Fix rendering in Safari [#5712](https://github.com/mapbox/mapbox-gl-js/issues/5712)
- Fix "Cannot read property 'hasTransition' of undefined" error [#5714](https://github.com/mapbox/mapbox-gl-js/issues/5714)
- Fix misplaced raster tiles [#5713](https://github.com/mapbox/mapbox-gl-js/issues/5713)
- Fix raster tile fading [#5722](https://github.com/mapbox/mapbox-gl-js/issues/5722)
- Ensure that an unset filter is undefined rather than null [#5727](https://github.com/mapbox/mapbox-gl-js/pull/5727)
- Restore pitch-with-rotate to nav control [#5725](https://github.com/mapbox/mapbox-gl-js/pull/5725)
- Validate container option in map constructor [#5695](https://github.com/mapbox/mapbox-gl-js/pull/5695)
- Fix queryRenderedFeatures behavior for features displayed in multiple layers [#5172](https://github.com/mapbox/mapbox-gl-js/issues/5172)

## 0.42.1 (November 17, 2017)

### 🐛 Bug fixes

- Workaround for map flashing bug on Chrome 62+ with Intel Iris Graphics 6100 cards [#5704](https://github.com/mapbox/mapbox-gl-js/pull/5704)
- Rerender map when `map.showCollisionBoxes` is set to `false` [#5673](https://github.com/mapbox/mapbox-gl-js/pull/5673)
- Fix transitions from property default values [#5682](https://github.com/mapbox/mapbox-gl-js/pull/5682)
- Fix runtime updating of `heatmap-color` [#5682](https://github.com/mapbox/mapbox-gl-js/pull/5682)
- Fix mobile Safari `history.replaceState` error [#5613](https://github.com/mapbox/mapbox-gl-js/pull/5613)

### ✨ Features and improvements

- Provide default element for Marker class [#5661](https://github.com/mapbox/mapbox-gl-js/pull/5661)

## 0.42.0 (November 10, 2017)

### ⚠️ Breaking changes

- Require that `heatmap-color` use expressions instead of stop functions [#5624](https://github.com/mapbox/mapbox-gl-js/issues/5624)
- Remove support for validating and migrating v6 styles
- Remove support for validating v7 styles [#5604](https://github.com/mapbox/mapbox-gl-js/pull/5604)
- Remove support for including `{tokens}` in expressions for `text-field` and `icon-image` [#5599](https://github.com/mapbox/mapbox-gl-js/issues/5599)
- Split `curve` expression into `step` and `interpolate` expressions [#5542](https://github.com/mapbox/mapbox-gl-js/pull/5542)
- Disallow interpolation in expressions for `line-dasharray` [#5519](https://github.com/mapbox/mapbox-gl-js/pull/5519)

### ✨ Features and improvements

- Improve label collision detection [#5150](https://github.com/mapbox/mapbox-gl-js/pull/5150)
  - Labels from different sources will now collide with each other
  - Collisions caused by rotation and pitch are now smoothly transitioned with a fade
  - Improved algorithm for fewer erroneous collisions, denser label placement, and greater label stability during rotation
- Add `sqrt` expression [#5493](https://github.com/mapbox/mapbox-gl-js/pull/5493)

### 🐛 Bug fixes and error reporting improvements

- Fix viewport calculations for `fitBounds` when both zooming and padding change [#4846](https://github.com/mapbox/mapbox-gl-js/issues/4846)
- Fix WebGL "range out of bounds for buffer" error caused by sorted symbol layers [#5620](https://github.com/mapbox/mapbox-gl-js/issues/5620)
- Fix symbol fading across tile reloads [#5491](https://github.com/mapbox/mapbox-gl-js/issues/5491)
- Change tile rendering order to better match GL Native [#5601](https://github.com/mapbox/mapbox-gl-js/pull/5601)
- Ensure no errors are triggered when calling `queryRenderedFeatures` on a heatmap layer [#5594](https://github.com/mapbox/mapbox-gl-js/pull/5594)
- Fix bug causing `queryRenderedSymbols` to return results from different sources [#5554](https://github.com/mapbox/mapbox-gl-js/issues/5554)
- Fix CJK rendering issues [#5544](https://github.com/mapbox/mapbox-gl-js/issues/5544), [#5546](https://github.com/mapbox/mapbox-gl-js/issues/5546)
- Account for `circle-stroke-width` in `queryRenderedFeatures` [#5514](https://github.com/mapbox/mapbox-gl-js/pull/5514)
- Fix rendering of fill layers atop raster layers [#5513](https://github.com/mapbox/mapbox-gl-js/pull/5513)
- Fix rendering of circle layers with a `circle-stroke-opacity` of 0 [#5496](https://github.com/mapbox/mapbox-gl-js/issues/5496)
- Fix memory leak caused by actor callbacks [#5443](https://github.com/mapbox/mapbox-gl-js/issues/5443)
- Fix source cache size for raster sources with tile sizes other than 512px [#4313](https://github.com/mapbox/mapbox-gl-js/issues/4313)
- Validate that zoom expressions only appear at the top level of an expression [#5609](https://github.com/mapbox/mapbox-gl-js/issues/5609)
- Validate that step and interpolate expressions don't have any duplicate stops [#5605](https://github.com/mapbox/mapbox-gl-js/issues/5605)
- Fix rendering for `icon-text-fit` with a data-driven `text-size` [#5632](https://github.com/mapbox/mapbox-gl-js/pull/5632)
- Improve validation to catch uses of deprecated function syntax [#5667](https://github.com/mapbox/mapbox-gl-js/pull/5667)
- Permit altitude coordinates in `position` field in GeoJSON [#5608](https://github.com/mapbox/mapbox-gl-js/pull/5608)

## 0.41.0 (October 11, 2017)

### :warning: Breaking changes

- Removed support for paint classes [#3643](https://github.com/mapbox/mapbox-gl-js/pull/3643). Instead, use runtime styling APIs or `Map#setStyle`.
- Reverted the `canvas` source `contextType` option added in 0.40.0 [#5449](https://github.com/mapbox/mapbox-gl-js/pull/5449)

### :bug: Bug fixes

- Clip raster tiles to avoid tile overlap [#5105](https://github.com/mapbox/mapbox-gl-js/pull/5105)
- Guard for offset edgecase in flyTo [#5331](https://github.com/mapbox/mapbox-gl-js/pull/5331)
- Ensure the map is updated after the sprite loads [#5367](https://github.com/mapbox/mapbox-gl-js/pull/5367)
- Limit animation duration on flyTo with maxDuration option [#5349](https://github.com/mapbox/mapbox-gl-js/pull/5349)
- Make double-tapping on make zoom in by a factor of 2 on iOS [#5274](https://github.com/mapbox/mapbox-gl-js/pull/5274)
- Fix rendering error with translucent raster tiles [#5380](https://github.com/mapbox/mapbox-gl-js/pull/5380)
- Error if invalid 'before' argument is passed to Map#addLayer [#5401](https://github.com/mapbox/mapbox-gl-js/pull/5401)
- Revert CanvasSource intermediary image buffer fix [#5449](https://github.com/mapbox/mapbox-gl-js/pull/5449)

### :sparkles: Features and improvements

- Use setData operation when diffing geojson sources [#5332](https://github.com/mapbox/mapbox-gl-js/pull/5332)
- Return early from draw calls on layers where opacity=0 [#5429](https://github.com/mapbox/mapbox-gl-js/pull/5429)
- A [heatmap](https://www.mapbox.com/mapbox-gl-js/example/heatmap-layer/) layer type is now available. This layer type allows you to visualize and explore massive datasets of points, reflecting the shape and density of data well while also looking beautiful. See [the blog post](https://blog.mapbox.com/sneak-peek-at-heatmaps-in-mapbox-gl-73b41d4b16ae) for further details.
  ![heatmap screenshot](https://cdn-images-1.medium.com/max/1600/1*Dme5MAgdA3pYdTRHUQzvLw.png)
- The value of a style property or filter can now be an [expression](https://www.mapbox.com/mapbox-gl-js/style-spec/#expressions). Expressions are a way of doing data-driven and zoom-driven styling that provides more flexibility and control, and unifies property and filter syntax.

  Previously, data-driven and zoom-driven styling relied on stop functions: you specify a feature property and a set of input-output pairs that essentially define a “scale” for how the style should be calculated based on the feature property. For example, the following would set circle colors on a green-to-red scale based on the value of `feature.properties.population`:

  ```
  "circle-color": {
    "property": "population",
    "stops": [
      [0, "green"],
      [1000000, "red"]
    ]
  }
  ```

  This approach is powerful, but we’ve seen a number of use cases that stop functions don't satisfy. Expressions provide the flexibility to address use cases like these:

  **Multiple feature properties**
  Using more than one feature property to calculate a given style property. E.g., styling land polygon colors based on both `feature.properties.land_use_category` and `feature.properties.elevation`.

  **Arithmetic**
  For some use cases it’s necessary to do some arithmetic on the input data. One example is sizing circles to represent quantitative data. Since a circle’s visual size on the screen is really its area (and A=πr^2), the right way to scale `circle-radius` is `square_root(feature.properties.input_data_value)`. Another example is unit conversions: feature data may include properties that are in some particular unit. Displaying such data in units appropriate to, say, a user’s preference or location, requires being able to do simple arithmetic (multiplication, division) on whatever value is in the data.

  **Conditional logic**
  This is a big one: basic if-then logic, for example to decide exactly what text to display for a label based on which properties are available in the feature or even the length of the name. A key example of this is properly supporting bilingual labels, where we have to decide whether to show local + English, local-only, or English-only, based on the data that’s available for each feature.

  **String manipulation**
  More dynamic control over label text with things like uppercase/lowercase/title case transforms, localized number formatting, etc. Without this functionality, crafting and iterating on label content entails a large data-prep burden.

  **Filters**
  Style layer filters had similar limitations. Moreover, they use a different syntax, even though their job is very similar to that of data-driven styling functions: filters say, “here’s how to look at a feature and decide whether to draw it,” and data-driven style functions say, “here’s how to look at a feature and decide how to size/color/place it.” Expressions provide a unified syntax for defining parts of a style that need to be calculated dynamically from feature data.

  For information on the syntax and behavior of expressions, please see [the documentation](https://www.mapbox.com/mapbox-gl-js/style-spec/#expressions).

### :wrench: Development workflow improvements

- Made the performance benchmarking runner more informative and statistically robust

## 0.40.1 (September 18, 2017)

### :bug: Bug fixes

- Fix bug causing flicker when zooming in on overzoomed tiles [#5295](https://github.com/mapbox/mapbox-gl-js/pull/5295)
- Remove erroneous call to Tile#redoPlacement for zoom-only or low pitch camera changes [#5284](https://github.com/mapbox/mapbox-gl-js/pull/5284)
- Fix bug where `CanvasSource` coordinates were flipped and improve performance for non-animated `CanvasSource`s [#5303](https://github.com/mapbox/mapbox-gl-js/pull/5303)
- Fix bug causing map not to render on some cases on Internet Explorer 11 [#5321](https://github.com/mapbox/mapbox-gl-js/pull/5321)
- Remove upper limit on `fill-extrusion-height` property [#5320](https://github.com/mapbox/mapbox-gl-js/pull/5320)

## 0.40.0 (September 13, 2017)

### :warning: Breaking changes

- `Map#addImage` now requires the image as an `HTMLImageElement`, `ImageData`, or object with `width`, `height`, and
  `data` properties with the same format as `ImageData`. It no longer accepts a raw `ArrayBufferView` in the second
  argument and `width` and `height` options in the third argument.
- `canvas` sources now require a `contextType` option specifying the drawing context associated with the source canvas. [#5155](https://github.com/mapbox/mapbox-gl-js/pull/5155)

### :sparkles: Features and improvements

- Correct rendering for multiple `fill-extrusion` layers on the same map [#5101](https://github.com/mapbox/mapbox-gl-js/pull/5101)
- Add an `icon-anchor` property to symbol layers [#5183](https://github.com/mapbox/mapbox-gl-js/pull/5183)
- Add a per-map `transformRequest` option, allowing users to provide a callback that transforms resource request URLs [#5021](https://github.com/mapbox/mapbox-gl-js/pull/5021)
- Add data-driven styling support for
  - `text-max-width` [#5067](https://github.com/mapbox/mapbox-gl-js/pull/5067)
  - `text-letter-spacing` [#5071](https://github.com/mapbox/mapbox-gl-js/pull/5071)
  - `line-join` [#5020](https://github.com/mapbox/mapbox-gl-js/pull/5020)
- Add support for SDF icons in `Map#addImage()` [#5181](https://github.com/mapbox/mapbox-gl-js/pull/5181)
- Added nautical miles unit to ScaleControl [#5238](https://github.com/mapbox/mapbox-gl-js/pull/5238) (h/t [@fmairesse](https://github.com/fmairesse)))
- Eliminate the map-wide limit on the number of glyphs and sprites that may be used in a style [#141](https://github.com/mapbox/mapbox-gl-js/issues/141). (Fixed by [#5190](https://github.com/mapbox/mapbox-gl-js/pull/5190), see also [mapbox-gl-native[#9213](https://github.com/mapbox/mapbox-gl-js/issues/9213)](https://github.com/mapbox/mapbox-gl-native/pull/9213)
- Numerous performance optimizations (including [#5108](https://github.com/mapbox/mapbox-gl-js/pull/5108) h/t [@pirxpilot](https://github.com/pirxpilot)))

### :bug: Bug fixes

- Add missing documentation for mouseenter, mouseover, mouseleave events [#4772](https://github.com/mapbox/mapbox-gl-js/issues/4772)
- Add missing documentation for `Marker#getElement()` method [#5242](https://github.com/mapbox/mapbox-gl-js/pull/5242)
- Fix bug wherein removing canvas source with animate=true leaves map in render loop [#5097](https://github.com/mapbox/mapbox-gl-js/issues/5097)
- Fix fullscreen detection on Firefox [#5272](https://github.com/mapbox/mapbox-gl-js/pull/5272)
- Fix z-fighting on overlapping fills within the same layer [#3320](https://github.com/mapbox/mapbox-gl-js/issues/3320)
- Fix handling of fractional values for `layer.minzoom` [#2929](https://github.com/mapbox/mapbox-gl-js/issues/2929)
- Clarify coordinate ordering in documentation for `center` option [#5042](https://github.com/mapbox/mapbox-gl-js/pull/5042) (h/t [@karthikb351](https://github.com/karthikb351)))
- Fix output of stop functions where two stops have the same input value [#5020](https://github.com/mapbox/mapbox-gl-js/pull/5020) (h/t [@edpop](https://github.com/edpop))
- Fix bug wherein using `Map#addLayer()` with an inline source would mutate its input [#4040](https://github.com/mapbox/mapbox-gl-js/issues/4040)
- Fix invalid css keyframes selector [#5075](https://github.com/mapbox/mapbox-gl-js/pull/5075) (h/t [@aar0nr](https://github.com/aar0nr)))
- Fix GPU-specific bug wherein canvas sources caused an error [#4262](https://github.com/mapbox/mapbox-gl-js/issues/4262)
- Fix a race condition in symbol layer handling that caused sporadic uncaught errors [#5185](https://github.com/mapbox/mapbox-gl-js/pull/5185)
- Fix bug causing line labels to render incorrectly on overzoomed tiles [#5120](https://github.com/mapbox/mapbox-gl-js/pull/5120)
- Fix bug wherein `NavigationControl` triggered mouse events unexpectedly [#5148](https://github.com/mapbox/mapbox-gl-js/issues/5148)
- Fix bug wherein clicking on the `NavigationControl` compass caused an error in IE 11 [#4784](https://github.com/mapbox/mapbox-gl-js/issues/4784)
- Remove dependency on GPL-3-licensed `fast-stable-stringify` module [#5152](https://github.com/mapbox/mapbox-gl-js/issues/5152)
- Fix bug wherein layer-specific an event listener produced an error after its target layer was removed from the map [#5145](https://github.com/mapbox/mapbox-gl-js/issues/5145)
- Fix `Marker#togglePopup()` failing to return the marker instance [#5116](https://github.com/mapbox/mapbox-gl-js/issues/5116)
- Fix bug wherein a marker's position failed to adapt to the marker element's size changing [#5133](https://github.com/mapbox/mapbox-gl-js/issues/5133)
- Fix rendering bug affecting Broadcom GPUs [#5073](https://github.com/mapbox/mapbox-gl-js/pull/5073)

### :wrench: Development workflow improvements

- Add (and now require) Flow type annotations throughout the majority of the codebase.
- Migrate to CircleCI 2.0 [#4939](https://github.com/mapbox/mapbox-gl-js/pull/4939)

## 0.39.1 (July 24, 2017)

### :bug: Bug fixes

- Fix packaging issue in 0.39.0 [#5025](https://github.com/mapbox/mapbox-gl-js/issues/5025)
- Correctly evaluate enum-based identity functions [#5023](https://github.com/mapbox/mapbox-gl-js/issues/5023)

## 0.39.0 (July 21, 2017)

### :warning: Breaking changes

- `GeolocateControl` breaking changes [#4479](https://github.com/mapbox/mapbox-gl-js/pull/4479)
  - The option `watchPosition` has been replaced with `trackUserLocation`
  - The camera operation has changed from `jumpTo` (not animated) to `fitBounds` (animated). An effect of this is the map pitch is no longer reset, although the bearing is still reset to 0.
  - The accuracy of the geolocation provided by the device is used to set the view (previously it was fixed at zoom level 17). The `maxZoom` can be controlled via the new `fitBoundsOptions` option (defaults to 15).
- Anchor `Marker`s at their center by default [#5019](https://github.com/mapbox/mapbox-gl-js/issues/5019) [@andrewharvey](https://github.com/andrewharvey)
- Increase `significantRotateThreshold` for the `TouchZoomRotateHandler` [#4971](https://github.com/mapbox/mapbox-gl-js/pull/4971), [@dagjomar](https://github.com/dagjomar)

### :sparkles: Features and improvements

- Improve performance of updating GeoJSON sources [#4069](https://github.com/mapbox/mapbox-gl-js/pull/4069), [@ezheidtmann](https://github.com/ezheidtmann)
- Improve rendering speed of extrusion layers [#4818](https://github.com/mapbox/mapbox-gl-js/pull/4818)
- Improve line label legibility in pitched views [#4781](https://github.com/mapbox/mapbox-gl-js/pull/4781)
- Improve line label legibility on curved lines [#4853](https://github.com/mapbox/mapbox-gl-js/pull/4853)
- Add user location tracking capability to `GeolocateControl` [#4479](https://github.com/mapbox/mapbox-gl-js/pull/4479), [@andrewharvey](https://github.com/andrewharvey)
  - New option `showUserLocation` to draw a "dot" as a `Marker` on the map at the user's location
  - An active lock and background state are introduced with `trackUserLocation`. When in active lock the camera will update to follow the user location, however if the camera is changed by the API or UI then the control will enter the background state where it won't update the camera to follow the user location.
  - New option `fitBoundsOptions` to control the camera operation
  - New `trackuserlocationstart` and `trackuserlocationend` events
  - New `LngLat.toBounds` method to extend a point location by a given radius to a `LngLatBounds` object
- Include main CSS file in `package.json` [#4809](https://github.com/mapbox/mapbox-gl-js/pull/4809), [@tomscholz](https://github.com/tomscholz)
- Add property function (data-driven styling) support for `line-width` [#4773](https://github.com/mapbox/mapbox-gl-js/pull/4773)
- Add property function (data-driven styling) support for `text-anchor` [#4997](https://github.com/mapbox/mapbox-gl-js/pull/4997)
- Add property function (data-driven styling) support for `text-justify` [#5000](https://github.com/mapbox/mapbox-gl-js/pull/5000)
- Add `maxTileCacheSize` option [#4778](https://github.com/mapbox/mapbox-gl-js/pull/4778), [@jczaplew](https://github.com/jczaplew)
- Add new `icon-pitch-alignment` and `circle-pitch-alignment` properties [#4869](https://github.com/mapbox/mapbox-gl-js/pull/4869) [#4871](https://github.com/mapbox/mapbox-gl-js/pull/4871)
- Add `Map#getMaxBounds` method [#4890](https://github.com/mapbox/mapbox-gl-js/pull/4890), [@andrewharvey](https://github.com/andrewharvey) [@lamuertepeluda](https://github.com/lamuertepeluda)
- Add option (`localIdeographFontFamily`) to use TinySDF to avoid loading expensive CJK glyphs [#4895](https://github.com/mapbox/mapbox-gl-js/pull/4895)
- If `config.API_URL` includes a path prepend it to the request URL [#4995](https://github.com/mapbox/mapbox-gl-js/pull/4995)
- Bump `supercluster` version to expose `cluster_id` property on clustered sources [#5002](https://github.com/mapbox/mapbox-gl-js/pull/5002)

### :bug: Bug fixes

- Do not display `FullscreenControl` on unsupported devices [#4838](https://github.com/mapbox/mapbox-gl-js/pull/4838), [@stepankuzmin](https://github.com/stepankuzmin)
- Fix yarn build on Windows machines [#4887](https://github.com/mapbox/mapbox-gl-js/pull/4887)
- Prevent potential memory leaks by dispatching `loadData` to the same worker every time [#4877](https://github.com/mapbox/mapbox-gl-js/pull/4877)
- Fix bug preventing the rtlTextPlugin from loading before the initial style `load` [#4870](https://github.com/mapbox/mapbox-gl-js/pull/4870)
- Fix bug causing runtime-stying to not take effect in some situations [#4893](https://github.com/mapbox/mapbox-gl-js/pull/4893)
- Prevent requests of vertical glyphs for labels that can't be verticalized [#4720](https://github.com/mapbox/mapbox-gl-js/issues/4720)
- Fix character detection for Zanabazar Square [#4940](https://github.com/mapbox/mapbox-gl-js/pull/4940)
- Fix `LogoControl` logic to update correctly, and hide the `<div>` instead of removing it from the DOM when it is not needed [#4842](https://github.com/mapbox/mapbox-gl-js/pull/4842)
- Fix `GeoJSONSource#serialize` to include all options
- Fix error handling in `GlyphSource#getSimpleGlyphs`[#4992](https://github.com/mapbox/mapbox-gl-js/pull/4992)
- Fix bug causing `setStyle` to reload raster tiles [#4852](https://github.com/mapbox/mapbox-gl-js/pull/4852)
- Fix bug causing symbol layers not to render on devices with non-integer device pixel ratios [#4989](https://github.com/mapbox/mapbox-gl-js/pull/4989)
- Fix bug where `Map#queryRenderedFeatures` would error when returning no results [#4993](https://github.com/mapbox/mapbox-gl-js/pull/4993)
- Fix bug where `Map#areTilesLoaded` would always be false on `sourcedata` events for reloading tiles [#4987](https://github.com/mapbox/mapbox-gl-js/pull/4987)
- Fix bug causing categorical property functions to error on non-ascending order stops [#4996](https://github.com/mapbox/mapbox-gl-js/pull/4996)

### :hammer_and_wrench: Development workflow changes

- Use flow to type much of the code base [#4629](https://github.com/mapbox/mapbox-gl-js/pull/4629) [#4903](https://github.com/mapbox/mapbox-gl-js/pull/4903) [#4909](https://github.com/mapbox/mapbox-gl-js/pull/4909) [#4910](https://github.com/mapbox/mapbox-gl-js/pull/4910) [#4911](https://github.com/mapbox/mapbox-gl-js/pull/4911) [#4913](https://github.com/mapbox/mapbox-gl-js/pull/4913) [#4915](https://github.com/mapbox/mapbox-gl-js/pull/4915) [#4918](https://github.com/mapbox/mapbox-gl-js/pull/4918) [#4932](https://github.com/mapbox/mapbox-gl-js/pull/4932) [#4933](https://github.com/mapbox/mapbox-gl-js/pull/4933) [#4948](https://github.com/mapbox/mapbox-gl-js/pull/4948) [#4949](https://github.com/mapbox/mapbox-gl-js/pull/4949) [#4955](https://github.com/mapbox/mapbox-gl-js/pull/4955) [#4966](https://github.com/mapbox/mapbox-gl-js/pull/4966) [#4967](https://github.com/mapbox/mapbox-gl-js/pull/4967) [#4973](https://github.com/mapbox/mapbox-gl-js/pull/4973) :muscle: [@jfirebaugh](https://github.com/jfirebaugh) [@vicapow](https://github.com/vicapow)
- Use style specification to generate flow type [#4958](https://github.com/mapbox/mapbox-gl-js/pull/4958)
- Explicitly list which files to publish in `package.json` [#4819](https://github.com/mapbox/mapbox-gl-js/pull/4819) [@tomscholz](https://github.com/tomscholz)
- Move render test ignores to a separate file [#4977](https://github.com/mapbox/mapbox-gl-js/pull/4977)
- Add code of conduct [#5015](https://github.com/mapbox/mapbox-gl-js/pull/5015) :sparkling_heart:

## 0.38.0 (June 9, 2017)

#### New features :sparkles:

- Attenuate label size scaling with distance, improving readability of pitched maps [#4547](https://github.com/mapbox/mapbox-gl-js/pull/4547)

#### Bug fixes :beetle:

- Skip rendering for patterned layers when pattern is missing [#4687](https://github.com/mapbox/mapbox-gl-js/pull/4687)
- Fix bug with map failing to rerender after `webglcontextlost` event [#4725](https://github.com/mapbox/mapbox-gl-js/pull/4725) [@cdawi](https://github.com/cdawi)
- Clamp zoom level in `flyTo` to within the map's specified min- and maxzoom to prevent undefined behavior [#4726](https://github.com/mapbox/mapbox-gl-js/pull/4726) [@](https://github.com/) IvanSanchez
- Fix wordmark rendering in IE [#4741](https://github.com/mapbox/mapbox-gl-js/pull/4741)
- Fix slight pixelwise symbol rendering bugs caused by incorrect sprite calculations [#4737](https://github.com/mapbox/mapbox-gl-js/pull/4737)
- Prevent exceptions thrown by certain `flyTo` calls [#4761](https://github.com/mapbox/mapbox-gl-js/pull/4761)
- Fix "Improve this map" link [#4685](https://github.com/mapbox/mapbox-gl-js/pull/4685)
- Tweak `queryRenderedSymbols` logic to better account for pitch scaling [#4792](https://github.com/mapbox/mapbox-gl-js/pull/4792)
- Fix for symbol layers sometimes failing to render, most frequently in Safari [#4795](https://github.com/mapbox/mapbox-gl-js/pull/4795)
- Apply `text-keep-upright` after `text-offset` to keep labels upright when intended [#4779](https://github.com/mapbox/mapbox-gl-js/pull/4779) **[Potentially breaking :warning: but considered a bugfix]**
- Prevent exceptions thrown by empty GeoJSON tiles [#4803](https://github.com/mapbox/mapbox-gl-js/pull/4803)

#### Accessibility improvements :sound:

- Add `aria-label` to popup close button [#4799](https://github.com/mapbox/mapbox-gl-js/pull/4799) [@andrewharvey](https://github.com/andrewharvey)

#### Development workflow + testing improvements :wrench:

- Fix equality assertion bug in tests [#4731](https://github.com/mapbox/mapbox-gl-js/pull/4731) [@IvanSanchez](https://github.com/IvanSanchez)
- Benchmark results page improvements [#4746](https://github.com/mapbox/mapbox-gl-js/pull/4746)
- Require node version >=6.4.0, enabling the use of more ES6 features [#4752](https://github.com/mapbox/mapbox-gl-js/pull/4752)
- Document missing `pitchWithRotate` option [#4800](https://github.com/mapbox/mapbox-gl-js/pull/4800) [@simast](https://github.com/simast)
- Move Github-specific Markdown files into subdirectory [#4806](https://github.com/mapbox/mapbox-gl-js/pull/4806) [@tomscholz](https://github.com/tomscholz)

## 0.37.0 (May 2nd, 2017)

#### :warning: Breaking changes

- Removed `LngLat#wrapToBestWorld`

#### New features :rocket:

- Improve popup/marker positioning [#4577](https://github.com/mapbox/mapbox-gl-js/pull/4577)
- Add `Map#isStyleLoaded` and `Map#areTilesLoaded` events [#4321](https://github.com/mapbox/mapbox-gl-js/pull/4321)
- Support offline sprites using `file:` protocol [#4649](https://github.com/mapbox/mapbox-gl-js/pull/4649) [@oscarfonts](https://github.com/oscarfonts)

#### Bug fixes :bug:

- Fix fullscreen control in Firefox [#4666](https://github.com/mapbox/mapbox-gl-js/pull/4666)
- Fix rendering artifacts that caused tile boundaries to be visible in some cases [#4636](https://github.com/mapbox/mapbox-gl-js/pull/4636)
- Fix default calculation for categorical zoom-and-property functions [#4657](https://github.com/mapbox/mapbox-gl-js/pull/4657)
- Fix scaling of images on retina screens [#4645](https://github.com/mapbox/mapbox-gl-js/pull/4645)
- Rendering error when a transparent image is added via `Map#addImage` [#4644](https://github.com/mapbox/mapbox-gl-js/pull/4644)
- Fix an issue with rendering lines with duplicate points [#4634](https://github.com/mapbox/mapbox-gl-js/pull/4634)
- Fix error when switching from data-driven styles to a constant paint value [#4611](https://github.com/mapbox/mapbox-gl-js/pull/4611)
- Add check to make sure invalid bounds on tilejson don't error out [#4641](https://github.com/mapbox/mapbox-gl-js/pull/4641)

#### Development workflow improvements :computer:

- Add flowtype interfaces and definitions [@vicapow](https://github.com/vicapow)
- Add stylelinting to ensure `mapboxgl-` prefix on all classes [#4584](https://github.com/mapbox/mapbox-gl-js/pull/4584) [@asantos3026](https://github.com/asantos3026)

## 0.36.0 (April 19, 2017)

#### New features :sparkles:

- Replace LogoControl logo with the new Mapbox logo [#4598](https://github.com/mapbox/mapbox-gl-js/pull/4598)

#### Bug fixes :bug:

- Fix bug with the BoxZoomHandler that made it glitchy if it is enabled after the DragPanHandler [#4528](https://github.com/mapbox/mapbox-gl-js/pull/4528)
- Fix undefined behavior in `fill_outline` shaders [#4600](https://github.com/mapbox/mapbox-gl-js/pull/4600)
- Fix `Camera#easeTo` interpolation on pitched maps [#4540](https://github.com/mapbox/mapbox-gl-js/pull/4540)
- Choose property function interpolation method by the `property`'s type [#4614](https://github.com/mapbox/mapbox-gl-js/pull/4614)

#### Development workflow improvements :nerd_face:

- Fix crash on missing `style.json` in integration tests
- `gl-style-composite` is now executable in line with the other tools [@andrewharvey](https://github.com/andrewharvey) [#4595](https://github.com/mapbox/mapbox-gl-js/pull/4595)
- `gl-style-composite` utility now throws an error if a name conflict would occur between layers [@andrewharvey](https://github.com/andrewharvey) [#4595](https://github.com/mapbox/mapbox-gl-js/pull/4595)

## 0.35.1 (April 12, 2017)

#### Bug fixes :bug:

- Add `.json` extension to style-spec `require` statements for webpack compatibility [#4563](https://github.com/mapbox/mapbox-gl-js/pull/4563) [@orangemug](https://github.com/orangemug)
- Fix documentation type for `Map#fitBounde` [#4569](https://github.com/mapbox/mapbox-gl-js/pull/4569) [@andrewharvey](https://github.com/andrewharvey)
- Fix bug causing {Image,Video,Canvas}Source to throw exception if latitude is outside of +/-85.05113 [#4574](https://github.com/mapbox/mapbox-gl-js/pull/4574)
- Fix bug causing overzoomed raster tiles to disappear from map [#4567](https://github.com/mapbox/mapbox-gl-js/pull/4567)
- Fix bug causing queryRenderedFeatures to crash on polygon features that have an `id` field. [#4581](https://github.com/mapbox/mapbox-gl-js/pull/4581)

## 0.35.0 (April 7, 2017)

#### New features :rocket:

- Use anisotropic filtering to improve rendering of raster tiles on pitched maps [#1064](https://github.com/mapbox/mapbox-gl-js/issues/1064)
- Add `pitchstart` and `pitchend` events [#2449](https://github.com/mapbox/mapbox-gl-js/issues/2449)
- Add an optional `layers` parameter to `Map#on` [#1002](https://github.com/mapbox/mapbox-gl-js/issues/1002)
- Add data-driven styling support for `text-offset` [#4495](https://github.com/mapbox/mapbox-gl-js/pull/4495)
- Add data-driven styling support for `text-rotate` [#3516](https://github.com/mapbox/mapbox-gl-js/issues/3516)
- Add data-driven styling support for `icon-image` [#4304](https://github.com/mapbox/mapbox-gl-js/issues/4304)
- Add data-driven styling support for `{text,icon}-size` [#4455](https://github.com/mapbox/mapbox-gl-js/pull/4455)

#### Bug fixes :bug:

- Suppress error messages in JS console due to missing tiles [#1800](https://github.com/mapbox/mapbox-gl-js/issues/1800)
- Fix bug wherein `GeoJSONSource#setData()` could cause unnecessary DOM updates [#4447](https://github.com/mapbox/mapbox-gl-js/issues/4447)
- Fix bug wherein `Map#flyTo` did not respect the `renderWorldCopies` setting [#4449](https://github.com/mapbox/mapbox-gl-js/issues/4449)
- Fix regression in browserify support # 4453
- Fix bug causing poor touch event behavior on mobile devices [#4259](https://github.com/mapbox/mapbox-gl-js/issues/4259)
- Fix bug wherein duplicate stops in property functions could cause an infinite loop [#4498](https://github.com/mapbox/mapbox-gl-js/issues/4498)
- Respect image height/width in `addImage` api [#4531](https://github.com/mapbox/mapbox-gl-js/pull/4531)
- Fix bug preventing correct behavior of `shift+zoom` [#3334](https://github.com/mapbox/mapbox-gl-js/issues/3334)
- Fix bug preventing image source from rendering when coordinate area is too large [#4550](https://github.com/mapbox/mapbox-gl-js/issues/4550)
- Show image source on horizontally wrapped worlds [#4555](https://github.com/mapbox/mapbox-gl-js/pull/4555)
- Fix bug in the handling of `refreshedExpiredTiles` option [#4549](https://github.com/mapbox/mapbox-gl-js/pull/4549)
- Support the TileJSON `bounds` property [#1775](https://github.com/mapbox/mapbox-gl-js/issues/1775)

#### Development workflow improvements :computer:

- Upgrade flow to 0.42.0 ([#4500](https://github.com/mapbox/mapbox-gl-js/pull/4500))

## 0.34.0 (March 17, 2017)

#### New features :rocket:

- Add `Map#addImage` and `Map#removeImage` API to allow adding icon images at runtime [#4404](https://github.com/mapbox/mapbox-gl-js/pull/4404)
- Simplify non-browserify bundler usage by making the distribution build the main entrypoint [#4423](https://github.com/mapbox/mapbox-gl-js/pull/4423)

#### Bug fixes :bug:

- Fix issue where coincident start/end points of LineStrings were incorrectly rendered as joined [#4413](https://github.com/mapbox/mapbox-gl-js/pull/4413)
- Fix bug causing `queryRenderedFeatures` to fail in cases where both multiple sources and data-driven paint properties were present [#4417](https://github.com/mapbox/mapbox-gl-js/issues/4417)
- Fix bug where tile request errors caused `map.loaded()` to incorrectly return `false` [#4425](https://github.com/mapbox/mapbox-gl-js/issues/4425)

#### Testing improvements :white_check_mark:

- Improve test coverage across several core modules [#4432](https://github.com/mapbox/mapbox-gl-js/pull/4432) [#4431](https://github.com/mapbox/mapbox-gl-js/pull/4431) [#4422](https://github.com/mapbox/mapbox-gl-js/pull/4422) [#4244](https://github.com/mapbox/mapbox-gl-js/pull/4244) :bowing_man:

## 0.33.1 (March 10, 2017)

#### Bug fixes :bug:

- Prevent Mapbox logo from being added to the map more than once [#4386](https://github.com/mapbox/mapbox-gl-js/pull/4386)
- Add `type='button'` to `FullscreenControl` to prevent button from acting as a form submit [#4397](https://github.com/mapbox/mapbox-gl-js/pull/4397)
- Fix issue where map would continue to rotate if `Ctrl` key is released before the click during a `DragRotate` event [#4389](https://github.com/mapbox/mapbox-gl-js/pull/4389)
- Remove double `options.easing` description from the `Map#fitBounds` documentation [#4402](https://github.com/mapbox/mapbox-gl-js/pull/4402)

## 0.33.0 (March 8, 2017)

#### :warning: Breaking changes

- Automatically add Mapbox wordmark when required by Mapbox TOS [#3933](https://github.com/mapbox/mapbox-gl-js/pull/3933)
- Increase default `maxZoom` from 20 to 22 [#4333](https://github.com/mapbox/mapbox-gl-js/pull/4333)
- Deprecate `tiledata` and `tiledataloading` events in favor of `sourcedata` and `sourcedataloading`. [#4347](https://github.com/mapbox/mapbox-gl-js/pull/4347)
- `mapboxgl.util` is no longer exported [#1408](https://github.com/mapbox/mapbox-gl-js/issues/1408)
- `"type": "categorical"` is now required for all categorical functions. Previously, some forms of "implicitly" categorical functions worked, and others did not. [#3717](https://github.com/mapbox/mapbox-gl-js/issues/3717)

#### :white_check_mark: New features

- Add property functions support for most symbol paint properties [#4074](https://github.com/mapbox/mapbox-gl-js/pull/4074), [#4186](https://github.com/mapbox/mapbox-gl-js/pull/4186), [#4226](https://github.com/mapbox/mapbox-gl-js/pull/4226)
- Add ability to specify default property value for undefined or invalid property values used in property functions. [#4175](https://github.com/mapbox/mapbox-gl-js/pull/4175)
- Improve `Map#fitBounds` to accept different values for top, bottom, left, and right `padding` [#3890](https://github.com/mapbox/mapbox-gl-js/pull/3890)
- Add a `FullscreenControl` for displaying a fullscreen map [#3977](https://github.com/mapbox/mapbox-gl-js/pull/3977)

#### :beetle: Bug fixes

- Fix validation error on categorical zoom-and-property functions [#4220](https://github.com/mapbox/mapbox-gl-js/pull/4220)
- Fix bug causing expired resources to be re-requested causing an infinite loop [#4255](https://github.com/mapbox/mapbox-gl-js/pull/4255)
- Fix problem where `MapDataEvent#isSourceLoaded` always returned false [#4254](https://github.com/mapbox/mapbox-gl-js/pull/4254)
- Resolve an issue where tiles in the source cache were prematurely deleted, resulting in tiles flickering when zooming in and out and [#4311](https://github.com/mapbox/mapbox-gl-js/pull/4311)
- Make sure `MapEventData` is passed through on calls `Map#flyTo` [#4342](https://github.com/mapbox/mapbox-gl-js/pull/4342)
- Fix incorrect returned values for `Map#isMoving` [#4350](https://github.com/mapbox/mapbox-gl-js/pull/4350)
- Fix categorical functions not allowing boolean stop domain values [#4195](https://github.com/mapbox/mapbox-gl-js/pull/4195)
- Fix piecewise-constant functions to allow non-integer zoom levels. [#4196](https://github.com/mapbox/mapbox-gl-js/pull/4196)
- Fix issues with `$id` in filters [#4236](https://github.com/mapbox/mapbox-gl-js/pull/4236) [#4237](https://github.com/mapbox/mapbox-gl-js/pull/4237)
- Fix a race condition with polygon centroid algorithm causing tiles not to load in some cases. [#4273](https://github.com/mapbox/mapbox-gl-js/pull/4273)
- Throw a meaningful error when giving non-array `layers` parameter to `queryRenderedFeatures` [#4331](https://github.com/mapbox/mapbox-gl-js/pull/4331)
- Throw a meaningful error when supplying invalid `minZoom` and `maxZoom` values [#4324](https://github.com/mapbox/mapbox-gl-js/pull/4324)
- Fix a memory leak when using the RTL Text plugin [#4248](https://github.com/mapbox/mapbox-gl-js/pull/4248)

#### Dev workflow changes

- Merged the [Mapbox GL style specification](https://github.com/mapbox/mapbox-gl-style-spec) repo to this one (now under `src/style-spec` and `test/unit/style-spec`).

## 0.32.1 (Jan 26, 2017)

#### Bug Fixes

- Fix bug causing [`mapbox-gl-rtl-text` plugin](https://github.com/mapbox/mapbox-gl-rtl-text) to not work [#4055](https://github.com/mapbox/mapbox-gl-js/pull/4055)

## 0.32.0 (Jan 26, 2017)

#### Deprecation Notices

- [Style classes](https://www.mapbox.com/mapbox-gl-style-spec/#layer-paint.*) are deprecated and will be removed in an upcoming release of Mapbox GL JS.

#### New Features

- Add `Map#isSourceLoaded` method [#4033](https://github.com/mapbox/mapbox-gl-js/pull/4033)
- Automatically reload tiles based on their `Expires` and `Cache-Control` HTTP headers [#3944](https://github.com/mapbox/mapbox-gl-js/pull/3944)
- Add `around=center` option to `scrollZoom` and `touchZoomRotate` interaction handlers [#3876](https://github.com/mapbox/mapbox-gl-js/pull/3876)
- Add support for [`mapbox-gl-rtl-text` plugin](https://github.com/mapbox/mapbox-gl-rtl-text) to support right-to-left scripts [#3758](https://github.com/mapbox/mapbox-gl-js/pull/3758)
- Add `canvas` source type [#3765](https://github.com/mapbox/mapbox-gl-js/pull/3765)
- Add `Map#isMoving` method [#2792](https://github.com/mapbox/mapbox-gl-js/issues/2792)

#### Bug Fixes

- Fix bug causing garbled text on zoom [#3962](https://github.com/mapbox/mapbox-gl-js/pull/3962)
- Fix bug causing crash in Firefox and Mobile Safari when rendering a large map [#4037](https://github.com/mapbox/mapbox-gl-js/pull/4037)
- Fix bug causing raster tiles to flicker during zoom [#2467](https://github.com/mapbox/mapbox-gl-js/issues/2467)
- Fix bug causing exception when unsetting and resetting fill-outline-color [#3657](https://github.com/mapbox/mapbox-gl-js/issues/3657)
- Fix memory leak when removing raster sources [#3951](https://github.com/mapbox/mapbox-gl-js/issues/3951)
- Fix bug causing exception when when zooming in / out on empty GeoJSON tile [#3985](https://github.com/mapbox/mapbox-gl-js/pull/3985)
- Fix line join artifacts at very sharp angles [#4008](https://github.com/mapbox/mapbox-gl-js/pull/4008)

## 0.31.0 (Jan 10 2017)

#### New Features

- Add `renderWorldCopies` option to the `Map` constructor to give users control over whether multiple worlds are rendered in a map [#3885](https://github.com/mapbox/mapbox-gl-js/pull/3885)

#### Bug Fixes

- Fix performance regression triggered when `Map` pitch or bearing is changed [#3938](https://github.com/mapbox/mapbox-gl-js/pull/3938)
- Fix null pointer exception caused by trying to clear an `undefined` source [#3903](https://github.com/mapbox/mapbox-gl-js/pull/3903)

#### Miscellaneous

- Incorporate integration tests formerly at [`mapbox-gl-test-suite`](https://github.com/mapbox/mapbox-gl-test-suite) into this repository [#3834](https://github.com/mapbox/mapbox-gl-js/pull/3834)

## 0.30.0 (Jan 5 2017)

#### New Features

- Fire an error when map canvas is larger than allowed by `gl.MAX_RENDERBUFFER_SIZE` [#2893](https://github.com/mapbox/mapbox-gl-js/issues/2893)
- Improve error messages when referencing a nonexistent layer id [#2597](https://github.com/mapbox/mapbox-gl-js/issues/2597)
- Fire an error when layer uses a `geojson` source and specifies a `source-layer` [#3896](https://github.com/mapbox/mapbox-gl-js/pull/3896)
- Add inline source declaration syntax [#3857](https://github.com/mapbox/mapbox-gl-js/issues/3857)
- Improve line breaking behavior [#3887](https://github.com/mapbox/mapbox-gl-js/issues/3887)

#### Performance Improvements

- Improve `Map#setStyle` performance in some cases [#3853](https://github.com/mapbox/mapbox-gl-js/pull/3853)

#### Bug Fixes

- Fix unexpected popup positioning when some offsets are unspecified [#3367](https://github.com/mapbox/mapbox-gl-js/issues/3367)
- Fix incorrect interpolation in functions [#3838](https://github.com/mapbox/mapbox-gl-js/issues/3838)
- Fix incorrect opacity when multiple backgrounds are rendered [#3819](https://github.com/mapbox/mapbox-gl-js/issues/3819)
- Fix exception thrown when instantiating geolocation control in Safari [#3844](https://github.com/mapbox/mapbox-gl-js/issues/3844)
- Fix exception thrown when setting `showTileBoundaries` with no sources [#3849](https://github.com/mapbox/mapbox-gl-js/issues/3849)
- Fix incorrect rendering of transparent parts of raster layers in some cases [#3723](https://github.com/mapbox/mapbox-gl-js/issues/3723)
- Fix non-terminating render loop when zooming in in some cases [#3399](https://github.com/mapbox/mapbox-gl-js/pull/3399)

## 0.29.0 (December 20 2016)

#### New Features

- Add support for property functions for many style properties on line layers [#3033](https://github.com/mapbox/mapbox-gl-js/pull/3033)
- Make `Map#setStyle` smoothly transition to the new style [#3621](https://github.com/mapbox/mapbox-gl-js/pull/3621)
- Add `styledata`, `sourcedata`, `styledataloading`, and `sourcedataloading` events
- Add `isSourceLoaded` and `source` properties to `MapDataEvent` [#3590](https://github.com/mapbox/mapbox-gl-js/pull/3590)
- Remove "max zoom" cap of 20 [#3683](https://github.com/mapbox/mapbox-gl-js/pull/3683)
- Add `circle-stroke-*` style properties [#3672](https://github.com/mapbox/mapbox-gl-js/pull/3672)
- Add a more helpful error message when the specified `container` element doesn't exist [#3719](https://github.com/mapbox/mapbox-gl-js/pull/3719)
- Add `watchPosition` option to `GeolocateControl` [#3739](https://github.com/mapbox/mapbox-gl-js/pull/3739)
- Add `positionOptions` option to `GeolocateControl` [#3739](https://github.com/mapbox/mapbox-gl-js/pull/3739)
- Add `aria-label` to map canvas [#3782](https://github.com/mapbox/mapbox-gl-js/pull/3782)
- Adjust multipoint symbol rendering behavior [#3763](https://github.com/mapbox/mapbox-gl-js/pull/3763)
- Add support for property functions for `icon-offset` [#3791](https://github.com/mapbox/mapbox-gl-js/pull/3791)
- Improved antialiasing on pitched lines [#3790](https://github.com/mapbox/mapbox-gl-js/pull/3790)
- Allow attribution control to collapse to an ⓘ button on smaller screens [#3783](https://github.com/mapbox/mapbox-gl-js/pull/3783)
- Improve line breaking algorithm [#3743](https://github.com/mapbox/mapbox-gl-js/pull/3743)

#### Performance Improvements

- Fix memory leak when calling `Map#removeSource` [#3602](https://github.com/mapbox/mapbox-gl-js/pull/3602)
- Reduce bundle size by adding custom build of `gl-matrix` [#3734](https://github.com/mapbox/mapbox-gl-js/pull/3734)
- Improve performance of projection code [#3721](https://github.com/mapbox/mapbox-gl-js/pull/3721)
- Improve performance of style function evaluation [#3816](https://github.com/mapbox/mapbox-gl-js/pull/3816)

#### Bug fixes

- Fix exception thrown when using `line-color` property functions [#3639](https://github.com/mapbox/mapbox-gl-js/issues/3639)
- Fix exception thrown when removing a layer and then adding another layer with the same id but different type [#3655](https://github.com/mapbox/mapbox-gl-js/pull/3655)
- Fix exception thrown when passing a single point to `Map#fitBounds` [#3655](https://github.com/mapbox/mapbox-gl-js/pull/3655)
- Fix exception thrown occasionally during rapid map mutations [#3681](https://github.com/mapbox/mapbox-gl-js/pull/3681)
- Fix rendering defects on pitch=0 on some systems [#3740](https://github.com/mapbox/mapbox-gl-js/pull/3740)
- Fix unnecessary CPU usage when displaying a raster layer [#3764](https://github.com/mapbox/mapbox-gl-js/pull/3764)
- Fix bug causing sprite after `Map#setStyle` [#3829](https://github.com/mapbox/mapbox-gl-js/pull/3829)
- Fix bug preventing `Map` from emitting a `contextmenu` event on Windows browsers [#3822](https://github.com/mapbox/mapbox-gl-js/pull/3822)

## 0.28.0 (November 17 2016)

#### New features and improvements

- Performance improvements for `Map#addLayer` and `Map#removeLayer` [#3584](https://github.com/mapbox/mapbox-gl-js/pull/3584)
- Add method for changing layer order at runtime - `Map#moveLayer` [#3584](https://github.com/mapbox/mapbox-gl-js/pull/3584)
- Update vertical punctuation logic to Unicode 9.0 standard [#3608](https://github.com/mapbox/mapbox-gl-js/pull/3608)

#### Bug fixes

- Fix data-driven `fill-opacity` rendering when using a `fill-pattern` [#3598](https://github.com/mapbox/mapbox-gl-js/pull/3598)
- Fix line rendering artifacts [#3627](https://github.com/mapbox/mapbox-gl-js/pull/3627)
- Fix incorrect rendering of opaque fills on top of transparent fills [#2628](https://github.com/mapbox/mapbox-gl-js/pull/2628)
- Prevent `AssertionErrors` from pitching raster layers by only calling `Worker#redoPlacement` on vector and GeoJSON sources [#3624](https://github.com/mapbox/mapbox-gl-js/pull/3624)
- Restore IE11 compatability [#3635](https://github.com/mapbox/mapbox-gl-js/pull/3635)
- Fix symbol placement for cached tiles [#3637](https://github.com/mapbox/mapbox-gl-js/pull/3637)

## 0.27.0 (November 11 2016)

#### ⚠️ Breaking changes ⚠️

- Replace `fill-extrude-height` and `fill-extrude-base` properties of `fill` render type with a separate `fill-extrusion` type (with corresponding `fill-extrusion-height` and `fill-extrusion-base` properties), solving problems with render parity and runtime switching between flat and extruded fills. https://github.com/mapbox/mapbox-gl-style-spec/issues/554
- Change the units for extrusion height properties (`fill-extrusion-height`, `fill-extrusion-base`) from "magic numbers" to meters. [#3509](https://github.com/mapbox/mapbox-gl-js/pull/3509)
- Remove `mapboxgl.Control` class and change the way custom controls should be implemented. [#3497](https://github.com/mapbox/mapbox-gl-js/pull/3497)
- Remove `mapboxgl.util` functions: `inherit`, `extendAll`, `debounce`, `coalesce`, `startsWith`, `supportsGeolocation`. [#3441](https://github.com/mapbox/mapbox-gl-js/pull/3441) [#3571](https://github.com/mapbox/mapbox-gl-js/pull/3571)
- **`mapboxgl.util` is deprecated** and will be removed in the next release. [#1408](https://github.com/mapbox/mapbox-gl-js/issues/1408)

#### New features and improvements

- Tons of **performance improvements** that combined make rendering **up to 3 times faster**, especially for complex styles. [#3485](https://github.com/mapbox/mapbox-gl-js/pull/3485) [#3489](https://github.com/mapbox/mapbox-gl-js/pull/3489) [#3490](https://github.com/mapbox/mapbox-gl-js/pull/3490) [#3491](https://github.com/mapbox/mapbox-gl-js/pull/3491) [#3498](https://github.com/mapbox/mapbox-gl-js/pull/3498) [#3499](https://github.com/mapbox/mapbox-gl-js/pull/3499) [#3501](https://github.com/mapbox/mapbox-gl-js/pull/3501) [#3510](https://github.com/mapbox/mapbox-gl-js/pull/3510) [#3514](https://github.com/mapbox/mapbox-gl-js/pull/3514) [#3515](https://github.com/mapbox/mapbox-gl-js/pull/3515) [#3486](https://github.com/mapbox/mapbox-gl-js/pull/3486) [#3527](https://github.com/mapbox/mapbox-gl-js/pull/3527) [#3574](https://github.com/mapbox/mapbox-gl-js/pull/3574) ⚡️⚡️⚡️
- 🈯 Added **vertical text writing mode** for languages that support it. [#3438](https://github.com/mapbox/mapbox-gl-js/pull/3438)
- 🈯 Improved **line breaking of Chinese and Japanese text** in point-placed labels. [#3420](https://github.com/mapbox/mapbox-gl-js/pull/3420)
- Reduce the default number of worker threads (`mapboxgl.workerCount`) for better performance. [#3565](https://github.com/mapbox/mapbox-gl-js/pull/3565)
- Automatically use `categorical` style function type when input values are strings. [#3384](https://github.com/mapbox/mapbox-gl-js/pull/3384)
- Improve control buttons accessibility. [#3492](https://github.com/mapbox/mapbox-gl-js/pull/3492)
- Remove geolocation button if geolocation is disabled (e.g. the page is not served through `https`). [#3571](https://github.com/mapbox/mapbox-gl-js/pull/3571)
- Added `Map#getMaxZoom` and `Map#getMinZoom` methods [#3592](https://github.com/mapbox/mapbox-gl-js/pull/3592)

#### Bugfixes

- Fix several line dash rendering bugs. [#3451](https://github.com/mapbox/mapbox-gl-js/pull/3451)
- Fix intermittent map flicker when using image sources. [#3522](https://github.com/mapbox/mapbox-gl-js/pull/3522)
- Fix incorrect rendering of semitransparent `background` layers. [#3521](https://github.com/mapbox/mapbox-gl-js/pull/3521)
- Fix broken `raster-fade-duration` property. [#3532](https://github.com/mapbox/mapbox-gl-js/pull/3532)
- Fix handling of extrusion heights with negative values (by clamping to `0`). [#3463](https://github.com/mapbox/mapbox-gl-js/pull/3463)
- Fix GeoJSON sources not placing labels/icons correctly after map rotation. [#3366](https://github.com/mapbox/mapbox-gl-js/pull/3366)
- Fix icon/label placement not respecting order for layers with numeric names. [#3404](https://github.com/mapbox/mapbox-gl-js/pull/3404)
- Fix `queryRenderedFeatures` working incorrectly on colliding labels. [#3459](https://github.com/mapbox/mapbox-gl-js/pull/3459)
- Fix a bug where changing extrusion properties at runtime sometimes threw an error. [#3487](https://github.com/mapbox/mapbox-gl-js/pull/3487) [#3468](https://github.com/mapbox/mapbox-gl-js/pull/3468)
- Fix a bug where `map.loaded()` always returned `true` when using raster tile sources. [#3302](https://github.com/mapbox/mapbox-gl-js/pull/3302)
- Fix a bug where moving the map out of bounds sometimes threw `failed to invert matrix` error. [#3518](https://github.com/mapbox/mapbox-gl-js/pull/3518)
- Fixed `queryRenderedFeatures` throwing an error if no parameters provided. [#3542](https://github.com/mapbox/mapbox-gl-js/pull/3542)
- Fixed a bug where using multiple `\n` in a text field resulted in an error. [#3570](https://github.com/mapbox/mapbox-gl-js/pull/3570)

#### Misc

- 🐞 Fix `npm install mapbox-gl` pulling in all `devDependencies`, leading to an extremely slow install. [#3377](https://github.com/mapbox/mapbox-gl-js/pull/3377)
- Switch the codebase to ES6. [#c](https://github.com/mapbox/mapbox-gl-js/pull/3388) [#3408](https://github.com/mapbox/mapbox-gl-js/pull/3408) [#3415](https://github.com/mapbox/mapbox-gl-js/pull/3415) [#3421](https://github.com/mapbox/mapbox-gl-js/pull/3421)
- A lot of internal refactoring to make the codebase simpler and more maintainable.
- Various documentation fixes. [#3440](https://github.com/mapbox/mapbox-gl-js/pull/3440)

## 0.26.0 (October 13 2016)

#### New Features & Improvements

- Add `fill-extrude-height` and `fill-extrude-base` style properties (3d buildings) :cityscape: [#3223](https://github.com/mapbox/mapbox-gl-js/pull/3223)
- Add customizable `colorSpace` interpolation to functions [#3245](https://github.com/mapbox/mapbox-gl-js/pull/3245)
- Add `identity` function type [#3274](https://github.com/mapbox/mapbox-gl-js/pull/3274)
- Add depth testing for symbols with `'pitch-alignment': 'map'` [#3243](https://github.com/mapbox/mapbox-gl-js/pull/3243)
- Add `dataloading` events for styles and sources [#3306](https://github.com/mapbox/mapbox-gl-js/pull/3306)
- Add `Control` suffix to all controls :warning: BREAKING CHANGE :warning: [#3355](https://github.com/mapbox/mapbox-gl-js/pull/3355)
- Calculate style layer `ref`s automatically and get rid of user-specified `ref`s :warning: BREAKING CHANGE :warning: [#3486](https://github.com/mapbox/mapbox-gl-js/pull/3486)

#### Performance Improvements

- Ensure removing style or source releases all tile resources [#3359](https://github.com/mapbox/mapbox-gl-js/pull/3359)

#### Bugfixes

- Fix bug causing an error when `Marker#setLngLat` is called [#3294](https://github.com/mapbox/mapbox-gl-js/pull/3294)
- Fix bug causing incorrect coordinates in `touchend` on Android Chrome [#3319](https://github.com/mapbox/mapbox-gl-js/pull/3319)
- Fix bug causing incorrect popup positioning at top of screen [#3333](https://github.com/mapbox/mapbox-gl-js/pull/3333)
- Restore `tile` property to `data` events fired when a tile is removed [#3328](https://github.com/mapbox/mapbox-gl-js/pull/3328)
- Fix bug causing "Improve this map" link to not preload map location [#3356](https://github.com/mapbox/mapbox-gl-js/pull/3356)

## 0.25.1 (September 30 2016)

#### Bugfixes

- Fix bug causing attribution to not be shown [#3278](https://github.com/mapbox/mapbox-gl-js/pull/3278)
- Fix bug causing exceptions when symbol text has a trailing newline [#3281](https://github.com/mapbox/mapbox-gl-js/pull/3281)

## 0.25.0 (September 29 2016)

#### Breaking Changes

- `Evented#off` now require two arguments; omitting the second argument in order to unbind all listeners for an event
  type is no longer supported, as it could cause unintended unbinding of internal listeners.

#### New Features & Improvements

- Consolidate undocumented data lifecycle events into `data` and `dataloading` events ([#3255](https://github.com/mapbox/mapbox-gl-js/pull/3255))
- Add `auto` value for style spec properties ([#3203](https://github.com/mapbox/mapbox-gl-js/pull/3203))

#### Bugfixes

- Fix bug causing "Map#queryRenderedFeatures" to return no features after map rotation or filter change ([#3233](https://github.com/mapbox/mapbox-gl-js/pull/3233))
- Change webpack build process ([#3235](https://github.com/mapbox/mapbox-gl-js/pull/3235)) :warning: BREAKING CHANGE :warning:
- Improved error messages for `LngLat#convert` ([#3232](https://github.com/mapbox/mapbox-gl-js/pull/3232))
- Fix bug where the `tiles` field is omitted from the `RasterTileSource#serialize` method ([#3259](https://github.com/mapbox/mapbox-gl-js/pull/3259))
- Comply with HTML spec by replacing the `div` within the `Navigation` control `<button>` with a `span` element ([#3268](https://github.com/mapbox/mapbox-gl-js/pull/3268))
- Fix bug causing `Marker` instances to be translated to non-whole pixel coordinates that caused blurriness ([#3270](https://github.com/mapbox/mapbox-gl-js/pull/3270))

#### Performance Improvements

- Avoid unnecessary style validation ([#3224](https://github.com/mapbox/mapbox-gl-js/pull/3224))
- Share a single blob URL between all workers ([#3239](https://github.com/mapbox/mapbox-gl-js/pull/3239))

## 0.24.0 (September 19 2016)

#### New Features & Improvements

- Allow querystrings in `mapbox://` URLs [#3113](https://github.com/mapbox/mapbox-gl-js/issues/3113)
- Allow "drag rotate" interaction to control pitch [#3105](https://github.com/mapbox/mapbox-gl-js/pull/3105)
- Improve performance by decreasing `Worker` script `Blob` size [#3158](https://github.com/mapbox/mapbox-gl-js/pull/3158)
- Improve vector tile performance [#3067](https://github.com/mapbox/mapbox-gl-js/pull/3067)
- Decrease size of distributed library by removing `package.json` [#3174](https://github.com/mapbox/mapbox-gl-js/pull/3174)
- Add support for new lines in `text-field` [#3179](https://github.com/mapbox/mapbox-gl-js/pull/3179)
- Make keyboard navigation smoother [#3190](https://github.com/mapbox/mapbox-gl-js/pull/3190)
- Make mouse wheel zooming smoother [#3189](https://github.com/mapbox/mapbox-gl-js/pull/3189)
- Add better error message when calling `Map#queryRenderedFeatures` on nonexistent layer [#3196](https://github.com/mapbox/mapbox-gl-js/pull/3196)
- Add support for imperial units on `Scale` control [#3160](https://github.com/mapbox/mapbox-gl-js/pull/3160)
- Add map's pitch to URL hash [#3218](https://github.com/mapbox/mapbox-gl-js/pull/3218)

#### Bugfixes

- Fix exception thrown when using box zoom handler [#3078](https://github.com/mapbox/mapbox-gl-js/pull/3078)
- Ensure style filters cannot be mutated by reference [#3093](https://github.com/mapbox/mapbox-gl-js/pull/3093)
- Fix exceptions thrown when opening marker-bound popup by click [#3104](https://github.com/mapbox/mapbox-gl-js/pull/3104)
- Fix bug causing fills with transparent colors and patterns to not render [#3107](https://github.com/mapbox/mapbox-gl-js/issues/3107)
- Fix order of latitudes in `Map#getBounds` [#3081](https://github.com/mapbox/mapbox-gl-js/issues/3081)
- Fix incorrect evaluation of zoom-and-property functions [#2827](https://github.com/mapbox/mapbox-gl-js/issues/2827) [#3155](https://github.com/mapbox/mapbox-gl-js/pull/3155)
- Fix incorrect evaluation of property functions [#2828](https://github.com/mapbox/mapbox-gl-js/issues/2828) [#3155](https://github.com/mapbox/mapbox-gl-js/pull/3155)
- Fix bug causing garbled text rendering when multiple maps are rendered on the page [#3086](https://github.com/mapbox/mapbox-gl-js/issues/3086)
- Fix rendering defects caused by `Map#setFilter` and map rotation on iOS 10 [#3207](https://github.com/mapbox/mapbox-gl-js/pull/3207)
- Fix bug causing image and video sources to disappear when zooming in [#3010](https://github.com/mapbox/mapbox-gl-js/issues/3010)

## 0.23.0 (August 25 2016)

#### New Features & Improvements

- Add support for `line-color` property functions [#2938](https://github.com/mapbox/mapbox-gl-js/pull/2938)
- Add `Scale` control [#2940](https://github.com/mapbox/mapbox-gl-js/pull/2940) [#3042](https://github.com/mapbox/mapbox-gl-js/pull/3042)
- Improve polygon label placement by rendering labels at the pole of inaccessibility [#3038](https://github.com/mapbox/mapbox-gl-js/pull/3038)
- Add `Popup` `offset` option [#1962](https://github.com/mapbox/mapbox-gl-js/issues/1962)
- Add `Marker#bindPopup` method [#3056](https://github.com/mapbox/mapbox-gl-js/pull/3056)

#### Performance Improvements

- Improve performance of pages with multiple maps using a shared `WebWorker` pool [#2952](https://github.com/mapbox/mapbox-gl-js/pull/2952)

#### Bugfixes

- Make `LatLngBounds` obey its documented argument order (`southwest`, `northeast`), allowing bounds across the dateline [#2414](https://github.com/mapbox/mapbox-gl-js/pull/2414) :warning: **BREAKING CHANGE** :warning:
- Fix bug causing `fill-opacity` property functions to not render as expected [#3061](https://github.com/mapbox/mapbox-gl-js/pull/3061)

## 0.22.1 (August 18 2016)

#### New Features & Improvements

- Reduce library size by using minified version of style specification [#2998](https://github.com/mapbox/mapbox-gl-js/pull/2998)
- Add a warning when rendering artifacts occur due to too many symbols or glyphs being rendered in a tile [#2966](https://github.com/mapbox/mapbox-gl-js/pull/2966)

#### Bugfixes

- Fix bug causing exception to be thrown by `Map#querySourceFeatures` [#3022](https://github.com/mapbox/mapbox-gl-js/pull/3022)
- Fix bug causing `Map#loaded` to return true while there are outstanding tile updates [#2847](https://github.com/mapbox/mapbox-gl-js/pull/2847)

## 0.22.0 (August 11 2016)

#### Breaking Changes

- The `GeoJSONSource`, `VideoSource`, `ImageSource` constructors are now private. Please use `map.addSource({...})` to create sources and `map.getSource(...).setData(...)` to update GeoJSON sources. [#2667](https://github.com/mapbox/mapbox-gl-js/pull/2667)
- `Map#onError` has been removed. You may catch errors by listening for the `error` event. If no listeners are bound to `error`, error messages will be printed to the console. [#2852](https://github.com/mapbox/mapbox-gl-js/pull/2852)

#### New Features & Improvements

- Increase max glyph atlas size to accommodate alphabets with large numbers of characters [#2930](https://github.com/mapbox/mapbox-gl-js/pull/2930)
- Add support for filtering features on GeoJSON / vector tile `$id` [#2888](https://github.com/mapbox/mapbox-gl-js/pull/2888)
- Update geolocate icon [#2973](https://github.com/mapbox/mapbox-gl-js/pull/2973)
- Add a `close` event to `Popup`s [#2953](https://github.com/mapbox/mapbox-gl-js/pull/2953)
- Add a `offset` option to `Marker` [#2885](https://github.com/mapbox/mapbox-gl-js/pull/2885)
- Print `error` events without any listeners to the console [#2852](https://github.com/mapbox/mapbox-gl-js/pull/2852)
- Refactored `Source` interface to prepare for custom source types [#2667](https://github.com/mapbox/mapbox-gl-js/pull/2667)

#### Bugfixes

- Fix opacity property-functions for fill layers [#2971](https://github.com/mapbox/mapbox-gl-js/pull/2971)
- Fix `DataCloneError` in Firefox and IE11 [#2559](https://github.com/mapbox/mapbox-gl-js/pull/2559)
- Fix bug preventing camera animations from being triggered in `moveend` listeners [#2944](https://github.com/mapbox/mapbox-gl-js/pull/2944)
- Fix bug preventing `fill-outline-color` from being unset [#2964](https://github.com/mapbox/mapbox-gl-js/pull/2964)
- Fix webpack support [#2887](https://github.com/mapbox/mapbox-gl-js/pull/2887)
- Prevent buttons in controls from acting like form submit buttons [#2935](https://github.com/mapbox/mapbox-gl-js/pull/2935)
- Fix bug preventing map interactions near two controls in the same corner [#2932](https://github.com/mapbox/mapbox-gl-js/pull/2932)
- Fix crash resulting for large style batch queue [#2926](https://github.com/mapbox/mapbox-gl-js/issues/2926)

## 0.21.0 (July 13 2016)

#### Breaking Changes

- GeoJSON polygon inner rings are now rewound for compliance with the [v2 vector tile](https://github.com/mapbox/vector-tile-spec/blob/master/2.1/README.md#4344-polygon-geometry-type). This may affect some uses of `line-offset`, reversing the direction of the offset. [#2889](https://github.com/mapbox/mapbox-gl-js/issues/2889)

#### New Features & Improvements

- Add `text-pitch-alignment` style property [#2668](https://github.com/mapbox/mapbox-gl-js/pull/2668)
- Allow query parameters on `mapbox://` URLs [#2702](https://github.com/mapbox/mapbox-gl-js/pull/2702)
- Add `icon-text-fit` and `icon-text-fit-padding` style properties [#2720](https://github.com/mapbox/mapbox-gl-js/pull/2720)
- Enable property functions for `icon-rotate` [#2738](https://github.com/mapbox/mapbox-gl-js/pull/2738)
- Enable property functions for `fill-opacity` [#2733](https://github.com/mapbox/mapbox-gl-js/pull/2733)
- Fire `Map#mouseout` events [#2777](https://github.com/mapbox/mapbox-gl-js/pull/2777)
- Allow query parameters on all sprite URLs [#2772](https://github.com/mapbox/mapbox-gl-js/pull/2772)
- Increase sprite atlas size to 1024px square, allowing more and larger sprites [#2802](https://github.com/mapbox/mapbox-gl-js/pull/2802)
- Add `Marker` class [#2725](https://github.com/mapbox/mapbox-gl-js/pull/2725) [#2810](https://github.com/mapbox/mapbox-gl-js/pull/2810)
- Add `{quadkey}` URL parameter [#2805](https://github.com/mapbox/mapbox-gl-js/pull/2805)
- Add `circle-pitch-scale` style property [#2821](https://github.com/mapbox/mapbox-gl-js/pull/2821)

#### Bugfixes

- Fix rendering of layers with large numbers of features [#2794](https://github.com/mapbox/mapbox-gl-js/pull/2794)
- Fix exceptions thrown during drag-rotate interactions [#2840](https://github.com/mapbox/mapbox-gl-js/pull/2840)
- Fix error when adding and removing a layer within the same update cycle [#2845](https://github.com/mapbox/mapbox-gl-js/pull/2845)
- Fix false "Geometry exceeds allowed extent" warnings [#2568](https://github.com/mapbox/mapbox-gl-js/issues/2568)
- Fix `Map#loaded` returning true while there are outstanding tile updates [#2847](https://github.com/mapbox/mapbox-gl-js/pull/2847)
- Fix style validation error thrown while removing a filter [#2847](https://github.com/mapbox/mapbox-gl-js/pull/2847)
- Fix event data object not being passed for double click events [#2814](https://github.com/mapbox/mapbox-gl-js/pull/2814)
- Fix multipolygons disappearing from map at certain zoom levels [#2704](https://github.com/mapbox/mapbox-gl-js/issues/2704)
- Fix exceptions caused by `queryRenderedFeatures` in Safari and Firefox [#2822](https://github.com/mapbox/mapbox-gl-js/pull/2822)
- Fix `mapboxgl#supported()` returning `true` in old versions of IE11 [mapbox/mapbox-gl-supported#1](https://github.com/mapbox/mapbox-gl-supported/issues/1)

## 0.20.1 (June 21 2016)

#### Bugfixes

- Fixed exception thrown when changing `*-translate` properties via `setPaintProperty` ([#2762](https://github.com/mapbox/mapbox-gl-js/issues/2762))

## 0.20.0 (June 10 2016)

#### New Features & Improvements

- Add limited WMS support [#2612](https://github.com/mapbox/mapbox-gl-js/pull/2612)
- Add `workerCount` constructor option [#2666](https://github.com/mapbox/mapbox-gl-js/pull/2666)
- Improve performance of `locationPoint` and `pointLocation` [#2690](https://github.com/mapbox/mapbox-gl-js/pull/2690)
- Remove "Not using VertexArrayObject extension" warning messages [#2707](https://github.com/mapbox/mapbox-gl-js/pull/2707)
- Add `version` property to mapboxgl [#2660](https://github.com/mapbox/mapbox-gl-js/pull/2660)
- Support property functions in `circle-opacity` and `circle-blur` [#2693](https://github.com/mapbox/mapbox-gl-js/pull/2693)

#### Bugfixes

- Fix exception thrown by "drag rotate" handler [#2680](https://github.com/mapbox/mapbox-gl-js/issues/2680)
- Return an empty array instead of an empty object from `queryRenderedFeatures` [#2694](https://github.com/mapbox/mapbox-gl-js/pull/2694)
- Fix bug causing map to not render in IE

## 0.19.1 (June 2 2016)

#### Bugfixes

- Fix rendering of polygons with more than 35k vertices [#2657](https://github.com/mapbox/mapbox-gl-js/issues/2657)

## 0.19.0 (May 31 2016)

#### New Features & Improvements

- Allow use of special characters in property field names [#2547](https://github.com/mapbox/mapbox-gl-js/pull/2547)
- Improve rendering speeds on fill layers [#1606](https://github.com/mapbox/mapbox-gl-js/pull/1606)
- Add data driven styling support for `fill-color` and `fill-outline-color` [#2629](https://github.com/mapbox/mapbox-gl-js/pull/2629)
- Add `has` and `!has` filter operators [mapbox/feature-filter#15](https://github.com/mapbox/feature-filter/pull/15)
- Improve keyboard handlers with held-down keys [#2530](https://github.com/mapbox/mapbox-gl-js/pull/2530)
- Support 'tms' tile scheme [#2565](https://github.com/mapbox/mapbox-gl-js/pull/2565)
- Add `trackResize` option to `Map` [#2591](https://github.com/mapbox/mapbox-gl-js/pull/2591)

#### Bugfixes

- Scale circles when map is displayed at a pitch [#2541](https://github.com/mapbox/mapbox-gl-js/issues/2541)
- Fix background pattern rendering bug [#2557](https://github.com/mapbox/mapbox-gl-js/pull/2557)
- Fix bug that prevented removal of a `fill-pattern` from a fill layer [#2534](https://github.com/mapbox/mapbox-gl-js/issues/2534)
- Fix `line-pattern` and `fill-pattern`rendering [#2596](https://github.com/mapbox/mapbox-gl-js/pull/2596)
- Fix some platform specific rendering bugs [#2553](https://github.com/mapbox/mapbox-gl-js/pull/2553)
- Return empty object from `queryRenderedFeatures` before the map is loaded [#2621](https://github.com/mapbox/mapbox-gl-js/pull/2621)
- Fix "there is no texture bound to the unit 1" warnings [#2509](https://github.com/mapbox/mapbox-gl-js/pull/2509)
- Allow transitioned values to be unset [#2561](https://github.com/mapbox/mapbox-gl-js/pull/2561)

## 0.18.0 (April 13 2016)

#### New Features & Improvements

- Implement zoom-and-property functions for `circle-color` and `circle-size` [#2454](https://github.com/mapbox/mapbox-gl-js/pull/2454)
- Dedupe attributions that are substrings of others [#2453](https://github.com/mapbox/mapbox-gl-js/pull/2453)
- Misc performance improvements [#2483](https://github.com/mapbox/mapbox-gl-js/pull/2483) [#2488](https://github.com/mapbox/mapbox-gl-js/pull/2488)

#### Bugfixes

- Fix errors when unsetting and resetting a style property [#2464](https://github.com/mapbox/mapbox-gl-js/pull/2464)
- Fix errors when updating paint properties while using classes [#2496](https://github.com/mapbox/mapbox-gl-js/pull/2496)
- Fix errors caused by race condition in unserializeBuckets [#2497](https://github.com/mapbox/mapbox-gl-js/pull/2497)
- Fix overzoomed tiles in wrapped worlds [#2482](https://github.com/mapbox/mapbox-gl-js/issues/2482)
- Fix errors caused by mutating a filter object after calling `Map#setFilter` [#2495](https://github.com/mapbox/mapbox-gl-js/pull/2495)

## 0.17.0 (April 13 2016)

#### Breaking Changes

- Remove `map.batch` in favor of automatically batching style mutations (i.e. calls to `Map#setLayoutProperty`, `Map#setPaintProperty`, `Map#setFilter`, `Map#setClasses`, etc.) and applying them once per frame, significantly improving performance when updating the style frequently [#2355](https://github.com/mapbox/mapbox-gl-js/pull/2355) [#2380](https://github.com/mapbox/mapbox-gl-js/pull/2380)
- Remove `util.throttle` [#2345](https://github.com/mapbox/mapbox-gl-js/issues/2345)

#### New Features & Improvements

- Improve performance of all style mutation methods by only recalculating affected properties [#2339](https://github.com/mapbox/mapbox-gl-js/issues/2339)
- Improve fading of labels and icons [#2376](https://github.com/mapbox/mapbox-gl-js/pull/2376)
- Improve rendering performance by reducing work done on the main thread [#2394](https://github.com/mapbox/mapbox-gl-js/pull/2394)
- Validate filters passed to `Map#queryRenderedFeatures` and `Map#querySourceFeatures` [#2349](https://github.com/mapbox/mapbox-gl-js/issues/2349)
- Display a warning if a vector tile's geometry extent is larger than supported [#2383](https://github.com/mapbox/mapbox-gl-js/pull/2383)
- Implement property functions (i.e. data-driven styling) for `circle-color` and `circle-size` [#1932](https://github.com/mapbox/mapbox-gl-js/pull/1932)
- Add `Popup#setDOMContent` method [#2436](https://github.com/mapbox/mapbox-gl-js/pull/2436)

#### Bugfixes

- Fix a performance regression caused by using 1 `WebWorker` instead of `# cpus - 1` `WebWorker`s, slowing down tile loading times [#2408](https://github.com/mapbox/mapbox-gl-js/pull/2408)
- Fix a bug in which `Map#queryRenderedFeatures` would sometimes return features that had been removed [#2353](https://github.com/mapbox/mapbox-gl-js/issues/2353)
- Fix `clusterMaxZoom` option on `GeoJSONSource` not working as expected [#2374](https://github.com/mapbox/mapbox-gl-js/issues/2374)
- Fix anti-aliased rendering for pattern fills [#2372](https://github.com/mapbox/mapbox-gl-js/issues/2372)
- Fix exception caused by calling `Map#queryRenderedFeatures` or `Map#querySourceFeatures` with no arguments
- Fix exception caused by calling `Map#setLayoutProperty` for `text-field` or `icon-image` [#2407](https://github.com/mapbox/mapbox-gl-js/issues/2407)

## 0.16.0 (March 24 2016)

#### Breaking Changes

- Replace `Map#featuresAt` and `Map#featuresIn` with `Map#queryRenderedFeatures` and `map.querySourceFeatures` ([#2224](https://github.com/mapbox/mapbox-gl-js/pull/2224))
  - Replace `featuresAt` and `featuresIn` with `queryRenderedFeatures`
  - Make `queryRenderedFeatures` synchronous, remove the callback and use the return value.
  - Rename `layer` parameter to `layers` and make it an array of layer names.
  - Remove the `radius` parameter. `radius` was used with `featuresAt` to account for style properties like `line-width` and `circle-radius`. `queryRenderedFeatures` accounts for these style properties. If you need to query a larger area, use a bounding box query instead of a point query.
  - Remove the `includeGeometry` parameter because `queryRenderedFeatures` always includes geometries.
- `Map#debug` is renamed to `Map#showTileBoundaries` ([#2284](https://github.com/mapbox/mapbox-gl-js/pull/2284))
- `Map#collisionDebug` is renamed to `Map#showCollisionBoxes` ([#2284](https://github.com/mapbox/mapbox-gl-js/pull/2284))

#### New Features & Improvements

- Improve overall rendering performance. ([#2221](https://github.com/mapbox/mapbox-gl-js/pull/2221))
- Improve performance of `GeoJSONSource#setData`. ([#2222](https://github.com/mapbox/mapbox-gl-js/pull/2222))
- Add `Map#setMaxBounds` method ([#2234](https://github.com/mapbox/mapbox-gl-js/pull/2234))
- Add `isActive` and `isEnabled` methods to interaction handlers ([#2238](https://github.com/mapbox/mapbox-gl-js/pull/2238))
- Add `Map#setZoomBounds` method ([#2243](https://github.com/mapbox/mapbox-gl-js/pull/2243))
- Add touch events ([#2195](https://github.com/mapbox/mapbox-gl-js/issues/2195))
- Add `map.queryRenderedFeatures` to query the styled and rendered representations of features ([#2224](https://github.com/mapbox/mapbox-gl-js/pull/2224))
- Add `map.querySourceFeatures` to get features directly from vector tiles, independent of the style ([#2224](https://github.com/mapbox/mapbox-gl-js/pull/2224))
- Add `mapboxgl.Geolocate` control ([#1939](https://github.com/mapbox/mapbox-gl-js/issues/1939))
- Make background patterns render seamlessly across tile boundaries ([#2305](https://github.com/mapbox/mapbox-gl-js/pull/2305))

#### Bugfixes

- Fix calls to `setFilter`, `setLayoutProperty`, and `setLayerZoomRange` on ref children ([#2228](https://github.com/mapbox/mapbox-gl-js/issues/2228))
- Fix `undefined` bucket errors after `setFilter` calls ([#2244](https://github.com/mapbox/mapbox-gl-js/issues/2244))
- Fix bugs causing hidden symbols to be rendered ([#2246](https://github.com/mapbox/mapbox-gl-js/pull/2246), [#2276](https://github.com/mapbox/mapbox-gl-js/pull/2276))
- Fix raster flickering ([#2236](https://github.com/mapbox/mapbox-gl-js/issues/2236))
- Fix `queryRenderedFeatures` precision at high zoom levels ([#2292](https://github.com/mapbox/mapbox-gl-js/pull/2292))
- Fix holes in GeoJSON data caused by unexpected winding order ([#2285](https://github.com/mapbox/mapbox-gl-js/pull/2285))
- Fix bug causing deleted features to be returned by `queryRenderedFeatures` ([#2306](https://github.com/mapbox/mapbox-gl-js/pull/2306))
- Fix bug causing unexpected fill patterns to be rendered ([#2307](https://github.com/mapbox/mapbox-gl-js/pull/2307))
- Fix popup location with preceding sibling elements ([#2311](https://github.com/mapbox/mapbox-gl-js/pull/2311))
- Fix polygon anti-aliasing ([#2319](https://github.com/mapbox/mapbox-gl-js/pull/2319))
- Fix slivers between non-adjacent polygons ([#2319](https://github.com/mapbox/mapbox-gl-js/pull/2319))
- Fix keyboard shortcuts causing page to scroll ([#2312](https://github.com/mapbox/mapbox-gl-js/pull/2312))

## 0.15.0 (March 1 2016)

#### New Features & Improvements

- Add `ImageSource#setCoordinates` and `VideoSource#setCoordinates` ([#2184](https://github.com/mapbox/mapbox-gl-js/pull/2184))

#### Bugfixes

- Fix flickering on raster layers ([#2211](https://github.com/mapbox/mapbox-gl-js/pull/2211))
- Fix browser hang when zooming quickly on raster layers ([#2211](https://github.com/mapbox/mapbox-gl-js/pull/2211))

## 0.14.3 (Feb 25 2016)

#### New Features & Improvements

- Improve responsiveness of zooming out by using cached parent tiles ([#2168](https://github.com/mapbox/mapbox-gl-js/pull/2168))
- Improve contextual clues on style API validation ([#2170](https://github.com/mapbox/mapbox-gl-js/issues/2170))
- Improve performance of methods including `setData` ([#2174](https://github.com/mapbox/mapbox-gl-js/pull/2174))

#### Bugfixes

- Fix incorrectly sized line dashes ([#2099](https://github.com/mapbox/mapbox-gl-js/issues/2099))
- Fix bug in which `in` feature filter drops features ([#2166](https://github.com/mapbox/mapbox-gl-js/pull/2166))
- Fix bug preventing `Map#load` from firing when tile "Not Found" errors occurred ([#2176](https://github.com/mapbox/mapbox-gl-js/pull/2176))
- Fix rendering artifacts on mobile GPUs ([#2117](https://github.com/mapbox/mapbox-gl-js/pull/2117))

## 0.14.2 (Feb 19 2016)

#### Bugfixes

- Look for loaded parent tiles in cache
- Set tile cache size based on viewport size ([#2137](https://github.com/mapbox/mapbox-gl-js/issues/2137))
- Fix tile render order for layer-by-layer
- Remove source update throttling ([#2139](https://github.com/mapbox/mapbox-gl-js/issues/2139))
- Make panning while zooming more linear ([#2070](https://github.com/mapbox/mapbox-gl-js/issues/2070))
- Round points created during bucket creation ([#2067](https://github.com/mapbox/mapbox-gl-js/issues/2067))
- Correct bounds for a rotated or tilted map ([#1842](https://github.com/mapbox/mapbox-gl-js/issues/1842))
- Fix overscaled featuresAt ([#2103](https://github.com/mapbox/mapbox-gl-js/issues/2103))
- Allow using `tileSize: 512` as a switch to trade retina support for 512px raster tiles
- Fix the serialization of paint classes ([#2107](https://github.com/mapbox/mapbox-gl-js/issues/2107))
- Fixed bug where unsetting style properties could mutate the value of other style properties ([#2105](https://github.com/mapbox/mapbox-gl-js/pull/2105))
- Less slanted dashed lines near sharp corners ([#967](https://github.com/mapbox/mapbox-gl-js/issues/967))
- Fire map#load if no initial style is set ([#2042](https://github.com/mapbox/mapbox-gl-js/issues/2042))

## 0.14.1 (Feb 10 2016)

#### Bugfixes

- Fix incorrectly rotated symbols along lines near tile boundaries ([#2062](https://github.com/mapbox/mapbox-gl-js/issues/2062))
- Fix broken rendering when a fill layer follows certain symbol layers ([#2092](https://github.com/mapbox/mapbox-gl-js/issues/2092))

## 0.14.0 (Feb 8 2016)

#### Breaking Changes

- Switch `GeoJSONSource` clustering options from being measured in extent-units to pixels ([#2026](https://github.com/mapbox/mapbox-gl-js/pull/2026))

#### New Features & Improvements

- Improved error message for invalid colors ([#2006](https://github.com/mapbox/mapbox-gl-js/pull/2006))
- Added support for tiles with variable extents ([#2010](https://github.com/mapbox/mapbox-gl-js/pull/2010))
- Improved `filter` performance and maximum size ([#2024](https://github.com/mapbox/mapbox-gl-js/issues/2024))
- Changed circle rendering such that all geometry nodes are drawn, not just the geometry's outer ring ([#2027](https://github.com/mapbox/mapbox-gl-js/pull/2027))
- Added `Map#getStyle` method ([#1982](https://github.com/mapbox/mapbox-gl-js/issues/1982))

#### Bugfixes

- Fixed bug causing WebGL contexts to be "used up" by calling `mapboxgl.supported()` ([#2018](https://github.com/mapbox/mapbox-gl-js/issues/2018))
- Fixed non-deterministic symbol z-order sorting ([#2023](https://github.com/mapbox/mapbox-gl-js/pull/2023))
- Fixed garbled labels while zooming ([#2012](https://github.com/mapbox/mapbox-gl-js/issues/2012))
- Fixed icon jumping when touching trackpad with two fingers ([#1990](https://github.com/mapbox/mapbox-gl-js/pull/1990))
- Fixed overzoomed collision debug labels ([#2033](https://github.com/mapbox/mapbox-gl-js/issues/2033))
- Fixed dashes sliding along their line during zooming ([#2039](https://github.com/mapbox/mapbox-gl-js/issues/2039))
- Fixed overscaled `minzoom` setting for GeoJSON sources ([#1651](https://github.com/mapbox/mapbox-gl-js/issues/1651))
- Fixed overly-strict function validation for duplicate stops ([#2075](https://github.com/mapbox/mapbox-gl-js/pull/2075))
- Fixed crash due to `performance.now` not being present on some browsers ([#2056](https://github.com/mapbox/mapbox-gl-js/issues/2056))
- Fixed the unsetting of paint properties ([#2037](https://github.com/mapbox/mapbox-gl-js/issues/2037))
- Fixed bug causing multiple interaction handler event listeners to be attached ([#2069](https://github.com/mapbox/mapbox-gl-js/issues/2069))
- Fixed bug causing only a single debug box to be drawn ([#2034](https://github.com/mapbox/mapbox-gl-js/issues/2034))

## 0.13.1 (Jan 27 2016)

#### Bugfixes

- Fixed broken npm package due to outdated bundled modules

## 0.13.0 (Jan 27 2016)

#### Bugfixes

- Fixed easeTo pan, zoom, and rotate when initial rotation != 0 ([#1950](https://github.com/mapbox/mapbox-gl-js/pull/1950))
- Fixed rendering of tiles with an extent != 4096 ([#1952](https://github.com/mapbox/mapbox-gl-js/issues/1952))
- Fixed missing icon collision boxes ([#1978](https://github.com/mapbox/mapbox-gl-js/issues/1978))
- Fixed null `Tile#buffers` errors ([#1987](https://github.com/mapbox/mapbox-gl-js/pull/1987))

#### New Features & Improvements

- Added `symbol-avoid-edges` style property ([#1951](https://github.com/mapbox/mapbox-gl-js/pull/1951))
- Improved `symbol-max-angle` check algorithm ([#1959](https://github.com/mapbox/mapbox-gl-js/pull/1959))
- Added marker clustering! ([#1931](https://github.com/mapbox/mapbox-gl-js/pull/1931))
- Added zoomstart, zoom, and zoomend events ([#1958](https://github.com/mapbox/mapbox-gl-js/issues/1958))
- Disabled drag on mousedown when using boxzoom ([#1907](https://github.com/mapbox/mapbox-gl-js/issues/1907))

## 0.12.4 (Jan 19 2016)

#### Bugfixes

- Fix elementGroups null value errors ([#1933](https://github.com/mapbox/mapbox-gl-js/issues/1933))
- Fix some glyph atlas overflow cases ([#1923](https://github.com/mapbox/mapbox-gl-js/pull/1923))

## 0.12.3 (Jan 14 2016)

#### API Improvements

- Support inline attribution options in map options ([#1865](https://github.com/mapbox/mapbox-gl-js/issues/1865))
- Improve flyTo options ([#1854](https://github.com/mapbox/mapbox-gl-js/issues/1854), [#1429](https://github.com/mapbox/mapbox-gl-js/issues/1429))

#### Bugfixes

- Fix flickering with overscaled tiles ([#1921](https://github.com/mapbox/mapbox-gl-js/issues/1921))
- Remove Node.remove calls for IE browser compatibility ([#1900](https://github.com/mapbox/mapbox-gl-js/issues/1900))
- Match patterns at tile boundaries ([#1908](https://github.com/mapbox/mapbox-gl-js/pull/1908))
- Fix Tile#positionAt, fix query tests ([#1899](https://github.com/mapbox/mapbox-gl-js/issues/1899))
- Fix flickering on streets ([#1875](https://github.com/mapbox/mapbox-gl-js/issues/1875))
- Fix text-max-angle property ([#1870](https://github.com/mapbox/mapbox-gl-js/issues/1870))
- Fix overscaled line patterns ([#1856](https://github.com/mapbox/mapbox-gl-js/issues/1856))
- Fix patterns and icons for mismatched pixelRatios ([#1851](https://github.com/mapbox/mapbox-gl-js/issues/1851))
- Fix missing labels when text size 0 at max zoom ([#1809](https://github.com/mapbox/mapbox-gl-js/issues/1809))
- Use linear interp when pixel ratios don't match ([#1601](https://github.com/mapbox/mapbox-gl-js/issues/1601))
- Fix blank areas, flickering in raster layers ([#1876](https://github.com/mapbox/mapbox-gl-js/issues/1876), [#675](https://github.com/mapbox/mapbox-gl-js/issues/675))
- Fix labels slipping/cropping at tile bounds ([#757](https://github.com/mapbox/mapbox-gl-js/issues/757))

#### UX Improvements

- Improve touch handler perceived performance ([#1844](https://github.com/mapbox/mapbox-gl-js/issues/1844))

## 0.12.2 (Dec 22 2015)

#### API Improvements

- Support LngLat.convert([w, s, e, n]) ([#1812](https://github.com/mapbox/mapbox-gl-js/issues/1812))
- Invalid GeoJSON is now handled better

#### Bugfixes

- Fixed `Popup#addTo` when the popup is already open ([#1811](https://github.com/mapbox/mapbox-gl-js/issues/1811))
- Fixed warping when rotating / zooming really fast
- `Map#flyTo` now flies across the antimeridian if shorter ([#1853](https://github.com/mapbox/mapbox-gl-js/issues/1853))

## 0.12.1 (Dec 8 2015)

#### Breaking changes

- Reversed the direction of `line-offset` ([#1808](https://github.com/mapbox/mapbox-gl-js/pull/1808))
- Renamed `Pinch` interaction handler to `TouchZoomRotate` ([#1777](https://github.com/mapbox/mapbox-gl-js/pull/1777))
- Made `Map#update` and `Map#render` private methods ([#1798](https://github.com/mapbox/mapbox-gl-js/pull/1798))
- Made `Map#remove` remove created DOM elements ([#1789](https://github.com/mapbox/mapbox-gl-js/issues/1789))

#### API Improvements

- Added an method to disable touch rotation ([#1777](https://github.com/mapbox/mapbox-gl-js/pull/1777))
- Added a `position` option for `Attribution` ([#1689](https://github.com/mapbox/mapbox-gl-js/issues/1689))

#### Bugfixes

- Ensure tile loading errors are properly reported ([#1799](https://github.com/mapbox/mapbox-gl-js/pull/1799))
- Ensure re-adding a previously removed pop-up works ([#1477](https://github.com/mapbox/mapbox-gl-js/issues/1477))

#### UX Improvements

- Don't round zoom level during double-click interaction ([#1640](https://github.com/mapbox/mapbox-gl-js/issues/1640))

## 0.12.0 (Dec 2 2015)

#### API Improvements

- Added `line-offset` style property ([#1778](https://github.com/mapbox/mapbox-gl-js/issues/1778))

## 0.11.5 (Dec 1 2015)

#### Bugfixes

- Fixed unstable symbol layer render order when adding / removing layers ([#1558](https://github.com/mapbox/mapbox-gl-js/issues/1558))
- Fire map loaded event even if raster tiles have errors
- Fix panning animation during easeTo with zoom change
- Fix pitching animation during flyTo
- Fix pitching animation during easeTo
- Prevent rotation from firing `mouseend` events ([#1104](https://github.com/mapbox/mapbox-gl-js/issues/1104))

#### API Improvements

- Fire `mousedown` and `mouseup` events ([#1411](https://github.com/mapbox/mapbox-gl-js/issues/1411))
- Fire `movestart` and `moveend` when panning ([#1658](https://github.com/mapbox/mapbox-gl-js/issues/1658))
- Added drag events ([#1442](https://github.com/mapbox/mapbox-gl-js/issues/1442))
- Request webp images for mapbox:// raster tiles in chrome ([#1725](https://github.com/mapbox/mapbox-gl-js/issues/1725))

#### UX Improvements

- Added inertia to map rotation ([#620](https://github.com/mapbox/mapbox-gl-js/issues/620))

## 0.11.4 (Nov 16 2015)

#### Bugfixes

- Fix alpha blending of alpha layers ([#1684](https://github.com/mapbox/mapbox-gl-js/issues/1684))

## 0.11.3 (Nov 10 2015)

#### Bugfixes

- Fix GeoJSON rendering and performance ([#1685](https://github.com/mapbox/mapbox-gl-js/pull/1685))

#### UX Improvements

- Use SVG assets for UI controls ([#1657](https://github.com/mapbox/mapbox-gl-js/pull/1657))
- Zoom out with shift + dblclick ([#1666](https://github.com/mapbox/mapbox-gl-js/issues/1666))

## 0.11.2 (Oct 29 2015)

- Misc performance improvements

#### Bugfixes

- Fix sprites on systems with non-integer `devicePixelRatio`s ([#1029](https://github.com/mapbox/mapbox-gl-js/issues/1029) [#1475](https://github.com/mapbox/mapbox-gl-js/issues/1475) [#1476](https://github.com/mapbox/mapbox-gl-js/issues/1476))
- Fix layer minZoom being ignored if not less than source maxZoom
- Fix symbol placement at the start of a line ([#1461](https://github.com/mapbox/mapbox-gl-js/issues/1461))
- Fix `raster-opacity` on non-tile sources ([#1270](https://github.com/mapbox/mapbox-gl-js/issues/1270))
- Ignore boxzoom on shift-click ([#1655](https://github.com/mapbox/mapbox-gl-js/issues/1655))

#### UX Improvements

- Enable line breaks on common punctuation ([#1115](https://github.com/mapbox/mapbox-gl-js/issues/1115))

#### API Improvements

- Add toString and toArray methods to LngLat, LngLatBounds ([#1571](https://github.com/mapbox/mapbox-gl-js/issues/1571))
- Add `Transform#resize` method
- Add `Map#getLayer` method ([#1183](https://github.com/mapbox/mapbox-gl-js/issues/1183))
- Add `Transform#unmodified` property ([#1452](https://github.com/mapbox/mapbox-gl-js/issues/1452))
- Propagate WebGL context events ([#1612](https://github.com/mapbox/mapbox-gl-js/pull/1612))

## 0.11.1 (Sep 30 2015)

#### Bugfixes

- Add statistics and checkboxes to debug page
- Fix `Map#featuresAt` for non-4096 vector sources ([#1529](https://github.com/mapbox/mapbox-gl-js/issues/1529))
- Don't fire `mousemove` on drag-pan
- Fix maxBounds constrains ([#1539](https://github.com/mapbox/mapbox-gl-js/issues/1539))
- Fix maxBounds infinite loop ([#1538](https://github.com/mapbox/mapbox-gl-js/issues/1538))
- Fix memory leak in worker
- Assert valid `TileCoord`, fix wrap calculation in `TileCoord#cover` ([#1483](https://github.com/mapbox/mapbox-gl-js/issues/1483))
- Abort raster tile load if not in viewport ([#1490](https://github.com/mapbox/mapbox-gl-js/issues/1490))

#### API Improvements

- Add `Map` event listeners for `mouseup`, `contextmenu` (right click) ([#1532](https://github.com/mapbox/mapbox-gl-js/issues/1532))

## 0.11.0 (Sep 11 2015)

#### API Improvements

- Add `Map#featuresIn`: a bounding-box feature query
- Emit stylesheet validation errors ([#1436](https://github.com/mapbox/mapbox-gl-js/issues/1436))

#### UX Improvements

- Handle v8 style `center`, `zoom`, `bearing`, `pitch` ([#1452](https://github.com/mapbox/mapbox-gl-js/issues/1452))
- Improve circle type styling ([#1446](https://github.com/mapbox/mapbox-gl-js/issues/1446))
- Improve dashed and patterned line antialiasing

#### Bugfixes

- Load images in a way that respects Cache-Control headers
- Filter for rtree matches to those crossing bbox
- Log errors by default ([#1463](https://github.com/mapbox/mapbox-gl-js/issues/1463))
- Fixed modification of `text-size` via `setLayoutProperty` ([#1451](https://github.com/mapbox/mapbox-gl-js/issues/1451))
- Throw on lat > 90 || < -90. ([#1443](https://github.com/mapbox/mapbox-gl-js/issues/1443))
- Fix circle clipping bug ([#1457](https://github.com/mapbox/mapbox-gl-js/issues/1457))

## 0.10.0 (Aug 21 2015)

#### Breaking changes

- Switched to [longitude, latitude] coordinate order, matching GeoJSON. We anticipate that mapbox-gl-js will be widely used
  with GeoJSON, and in the long term having a coordinate order that is consistent with GeoJSON will lead to less confusion
  and impedance mismatch than will a [latitude, longitude] order.

  The following APIs were renamed:

  - `LatLng` was renamed to `LngLat`
  - `LatLngBounds` was renamed to `LngLatBounds`
  - `Popup#setLatLng` was renamed to `Popup#setLngLat`
  - `Popup#getLatLng` was renamed to `Popup#getLngLat`
  - The `latLng` property of Map events was renamed `lngLat`

  The following APIs now expect array coordinates in [longitude, latitude] order:

  - `LngLat.convert`
  - `LngLatBounds.convert`
  - `Popup#setLngLat`
  - The `center` and `maxBounds` options of the `Map` constructor
  - The arguments to `Map#setCenter`, `Map#fitBounds`, `Map#panTo`, and `Map#project`
  - The `center` option of `Map#jumpTo`, `Map#easeTo`, and `Map#flyTo`
  - The `around` option of `Map#zoomTo`, `Map#rotateTo`, and `Map#easeTo`
  - The `coordinates` properties of video and image sources

- Updated to mapbox-gl-style-spec v8.0.0 ([Changelog](https://github.com/mapbox/mapbox-gl-style-spec/blob/v8.0.0/CHANGELOG.md)). Styles are
  now expected to be version 8. You can use the [gl-style-migrate](https://github.com/mapbox/mapbox-gl-style-lint#migrations)
  utility to update existing styles.

- The format for `mapbox://` style and glyphs URLs has changed. For style URLs, you should now use the format
  `mapbox://styles/:username/:style`. The `:style` portion of the URL no longer contains a username. For font URLs, you
  should now use the format `mapbox://fonts/:username/{fontstack}/{range}.pbf`.
- Mapbox default styles are now hosted via the Styles API rather than www.mapbox.com. You can make use of the Styles API
  with a `mapbox://` style URL pointing to a v8 style, e.g. `mapbox://styles/mapbox/streets-v8`.
- The v8 satellite style (`mapbox://styles/mapbox/satellite-v8`) is now a plain satellite style, and not longer supports labels
  or contour lines via classes. For a labeled satellite style, use `mapbox://styles/mapbox/satellite-hybrid`.

- Removed `mbgl.config.HTTP_URL` and `mbgl.config.FORCE_HTTPS`; https is always used when connecting to the Mapbox API.
- Renamed `mbgl.config.HTTPS_URL` to `mbgl.config.API_URL`.

#### Bugfixes

- Don't draw halo when halo-width is 0 ([#1381](https://github.com/mapbox/mapbox-gl-js/issues/1381))
- Reverted shader changes that degraded performance on IE

#### API Improvements

- You can now unset layout and paint properties via the `setLayoutProperty` and `setPaintProperty` APIs
  by passing `undefined` as a property value.
- The `layer` option of `featuresAt` now supports an array of layers.

## 0.9.0 (Jul 29 2015)

- `glyphs` URL now normalizes without the `/v4/` prefix for `mapbox://` urls. Legacy behavior for `mapbox://fontstacks` is still maintained ([#1385](https://github.com/mapbox/mapbox-gl-js/issues/1385))
- Expose `geojson-vt` options for GeoJSON sources ([#1271](https://github.com/mapbox/mapbox-gl-js/issues/1271))
- bearing snaps to "North" within a tolerance of 7 degrees ([#1059](https://github.com/mapbox/mapbox-gl-js/issues/1059))
- Now you can directly mutate the minzoom and maxzoom layer properties with `map.setLayerZoomRange(layerId, minzoom, maxzoom)`
- Exposed `mapboxgl.Control`, a base class used by all UI controls
- Refactored handlers to be individually included in Map options, or enable/disable them individually at runtime, e.g. `map.scrollZoom.disable()`.
- New feature: Batch operations can now be done at once, improving performance for calling multiple style functions: ([#1352](https://github.com/mapbox/mapbox-gl-js/pull/1352))

  ```js
  style.batch(function (s) {
    s.addLayer({ id: "first", type: "symbol", source: "streets" });
    s.addLayer({ id: "second", type: "symbol", source: "streets" });
    s.addLayer({ id: "third", type: "symbol", source: "terrain" });
    s.setPaintProperty("first", "text-color", "black");
    s.setPaintProperty("first", "text-halo-color", "white");
  });
  ```

- Improved documentation
- `featuresAt` performance improvements by exposing `includeGeometry` option
- Better label placement along lines ([#1283](https://github.com/mapbox/mapbox-gl-js/pull/1283))
- Improvements to round linejoins on semi-transparent lines (mapbox/mapbox-gl-native[#1771](https://github.com/mapbox/mapbox-gl-js/pull/1771))
- Round zoom levels for raster tile loading ([@2a2aec](https://github.com/mapbox/mapbox-gl-js/commit/2a2aec44a39e11e73bdf663258bd6d52b83775f5))
- Source#reload cannot be called if source is not loaded ([#1198](https://github.com/mapbox/mapbox-gl-js/issues/1198))
- Events bubble to the canvas container for custom overlays ([#1301](https://github.com/mapbox/mapbox-gl-js/pull/1301))
- Move handlers are now bound on mousedown and touchstart events
- map.featuresAt() now works across the dateline

## 0.8.1 (Jun 16 2015)

- No code changes; released only to correct a build issue in 0.8.0.

## 0.8.0 (Jun 15 2015)

#### Breaking changes

- `map.setView(latlng, zoom, bearing)` has been removed. Use
  [`map.jumpTo(options)`](https://www.mapbox.com/mapbox-gl-js/api/#map/jumpto) instead:

  ```js
  map.setView([40, -74.5], 9); // 0.7.0 or earlier
  map.jumpTo({ center: [40, -74.5], zoom: 9 }); // now
  ```

- [`map.easeTo`](https://www.mapbox.com/mapbox-gl-js/api/#map/easeto) and
  [`map.flyTo`](https://www.mapbox.com/mapbox-gl-js/api/#map/flyto) now accept a single
  options object rather than positional parameters:

  ```js
  map.easeTo([40, -74.5], 9, null, { duration: 400 }); // 0.7.0 or earlier
  map.easeTo({ center: [40, -74.5], zoom: 9, duration: 400 }); // now
  ```

- `mapboxgl.Source` is no longer exported. Use `map.addSource()` instead. See the
  [GeoJSON line](https://www.mapbox.com/mapbox-gl-js/example/geojson-line/) or
  [GeoJSON markers](https://www.mapbox.com/mapbox-gl-js/example/geojson-markers/)
  examples.
- `mapboxgl.util.supported()` moved to [`mapboxgl.supported()`](https://www.mapbox.com/mapbox-gl-js/api/#mapboxgl/supported).

#### UX improvements

- Add perspective rendering ([#1049](https://github.com/mapbox/mapbox-gl-js/pull/1049))
- Better and faster labelling ([#1079](https://github.com/mapbox/mapbox-gl-js/pull/1079))
- Add touch interactions support on mobile devices ([#949](https://github.com/mapbox/mapbox-gl-js/pull/949))
- Viewport-relative popup arrows ([#1065](https://github.com/mapbox/mapbox-gl-js/pull/1065))
- Normalize mousewheel zooming speed ([#1060](https://github.com/mapbox/mapbox-gl-js/pull/1060))
- Add proper handling of GeoJSON features that cross the date line ([#1275](https://github.com/mapbox/mapbox-gl-js/issues/1275))
- Sort overlapping symbols in the y direction ([#470](https://github.com/mapbox/mapbox-gl-js/issues/470))
- Control buttons are now on a 30 pixel grid ([#1143](https://github.com/mapbox/mapbox-gl-js/issues/1143))
- Improve GeoJSON processing performance

#### API Improvements

- Switch to JSDoc for documentation
- Bundling with browserify is now supported
- Validate incoming map styles ([#1054](https://github.com/mapbox/mapbox-gl-js/pull/1054))
- Add `Map` `setPitch` `getPitch`
- Add `Map` `dblclick` event. ([#1168](https://github.com/mapbox/mapbox-gl-js/issues/1168))
- Add `Map` `getSource` ([@660a8c1](https://github.com/mapbox/mapbox-gl-js/commit/660a8c1e087f63282d24a30684d686523bce36cb))
- Add `Map` `setFilter` and `getFilter` ([#985](https://github.com/mapbox/mapbox-gl-js/issues/985))
- Add `Map` `failIfMajorPerformanceCaveat` option ([#1082](https://github.com/mapbox/mapbox-gl-js/pull/1082))
- Add `Map` `preserveDrawingBuffer` option ([#1232](https://github.com/mapbox/mapbox-gl-js/pull/1232))
- Add `VideoSource` `getVideo()` ([#1162](https://github.com/mapbox/mapbox-gl-js/issues/1162))
- Support vector tiles with extents other than 4096 ([#1227](https://github.com/mapbox/mapbox-gl-js/pull/1227))
- Use a DOM hierarchy that supports evented overlays ([#1217](https://github.com/mapbox/mapbox-gl-js/issues/1217))
- Pass `latLng` to the event object ([#1068](https://github.com/mapbox/mapbox-gl-js/pull/1068))

#### UX Bugfixes

- Fix rendering glitch on iOS 8 ([#750](https://github.com/mapbox/mapbox-gl-js/issues/750))
- Fix line triangulation errors ([#1120](https://github.com/mapbox/mapbox-gl-js/issues/1120), [#992](https://github.com/mapbox/mapbox-gl-js/issues/992))
- Support unicode range 65280-65535 ([#1108](https://github.com/mapbox/mapbox-gl-js/pull/1108))
- Fix cracks between fill patterns ([#972](https://github.com/mapbox/mapbox-gl-js/issues/972))
- Fix angle of icons aligned with lines ([@37a498a](https://github.com/mapbox/mapbox-gl-js/commit/37a498a7aa2c37d6b94611b614b4efe134e6dd59))
- Fix dashed line bug for overscaled tiles ([#1132](https://github.com/mapbox/mapbox-gl-js/issues/1132))
- Fix icon artifacts caused by sprite neighbors ([#1195](https://github.com/mapbox/mapbox-gl-js/pull/1195))

#### API Bugfixes

- Don't fire spurious `moveend` events on mouseup ([#1107](https://github.com/mapbox/mapbox-gl-js/issues/1107))
- Fix a race condition in `featuresAt` ([#1220](https://github.com/mapbox/mapbox-gl-js/pull/1220))
- Fix for brittle fontstack name convention ([#1070](https://github.com/mapbox/mapbox-gl-js/pull/1070))
- Fix broken `Popup` `setHTML` ([#1272](https://github.com/mapbox/mapbox-gl-js/issues/1272))
- Fix an issue with cross-origin image requests ([#1269](https://github.com/mapbox/mapbox-gl-js/pull/1269))

## 0.7.0 (Mar 3 2015)

#### Breaking

- Rename `Map` `hover` event to `mousemove`.
- Change `featuresAt` to return GeoJSON objects, including geometry ([#1010](https://github.com/mapbox/mapbox-gl-js/issues/1010))
- Remove `Map` `canvas` and `container` properties, add `getCanvas` and `getContainer` methods instead

#### UX Improvements

- Improve line label density
- Add boxzoom interaction ([#1038](https://github.com/mapbox/mapbox-gl-js/issues/1038))
- Add keyboard interaction ([#1034](https://github.com/mapbox/mapbox-gl-js/pull/1034))
- Faster `GeoJSONSource` `setData` without flickering ([#973](https://github.com/mapbox/mapbox-gl-js/issues/973))

#### API Improvements

- Add Popup component ([#325](https://github.com/mapbox/mapbox-gl-js/issues/325))
- Add layer API ([#1022](https://github.com/mapbox/mapbox-gl-js/issues/1022))
- Add filter API ([#985](https://github.com/mapbox/mapbox-gl-js/issues/985))
- More efficient filter API ([#1018](https://github.com/mapbox/mapbox-gl-js/issues/1018))
- Accept plain old JS object for `addSource` ([#1021](https://github.com/mapbox/mapbox-gl-js/issues/1021))
- Reparse overscaled tiles

#### Bugfixes

- Fix `featuresAt` for LineStrings ([#1006](https://github.com/mapbox/mapbox-gl-js/issues/1006))
- Fix `tileSize` argument to `GeoJSON` worker ([#987](https://github.com/mapbox/mapbox-gl-js/issues/987))
- Remove extraneous files from the npm package ([#1024](https://github.com/mapbox/mapbox-gl-js/issues/1024))
- Hide "improve map" link in print ([#988](https://github.com/mapbox/mapbox-gl-js/issues/988))

## 0.6.0 (Feb 9 2015)

#### Bugfixes

- Add wrapped padding to sprite for repeating images ([#972](https://github.com/mapbox/mapbox-gl-js/issues/972))
- Clear color buffers before rendering ([#966](https://github.com/mapbox/mapbox-gl-js/issues/966))
- Make line-opacity work with line-image ([#970](https://github.com/mapbox/mapbox-gl-js/issues/970))
- event.toElement fallback for Firefox ([#932](https://github.com/mapbox/mapbox-gl-js/issues/932))
- skip duplicate vertices at ends of lines ([#776](https://github.com/mapbox/mapbox-gl-js/issues/776))
- allow characters outside \w to be used in token
- Clear old tiles when new GeoJSON is loaded ([#905](https://github.com/mapbox/mapbox-gl-js/issues/905))

#### Improvements

- Added `map.setPaintProperty()`, `map.getPaintProperty()`, `map.setLayoutProperty()`, and `map.getLayoutProperty()`.
- Switch to ESLint and more strict code rules ([#957](https://github.com/mapbox/mapbox-gl-js/pull/957))
- Grab 2x raster tiles if retina ([#754](https://github.com/mapbox/mapbox-gl-js/issues/754))
- Support for mapbox:// style URLs ([#875](https://github.com/mapbox/mapbox-gl-js/issues/875))

#### Breaking

- Updated to mapbox-gl-style-spec v7.0.0 ([Changelog](https://github.com/mapbox/mapbox-gl-style-spec/blob/a2b0b561ce16015a1ef400dc870326b1b5255091/CHANGELOG.md)). Styles are
  now expected to be version 7. You can use the [gl-style-migrate](https://github.com/mapbox/mapbox-gl-style-lint#migrations)
  utility to update existing styles.
- HTTP_URL and HTTPS_URL config options must no longer include a `/v4` path prefix.
- `addClass`, `removeClass`, `setClasses`, `hasClass`, and `getClasses` are now methods
  on Map.
- `Style#cascade` is now private, pending a public style mutation API ([#755](https://github.com/mapbox/mapbox-gl-js/pull/755)).
- The format for `featuresAt` results changed. Instead of result-per-geometry-cross-layer,
  each result has a `layers` array with all layers that contain the feature. This avoids
  duplication of geometry and properties in the result set.

## 0.5.2 (Jan 07 2015)

#### Bugfixes

- Remove tiles for unused sources ([#863](https://github.com/mapbox/mapbox-gl-js/issues/863))
- Fix fill pattern alignment

#### Improvements

- Add GeoJSONSource maxzoom option ([#760](https://github.com/mapbox/mapbox-gl-js/issues/760))
- Return ref layers in featuresAt ([#847](https://github.com/mapbox/mapbox-gl-js/issues/847))
- Return any extra layer keys provided in the stylesheet in featuresAt
- Faster protobuf parsing

## 0.5.1 (Dec 19 2014)

#### Bugfixes

- Fix race conditions with style loading/rendering
- Fix race conditions with setStyle
- Fix map.remove()
- Fix featuresAt properties

## 0.5.0 (Dec 17 2014)

#### Bugfixes

- Fix multiple calls to setStyle

#### Improvements

- `featuresAt` now returns additional information
- Complete style/source/tile event suite:
  style.load, style.error, style.change,
  source.add, source.remove, source.load, source.error, source.change,
  tile.add, tile.remove, tile.load, tile.error
- Vastly improved performance and correctness for GeoJSON sources
- Map#setStyle accepts a style URL
- Support {prefix} in tile URL templates
- Provide a source map with minified source

#### Breaking

- Results format for `featuresAt` changed

## 0.4.2 (Nov 14 2014)

#### Bugfixes

- Ensure only one easing is active at a time ([#807](https://github.com/mapbox/mapbox-gl-js/issues/807))
- Don't require style to perform easings ([#817](https://github.com/mapbox/mapbox-gl-js/issues/817))
- Fix raster tiles sometimes not showing up ([#761](https://github.com/mapbox/mapbox-gl-js/issues/761))

#### Improvements

- Internet Explorer 11 support (experimental)

## 0.4.1 (Nov 10 2014)

#### Bugfixes

- Interpolate to the closest bearing when doing rotation animations ([#818](https://github.com/mapbox/mapbox-gl-js/issues/818))

## 0.4.0 (Nov 4 2014)

#### Breaking

- Updated to mapbox-gl-style-spec v6.0.0 ([Changelog](https://github.com/mapbox/mapbox-gl-style-spec/blob/v6.0.0/CHANGELOG.md)). Styles are
  now expected to be version 6. You can use the [gl-style-migrate](https://github.com/mapbox/mapbox-gl-style-lint#migrations)
  utility to update existing styles.

## 0.3.2 (Oct 23 2014)

#### Bugfixes

- Fix worker initialization with deferred or async scripts

#### Improvements

- Added map.remove()
- CDN assets are now served with gzip compression

## 0.3.1 (Oct 06 2014)

#### Bugfixes

- Fixed iteration over arrays with for/in
- Made browserify deps non-dev ([#752](https://github.com/mapbox/mapbox-gl-js/issues/752))

## 0.3.0 (Sep 23 2014)

#### Breaking

- Updated to mapbox-gl-style-spec v0.0.5 ([Changelog](https://github.com/mapbox/mapbox-gl-style-spec/blob/v0.0.5/CHANGELOG.md)). Styles are
  now expected to be version 5. You can use the [gl-style-migrate](https://github.com/mapbox/mapbox-gl-style-lint#migrations)
  utility to update existing styles.
- Removed support for composite layers for performance reasons. [#523](https://github.com/mapbox/mapbox-gl-js/issues/523#issuecomment-51731405)
- `raster-hue-rotate` units are now degrees.

### Improvements

- Added LatLng#wrap
- Added support for Mapbox fontstack API.
- Added support for remote, non-Mapbox TileJSON sources and inline TileJSON sources ([#535](https://github.com/mapbox/mapbox-gl-js/issues/535), [#698](https://github.com/mapbox/mapbox-gl-js/issues/698)).
- Added support for `symbol-avoid-edges` property to allow labels to be placed across tile edges.
- Fixed mkdir issue on Windows ([#674](https://github.com/mapbox/mapbox-gl-js/issues/674)).
- Fixed drawing beveled line joins without overlap.

#### Bugfixes

- Fixed performance when underzooming a layer's minzoom.
- Fixed `raster-opacity` for regular raster layers.
- Fixed various corner cases of easing functions.
- Do not modify original stylesheet ([#728](https://github.com/mapbox/mapbox-gl-js/issues/728)).
- Inherit video source from source ([#699](https://github.com/mapbox/mapbox-gl-js/issues/699)).
- Fixed interactivity for geojson layers.
- Stop dblclick on navigation so the map does not pan ([#715](https://github.com/mapbox/mapbox-gl-js/issues/715)).

## 0.2.2 (Aug 12 2014)

#### Breaking

- `map.setBearing()` no longer supports a second argument. Use `map.rotateTo` with an `offset` option and duration 0
  if you need to rotate around a point other than the map center.

#### Improvements

- Improved `GeoJSONSource` to also accept URL as `data` option, eliminating a huge performance bottleneck in case of large GeoJSON files.
  [#669](https://github.com/mapbox/mapbox-gl-js/issues/669) [#671](https://github.com/mapbox/mapbox-gl-js/issues/671)
- Switched to a different fill outlines rendering approach. [#668](https://github.com/mapbox/mapbox-gl-js/issues/668)
- Made the minified build 12% smaller gzipped (66 KB now).
- Added `around` option to `Map` `zoomTo`/`rotateTo`.
- Made the permalink hash more compact.
- Bevel linejoins no longer overlap and look much better when drawn with transparency.

#### Bugfixes

- Fixed the **broken minified build**. [#679](https://github.com/mapbox/mapbox-gl-js/issues/679)
- Fixed **blurry icons** rendering. [#666](https://github.com/mapbox/mapbox-gl-js/issues/666)
- Fixed `util.supports` WebGL detection producing false positives in some cases. [#677](https://github.com/mapbox/mapbox-gl-js/issues/677)
- Fixed invalid font configuration completely blocking tile rendering. [#662](https://github.com/mapbox/mapbox-gl-js/issues/662)
- Fixed `Map` `project`/`unproject` to properly accept array-form values.
- Fixed sprite loading race condition. [#593](https://github.com/mapbox/mapbox-gl-js/issues/593)
- Fixed `GeoJSONSource` `setData` not updating the map until zoomed or panned. [#676](https://github.com/mapbox/mapbox-gl-js/issues/676)

## 0.2.1 (Aug 8 2014)

#### Breaking

- Changed `Navigation` control signature: now it doesn't need `map` in constructor
  and gets added with `map.addControl(nav)` or `nav.addTo(map)`.
- Updated CSS classes to have consistent naming prefixed with `mapboxgl-`.

#### Improvements

- Added attribution control (present by default, disable by passing `attributionControl: false` in options).
- Added rotation by dragging the compass control.
- Added grabbing cursors for the map by default.
- Added `util.inherit` and `util.debounce` functions.
- Changed the default debug page style to OSM Bright.
- Token replacements now support dashes.
- Improved navigation control design.

#### Bugfixes

- Fixed compass control to rotate its icon with the map.
- Fixed navigation control cursors.
- Fixed inertia going to the wrong direction in a rotated map.
- Fixed inertia race condition where error was sometimes thrown after erratic panning/zooming.

## 0.2.0 (Aug 6 2014)

- First public release.<|MERGE_RESOLUTION|>--- conflicted
+++ resolved
@@ -1,10 +1,5 @@
 ## main
 
-<<<<<<< HEAD
-### 🐞 Bug fixes
-
-- Fix location accuracy circle radius when moving view ([#5543](https://github.com/maplibre/maplibre-gl-js/pull/5543))
-=======
 ### ✨ Features and improvements
 
 - Allow opacity to be set when location becomes invisible in the globe projection. ([#5532](https://github.com/maplibre/maplibre-gl-js/pull/5532))
@@ -14,7 +9,6 @@
 
 - Fix AbortController signal listener memory leak in frameAsync and sendAsync. ([#5561](https://github.com/maplibre/maplibre-gl-js/pull/5561))
 - Remove closeButton event listener on popup.remove(). ([#5564](https://github.com/maplibre/maplibre-gl-js/pull/5564))
->>>>>>> 18beec00
 
 ## 5.1.1
 
