## main

### ✨ Features and improvements
<<<<<<< HEAD
- Add `transformConstrain` callback to the `Map` options to override the transform's `getConstrained` method; add type `TransformConstrainFunction`; refactor transform constructor options to a `TransformOptions` object ([#6484](https://github.com/maplibre/maplibre-gl-js/issues/6484))
=======
- Use styles `isHidden` logic in the worker by adding a new optional `roundMinZoom` parameter ([#6547](https://github.com/maplibre/maplibre-gl-js/pull/6547))
>>>>>>> c0b24b69
- _...Add new stuff here..._

### 🐞 Bug fixes
- Contextmenu events not blocked by scrolling ([#5683](https://github.com/maplibre/maplibre-gl-js/issues/5683)
- Mousemove events are not blocked by scrolling ([#6302](https://github.com/maplibre/maplibre-gl-js/issues/6302))

## 5.9.0

### ✨ Features and improvements

- Improve fading - dynamic bi-directional raster cross-fading and self fading ([#6469](https://github.com/maplibre/maplibre-gl-js/pull/6469))
- Support for usage of line-gradient together with line-dasharray ([#6487](https://github.com/maplibre/maplibre-gl-js/pull/6487))

### 🐞 Bug fixes

- Added `button` role to marker div to fix accessibility issues with the `aria-label` ([#6435](https://github.com/maplibre/maplibre-gl-js/issues/6435))
- Fix a crash on iOS when there are too many symbols to render ([#6526](https://github.com/maplibre/maplibre-gl-js/issues/6526))

## 5.8.0

### ✨ Features and improvements

- Enable documentation admonitions in Material for MkDocs. ([#6455](https://github.com/maplibre/maplibre-gl-js/issues/6455))
- Switch MapEventType from type to interface to allow declaration merging ([#6436](https://github.com/maplibre/maplibre-gl-js/pull/6436))
- Implement data-driven styling support for `line-dasharray` ([#5812](https://github.com/maplibre/maplibre-gl-js/pull/5812))

### 🐞 Bug fixes

- Fix raster flickering when using terrain 3D and optimize terrain logic. ([#6446](https://github.com/maplibre/maplibre-gl-js/pull/6446))
- Fix issue where parent tiles are retained when deeper descendant tiles already cover the missing ideal tile. ([#6442](https://github.com/maplibre/maplibre-gl-js/pull/6442))
- Fix an issue when GeolocateControl fires outofmaxbounds event with trackUserLocation disabled ([#6464](https://github.com/maplibre/maplibre-gl-js/pull/6464))
- Fix an issue with globe+terrain "zooming" in when dragging towards the poles ([#6470](https://github.com/maplibre/maplibre-gl-js/pull/6470))
- Fix integer overflow in symbol placement ([#6476](https://github.com/maplibre/maplibre-gl-js/pull/6476))

## 5.7.3

### 🐞 Bug fixes

- Fix case where retain loaded children does not retain uppermost loaded children ([#6399](https://github.com/maplibre/maplibre-gl-js/pull/6399))
- Fix an issue with spread operator that caused issues in Angular and esbuild ([#6438](https://github.com/maplibre/maplibre-gl-js/pull/6438))

## 5.7.2

### 🐞 Bug fixes

- Fix `_updateRetainedTiles` checking for children when children length is 1 overscaled tile "child" ([#6388](https://github.com/maplibre/maplibre-gl-js/pull/6388))
- Fix evaluating `global-state` for layers added after loading style ([#6361](https://github.com/maplibre/maplibre-gl-js/issues/6361))
- Change the pathway for passing `global-state` object from `Style` to expression to fix a hack that was introduced in previous versions ([#6366](https://github.com/maplibre/maplibre-gl-js/pull/6366))
- Fix triggering `load` and `idle` events when source TileJSON fails to load ([#5430](https://github.com/maplibre/maplibre-gl-js/issues/5430))
- Fix mouse events on heatmap features ([#714](https://github.com/maplibre/maplibre-gl-js/issues/714))

## 5.7.1

### 🐞 Bug fixes

- Fix accuracy circle on locate user control ([#5432](https://github.com/maplibre/maplibre-gl-js/issues/5432))
- Fix evaluating `global-state` in paint `...-pattern` properties ([#6301](https://github.com/maplibre/maplibre-gl-js/pull/6301))
- Fix pan moving in the wrong direction when map is pitched ([#6111](https://github.com/maplibre/maplibre-gl-js/issues/6111))
- Fix evaluation of `text-color` when using `format` within `step` ([#5833](https://github.com/maplibre/maplibre-gl-js/issues/5833))
- Fix regression in `mergeSourceDiffs`: handle add/remove/removeAll ([#6342](https://github.com/maplibre/maplibre-gl-js/pull/6342))
- Fix evaluating `global-state` in layout properties `icon-size` and `text-size` ([#6308](https://github.com/maplibre/maplibre-gl-js/issues/6308))

## 5.7.0

### ✨ Features and improvements

- Pass document's `lang` to Tiny-SDF to render Simplified and Traditional Chinese characters ([#6223](https://github.com/maplibre/maplibre-gl-js/issues/6223))
- Enable `global-state` expressions in layout properties ([#6209](https://github.com/maplibre/maplibre-gl-js/pull/6209))
- Align typescript types generation with docs generation and avoid exporting non-exported types ([#6217](https://github.com/maplibre/maplibre-gl-js/pull/6217))
- Add `coveringTiles` method to the public API of the map object ([#6292](https://github.com/maplibre/maplibre-gl-js/pull/6292))

### 🐞 Bug fixes

- Prevent original input style JSON from being mutated by `Style.set*` methods ([#6216](https://github.com/maplibre/maplibre-gl-js/pull/6216))
- Fix evaluating `global-state` in paint properties with other subexpressions ([#6048](https://github.com/maplibre/maplibre-gl-js/issues/6048))
- Fix enabling terrain while transitioning ([#6011](https://github.com/maplibre/maplibre-gl-js/issues/6011))

## 5.6.2

### 🐞 Bug fixes

- Fix white artifacts when using non-zero elevation ([#6032](https://github.com/maplibre/maplibre-gl-js/pull/6032))
- Fix geolocate control lock loss on window resize and zoom ([#3504](https://github.com/maplibre/maplibre-gl-js/issues/3504))
- Fix a memory leak in `GeoJSONSource` when rapidly updating data ([#6163](https://github.com/maplibre/maplibre-gl-js/pull/6163))
- Fix `Map.setTransformRequest` parameter type to include `null` ([#6179](https://github.com/maplibre/maplibre-gl-js/issues/6179))
- Fix typo `_rotatePitchHandler` in the `navigation_control.ts` file ([#6207](https://github.com/maplibre/maplibre-gl-js/issues/6207))

## 5.6.1

### 🐞 Bug fixes

- Fix use of `textureSize` call in color relief shader ([#5980](https://github.com/maplibre/maplibre-gl-js/pull/5980))
- Fix Y axis transformation in projectFromLabelPlaneToClipSpace ([#6021](https://github.com/maplibre/maplibre-gl-js/pull/6021))
- Alpha-sort all examples ([#6049](https://github.com/maplibre/maplibre-gl-js/pull/6049))
- Ensure opacity is reset for popups when `locationOccludedOpacity` no longer applicable ([#6088](https://github.com/maplibre/maplibre-gl-js/pull/6088))

## 5.6.0

### ✨ Features and improvements

- Add `setGlobalStateProperty()` and `getGlobalState()` to the map public API ([#5613](https://github.com/maplibre/maplibre-gl-js/pull/5613))
- Improve tile frustum culling for globe, leading to better performance and faster loading times. ([#5865](https://github.com/maplibre/maplibre-gl-js/pull/5865))
- Add new `color-relief` layer type to render hypsometric tint from terrain-RGB tiles. ([#5742](https://github.com/maplibre/maplibre-gl-js/pull/5742))

### 🐞 Bug fixes

- Fix `queryRenderedFeatures` bounding box crossing antimeridian in globe view. ([#5856](https://github.com/maplibre/maplibre-gl-js/pull/5856))
- Fix handling invalid glyph placement results along lines ([#5118](https://github.com/maplibre/maplibre-gl-js/pull/5118))
- Fix `refreshTiles()` for vector tiles ([#5875](https://github.com/maplibre/maplibre-gl-js/pull/5875))
- Revert changes to polygon intersection detection ([#5590](https://github.com/maplibre/maplibre-gl-js/pull/5590) caused issue [5864](https://github.com/maplibre/maplibre-gl-js/issues/5864))
- Fix breaking clusters when non-integer value provided for `clusterMaxZoom` (warning is shown) ([#5929](https://github.com/maplibre/maplibre-gl-js/issues/5929)) + clarify API docs
- Fix use of reserved GLSL `switch` statement in hillshade shader ([#5972](https://github.com/maplibre/maplibre-gl-js/pull/5972))


## 5.5.0

### ✨ Features and improvements

- Add additional hillshade methods ([#5768](https://github.com/maplibre/maplibre-gl-js/pull/5768))
- Add `refreshTiles()` to the map public API ([#5806](https://github.com/maplibre/maplibre-gl-js/pull/5806))
- Disable geolocate control button when permission is denied and `trackUserLocation` is off ([#5824](https://github.com/maplibre/maplibre-gl-js/pull/5824))
- _... Add new stuff here..._

### 🐞 Bug fixes

- Fix scroll min zoom on globe view ([#5775](https://github.com/maplibre/maplibre-gl-js/pull/5775))
- ⚠️ Fix hillshade appearance change between 256x256 and 512x512 tiles. This will change the appearance of hillshade layers using 512x512 tiles. ([#5768](https://github.com/maplibre/maplibre-gl-js/pull/5768))
- Fix tile expiry logic for raster and raster-dem tiles ([#5798](https://github.com/maplibre/maplibre-gl-js/pull/5798))
- Fix opacityWhenCovered not working to hide the marker behind the globe if terrain is enabled. ([#5838](https://github.com/maplibre/maplibre-gl-js/pull/5838))
- Fix transparent vector tiles sometimes showing geometry beyond tile borders when terrain is active ([#5746](https://github.com/maplibre/maplibre-gl-js/pull/5746))

## 5.4.0

### ✨ Features and improvements

- Add tile LOD control to the public API ([#5719](https://github.com/maplibre/maplibre-gl-js/pull/5719))

### 🐞 Bug fixes

- Fix `queryRenderedFeatures` on globe view when crossing international date line ([#5765](https://github.com/maplibre/maplibre-gl-js/pull/5765))
- Fix globe `unproject` to clamp points to horizon ([#5771](https://github.com/maplibre/maplibre-gl-js/pull/5771))
- Fix marker drag Coordinates give Longitude off by ±360° with Globe ([#5473](https://github.com/maplibre/maplibre-gl-js/issues/5473))

## 5.3.1

### 🐞 Bug fixes

- Only add `aria-label` on the Marker's element if it does not already has one ([#5298](https://github.com/maplibre/maplibre-gl-js/pull/5298))
- The state of `glPixelStore` is now properly cleaned after texture updates to avoid `glTexSubImage2D` calls made on the same gl context acting differently at random ([#5730](https://github.com/maplibre/maplibre-gl-js/pull/5730))
- Fixes an issue with popup close button not working ([#5754](https://github.com/maplibre/maplibre-gl-js/pull/5754))

## 5.3.0

### ✨ Features and improvements

- Added `getBounds` to GeoJSON source to allow getting the boundaries of the data in it ([#5575](https://github.com/maplibre/maplibre-gl-js/pull/5575))
- Add a check for MouseEvent, to avoid errors when bot were crawling on website using Event instance instead of MouseEvent instance for types like mouseover, mouseout etc.. ([#5466](https://github.com/maplibre/maplibre-gl-js/pull/5466)).

### 🐞 Bug fixes

- Fix intersection detection between MultiPolygons and Points ([#5590](https://github.com/maplibre/maplibre-gl-js/pull/5590))
- Fix issue with image rendered partially on terrain tiles ([#1559](https://github.com/maplibre/maplibre-gl-js/issues/1559)).
- Fix circle layer hitbox in Globe projection mode ([#5599](https://github.com/maplibre/maplibre-gl-js/pull/5599))
- Fix excessive attribution control rerendering ([#5673](https://github.com/maplibre/maplibre-gl-js/pull/5673))

## 5.2.0

### ✨ Features and improvements

- Allow opacity to be set when location becomes invisible in the globe projection. ([#5532](https://github.com/maplibre/maplibre-gl-js/pull/5532))

### 🐞 Bug fixes

- Fix AbortController signal listener memory leak in frameAsync and sendAsync. ([#5561](https://github.com/maplibre/maplibre-gl-js/pull/5561))
- Remove closeButton event listener on popup.remove(). ([#5564](https://github.com/maplibre/maplibre-gl-js/pull/5564))
- Add missing `GeoJSONFeature` type to library export as it is exposed by `querySourceFeatures` ([#5567](https://github.com/maplibre/maplibre-gl-js/pull/5567))

## 5.1.1

### ✨ Features and improvements

- Avoid setting marker opacity twice. ([#5441](https://github.com/maplibre/maplibre-gl-js/pull/5441))

### 🐞 Bug fixes

- Fix how padding is applied when using flyTo() with Globe ([#5406](https://github.com/maplibre/maplibre-gl-js/pull/5406))
- Fix URL hash validation to support bearing range -180 to 180 ([#5461](https://github.com/maplibre/maplibre-gl-js/issues/5461))
- Fix variable zoom tile calculation when padding is set ([#5486](https://github.com/maplibre/maplibre-gl-js/issues/5486))
- Fix rendering Japanese symbols which are accidentally ignored. ([#5421](https://github.com/maplibre/maplibre-gl-js/pull/5421)

## 5.1.0

### ✨ Features and improvements

- Add support for `vertical-align` in `format` expression ([specification](https://maplibre.org/maplibre-style-spec/expressions/#format))([#5043](https://github.com/maplibre/maplibre-gl-js/pull/5043)).

### 🐞 Bug fixes

- Render frame synchronized again in requestAnimationFrame callback ([#4535](https://github.com/maplibre/maplibre-gl-js/pull/4535))

## 5.0.1

### ✨ Features and improvements

- ⚠️ Revert changes made in `geometry-type` ([#5285](https://github.com/maplibre/maplibre-gl-js/pull/5331)). This change was causing issues in a [large number of styles](https://github.com/maplibre/maplibre-style-spec/issues/965) and thus reverted.

### 🐞 Bug fixes

- Skip control button css hover effects on touch devices ([#5285](https://github.com/maplibre/maplibre-gl-js/pull/5285))

## 5.0.0

### ✨ Features and improvements

- ~~⚠️ Changed `geometry-type` to identify "Multi-" features ([#4877](https://github.com/maplibre/maplibre-gl-js/pull/4877)). Use `$type` which has no "Multi-" support or use `in` expression to get the previous behavior.~~
- ⚠️ `StyleLayer`'s `queryIntersectsFeature` method parameters were moved to `QueryIntersectsFeatureParams`. ([#5276](https://github.com/maplibre/maplibre-gl-js/pull/5276)) Wrap the method parameters with `{}` to solve this
- ⚠️ Support setting WebGL context options on map creation ([#5196](https://github.com/maplibre/maplibre-gl-js/pull/5196)). Previously supported WebGL context options like `antialias`, `preserveDrawingBuffer` and `failIfMajorPerformanceCaveat` must now be defined inside the `canvasContextAttributes` object on `MapOptions`.
- ⚠️ Change the return type of `on` method to return a `Subscription` to allow for easy unsubscribe ([#5080](https://github.com/maplibre/maplibre-gl-js/pull/5080)). `map.on('x').on('y')` => `map.on('x'); map.on('y');`.
- ⚠️ Change drag rotate behavior to be around the center of the screen ([#5074](https://github.com/maplibre/maplibre-gl-js/pull/5074))
- ⚠️ Return actual altitude from queryTerrainElevation + Pass non-translated matrices to custom layer on mercator map ([#3854](https://github.com/maplibre/maplibre-gl-js/pull/3854))
- ⚠️ Remove unminified prod build ([#4906](https://github.com/maplibre/maplibre-gl-js/pull/4906)). You'll need to use a different build.
- Allows setting the desired WebGL version to use ([#5236](https://github.com/maplibre/maplibre-gl-js/pull/5236)). You can now use `contextType` inside `canvasContextAttributes` to choose which WebGL version to use
- Dual-Stack WebGL Runtime with WebGL2 to WebGL1 Fallback ([#5198](https://github.com/maplibre/maplibre-gl-js/pull/5198))
- Add support for projection type expression as part of a refactoring of the transfrom and projection classes ([#5139](https://github.com/maplibre/maplibre-gl-js/pull/5139))
- Export `Event` class ([#5016](https://github.com/maplibre/maplibre-gl-js/pull/5016))
- Support Vertical Perspective projection ([#5023](https://github.com/maplibre/maplibre-gl-js/pull/5023))
- When clustering circles and the promoteId is set to some parameter, the promoted ID is used on non-clustered features and the cluster_id is used on clustered features. Previously the ID was undefined for non-clustered features ([#4899](https://github.com/maplibre/maplibre-gl-js/pull/4899))
- Support Terrain in Globe projection ([#4976](https://github.com/maplibre/maplibre-gl-js/pull/4976))
- Improved performance of the `coveringTiles` (tile culling) function for globe ([#4937](https://github.com/maplibre/maplibre-gl-js/pull/4937))
- Catches network fetching errors such as CORS, DNS or malformed URL as actual `AJAXError` to expose HTTP request details to the `"error"` event (https://github.com/maplibre/maplibre-gl-js/pull/4822)
- Add setVerticalFieldOfView() to public API ([#4717](https://github.com/maplibre/maplibre-gl-js/issues/4717))
- Disable sky when using globe and blend it in when changing to mercator ([#4853](https://github.com/maplibre/maplibre-gl-js/issues/4853))
- New GlobeControl ([#4960](https://github.com/maplibre/maplibre-gl-js/pull/4960))
- Add support for pitch > 90 degrees ([#4717](https://github.com/maplibre/maplibre-gl-js/issues/4717))
- Add support for camera roll angle ([#4717](https://github.com/maplibre/maplibre-gl-js/issues/4717))
- Improve performance of `queryRenderedFeatures` by using JavaScript `Set`s to assess layer membership internally ([#4777](https://github.com/maplibre/maplibre-gl-js/pull/4777))
- Support globe mode ([#3963](https://github.com/maplibre/maplibre-gl-js/issues/3963))
- Merge atmosphere and sky implementation ([#3888](https://github.com/maplibre/maplibre-gl-js/issues/3888))
- Add option to display a realistic atmosphere when using a Globe projection ([#3888](https://github.com/maplibre/maplibre-gl-js/issues/3888))

### 🐞 Bug fixes

- ⚠️ Fix level of detail at high pitch angle by changing which tiles to load ([#3983](https://github.com/maplibre/maplibre-gl-js/issues/3983))
- Fix holes at the poles when terrain is used with globe ([#5232](https://github.com/maplibre/maplibre-gl-js/pull/5232))
- Fix geometry artifacts when globe terrain is zoomed out too much ([#5232](https://github.com/maplibre/maplibre-gl-js/pull/5232))
- Fix center being incorrectly constrained when using globe ([#5186](https://github.com/maplibre/maplibre-gl-js/pull/5186))
- Fix atmosphere improperly blending into the background ([#5235](https://github.com/maplibre/maplibre-gl-js/pull/5235))
- Fix parsing wrong hash location ([#5131](https://github.com/maplibre/maplibre-gl-js/pull/5131))
- Fix swallowing of errors ([#4532](https://github.com/maplibre/maplibre-gl-js/issues/4532))
- Fix erroring requests not reported on `error` handler ([#4613](https://github.com/maplibre/maplibre-gl-js/issues/4613))
- Fix children not retained when using globe ([#5271](https://github.com/maplibre/maplibre-gl-js/pull/5271))
- Fix symbol size increasing when looking from poles ([#5275](https://github.com/maplibre/maplibre-gl-js/pull/5275))
- Fix globe custom layers being supplied incorrect matrices after projection transition to mercator ([#5150](https://github.com/maplibre/maplibre-gl-js/pull/5150))
- Fix custom 3D models disappearing during projection transition ([#5150](https://github.com/maplibre/maplibre-gl-js/pull/5150))
- Fix regression in NavigationControl compass on Firefox and Safari browsers ([#5205](https://github.com/maplibre/maplibre-gl-js/pull/5205))
- Fix smooth mouse wheel zooming ([#5154](https://github.com/maplibre/maplibre-gl-js/pull/5154))
- Change drag rotate behavior to be less abrupt around the center ([#5104](https://github.com/maplibre/maplibre-gl-js/pull/5104))
- Fix regression in render world copies ([#5101](https://github.com/maplibre/maplibre-gl-js/pull/5101))
- Fix unwanted roll when motion is interrupted ([#5083](https://github.com/maplibre/maplibre-gl-js/pull/5083))
- Fix `geometry-type` filter expression results ([#5132](https://github.com/maplibre/maplibre-gl-js/pull/5132))
- Fix easeTo not applying padding in globe projection ([#5134](https://github.com/maplibre/maplibre-gl-js/pull/5134))
- Convert WebGL1 shaders to WebGL2 ([#5166](https://github.com/maplibre/maplibre-gl-js/pull/5166))
- Fixes line flickering problem ([#5094](https://github.com/maplibre/maplibre-gl-js/pull/5094))
- Fix poor performance in Chrome related to passing matrices to WebGL ([#5072](https://github.com/maplibre/maplibre-gl-js/pull/5072))
- Fixes scale control for globe on zoom out ([#4897](https://github.com/maplibre/maplibre-gl-js/pull/4897))
- Fixes cooperative gestures displaying the mobile help text when screen width is smaller than 480px on non-touch devices ([#5053](https://github.com/maplibre/maplibre-gl-js/pull/5053))
- Fixes incorrect cluster radius scaling in `GeoJSONSource.setClusterOptions()` ([#5055](https://github.com/maplibre/maplibre-gl-js/pull/5055))
- Improve innerHTML handling in code ([#5057](https://github.com/maplibre/maplibre-gl-js/pull/5057)))
- Fix geometry beyond tile borders being rendered ([#4868](https://github.com/maplibre/maplibre-gl-js/pull/4868))
- Fix line-placed map-pitch-aligned texts being too large when viewed from some latitudes on a globe ([#4786](https://github.com/maplibre/maplibre-gl-js/issues/4786))
- Disabled unsupported Fog rendering, for Terrain3D on Globe ([#4963](https://github.com/maplibre/maplibre-gl-js/pull/4963))
- Fix issue where raster tile source won't fetch updates following request error ([#4890](https://github.com/maplibre/maplibre-gl-js/pull/4890))
- Fix 3D models in custom layers not being properly occluded by the globe ([#4817](https://github.com/maplibre/maplibre-gl-js/issues/4817))
- Fix issue where raster tiles were not rendered correctly when using globe and terrain ([#4912](https://github.com/maplibre/maplibre-gl-js/pull/4912))
- Fix text not being hidden behind the globe when overlap mode was set to `always` ([#4802](https://github.com/maplibre/maplibre-gl-js/issues/4802))
- Fix a single white frame being displayed when the map internally transitions from mercator to globe projection ([#4816](https://github.com/maplibre/maplibre-gl-js/issues/4816))
- Fix loading of RTL plugin version 0.3.0 ([#4860](https://github.com/maplibre/maplibre-gl-js/pull/4860))
- Fix a memory leak due to missing removal of event listener registration ([#4824](https://github.com/maplibre/maplibre-gl-js/pull/4824))
- Improve symbol collision performance for both mercator and globe projections ([#4778](https://github.com/maplibre/maplibre-gl-js/pull/4778))
- Fix bad line scaling near the poles under globe projection ([#4778](https://github.com/maplibre/maplibre-gl-js/pull/4778))
- Fix globe loading many tiles at an unnecessarily high zoom level when the camera is pitched ([#4778](https://github.com/maplibre/maplibre-gl-js/pull/4778))

## 5.0.0-pre.10

### ✨ Features and improvements

- Add support for projection type expression as part of a refactoring of the transfrom and projection classes ([#5139](https://github.com/maplibre/maplibre-gl-js/pull/5139))
- ⚠️ Support setting WebGL context options on map creation ([#5196](https://github.com/maplibre/maplibre-gl-js/pull/5196)). Previously supported WebGL context options like `antialias`, `preserveDrawingBuffer` and `failIfMajorPerformanceCaveat` must now be defined inside the `canvasContextAttributes` object on `MapOptions`.
- Dual-Stack WebGL Runtime with WebGL2 to WebGL1 Fallback ([#5198](https://github.com/maplibre/maplibre-gl-js/pull/5198))

### 🐞 Bug fixes

- Fix globe custom layers being supplied incorrect matrices after projection transition to mercator ([#5150](https://github.com/maplibre/maplibre-gl-js/pull/5150))
- Fix custom 3D models disappearing during projection transition ([#5150](https://github.com/maplibre/maplibre-gl-js/pull/5150))
- Fix regression in NavigationControl compass on Firefox and Safari browsers ([#5205](https://github.com/maplibre/maplibre-gl-js/pull/5205))

## 5.0.0-pre.9

### 🐞 Bug fixes

- Fix smooth mouse wheel zooming ([#5154](https://github.com/maplibre/maplibre-gl-js/pull/5154))
- ⚠️ Change drag rotate behavior to be less abrupt around the center ([#5104](https://github.com/maplibre/maplibre-gl-js/pull/5104))
- Fix regression in render world copies ([#5101](https://github.com/maplibre/maplibre-gl-js/pull/5101))
- Fix unwanted roll when motion is interrupted ([#5083](https://github.com/maplibre/maplibre-gl-js/pull/5083))
- Fix `geometry-type` filter expression results ([#5132](https://github.com/maplibre/maplibre-gl-js/pull/5132))
- Fix easeTo not applying padding in globe projection ([#5134](https://github.com/maplibre/maplibre-gl-js/pull/5134))
- Convert WebGL1 shaders to WebGL2 ([#5166](https://github.com/maplibre/maplibre-gl-js/pull/5166))

## 5.0.0-pre.8

### ✨ Features and improvements

- ⚠️ Change the return type of `on` method to return a `Subscription` to allow for easy unsubscribe ([#5080](https://github.com/maplibre/maplibre-gl-js/pull/5080))

### 🐞 Bug fixes

- Fixes line flickering problem ([#5094](https://github.com/maplibre/maplibre-gl-js/pull/5094))
- Fix poor performance in Chrome related to passing matrices to WebGL ([#5072](https://github.com/maplibre/maplibre-gl-js/pull/5072))

## 5.0.0-pre.7

### ✨ Features and improvements

- ⚠️ Change drag rotate behavior to be around the center of the screen ([#5074](https://github.com/maplibre/maplibre-gl-js/pull/5074))
- Export `Event` class ([#5016](https://github.com/maplibre/maplibre-gl-js/pull/5016))
- Support Vertical Perspective projection ([#5023](https://github.com/maplibre/maplibre-gl-js/pull/5023))

### 🐞 Bug fixes

- Fixes scale control for globe on zoom out ([#4897](https://github.com/maplibre/maplibre-gl-js/pull/4897))
- Fixes cooperative gestures displaying the mobile help text when screen width is smaller than 480px on non-touch devices ([#5053](https://github.com/maplibre/maplibre-gl-js/pull/5053))
- Fixes incorrect cluster radius scaling in `GeoJSONSource.setClusterOptions()` ([#5055](https://github.com/maplibre/maplibre-gl-js/pull/5055))
- Improve innerHTML handling in code ([#5057](https://github.com/maplibre/maplibre-gl-js/pull/5057)))
- Fix geometry beyond tile borders being rendered ([#4868](https://github.com/maplibre/maplibre-gl-js/pull/4868))

## 5.0.0-pre.6

### ✨ Features and improvements

- When clustering circles and the promoteId is set to some parameter, the promoted ID is used on non-clustered features and the cluster_id is used on clustered features. Previously the ID was undefined for non-clustered features ([#4899](https://github.com/maplibre/maplibre-gl-js/pull/4899))
- Support Terrain in Globe projection ([#4976](https://github.com/maplibre/maplibre-gl-js/pull/4976))
- Improved performance of the `coveringTiles` (tile culling) function for globe ([#4937](https://github.com/maplibre/maplibre-gl-js/pull/4937))

### 🐞 Bug fixes

- ⚠️ Fix level of detail at high pitch angle by changing which tiles to load ([#3983](https://github.com/maplibre/maplibre-gl-js/issues/3983))
- ~~⚠️ Fix URL parsing in `normalizeSpriteURL`, sprite URLs must be absolute ([#4962](https://github.com/maplibre/maplibre-gl-js/issues/4962))~~

## 5.0.0-pre.5

### ✨ Features and improvements

- Catches network fetching errors such as CORS, DNS or malformed URL as actual `AJAXError` to expose HTTP request details to the `"error"` event (https://github.com/maplibre/maplibre-gl-js/pull/4822)
- Add setVerticalFieldOfView() to public API ([#4717](https://github.com/maplibre/maplibre-gl-js/issues/4717))
- ⚠️ Return actual altitude from queryTerrainElevation + Pass non-translated matrices to custom layer on mercator map ([#3854](https://github.com/maplibre/maplibre-gl-js/pull/3854))
- Disable sky when using globe and blend it in when changing to mercator ([#4853](https://github.com/maplibre/maplibre-gl-js/issues/4853))
- New GlobeControl ([#4960](https://github.com/maplibre/maplibre-gl-js/pull/4960))

### 🐞 Bug fixes

- Fix line-placed map-pitch-aligned texts being too large when viewed from some latitudes on a globe ([#4786](https://github.com/maplibre/maplibre-gl-js/issues/4786))
- Disabled unsupported Fog rendering, for Terrain3D on Globe ([#4963](https://github.com/maplibre/maplibre-gl-js/pull/4963))

## 5.0.0-pre.4

### ✨ Features and improvements

- ⚠️ Changed `geometry-type` to identify "Multi-" features ([#4877](https://github.com/maplibre/maplibre-gl-js/pull/4877))
- Add support for pitch > 90 degrees ([#4717](https://github.com/maplibre/maplibre-gl-js/issues/4717))

### 🐞 Bug fixes

- ~~⚠️ Fix order of normalizeSpriteURL and transformRequest in loadSprite ([#3897](https://github.com/maplibre/maplibre-gl-js/issues/3897))~~
- ⚠️ Remove unminified prod build ([#4906](https://github.com/maplibre/maplibre-gl-js/pull/4906))
- Fix issue where raster tile source won't fetch updates following request error ([#4890](https://github.com/maplibre/maplibre-gl-js/pull/4890))
- Fix 3D models in custom layers not being properly occluded by the globe ([#4817](https://github.com/maplibre/maplibre-gl-js/issues/4817))
- Fix issue where raster tiles were not rendered correctly when using globe and terrain ([#4912](https://github.com/maplibre/maplibre-gl-js/pull/4912))

## 5.0.0-pre.3

### ✨ Features and improvements

- Add support for camera roll angle ([#4717](https://github.com/maplibre/maplibre-gl-js/issues/4717))

### 🐞 Bug fixes

- Fix text not being hidden behind the globe when overlap mode was set to `always` ([#4802](https://github.com/maplibre/maplibre-gl-js/issues/4802))
- Fix a single white frame being displayed when the map internally transitions from mercator to globe projection ([#4816](https://github.com/maplibre/maplibre-gl-js/issues/4816))
- Fix loading of RTL plugin version 0.3.0 ([#4860](https://github.com/maplibre/maplibre-gl-js/pull/4860))

## 5.0.0-pre.2

### ✨ Features and improvements

- Improve performance of `queryRenderedFeatures` by using JavaScript `Set`s to assess layer membership internally ([#4777](https://github.com/maplibre/maplibre-gl-js/pull/4777))

### 🐞 Bug fixes

- Fix a memory leak due to missing removal of event listener registration ([#4824](https://github.com/maplibre/maplibre-gl-js/pull/4824))
- Improve symbol collision performance for both mercator and globe projections ([#4778](https://github.com/maplibre/maplibre-gl-js/pull/4778))
- Fix bad line scaling near the poles under globe projection ([#4778](https://github.com/maplibre/maplibre-gl-js/pull/4778))
- Fix globe loading many tiles at an unnecessarily high zoom level when the camera is pitched ([#4778](https://github.com/maplibre/maplibre-gl-js/pull/4778))

## 5.0.0-pre.1

### ✨ Features and improvements

- Support globe mode ([#3963](https://github.com/maplibre/maplibre-gl-js/issues/3963))
- Merge atmosphere and sky implementation ([#3888](https://github.com/maplibre/maplibre-gl-js/issues/3888))
- Add option to display a realistic atmosphere when using a Globe projection ([#3888](https://github.com/maplibre/maplibre-gl-js/issues/3888))

## 4.7.1

### 🐞 Bug fixes

- Fix circle won't render on mesa 24.1 with AMD GPU ([#4062](https://github.com/maplibre/maplibre-gl-js/issues/4062))
- Fix hash router for urls ending with a hashtag ([#4730](https://github.com/maplibre/maplibre-gl-js/pull/4730))
- Replace rollup-plugin-sourcemaps with rollup-plugin-sourcemaps2 ([#4740](https://github.com/maplibre/maplibre-gl-js/pull/4740))

## 4.7.0

### ✨ Features and improvements

- Support multiple layers in `map.on`, `map.once` and `map.off` methods ([#4570](https://github.com/maplibre/maplibre-gl-js/pull/4570))
- Ensure GeoJSON cluster sources emit a console warning if `maxzoom` is less than or equal to `clusterMaxZoom` since in this case you may see unexpected results. ([#4604](https://github.com/maplibre/maplibre-gl-js/pull/4604))

### 🐞 Bug fixes

- Heatmap Fix for 3D terrain ([#4571](https://github.com/maplibre/maplibre-gl-js/pull/4571))
- Fix Map#off to not remove listener with layer(s) registered with Map#once ([#4592](https://github.com/maplibre/maplibre-gl-js/pull/4592))
- Improve types a bit for `addSource` and `getSource` ([#4616](https://github.com/maplibre/maplibre-gl-js/pull/4616))
- Fix the color near the horizon when terrain is enabled without any sky ([#4607](https://github.com/maplibre/maplibre-gl-js/pull/4607))
- Fix bug where `fitBounds` and `cameraForBounds` would not display across the 180th meridian (antimeridian)
- Fix white flickering on map resize ([#4158](https://github.com/maplibre/maplibre-gl-js/pull/4158))
- Fixed a performance regression related to symbol placement ([#4599](https://github.com/maplibre/maplibre-gl-js/pull/4599))
- Fix a bug where cloning a Transform instance didn't include the `lngRange`. This caused a bug where
  using `transformCameraUpdate` caused the `maxBounds` to stop working just for east/west bounds. ([#4625](https://github.com/maplibre/maplibre-gl-js/pull/4625))

## 4.6.0

### ✨ Features and improvements

- Prefer local glyph rendering for all CJKV characters, not just those in the CJK Unified Ideographs, Hiragana, Katakana, and Hangul Syllables blocks. ([#4560](https://github.com/maplibre/maplibre-gl-js/pull/4560)))

### 🐞 Bug fixes

- Fix right-to-left layout of labels that contain characters in the Arabic Extended-B code block. ([#4536](https://github.com/maplibre/maplibre-gl-js/pull/4536))
- Fix 3D map freezing when camera is adjusted against map bounds. ([#4537](https://github.com/maplibre/maplibre-gl-js/issues/4537))
- Fix `getStyle()` to return a clone so the object cannot be internally changed ([#4488](https://github.com/maplibre/maplibre-gl-js/issues/4488))
- Fix issues with setting sky to `undefined` ([#4587](https://github.com/maplibre/maplibre-gl-js/pull/4587)))

## 4.5.2

### ✨ Features and improvements

- Emit events when the cooperative gestures option has prevented a gesture. ([#4470](https://github.com/maplibre/maplibre-gl-js/pull/4470))
- Enable anisotropic filtering only when the pitch is greater than 20 degrees to preserve image sharpness on flat or slightly tilted maps.

### 🐞 Bug fixes

- Fix camera being able to move into 3D terrain ([#1542](https://github.com/maplibre/maplibre-gl-js/issues/1542))

## 4.5.1

### ✨ Features and improvements

- Allow trackpad pinch gestures to break through the `cooperativeGestures` setting, bringing it in line with other embedded map behaviours, such as Google Maps and Mapbox. ([#4465](https://github.com/maplibre/maplibre-gl-js/pull/4465))
- Expose projection matrix parameters ([#3136](https://github.com/maplibre/maplibre-gl-js/pull/3136))
- Add option to position markers at subpixel coordinates to prevent markers jumping on `moveend` ([#4458](https://github.com/maplibre/maplibre-gl-js/pull/4458))

### 🐞 Bug fixes

- Fix lag on fast map zoom ([#4366](https://github.com/maplibre/maplibre-gl-js/pull/4366))
- Fix unguarded read access to possibly undefined object ([#4431](https://github.com/maplibre/maplibre-gl-js/pull/4431))
- Fix remove hash string when map is removed ([#4427](https://github.com/maplibre/maplibre-gl-js/pull/4427))
- Fix GeolocateControl may be added twice when calling addControl/removeControl/addControl rapidly ([#4454](https://github.com/maplibre/maplibre-gl-js/pull/4454))
- Fix `style.loadURL` abort error being logged when removing style ([#4425](https://github.com/maplibre/maplibre-gl-js/pull/4425))
- Fix vector tiles not loading when html is opened via "resource://android" (i.e., the assets folder) in GeckoView on Android ([#4451](https://github.com/maplibre/maplibre-gl-js/pull/4451))

## 4.5.0

### ✨ Features and improvements

- Add sky implementation according to spec ([#3645](https://github.com/maplibre/maplibre-gl-js/pull/3645))

### 🐞 Bug fixes

- Fix (de)serialization of extends of built-ins (currently only AjaxError) not working correctly in web_worker_transfer. Also refactored related web_worker_transfer code and added more tests ([#4024](https://github.com/maplibre/maplibre-gl-js/pull/4211))

## 4.4.1

### 🐞 Bug fixes

- Fix `terrain` listener memory leak when adding and removing Marker ([#4284](https://github.com/maplibre/maplibre-gl-js/pull/4284))

## 4.4.0

### ✨ Features and improvements

- Improve animation curve when easeTo and flyTo with constraints ([#3793](https://github.com/maplibre/maplibre-gl-js/pull/3793))
- For filled extrusions, calculate the elevation per polygon ([#3313](https://github.com/maplibre/maplibre-gl-js/issues/3313))
- Add events to `GeolocateControl` to allow a more granular interaction ([#3847](https://github.com/maplibre/maplibre-gl-js/pull/3847))
- Make `MapOptions.style` optional to be consistent with `Map.setStyle(null)` ([#4151](https://github.com/maplibre/maplibre-gl-js/pull/4151))
- Use Autoprefixer to handle vendor prefixes in CSS ([#4165](https://github.com/maplibre/maplibre-gl-js/pull/4165))
- Make `aria-label` configurable for Map, Marker and Popup ([#4147](https://github.com/maplibre/maplibre-gl-js/pull/4147))
- Map `<canvas>` is focusable only when interactive ([#4147](https://github.com/maplibre/maplibre-gl-js/pull/4147))
- "Accept" headers set in Request Transformers are not overwritten ([#4210](https://github.com/maplibre/maplibre-gl-js/pull/4210))
- ⚠️ Rename projMatrix to modelViewProjectionMatrix. Also rename invProjMatrix, alignedProjMatrix accordingly ([#4215](https://github.com/maplibre/maplibre-gl-js/pull/4215))
- Publish an unminified prod build ([#4265](https://github.com/maplibre/maplibre-gl-js/pull/4265))

### 🐞 Bug fixes

- ⚠️ Allow breaking lines in labels before a left parenthesis ([#4138](https://github.com/maplibre/maplibre-gl-js/pull/4138))
- ⚠️ Fix ignoring embedded line breaks when `symbol-placement` is `line` or `line-center` ([#4124](https://github.com/maplibre/maplibre-gl-js/pull/4124))
- Ensure loseContext exists before calling it ([#4245](https://github.com/maplibre/maplibre-gl-js/pull/4245))
- Update deprecated `-ms-high-contrast` vendor prefix to `(forced-colors: active)` and `(prefers-color-scheme: light)` as appropriate ([#4250](https://github.com/maplibre/maplibre-gl-js/pull/4250))

## 4.3.2

### 🐞 Bug fixes

- Fix an issue with `moveend` zoom being different than the actual current zoom ([#4132](https://github.com/maplibre/maplibre-gl-js/pull/4132))

## 4.3.1

### 🐞 Bug fixes

- Fix drift in zoom that may happen during flyTo and easeTo due to freezeElevation logic. ([#3878](https://github.com/maplibre/maplibre-gl-js/issues/3878))

## 4.3.0

### ✨ Features and improvements

- Add `getData` method for GeoJSON Sources to provide the possibility to obtain all the source's features ([#4082](https://github.com/maplibre/maplibre-gl-js/pull/4082))
- Allow cross-fading between raster tile source updates at the same zoom level ([#4072](https://github.com/maplibre/maplibre-gl-js/pull/4072))

### 🐞 Bug fixes

- Fix normalizeSpriteURL before transformRequest throwing an Error with relative URLs ([#3897](https://github.com/maplibre/maplibre-gl-js/issues/3897))
- Fix return type of map.cameraForBounds ([#3760](https://github.com/maplibre/maplibre-gl-js/issues/3760))
- Fix to run benchmark with MAPLIBRE_STYLES environment variable ([#2122](https://github.com/maplibre/maplibre-gl-js/issues/2122))
- Fix symbol collisions using inaccurate and sometimes entirely wrong collision boxes when the map is pitched or rotated ([#210](https://github.com/maplibre/maplibre-gl-js/issues/210))
- Fix `text-translate` and `icon-translate` behaving weirdly and inconsistently with other `-translate` properties ([#3456](https://github.com/maplibre/maplibre-gl-js/issues/3456))
- Fix symbol collision debug view (`showCollisionBoxes`) not showing the actual bounding boxes used for collision and click areas. The displayed boxes now match actual collision boxes exactly ([#4071](https://github.com/maplibre/maplibre-gl-js/pull/4071))
- Fix symbol collision boxes not being accurate for variable-anchor symbols ([#4071](https://github.com/maplibre/maplibre-gl-js/pull/4071))
- Fix icon collision boxes using `text-translate` property for translation instead of the correct `icon-translate` ([#4071](https://github.com/maplibre/maplibre-gl-js/pull/4071))

## 4.2.0

### ✨ Features and improvements

- Update `Popup`'s methods `addClass` and `removeClass` to return an instance of Popup ([#3975](https://github.com/maplibre/maplibre-gl-js/pull/3975))
- New map option to decide whether to cancel previous pending tiles while zooming in ([#4051](https://github.com/maplibre/maplibre-gl-js/pull/4051))
- Sprites include optional textFitHeight and textFitWidth values ([#4019](https://github.com/maplibre/maplibre-gl-js/pull/4019))
- Add support for `distance` expression ([#4076](https://github.com/maplibre/maplibre-gl-js/pull/4076))

## 4.1.3

### ✨ Features and improvements

- Added const enum for actor messages to improve readability and maintainability. In tsconfig.json, `isolatedModules` flag is set to false in favor of generated JS size. ([#3879](https://github.com/maplibre/maplibre-gl-js/issues/3879))

### 🐞 Bug fixes

- Fix different unwanted panning changes at the end of a panning motion, that happen on a large screen ([#3935](https://github.com/maplibre/maplibre-gl-js/issues/3935))
- Fix image sources not being marked as loaded on error ([#3981](https://github.com/maplibre/maplibre-gl-js/pull/3981))
- Fix ScaleControl options should be optional. ([#4002](https://github.com/maplibre/maplibre-gl-js/pull/4002))
- Fix race condition in `SourceCache` that makes unit tests unstable. Eliminate a redundant 'visibility' event fired from Style class. ([#3992](https://github.com/maplibre/maplibre-gl-js/issues/3992))
- Fix paint property not being updated by setPaintProperty ([#2651](https://github.com/maplibre/maplibre-gl-js/issues/2651))

## 4.1.2

### ✨ Features and improvements

- Hide Popup when its parent Marker is behind terrain ([#3865](https://github.com/maplibre/maplibre-gl-js/pull/3865))

### 🐞 Bug fixes

- Fix type definition on `localIdeographFontFamily` ([#3896](https://github.com/maplibre/maplibre-gl-js/pull/3896))
- Fix unwanted panning changes at the end of a panning motion ([#3872](https://github.com/maplibre/maplibre-gl-js/issues/3872))
- Fix `close` events being fired for popups that aren't open ([#3901](https://github.com/maplibre/maplibre-gl-js/pull/3901))

## 4.1.1

### ✨ Features and improvements

- Improve animation curve when easeTo and flyTo with constraints ([#3793](https://github.com/maplibre/maplibre-gl-js/pull/3793))

### 🐞 Bug fixes

- Fix unwanted zoom changes at the end of a panning motion ([#2094](https://github.com/maplibre/maplibre-gl-js/issues/2094))

## 4.1.0

### ✨ Features and improvements

- Add option to position popup at subpixel coordinates to allow for smooth animations ([#3710](https://github.com/maplibre/maplibre-gl-js/pull/3710))
- Constrain horizontal panning when renderWorldCopies is set to false ([3738](https://github.com/maplibre/maplibre-gl-js/pull/3738))

### 🐞 Bug fixes

- Fix popup appearing far from marker that was moved to a side globe ([3712](https://github.com/maplibre/maplibre-gl-js/pull/3712))
- Set text color to ensure contrast in the attribution pill ([3737](https://github.com/maplibre/maplibre-gl-js/pull/3737))
- Fix memory leak in Worker when map is removed ([3734](https://github.com/maplibre/maplibre-gl-js/pull/3734))
- Fix issue with `FullscreenControl` when MapLibre is within a [ShadowRoot](https://developer.mozilla.org/en-US/docs/Web/API/ShadowRoot) ([#3573](https://github.com/maplibre/maplibre-gl-js/pull/3573))
- Fix performance regression with `setRTLTextPlugin` which can cause 1 or 2 extra frames to render. ([#3728](https://github.com/maplibre/maplibre-gl-js/pull/3728))

## 4.0.2

### 🐞 Bug fixes

- Fix `Style.setState` ignoring validate flag ([#3709](https://github.com/maplibre/maplibre-gl-js/pull/3709))
- Fix marker flying off near horizon ([3704](https://github.com/maplibre/maplibre-gl-js/pull/3704))

## 4.0.1

### ✨ Features and improvements

- Add `setUrl` method to RasterTileSource to dynamically update existing TileJSON resource. ([3700](https://github.com/maplibre/maplibre-gl-js/pull/3700))

### 🐞 Bug fixes

- Fix Marker losing opacity after window resize ([#3656](https://github.com/maplibre/maplibre-gl-js/pull/3656))
- Fix vector tiles not loading when html is opened via "file://" ([#3681](https://github.com/maplibre/maplibre-gl-js/pull/3681))

## 4.0.0

### ✨ Features and improvements

- ⚠️ Remove all global getters and setters from `maplibregl`, this means the the following methods have changed:

  - `maplibregl.version` => `getVersion()`
  - `maplibregl.workerCount` => `getWorkerCount()`, `setWorkerCount(...)`
  - `maplibregl.maxParallelImageRequests` => `getMaxParallelImageRequests()`, `setMaxParallelImageRequests(...)`
  - `maplibregl.workerUrl` => `getWorkerUrl()`, `setWorkerUrl(...)`

  This is to avoid the need to use a global object and allow named exports/imports ([#3601](https://github.com/maplibre/maplibre-gl-js/issues/3601))

- ⚠️ Change attribution to be on by default, change `MapOptions.attributionControl` to be the type that the control handles, removed `MapOptions.customAttribution` ([#3618](https://github.com/maplibre/maplibre-gl-js/issues/3618))
  Note: showing the logo of MapLibre is not required for using MapLibre.
- ⚠️ Changed cooperative gesture config and removed the strings from it in favor of the locale variable ([#3621](https://github.com/maplibre/maplibre-gl-js/issues/3621))
- ⚠️ Changed the terrain enable disable locale key to match the other keys' styles, updated the typings to allow using locale with more ease ([#3621](https://github.com/maplibre/maplibre-gl-js/issues/3621))
- ⚠️ Add the ability to import a script in the worker thread and call `addProtocol` and `removeProtocol` there ([#3459](https://github.com/maplibre/maplibre-gl-js/pull/3459)) - this also changed how `addSourceType` works since now you'll need to load the script with `maplibregl.importScriptInWorkers`.
- ⚠️ Changes `addProtocol` to be promise-based without the usage of callbacks and cancelable ([#3433](https://github.com/maplibre/maplibre-gl-js/pull/3433))
- ⚠️ Moved the `addSourceType` to be a part of the global maplibregl object instead of being per map object ([#3420](https://github.com/maplibre/maplibre-gl-js/pull/3420))
- ⚠️ Removed callback usage from `map.loadImage` in continue to below change ([#3422](https://github.com/maplibre/maplibre-gl-js/pull/3422))
- ⚠️ Changed the `GeoJSONSource`'s `getClusterExpansionZoom`, `getClusterChildren`, `getClusterLeaves` methods to return a `Promise` instead of a callback usage ([#3421](https://github.com/maplibre/maplibre-gl-js/pull/3421))
- ⚠️ Changed the `setRTLTextPlugin` function to return a promise instead of using callback ([#3418](https://github.com/maplibre/maplibre-gl-js/pull/3418)) this also changed how the RTL plugin code is handled internally by splitting the main thread and worker thread code.
- ⚠️ Remove `setCooperativeGestures` and `getCooperativeGestures` functions in favor of `cooperativeGestures` handler which now has an `enabled()` or `disabled()` methods ([#3430](https://github.com/maplibre/maplibre-gl-js/pull/3430))
- ⚠️ Changed the underlying worker communication from callbacks to promises. This has a breaking effect on the implementation of custom `WorkerSource` and how it behaves ([#3233](https://github.com/maplibre/maplibre-gl-js/pull/3233))
- ⚠️ Changed the `Source` interface to return promises instead of callbacks ([#3233](https://github.com/maplibre/maplibre-gl-js/pull/3233))
- ⚠️ Changed all the sources to be promises based. ([#3233](https://github.com/maplibre/maplibre-gl-js/pull/3233))
- ⚠️ Changed the `map.loadImage` method to return a `Promise` instead of a callback usage ([#3233](https://github.com/maplibre/maplibre-gl-js/pull/3233))
- Add "opacity" option and `setOpacity` method to Marker ([#3620](https://github.com/maplibre/maplibre-gl-js/pull/3620))
- Created a new example showing how to place a threejs scene as a `CustomLayer` over maplibre 3d-terrain ([#3429](https://github.com/maplibre/maplibre-gl-js/pull/3429))
- Changed `ImageRequest` to be `Promise` based ([#3233](https://github.com/maplibre/maplibre-gl-js/pull/3233))
- Improved precision and added a subtle fade transition to marker opacity changes ([#3431](https://github.com/maplibre/maplibre-gl-js/pull/3431))
- Adds support for terrain in `setStyle` with diff method ([#3515](https://github.com/maplibre/maplibre-gl-js/pull/3515), [#3463](https://github.com/maplibre/maplibre-gl-js/pull/3463))
- Upgraded to use Node JS 20 and removed the dependency of `gl` package from the tests to allow easier development setup. ([#3452](https://github.com/maplibre/maplibre-gl-js/pull/3452))

### 🐞 Bug fixes

- Fix wheel zoom to be into the same direction above or under the horizon ([#3398](https://github.com/maplibre/maplibre-gl-js/issues/3398))
- Fix \_cameraForBoxAndBearing not fitting bounds properly when using asymmetrical camera viewport and bearing.([#3591](https://github.com/maplibre/maplibre-gl-js/pull/3591))
- Fix missing export `Map` type in the `d.ts` file ([#3564](https://github.com/maplibre/maplibre-gl-js/pull/3564))
- Fix the shifted mouse events after a css transform scale on the map container ([#3437](https://github.com/maplibre/maplibre-gl-js/pull/3437))
- Fix markers remaining transparent when disabling terrain ([#3431](https://github.com/maplibre/maplibre-gl-js/pull/3431))
- Fix labels disappearing when enabling terrain at high zoom ([#3545](https://github.com/maplibre/maplibre-gl-js/pull/3545))
- Fix zooming outside the central globe when terrain 3D is enabled ([#3425](https://github.com/maplibre/maplibre-gl-js/pull/3425))
- Fix cursor being shown indefinitely as a pointer when removing a popup with its `trackPointer` method active ([#3434](https://github.com/maplibre/maplibre-gl-js/pull/3434))
- Fix a bug in showing cooperative gestures when scroll zoom is disabled ([#2498](https://github.com/maplibre/maplibre-gl-js/pull/2498))
- Handle loading of empty raster tiles (204 No Content) ([#3428](https://github.com/maplibre/maplibre-gl-js/pull/3428))
- Fixes a security issue in `Actor` against XSS attacks in postMessage / onmessage ([#3239](https://github.com/maplibre/maplibre-gl-js/pull/3239))

## 4.0.0-pre.6

### ✨ Features and improvements

- ⚠️ Change attribution to be on by default, change `MapOptions.attributionControl` to be the type that the control handles, removed `MapOptions.customAttribution` ([#3618](https://github.com/maplibre/maplibre-gl-js/issues/3618))
  Note: showing the logo of MapLibre is not required for using MapLibre.
- ⚠️ Changed cooperative gesture config and removed the strings from it in favor of the locale variable ([#3621](https://github.com/maplibre/maplibre-gl-js/issues/3621))
- ⚠️ Changed the terrain enable disable locale key to match the other keys' styles, updated the typings to allow using locale with more ease ([#3621](https://github.com/maplibre/maplibre-gl-js/issues/3621))
- Add "opacity" option and "setOpacity" method to Marker ([#3620](https://github.com/maplibre/maplibre-gl-js/pull/3620))

## 4.0.0-pre.5

### ✨ Features and improvements

- ⚠️ Remove all global getters and setters from `maplibregl`, this means the the following methods have changed:
  `maplibregl.version` => `getVersion()`
  `maplibregl.workerCount` => `getWorkerCount()`, `setWorkerCount(...)`
  `maplibregl.maxParallelImageRequests` => `getMaxParallelImageRequests()`, `setMaxParallelImageRequests(...)`
  `maplibregl.workerUrl` => `getWorkerUrl()`, `setWorkerUrl(...)`
  This is to avoid the need to use a global object and allow named exports/imports ([#3601](https://github.com/maplibre/maplibre-gl-js/issues/3601))

### 🐞 Bug fixes

- Fix wheel zoom to be into the same direction above or under the horizon ([#3398](https://github.com/maplibre/maplibre-gl-js/issues/3398))
- Fix \_cameraForBoxAndBearing not fitting bounds properly when using asymmetrical camera viewport and bearing ([#3591](https://github.com/maplibre/maplibre-gl-js/pull/3591))

## 4.0.0-pre.4

### 🐞 Bug fixes

- Fix missing export `Map` type in the `d.ts` file ([#3564](https://github.com/maplibre/maplibre-gl-js/pull/3564))

## 4.0.0-pre.3

### ✨ Features and improvements

- ⚠️ Add the ability to import a script in the worker thread and call `addProtocol` and `removeProtocol` there ([#3459](https://github.com/maplibre/maplibre-gl-js/pull/3459)) - this also changed how `addSourceType` works since now you'll need to load the script with `maplibregl.importScriptInWorkers`.
- Upgraded to use Node JS 20 and removed the dependency of `gl` package from the tests to allow easier development setup. ([#3452](https://github.com/maplibre/maplibre-gl-js/pull/3452))
- Improved precision and added a subtle fade transition to marker opacity changes ([#3431](https://github.com/maplibre/maplibre-gl-js/pull/3431))
- Adds support for terrain in `setStyle` with diff method ([#3515](https://github.com/maplibre/maplibre-gl-js/pull/3515), [#3463](https://github.com/maplibre/maplibre-gl-js/pull/3463))

### 🐞 Bug fixes

- Fix the shifted mouse events after a css transform scale on the map container ([#3437](https://github.com/maplibre/maplibre-gl-js/pull/3437))
- Fix markers remaining transparent when disabling terrain ([#3431](https://github.com/maplibre/maplibre-gl-js/pull/3431))
- Fix labels disappearing when enabling terrain at high zoom ([#3545](https://github.com/maplibre/maplibre-gl-js/pull/3545))

## 4.0.0-pre.2

### ✨ Features and improvements

- ⚠️ Changes `addProtocol` to be promise-based without the usage of callbacks and cancelable ([#3433](https://github.com/maplibre/maplibre-gl-js/pull/3433))
- ⚠️ Moved the `addSourceType` to be a part of the global maplibregl object instead of being per map object ([#3420](https://github.com/maplibre/maplibre-gl-js/pull/3420))
- ⚠️ Removed callback usage from `map.loadImage` in continue to below change ([#3422](https://github.com/maplibre/maplibre-gl-js/pull/3422))
- ⚠️ Changed the `GeoJSONSource`'s `getClusterExpansionZoom`, `getClusterChildren`, `getClusterLeaves` methods to return a `Promise` instead of a callback usage ([#3421](https://github.com/maplibre/maplibre-gl-js/pull/3421))
- ⚠️ Changed the `setRTLTextPlugin` function to return a promise instead of using callback ([#3418](https://github.com/maplibre/maplibre-gl-js/pull/3418)) this also changed how the RTL plugin code is handled internally by splitting the main thread and worker thread code.
- ⚠️ Remove `setCooperativeGestures` and `getCooperativeGestures` functions in favor of `cooperativeGestures` handler which now has an `enabled()` or `disabled()` methods ([#3430](https://github.com/maplibre/maplibre-gl-js/pull/3430))
- Created a new example showing how to place a threejs scene as a `CustomLayer` over maplibre 3d-terrain ([#3429](https://github.com/maplibre/maplibre-gl-js/pull/3429))

### 🐞 Bug fixes

- Fix zooming outside the central globe when terrain 3D is enabled ([#3425](https://github.com/maplibre/maplibre-gl-js/pull/3425))
- Fix cursor being shown indefinitely as a pointer when removing a popup with its `trackPointer` method active ([#3434](https://github.com/maplibre/maplibre-gl-js/pull/3434))
- Fix a bug in showing cooperative gestures when scroll zoom is disabled ([#2498](https://github.com/maplibre/maplibre-gl-js/pull/2498))
- Handle loading of empty raster tiles (204 No Content) ([#3428](https://github.com/maplibre/maplibre-gl-js/pull/3428))

## 4.0.0-pre.1

### ✨ Features and improvements

- Changed `ImageRequest` to be `Promise` based ([#3233](https://github.com/maplibre/maplibre-gl-js/pull/3233))
- ⚠️ Changed the underlying worker communication from callbacks to promises. This has a breaking effect on the implementation of custom `WorkerSource` and how it behaves ([#3233](https://github.com/maplibre/maplibre-gl-js/pull/3233))
- ⚠️ Changed the `Source` interface to return promises instead of callbacks ([#3233](https://github.com/maplibre/maplibre-gl-js/pull/3233))
- ⚠️ Changed all the sources to be promises based. ([#3233](https://github.com/maplibre/maplibre-gl-js/pull/3233))
- ⚠️ Changed the `map.loadImage` method to return a `Promise` instead of a callback usage ([#3233](https://github.com/maplibre/maplibre-gl-js/pull/3233))

### 🐞 Bug fixes

- Fixes a security issue in `Actor` against XSS attacks in postMessage / onmessage ([#3239](https://github.com/maplibre/maplibre-gl-js/pull/3239))

## 3.6.2

### 🐞 Bug fixes

- Fix mapbox-gl-draw example ([#2601](https://github.com/maplibre/maplibre-gl-js/issues/2601), [#3394](https://github.com/maplibre/maplibre-gl-js/pull/3394))
- Fix fill patterns sometimes not rendering at all ([#3339](https://github.com/maplibre/maplibre-gl-js/pull/3339))

## 3.6.1

### 🐞 Bug fixes

- Fix `undefined` `_onEaseFrame` call in `Camera._renderFrameCallback()` while doing `Camera.jumpTo` during a `Camera.easeTo` ([#3332](https://github.com/maplibre/maplibre-gl-js/pull/3332))

## 3.6.0

### ✨ Features and improvements

- Add getLayersOrder() to Map and Style ([#3279](https://github.com/maplibre/maplibre-gl-js/pull/3279))
- Updated description of `fullscreen` example ([#3311](https://github.com/maplibre/maplibre-gl-js/pull/3311))

### 🐞 Bug fixes

- Fix null feature properties in resolve_tokens ([#3272](https://github.com/maplibre/maplibre-gl-js/pull/3272))

## 3.5.2

### ✨ Features and improvements

- Convert plantuml diagrams to mermaid ([#3217](https://github.com/maplibre/maplibre-gl-js/pull/3217))
- Improve buffer transfer in Safari after Safari fixed a memory leak bug ([#3225](https://github.com/maplibre/maplibre-gl-js/pull/3225))
- Minify internal exports to reduce bundle size ([#3216](https://github.com/maplibre/maplibre-gl-js/pull/3216))

### 🐞 Bug fixes

- Add terrain property to map style object ([#3234](https://github.com/maplibre/maplibre-gl-js/pull/3234))
- Fix exception thrown from `isWebGL2` check ([#3238](https://github.com/maplibre/maplibre-gl-js/pull/3238))
- Fix rollup watch mode ([#3270](https://github.com/maplibre/maplibre-gl-js/pull/3270))

## 3.5.1

### 🐞 Bug fixes

- Fix regression introduced in 3.5.0, related to async/await ([#3228](https://github.com/maplibre/maplibre-gl-js/pull/3228))

## 3.5.0

### ✨ Features and improvements

- Add setTiles method to RasterTileSource to dynamically update existing tile sources. ([#3208](https://github.com/maplibre/maplibre-gl-js/pull/3208))

## 3.4.1

### ✨ Features and improvements

- Locally rendered glyphs are double resolution (48px), greatly improving sharpness of CJK text. ([#2990](https://github.com/maplibre/maplibre-gl-js/issues/2990), [#3006](https://github.com/maplibre/maplibre-gl-js/pull/3006))

### 🐞 Bug fixes

- Fix setStyle->style.setState didn't reset \_serializedLayers ([#3133](https://github.com/maplibre/maplibre-gl-js/pull/3133)).
- Fix Raster DEM decoding in safari private browsing mode ([#3185](https://github.com/maplibre/maplibre-gl-js/pull/3185))

## 3.4.0

### ✨ Features and improvements

- Improve error message when a tile can't be loaded ([#3130](https://github.com/maplibre/maplibre-gl-js/pull/3130))
- Support custom raster-dem encodings ([#3087](https://github.com/maplibre/maplibre-gl-js/pull/3087))

### 🐞 Bug fixes

- Fixed Interrupting a scroll zoom causes the next scroll zoom to return to the prior zoom level by reseting scroll handler state properly ([#2709](https://github.com/maplibre/maplibre-gl-js/issues/2709), [#3051](https://github.com/maplibre/maplibre-gl-js/pull/305))
- Fix unit test warning about duplicate module names ([#3049](https://github.com/maplibre/maplibre-gl-js/pull/3049))
- Correct marker position when switching between 2D and 3D view ([#2996](https://github.com/maplibre/maplibre-gl-js/pull/2996))
- Fix error thrown when unsetting line-gradient [#2683]
- Update raster tile end points in documentation
- Avoiding inertia animation on Mac when reduced motion is on ([#3068](https://github.com/maplibre/maplibre-gl-js/pull/3068))
- 3d buildings example doesn't work as expected ([#3165](https://github.com/maplibre/maplibre-gl-js/pull/3165))

## 3.3.1

### ✨ Features and improvements

- Copy LICENSE.txt to dist folder so it's included in 3rdpartylicenses.txt by webpack ([#3021](https://github.com/maplibre/maplibre-gl-js/pull/3021))

### 🐞 Bug fixes

- Correct declared return type of `Map.getLayer()` and `Style.getLayer()` to be `StyleLayer | undefined` to match the documentation ([#2969](https://github.com/maplibre/maplibre-gl-js/pull/2969))
- Correct type of `Map.addLayer()` and `Style.addLayer()` to allow adding a layer with an embedded source, matching the documentation ([#2966](https://github.com/maplibre/maplibre-gl-js/pull/2966))
- Throttle map resizes from ResizeObserver to reduce flicker ([#2986](https://github.com/maplibre/maplibre-gl-js/pull/2986))
- Correct function `Map.setTerrain(options: TerrainSpecification): Map` to be `Map.setTerrain(options: TerrainSpecification | null): Map` per the API spec ([#2993](https://github.com/maplibre/maplibre-gl-js/pull/2993))
- Correct function `Map.getTerrain(): TerrainSpecification` to be `Map.getTerrain(): TerrainSpecification | null` for consistency with the setTerrain function ([#3020](https://github.com/maplibre/maplibre-gl-js/pull/3020))

## 3.3.0

### ✨ Features and improvements

- Add support for [`text-variable-anchor-offset`](https://maplibre.org/maplibre-style-spec/layers/#layout-symbol-text-variable-anchor-offset) symbol style layer property ([#2914](https://github.com/maplibre/maplibre-gl-js/pull/2914))

## 3.2.2

### ✨ Features and improvements

- Add `cache` parameter to [`RequestParameters`](https://maplibre.org/maplibre-gl-js/docs/API/types/maplibregl.RequestParameters/) ([#2910](https://github.com/maplibre/maplibre-gl-js/pull/2910))
- Removed some classed from the docs to better define the public API ([#2945](https://github.com/maplibre/maplibre-gl-js/pull/2945))

### 🐞 Bug fixes

- Properly check ImageBitmap ([#2942](https://github.com/maplibre/maplibre-gl-js/pull/2942), [#2940](https://github.com/maplibre/maplibre-gl-js/issues/2940))
- VectorTileWorkerSource: fix reload for original's load parse would not pass the rawTileData and meta. ([#2941](https://github.com/maplibre/maplibre-gl-js/pull/2941))

## 3.2.1

### ✨ Features and improvements

- Remove cooperative gesture screen from the accessibility tree since screenreaders cannot interact with the map using gestures
- Add `cooperated gestures` example to the doc.([#2860](https://github.com/maplibre/maplibre-gl-js/pull/2860))

### 🐞 Bug fixes

- Incorrect distance field of view calculation for negative elevation, fixed by storing min elevation for the tile in view ([#1655](https://github.com/maplibre/maplibre-gl-js/issues/1655), [#2858](https://github.com/maplibre/maplibre-gl-js/pull/2858))
- Fix reloadCallback not firing on VectorTileWorkerSource.reloadTile ([#1874](https://github.com/maplibre/maplibre-gl-js/pull/1874))
- Don't draw halo pixels underneath text pixels ([#2897](https://github.com/maplibre/maplibre-gl-js/pull/2897))
- Fix RasterDEMTileSource not serializing its options correctly ([#2895](https://github.com/maplibre/maplibre-gl-js/pull/2895))
- Remove node and jest from dist type checking, fix map event and other typing problems ([#2898](https://github.com/maplibre/maplibre-gl-js/pull/2898))

## 3.2.0

### ✨ Features and improvements

- Change all internal exports to named exports([#2711](https://github.com/maplibre/maplibre-gl-js/pull/2711))
- Docs generation is now part of this repo([#2733](https://github.com/maplibre/maplibre-gl-js/pull/2733))
- Add `className` option to Marker constructor ([#2729](https://github.com/maplibre/maplibre-gl-js/pull/2729))
- Immediately redraw the map after setting pixel ratio ([#2674](https://github.com/maplibre/maplibre-gl-js/pull/2673))
- Add maxCanvasSize option to limit canvas size. It can prevent reaching the GL limits and reduce the load on the devices. Default value is [4096, 4096].
- Reduce maxCanvasSize when hitting GL limits to avoid distortions ([#2674](https://github.com/maplibre/maplibre-gl-js/pull/2673))
- Rewrite all the code comments in TSDocs, introduced a new documentation system and moved examples into this repository for better debug options ([#2756](https://github.com/maplibre/maplibre-gl-js/pull/2756))
- ⚠️ Removed non documented `Marker` constructor parameter ([#2756](https://github.com/maplibre/maplibre-gl-js/pull/2756))
- Updated `check-for-support` example ([#2859](https://github.com/maplibre/maplibre-gl-js/pull/2859))

### 🐞 Bug fixes

- Return undefined instead of throwing from `Style.serialize()` when the style hasn't loaded yet ([#2712](https://github.com/maplibre/maplibre-gl-js/pull/2712))
- Don't throw an exception from `checkMaxAngle` when a label with length 0 is on the last segment of a line ([#2710](https://github.com/maplibre/maplibre-gl-js/pull/2710))
- Fix the `tap then drag` zoom gesture detection to abort when the two taps are far away ([#2673](https://github.com/maplibre/maplibre-gl-js/pull/2673))
- Fix regression - update pixel ratio when devicePixelRatio changes, restoring the v1.x behaviour ([#2706](https://github.com/maplibre/maplibre-gl-js/issues/2706))
- Fix incorrect elevation calculation [#2772]

## 3.1.0

### ✨ Features and improvements

- Expose map options.maxTileCacheZoomLevels to allow better control of tile cache ([#2581](https://github.com/maplibre/maplibre-gl-js/pull/2581))

### 🐞 Bug fixes

- Fix regression - Add webgl1 fallback to accommodate users without webgl2 support ([#2653](https://github.com/maplibre/maplibre-gl-js/issues/2653))

## 3.0.1

### ✨ Features and improvements

- Update shaders to GLSL ES 3.0 ([#2599](https://github.com/maplibre/maplibre-gl-js/pull/2599))

### 🐞 Bug fixes

- Fix `RequestTransformFunction` type to return RequestParameters or undefined ([#2586](https://github.com/maplibre/maplibre-gl-js/pull/2586))
- Load `EXT_color_buffer_float` WebGL2 extension to fix heatmap in firefox ([#2595](https://github.com/maplibre/maplibre-gl-js/pull/2595))

## 3.0.0

## New features and improvements

- Add `transformCameraUpdate` callback to `Map` options ([#2535](https://github.com/maplibre/maplibre-gl-js/pull/2535))
- Bump KDBush and supercluster for better memory efficiency ([#2522](https://github.com/maplibre/maplibre-gl-js/pull/2522))
- Improve performance by using HTMLImageElement to download raster source images when refreshExpiredTiles tiles is false ([#2126](https://github.com/maplibre/maplibre-gl-js/pull/2126))
- Set fetchPriority for HTMLImageElement to help improve raster-heavy scenarios ([#2459](https://github.com/maplibre/maplibre-gl-js/pull/2459))
- Reduce rendering calls on initial load. No reason to try rendering before the style is loaded. ([#2464](https://github.com/maplibre/maplibre-gl-js/pull/2464))
- Lazy load default style properties on demand to improve loading performance and reduce memory usage. ([#2476](https://github.com/maplibre/maplibre-gl-js/pull/2476))
- Add queryTerrainElevation allows getting terrain elevation in meters at a specific point ([#2264](https://github.com/maplibre/maplibre-gl-js/pull/2264))
- Improve performance by sending style layers to the worker thread before processing it on the main thread to allow parallel processing ([#2131](https://github.com/maplibre/maplibre-gl-js/pull/2131))
- Add Map.getImage() to retrieve previously-loaded images. ([#2168](https://github.com/maplibre/maplibre-gl-js/pull/2168))
- Add a method to enable/disable cooperative gestures
- Update CONTRIBUTING.md with details on setting up on M1 mac ([#2196](https://github.com/maplibre/maplibre-gl-js/pull/2196))
- Update default type of originalEvent in MapLibreEvent to be `unknown` ([#2243](https://github.com/maplibre/maplibre-gl-js/pull/2243))
- Improve performance when forcing full symbol placement by short-circuiting pause checks ([#2241](https://github.com/maplibre/maplibre-gl-js/pull/2241))
- Adding a `warnonce` when terrain and hillshade source are the same ([#2298](https://github.com/maplibre/maplibre-gl-js/pull/2298))
- Remove a deprecation warning by removing an empty texture that is no longer being used in the codebase ([#2299](https://github.com/maplibre/maplibre-gl-js/pull/2299))
- Improve initial loading performance by lazy serializing layers only when needed. ([#2306](https://github.com/maplibre/maplibre-gl-js/pull/2306))
- Add validateStyle MapOption to allow disabling style validation for faster performance in production environment. ([#2390](https://github.com/maplibre/maplibre-gl-js/pull/2390))
- Add `setClusterOptions` to update cluster properties of the added sources: fixing these issues ([#429](https://github.com/maplibre/maplibre-gl-js/issues/429)) and ([#1384](https://github.com/maplibre/maplibre-gl-js/issues/1384))
- Add types for `workerOptions` and `_options` in `geojson_source.ts`
- Add fullscreenstart, fullscreenend events to FullscreenControl ([#2128](https://github.com/maplibre/maplibre-gl-js/issues/2128)
- Throttle the image request queue while the map is moving to improve performance ([#2097](https://github.com/maplibre/maplibre-gl-js/issues/2097)
- Add support for multiple `sprite` declarations in one style file ([#1805](https://github.com/maplibre/maplibre-gl-js/pull/1805))
- Extract sprite image on demand to reduce memory usage and improve performance by reducing the number of getImageData calls ([#1809](https://github.com/maplibre/maplibre-gl-js/pull/1809))
- `QueryRenderedFeaturesOptions` type added to both of the params in queryRenderedFeatures in map.ts ([#1900](https://github.com/maplibre/maplibre-gl-js/issues/1900))
- NavigationControlOptions is now optional when creating an instance of NavigationControl ([#1754](https://github.com/maplibre/maplibre-gl-js/issues/1754))
- Listen to webglcontextcreationerror event and give detailed debug info when it fails ([#1715](https://github.com/maplibre/maplibre-gl-js/pull/1715))
- Make sure `cooperativeGestures` overlay is always "on top" (z-index) of map features ([#1753](https://github.com/maplibre/maplibre-gl-js/pull/1753))
- Use `willReadFrequently` hint to optimize 2D canvas usage and remove warnings ([#1808](https://github.com/maplibre/maplibre-gl-js/pull/1808))
- Speed up the cross tile symbol index in certain circumstances ([#1755](https://github.com/maplibre/maplibre-gl-js/pull/1755))
- Improve rendering speed in scenes with many colliding symbolic icons and labels ([#1757](https://github.com/maplibre/maplibre-gl-js/pull/1757))
- Make request for ImageSource cancelable ([#1802](https://github.com/maplibre/maplibre-gl-js/pull/1802))
- Throttle the image request queue while the map is moving to improve performance ([#2097](https://github.com/maplibre/maplibre-gl-js/pull/2097))
- Return a promise from `once` method to allow easier usage of async/await in this case ([#1690](https://github.com/maplibre/maplibre-gl-js/pull/1690))
- Add pseudo (CSS) fullscreen as a fallback for iPhones ([#1678](https://github.com/maplibre/maplibre-gl-js/pull/1678))
- Add `updateData` to `GeoJSONSource` which allows for partial data updates ([#1605](https://github.com/maplibre/maplibre-gl-js/pull/1605))
- Add a RenderPool to render tiles onto textures for 3D ([#1671](https://github.com/maplibre/maplibre-gl-js/pull/1671))
- Add map.getCameraTargetElevation() ([#1558](https://github.com/maplibre/maplibre-gl-js/pull/1558))
- Add `freezeElevation` to `AnimationOptions` to allow smooth camera movement in 3D ([#1514](https://github.com/maplibre/maplibre-gl-js/pull/1514), [#1492](https://github.com/maplibre/maplibre-gl-js/issues/1492))
- Add map.setStyle's transformStyle option ([#1632](https://github.com/maplibre/maplibre-gl-js/pull/1632))

## Potentially breaking changes

Most of these changes will not affect your code but read carefully through the list to asses if a migration is needed.

- ⚠️ Cancel unloaded tile request on zooming in across multiple zooms. Previously these requests were not cancelled. ([#2377](https://github.com/maplibre/maplibre-gl-js/pull/2377))
- ⚠️ Resize map when container element is resized. The "resize"-related events now has different data associated with it ([#2157](https://github.com/maplibre/maplibre-gl-js/pull/2157), [#2551](https://github.com/maplibre/maplibre-gl-js/issues/2551)). Previously the originalEvent field was the reason of this change, for example it could be a `resize` event from the browser. Now it is `ResizeObserverEntry`, see more [here](https://developer.mozilla.org/en-US/docs/web/api/resizeobserverentry).
- ⚠️ Improve rendering of areas below sea level, and remove elevationOffset workaround ([#1578](https://github.com/maplibre/maplibre-gl-js/pull/1578))
- ⚠️ Remove support for `hsl` css color in a format that does not comply with the CSS Color specification. Colors defined in `hsl(110, 0.7, 0.055)` format will no longer work, instead it is recommended to use the format with percentages `hsl(110, 70%, 5.5%)`. ([#2376](https://github.com/maplibre/maplibre-gl-js/pull/2376))
- ⚠️ Move terrain object from style.terrain to map.terrain ([#1628](https://github.com/maplibre/maplibre-gl-js/pull/1628))
- ⚠️ Remove deprecated `mapboxgl-` css classes (use `maplibregl-` instead) ([#1575](https://github.com/maplibre/maplibre-gl-js/pull/1575))
- ⚠️ Full transition from WebGL1 to WebGL2 ([browser support](https://caniuse.com/?search=webgl2)) ([#2512](https://github.com/maplibre/maplibre-gl-js/pull/2512), [#1891](https://github.com/maplibre/maplibre-gl-js/pull/1891))
- ⚠️ `LngLat.toBounds()` is replaced by a static method `LngLatBounds.fromLngLat()` ([#2188](https://github.com/maplibre/maplibre-gl-js/pull/2188))
- ⚠️ Make geojson data source a required field to align with the docs ([#1396](https://github.com/maplibre/maplibre-gl-js/issue/1396))
- ⚠️ Improve control initial loading performance by forcing fadeDuration to 0 till first idle event ([#2447](https://github.com/maplibre/maplibre-gl-js/pull/2447))
- ⚠️ Remove "mapbox-gl-supported" package from API. If needed, please reference it directly instead of going through MapLibre. ([#2451](https://github.com/maplibre/maplibre-gl-js/pull/2451))
- ⚠️ Improve control performance by restricting worker count to a max of 1 except for Safari browser. ([#2354](https://github.com/maplibre/maplibre-gl-js/pull/2354))

## Bug fixes

- Fix of incorrect dash in diagonal lines with a vector source at some zoom levels. ([#2479](https://github.com/maplibre/maplibre-gl-js/pull/2479))
- Fix event.isSourceLoaded to reflect the state of source loading for sourcedata event ([#2543](https://github.com/maplibre/maplibre-gl-js/pull/2543))
- Fix overlapping of 3D building parts when 3D Terrain is activated ([#2513](https://github.com/maplibre/maplibre-gl-js/issues/2513))
- Show 3D buildings located below sea level when 3D Terrain is activated ([#2544](https://github.com/maplibre/maplibre-gl-js/issues/2544))
- Fix `LngLatBounds.extend()` to correctly handle `{ lng: number, lat: number }` coordinates. ([#2425](https://github.com/maplibre/maplibre-gl-js/pull/2425))
- Fix the accuracy-circle in the geolocate control from randomly resizing. ([#2450](https://github.com/maplibre/maplibre-gl-js/pull/2450))
- Fix the type of the `features` property on `MapLayerMouseEvent` and `MapLayerTouchEvent` to be `MapGeoJSONFeature[]` in lieu of `GeoJSON.Feature[]` ([#2244](https://github.com/maplibre/maplibre-gl-js/pull/2244))
- Fix GeolocateControl error if removed quickly ([#2391](https://github.com/maplibre/maplibre-gl-js/pull/2391))
- Fix issue unloading sprite sheet when using `setStyle(style, {diff:true})` ([#2146](https://github.com/maplibre/maplibre-gl-js/pull/2146))
- Fix wrap coords in `getTerrain` when `fitBounds` across the AM ([#2155](https://github.com/maplibre/maplibre-gl-js/pull/2155))
- Fix LngLat `toArray` method return type to [number,number] ([#2233](https://github.com/maplibre/maplibre-gl-js/issues/2233))
- Fix handling of text-offset with symbol-placement: line ([#2170](https://github.com/maplibre/maplibre-gl-js/issues/2170) and [#2171](https://github.com/maplibre/maplibre-gl-js/issues/2171))
- Fix geolocate control permissions failure on IOS16 web view with fallback to `window.navigator.geolocation` ([#2359](https://github.com/maplibre/maplibre-gl-js/pull/2359))
- Prevent unnecessary reload of raster sources when RTL Text Plugin loads ([#2380](https://github.com/maplibre/maplibre-gl-js/issues/2380))
- Fix Handle AddProtocol callback function returning an HTMLImageElement ([#](https://github.com/maplibre/maplibre-gl-js/pull/2393)2393](https://github.com/maplibre/maplibre-gl-js/pull/2393))
- Fix raster tiles being retained when raster-fade-duration is 0 ([#2445](https://github.com/maplibre/maplibre-gl-js/issues/2445), [#2501](https://github.com/maplibre/maplibre-gl-js/issues/2501))
- Fix the worker been terminated on setting new style ([#2123](https://github.com/maplibre/maplibre-gl-js/pull/2123))
- Change how meta key is detected for cooperative gestures
- Fix the worker been terminated on setting new style ([#2123](https://github.com/maplibre/maplibre-gl-js/pull/2123))
- Fix issue [#1024](https://github.com/maplibre/maplibre-gl-js/pull/1024) - Zoom center not under cursor when terrain is on
- Fix errors when running style-spec bin scripts and added missing help. Removed unnecessary script 'gl-style-composite'. ([#1971](https://github.com/maplibre/maplibre-gl-js/pull/1971))
- Fix the `slice` expression type ([#1886](https://github.com/maplibre/maplibre-gl-js/issues/1886))
- Remove dependency on `@rollup/plugin-json`, which was in conflict with `rollup-plugin-import-assert`
- Remove dependency on `@mapbox/gazetteer` which caused some build warnings ([#1757](https://github.com/maplibre/maplibre-gl-js/pull/1757) [#1898](https://github.com/maplibre/maplibre-gl-js/pull/1898))
- Fix `getElevation()` causing uncaught error ([#1650](https://github.com/maplibre/maplibre-gl-js/issues/1650)).
- Fix headless benchmark execution especially on VM ([#1732](https://github.com/maplibre/maplibre-gl-js/pull/1732))
- fix issue [#860](https://github.com/maplibre/maplibre-gl-js/issues/860) fill-pattern with pixelRatio > 1 is now switched correctly at runtime. ([#1765](https://github.com/maplibre/maplibre-gl-js/pull/1765))
- Fix the exception that would be thrown on `map.setStyle` when it is passed with transformStyle option and map is initialized without an initial style. ([#1824](https://github.com/maplibre/maplibre-gl-js/pull/1824))
- Fix the behavior of the compass button on touch devices. ([#1852](https://github.com/maplibre/maplibre-gl-js/pull/1852))
- Fix `GeoJSONSource` appearing to never finish loading when calling its `setData` method immediately after adding it to a `Map` due to it not firing a `metadata` `data` event ([#1693](https://github.com/maplibre/maplibre-gl-js/issues/1693))
- Fix the gap between terrain elevated tiles ([#1602](https://github.com/maplibre/maplibre-gl-js/issues/1602))
- Fix showTileBoundaries to show the first vector source [#1395](https://github.com/maplibre/maplibre-gl-js/pull/1395)
- Fix `match` expression type ([#1631](https://github.com/maplibre/maplibre-gl-js/pull/1631))
- Fix for blurry raster tiles due to raster tiles requests stuck in image queue. ([#2511](https://github.com/maplibre/maplibre-gl-js/pull/2511))

## 3.0.0-pre.9

### 🐞 Bug fixes

- Fixes issue with ResizeObserver firing an initial 'resize' event (since 3.0.0-pre.5) ([#2551](https://github.com/maplibre/maplibre-gl-js/issues/2551))

## 3.0.0-pre.8

### ✨ Features and improvements

- Add `transformCameraUpdate` callback to `Map` options ([#2535](https://github.com/maplibre/maplibre-gl-js/pull/2535))

### 🐞 Bug fixes

- Revise previous fix ([#2445](https://github.com/maplibre/maplibre-gl-js/issues/2445)) for raster tiles being retained when raster-fade-duration is 0 ([#2501](https://github.com/maplibre/maplibre-gl-js/issues/2501))

## 3.0.0-pre.7

### ✨ Features and improvements

- ⚠️ Breaking - Remove WebGL1 support. Move to WebGL2 ([#2512](https://github.com/maplibre/maplibre-gl-js/pull/2512))
- Bump KDBush and supercluster ([#2522](https://github.com/maplibre/maplibre-gl-js/pull/2522))

## 3.0.0-pre.6

### ✨ Features and improvements

- ⚠️ Breaking - Improve control performance by restricting worker count to a max of 1 except safari browser. ([#2354](https://github.com/maplibre/maplibre-gl-js/pull/2354))
- Improve performance by using HTMLImageElement to download raster source images when refreshExpiredTiles tiles is false ([#2126](https://github.com/maplibre/maplibre-gl-js/pull/2126))
- ⚠️ Breaking - Improve control initial loading performance by forcing fadeDuration to 0 till first idle event ([#2447](https://github.com/maplibre/maplibre-gl-js/pull/2447))
- ⚠️ Breaking - Remove "mapbox-gl-supported" package from API. If needed, please reference it directly instead of going through MapLibre. ([#2451](https://github.com/maplibre/maplibre-gl-js/pull/2451))
- Set fetchPriority for HTMLImageElement to help improve raster heavy scenarios ([#2459](https://github.com/maplibre/maplibre-gl-js/pull/2459))
- Reduce rendering calls on initial load. No reason to try rendering before style is loaded. ([#2464](https://github.com/maplibre/maplibre-gl-js/pull/2464))
- Lazy load default style properties on demand to improve loading performance and reduce memory usage. ([#2476](https://github.com/maplibre/maplibre-gl-js/pull/2476))
- Conditional WebGL2 support ([#1891](https://github.com/maplibre/maplibre-gl-js/pull/1891)

### 🐞 Bug fixes

- Fix `LngLatBounds.extend()` to correctly handle `{ lng: number, lat: number }` coordinates. ([#2425](https://github.com/maplibre/maplibre-gl-js/pull/2425))
- Fix the accuracy-circle in the geolocate control from randomly resizing. ([#2450](https://github.com/maplibre/maplibre-gl-js/pull/2450))

## 3.0.0-pre.5

### ✨ Features and improvements

- Add queryTerrainElevation allows getting terrain elevation in meters at specific point ([#2264](https://github.com/maplibre/maplibre-gl-js/pull/2264))
- Improve performance by sending style layers to worker thread before processing it on main thread to allow parallel processing ([#2131](https://github.com/maplibre/maplibre-gl-js/pull/2131))
- ⚠️ Breaking - Resize map when container element is resized. The resize related events now has different data associated with it ([#2157](https://github.com/maplibre/maplibre-gl-js/pull/2157)). Previously the originalEvent field was the reason of this change, for example it could be a `resize` event from the browser. Now it is `ResizeObserverEntry`, see more [here](https://developer.mozilla.org/en-US/docs/web/api/resizeobserverentry).
- Add Map.getImage() to retrieve previously-loaded images. ([#2168](https://github.com/maplibre/maplibre-gl-js/pull/2168))
- Add method to enable/disable cooperative gestures
- ⚠️ Breaking - `LngLat.toBounds()` is replaced by a static method `LngLatBounds.fromLngLat()` ([#2188](https://github.com/maplibre/maplibre-gl-js/pull/2188))
- Update CONTRIBUTING.md with details on setting up on M1 mac ([#2196](https://github.com/maplibre/maplibre-gl-js/pull/2196))
- Update default type of originalEvent in MapLibreEvent to be `unknown` ([#2243](https://github.com/maplibre/maplibre-gl-js/pull/2243))
- Improve performance when forcing full symbol placement by short circuiting pause checks ([#2241](https://github.com/maplibre/maplibre-gl-js/pull/2241))
- Adding a `warnonce` when terrain and hillshade source are the same ([#2298](https://github.com/maplibre/maplibre-gl-js/pull/2298))
- Remove a deprecation warning by removing an empty texture that is no longer being used in the codebase ([#2299](https://github.com/maplibre/maplibre-gl-js/pull/2299))
- Improve initial loading performance by lazy serializing layers only when needed. ([#2306](https://github.com/maplibre/maplibre-gl-js/pull/2306))
- ⚠️ Breaking - Cancel unloaded tile request on zooming in across multiple zoom. Previously these requests were not cancelled. ([#2377](https://github.com/maplibre/maplibre-gl-js/pull/2377))
- Add validateStyle MapOption to allow disabling style validation for faster performance in production environment. ([#2390](https://github.com/maplibre/maplibre-gl-js/pull/2390))
- ⚠️ Breaking - Remove support for `hsl` css color in a format that does not comply with the CSS Color specification. Colors defined in `hsl(110, 0.7, 0.055)` format will no longer work, instead it is recommended to use the format with percentages `hsl(110, 70%, 5.5%)`. ([#2376](https://github.com/maplibre/maplibre-gl-js/pull/2376))

### 🐞 Bug fixes

- Fix the type of the `features` property on `MapLayerMouseEvent` and `MapLayerTouchEvent` to be `MapGeoJSONFeature[]` in lieu of `GeoJSON.Feature[]` ([#2244](https://github.com/maplibre/maplibre-gl-js/pull/2244))
- Fix GeolocateControl error if removed quickly ([#2391](https://github.com/maplibre/maplibre-gl-js/pull/2391))
- Fix issue unloading sprite sheet when using `setStyle(style, {diff:true})` ([#2146](https://github.com/maplibre/maplibre-gl-js/pull/2146))
- Fix wrap coords in `getTerrain` when `fitBounds` across the AM ([#2155](https://github.com/maplibre/maplibre-gl-js/pull/2155))
- Fix LngLat `toArray` method return type to [number,number] ([#2233](https://github.com/maplibre/maplibre-gl-js/issues/2233))
- Fix handling of text-offset with symbol-placement: line ([#2170](https://github.com/maplibre/maplibre-gl-js/issues/2170) and [#2171](https://github.com/maplibre/maplibre-gl-js/issues/2171))
- Fix geolocate control permissions failure on IOS16 web view with fallback to `window.navigator.geolocation` ([#2359](https://github.com/maplibre/maplibre-gl-js/pull/2359))
- Prevent unnecessary reload of raster sources when RTL Text Plugin loads ([#2380](https://github.com/maplibre/maplibre-gl-js/issues/2380))
- Fix Handle AddProtocol callback function returning an HTMLImageElement ([#](https://github.com/maplibre/maplibre-gl-js/pull/2393)2393](https://github.com/maplibre/maplibre-gl-js/pull/2393))
- Fix raster tiles being retained when raster-fade-duration is 0 ([#2445](https://github.com/maplibre/maplibre-gl-js/issues/2445))

## 3.0.0-pre.4

### ✨ Features and improvements

- Add `setClusterOptions` to update cluster properties of the added sources: fixing these issues ([#429](https://github.com/maplibre/maplibre-gl-js/issues/429)) and ([#1384](https://github.com/maplibre/maplibre-gl-js/issues/1384))
- Add types for `workerOptions` and `_options` in `geojson_source.ts`
- Add fullscreenstart, fullscreenend events to FullscreenControl ([#2128](https://github.com/maplibre/maplibre-gl-js/issues/2128)
- Throttle the image request queue while the map is moving to improve performance ([#2097](https://github.com/maplibre/maplibre-gl-js/issues/2097)

### 🐞 Bug fixes

- Fix the worker been terminated on setting new style ([#2123](https://github.com/maplibre/maplibre-gl-js/pull/2123))
- Change how meta key is detected for cooperative gestures
- Fix the worker been terminated on setting new style ([#2123](https://github.com/maplibre/maplibre-gl-js/pull/2123))

## 3.0.0-pre.3

### ✨ Features and improvements

- Add support for multiple `sprite` declarations in one style file ([#1805](https://github.com/maplibre/maplibre-gl-js/pull/1805))
- Extract sprite image on demand to reduce memory usage and improve performance by reducing number of getImageData calls ([#1809](https://github.com/maplibre/maplibre-gl-js/pull/1809))

### 🐞 Bug fixes

- Fix issue [#1024](https://github.com/maplibre/maplibre-gl-js/pull/1024) - Zoom center not under cursor when terrain is on
- Fix errors when running style-spec bin scripts and added missing help. Removed unnecessary script 'gl-style-composite'. ([#1971](https://github.com/maplibre/maplibre-gl-js/pull/1971))
- Fix the `slice` expression type ([#1886](https://github.com/maplibre/maplibre-gl-js/issues/1886))

## 3.0.0-pre.2

### ✨ Features and improvements

- `QueryRenderedFeaturesOptions` type added to both of the params in queryRenderedFeatures in map.ts ([#1900](https://github.com/maplibre/maplibre-gl-js/issues/1900))
- NavigationControlOptions is now optional when creating an instance of NavigationControl ([#1754](https://github.com/maplibre/maplibre-gl-js/issues/1754))
- Listen to webglcontextcreationerror event and give detailed debug info when it fails ([#1715](https://github.com/maplibre/maplibre-gl-js/pull/1715))
- Make sure `cooperativeGestures` overlay is always "on top" (z-index) of map features ([#1753](https://github.com/maplibre/maplibre-gl-js/pull/1753))
- Use `willReadFrequently` hint to optimize 2D canvas usage and remove warnings ([#1808](https://github.com/maplibre/maplibre-gl-js/pull/1808))
- Speed up the cross tile symbol index in certain circumstances ([#1755](https://github.com/maplibre/maplibre-gl-js/pull/1755))
- Improve rendering speed in scenes with many colliding symbolic icons and labels ([#1757](https://github.com/maplibre/maplibre-gl-js/pull/1757))
- Make request for ImageSource cancelable ([#1802](https://github.com/maplibre/maplibre-gl-js/pull/1802))
- Throttle the image request queue while the map is moving to improve performance ([#2097](https://github.com/maplibre/maplibre-gl-js/pull/2097))

### 🐞 Bug fixes

- Remove dependency on `@rollup/plugin-json`, which was in conflict with `rollup-plugin-import-assert`
- Remove dependency on `@mapbox/gazetteer` which caused some build warnings ([#1757](https://github.com/maplibre/maplibre-gl-js/pull/1757) [#1898](https://github.com/maplibre/maplibre-gl-js/pull/1898))
- Fix `getElevation()` causing uncaught error ([#1650](https://github.com/maplibre/maplibre-gl-js/issues/1650)).
- Fix headless benchmark execution especially on VM ([#1732](https://github.com/maplibre/maplibre-gl-js/pull/1732))
- fix issue [#860](https://github.com/maplibre/maplibre-gl-js/issues/860) fill-pattern with pixelRatio > 1 is now switched correctly at runtime. ([#1765](https://github.com/maplibre/maplibre-gl-js/pull/1765))
- Fix the exception that would be thrown on `map.setStyle` when it is passed with transformStyle option and map is initialized without an initial style. ([#1824](https://github.com/maplibre/maplibre-gl-js/pull/1824))
- Fix the behavior of the compass button on touch devices.

## 3.0.0-pre.1

### ✨ Features and improvements

- Return a promise from `once` method to allow easier usage of async/await in this case ([#1690](https://github.com/maplibre/maplibre-gl-js/pull/1690))
- Add pseudo (CSS) fullscreen as a fallback for iPhones ([#1678](https://github.com/maplibre/maplibre-gl-js/pull/1678))
- Add `updateData` to `GeoJSONSource` which allows for partial data updates ([#1605](https://github.com/maplibre/maplibre-gl-js/pull/1605))

### 🐞 Bug fixes

- Fix `GeoJSONSource` appearing to never finish loading when calling its `setData` method immediately after adding it to a `Map` due to it not firing a `metadata` `data` event ([#1693](https://github.com/maplibre/maplibre-gl-js/issues/1693))
- Fix the gap between terrain elevated tiles ([#1602](https://github.com/maplibre/maplibre-gl-js/issues/1602))

## 3.0.0-pre.0

### ✨ Features and improvements

- Add a RenderPool to render tiles onto textures for 3D ([#1671](https://github.com/maplibre/maplibre-gl-js/pull/1671))
- Add map.getCameraTargetElevation() ([#1558](https://github.com/maplibre/maplibre-gl-js/pull/1558))
- Add `freezeElevation` to `AnimationOptions` to allow smooth camera movement in 3D ([#1514](https://github.com/maplibre/maplibre-gl-js/pull/1514), [#1492](https://github.com/maplibre/maplibre-gl-js/issues/1492))
- ⚠️ Breaking - Remove deprecated `mapboxgl-` css classes ([#1575](https://github.com/maplibre/maplibre-gl-js/pull/1575))
- Add map.setStyle's transformStyle option ([#1632](https://github.com/maplibre/maplibre-gl-js/pull/1632))
- ⚠️ Breaking - Improve rendering of areas below sea level, and remove elevationOffset workaround ([#1578](https://github.com/maplibre/maplibre-gl-js/pull/1578))
- ⚠️ Breaking - Move terrain object from style.terrain to map.terrain ([#1628](https://github.com/maplibre/maplibre-gl-js/pull/1628))

### 🐞 Bug fixes

- ⚠️ Breaking - Make geojson data source a required field to align with the docs ([#1396](https://github.com/maplibre/maplibre-gl-js/issue/1396))
- Fix showTileBoundaries to show the first vector source [#1395](https://github.com/maplibre/maplibre-gl-js/pull/1395)
- Fix `match` expression type ([#1631](https://github.com/maplibre/maplibre-gl-js/pull/1631))

## 2.4.0

### ✨ Features and improvements

- Added calculateCameraOptionsFromTo to camera ([#1427](https://github.com/maplibre/maplibre-gl-js/pull/1427))
- Improve expression types ([#1510](https://github.com/maplibre/maplibre-gl-js/pull/1510))
- Improve performance for primitive size selection ([#1508](https://github.com/maplibre/maplibre-gl-js/pull/1508))
- Upgrade target from ES2017 to ES2019 ([#1499](https://github.com/maplibre/maplibre-gl-js/pull/1499))
- Improve error handling ([#1485](https://github.com/maplibre/maplibre-gl-js/pull/1485))
- Removed `_interpolationType` unused field ([#264](https://github.com/maplibre/maplibre-gl-js/issues/264))

### 🐞 Bug fixes

- Fix attribution not being displayed for terrain ([#1516](https://github.com/maplibre/maplibre-gl-js/pull/1516))
- No triggering of contextmenu after rotate, pitch, etc. also on Windows ([#1537](https://github.com/maplibre/maplibre-gl-js/pull/1537))

## 2.3.1-pre.2

### ✨ Features and improvements

- Improve expression types ([#1510](https://github.com/maplibre/maplibre-gl-js/pull/1510))
- Improve performance for primitive size selection ([#1508](https://github.com/maplibre/maplibre-gl-js/pull/1508))
- Upgrade target from ES2017 to ES2019 ([#1499](https://github.com/maplibre/maplibre-gl-js/pull/1499))

## 2.3.1-pre.1

### ✨ Features and improvements

- Improve error handling ([#1485](https://github.com/maplibre/maplibre-gl-js/pull/1485))

## 2.3.0

### ✨ Features and improvements

- Re-enable method to get library version. Either with `import {version} from 'maplibre-gl'`, or on a Map instance as `map.version`.

## 2.2.1

### 🐞 Bug fixes

- Fix types generation and make sure they run as part of the CI ([#1462](https://github.com/maplibre/maplibre-gl-js/issues/1462), [#1465](https://github.com/maplibre/maplibre-gl-js/pull/1465))

## 2.2.0

Everything from the four previous pre-releases:

### ✨ Features and improvements

- Update `icon-padding` symbol layout property to support asymmetric padding ([#1289](https://github.com/maplibre/maplibre-gl-js/pull/1289))
- Added `cooperativeGestures` option when instantiating map to prevent inadvertent scrolling/panning when navigating a page where map is embedded inline ([#234](https://github.com/maplibre/maplibre-gl-js/issues/234))
- Improve filter specification typings ([#1390](https://github.com/maplibre/maplibre-gl-js/pull/1390))
- Add 3D terrain capabilities ([#165](https://github.com/maplibre/maplibre-gl-js/pull/165), [#1022](https://github.com/maplibre/maplibre-gl-js/pull/1022))
- Cancel pending GeoJSON requests when `GeoJSONSource.setData()` is called instead of waiting for any pending request to complete before issuing the request for the new URL ([#1102](https://github.com/maplibre/maplibre-gl-js/pull/1102))

### 🐞 Bug fixes

- Fix compact attribution style when using global CSS that sets `box-sizing: border-box;` ([#1250](https://github.com/maplibre/maplibre-gl-js/pull/1250))
- Handle maxBounds which cross the meridian at longitude ±180° ([#1298](https://github.com/maplibre/maplibre-gl-js/pull/1298), [#1299](https://github.com/maplibre/maplibre-gl-js/pull/1299))
- Hide arrow displayed in default `summary` styles on the attribution control ([#1258](https://github.com/maplibre/maplibre-gl-js/pull/1258))
- Fix memory usage in terrain 3D ([#1291](https://github.com/maplibre/maplibre-gl-js/issues/1291), [#1302](https://github.com/maplibre/maplibre-gl-js/pull/1302))
- Fix disappearance of closest tiles when 3D terrain is enabled ([#1241](https://github.com/maplibre/maplibre-gl-js/issues/1241), [#1300](https://github.com/maplibre/maplibre-gl-js/pull/1300))

## 2.2.0-pre.4

### ✨ Features and improvements

- Update `icon-padding` symbol layout property to support asymmetric padding ([#1289](https://github.com/maplibre/maplibre-gl-js/pull/1289))
- Added `cooperativeGestures` option when instantiating map to prevent inadvertent scrolling/panning when navigating a page where map is embedded inline ([#234](https://github.com/maplibre/maplibre-gl-js/issues/234))
- Improve filter specification typings ([#1390](https://github.com/maplibre/maplibre-gl-js/pull/1390))

### 🐞 Bug fixes

- Fix compact attribution style when using global CSS that sets `box-sizing: border-box;` ([#1250](https://github.com/maplibre/maplibre-gl-js/pull/1250))

## 2.2.0-pre.3

### 🐞 Bug fixes

- Handle maxBounds which cross the meridian at longitude ±180° ([#1298](https://github.com/maplibre/maplibre-gl-js/issues/1298), [#1299](https://github.com/maplibre/maplibre-gl-js/pull/1299))
- Hide arrow displayed in default `summary` styles on the attribution control ([#1258](https://github.com/maplibre/maplibre-gl-js/pull/1258))
- Fix memory usage in terrain 3D ([#1291](https://github.com/maplibre/maplibre-gl-js/issues/1291), [#1302](https://github.com/maplibre/maplibre-gl-js/pull/1302))
- Fix disappearance of closest tiles when 3D terrain is enabled ([#1241](https://github.com/maplibre/maplibre-gl-js/issues/1241), [#1300](https://github.com/maplibre/maplibre-gl-js/pull/1300))

## 2.2.0-pre.2

### ✨ Features and improvements

- Add 3D terrain capabilities ([#165](https://github.com/maplibre/maplibre-gl-js/pull/165), [#1022](https://github.com/maplibre/maplibre-gl-js/pull/1022))

## 2.2.0-pre.1

### ✨ Features and improvements

- Cancel pending GeoJSON requests when `GeoJSONSource.setData()` is called instead of waiting for any pending request to complete before issuing the request for the new URL ([#1102](https://github.com/maplibre/maplibre-gl-js/pull/1102))

## 2.1.9

### 🐞 Bug fixes

- Add back typescript typings to dependencies instead of devDependencies ([#1178](https://github.com/maplibre/maplibre-gl-js/pull/1178))

## 2.1.8

### ✨ Features and improvements

- Changed logic for showing the MapLibre logo. The MapLibre logo is now shown by setting the map option 'maplibreLogo' to true or by adding it to a map with addControl. TileJSON no longer controls if the logo is shown. ([#786](https://github.com/maplibre/maplibre-gl-js/pull/786))

### 🐞 Bug fixes

- Fix missing `touchmove` in `MapTouchEvent["type"]` ([#1131](https://github.com/maplibre/maplibre-gl-js/pull/1131))
- Type CustomLayerInterface renderingMode, onRemove, onAdd, and prerender optional ([#1122](https://github.com/maplibre/maplibre-gl-js/pull/1122))

## 2.1.8-pre.3

### 🐞 Bug fixes

- Use correct location for mouse events of line layer with line-offset ([#1108](https://github.com/maplibre/maplibre-gl-js/issues/1108)).
- Change `GeoJSONFeature.properties` type from `{}` to `{ [name: string]: any; }` ([#1115](https://github.com/maplibre/maplibre-gl-js/pull/1115)).
- Fix `error TS2503: Cannot find namespace 'GeoJSON'` ([#1096](https://github.com/maplibre/maplibre-gl-js/issues/1096)).

## 2.1.8-pre.2

### ✨ Features and improvements

- Removal of the unminified production build target, so `npm run build-prod` will be the main build command going forward.

### 🐞 Bug fixes

- Dispose source resources on map style removal, it also fixes `cannot read properties of undefined (reading 'sourceCaches')` error ([#1099](https://github.com/maplibre/maplibre-gl-js/pull/1099)).
- Add MapGeoJSONFeature type as replacement for MapboxGeoJSONFeature. MapGeoJSONFeature type extends GeoJSONFeature type with layer, source, sourceLayer, and state properties ([#1104](https://github.com/maplibre/maplibre-gl-js/pull/1104)).
- Fix automatic refreshing of expired raster tiles ([#1106](https://github.com/maplibre/maplibre-gl-js/pull/1106))
- Fix precision loss in some matrix calculations ([#1105](https://github.com/maplibre/maplibre-gl-js/pull/1105))

## 2.1.8-pre.1

### ✨ Features and improvements

- Add option `viewport-glyph` to `text-rotation-alignment` which places glyphs along a linestring and rotates them to the x-axis of the viewport ([#716](https://github.com/maplibre/maplibre-gl-js/pull/716)).

### 🐞 Bug fixes

- Change `GeoJSONFeature.id` type from `number | string | void` to `number | string | undefined` ([#1093](https://github.com/maplibre/maplibre-gl-js/pull/1093))
- Add FeatureIdentifier type to define feature parameter in setFeatureState, removeFeatureState, and getFeatureState methods. Change FeatureIdentifier.id from `id: string | number;` to `id?: string | number | undefined;` ([#1095](https://github.com/maplibre/maplibre-gl-js/pull/1095))
- Change map.on, map.off, and map.once type parameter from "type: MapEvent" to "type: MapEvent | string" ([#1094](https://github.com/maplibre/maplibre-gl-js/pull/1094))

## 2.1.7

### 🐞 Bug fixes

- Add adjustment for glyph rendering, CJK fonts are mainly affected ([#1002](https://github.com/maplibre/maplibre-gl-js/issues/1002)).
- Improve typings to fix Angular strict mode failure ([#790](https://github.com/maplibre/maplibre-gl-js/issues/790), [#970](https://github.com/maplibre/maplibre-gl-js/issues/970), [#934](https://github.com/maplibre/maplibre-gl-js/issues/934))
- Fix `SourceCache.loaded()` always returning `true` following a load error ([#1025](https://github.com/maplibre/maplibre-gl-js/issues/1025))
- Added back csp and dev builds to npm package ([#1042](https://github.com/maplibre/maplibre-gl-js/issues/1042))

## 2.1.6

### 🐞 Bug fixes

- Publish `dist/package.json` ([#998](https://github.com/maplibre/maplibre-gl-js/pull/998)).

## 2.1.6-pre.1

### 🐞 Bug fixes

- Publish `dist/package.json` ([#998](https://github.com/maplibre/maplibre-gl-js/pull/998)).

## 2.1.5

### 🐞 Bug fixes

- Publish empty `postinstall.js` file. Follow-up on ([#990](https://github.com/maplibre/maplibre-gl-js/issues/990)), ([#991](https://github.com/maplibre/maplibre-gl-js/pull/991)), ([#992](https://github.com/maplibre/maplibre-gl-js/pull/992)).

## 2.1.5-pre.1

### 🐞 Bug fixes

- Publish empty `postinstall.js` file. Follow-up on ([#990](https://github.com/maplibre/maplibre-gl-js/pull/990)), ([#991](https://github.com/maplibre/maplibre-gl-js/pull/991)), ([#992](https://github.com/maplibre/maplibre-gl-js/pull/992)).

## 2.1.4

### 🐞 Bug fixes

- Fix missing `postinstall.js` file in npm publish. Follow-up on ([#990](https://github.com/maplibre/maplibre-gl-js/issues/990)), ([#991](https://github.com/maplibre/maplibre-gl-js/pull/991)).

## 2.1.3

### 🐞 Bug fixes

- Fix postinstall `ts-node` error on non-dev installs ([#900](https://github.com/maplibre/maplibre-gl-js/pull/900))

## 2.1.2

### Features and improvements

- Default compact attribution to be open by default to comply with OpenStreetMap Attribution Guidelines ([#795](https://github.com/maplibre/maplibre-gl-js/pull/795))
- Export `Source` classes (`GeoJSONSource` etc.) declarations. ([#801](https://github.com/maplibre/maplibre-gl-js/issues/801))
- Make `AJAXError` public so error HTTP responses can be handled differently from other errors.

### 🐞 Bug fixes

- Fix compact attribution button showing when attribution is blank ([#795](https://github.com/maplibre/maplibre-gl-js/pull/795))
- Fix error mismatched image size for CJK characters ([#718](https://github.com/maplibre/maplibre-gl-js/issues/718))
- Fire `dataabort` and `sourcedataabort` events when a tile request is aborted ([#794](https://github.com/maplibre/maplibre-gl-js/issues/794))
- Fix NextJs `performance` undefined ([#768](https://github.com/maplibre/maplibre-gl-js/issues/768))

## 2.1.1

### 🐞 Bug fixes

- Fix stale tiles being shown when calling VectorTileSource#setTiles while the map is moving.

## 2.1.0

### ✨ Features and improvements

- Add `icon-overlap` and `text-overlap` symbol layout properties [#347](https://github.com/maplibre/maplibre-gl-js/pull/347)
- Deprecate `icon-allow-overlap` and `text-allow-overlap` symbol layout properties. `icon-overlap` and `text-overlap` are their replacements.
- Remove node package chalk from devDependencies ([#789](https://github.com/maplibre/maplibre-gl-js/pull/789)).
- Allow setting a custom pixel ratio by adding a `MapOptions#pixelRatio` property and a `Map#setPixelRatio` method. Since a high `devicePixelRatio` value can lead to performance and display problems, it is done at your own risk. ([#769](https://github.com/maplibre/maplibre-gl-js/issues/769))

## 2.0.5

### 🐞 Bug fixes

- Remove list of node versions allowed to install the package.

## 2.0.4

### 🐞 Bug fixes

- Missing package.json file in version 2.0.3 dist in npm ([#811](https://github.com/maplibre/maplibre-gl-js/issues/811)) - this causes webpack to fail

## 2.0.3

### Features and improvements

- Remove node package chalk from devDependencies ([#789](https://github.com/maplibre/maplibre-gl-js/pull/789)).
- Remove vector-tile module declaration and revert to using point from [@mapbox/point-geometry](https://github.com/mapbox/point-geometry] ([#788](https://github.com/maplibre/maplibre-gl-js/issues/788), [#800](https://github.com/maplibre/maplibre-gl-js/pull/800))
- Moved development environment to use NodeJs 16 ([#781](https://github.com/maplibre/maplibre-gl-js/pull/781), [#806](https://github.com/maplibre/maplibre-gl-js/pull/806))

### 🐞 Bug fixes

- Fix max cluster zoom in geojson source ([#61](https://github.com/maplibre/maplibre-gl-js/issues/61))

## 2.0.2

### 🐞 Bug fixes

- Fix typescript generated file ([#776](https://github.com/maplibre/maplibre-gl-js/issues/776)).

## 2.0.1

### 🐞 Bug fixes

- Fix documentation of `addProtocol` and `removeProtocol`.

## 2.0.0

### Features and improvements

- Migrated the production code to typescript
- ** Breaking Change ** removed `version` from the public API
- ** Breaking Change ** stopped supporting IE (internet explorer)
- ** Breaking Change ** stopped supporting Chrome 49-65. Chrome 66+ required. For Chrome 49-65 support use version 1.15.2.
- ** Breaking Change ** removed all code related to `accessToken` and Mapbox specific urls starting with `mapbox://`. Telemetry and tracking code was removed.
- ** Breaking Change ** removed `baseApiUrl` as it was used only for Mapbox related urls
- ** Breaking Change ** typescript typings have changed:
  - `Style` => `StyleSpecification`
  - `AnyLayer` => `LayerSpecification`
  - `AnySourceData` => `SourceSpecification`
  - `MapboxEvent` => `MapLibreEvent`
  - `MapboxOptions` => `MapOptions`
  - `MapBoxZoomEvent` => `MapLibreZoomEvent`
  - `*SourceRaw` + `*SourceOptions` => `*SourceSpecification`
  - `*Source` (source implementation definition) were removed
  - `*Layer` => `*LayerSpecification`
  - `*Paint` => `*LayerSpecification['paint']`
  - `*Layout` => `*LayerSpecification['layout']`
  - `MapboxGeoJSONFeature` => `GeoJSONFeature`
- Added `redraw` function to map ([#206](https://github.com/maplibre/maplibre-gl-js/issues/206))
- Improve attribution controls accessibility. See [#359](https://github.com/maplibre/maplibre-gl-js/issues/359)
- Allow maxPitch value up to 85, use values greater than 60 at your own risk ([#574](https://github.com/maplibre/maplibre-gl-js/pull/574))
- `getImage` uses createImageBitmap when supported ([#650](https://github.com/maplibre/maplibre-gl-js/pull/650))

### 🐞 Bug fixes

- Fix warning due to strict comparison of SDF property in image sprite ([#303](https://github.com/maplibre/maplibre-gl-js/issues/303))
- Fix tile placeholder replacement to allow for placeholders to be in a URL more than once. ([#348](https://github.com/maplibre/maplibre-gl-js/pull/348))
- Fix type check for non dom environment. ([#334](https://github.com/maplibre/maplibre-gl-js/issues/334))
- Fix precision problem in patterns when overzoomed in OpenGL ES devices.
- Fix padding-top of the popup to improve readability of popup text ([#354](https://github.com/maplibre/maplibre-gl-js/pull/354)).
- Fix GeoJSONSource#loaded sometimes returning true while there are still pending loads ([#669](https://github.com/maplibre/maplibre-gl-js/issues/669))
- Fix MapDataEvent#isSourceLoaded being true in GeoJSONSource "dataloading" event handlers ([#694](https://github.com/maplibre/maplibre-gl-js/issues/694))
- Fix events being fired after Map#remove has been called when the WebGL context is lost and restored ([#726](https://github.com/maplibre/maplibre-gl-js/issues/726))
- Fix nested expressions types definition [#757](https://github.com/maplibre/maplibre-gl-js/pull/757)

## 1.15.2

### 🐞 Bug fixes

- Fix breaking changes introduced in v1.15.0 by adoption dual naming scheme for CSS class names

## 1.15.1

### 🐞 Bug fixes

- Add void return for some method declaration to match TS strict mode ([#194](https://github.com/maplibre/maplibre-gl-js/pull/194))
- Fix css leftovers ([#83](https://github.com/maplibre/maplibre-gl-js/issues/83))

## 1.15.0

### Features and improvements

- ** Breaking Change: ** Rename css classes ([#83](https://github.com/maplibre/maplibre-gl-js/issues/83))
- Added custom protocol support to allow overriding ajax calls ([#29](https://github.com/maplibre/maplibre-gl-js/issues/29))
- Added setTransformRequest to map ([#159](https://github.com/maplibre/maplibre-gl-js/pull/159))
- Publish @maplibre/maplibre-gl-style-spec v14.0.0 on NPM ([#149](https://github.com/maplibre/maplibre-gl-js/pull/149))
- Replace link to mapbox on LogoControl by link to maplibre ([#151](https://github.com/maplibre/maplibre-gl-js/pull/151))
- Migrate style spec files from mapbox to maplibre ([#147](https://github.com/maplibre/maplibre-gl-js/pull/147))
- Publish the MapLibre style spec in NPM ([#140](https://github.com/maplibre/maplibre-gl-js/pull/140))
- Replace mapboxgl with maplibregl in JSDocs inline examples ([#134](https://github.com/maplibre/maplibre-gl-js/pull/134))
- Bring in typescript definitions file ([#24](https://github.com/maplibre/maplibre-gl-js/issues/24))
- Update example links to https://maplibre.org/maplibre-gl-js-docs/ ([#131](https://github.com/maplibre/maplibre-gl-js/pull/131))
- Improve performance of layers with constant `*-sort-key` ([#78](https://github.com/maplibre/maplibre-gl-js/pull/78))

### 🐞 Bug fixes

- Prevented attribution button from submitting form ([#178](https://github.com/maplibre/maplibre-gl-js/issues/178))

## 1.14.0

### Features and improvements

- Rebranded to MapLibre
- New logo

### 🐞 Bug fixes

- Rename SVGs mapboxgl-ctrl-\*.svg to maplibregl ([#85](https://github.com/maplibre/maplibre-gl-js/pull/85))
- fix ImageSource not working in FF/Safari ([#87](https://github.com/maplibre/maplibre-gl-js/pull/87))
- Update HTML debug files to use MapLibre in titles ([#84](https://github.com/maplibre/maplibre-gl-js/pull/84))
- fix CI checksize job to use maplibre name ([#86](https://github.com/maplibre/maplibre-gl-js/pull/86))
- Move output files from mapbox._ to maplibre._ ([#75](https://github.com/maplibre/maplibre-gl-js/pull/75))
- Remove mapbox specifics and branding from .github ([#64](https://github.com/maplibre/maplibre-gl-js/pull/64))
- Fix a bug where mapbox-gl-js is no longer licensed as open source, but we owe immeasurable gratitude to Mapbox for releasing all their initial code to the community under BSD-3 license.

## 1.13.0

### ✨ Features and improvements

- Improve accessibility by fixing issues reported by WCAG 2.1. [#9991](https://github.com/mapbox/mapbox-gl-js/pull/9991)
- Improve accessibility when opening a popup by immediately focusing on the content. [#9774](https://github.com/mapbox/mapbox-gl-js/pull/9774) (h/t [@watofundefined](https://github.com/watofundefined)))
- Improve rendering performance of symbols with `symbol-sort-key`. [#9751](https://github.com/mapbox/mapbox-gl-js/pull/9751) (h/t [@osvodef](https://github.com/osvodef)))
- Add `Marker` `clickTolerance` option. [#9640](https://github.com/mapbox/mapbox-gl-js/pull/9640) (h/t [@ChristopherChudzicki](https://github.com/ChristopherChudzicki)))
- Add `Map` `hasControl` method. [#10035](https://github.com/mapbox/mapbox-gl-js/pull/10035)
- Add `Popup` `setOffset` method. [#9946](https://github.com/mapbox/mapbox-gl-js/pull/9946) (h/t [@jutaz](https://github.com/jutaz)))
- Add `KeyboardHandler` `disableRotation` and `enableRotation` methods. [#10072](https://github.com/mapbox/mapbox-gl-js/pull/10072) (h/t [@jmbott](https://github.com/jmbott)))

### 🐞 Bug fixes

- Fix a bug where `queryRenderedFeatures` didn't properly expose the paint values if they were data-driven. [#10074](https://github.com/mapbox/mapbox-gl-js/pull/10074) (h/t [@osvodef](https://github.com/osvodef)))
- Fix a bug where attribution didn't update when layer visibility changed during zooming. [#9943](https://github.com/mapbox/mapbox-gl-js/pull/9943)
- Fix a bug where hash control conflicted with external history manipulation (e.g. in single-page apps). [#9960](https://github.com/mapbox/mapbox-gl-js/pull/9960) (h/t [@raegen](https://github.com/raegen)))
- Fix a bug where `fitBounds` had an unexpected result with non-zero bearing and uneven padding. [#9821](https://github.com/mapbox/mapbox-gl-js/pull/9821) (h/t [@allison-strandberg](https://github.com/allison-strandberg)))
- Fix HTTP support when running GL JS against [Mapbox Atlas](https://www.mapbox.com/atlas). [#10090](https://github.com/mapbox/mapbox-gl-js/pull/10090)
- Fix a bug where the `within` expression didn't work in `querySourceFeatures`. [#9933](https://github.com/mapbox/mapbox-gl-js/pull/9933)
- Fix a bug where `Popup` content HTML element was removed on `setDOMContent`. [#10036](https://github.com/mapbox/mapbox-gl-js/pull/10036)
- Fix a compatibility bug when `icon-image` is used as a legacy categorical function. [#10060](https://github.com/mapbox/mapbox-gl-js/pull/10060)
- Reduce rapid memory growth in Safari by ensuring `Image` dataURI's are released. [#10118](https://github.com/mapbox/mapbox-gl-js/pull/10118)

### ⚠️ Note on IE11

We intend to remove support for Internet Explorer 11 in a future release of GL JS later this year.

## 1.12.0

### ✨ Features and improvements

- Add methods for changing a vector tile source dynamically (e.g. `setTiles`, `setUrl`). [#8048](https://github.com/mapbox/mapbox-gl-js/pull/8048) (h/t [@stepankuzmin](https://github.com/stepankuzmin))
- Add a `filter` option for GeoJSON sources to filter out features prior to processing (e.g. before clustering). [#9864](https://github.com/mapbox/mapbox-gl-js/pull/9864)
- Vastly increase precision of `line-gradient` for long lines. [#9694](https://github.com/mapbox/mapbox-gl-js/pull/9694)
- Improve `raster-dem` sources to properly support the `maxzoom` option and overzooming. [#9789](https://github.com/mapbox/mapbox-gl-js/pull/9789) (h/t [@brendan-ward](@brendanhttps://github.com/ward))

### 🐞 Bug fixes

- Fix a bug where bearing snap interfered with `easeTo` and `flyTo` animations, freezing the map. [#9884](https://github.com/mapbox/mapbox-gl-js/pull/9884) (h/t [@andycalder](https://github.com/andycalder))
- Fix a bug where a fallback image was not used if it was added via `addImage`. [#9911](https://github.com/mapbox/mapbox-gl-js/pull/9911) (h/t [@francois2metz](https://github.com/francois2metz))
- Fix a bug where `promoteId` option failed for fill extrusions with defined feature ids. [#9863](https://github.com/mapbox/mapbox-gl-js/pull/9863)

### 🛠️ Workflow

- Renamed the default development branch from `master` to `main`.

## 1.11.1

### 🐞 Bug fixes

- Fix a bug that caused `map.loaded()` to incorrectly return `false` after a click event. ([#9825](https://github.com/mapbox/mapbox-gl-js/pull/9825))

## 1.11.0

### ✨ Features and improvements

- Add an option to scale the default `Marker` icon.([#9414](https://github.com/mapbox/mapbox-gl-js/pull/9414)) (h/t [@adrianababakanian](https://github.com/adrianababakanian))
- Improving the shader compilation speed by manually getting the run-time attributes and uniforms.([#9497](https://github.com/mapbox/mapbox-gl-js/pull/9497))
- Added `clusterMinPoints` option for clustered GeoJSON sources that defines the minimum number of points to form a cluster.([#9748](https://github.com/mapbox/mapbox-gl-js/pull/9748))

### 🐞 Bug fixes

- Fix a bug where map got stuck in a DragRotate interaction if it's mouseup occurred outside of the browser window or iframe.([#9512](https://github.com/mapbox/mapbox-gl-js/pull/9512))
- Fix potential visual regression for `*-pattern` properties on AMD graphics card vendor.([#9681](https://github.com/mapbox/mapbox-gl-js/pull/9681))
- Fix zooming with a double tap on iOS Safari 13.([#9757](https://github.com/mapbox/mapbox-gl-js/pull/9757))
- Removed a misleading `geometry exceeds allowed extent` warning when using Mapbox Streets vector tiles.([#9753](https://github.com/mapbox/mapbox-gl-js/pull/9753))
- Fix reference error when requiring the browser bundle in Node. ([#9749](https://github.com/mapbox/mapbox-gl-js/pull/9749))

## 1.10.2

### 🐞 Bug fixes

- Fix zooming with a double tap in iOS Safari 13.([#9757](https://github.com/mapbox/mapbox-gl-js/pull/9757))

## 1.10.1

### 🐞 Bug fixes

- Fix markers interrupting touch gestures ([#9675](https://github.com/mapbox/mapbox-gl-js/issues/9675), fixed by [#9683](https://github.com/mapbox/mapbox-gl-js/pull/9683))
- Fix bug where `map.isMoving()` returned true while map was not moving ([#9647](https://github.com/mapbox/mapbox-gl-js/issues/9647), fixed by [#9679](https://github.com/mapbox/mapbox-gl-js/pull/9679))
- Fix regression that prevented `touchmove` events from firing during gestures ([#9676](https://github.com/mapbox/mapbox-gl-js/issues/9676), fixed by [#9685](https://github.com/mapbox/mapbox-gl-js/pull/9685))
- Fix `image` expression evaluation which was broken under certain conditions ([#9630](https://github.com/mapbox/mapbox-gl-js/issues/9630), fixed by [#9685](https://github.com/mapbox/mapbox-gl-js/pull/9668))
- Fix nested `within` expressions in filters not evaluating correctly ([#9605](https://github.com/mapbox/mapbox-gl-js/issues/9605), fixed by [#9611](https://github.com/mapbox/mapbox-gl-js/pull/9611))
- Fix potential `undefined` paint variable in `StyleLayer` ([#9688](https://github.com/mapbox/mapbox-gl-js/pull/9688)) (h/t [mannnick24](https://github.com/mannnick24))

## 1.10.0

### ✨ Features

- Add `mapboxgl.prewarm()` and `mapboxgl.clearPrewarmedResources()` methods to allow developers to optimize load times for their maps ([#9391](https://github.com/mapbox/mapbox-gl-js/pull/9391))
- Add `index-of` and `slice` expressions to search arrays and strings for the first occurrence of a specified value and return a section of the original array or string ([#9450](https://github.com/mapbox/mapbox-gl-js/pull/9450)) (h/t [lbutler](https://github.com/lbutler))
- Correctly set RTL text plugin status if the plugin URL could not be loaded. This allows developers to add retry logic on network errors when loading the plugin ([#9489](https://github.com/mapbox/mapbox-gl-js/pull/9489))

### 🍏 Gestures

This release significantly refactors and improves gesture handling on desktop and mobile. Three new touch gestures have been added: `two-finger swipe` to adjust pitch, `two-finger double tap` to zoom out, and `tap then drag` to adjust zoom with one finger ([#9365](https://github.com/mapbox/mapbox-gl-js/pull/9365)). In addition, this release brings the following changes and bug fixes:

- It's now possible to interact with multiple maps on the same page at the same time ([#9365](https://github.com/mapbox/mapbox-gl-js/pull/9365))
- Fix map jump when releasing one finger after pinch zoom ([#9136](https://github.com/mapbox/mapbox-gl-js/issues/9136))
- Stop mousedown and touchstart from interrupting `easeTo` animations when interaction handlers are disabled ([#8725](https://github.com/mapbox/mapbox-gl-js/issues/8725))
- Stop mouse wheel from interrupting animations when `map.scrollZoom` is disabled ([#9230](https://github.com/mapbox/mapbox-gl-js/issues/9230))
- A camera change can no longer be prevented by disabling the interaction handler within the camera change event. Selectively prevent camera changes by listening to the `mousedown` or `touchstart` map event and calling [.preventDefault()](https://docs.mapbox.com/mapbox-gl-js/api/#mapmouseevent#preventdefault) ([#9365](https://github.com/mapbox/mapbox-gl-js/pull/9365))
- Undocumented properties on the camera change events fired by the doubleClickZoom handler have been removed ([#9365](https://github.com/mapbox/mapbox-gl-js/pull/9365))

### 🐞 Improvements and bug fixes

- Line labels now have improved collision detection, with greater precision in placement, reduced memory footprint, better placement under pitched camera orientations ([#9219](https://github.com/mapbox/mapbox-gl-js/pull/9219))
- Fix `GlyphManager` continually re-requesting missing glyph ranges ([#8027](https://github.com/mapbox/mapbox-gl-js/issues/8027), fixed by [#9375](https://github.com/mapbox/mapbox-gl-js/pull/9375)) (h/t [oterral](https://github.com/oterral))
- Avoid throwing errors when calling certain popup methods before the popup element is created ([#9433](https://github.com/mapbox/mapbox-gl-js/pull/9433))
- Fix a bug where fill-extrusion features with colinear points were not returned by `map.queryRenderedFeatures(...)` ([#9454](https://github.com/mapbox/mapbox-gl-js/pull/9454))
- Fix a bug where using feature state on a large input could cause a stack overflow error ([#9463](https://github.com/mapbox/mapbox-gl-js/pull/9463))
- Fix exception when using `background-pattern` with data driven expressions ([#9518](https://github.com/mapbox/mapbox-gl-js/issues/9518), fixed by [#9520](https://github.com/mapbox/mapbox-gl-js/pull/9520))
- Fix a bug where UI popups were potentially leaking event listeners ([#9498](https://github.com/mapbox/mapbox-gl-js/pull/9498)) (h/t [mbell697](https://github.com/mbell697))
- Fix a bug where the `within` expression would return inconsistent values for points on tile boundaries ([#9411](https://github.com/mapbox/mapbox-gl-js/issues/9411), [#9428](https://github.com/mapbox/mapbox-gl-js/pull/9428))
- Fix a bug where the `within` expression would incorrectly evaluate geometries that cross the antimeridian ([#9440](https://github.com/mapbox/mapbox-gl-js/pull/9440))
- Fix possible undefined exception on paint variable of style layer ([#9437](https://github.com/mapbox/mapbox-gl-js/pull/9437)) (h/t [mannnick24](https://github.com/mannnick24))
- Upgrade minimist to ^1.2.5 to get fix for security issue [CVE-2020-7598](https://cve.mitre.org/cgi-bin/cvename.cgi?name=CVE-2020-7598) upstream ([#9425](https://github.com/mapbox/mapbox-gl-js/issues/9431), fixed by [#9425](https://github.com/mapbox/mapbox-gl-js/pull/9425)) (h/t [watson](https://github.com/watson))

## 1.9.1

### 🐞 Bug fixes

- Fix a bug [#9477](https://github.com/mapbox/mapbox-gl-js/issues/9477) in `Map#fitBounds(..)` wherein the `padding` passed to options would get applied twice.
- Fix rendering bug [#9479](https://github.com/mapbox/mapbox-gl-js/issues/9479) caused when data-driven `*-pattern` properties reference images added with `Map#addImage(..)`.
- Fix a bug [#9468](https://github.com/mapbox/mapbox-gl-js/issues/9468) in which an exception would get thrown when updating symbol layer paint property using `setPaintProperty`.

## 1.9.0

With this release, we're adding [a new changelog policy](./CONTRIBUTING.md#changelog-conventions) to our contribution guidelines.

This release also fixes several long-standing bugs and unintentional rendering behavior with `line-pattern`. The fixes come with a visual change to how patterns added with `line-pattern` scale. Previously, patterns that became larger than the line would be clipped, sometimes distorting the pattern, particularly on mobile and retina devices. Now the pattern will be scaled to fit under all circumstances. [#9266](https://github.com/mapbox/mapbox-gl-js/pull/9266) showcases examples of the visual differences. For more information and to provide feedback on this change, see [#9394](https://github.com/mapbox/mapbox-gl-js/pull/9394).

### ✨ Features

- Add `within` expression for testing whether an evaluated feature lies within a given GeoJSON object ([#9352](https://github.com/mapbox/mapbox-gl-js/pull/9352)). - We are aware of an edge case in which points with wrapped coordinates (e.g. longitude -185) are not evaluated properly. See ([#9442](https://github.com/mapbox/mapbox-gl-js/issues/9442)) for more information. - An example of the `within` expression:<br>
  `"icon-opacity": ["case", ["==", ["within", "some-polygon"], true], 1,
["==", ["within", "some-polygon"], false], 0]`
- Map API functions such as `easeTo` and `flyTo` now support `padding: PaddingOptions` which lets developers shift a map's center of perspective when building floating sidebars ([#8638](https://github.com/mapbox/mapbox-gl-js/pull/8638))

### 🍏 Improvements

- Results from `queryRenderedFeatures` now have evaluated property values rather than raw expressions ([#9198](https://github.com/mapbox/mapbox-gl-js/pull/9198))
- Improve scaling of patterns used in `line-pattern` on all device resolutions and pixel ratios ([#9266](https://github.com/mapbox/mapbox-gl-js/pull/9266))
- Slightly improve GPU memory footprint ([#9377](https://github.com/mapbox/mapbox-gl-js/pull/9377))
- `LngLatBounds.extend` is more flexible because it now accepts objects with `lat` and `lon` properties as well as arrays of coordinates ([#9293](https://github.com/mapbox/mapbox-gl-js/pull/9293))
- Reduce bundle size and improve visual quality of `showTileBoundaries` debug text ([#9267](https://github.com/mapbox/mapbox-gl-js/pull/9267))

### 🐞 Bug fixes

- Correctly adjust patterns added with `addImage(id, image, pixelRatio)` by the asset pixel ratio, not the device pixel ratio ([#9372](https://github.com/mapbox/mapbox-gl-js/pull/9372))
- Allow needle argument to `in` expression to be false ([#9295](https://github.com/mapbox/mapbox-gl-js/pull/9295))
- Fix exception thrown when trying to set `feature-state` for a layer that has been removed, fixes [#8634](https://github.com/mapbox/mapbox-gl-js/issues/8634) ([#9305](https://github.com/mapbox/mapbox-gl-js/pull/9305))
- Fix a bug where maps were not displaying inside elements with `dir=rtl` ([#9332](https://github.com/mapbox/mapbox-gl-js/pull/9332))
- Fix a rendering error for very old versions of Chrome (ca. 2016) where text would appear much bigger than intended ([#9349](https://github.com/mapbox/mapbox-gl-js/pull/9349))
- Prevent exception resulting from `line-dash-array` of empty length ([#9385](https://github.com/mapbox/mapbox-gl-js/pull/9385))
- Fix a bug where `icon-image` expression that evaluates to an empty string (`''`) produced a warning ([#9380](https://github.com/mapbox/mapbox-gl-js/pull/9380))
- Fix a bug where certain `popup` methods threw errors when accessing the container element before it was created, fixes [#9429](https://github.com/mapbox/mapbox-gl-js/issues/9429)([#9433](https://github.com/mapbox/mapbox-gl-js/pull/9433))

## 1.8.1

- Fixed a bug where all labels showed up on a diagonal line on Windows when using an integrated Intel GPU from the Haswell generation ([#9327](https://github.com/mapbox/mapbox-gl-js/issues/9327), fixed by reverting [#9229](https://github.com/mapbox/mapbox-gl-js/pull/9229))

## 1.8.0

### ✨ Features and improvements

- Reduce size of line atlas by removing unused channels ([#9232](https://github.com/mapbox/mapbox-gl-js/pull/9232))
- Prevent empty buffers from being created for debug data when unused ([#9237](https://github.com/mapbox/mapbox-gl-js/pull/9237))
- Add space between distance and unit in scale control ([#9276](https://github.com/mapbox/mapbox-gl-js/pull/9276)) (h/t [gely](https://api.github.com/users/gely)) and ([#9284](https://github.com/mapbox/mapbox-gl-js/pull/9284)) (h/t [pakastin](https://api.github.com/users/pakastin))
- Add a `showAccuracyCircle` option to GeolocateControl that shows the accuracy of the user's location as a transparent circle. Mapbox GL JS will show this circle by default. ([#9253](https://github.com/mapbox/mapbox-gl-js/pull/9253)) (h/t [Meekohi](https://api.github.com/users/Meekohi))
- Implemented a new tile coverage algorithm to enable level-of-detail support in a future release ([#8975](https://github.com/mapbox/mapbox-gl-js/pull/8975))

### 🐞 Bug fixes

- `line-dasharray` is now ignored correctly when `line-pattern` is set ([#9189](https://github.com/mapbox/mapbox-gl-js/pull/9189))
- Fix line distances breaking gradient across tile boundaries ([#9220](https://github.com/mapbox/mapbox-gl-js/pull/9220))
- Fix a bug where lines with duplicate endpoints could disappear at zoom 18+ ([#9218](https://github.com/mapbox/mapbox-gl-js/pull/9218))
- Fix a bug where Ctrl-click to drag rotate the map was disabled if the Alt, Cmd or Windows key is also pressed ([#9203](https://github.com/mapbox/mapbox-gl-js/pull/9203))
- Pass errors to `getClusterExpansionZoom`, `getClusterChildren`, and `getClusterLeaves` callbacks ([#9251](https://github.com/mapbox/mapbox-gl-js/pull/9251))
- Fix a rendering performance regression ([#9261](https://github.com/mapbox/mapbox-gl-js/pull/9261))
- Fix visual artifact for `line-dasharray` ([#9246](https://github.com/mapbox/mapbox-gl-js/pull/9246))
- Fixed a bug in the GeolocateControl which resulted in an error when `trackUserLocation` was `false` and the control was removed before the Geolocation API had returned a location ([#9291](https://github.com/mapbox/mapbox-gl-js/pull/9291))
- Fix `promoteId` for line layers ([#9210](https://github.com/mapbox/mapbox-gl-js/pull/9210))
- Improve accuracy of distance calculations ([#9202](https://github.com/mapbox/mapbox-gl-js/pull/9202)) (h/t [Meekohi](https://api.github.com/users/Meekohi))

## 1.7.0

### ✨ Features

- Add `promoteId` option to use a feature property as ID for feature state ([#8987](https://github.com/mapbox/mapbox-gl-js/pull/8987))
- Add a new constructor option to `mapboxgl.Popup`, `closeOnMove`, that closes the popup when the map's position changes ([#9163](https://github.com/mapbox/mapbox-gl-js/pull/9163))
- Allow creating a map without a style (an empty one will be created automatically) (h/t [@stepankuzmin](https://github.com/stepankuzmin)) ([#8924](https://github.com/mapbox/mapbox-gl-js/pull/8924))
- `map.once()` now allows specifying a layer id as a third parameter making it consistent with `map.on()` ([#8875](https://github.com/mapbox/mapbox-gl-js/pull/8875))

### 🍏 Improvements

- Improve performance of raster layers on large screens ([#9050](https://github.com/mapbox/mapbox-gl-js/pull/9050))
- Improve performance for hillshade and raster layers by implementing a progressive enhancement that utilizes `ImageBitmap` and `OffscreenCanvas` ([#8845](https://github.com/mapbox/mapbox-gl-js/pull/8845))
- Improve performance for raster tile rendering by using the stencil buffer ([#9012](https://github.com/mapbox/mapbox-gl-js/pull/9012))
- Update `symbol-avoid-edges` documentation to acknowledge the existence of global collision detection ([#9157](https://github.com/mapbox/mapbox-gl-js/pull/9157))
- Remove reference to `in` function which has been replaced by the `in` expression ([#9102](https://github.com/mapbox/mapbox-gl-js/pull/9102))

### 🐞 Bug Fixes

- Change the type of tile id key to string to prevent hash collisions ([#8979](https://github.com/mapbox/mapbox-gl-js/pull/8979))
- Prevent changing bearing via URL hash when rotation is disabled ([#9156](https://github.com/mapbox/mapbox-gl-js/pull/9156))
- Fix URL hash with no bearing causing map to fail to load ([#9170](https://github.com/mapbox/mapbox-gl-js/pull/9170))
- Fix bug in `GeolocateControl` where multiple instances of the control on one page may result in the user location not being updated ([#9092](https://github.com/mapbox/mapbox-gl-js/pull/9092))
- Fix query `fill-extrusions` made from polygons with coincident points and polygons with less than four points ([#9138](https://github.com/mapbox/mapbox-gl-js/pull/9138))
- Fix bug where `symbol-sort-key` was not used for collisions that crossed tile boundaries ([#9054](https://github.com/mapbox/mapbox-gl-js/pull/9054))
- Fix bug in `DragRotateHandler._onMouseUp` getting stuck in drag/rotate ([#9137](https://github.com/mapbox/mapbox-gl-js/pull/9137))
- Fix "Click on Compass" on some mobile devices (add `clickTolerance` to `DragRotateHandler`) ([#9015](https://github.com/mapbox/mapbox-gl-js/pull/9015)) (h/t [Yanonix](https://github.com/Yanonix))

## 1.6.1

### 🐞 Bug Fixes

- Fix style validation error messages not being displayed ([#9073](https://github.com/mapbox/mapbox-gl-js/pull/9073))
- Fix deferred loading of rtl-text-plugin not working for labels created from GeoJSON sources ([#9091](https://github.com/mapbox/mapbox-gl-js/pull/9091))
- Fix RTL text not being rendered with the rtl-text-plugin on pages that don't allow `script-src: blob:` in their CSP.([#9122](https://github.com/mapbox/mapbox-gl-js/pull/9122))

## 1.6.0

### ✨ Features

- Add ability to insert images into text labels using an `image` expression within a `format` expression: `"text-field": ["format", "Some text", ["image", "my-image"], "some more text"]` ([#8904](https://github.com/mapbox/mapbox-gl-js/pull/8904))
- Add support for stretchable images (aka nine-part or nine-patch images). Stretchable images can be used with `icon-text-fit` to draw resized images with non-stretched corners and borders. ([#8997](https://github.com/mapbox/mapbox-gl-js/pull/8997))
- Add `in` expression. It can check if a value is in an array (`["in", value, array]`) or a substring is in a string (`["in", substring, string]`) ([#8876](https://github.com/mapbox/mapbox-gl-js/pull/8876))
- Add `minPitch` and `maxPitch` map options ([#8834](https://github.com/mapbox/mapbox-gl-js/pull/8834))
- Add `rotation`, `rotationAlignment` and `pitchAlignment` options to markers ([#8836](https://github.com/mapbox/mapbox-gl-js/pull/8836)) (h/t [@dburnsii](https://github.com/dburnsii))
- Add methods to Popup to manipulate container class names ([#8759](https://github.com/mapbox/mapbox-gl-js/pull/8759)) (h/t [Ashot-KR](https://github.com/Ashot-KR))
- Add configurable inertia settings for panning (h/t [@aMoniker](https://github.com/aMoniker))) ([#8887](https://github.com/mapbox/mapbox-gl-js/pull/8887))
- Add ability to localize UI controls ([#8095](https://github.com/mapbox/mapbox-gl-js/pull/8095)) (h/t [@dmytro-gokun](https://github.com/dmytro-gokun))
- Add LatLngBounds.contains() method ([#7512](https://github.com/mapbox/mapbox-gl-js/issues/7512), fixed by [#8200](https://github.com/mapbox/mapbox-gl-js/pull/8200))
- Add option to load rtl-text-plugin lazily ([#8865](https://github.com/mapbox/mapbox-gl-js/pull/8865))
- Add `essential` parameter to AnimationOptions that can override `prefers-reduced-motion: reduce` ([#8743](https://github.com/mapbox/mapbox-gl-js/issues/8743), fixed by [#8883](https://github.com/mapbox/mapbox-gl-js/pull/8883))

### 🍏 Improvements

- Allow rendering full world smaller than 512px. To restore the previous limit call `map.setMinZoom(0)` ([#9028](https://github.com/mapbox/mapbox-gl-js/pull/9028))
- Add an es modules build for mapbox-gl-style-spec in dist/ ([#8247](https://github.com/mapbox/mapbox-gl-js/pull/8247)) (h/t [@ahocevar](https://github.com/ahocevar))
- Add 'image/webp,_/_' accept header to fetch/ajax image requests when webp supported ([#8262](https://github.com/mapbox/mapbox-gl-js/pull/8262))
- Improve documentation for setStyle, getStyle, and isStyleLoaded ([#8807](https://github.com/mapbox/mapbox-gl-js/pull/8807))

### 🐞 Bug Fixes

- Fix map rendering after addImage and removeImage are used to change a used image ([#9016](https://github.com/mapbox/mapbox-gl-js/pull/9016))
- Fix visibility of controls in High Contrast mode in IE ([#8874](https://github.com/mapbox/mapbox-gl-js/pull/8874))
- Fix customizable url hash string in IE 11 ([#8990](https://github.com/mapbox/mapbox-gl-js/pull/8990)) (h/t [pakastin](https://github.com/pakastin))
- Allow expression stops up to zoom 24 instead of 22 ([#8908](https://github.com/mapbox/mapbox-gl-js/pull/8908)) (h/t [nicholas-l](https://github.com/nicholas-l))
- Fix alignment of lines in really overscaled tiles ([#9024](https://github.com/mapbox/mapbox-gl-js/pull/9024))
- Fix `Failed to execute 'shaderSource' on 'WebGLRenderingContext'` errors ([#9017](https://github.com/mapbox/mapbox-gl-js/pull/9017))
- Make expression validation fail on NaN ([#8615](https://github.com/mapbox/mapbox-gl-js/pull/8615))
- Fix setLayerZoomRange bug that caused tiles to be re-requested ([#7865](https://github.com/mapbox/mapbox-gl-js/issues/7865), fixed by [#8854](https://github.com/mapbox/mapbox-gl-js/pull/8854))
- Fix `map.showTileBoundaries` rendering ([#7314](https://github.com/mapbox/mapbox-gl-js/pull/7314))
- Fix using `generateId` in conjunction with `cluster` in a GeoJSONSource ([#8223](https://github.com/mapbox/mapbox-gl-js/issues/8223), fixed by [#8945](https://github.com/mapbox/mapbox-gl-js/pull/8945))
- Fix opening popup on a marker from keyboard ([#6835](https://github.com/mapbox/mapbox-gl-js/pull/6835))
- Fix error thrown when request aborted ([#7614](https://github.com/mapbox/mapbox-gl-js/issues/7614), fixed by [#9021](https://github.com/mapbox/mapbox-gl-js/pull/9021))
- Fix attribution control when repeatedly removing and adding it ([#9052](https://github.com/mapbox/mapbox-gl-js/pull/9052))

## 1.5.1

This patch introduces two workarounds that address longstanding issues related to unbounded memory growth in Safari, including [#8771](https://github.com/mapbox/mapbox-gl-js/issues/8771) and [#4695](https://github.com/mapbox/mapbox-gl-js/issues/4695). We’ve identified two memory leaks in Safari: one in the [CacheStorage](https://developer.mozilla.org/en-US/docs/Web/API/CacheStorage) API, addressed by [#8956](https://github.com/mapbox/mapbox-gl-js/pull/8956), and one in transferring data between web workers through [Transferables](https://developer.mozilla.org/en-US/docs/Web/API/Transferable), addressed by [#9003](https://github.com/mapbox/mapbox-gl-js/pull/9003).

### 🍏 Improvements

- Implement workaround for memory leak in Safari when using the `CacheStorage` API. ([#8856](https://github.com/mapbox/mapbox-gl-js/pull/8956))
- Implement workaround for memory leak in Safari when using `Transferable` objects to transfer `ArrayBuffers` to WebWorkers. If GL-JS detects that it is running in Safari, the use of `Transferables` to transfer data to WebWorkers is disabled. ([#9003](https://github.com/mapbox/mapbox-gl-js/pull/9003))
- Improve animation performance when using `map.setData`. ([#8913](https://github.com/mapbox/mapbox-gl-js/pull/8913)) (h/t [msbarry](https://github.com/msbarry))

## 1.5.0

### ✨ Features

- Add disabled icon to GeolocateControl if user denies geolocation permission. [#8871](https://github.com/mapbox/mapbox-gl-js/pull/8871))
- Add `outofmaxbounds` event to GeolocateControl, which is emitted when the user is outside of `map.maxBounds` ([#8756](https://github.com/mapbox/mapbox-gl-js/pull/8756)) (h/t [MoradiDavijani](https://github.com/MoradiDavijani))
- Add `mapboxgl.getRTLTextPluginStatus()` to query the current status of the `rtl-text-plugin` to make it easier to allow clearing the plugin when necessary. (ref. [#7869](https://github.com/mapbox/mapbox-gl-js/issues/7869)) ([#8864](https://github.com/mapbox/mapbox-gl-js/pull/8864))
- Allow `hash` Map option to be set as a string, which sets the map hash in the url to a custom query parameter. ([#8603](https://github.com/mapbox/mapbox-gl-js/pull/8603)) (h/t [SebCorbin](https://github.com/SebCorbin))

### 🍏 Improvements

- Fade symbols faster when zooming out quickly, reducing overlap. ([#8628](https://github.com/mapbox/mapbox-gl-js/pull/8628))
- Reduce memory usage for vector tiles that contain long strings in feature properties. ([#8863](https://github.com/mapbox/mapbox-gl-js/pull/8863))

### 🐞 Bug Fixes

- Fix `text-variable-anchor` not trying multiple placements during collision with icons when `icon-text-fit` is enabled. ([#8803](https://github.com/mapbox/mapbox-gl-js/pull/8803))
- Fix `icon-text-fit` not properly respecting vertical labels. ([#8835](https://github.com/mapbox/mapbox-gl-js/pull/8835))
- Fix opacity interpolation for composition expressions. ([#8818](https://github.com/mapbox/mapbox-gl-js/pull/8818))
- Fix rotate and pitch events being fired at the same time. ([#8872](https://github.com/mapbox/mapbox-gl-js/pull/8872))
- Fix memory leaks that occurred during tile loading and map removal.([#8813](https://github.com/mapbox/mapbox-gl-js/pull/8813) and [#8850](https://github.com/mapbox/mapbox-gl-js/pull/8850))
- Fix web-worker transfer of `ArrayBuffers` in environments where `instanceof ArrayBuffer` fails.(e.g `cypress`) ([#8868](https://github.com/mapbox/mapbox-gl-js/pull/8868))

## 1.4.1

### 🐞 Bug Fixes

- Fix the way that `coalesce` handles the `image` operator so available images are rendered properly ([#8839](https://github.com/mapbox/mapbox-gl-js/pull/8839))
- Do not emit the `styleimagemissing` event for an empty string value ([#8840](https://github.com/mapbox/mapbox-gl-js/pull/8840))
- Fix serialization of `ResolvedImage` type so `*-pattern` properties work properly ([#8833](https://github.com/mapbox/mapbox-gl-js/pull/8833))

## 1.4.0

### ✨ Features

- Add `image` expression operator to determine image availability ([#8684](https://github.com/mapbox/mapbox-gl-js/pull/8684))
- Enable `text-offset` with variable label placement ([#8642](https://github.com/mapbox/mapbox-gl-js/pull/8642))

### 🍏 Improvements

- Faster loading and better look of raster terrain ([#8694](https://github.com/mapbox/mapbox-gl-js/pull/8694))
- Improved code documentation around resizing and {get/set}RenderedWorldCopies and more ([#8748](https://github.com/mapbox/mapbox-gl-js/pull/8748), [#8754](https://github.com/mapbox/mapbox-gl-js/pull/8754))
- Improve single vs. multi-touch zoom & pan interaction ([#7196](https://github.com/mapbox/mapbox-gl-js/issues/7196)) ([#8100](https://github.com/mapbox/mapbox-gl-js/pull/8100))

### 🐞 Bug fixes

- Fix rendering of `collisionBox` when `text-translate` or `icon-translate` is enabled ([#8659](https://github.com/mapbox/mapbox-gl-js/pull/8659))
- Fix `TypeError` when reloading a source and immediately removing the map ([#8711](https://github.com/mapbox/mapbox-gl-js/pull/8711))
- Adding tooltip to the geolocation control button ([#8735](https://github.com/mapbox/mapbox-gl-js/pull/8735)) (h/t [BAByrne](https://github.com/BAByrne))
- Add `originalEvent` property to NavigationControl events ([#8693](https://github.com/mapbox/mapbox-gl-js/pull/8693)) (h/t [stepankuzmin](https://github.com/stepankuzmin))
- Don't cancel follow mode in the GeolocateControl when resizing the map or rotating the screen ([#8736](https://github.com/mapbox/mapbox-gl-js/pull/8736))
- Fix error when calling `Popup#trackPointer` before setting its content or location ([#8757](https://github.com/mapbox/mapbox-gl-js/pull/8757)) (h/t [zxwandrew](https://github.com/zxwandrew))
- Respect newline characters when text-max-width is set to zero ([#8706](https://github.com/mapbox/mapbox-gl-js/pull/8706))
- Update earcut to v2.2.0 to fix polygon tessellation errors ([#8772](https://github.com/mapbox/mapbox-gl-js/pull/8772))
- Fix icon-fit with variable label placement ([#8755](https://github.com/mapbox/mapbox-gl-js/pull/8755))
- Icons stretched with `icon-text-fit` are now sized correctly ([#8741](https://github.com/mapbox/mapbox-gl-js/pull/8741))
- Collision detection for icons with `icon-text-fit` now works correctly ([#8741](https://github.com/mapbox/mapbox-gl-js/pull/8741))

## 1.3.2

- Fix a SecurityError in Firefox >= 69 when accessing the cache [#8780](https://github.com/mapbox/mapbox-gl-js/pull/8780)

## 1.3.1

### 🐞 Bug Fixes

- Fix a race condition that produced an error when a map was removed while reloading a source. [#8711](https://github.com/mapbox/mapbox-gl-js/pull/8711)
- Fix a race condition were `render` event was sometimes not fired after `load` event in IE11. [#8708](https://github.com/mapbox/mapbox-gl-js/pull/8708)

## 1.3.0

### 🍏 Features

- Introduce `text-writing-mode` symbol layer property to allow placing point labels vertically. [#8399](https://github.com/mapbox/mapbox-gl-js/pull/8399)
- Extend variable text placement to work when `text/icon-allow-overlap` is set to `true`. [#8620](https://github.com/mapbox/mapbox-gl-js/pull/8620)
- Allow `text-color` to be used in formatted expressions to be able to draw different parts of a label in different colors. [#8068](https://github.com/mapbox/mapbox-gl-js/pull/8068)

### ✨ Improvements

- Improve tile loading logic to cancel requests more aggressively, improving performance when zooming or panning quickly. [#8633](https://github.com/mapbox/mapbox-gl-js/pull/8633)
- Display outline on control buttons when focused (e.g. with a tab key) for better accessibility. [#8520](https://github.com/mapbox/mapbox-gl-js/pull/8520)
- Improve the shape of line round joins. [#8275](https://github.com/mapbox/mapbox-gl-js/pull/8275)
- Improve performance of processing line layers. [#8303](https://github.com/mapbox/mapbox-gl-js/pull/8303)
- Improve legibility of info displayed with `map.showTileBoundaries = true`. [#8380](https://github.com/mapbox/mapbox-gl-js/pull/8380) (h/t [@andrewharvey](https://github.com/andrewharvey))
- Add `MercatorCoordinate.meterInMercatorCoordinateUnits` method to make it easier to convert from meter units to coordinate values used in custom layers. [#8524](https://github.com/mapbox/mapbox-gl-js/pull/8524) (h/t [@andrewharvey](https://github.com/andrewharvey))
- Improve conversion of legacy filters with duplicate values. [#8542](https://github.com/mapbox/mapbox-gl-js/pull/8542)
- Move out documentation & examples website source to a separate `mapbox-gl-js-docs` repo. [#8582](https://github.com/mapbox/mapbox-gl-js/pull/8582)

### 🐞 Bug Fixes

- Fix a bug where local CJK fonts would switch to server-generated ones in overzoomed tiles. [#8657](https://github.com/mapbox/mapbox-gl-js/pull/8657)
- Fix precision issues in [deck.gl](https://deck.gl)-powered custom layers. [#8502](https://github.com/mapbox/mapbox-gl-js/pull/8502)
- Fix a bug where fill and line layers wouldn't render correctly over fill extrusions when coming from the same source. [#8661](https://github.com/mapbox/mapbox-gl-js/pull/8661)
- Fix map loading for documents loaded from Blob URLs. [#8612](https://github.com/mapbox/mapbox-gl-js/pull/8612)
- Fix classification of relative file:// URLs when in documents loaded from a file URL. [#8612](https://github.com/mapbox/mapbox-gl-js/pull/8612)
- Remove `esm` from package `dependencies` (so that it's not installed on `npm install mapbox-gl`). [#8586](https://github.com/mapbox/mapbox-gl-js/pull/8586) (h/t [@DatGreekChick](https://github.com/DatGreekChick))

## 1.2.1

### 🐞 Bug fixes

- Fix bug in `NavigationControl` compass button that prevented it from rotating with the map ([#8605](https://github.com/mapbox/mapbox-gl-js/pull/8605))

## 1.2.0

### Features and improvements

- Add `*-sort-key` layout property for circle, fill, and line layers, to dictate which features appear above others within a single layer([#8467](https://github.com/mapbox/mapbox-gl-js/pull/8467))
- Add ability to instantiate maps with specific access tokens ([#8364](https://github.com/mapbox/mapbox-gl-js/pull/8364))
- Accommodate `prefers-reduced-motion` settings in browser ([#8494](https://github.com/mapbox/mapbox-gl-js/pull/8494))
- Add Map `visualizePitch` option that tilts the compass as the map pitches ([#8208](https://github.com/mapbox/mapbox-gl-js/issues/8208), fixed by [#8296](https://github.com/mapbox/mapbox-gl-js/pull/8296)) (h/t [pakastin](https://github.com/pakastin))
- Make source options take precedence over TileJSON ([#8232](https://github.com/mapbox/mapbox-gl-js/pull/8232)) (h/t [jingsam](https://github.com/jingsam))
- Make requirements for text offset properties more precise ([#8418](https://github.com/mapbox/mapbox-gl-js/pull/8418))
- Expose `convertFilter` API in the style specification ([#8493](https://github.com/mapbox/mapbox-gl-js/pull/8493)

### Bug fixes

- Fix changes to `text-variable-anchor`, such that previous anchor positions would take precedence only if they are present in the updated array (considered a bug fix, but is technically a breaking change from previous behavior) ([#8473](https://github.com/mapbox/mapbox-gl-js/pull/8473))
- Fix rendering of opaque pass layers over heatmap and fill-extrusion layers ([#8440](https://github.com/mapbox/mapbox-gl-js/pull/8440))
- Fix rendering of extraneous vertical line in vector tiles ([#8477](https://github.com/mapbox/mapbox-gl-js/issues/8477), fixed by [#8479](https://github.com/mapbox/mapbox-gl-js/pull/8479))
- Turn off 'move' event listeners when removing a marker ([#8465](https://github.com/mapbox/mapbox-gl-js/pull/8465))
- Fix class toggling on navigation control for IE ([#8495](https://github.com/mapbox/mapbox-gl-js/pull/8495)) (h/t [@cs09g](https://github.com/cs09g))
- Fix background rotation hovering on geolocate control ([#8367](https://github.com/mapbox/mapbox-gl-js/pull/8367)) (h/t [GuillaumeGomez](https://github.com/GuillaumeGomez))
- Fix error in click events on markers where `startPos` is not defined ([#8462](https://github.com/mapbox/mapbox-gl-js/pull/8462)) (h/t [@msbarry](https://github.com/msbarry))
- Fix malformed urls when using custom `baseAPIURL` of a certain form ([#8466](https://github.com/mapbox/mapbox-gl-js/pull/8466))

## 1.1.1

### 🐞 Bug fixes

- Fix unbounded memory growth caused by failure to cancel requests to the cache ([#8472](https://github.com/mapbox/mapbox-gl-js/pull/8472))
- Fix unbounded memory growth caused by failure to cancel requests in IE ([#8481](https://github.com/mapbox/mapbox-gl-js/issues/8481))
- Fix performance of getting tiles from the cache ([#8489](https://github.com/mapbox/mapbox-gl-js/pull/8449))

## 1.1.0

### ✨ Minor features and improvements

- Improve line rendering performance by using a more compact line attributes layout ([#8306](https://github.com/mapbox/mapbox-gl-js/pull/8306))
- Improve data-driven symbol layers rendering performance ([#8295](https://github.com/mapbox/mapbox-gl-js/pull/8295))
- Add the ability to disable validation during `queryRenderedFeatures` and `querySourceFeatures` calls, as a performance optimization ([#8211](https://github.com/mapbox/mapbox-gl-js/pull/8211)) (h/t [gorshkov-leonid](https://github.com/gorshkov-leonid))
- Improve `setFilter` performance by caching keys in `groupByLayout` routine ([#8122](https://github.com/mapbox/mapbox-gl-js/pull/8122)) (h/t [vallendm](https://github.com/vallendm))
- Improve rendering of symbol layers with `symbol-z-order: viewport-y`, when icons are allowed to overlap but not text ([#8180](https://github.com/mapbox/mapbox-gl-js/pull/8180))
- Prefer breaking lines at a zero width space to allow better break point suggestions for Japanese labels ([#8255](https://github.com/mapbox/mapbox-gl-js/pull/8255))
- Add a `WebGLRenderingContext` argument to `onRemove` function of `CustomLayerInterface`, to allow direct cleanup of related context ([#8156](https://github.com/mapbox/mapbox-gl-js/pull/8156)) (h/t [ogiermaitre](https://github.com/ogiermaitre))
- Allow zoom speed customization by adding `setZoomRate` and `setWheelZoomRate` methods to `ScrollZoomHandler` ([#7863](https://github.com/mapbox/mapbox-gl-js/pull/7863)) (h/t [sf31](https://github.com/sf31))
- Add `trackPointer` method to `Popup` API that continuously repositions the popup to the mouse cursor when the cursor is within the map ([#7786](https://github.com/mapbox/mapbox-gl-js/pull/7786))
- Add `getElement` method to `Popup` to retrieve the popup's HTML element ([#8123](https://github.com/mapbox/mapbox-gl-js/pull/8123)) (h/t [@bravecow](https://github.com/bravecow))
- Add `fill-pattern` example to the documentation ([#8022](https://github.com/mapbox/mapbox-gl-js/pull/8022)) (h/t [@flawyte](https://github.com/flawyte))
- Update script detection for Unicode 12.1 ([#8158](https://github.com/mapbox/mapbox-gl-js/pull/8158))
- Add `nofollow` to Mapbox logo & "Improve this map" links ([#8106](https://github.com/mapbox/mapbox-gl-js/pull/8106)) (h/t [viniciuskneves](https://github.com/viniciuskneves))
- Include source name in invalid GeoJSON error ([#8113](https://github.com/mapbox/mapbox-gl-js/pull/8113)) (h/t [Zirak](https://github.com/Zirak))

### 🐞 Bug fixes

- Fix `updateImage` not working as expected in Chrome ([#8199](https://github.com/mapbox/mapbox-gl-js/pull/8199))
- Fix issues with double-tap zoom on touch devices ([#8086](https://github.com/mapbox/mapbox-gl-js/pull/8086))
- Fix duplication of `movestart` events when zooming ([#8259](https://github.com/mapbox/mapbox-gl-js/pull/8259)) (h/t [@bambielli-flex](https://github.com/bambielli-flex))
- Fix validation of `"format"` expression failing when options are provided ([#8339](https://github.com/mapbox/mapbox-gl-js/pull/8339))
- Fix `setPaintProperty` not working on `line-pattern` property ([#8289](https://github.com/mapbox/mapbox-gl-js/pull/8289))
- Fix the GL context being left in unpredictable states when using custom layers ([#8132](https://github.com/mapbox/mapbox-gl-js/pull/8132))
- Fix unnecessary updates to attribution control string ([#8082](https://github.com/mapbox/mapbox-gl-js/pull/8082)) (h/t [poletani](https://github.com/poletani))
- Fix bugs in `findStopLessThanOrEqualTo` algorithm ([#8134](https://github.com/mapbox/mapbox-gl-js/pull/8134)) (h/t [Mike96Angelo](https://github.com/Mike96Angelo))
- Fix map not displaying properly when inside an element with `text-align: center` ([#8227](https://github.com/mapbox/mapbox-gl-js/pull/8227)) (h/t [mc100s](https://github.com/mc100s))
- Clarify in documentation that `Popup#maxWidth` accepts all `max-width` CSS values ([#8312](https://github.com/mapbox/mapbox-gl-js/pull/8312)) (h/t [viniciuskneves](https://github.com/viniciuskneves))
- Fix location dot shadow not displaying ([#8119](https://github.com/mapbox/mapbox-gl-js/pull/8119)) (h/t [@bravecow](https://github.com/bravecow))
- Fix docs dev dependencies being mistakenly installed as package dependencies ([#8121](https://github.com/mapbox/mapbox-gl-js/pull/8121)) (h/t [@bravecow](https://github.com/bravecow))
- Various typo fixes ([#8230](https://github.com/mapbox/mapbox-gl-js/pull/8230), h/t [@erictheise](https://github.com/erictheise)) ([#8236](https://github.com/mapbox/mapbox-gl-js/pull/8236), h/t [@fredj](https://github.com/fredj))
- Fix geolocate button CSS ([#8367](https://github.com/mapbox/mapbox-gl-js/pull/8367), h/t [GuillaumeGomez](https://github.com/GuillaumeGomez))
- Fix caching for Mapbox tiles ([#8389](https://github.com/mapbox/mapbox-gl-js/pull/8389))

## 1.0.0

### ⚠️ Breaking changes

This release replaces the existing “map views” pricing model in favor of a “map load” model. Learn more in [a recent blog post about these changes](https://blog.mapbox.com/new-pricing-46b7c26166e7).

**By upgrading to this release, you are opting in to the new map loads pricing.**

**Why is this change being made?**

This change allows us to implement a more standardized and predictable method of billing GL JS map usage. You’ll be charged whenever your website or web application loads, not by when users pan and zoom around the map, incentivizing developers to create highly interactive map experiences. The new pricing structure also creates a significantly larger free tier to help developers get started building their applications with Mapbox tools while pay-as-you-go pricing and automatic volume discounts help your application scale with Mapbox. Session billing also aligns invoices with metrics web developers already track and makes it easier to compare usage with other mapping providers.

**What is changing?**

- Add SKU token to Mapbox API requests [#8276](https://github.com/mapbox/mapbox-gl-js/pull/8276)

When (and only when) loading tiles from a Mapbox API with a Mapbox access token set (`mapboxgl.accessToken`), a query parameter named `sku` will be added to all requests for vector, raster and raster-dem tiles. Every map instance uses a unique `sku` value, which is refreshed every 12 hours. The token itself is comprised of a token version (always “1”), a sku ID (always “01”) and a random 10-digit base-62 number. The purpose of the token is to allow for metering of map sessions on the server-side. A session lasts from a new map instantiation until the map is destroyed or 12 hours passes, whichever comes first.

For further information on the pricing changes, you can read our [blog post](https://blog.mapbox.com/new-pricing-46b7c26166e7) and check out our new [pricing page](https://www.mapbox.com/pricing), which has a price calculator. As always, you can also contact our team at [https://support.mapbox.com](https://support.mapbox.com).

## 0.54.1

### Bug fixes

- Fix unbounded memory growth caused by failure to cancel requests in IE ([#8481](https://github.com/mapbox/mapbox-gl-js/issues/8481))

## 0.54.0

### Breaking changes

- Turned `localIdeographFontFamily` map option on by default. This may change how CJK labels are rendered, but dramatically improves performance of CJK maps (because the browser no longer needs to download heavy amounts of font data from the server). Add `localIdeographFontFamily: false` to turn this off. [#8008](https://github.com/mapbox/mapbox-gl-js/pull/8008)
- Added `Popup` `maxWidth` option, set to `"240px"` by default. [#7906](https://github.com/mapbox/mapbox-gl-js/pull/7906)

### Major features

- Added support for updating and animating style images. [#7999](https://github.com/mapbox/mapbox-gl-js/pull/7999)
- Added support for generating style images dynamically (e.g. for drawing icons based on feature properties). [#7987](https://github.com/mapbox/mapbox-gl-js/pull/7987)
- Added antialiasing support for custom layers. [#7821](https://github.com/mapbox/mapbox-gl-js/pull/7821)
- Added a new `mapbox-gl-csp.js` bundle for strict CSP environments where `worker-src: blob` is disallowed. [#8044](https://github.com/mapbox/mapbox-gl-js/pull/8044)

### Minor features and improvements

- Improved performance of fill extrusions. [#7821](https://github.com/mapbox/mapbox-gl-js/pull/7821)
- Improved performance of symbol layers. [#7967](https://github.com/mapbox/mapbox-gl-js/pull/7967)
- Slightly improved rendering performance in general. [#7969](https://github.com/mapbox/mapbox-gl-js/pull/7969)
- Slightly improved performance of HTML markers. [#8018](https://github.com/mapbox/mapbox-gl-js/pull/8018)
- Improved diffing of styles with `"visibility": "visible"`. [#8005](https://github.com/mapbox/mapbox-gl-js/pull/8005)
- Improved zoom buttons to grey out when reaching min/max zoom. [#8023](https://github.com/mapbox/mapbox-gl-js/pull/8023)
- Added a title to fullscreen control button. [#8012](https://github.com/mapbox/mapbox-gl-js/pull/8012)
- Added `rel="noopener"` attributes to links that lead to external websites (such as Mapbox logo and OpenStreetMap edit link) for improved security. [#7914](https://github.com/mapbox/mapbox-gl-js/pull/7914)
- Added tile size info when `map.showTileBoundaries` is turned on. [#7963](https://github.com/mapbox/mapbox-gl-js/pull/7963)
- Significantly improved load times of the benchmark suite. [#8066](https://github.com/mapbox/mapbox-gl-js/pull/8066)
- Improved behavior of `canvasSource.pause` to be more reliable and able to render a single frame. [#8130](https://github.com/mapbox/mapbox-gl-js/pull/8130)

### Bug fixes

- Fixed a bug in Mac Safari 12+ where controls would disappear until you interact with the map. [#8193](https://github.com/mapbox/mapbox-gl-js/pull/8193)
- Fixed a memory leak when calling `source.setData(url)` many times. [#8035](https://github.com/mapbox/mapbox-gl-js/pull/8035)
- Fixed a bug where marker lost focus when dragging. [#7799](https://github.com/mapbox/mapbox-gl-js/pull/7799)
- Fixed a bug where `map.getCenter()` returned a reference to an internal `LngLat` object instead of cloning it, leading to potential mutability bugs. [#7922](https://github.com/mapbox/mapbox-gl-js/pull/7922)
- Fixed a bug where default HTML marker positioning was slightly off. [#8074](https://github.com/mapbox/mapbox-gl-js/pull/8074)
- Fixed a bug where adding a fill extrusion layer for non-polygon layers would lead to visual artifacts. [#7685](https://github.com/mapbox/mapbox-gl-js/pull/7685)
- Fixed intermittent Flow failures on CI. [#8061](https://github.com/mapbox/mapbox-gl-js/pull/8061)
- Fixed a bug where calling `Map#removeFeatureState` does not remove the state from some tile zooms [#8087](https://github.com/mapbox/mapbox-gl-js/pull/8087)
- Fixed a bug where `removeFeatureState` didn't work on features with `id` equal to `0`. [#8150](https://github.com/mapbox/mapbox-gl-js/pull/8150) (h/t [jutaz](https://github.com/jutaz))

## 0.53.1

### Bug fixes

- Turn off telemetry for Mapbox Atlas ([#7945](https://github.com/mapbox/mapbox-gl-js/pull/7945))
- Fix order of 3D features in query results (fix [#7883](https://github.com/mapbox/mapbox-gl-js/issues/7883)) ([#7953](https://github.com/mapbox/mapbox-gl-js/pull/7953))
- Fix RemovePaintState benchmarks ([#7930](https://github.com/mapbox/mapbox-gl-js/pull/7930))

## 0.53.0

### Features and improvements

- Enable `fill-extrusion` querying with ray picking ([#7499](https://github.com/mapbox/mapbox-gl-js/pull/7499))
- Add `clusterProperties` option for aggregated cluster properties ([#2412](https://github.com/mapbox/mapbox-gl-js/issues/2412), fixed by [#7584](https://github.com/mapbox/mapbox-gl-js/pull/7584))
- Allow initial map bounds to be adjusted with `fitBounds` options. ([#7681](https://github.com/mapbox/mapbox-gl-js/pull/7681)) (h/t [@elyobo](https://github.com/elyobo))
- Remove popups on `Map#remove` ([#7749](https://github.com/mapbox/mapbox-gl-js/pull/7749)) (h/t [@andycalder](https://github.com/andycalder))
- Add `Map#removeFeatureState` ([#7761](https://github.com/mapbox/mapbox-gl-js/pull/7761))
- Add `number-format` expression ([#7626](https://github.com/mapbox/mapbox-gl-js/pull/7626))
- Add `symbol-sort-key` style property ([#7678](https://github.com/mapbox/mapbox-gl-js/pull/7678))

### Bug fixes

- Upgrades Earcut to fix a rare bug in rendering polygons that contain a coincident chain of holes ([#7806](https://github.com/mapbox/mapbox-gl-js/issues/7806), fixed by [#7878](https://github.com/mapbox/mapbox-gl-js/pull/7878))
- Allow `file://` protocol in XHR requests for Cordova/Ionic/etc ([#7818](https://github.com/mapbox/mapbox-gl-js/pull/7818))
- Correctly handle WebP images in Edge 18 ([#7687](https://github.com/mapbox/mapbox-gl-js/pull/7687))
- Fix bug which mistakenly requested WebP images in browsers that do not support WebP ([#7817](https://github.com/mapbox/mapbox-gl-js/pull/7817)) ([#7819](https://github.com/mapbox/mapbox-gl-js/pull/7819))
- Fix images not being aborted when dequeued ([#7655](https://github.com/mapbox/mapbox-gl-js/pull/7655))
- Fix DEM layer memory leak ([#7690](https://github.com/mapbox/mapbox-gl-js/issues/7690), fixed by [#7691](https://github.com/mapbox/mapbox-gl-js/pull/7691))
- Set correct color state before rendering custom layer ([#7711](https://github.com/mapbox/mapbox-gl-js/pull/7711))
- Set `LngLat.toBounds()` default radius to 0 ([#7722](https://github.com/mapbox/mapbox-gl-js/issues/7722), fixed by [#7723](https://github.com/mapbox/mapbox-gl-js/pull/7723)) (h/t [@cherniavskii](https://github.com/cherniavskii))
- Fix race condition in `feature-state` dependent layers ([#7523](https://github.com/mapbox/mapbox-gl-js/issues/7523), fixed by [#7790](https://github.com/mapbox/mapbox-gl-js/pull/7790))
- Prevent `map.repaint` from mistakenly enabling continuous repaints ([#7667](https://github.com/mapbox/mapbox-gl-js/pull/7667))
- Prevent map shaking while zooming in on raster tiles ([#7426](https://github.com/mapbox/mapbox-gl-js/pull/7426))
- Fix query point translation for multi-point geometry ([#6833](https://github.com/mapbox/mapbox-gl-js/issues/6833), fixed by [#7581](https://github.com/mapbox/mapbox-gl-js/pull/7581))

## 0.52.0

### Breaking changes

- Canonicalize tile urls to `mapbox://` urls so they can be transformed with `config.API_URL` ([#7594](https://github.com/mapbox/mapbox-gl-js/pull/7594))

### Features and improvements

- Add getter and setter for `config.API_URL` ([#7594](https://github.com/mapbox/mapbox-gl-js/pull/7594))
- Allow user to define element other than map container for full screen control ([#7548](https://github.com/mapbox/mapbox-gl-js/pull/7548))
- Add validation option to style setters ([#7604](https://github.com/mapbox/mapbox-gl-js/pull/7604))
- Add 'idle' event: fires when no further rendering is expected without further interaction. ([#7625](https://github.com/mapbox/mapbox-gl-js/pull/7625))

### Bug fixes

- Fire error when map.getLayoutProperty references missing layer ([#7537](https://github.com/mapbox/mapbox-gl-js/issues/7537), fixed by [#7539](https://github.com/mapbox/mapbox-gl-js/pull/7539))
- Fix shaky sprites when zooming with scrolling ([#7558](https://github.com/mapbox/mapbox-gl-js/pull/7558))
- Fix layout problems in attribution control ([#7608](https://github.com/mapbox/mapbox-gl-js/pull/7608)) (h/t [lucaswoj](https://github.com/lucaswoj))
- Fixes resetting map's pitch to 0 if initial bounds is set ([#7617](https://github.com/mapbox/mapbox-gl-js/pull/7617)) (h/t [stepankuzmin](https://github.com/stepankuzmin))
- Fix occasional failure to load images after multiple image request abortions [#7641](https://github.com/mapbox/mapbox-gl-js/pull/7641)
- Update repo url to correct one ([#7486](https://github.com/mapbox/mapbox-gl-js/pull/7486)) (h/t [nicholas-l](https://github.com/nicholas-l))
- Fix bug where symbols where sometimes not rendered immediately ([#7610](https://github.com/mapbox/mapbox-gl-js/pull/7610))
- Fix bug where cameraForBounds returns incorrect CameraOptions with asymmetrical padding/offset ([#7517](https://github.com/mapbox/mapbox-gl-js/issues/7517), fixed by [#7518](https://github.com/mapbox/mapbox-gl-js/pull/7518)) (h/t [mike-marcacci](https://github.com/mike-marcacci))
- Use diff+patch approach to map.setStyle when the parameter is a URL ([#4025](https://github.com/mapbox/mapbox-gl-js/issues/4025), fixed by [#7562](https://github.com/mapbox/mapbox-gl-js/pull/7562))
- Begin touch zoom immediately when rotation disabled ([#7582](https://github.com/mapbox/mapbox-gl-js/pull/7582)) (h/t [msbarry](https://github.com/msbarry))
- Fix symbol rendering under opaque fill layers ([#7612](https://github.com/mapbox/mapbox-gl-js/pull/7612))
- Fix shaking by aligning raster sources to pixel grid only when map is idle ([#7426](https://github.com/mapbox/mapbox-gl-js/pull/7426))
- Fix raster layers in Edge 18 by disabling it's incomplete WebP support ([#7687](https://github.com/mapbox/mapbox-gl-js/pull/7687))
- Fix memory leak in hillshade layer ([#7691](https://github.com/mapbox/mapbox-gl-js/pull/7691))
- Fix disappearing custom layers ([#7711](https://github.com/mapbox/mapbox-gl-js/pull/7711))

## 0.51.0

November 7, 2018

### ✨ Features and improvements

- Add initial bounds as map constructor option ([#5518](https://github.com/mapbox/mapbox-gl-js/pull/5518)) (h/t [stepankuzmin](https://github.com/stepankuzmin))
- Improve performance on machines with > 8 cores ([#7407](https://github.com/mapbox/mapbox-gl-js/issues/7407), fixed by [#7430](https://github.com/mapbox/mapbox-gl-js/pull/7430))
- Add `MercatorCoordinate` type ([#7488](https://github.com/mapbox/mapbox-gl-js/pull/7488))
- Allow browser-native `contextmenu` to be enabled ([#2301](https://github.com/mapbox/mapbox-gl-js/issues/2301), fixed by [#7369](https://github.com/mapbox/mapbox-gl-js/pull/7369))
- Add an unminified production build to the NPM package ([#7403](https://github.com/mapbox/mapbox-gl-js/pull/7403))
- Add support for `LngLat` conversion from `{lat, lon}` ([#7507](https://github.com/mapbox/mapbox-gl-js/pull/7507)) (h/t [@bfrengley](https://github.com/bfrengley))
- Add tooltips for navigation controls ([#7373](https://github.com/mapbox/mapbox-gl-js/pull/7373))
- Show attribution only for used sources ([#7384](https://github.com/mapbox/mapbox-gl-js/pull/7384))
- Add telemetry event to log map loads ([#7431](https://github.com/mapbox/mapbox-gl-js/pull/7431))
- **Tighten style validation**
  - Disallow expressions as stop values ([#7396](https://github.com/mapbox/mapbox-gl-js/pull/7396))
  - Disallow `feature-state` expressions in filters ([#7366](https://github.com/mapbox/mapbox-gl-js/pull/7366))

### 🐛 Bug fixes

- Fix for GeoJSON geometries not working when coincident with tile boundaries([#7436](https://github.com/mapbox/mapbox-gl-js/issues/7436), fixed by [#7448](https://github.com/mapbox/mapbox-gl-js/pull/7448))
- Fix depth buffer-related rendering issues on some Android devices. ([#7471](https://github.com/mapbox/mapbox-gl-js/pull/7471))
- Fix positioning of compact attribution strings ([#7444](https://github.com/mapbox/mapbox-gl-js/pull/7444), [#7445](https://github.com/mapbox/mapbox-gl-js/pull/7445), and [#7391](https://github.com/mapbox/mapbox-gl-js/pull/7391))
- Fix an issue with removing markers in mouse event callbacks ([#7442](https://github.com/mapbox/mapbox-gl-js/pull/7442)) (h/t [vbud](https://github.com/vbud))
- Remove controls before destroying a map ([#7479](https://github.com/mapbox/mapbox-gl-js/pull/7479))
- Fix display of Scale control values < 1 ([#7469](https://github.com/mapbox/mapbox-gl-js/pull/7469)) (h/t [MichaelHedman](https://github.com/MichaelHedman))
- Fix an error when using location `hash` within iframes in IE11 ([#7411](https://github.com/mapbox/mapbox-gl-js/pull/7411))
- Fix depth mode usage in custom layers ([#7432](https://github.com/mapbox/mapbox-gl-js/pull/7432)) (h/t [markusjohnsson](https://github.com/markusjohnsson))
- Fix an issue with shaky sprite images during scroll zooms ([#7558](https://github.com/mapbox/mapbox-gl-js/pull/7558))

## 0.50.0

October 10, 2018

### ✨ Features and improvements

- 🎉 Add Custom Layers that can be rendered into with user-provided WebGL code ([#7039](https://github.com/mapbox/mapbox-gl-js/pull/7039))
- Add WebGL face culling for increased performance ([#7178](https://github.com/mapbox/mapbox-gl-js/pull/7178))
- Improve speed of expression evaluation ([#7334](https://github.com/mapbox/mapbox-gl-js/pull/7334))
- Automatically coerce to string for `concat` expression and `text-field` property ([#6190](https://github.com/mapbox/mapbox-gl-js/issues/6190), fixed by [#7280](https://github.com/mapbox/mapbox-gl-js/pull/7280))
- Add `fill-extrusion-vertical-gradient` property for controlling shading of fill extrusions ([#5768](https://github.com/mapbox/mapbox-gl-js/issues/5768), fixed by [#6841](https://github.com/mapbox/mapbox-gl-js/pull/6841))
- Add update functionality for images provided via `ImageSource` ([#4050](https://github.com/mapbox/mapbox-gl-js/issues/4050), fixed by [#7342](https://github.com/mapbox/mapbox-gl-js/pull/7342)) (h/t [@dcervelli](https://github.com/dcervelli))

### 🐛 Bug fixes

- **Expressions**
  - Fix expressions that use `log2` and `log10` in IE11 ([#7318](https://github.com/mapbox/mapbox-gl-js/issues/7318), fixed by [#7320](https://github.com/mapbox/mapbox-gl-js/pull/7320))
  - Fix `let` expression stripping expected type during parsing ([#7300](https://github.com/mapbox/mapbox-gl-js/issues/7300), fixed by [#7301](https://github.com/mapbox/mapbox-gl-js/pull/7301))
  - Fix superfluous wrapping of literals in `literal` expression ([#7336](https://github.com/mapbox/mapbox-gl-js/issues/7336), fixed by [#7337](https://github.com/mapbox/mapbox-gl-js/pull/7337))
  - Allow calling `to-color` on values that are already of type `Color` ([#7260](https://github.com/mapbox/mapbox-gl-js/pull/7260))
  - Fix `to-array` for empty arrays (([#7261](https://github.com/mapbox/mapbox-gl-js/pull/7261)))
  - Fix identity functions for `text-field` when using formatted text ([#7351](https://github.com/mapbox/mapbox-gl-js/pull/7351))
  - Fix coercion of `null` to `0` in `to-number` expression ([#7083](https://github.com/mapbox/mapbox-gl-js/issues/7083), fixed by [#7274](https://github.com/mapbox/mapbox-gl-js/pull/7274))
- **Canvas source**
  - Fix missing repeats of `CanvasSource` when it crosses the antimeridian ([#7273](https://github.com/mapbox/mapbox-gl-js/pull/7273))
  - Fix `CanvasSource` not respecting alpha values set on `canvas` element ([#7302](https://github.com/mapbox/mapbox-gl-js/issues/7302), fixed by [#7309](https://github.com/mapbox/mapbox-gl-js/pull/7309))
- **Rendering**
  - Fix rendering of fill extrusions with really high heights ([#7292](https://github.com/mapbox/mapbox-gl-js/pull/7292))
  - Fix an error where the map state wouldn't return to `loaded` after certain runtime styling changes when there were errored tiles in the viewport ([#7355](https://github.com/mapbox/mapbox-gl-js/pull/7355))
  - Fix errors when rendering symbol layers without symbols ([#7241](https://github.com/mapbox/mapbox-gl-js/issues/7241), fixed by [#7253](https://github.com/mapbox/mapbox-gl-js/pull/7253))
  - Don't fade in symbols with `*-allow-overlap: true` when panning into the viewport ([#7172](https://github.com/mapbox/mapbox-gl-js/issues/7172), fixed by[#7244](https://github.com/mapbox/mapbox-gl-js/pull/7244))
- **Library**
  - Fix disambiguation for `mouseover` event ([#7295](https://github.com/mapbox/mapbox-gl-js/issues/7295), fixed by [#7299](https://github.com/mapbox/mapbox-gl-js/pull/7299))
  - Fix silent failure of `getImage` if an SVG is requested ([#7312](https://github.com/mapbox/mapbox-gl-js/issues/7312), fixed by [#7313](https://github.com/mapbox/mapbox-gl-js/pull/7313))
  - Fix empty control group box shadow ([#7303](https://github.com/mapbox/mapbox-gl-js/issues/7303), fixed by [#7304](https://github.com/mapbox/mapbox-gl-js/pull/7304)) (h/t [Duder-onomy](https://github.com/Duder-onomy))
  - Fixed an issue where a wrong timestamp was sent for Mapbox turnstile events ([#7381](https://github.com/mapbox/mapbox-gl-js/pull/7381))
  - Fixed a bug that lead to attribution not showing up correctly in Internet Explorer ([#3945](https://github.com/mapbox/mapbox-gl-js/issues/3945), fixed by [#7391](https://github.com/mapbox/mapbox-gl-js/pull/7391))

## 0.49.0

September 6, 2018

### ⚠️ Breaking changes

- Use `client{Height/Width}` instead of `offset{Height/Width}` for map canvas sizing ([#6848](https://github.com/mapbox/mapbox-gl-js/issues/6848), fixed by [#7128](https://github.com/mapbox/mapbox-gl-js/pull/7128))

### 🐛 Bug fixes

- Fix [Top Issues list](https://mapbox.github.io/top-issues/#!mapbox/mapbox-gl-js) for mapbox-gl-js ([#7108](https://github.com/mapbox/mapbox-gl-js/issues/7108), fixed by [#7112](https://github.com/mapbox/mapbox-gl-js/pull/7112))
- Fix bug in which symbols with `icon-allow-overlap: true, text-allow-overlap: true, text-optional: false` would show icons when they shouldn't ([#7041](https://github.com/mapbox/mapbox-gl-js/pull/7041))
- Fix bug where the map would not stop at the exact zoom level requested by Map#FlyTo ([#7222](https://github.com/mapbox/mapbox-gl-js/issues/7222)) ([#7223](https://github.com/mapbox/mapbox-gl-js/pull/7223)) (h/t [@benoitbzl](https://github.com/benoitbzl))
- Keep map centered on the center point of a multi-touch gesture when zooming ([#6722](https://github.com/mapbox/mapbox-gl-js/issues/6722)) ([#7191](https://github.com/mapbox/mapbox-gl-js/pull/7191)) (h/t [pakastin](https://github.com/pakastin))
- Update the style-spec's old `gl-style-migrate` script to include conversion of legacy functions and filters to their expression equivalents ([#6927](https://github.com/mapbox/mapbox-gl-js/issues/6927), fixed by [#7095](https://github.com/mapbox/mapbox-gl-js/pull/7095))
- Fix `icon-size` for small data-driven values ([#7125](https://github.com/mapbox/mapbox-gl-js/pull/7125))
- Fix bug in the way AJAX requests load local files on iOS web view ([#6610](https://github.com/mapbox/mapbox-gl-js/pull/6610)) (h/t [oscarfonts](https://github.com/oscarfonts))
- Fix bug in which canvas sources would not render in world wrapped tiles at the edge of the viewport ([#7271]https://github.com/mapbox/mapbox-gl-js/issues/7271), fixed by [#7273](https://github.com/mapbox/mapbox-gl-js/pull/7273))

### ✨ Features and improvements

- Performance updates:
  - Improve time to first render by updating how feature ID maps are transferred to the main thread ([#7110](https://github.com/mapbox/mapbox-gl-js/issues/7110), fixed by [#7132](https://github.com/mapbox/mapbox-gl-js/pull/7132))
  - Reduce size of JSON transmitted from worker thread to main thread ([#7124](https://github.com/mapbox/mapbox-gl-js/pull/7124))
  - Improve image/glyph atlas packing algorithm ([#7171](https://github.com/mapbox/mapbox-gl-js/pull/7171))
  - Use murmur hash on symbol instance keys to reduce worker transfer costs ([#7127](https://github.com/mapbox/mapbox-gl-js/pull/7127))
- Add GL state management for uniforms ([#6018](https://github.com/mapbox/mapbox-gl-js/pull/6018))
- Add `symbol-z-order` symbol layout property to style spec ([#7219](https://github.com/mapbox/mapbox-gl-js/pull/7219))
- Implement data-driven styling support for `*-pattern properties` ([#6289](https://github.com/mapbox/mapbox-gl-js/pull/6289))
- Add `Map#fitScreenCoordinates` which fits viewport to two points, similar to `Map#fitBounds` but uses screen coordinates and supports non-zero map bearings ([#6894](https://github.com/mapbox/mapbox-gl-js/pull/6894))
- Re-implement LAB/HSL color space interpolation for expressions ([#5326](https://github.com/mapbox/mapbox-gl-js/issues/5326), fixed by [#7123](https://github.com/mapbox/mapbox-gl-js/pull/7123))
- Enable benchmark testing for Mapbox styles ([#7047](https://github.com/mapbox/mapbox-gl-js/pull/7047))
- Allow `Map#setFeatureState` and `Map#getFeatureState` to accept numeric IDs ([#7106](https://github.com/mapbox/mapbox-gl-js/pull/7106)) (h/t [@bfrengley](https://github.com/bfrengley))

## 0.48.0

August 16, 2018

### ⚠️ Breaking changes

- Treat tiles that error with status 404 as empty renderable tiles to prevent rendering duplicate features in some sparse tilesets ([#6803](https://github.com/mapbox/mapbox-gl-js/pull/6803))

### 🐛 Bug fixes

- Fix issue where `text-max-angle` property was being calculated incorrectly internally, causing potential rendering errors when `"symbol-placement": line`
- Require `feature.id` when using `Map#setFeatureState` ([#6974](https://github.com/mapbox/mapbox-gl-js/pull/6974))
- Fix issue with removing the `GeolocateControl` when user location is being used ([#6977](https://github.com/mapbox/mapbox-gl-js/pull/6977)) (h/t [sergei-zelinsky](https://github.com/sergei-zelinsky))
- Fix memory leak caused by a failure to remove all controls added to the map ([#7042](https://github.com/mapbox/mapbox-gl-js/pull/7042))
- Fix bug where the build would fail when using mapbox-gl webpack 2 and UglifyJSPlugin ([#4359](https://github.com/mapbox/mapbox-gl-js/issues/4359), fixed by [#6956](https://api.github.com/repos/mapbox/mapbox-gl-js/pulls/6956))
- Fix bug where fitBounds called with coordinates outside the bounds of Web Mercator resulted in uncaught error ([#6906](https://github.com/mapbox/mapbox-gl-js/issues/6906), fixed by [#6918](https://api.github.com/repos/mapbox/mapbox-gl-js/pulls/6918))
- Fix bug wherein `Map#querySourceFeatures` was returning bad results on zooms > maxZoom ([#7061](https://github.com/mapbox/mapbox-gl-js/pull/7061))
- Relax typing for equality and order expressions ([#6459](https://github.com/mapbox/mapbox-gl-js/issues/6459), fixed by [#6961](https://api.github.com/repos/mapbox/mapbox-gl-js/pulls/6961))
- Fix bug where `queryPadding` for all layers in a source was set by the first layer, causing incorrect querying on other layers and, in some cases, incorrect firing of events associated with individual layers ([#6909](https://github.com/mapbox/mapbox-gl-js/pull/6909))

### ✨ Features and improvements

- Performance Improvements:
  - Stop unnecessary serialization of symbol source features. ([#7013](https://github.com/mapbox/mapbox-gl-js/pull/7013))
  - Optimize calculation for getting visible tile coordinates ([#6998](https://github.com/mapbox/mapbox-gl-js/pull/6998))
  - Improve performance of creating `{Glyph/Image}Atlas`es ([#7091](https://github.com/mapbox/mapbox-gl-js/pull/7091))
  - Optimize and simplify tile retention logic ([#6995](https://github.com/mapbox/mapbox-gl-js/pull/6995))
- Add a user turnstile event for users accessing Mapbox APIs ([#6980](https://github.com/mapbox/mapbox-gl-js/pull/6980))
- Add support for autogenerating feature ids for GeoJSON sources so they can be used more easily with the `Map#setFeatureState` API ([#7043](https://www.github.com/mapbox/mapbox-gl-js/pull/7043))) ([#7091](https://github.com/mapbox/mapbox-gl-js/pull/7091))
- Add ability to style symbol layers labels with multiple fonts and text sizes via `"format"` expression ([#6994](https://www.github.com/mapbox/mapbox-gl-js/pull/6994))
- Add customAttribution option to AttributionControl ([#7033](https://github.com/mapbox/mapbox-gl-js/pull/7033)) (h/t [mklopets](https://github.com/mklopets))
- Publish Flow type definitions alongside compiled bundle ([#7079](https://api.github.com/repos/mapbox/mapbox-gl-js/pulls/7079))
- Introduce symbol cross fading when crossing integer zoom levels to prevent labels from disappearing before newly loaded tiles' labels can be rendered ([#6951](https://github.com/mapbox/mapbox-gl-js/pull/6951))
- Improvements in label collision detection ([#6925](https://api.github.com/repos/mapbox/mapbox-gl-js/pulls/6925)))

## 0.47.0

### ✨ Features and improvements

- Add configurable drag pan threshold ([#6809](https://github.com/mapbox/mapbox-gl-js/pull/6809)) (h/t [msbarry](https://github.com/msbarry))
- Add `raster-resampling` raster paint property ([#6411](https://github.com/mapbox/mapbox-gl-js/pull/6411)) (h/t [@andrewharvey](https://github.com/andrewharvey))
- Add `symbol-placement: line-center` ([#6821](https://github.com/mapbox/mapbox-gl-js/pull/6821))
- Add methods for inspecting GeoJSON clusters ([#3318](https://github.com/mapbox/mapbox-gl-js/issues/3318), fixed by [#6829](https://github.com/mapbox/mapbox-gl-js/pull/6829))
- Add warning to geolocate control when unsupported ([#6923](https://github.com/mapbox/mapbox-gl-js/pull/6923)) (h/t [@aendrew](https://github.com/aendrew))
- Upgrade geojson-vt to 3.1.4 ([#6942](https://github.com/mapbox/mapbox-gl-js/pull/6942))
- Include link to license in compiled bundle ([#6975](https://github.com/mapbox/mapbox-gl-js/pull/6975))

### 🐛 Bug fixes

- Use updateData instead of re-creating buffers for repopulated paint arrays ([#6853](https://github.com/mapbox/mapbox-gl-js/pull/6853))
- Fix ScrollZoom handler setting tr.zoom = NaN ([#6924](https://github.com/mapbox/mapbox-gl-js/pull/6924))
  - Failed to invert matrix error ([#6486](https://github.com/mapbox/mapbox-gl-js/issues/6486), fixed by [#6924](https://github.com/mapbox/mapbox-gl-js/pull/6924))
  - Fixing matrix errors ([#6782](https://github.com/mapbox/mapbox-gl-js/issues/6782), fixed by [#6924](https://github.com/mapbox/mapbox-gl-js/pull/6924))
- Fix heatmap tile clipping when layers are ordered above it ([#6806](https://github.com/mapbox/mapbox-gl-js/issues/6806), fixed by [#6807](https://github.com/mapbox/mapbox-gl-js/pull/6807))
- Fix video source in safari (macOS and iOS) ([#6443](https://github.com/mapbox/mapbox-gl-js/issues/6443), fixed by [#6811](https://github.com/mapbox/mapbox-gl-js/pull/6811))
- Do not reload errored tiles ([#6813](https://github.com/mapbox/mapbox-gl-js/pull/6813))
- Fix send / remove timing bug in Dispatcher ([#6756](https://github.com/mapbox/mapbox-gl-js/pull/6756), fixed by [#6826](https://github.com/mapbox/mapbox-gl-js/pull/6826))
- Fix flyTo not zooming to exact given zoom ([#6828](https://github.com/mapbox/mapbox-gl-js/pull/6828))
- Don't stop animation on map resize ([#6636](https://github.com/mapbox/mapbox-gl-js/pull/6636))
- Fix map.getBounds() with rotated map ([#6875](https://github.com/mapbox/mapbox-gl-js/pull/6875)) (h/t [zoltan-mihalyi](https://github.com/zoltan-mihalyi))
- Support collators in feature filter expressions. ([#6929](https://github.com/mapbox/mapbox-gl-js/pull/6929))
- Fix Webpack production mode compatibility ([#6981](https://github.com/mapbox/mapbox-gl-js/pull/6981))

## 0.46.0

### ⚠️ Breaking changes

- Align implicit type casting behavior of `match` expressions with with `case/==` ([#6684](https://github.com/mapbox/mapbox-gl-js/pull/6684))

### ✨ Features and improvements

- :tada: Add `Map#setFeatureState` and `feature-state` expression to support interactive styling ([#6263](https://github.com/mapbox/mapbox-gl-js/pull/6263))
- Create draggable `Marker` with `setDraggable` ([#6687](https://github.com/mapbox/mapbox-gl-js/pull/6687))
- Add `Map#listImages` for listing all currently active sprites/images ([#6381](https://github.com/mapbox/mapbox-gl-js/issues/6381))
- Add "crossSourceCollisions" option to disable cross-source collision detection ([#6566](https://github.com/mapbox/mapbox-gl-js/pull/6566))
- Handle `text/icon-rotate` for symbols with `symbol-placement: point` ([#6075](https://github.com/mapbox/mapbox-gl-js/issues/6075))
- Automatically compact Mapbox wordmark on narrow maps. ([#4282](https://github.com/mapbox/mapbox-gl-js/issues/4282)) (h/t [@andrewharvey](https://github.com/andrewharvey))
- Only show compacted AttributionControl on interactive displays ([#6506](https://github.com/mapbox/mapbox-gl-js/pull/6506)) (h/t [@andrewharvey](https://github.com/andrewharvey))
- Use postcss to inline svg files into css, reduce size of mapbox-gl.css ([#6513](https://github.com/mapbox/mapbox-gl-js/pull/6513)) (h/t [@andrewharvey](https://github.com/andrewharvey))
- Add support for GeoJSON attribution ([#6364](https://github.com/mapbox/mapbox-gl-js/pull/6364)) (h/t [@andrewharvey](https://github.com/andrewharvey))
- Add instructions for running individual unit and render tests ([#6686](https://github.com/mapbox/mapbox-gl-js/pull/6686))
- Make Map constructor fail if WebGL init fails. ([#6744](https://github.com/mapbox/mapbox-gl-js/pull/6744)) (h/t [uforic](https://github.com/uforic))
- Add browser fallback code for `collectResourceTiming: true` in web workers ([#6721](https://github.com/mapbox/mapbox-gl-js/pull/6721))
- Remove ignored usage of gl.lineWidth ([#5541](https://github.com/mapbox/mapbox-gl-js/pull/5541))
- Split new bounds calculation out of fitBounds into new method ([#6683](https://github.com/mapbox/mapbox-gl-js/pull/6683))
- Allow integration tests to be organized in an arbitrarily deep directory structure ([#3920](https://github.com/mapbox/mapbox-gl-js/issues/3920))
- Make "Missing Mapbox GL JS CSS" a console warning ([#5786](https://github.com/mapbox/mapbox-gl-js/issues/5786))
- Add rel="noopener" to Mapbox attribution link. ([#6729](https://github.com/mapbox/mapbox-gl-js/pull/6729)) (h/t [gorbypark](https://github.com/gorbypark))
- Update to deep equality check in example code ([#6599](https://github.com/mapbox/mapbox-gl-js/pull/6599)) (h/t [jonsadka](https://github.com/jonsadka))
- Upgrades!
  - Upgrade ESM dependency to ^3.0.39 ([#6750](https://github.com/mapbox/mapbox-gl-js/pull/6750))
  - Ditch gl-matrix fork in favor of the original package ([#6751](https://github.com/mapbox/mapbox-gl-js/pull/6751))
  - Update to latest sinon ([#6771](https://github.com/mapbox/mapbox-gl-js/pull/6771))
  - Upgrade to Flow 0.69 ([#6594](https://github.com/mapbox/mapbox-gl-js/pull/6594))
  - Update to mapbox-gl-supported 1.4.0 ([#6773](https://github.com/mapbox/mapbox-gl-js/pull/6773))

### 🐛 Bug fixes

- `collectResourceTiming: true` generates error on iOS9 Safari, IE 11 ([#6690](https://github.com/mapbox/mapbox-gl-js/issues/6690))
- Fix PopupOptions flow type declarations ([#6670](https://github.com/mapbox/mapbox-gl-js/pull/6670)) (h/t [TimPetricola](https://github.com/TimPetricola))
- Add className option to Popup constructor ([#6502](https://github.com/mapbox/mapbox-gl-js/pull/6502)) (h/t [Ashot-KR](https://github.com/Ashot-KR))
- GeoJSON MultiLineStrings with `lineMetrics=true` only rendered first line ([#6649](https://github.com/mapbox/mapbox-gl-js/issues/6649))
- Provide target property for mouseenter/over/leave/out events ([#6623](https://github.com/mapbox/mapbox-gl-js/issues/6623))
- Don't break on sources whose name contains "." ([#6660](https://github.com/mapbox/mapbox-gl-js/issues/6660))
- Rotate and pitch with navigationControl broke in v0.45 ([#6650](https://github.com/mapbox/mapbox-gl-js/issues/6650))
- Zero-width lines remained visible ([#6769](https://github.com/mapbox/mapbox-gl-js/pull/6769))
- Heatmaps inappropriately clipped at tile boundaries ([#6806](https://github.com/mapbox/mapbox-gl-js/issues/6806))
- Use named exports for style-spec entrypoint module ([#6601](https://github.com/mapbox/mapbox-gl-js/issues/6601)
- Don't fire click event if default is prevented on mousedown for a drag event ([#6697](https://github.com/mapbox/mapbox-gl-js/pull/6697), fixes [#6642](https://github.com/mapbox/mapbox-gl-js/issues/6642))
- Double clicking to zoom in breaks map dragging/panning in Edge ([#6740](https://github.com/mapbox/mapbox-gl-js/issues/6740)) (h/t [GUI](https://github.com/GUI))
- \*-transition properties cannot be set with setPaintProperty() ([#6706](https://github.com/mapbox/mapbox-gl-js/issues/6706))
- Marker with `a` element does not open the url when clicked ([#6730](https://github.com/mapbox/mapbox-gl-js/issues/6730))
- `setRTLTextPlugin` fails with relative URLs ([#6719](https://github.com/mapbox/mapbox-gl-js/issues/6719))
- Collision detection incorrect for symbol layers that share the same layout properties ([#6548](https://github.com/mapbox/mapbox-gl-js/pull/6548))
- Fix a possible crash when calling queryRenderedFeatures after querySourceFeatures
  ([#6559](https://github.com/mapbox/mapbox-gl-js/pull/6559))
- Fix a collision detection issue that could cause labels to temporarily be placed too densely during rapid panning ([#5654](https://github.com/mapbox/mapbox-gl-js/issues/5654))

## 0.45.0

### ⚠️ Breaking changes

- `Evented#fire` and `Evented#listens` are now marked as private. Though `Evented` is still exported, and `fire` and `listens` are still functional, we encourage you to seek alternatives; a future version may remove their API accessibility or change its behavior. If you are writing a class that needs event emitting functionality, consider using [`EventEmitter`](https://nodejs.org/api/events.html#events_class_eventemitter) or similar libraries instead.
- The `"to-string"` expression operator now converts `null` to an empty string rather than to `"null"`. [#6534](https://github.com/mapbox/mapbox-gl-js/pull/6534)

### ✨ Features and improvements

- :rainbow: Add `line-gradient` property [#6303](https://github.com/mapbox/mapbox-gl-js/pull/6303)
- Add `abs`, `round`, `floor`, and `ceil` expression operators [#6496](https://github.com/mapbox/mapbox-gl-js/pull/6496)
- Add `collator` expression for controlling case and diacritic sensitivity in string comparisons [#6270](https://github.com/mapbox/mapbox-gl-js/pull/6270)
  - Rename `caseSensitive` and `diacriticSensitive` expressions to `case-sensitive` and `diacritic-sensitive` for consistency [#6598](https://github.com/mapbox/mapbox-gl-js/pull/6598)
  - Prevent `collator` expressions for evaluating as constant to account for potential environment-specific differences in expression evaluation [#6596](https://github.com/mapbox/mapbox-gl-js/pull/6596)
- Add CSS linting to test suite (h/t [@jasonbarry](https://github.com/jasonbarry))) [#6071](https://github.com/mapbox/mapbox-gl-js/pull/6071)
- Add support for configurable maxzoom in `raster-dem` tilesets [#6103](https://github.com/mapbox/mapbox-gl-js/pull/6103)
- Add `Map#isZooming` and `Map#isRotating` methods [#6128](https://github.com/mapbox/mapbox-gl-js/pull/6128), [#6183](https://github.com/mapbox/mapbox-gl-js/pull/6183)
- Add support for Mapzen Terrarium tiles in `raster-dem` sources [#6110](https://github.com/mapbox/mapbox-gl-js/pull/6110)
- Add `preventDefault` method on `mousedown`, `touchstart`, and `dblclick` events [#6218](https://github.com/mapbox/mapbox-gl-js/pull/6218)
- Add `originalEvent` property on `zoomend` and `moveend` for user-initiated scroll events (h/t [@stepankuzmin](https://github.com/stepankuzmin))) [#6175](https://github.com/mapbox/mapbox-gl-js/pull/6175)
- Accept arguments of type `value` in [`"length"` expressions](https://www.mapbox.com/mapbox-gl-js/style-spec/#expressions-length) [#6244](https://github.com/mapbox/mapbox-gl-js/pull/6244)
- Introduce `MapWheelEvent`[#6237](https://github.com/mapbox/mapbox-gl-js/pull/6237)
- Add setter for `ScaleControl` units (h/t [@ryanhamley](https://github.com/ryanhamley))) [#6138](https://github.com/mapbox/mapbox-gl-js/pull/6138), [#6274](https://github.com/mapbox/mapbox-gl-js/pull/6274)
- Add `open` event for `Popup` [#6311](https://github.com/mapbox/mapbox-gl-js/pull/6311)
- Explicit `"object"` type assertions are no longer required when using expressions [#6235](https://github.com/mapbox/mapbox-gl-js/pull/6235)
- Add `anchor` option to `Marker` [#6350](https://github.com/mapbox/mapbox-gl-js/pull/6350)
- `HTMLElement` is now passed to `Marker` as part of the `options` object, but the old function signature is still supported for backwards compatibility [#6356](https://github.com/mapbox/mapbox-gl-js/pull/6356)
- Add support for custom colors when using the default `Marker` SVG element (h/t [@andrewharvey](https://github.com/andrewharvey))) [#6416](https://github.com/mapbox/mapbox-gl-js/pull/6416)
- Allow `CanvasSource` initialization from `HTMLElement` [#6424](https://github.com/mapbox/mapbox-gl-js/pull/6424)
- Add `is-supported-script` expression [#6260](https://github.com/mapbox/mapbox-gl-js/pull/6260)

### 🐛 Bug fixes

- Align `raster-dem` tiles to pixel grid to eliminate blurry rendering on some devices [#6059](https://github.com/mapbox/mapbox-gl-js/pull/6059)
- Fix label collision circle debug drawing on overzoomed tiles [#6073](https://github.com/mapbox/mapbox-gl-js/pull/6073)
- Improve error reporting for some failed requests [#6126](https://github.com/mapbox/mapbox-gl-js/pull/6126), [#6032](https://github.com/mapbox/mapbox-gl-js/pull/6032)
- Fix several `Map#queryRenderedFeatures` bugs:
  - account for `{text, icon}-offset` when querying[#6135](https://github.com/mapbox/mapbox-gl-js/pull/6135)
  - correctly query features that extend across tile boundaries [#5756](https://github.com/mapbox/mapbox-gl-js/pull/6283)
  - fix querying of `circle` layer features with `-pitch-scaling: 'viewport'` or `-pitch-alignment: 'map'` [#6036](https://github.com/mapbox/mapbox-gl-js/pull/6036)
  - eliminate flicker effects when using query results to set a hover effect by switching from tile-based to viewport-based symbol querying [#6497](https://github.com/mapbox/mapbox-gl-js/pull/6497)
- Preserve browser history state when updating the `Map` hash [#6140](https://github.com/mapbox/mapbox-gl-js/pull/6140)
- Fix undefined behavior when `Map#addLayer` is invoked with an `id` of a preexisting layer [#6147](https://github.com/mapbox/mapbox-gl-js/pull/6147)
- Fix bug where `icon-image` would not be rendered if `text-field` is an empty string [#6164](https://github.com/mapbox/mapbox-gl-js/pull/6164)
- Ensure all camera methods fire `rotatestart` and `rotateend` events [#6187](https://github.com/mapbox/mapbox-gl-js/pull/6187)
- Always hide duplicate labels [#6166](https://github.com/mapbox/mapbox-gl-js/pull/6166)
- Fix `DragHandler` bugs where a left-button mouse click would end a right-button drag rotate and a drag gesture would not end if the control key is down on `mouseup` [#6193](https://github.com/mapbox/mapbox-gl-js/pull/6193)
- Add support for calling `{DragPanHandler, DragRotateHandler}#disable` while a gesture is in progress [#6232](https://github.com/mapbox/mapbox-gl-js/pull/6232)
- Fix `GeolocateControl` user location dot sizing when `Map`'s `<div>` inherits `box-sizing: border-box;` (h/t [@andrewharvey](https://github.com/andrewharvey))) [#6227](https://github.com/mapbox/mapbox-gl-js/pull/6232)
- Fix bug causing an off-by-one error in `array` expression error messages (h/t [@drewbo](https://github.com/drewbo))) [#6269](https://github.com/mapbox/mapbox-gl-js/pull/6269)
- Improve error message when an invalid access token triggers a 401 error [#6283](https://github.com/mapbox/mapbox-gl-js/pull/6283)
- Fix bug where lines with `line-width` larger than the sprite height of the `line-pattern` property would render other sprite images [#6246](https://github.com/mapbox/mapbox-gl-js/pull/6246)
- Fix broken touch events for `DragPanHandler` on mobile using Edge (note that zoom/rotate/pitch handlers still do not support Edge touch events [#1928](https://github.com/mapbox/mapbox-gl-js/pull/1928)) [#6325](https://github.com/mapbox/mapbox-gl-js/pull/6325)
- Fix race condition in `VectorTileWorkerSource#reloadTile` causing a rendering timeout [#6308](https://github.com/mapbox/mapbox-gl-js/issues/6308)
- Fix bug causing redundant `gl.stencilFunc` calls due to incorrect state checking (h/t [@yangdonglai](https://github.com/yangdonglai))) [#6330](https://github.com/mapbox/mapbox-gl-js/pull/6330)
- Fix bug where `mousedown` or `touchstart` would cancel camera animations in non-interactive maps [#6338](https://github.com/mapbox/mapbox-gl-js/pull/6338)
- Fix bug causing a full-screen flicker when the map is pitched and a symbol layer uses non-zero `text-translate` [#6365](https://github.com/mapbox/mapbox-gl-js/issues/6365)
- Fix bug in `to-rgba` expression causing division by zero [#6388](https://github.com/mapbox/mapbox-gl-js/pull/6388)
- Fix bug in cross-fading for `*-pattern` properties with non-integer zoom stops [#6430](https://github.com/mapbox/mapbox-gl-js/pull/6430)
- Fix bug where calling `Map#remove` on a map with constructor option `hash: true` throws an error (h/t [@allthesignals](https://github.com/allthesignals))) [#6490](https://github.com/mapbox/mapbox-gl-js/pull/6497)
- Fix bug causing flickering when panning across the anti-meridian [#6438](https://github.com/mapbox/mapbox-gl-js/pull/6438)
- Fix error when using tiles of non-power-of-two size [#6444](https://github.com/mapbox/mapbox-gl-js/pull/6444)
- Fix bug causing `Map#moveLayer(layerId, beforeId)` to remove the layer when `layerId === beforeId` [#6542](https://github.com/mapbox/mapbox-gl-js/pull/6542)

* Fix Rollup build for style-spec module [#6575](https://github.com/mapbox/mapbox-gl-js/pull/6575)
* Fix bug causing `Map#querySourceFeatures` to throw an `Uncaught TypeError`(https://github.com/mapbox/mapbox-gl-js/pull/6555)
* Fix issue where label collision detection was inaccurate for some symbol layers that shared layout properties with another layer [#6558](https://github.com/mapbox/mapbox-gl-js/pull/6558)
* Restore `target` property for `mouse{enter,over,leave,out}` events [#6623](https://github.com/mapbox/mapbox-gl-js/pull/6623)

## 0.44.2

### 🐛 Bug fixes

- Workaround a breaking change in Safari causing page to scroll/zoom in response to user actions intended to pan/zoom the map [#6095](https://github.com/mapbox/mapbox-gl-js/issues/6095). (N.B., not to be confused with the workaround from April 2017 dealing with the same breaking change in Chrome [#4259](https://github.com/mapbox/mapbox-gl-js/issues/6095). See also https://github.com/WICG/interventions/issues/18, https://bugs.webkit.org/show_bug.cgi?id=182521, https://bugs.chromium.org/p/chromium/issues/detail?id=639227 .)

## 0.44.1

### 🐛 Bug fixes

- Fix bug causing features from symbol layers to be omitted from `map.queryRenderedFeatures()` [#6074](https://github.com/mapbox/mapbox-gl-js/issues/6074)
- Fix error triggered by simultaneous scroll-zooming and drag-panning. [#6106](https://github.com/mapbox/mapbox-gl-js/issues/6106)
- Fix bug wherein drag-panning failed to resume after a brief pause [#6063](https://github.com/mapbox/mapbox-gl-js/issues/6063)

## 0.44.0

### ✨ Features and improvements

- The CSP policy of a page using mapbox-gl-js no longer needs to include `script-src 'unsafe-eval'` [#559](https://github.com/mapbox/mapbox-gl-js/issues/559)
- Add `LngLatBounds#isEmpty()` method [#5917](https://github.com/mapbox/mapbox-gl-js/pull/5917)
- Updated to flow 0.62.0 [#5923](https://github.com/mapbox/mapbox-gl-js/issues/5923)
- Make compass and zoom controls optional ([#5348](https://github.com/mapbox/mapbox-gl-js/pull/5348)) (h/t [@matijs](https://github.com/matijs)))
- Add `collectResourceTiming` option to the enable collection of [Resource Timing](https://developer.mozilla.org/en-US/docs/Web/API/Resource_Timing_API/Using_the_Resource_Timing_API) data for requests that are made from Web Workers. ([#5948](https://github.com/mapbox/mapbox-gl-js/issues/5948))
- Improve user location dot appearance across browsers ([#5498](https://github.com/mapbox/mapbox-gl-js/pull/5498)) (h/t [@jasonbarry](https://github.com/jasonbarry)))

### 🐛 Bug fixes

- Fix error triggered by `==` and `!=` expressions [#5947](https://github.com/mapbox/mapbox-gl-js/issues/5947)
- Image sources honor `renderWorldCopies` [#5932](https://github.com/mapbox/mapbox-gl-js/pull/5932)
- Fix transitions to default fill-outline-color [#5953](https://github.com/mapbox/mapbox-gl-js/issues/5953)
- Fix transitions for light properties [#5982](https://github.com/mapbox/mapbox-gl-js/issues/5982)
- Fix minor symbol collisions on pitched maps [#5913](https://github.com/mapbox/mapbox-gl-js/pull/5913)
- Fix memory leaks after `Map#remove()` [#5943](https://github.com/mapbox/mapbox-gl-js/pull/5943), [#5951](https://github.com/mapbox/mapbox-gl-js/pull/5951)
- Fix bug wherein `GeoJSONSource#setData()` caused labels to fade out and back in ([#6002](https://github.com/mapbox/mapbox-gl-js/issues/6002))
- Fix bug that could cause incorrect collisions for labels placed very near to each other at low zoom levels ([#5993](https://github.com/mapbox/mapbox-gl-js/issues/5993))
- Fix bug causing `move` events to be fired out of sync with actual map movements ([#6005](https://github.com/mapbox/mapbox-gl-js/pull/6005))
- Fix bug wherein `Map` did not fire `mouseover` events ([#6000](https://github.com/mapbox/mapbox-gl-js/pull/6000)] (h/t [@jay-manday](https://github.com/jay-manday)))
- Fix bug causing blurry rendering of raster tiles ([#4552](https://github.com/mapbox/mapbox-gl-js/issues/4552))
- Fix potential memory leak caused by removing layers ([#5995](https://github.com/mapbox/mapbox-gl-js/issues/5995))
- Fix bug causing attribution icon to appear incorrectly in compact maps not using Mapbox data ([#6042](https://github.com/mapbox/mapbox-gl-js/pull/6042))
- Fix positioning of default marker element ([#6012](https://github.com/mapbox/mapbox-gl-js/pull/6012)) (h/t [@andrewharvey](https://github.com/andrewharvey)))

## 0.43.0 (December 21, 2017)

### ⚠️ Breaking changes

- It is now an error to attempt to remove a source that is in use [#5562](https://github.com/mapbox/mapbox-gl-js/pull/5562)
- It is now an error if the layer specified by the `before` parameter to `moveLayer` does not exist [#5679](https://github.com/mapbox/mapbox-gl-js/pull/5679)
- `"colorSpace": "hcl"` now uses shortest-path interpolation for hue [#5811](https://github.com/mapbox/mapbox-gl-js/issues/5811)

### ✨ Features and improvements

- Introduce client-side hillshading with `raster-dem` source type and `hillshade` layer type [#5286](https://github.com/mapbox/mapbox-gl-js/pull/5286)
- GeoJSON sources take 2x less memory and generate tiles 20%–100% faster [#5799](https://github.com/mapbox/mapbox-gl-js/pull/5799)
- Enable data-driven values for text-font [#5698](https://github.com/mapbox/mapbox-gl-js/pull/5698)
- Enable data-driven values for heatmap-radius [#5898](https://github.com/mapbox/mapbox-gl-js/pull/5898)
- Add getter and setter for offset on marker [#5759](https://github.com/mapbox/mapbox-gl-js/pull/5759)
- Add `Map#hasImage` [#5775](https://github.com/mapbox/mapbox-gl-js/pull/5775)
- Improve typing for `==` and `!=` expressions [#5840](https://github.com/mapbox/mapbox-gl-js/pull/5840)
- Made `coalesce` expressions more useful [#5755](https://github.com/mapbox/mapbox-gl-js/issues/5755)
- Enable implicit type assertions for array types [#5738](https://github.com/mapbox/mapbox-gl-js/pull/5738)
- Improve hash control precision [#5767](https://github.com/mapbox/mapbox-gl-js/pull/5767)
- `supported()` now returns false on old IE 11 versions that don't support Web Worker blob URLs [#5801](https://github.com/mapbox/mapbox-gl-js/pull/5801)
- Remove flow globals TileJSON and Transferable [#5668](https://github.com/mapbox/mapbox-gl-js/pull/5668)
- Improve performance of image, video, and canvas sources [#5845](https://github.com/mapbox/mapbox-gl-js/pull/5845)

### 🐛 Bug fixes

- Fix popups and markers lag during pan animation [#4670](https://github.com/mapbox/mapbox-gl-js/issues/4670)
- Fix fading of symbol layers caused by setData [#5716](https://github.com/mapbox/mapbox-gl-js/issues/5716)
- Fix behavior of `to-rgba` and `rgba` expressions [#5778](https://github.com/mapbox/mapbox-gl-js/pull/5778), [#5866](https://github.com/mapbox/mapbox-gl-js/pull/5866)
- Fix cross-fading of `*-pattern` and `line-dasharray` [#5791](https://github.com/mapbox/mapbox-gl-js/pull/5791)
- Fix `colorSpace` function property [#5843](https://github.com/mapbox/mapbox-gl-js/pull/5843)
- Fix style diffing when changing GeoJSON source properties [#5731](https://github.com/mapbox/mapbox-gl-js/issues/5731)
- Fix missing labels when zooming out from overzoomed tile [#5827](https://github.com/mapbox/mapbox-gl-js/issues/5827)
- Fix missing labels when zooming out and quickly using setData [#5837](https://github.com/mapbox/mapbox-gl-js/issues/5837)
- Handle NaN as input to step and interpolate expressions [#5757](https://github.com/mapbox/mapbox-gl-js/pull/5757)
- Clone property values on input and output [#5806](https://github.com/mapbox/mapbox-gl-js/pull/5806)
- Bump geojson-rewind dependency [#5769](https://github.com/mapbox/mapbox-gl-js/pull/5769)
- Allow setting Marker's popup before LngLat [#5893](https://github.com/mapbox/mapbox-gl-js/pull/5893)

## 0.42.2 (November 21, 2017)

### 🐛 Bug fixes

- Add box-sizing to the "mapboxgl-ctrl-scale"-class [#5715](https://github.com/mapbox/mapbox-gl-js/pull/5715)
- Fix rendering in Safari [#5712](https://github.com/mapbox/mapbox-gl-js/issues/5712)
- Fix "Cannot read property 'hasTransition' of undefined" error [#5714](https://github.com/mapbox/mapbox-gl-js/issues/5714)
- Fix misplaced raster tiles [#5713](https://github.com/mapbox/mapbox-gl-js/issues/5713)
- Fix raster tile fading [#5722](https://github.com/mapbox/mapbox-gl-js/issues/5722)
- Ensure that an unset filter is undefined rather than null [#5727](https://github.com/mapbox/mapbox-gl-js/pull/5727)
- Restore pitch-with-rotate to nav control [#5725](https://github.com/mapbox/mapbox-gl-js/pull/5725)
- Validate container option in map constructor [#5695](https://github.com/mapbox/mapbox-gl-js/pull/5695)
- Fix queryRenderedFeatures behavior for features displayed in multiple layers [#5172](https://github.com/mapbox/mapbox-gl-js/issues/5172)

## 0.42.1 (November 17, 2017)

### 🐛 Bug fixes

- Workaround for map flashing bug on Chrome 62+ with Intel Iris Graphics 6100 cards [#5704](https://github.com/mapbox/mapbox-gl-js/pull/5704)
- Rerender map when `map.showCollisionBoxes` is set to `false` [#5673](https://github.com/mapbox/mapbox-gl-js/pull/5673)
- Fix transitions from property default values [#5682](https://github.com/mapbox/mapbox-gl-js/pull/5682)
- Fix runtime updating of `heatmap-color` [#5682](https://github.com/mapbox/mapbox-gl-js/pull/5682)
- Fix mobile Safari `history.replaceState` error [#5613](https://github.com/mapbox/mapbox-gl-js/pull/5613)

### ✨ Features and improvements

- Provide default element for Marker class [#5661](https://github.com/mapbox/mapbox-gl-js/pull/5661)

## 0.42.0 (November 10, 2017)

### ⚠️ Breaking changes

- Require that `heatmap-color` use expressions instead of stop functions [#5624](https://github.com/mapbox/mapbox-gl-js/issues/5624)
- Remove support for validating and migrating v6 styles
- Remove support for validating v7 styles [#5604](https://github.com/mapbox/mapbox-gl-js/pull/5604)
- Remove support for including `{tokens}` in expressions for `text-field` and `icon-image` [#5599](https://github.com/mapbox/mapbox-gl-js/issues/5599)
- Split `curve` expression into `step` and `interpolate` expressions [#5542](https://github.com/mapbox/mapbox-gl-js/pull/5542)
- Disallow interpolation in expressions for `line-dasharray` [#5519](https://github.com/mapbox/mapbox-gl-js/pull/5519)

### ✨ Features and improvements

- Improve label collision detection [#5150](https://github.com/mapbox/mapbox-gl-js/pull/5150)
  - Labels from different sources will now collide with each other
  - Collisions caused by rotation and pitch are now smoothly transitioned with a fade
  - Improved algorithm for fewer erroneous collisions, denser label placement, and greater label stability during rotation
- Add `sqrt` expression [#5493](https://github.com/mapbox/mapbox-gl-js/pull/5493)

### 🐛 Bug fixes and error reporting improvements

- Fix viewport calculations for `fitBounds` when both zooming and padding change [#4846](https://github.com/mapbox/mapbox-gl-js/issues/4846)
- Fix WebGL "range out of bounds for buffer" error caused by sorted symbol layers [#5620](https://github.com/mapbox/mapbox-gl-js/issues/5620)
- Fix symbol fading across tile reloads [#5491](https://github.com/mapbox/mapbox-gl-js/issues/5491)
- Change tile rendering order to better match GL Native [#5601](https://github.com/mapbox/mapbox-gl-js/pull/5601)
- Ensure no errors are triggered when calling `queryRenderedFeatures` on a heatmap layer [#5594](https://github.com/mapbox/mapbox-gl-js/pull/5594)
- Fix bug causing `queryRenderedSymbols` to return results from different sources [#5554](https://github.com/mapbox/mapbox-gl-js/issues/5554)
- Fix CJK rendering issues [#5544](https://github.com/mapbox/mapbox-gl-js/issues/5544), [#5546](https://github.com/mapbox/mapbox-gl-js/issues/5546)
- Account for `circle-stroke-width` in `queryRenderedFeatures` [#5514](https://github.com/mapbox/mapbox-gl-js/pull/5514)
- Fix rendering of fill layers atop raster layers [#5513](https://github.com/mapbox/mapbox-gl-js/pull/5513)
- Fix rendering of circle layers with a `circle-stroke-opacity` of 0 [#5496](https://github.com/mapbox/mapbox-gl-js/issues/5496)
- Fix memory leak caused by actor callbacks [#5443](https://github.com/mapbox/mapbox-gl-js/issues/5443)
- Fix source cache size for raster sources with tile sizes other than 512px [#4313](https://github.com/mapbox/mapbox-gl-js/issues/4313)
- Validate that zoom expressions only appear at the top level of an expression [#5609](https://github.com/mapbox/mapbox-gl-js/issues/5609)
- Validate that step and interpolate expressions don't have any duplicate stops [#5605](https://github.com/mapbox/mapbox-gl-js/issues/5605)
- Fix rendering for `icon-text-fit` with a data-driven `text-size` [#5632](https://github.com/mapbox/mapbox-gl-js/pull/5632)
- Improve validation to catch uses of deprecated function syntax [#5667](https://github.com/mapbox/mapbox-gl-js/pull/5667)
- Permit altitude coordinates in `position` field in GeoJSON [#5608](https://github.com/mapbox/mapbox-gl-js/pull/5608)

## 0.41.0 (October 11, 2017)

### :warning: Breaking changes

- Removed support for paint classes [#3643](https://github.com/mapbox/mapbox-gl-js/pull/3643). Instead, use runtime styling APIs or `Map#setStyle`.
- Reverted the `canvas` source `contextType` option added in 0.40.0 [#5449](https://github.com/mapbox/mapbox-gl-js/pull/5449)

### :bug: Bug fixes

- Clip raster tiles to avoid tile overlap [#5105](https://github.com/mapbox/mapbox-gl-js/pull/5105)
- Guard for offset edgecase in flyTo [#5331](https://github.com/mapbox/mapbox-gl-js/pull/5331)
- Ensure the map is updated after the sprite loads [#5367](https://github.com/mapbox/mapbox-gl-js/pull/5367)
- Limit animation duration on flyTo with maxDuration option [#5349](https://github.com/mapbox/mapbox-gl-js/pull/5349)
- Make double-tapping on make zoom in by a factor of 2 on iOS [#5274](https://github.com/mapbox/mapbox-gl-js/pull/5274)
- Fix rendering error with translucent raster tiles [#5380](https://github.com/mapbox/mapbox-gl-js/pull/5380)
- Error if invalid 'before' argument is passed to Map#addLayer [#5401](https://github.com/mapbox/mapbox-gl-js/pull/5401)
- Revert CanvasSource intermediary image buffer fix [#5449](https://github.com/mapbox/mapbox-gl-js/pull/5449)

### :sparkles: Features and improvements

- Use setData operation when diffing geojson sources [#5332](https://github.com/mapbox/mapbox-gl-js/pull/5332)
- Return early from draw calls on layers where opacity=0 [#5429](https://github.com/mapbox/mapbox-gl-js/pull/5429)
- A [heatmap](https://www.mapbox.com/mapbox-gl-js/example/heatmap-layer/) layer type is now available. This layer type allows you to visualize and explore massive datasets of points, reflecting the shape and density of data well while also looking beautiful. See [the blog post](https://blog.mapbox.com/sneak-peek-at-heatmaps-in-mapbox-gl-73b41d4b16ae) for further details.
  ![heatmap screenshot](https://cdn-images-1.medium.com/max/1600/1*Dme5MAgdA3pYdTRHUQzvLw.png)
- The value of a style property or filter can now be an [expression](https://www.mapbox.com/mapbox-gl-js/style-spec/#expressions). Expressions are a way of doing data-driven and zoom-driven styling that provides more flexibility and control, and unifies property and filter syntax.

  Previously, data-driven and zoom-driven styling relied on stop functions: you specify a feature property and a set of input-output pairs that essentially define a “scale” for how the style should be calculated based on the feature property. For example, the following would set circle colors on a green-to-red scale based on the value of `feature.properties.population`:

  ```
  "circle-color": {
    "property": "population",
    "stops": [
      [0, "green"],
      [1000000, "red"]
    ]
  }
  ```

  This approach is powerful, but we’ve seen a number of use cases that stop functions don't satisfy. Expressions provide the flexibility to address use cases like these:

  **Multiple feature properties**
  Using more than one feature property to calculate a given style property. E.g., styling land polygon colors based on both `feature.properties.land_use_category` and `feature.properties.elevation`.

  **Arithmetic**
  For some use cases it’s necessary to do some arithmetic on the input data. One example is sizing circles to represent quantitative data. Since a circle’s visual size on the screen is really its area (and A=πr^2), the right way to scale `circle-radius` is `square_root(feature.properties.input_data_value)`. Another example is unit conversions: feature data may include properties that are in some particular unit. Displaying such data in units appropriate to, say, a user’s preference or location, requires being able to do simple arithmetic (multiplication, division) on whatever value is in the data.

  **Conditional logic**
  This is a big one: basic if-then logic, for example to decide exactly what text to display for a label based on which properties are available in the feature or even the length of the name. A key example of this is properly supporting bilingual labels, where we have to decide whether to show local + English, local-only, or English-only, based on the data that’s available for each feature.

  **String manipulation**
  More dynamic control over label text with things like uppercase/lowercase/title case transforms, localized number formatting, etc. Without this functionality, crafting and iterating on label content entails a large data-prep burden.

  **Filters**
  Style layer filters had similar limitations. Moreover, they use a different syntax, even though their job is very similar to that of data-driven styling functions: filters say, “here’s how to look at a feature and decide whether to draw it,” and data-driven style functions say, “here’s how to look at a feature and decide how to size/color/place it.” Expressions provide a unified syntax for defining parts of a style that need to be calculated dynamically from feature data.

  For information on the syntax and behavior of expressions, please see [the documentation](https://www.mapbox.com/mapbox-gl-js/style-spec/#expressions).

### :wrench: Development workflow improvements

- Made the performance benchmarking runner more informative and statistically robust

## 0.40.1 (September 18, 2017)

### :bug: Bug fixes

- Fix bug causing flicker when zooming in on overzoomed tiles [#5295](https://github.com/mapbox/mapbox-gl-js/pull/5295)
- Remove erroneous call to Tile#redoPlacement for zoom-only or low pitch camera changes [#5284](https://github.com/mapbox/mapbox-gl-js/pull/5284)
- Fix bug where `CanvasSource` coordinates were flipped and improve performance for non-animated `CanvasSource`s [#5303](https://github.com/mapbox/mapbox-gl-js/pull/5303)
- Fix bug causing map not to render on some cases on Internet Explorer 11 [#5321](https://github.com/mapbox/mapbox-gl-js/pull/5321)
- Remove upper limit on `fill-extrusion-height` property [#5320](https://github.com/mapbox/mapbox-gl-js/pull/5320)

## 0.40.0 (September 13, 2017)

### :warning: Breaking changes

- `Map#addImage` now requires the image as an `HTMLImageElement`, `ImageData`, or object with `width`, `height`, and
  `data` properties with the same format as `ImageData`. It no longer accepts a raw `ArrayBufferView` in the second
  argument and `width` and `height` options in the third argument.
- `canvas` sources now require a `contextType` option specifying the drawing context associated with the source canvas. [#5155](https://github.com/mapbox/mapbox-gl-js/pull/5155)

### :sparkles: Features and improvements

- Correct rendering for multiple `fill-extrusion` layers on the same map [#5101](https://github.com/mapbox/mapbox-gl-js/pull/5101)
- Add an `icon-anchor` property to symbol layers [#5183](https://github.com/mapbox/mapbox-gl-js/pull/5183)
- Add a per-map `transformRequest` option, allowing users to provide a callback that transforms resource request URLs [#5021](https://github.com/mapbox/mapbox-gl-js/pull/5021)
- Add data-driven styling support for
  - `text-max-width` [#5067](https://github.com/mapbox/mapbox-gl-js/pull/5067)
  - `text-letter-spacing` [#5071](https://github.com/mapbox/mapbox-gl-js/pull/5071)
  - `line-join` [#5020](https://github.com/mapbox/mapbox-gl-js/pull/5020)
- Add support for SDF icons in `Map#addImage()` [#5181](https://github.com/mapbox/mapbox-gl-js/pull/5181)
- Added nautical miles unit to ScaleControl [#5238](https://github.com/mapbox/mapbox-gl-js/pull/5238) (h/t [@fmairesse](https://github.com/fmairesse)))
- Eliminate the map-wide limit on the number of glyphs and sprites that may be used in a style [#141](https://github.com/mapbox/mapbox-gl-js/issues/141). (Fixed by [#5190](https://github.com/mapbox/mapbox-gl-js/pull/5190), see also [mapbox-gl-native[#9213](https://github.com/mapbox/mapbox-gl-js/issues/9213)](https://github.com/mapbox/mapbox-gl-native/pull/9213)
- Numerous performance optimizations (including [#5108](https://github.com/mapbox/mapbox-gl-js/pull/5108) h/t [@pirxpilot](https://github.com/pirxpilot)))

### :bug: Bug fixes

- Add missing documentation for mouseenter, mouseover, mouseleave events [#4772](https://github.com/mapbox/mapbox-gl-js/issues/4772)
- Add missing documentation for `Marker#getElement()` method [#5242](https://github.com/mapbox/mapbox-gl-js/pull/5242)
- Fix bug wherein removing canvas source with animate=true leaves map in render loop [#5097](https://github.com/mapbox/mapbox-gl-js/issues/5097)
- Fix fullscreen detection on Firefox [#5272](https://github.com/mapbox/mapbox-gl-js/pull/5272)
- Fix z-fighting on overlapping fills within the same layer [#3320](https://github.com/mapbox/mapbox-gl-js/issues/3320)
- Fix handling of fractional values for `layer.minzoom` [#2929](https://github.com/mapbox/mapbox-gl-js/issues/2929)
- Clarify coordinate ordering in documentation for `center` option [#5042](https://github.com/mapbox/mapbox-gl-js/pull/5042) (h/t [@karthikb351](https://github.com/karthikb351)))
- Fix output of stop functions where two stops have the same input value [#5020](https://github.com/mapbox/mapbox-gl-js/pull/5020) (h/t [@edpop](https://github.com/edpop))
- Fix bug wherein using `Map#addLayer()` with an inline source would mutate its input [#4040](https://github.com/mapbox/mapbox-gl-js/issues/4040)
- Fix invalid css keyframes selector [#5075](https://github.com/mapbox/mapbox-gl-js/pull/5075) (h/t [@aar0nr](https://github.com/aar0nr)))
- Fix GPU-specific bug wherein canvas sources caused an error [#4262](https://github.com/mapbox/mapbox-gl-js/issues/4262)
- Fix a race condition in symbol layer handling that caused sporadic uncaught errors [#5185](https://github.com/mapbox/mapbox-gl-js/pull/5185)
- Fix bug causing line labels to render incorrectly on overzoomed tiles [#5120](https://github.com/mapbox/mapbox-gl-js/pull/5120)
- Fix bug wherein `NavigationControl` triggered mouse events unexpectedly [#5148](https://github.com/mapbox/mapbox-gl-js/issues/5148)
- Fix bug wherein clicking on the `NavigationControl` compass caused an error in IE 11 [#4784](https://github.com/mapbox/mapbox-gl-js/issues/4784)
- Remove dependency on GPL-3-licensed `fast-stable-stringify` module [#5152](https://github.com/mapbox/mapbox-gl-js/issues/5152)
- Fix bug wherein layer-specific an event listener produced an error after its target layer was removed from the map [#5145](https://github.com/mapbox/mapbox-gl-js/issues/5145)
- Fix `Marker#togglePopup()` failing to return the marker instance [#5116](https://github.com/mapbox/mapbox-gl-js/issues/5116)
- Fix bug wherein a marker's position failed to adapt to the marker element's size changing [#5133](https://github.com/mapbox/mapbox-gl-js/issues/5133)
- Fix rendering bug affecting Broadcom GPUs [#5073](https://github.com/mapbox/mapbox-gl-js/pull/5073)

### :wrench: Development workflow improvements

- Add (and now require) Flow type annotations throughout the majority of the codebase.
- Migrate to CircleCI 2.0 [#4939](https://github.com/mapbox/mapbox-gl-js/pull/4939)

## 0.39.1 (July 24, 2017)

### :bug: Bug fixes

- Fix packaging issue in 0.39.0 [#5025](https://github.com/mapbox/mapbox-gl-js/issues/5025)
- Correctly evaluate enum-based identity functions [#5023](https://github.com/mapbox/mapbox-gl-js/issues/5023)

## 0.39.0 (July 21, 2017)

### :warning: Breaking changes

- `GeolocateControl` breaking changes [#4479](https://github.com/mapbox/mapbox-gl-js/pull/4479)
  - The option `watchPosition` has been replaced with `trackUserLocation`
  - The camera operation has changed from `jumpTo` (not animated) to `fitBounds` (animated). An effect of this is the map pitch is no longer reset, although the bearing is still reset to 0.
  - The accuracy of the geolocation provided by the device is used to set the view (previously it was fixed at zoom level 17). The `maxZoom` can be controlled via the new `fitBoundsOptions` option (defaults to 15).
- Anchor `Marker`s at their center by default [#5019](https://github.com/mapbox/mapbox-gl-js/issues/5019) [@andrewharvey](https://github.com/andrewharvey)
- Increase `significantRotateThreshold` for the `TouchZoomRotateHandler` [#4971](https://github.com/mapbox/mapbox-gl-js/pull/4971), [@dagjomar](https://github.com/dagjomar)

### :sparkles: Features and improvements

- Improve performance of updating GeoJSON sources [#4069](https://github.com/mapbox/mapbox-gl-js/pull/4069), [@ezheidtmann](https://github.com/ezheidtmann)
- Improve rendering speed of extrusion layers [#4818](https://github.com/mapbox/mapbox-gl-js/pull/4818)
- Improve line label legibility in pitched views [#4781](https://github.com/mapbox/mapbox-gl-js/pull/4781)
- Improve line label legibility on curved lines [#4853](https://github.com/mapbox/mapbox-gl-js/pull/4853)
- Add user location tracking capability to `GeolocateControl` [#4479](https://github.com/mapbox/mapbox-gl-js/pull/4479), [@andrewharvey](https://github.com/andrewharvey)
  - New option `showUserLocation` to draw a "dot" as a `Marker` on the map at the user's location
  - An active lock and background state are introduced with `trackUserLocation`. When in active lock the camera will update to follow the user location, however if the camera is changed by the API or UI then the control will enter the background state where it won't update the camera to follow the user location.
  - New option `fitBoundsOptions` to control the camera operation
  - New `trackuserlocationstart` and `trackuserlocationend` events
  - New `LngLat.toBounds` method to extend a point location by a given radius to a `LngLatBounds` object
- Include main CSS file in `package.json` [#4809](https://github.com/mapbox/mapbox-gl-js/pull/4809), [@tomscholz](https://github.com/tomscholz)
- Add property function (data-driven styling) support for `line-width` [#4773](https://github.com/mapbox/mapbox-gl-js/pull/4773)
- Add property function (data-driven styling) support for `text-anchor` [#4997](https://github.com/mapbox/mapbox-gl-js/pull/4997)
- Add property function (data-driven styling) support for `text-justify` [#5000](https://github.com/mapbox/mapbox-gl-js/pull/5000)
- Add `maxTileCacheSize` option [#4778](https://github.com/mapbox/mapbox-gl-js/pull/4778), [@jczaplew](https://github.com/jczaplew)
- Add new `icon-pitch-alignment` and `circle-pitch-alignment` properties [#4869](https://github.com/mapbox/mapbox-gl-js/pull/4869) [#4871](https://github.com/mapbox/mapbox-gl-js/pull/4871)
- Add `Map#getMaxBounds` method [#4890](https://github.com/mapbox/mapbox-gl-js/pull/4890), [@andrewharvey](https://github.com/andrewharvey) [@lamuertepeluda](https://github.com/lamuertepeluda)
- Add option (`localIdeographFontFamily`) to use TinySDF to avoid loading expensive CJK glyphs [#4895](https://github.com/mapbox/mapbox-gl-js/pull/4895)
- If `config.API_URL` includes a path prepend it to the request URL [#4995](https://github.com/mapbox/mapbox-gl-js/pull/4995)
- Bump `supercluster` version to expose `cluster_id` property on clustered sources [#5002](https://github.com/mapbox/mapbox-gl-js/pull/5002)

### :bug: Bug fixes

- Do not display `FullscreenControl` on unsupported devices [#4838](https://github.com/mapbox/mapbox-gl-js/pull/4838), [@stepankuzmin](https://github.com/stepankuzmin)
- Fix yarn build on Windows machines [#4887](https://github.com/mapbox/mapbox-gl-js/pull/4887)
- Prevent potential memory leaks by dispatching `loadData` to the same worker every time [#4877](https://github.com/mapbox/mapbox-gl-js/pull/4877)
- Fix bug preventing the rtlTextPlugin from loading before the initial style `load` [#4870](https://github.com/mapbox/mapbox-gl-js/pull/4870)
- Fix bug causing runtime-stying to not take effect in some situations [#4893](https://github.com/mapbox/mapbox-gl-js/pull/4893)
- Prevent requests of vertical glyphs for labels that can't be verticalized [#4720](https://github.com/mapbox/mapbox-gl-js/issues/4720)
- Fix character detection for Zanabazar Square [#4940](https://github.com/mapbox/mapbox-gl-js/pull/4940)
- Fix `LogoControl` logic to update correctly, and hide the `<div>` instead of removing it from the DOM when it is not needed [#4842](https://github.com/mapbox/mapbox-gl-js/pull/4842)
- Fix `GeoJSONSource#serialize` to include all options
- Fix error handling in `GlyphSource#getSimpleGlyphs`[#4992](https://github.com/mapbox/mapbox-gl-js/pull/4992)
- Fix bug causing `setStyle` to reload raster tiles [#4852](https://github.com/mapbox/mapbox-gl-js/pull/4852)
- Fix bug causing symbol layers not to render on devices with non-integer device pixel ratios [#4989](https://github.com/mapbox/mapbox-gl-js/pull/4989)
- Fix bug where `Map#queryRenderedFeatures` would error when returning no results [#4993](https://github.com/mapbox/mapbox-gl-js/pull/4993)
- Fix bug where `Map#areTilesLoaded` would always be false on `sourcedata` events for reloading tiles [#4987](https://github.com/mapbox/mapbox-gl-js/pull/4987)
- Fix bug causing categorical property functions to error on non-ascending order stops [#4996](https://github.com/mapbox/mapbox-gl-js/pull/4996)

### :hammer_and_wrench: Development workflow changes

- Use flow to type much of the code base [#4629](https://github.com/mapbox/mapbox-gl-js/pull/4629) [#4903](https://github.com/mapbox/mapbox-gl-js/pull/4903) [#4909](https://github.com/mapbox/mapbox-gl-js/pull/4909) [#4910](https://github.com/mapbox/mapbox-gl-js/pull/4910) [#4911](https://github.com/mapbox/mapbox-gl-js/pull/4911) [#4913](https://github.com/mapbox/mapbox-gl-js/pull/4913) [#4915](https://github.com/mapbox/mapbox-gl-js/pull/4915) [#4918](https://github.com/mapbox/mapbox-gl-js/pull/4918) [#4932](https://github.com/mapbox/mapbox-gl-js/pull/4932) [#4933](https://github.com/mapbox/mapbox-gl-js/pull/4933) [#4948](https://github.com/mapbox/mapbox-gl-js/pull/4948) [#4949](https://github.com/mapbox/mapbox-gl-js/pull/4949) [#4955](https://github.com/mapbox/mapbox-gl-js/pull/4955) [#4966](https://github.com/mapbox/mapbox-gl-js/pull/4966) [#4967](https://github.com/mapbox/mapbox-gl-js/pull/4967) [#4973](https://github.com/mapbox/mapbox-gl-js/pull/4973) :muscle: [@jfirebaugh](https://github.com/jfirebaugh) [@vicapow](https://github.com/vicapow)
- Use style specification to generate flow type [#4958](https://github.com/mapbox/mapbox-gl-js/pull/4958)
- Explicitly list which files to publish in `package.json` [#4819](https://github.com/mapbox/mapbox-gl-js/pull/4819) [@tomscholz](https://github.com/tomscholz)
- Move render test ignores to a separate file [#4977](https://github.com/mapbox/mapbox-gl-js/pull/4977)
- Add code of conduct [#5015](https://github.com/mapbox/mapbox-gl-js/pull/5015) :sparkling_heart:

## 0.38.0 (June 9, 2017)

#### New features :sparkles:

- Attenuate label size scaling with distance, improving readability of pitched maps [#4547](https://github.com/mapbox/mapbox-gl-js/pull/4547)

#### Bug fixes :beetle:

- Skip rendering for patterned layers when pattern is missing [#4687](https://github.com/mapbox/mapbox-gl-js/pull/4687)
- Fix bug with map failing to rerender after `webglcontextlost` event [#4725](https://github.com/mapbox/mapbox-gl-js/pull/4725) [@cdawi](https://github.com/cdawi)
- Clamp zoom level in `flyTo` to within the map's specified min- and maxzoom to prevent undefined behavior [#4726](https://github.com/mapbox/mapbox-gl-js/pull/4726) [@](https://github.com/) IvanSanchez
- Fix wordmark rendering in IE [#4741](https://github.com/mapbox/mapbox-gl-js/pull/4741)
- Fix slight pixelwise symbol rendering bugs caused by incorrect sprite calculations [#4737](https://github.com/mapbox/mapbox-gl-js/pull/4737)
- Prevent exceptions thrown by certain `flyTo` calls [#4761](https://github.com/mapbox/mapbox-gl-js/pull/4761)
- Fix "Improve this map" link [#4685](https://github.com/mapbox/mapbox-gl-js/pull/4685)
- Tweak `queryRenderedSymbols` logic to better account for pitch scaling [#4792](https://github.com/mapbox/mapbox-gl-js/pull/4792)
- Fix for symbol layers sometimes failing to render, most frequently in Safari [#4795](https://github.com/mapbox/mapbox-gl-js/pull/4795)
- Apply `text-keep-upright` after `text-offset` to keep labels upright when intended [#4779](https://github.com/mapbox/mapbox-gl-js/pull/4779) **[Potentially breaking :warning: but considered a bugfix]**
- Prevent exceptions thrown by empty GeoJSON tiles [#4803](https://github.com/mapbox/mapbox-gl-js/pull/4803)

#### Accessibility improvements :sound:

- Add `aria-label` to popup close button [#4799](https://github.com/mapbox/mapbox-gl-js/pull/4799) [@andrewharvey](https://github.com/andrewharvey)

#### Development workflow + testing improvements :wrench:

- Fix equality assertion bug in tests [#4731](https://github.com/mapbox/mapbox-gl-js/pull/4731) [@IvanSanchez](https://github.com/IvanSanchez)
- Benchmark results page improvements [#4746](https://github.com/mapbox/mapbox-gl-js/pull/4746)
- Require node version >=6.4.0, enabling the use of more ES6 features [#4752](https://github.com/mapbox/mapbox-gl-js/pull/4752)
- Document missing `pitchWithRotate` option [#4800](https://github.com/mapbox/mapbox-gl-js/pull/4800) [@simast](https://github.com/simast)
- Move Github-specific Markdown files into subdirectory [#4806](https://github.com/mapbox/mapbox-gl-js/pull/4806) [@tomscholz](https://github.com/tomscholz)

## 0.37.0 (May 2nd, 2017)

#### :warning: Breaking changes

- Removed `LngLat#wrapToBestWorld`

#### New features :rocket:

- Improve popup/marker positioning [#4577](https://github.com/mapbox/mapbox-gl-js/pull/4577)
- Add `Map#isStyleLoaded` and `Map#areTilesLoaded` events [#4321](https://github.com/mapbox/mapbox-gl-js/pull/4321)
- Support offline sprites using `file:` protocol [#4649](https://github.com/mapbox/mapbox-gl-js/pull/4649) [@oscarfonts](https://github.com/oscarfonts)

#### Bug fixes :bug:

- Fix fullscreen control in Firefox [#4666](https://github.com/mapbox/mapbox-gl-js/pull/4666)
- Fix rendering artifacts that caused tile boundaries to be visible in some cases [#4636](https://github.com/mapbox/mapbox-gl-js/pull/4636)
- Fix default calculation for categorical zoom-and-property functions [#4657](https://github.com/mapbox/mapbox-gl-js/pull/4657)
- Fix scaling of images on retina screens [#4645](https://github.com/mapbox/mapbox-gl-js/pull/4645)
- Rendering error when a transparent image is added via `Map#addImage` [#4644](https://github.com/mapbox/mapbox-gl-js/pull/4644)
- Fix an issue with rendering lines with duplicate points [#4634](https://github.com/mapbox/mapbox-gl-js/pull/4634)
- Fix error when switching from data-driven styles to a constant paint value [#4611](https://github.com/mapbox/mapbox-gl-js/pull/4611)
- Add check to make sure invalid bounds on tilejson don't error out [#4641](https://github.com/mapbox/mapbox-gl-js/pull/4641)

#### Development workflow improvements :computer:

- Add flowtype interfaces and definitions [@vicapow](https://github.com/vicapow)
- Add stylelinting to ensure `mapboxgl-` prefix on all classes [#4584](https://github.com/mapbox/mapbox-gl-js/pull/4584) [@asantos3026](https://github.com/asantos3026)

## 0.36.0 (April 19, 2017)

#### New features :sparkles:

- Replace LogoControl logo with the new Mapbox logo [#4598](https://github.com/mapbox/mapbox-gl-js/pull/4598)

#### Bug fixes :bug:

- Fix bug with the BoxZoomHandler that made it glitchy if it is enabled after the DragPanHandler [#4528](https://github.com/mapbox/mapbox-gl-js/pull/4528)
- Fix undefined behavior in `fill_outline` shaders [#4600](https://github.com/mapbox/mapbox-gl-js/pull/4600)
- Fix `Camera#easeTo` interpolation on pitched maps [#4540](https://github.com/mapbox/mapbox-gl-js/pull/4540)
- Choose property function interpolation method by the `property`'s type [#4614](https://github.com/mapbox/mapbox-gl-js/pull/4614)

#### Development workflow improvements :nerd_face:

- Fix crash on missing `style.json` in integration tests
- `gl-style-composite` is now executable in line with the other tools [@andrewharvey](https://github.com/andrewharvey) [#4595](https://github.com/mapbox/mapbox-gl-js/pull/4595)
- `gl-style-composite` utility now throws an error if a name conflict would occur between layers [@andrewharvey](https://github.com/andrewharvey) [#4595](https://github.com/mapbox/mapbox-gl-js/pull/4595)

## 0.35.1 (April 12, 2017)

#### Bug fixes :bug:

- Add `.json` extension to style-spec `require` statements for webpack compatibility [#4563](https://github.com/mapbox/mapbox-gl-js/pull/4563) [@orangemug](https://github.com/orangemug)
- Fix documentation type for `Map#fitBounde` [#4569](https://github.com/mapbox/mapbox-gl-js/pull/4569) [@andrewharvey](https://github.com/andrewharvey)
- Fix bug causing {Image,Video,Canvas}Source to throw exception if latitude is outside of +/-85.05113 [#4574](https://github.com/mapbox/mapbox-gl-js/pull/4574)
- Fix bug causing overzoomed raster tiles to disappear from map [#4567](https://github.com/mapbox/mapbox-gl-js/pull/4567)
- Fix bug causing queryRenderedFeatures to crash on polygon features that have an `id` field. [#4581](https://github.com/mapbox/mapbox-gl-js/pull/4581)

## 0.35.0 (April 7, 2017)

#### New features :rocket:

- Use anisotropic filtering to improve rendering of raster tiles on pitched maps [#1064](https://github.com/mapbox/mapbox-gl-js/issues/1064)
- Add `pitchstart` and `pitchend` events [#2449](https://github.com/mapbox/mapbox-gl-js/issues/2449)
- Add an optional `layers` parameter to `Map#on` [#1002](https://github.com/mapbox/mapbox-gl-js/issues/1002)
- Add data-driven styling support for `text-offset` [#4495](https://github.com/mapbox/mapbox-gl-js/pull/4495)
- Add data-driven styling support for `text-rotate` [#3516](https://github.com/mapbox/mapbox-gl-js/issues/3516)
- Add data-driven styling support for `icon-image` [#4304](https://github.com/mapbox/mapbox-gl-js/issues/4304)
- Add data-driven styling support for `{text,icon}-size` [#4455](https://github.com/mapbox/mapbox-gl-js/pull/4455)

#### Bug fixes :bug:

- Suppress error messages in JS console due to missing tiles [#1800](https://github.com/mapbox/mapbox-gl-js/issues/1800)
- Fix bug wherein `GeoJSONSource#setData()` could cause unnecessary DOM updates [#4447](https://github.com/mapbox/mapbox-gl-js/issues/4447)
- Fix bug wherein `Map#flyTo` did not respect the `renderWorldCopies` setting [#4449](https://github.com/mapbox/mapbox-gl-js/issues/4449)
- Fix regression in browserify support # 4453
- Fix bug causing poor touch event behavior on mobile devices [#4259](https://github.com/mapbox/mapbox-gl-js/issues/4259)
- Fix bug wherein duplicate stops in property functions could cause an infinite loop [#4498](https://github.com/mapbox/mapbox-gl-js/issues/4498)
- Respect image height/width in `addImage` api [#4531](https://github.com/mapbox/mapbox-gl-js/pull/4531)
- Fix bug preventing correct behavior of `shift+zoom` [#3334](https://github.com/mapbox/mapbox-gl-js/issues/3334)
- Fix bug preventing image source from rendering when coordinate area is too large [#4550](https://github.com/mapbox/mapbox-gl-js/issues/4550)
- Show image source on horizontally wrapped worlds [#4555](https://github.com/mapbox/mapbox-gl-js/pull/4555)
- Fix bug in the handling of `refreshedExpiredTiles` option [#4549](https://github.com/mapbox/mapbox-gl-js/pull/4549)
- Support the TileJSON `bounds` property [#1775](https://github.com/mapbox/mapbox-gl-js/issues/1775)

#### Development workflow improvements :computer:

- Upgrade flow to 0.42.0 ([#4500](https://github.com/mapbox/mapbox-gl-js/pull/4500))

## 0.34.0 (March 17, 2017)

#### New features :rocket:

- Add `Map#addImage` and `Map#removeImage` API to allow adding icon images at runtime [#4404](https://github.com/mapbox/mapbox-gl-js/pull/4404)
- Simplify non-browserify bundler usage by making the distribution build the main entrypoint [#4423](https://github.com/mapbox/mapbox-gl-js/pull/4423)

#### Bug fixes :bug:

- Fix issue where coincident start/end points of LineStrings were incorrectly rendered as joined [#4413](https://github.com/mapbox/mapbox-gl-js/pull/4413)
- Fix bug causing `queryRenderedFeatures` to fail in cases where both multiple sources and data-driven paint properties were present [#4417](https://github.com/mapbox/mapbox-gl-js/issues/4417)
- Fix bug where tile request errors caused `map.loaded()` to incorrectly return `false` [#4425](https://github.com/mapbox/mapbox-gl-js/issues/4425)

#### Testing improvements :white_check_mark:

- Improve test coverage across several core modules [#4432](https://github.com/mapbox/mapbox-gl-js/pull/4432) [#4431](https://github.com/mapbox/mapbox-gl-js/pull/4431) [#4422](https://github.com/mapbox/mapbox-gl-js/pull/4422) [#4244](https://github.com/mapbox/mapbox-gl-js/pull/4244) :bowing_man:

## 0.33.1 (March 10, 2017)

#### Bug fixes :bug:

- Prevent Mapbox logo from being added to the map more than once [#4386](https://github.com/mapbox/mapbox-gl-js/pull/4386)
- Add `type='button'` to `FullscreenControl` to prevent button from acting as a form submit [#4397](https://github.com/mapbox/mapbox-gl-js/pull/4397)
- Fix issue where map would continue to rotate if `Ctrl` key is released before the click during a `DragRotate` event [#4389](https://github.com/mapbox/mapbox-gl-js/pull/4389)
- Remove double `options.easing` description from the `Map#fitBounds` documentation [#4402](https://github.com/mapbox/mapbox-gl-js/pull/4402)

## 0.33.0 (March 8, 2017)

#### :warning: Breaking changes

- Automatically add Mapbox wordmark when required by Mapbox TOS [#3933](https://github.com/mapbox/mapbox-gl-js/pull/3933)
- Increase default `maxZoom` from 20 to 22 [#4333](https://github.com/mapbox/mapbox-gl-js/pull/4333)
- Deprecate `tiledata` and `tiledataloading` events in favor of `sourcedata` and `sourcedataloading`. [#4347](https://github.com/mapbox/mapbox-gl-js/pull/4347)
- `mapboxgl.util` is no longer exported [#1408](https://github.com/mapbox/mapbox-gl-js/issues/1408)
- `"type": "categorical"` is now required for all categorical functions. Previously, some forms of "implicitly" categorical functions worked, and others did not. [#3717](https://github.com/mapbox/mapbox-gl-js/issues/3717)

#### :white_check_mark: New features

- Add property functions support for most symbol paint properties [#4074](https://github.com/mapbox/mapbox-gl-js/pull/4074), [#4186](https://github.com/mapbox/mapbox-gl-js/pull/4186), [#4226](https://github.com/mapbox/mapbox-gl-js/pull/4226)
- Add ability to specify default property value for undefined or invalid property values used in property functions. [#4175](https://github.com/mapbox/mapbox-gl-js/pull/4175)
- Improve `Map#fitBounds` to accept different values for top, bottom, left, and right `padding` [#3890](https://github.com/mapbox/mapbox-gl-js/pull/3890)
- Add a `FullscreenControl` for displaying a fullscreen map [#3977](https://github.com/mapbox/mapbox-gl-js/pull/3977)

#### :beetle: Bug fixes

- Fix validation error on categorical zoom-and-property functions [#4220](https://github.com/mapbox/mapbox-gl-js/pull/4220)
- Fix bug causing expired resources to be re-requested causing an infinite loop [#4255](https://github.com/mapbox/mapbox-gl-js/pull/4255)
- Fix problem where `MapDataEvent#isSourceLoaded` always returned false [#4254](https://github.com/mapbox/mapbox-gl-js/pull/4254)
- Resolve an issue where tiles in the source cache were prematurely deleted, resulting in tiles flickering when zooming in and out and [#4311](https://github.com/mapbox/mapbox-gl-js/pull/4311)
- Make sure `MapEventData` is passed through on calls `Map#flyTo` [#4342](https://github.com/mapbox/mapbox-gl-js/pull/4342)
- Fix incorrect returned values for `Map#isMoving` [#4350](https://github.com/mapbox/mapbox-gl-js/pull/4350)
- Fix categorical functions not allowing boolean stop domain values [#4195](https://github.com/mapbox/mapbox-gl-js/pull/4195)
- Fix piecewise-constant functions to allow non-integer zoom levels. [#4196](https://github.com/mapbox/mapbox-gl-js/pull/4196)
- Fix issues with `$id` in filters [#4236](https://github.com/mapbox/mapbox-gl-js/pull/4236) [#4237](https://github.com/mapbox/mapbox-gl-js/pull/4237)
- Fix a race condition with polygon centroid algorithm causing tiles not to load in some cases. [#4273](https://github.com/mapbox/mapbox-gl-js/pull/4273)
- Throw a meaningful error when giving non-array `layers` parameter to `queryRenderedFeatures` [#4331](https://github.com/mapbox/mapbox-gl-js/pull/4331)
- Throw a meaningful error when supplying invalid `minZoom` and `maxZoom` values [#4324](https://github.com/mapbox/mapbox-gl-js/pull/4324)
- Fix a memory leak when using the RTL Text plugin [#4248](https://github.com/mapbox/mapbox-gl-js/pull/4248)

#### Dev workflow changes

- Merged the [Mapbox GL style specification](https://github.com/mapbox/mapbox-gl-style-spec) repo to this one (now under `src/style-spec` and `test/unit/style-spec`).

## 0.32.1 (Jan 26, 2017)

#### Bug Fixes

- Fix bug causing [`mapbox-gl-rtl-text` plugin](https://github.com/mapbox/mapbox-gl-rtl-text) to not work [#4055](https://github.com/mapbox/mapbox-gl-js/pull/4055)

## 0.32.0 (Jan 26, 2017)

#### Deprecation Notices

- [Style classes](https://www.mapbox.com/mapbox-gl-style-spec/#layer-paint.*) are deprecated and will be removed in an upcoming release of Mapbox GL JS.

#### New Features

- Add `Map#isSourceLoaded` method [#4033](https://github.com/mapbox/mapbox-gl-js/pull/4033)
- Automatically reload tiles based on their `Expires` and `Cache-Control` HTTP headers [#3944](https://github.com/mapbox/mapbox-gl-js/pull/3944)
- Add `around=center` option to `scrollZoom` and `touchZoomRotate` interaction handlers [#3876](https://github.com/mapbox/mapbox-gl-js/pull/3876)
- Add support for [`mapbox-gl-rtl-text` plugin](https://github.com/mapbox/mapbox-gl-rtl-text) to support right-to-left scripts [#3758](https://github.com/mapbox/mapbox-gl-js/pull/3758)
- Add `canvas` source type [#3765](https://github.com/mapbox/mapbox-gl-js/pull/3765)
- Add `Map#isMoving` method [#2792](https://github.com/mapbox/mapbox-gl-js/issues/2792)

#### Bug Fixes

- Fix bug causing garbled text on zoom [#3962](https://github.com/mapbox/mapbox-gl-js/pull/3962)
- Fix bug causing crash in Firefox and Mobile Safari when rendering a large map [#4037](https://github.com/mapbox/mapbox-gl-js/pull/4037)
- Fix bug causing raster tiles to flicker during zoom [#2467](https://github.com/mapbox/mapbox-gl-js/issues/2467)
- Fix bug causing exception when unsetting and resetting fill-outline-color [#3657](https://github.com/mapbox/mapbox-gl-js/issues/3657)
- Fix memory leak when removing raster sources [#3951](https://github.com/mapbox/mapbox-gl-js/issues/3951)
- Fix bug causing exception when when zooming in / out on empty GeoJSON tile [#3985](https://github.com/mapbox/mapbox-gl-js/pull/3985)
- Fix line join artifacts at very sharp angles [#4008](https://github.com/mapbox/mapbox-gl-js/pull/4008)

## 0.31.0 (Jan 10 2017)

#### New Features

- Add `renderWorldCopies` option to the `Map` constructor to give users control over whether multiple worlds are rendered in a map [#3885](https://github.com/mapbox/mapbox-gl-js/pull/3885)

#### Bug Fixes

- Fix performance regression triggered when `Map` pitch or bearing is changed [#3938](https://github.com/mapbox/mapbox-gl-js/pull/3938)
- Fix null pointer exception caused by trying to clear an `undefined` source [#3903](https://github.com/mapbox/mapbox-gl-js/pull/3903)

#### Miscellaneous

- Incorporate integration tests formerly at [`mapbox-gl-test-suite`](https://github.com/mapbox/mapbox-gl-test-suite) into this repository [#3834](https://github.com/mapbox/mapbox-gl-js/pull/3834)

## 0.30.0 (Jan 5 2017)

#### New Features

- Fire an error when map canvas is larger than allowed by `gl.MAX_RENDERBUFFER_SIZE` [#2893](https://github.com/mapbox/mapbox-gl-js/issues/2893)
- Improve error messages when referencing a nonexistent layer id [#2597](https://github.com/mapbox/mapbox-gl-js/issues/2597)
- Fire an error when layer uses a `geojson` source and specifies a `source-layer` [#3896](https://github.com/mapbox/mapbox-gl-js/pull/3896)
- Add inline source declaration syntax [#3857](https://github.com/mapbox/mapbox-gl-js/issues/3857)
- Improve line breaking behavior [#3887](https://github.com/mapbox/mapbox-gl-js/issues/3887)

#### Performance Improvements

- Improve `Map#setStyle` performance in some cases [#3853](https://github.com/mapbox/mapbox-gl-js/pull/3853)

#### Bug Fixes

- Fix unexpected popup positioning when some offsets are unspecified [#3367](https://github.com/mapbox/mapbox-gl-js/issues/3367)
- Fix incorrect interpolation in functions [#3838](https://github.com/mapbox/mapbox-gl-js/issues/3838)
- Fix incorrect opacity when multiple backgrounds are rendered [#3819](https://github.com/mapbox/mapbox-gl-js/issues/3819)
- Fix exception thrown when instantiating geolocation control in Safari [#3844](https://github.com/mapbox/mapbox-gl-js/issues/3844)
- Fix exception thrown when setting `showTileBoundaries` with no sources [#3849](https://github.com/mapbox/mapbox-gl-js/issues/3849)
- Fix incorrect rendering of transparent parts of raster layers in some cases [#3723](https://github.com/mapbox/mapbox-gl-js/issues/3723)
- Fix non-terminating render loop when zooming in in some cases [#3399](https://github.com/mapbox/mapbox-gl-js/pull/3399)

## 0.29.0 (December 20 2016)

#### New Features

- Add support for property functions for many style properties on line layers [#3033](https://github.com/mapbox/mapbox-gl-js/pull/3033)
- Make `Map#setStyle` smoothly transition to the new style [#3621](https://github.com/mapbox/mapbox-gl-js/pull/3621)
- Add `styledata`, `sourcedata`, `styledataloading`, and `sourcedataloading` events
- Add `isSourceLoaded` and `source` properties to `MapDataEvent` [#3590](https://github.com/mapbox/mapbox-gl-js/pull/3590)
- Remove "max zoom" cap of 20 [#3683](https://github.com/mapbox/mapbox-gl-js/pull/3683)
- Add `circle-stroke-*` style properties [#3672](https://github.com/mapbox/mapbox-gl-js/pull/3672)
- Add a more helpful error message when the specified `container` element doesn't exist [#3719](https://github.com/mapbox/mapbox-gl-js/pull/3719)
- Add `watchPosition` option to `GeolocateControl` [#3739](https://github.com/mapbox/mapbox-gl-js/pull/3739)
- Add `positionOptions` option to `GeolocateControl` [#3739](https://github.com/mapbox/mapbox-gl-js/pull/3739)
- Add `aria-label` to map canvas [#3782](https://github.com/mapbox/mapbox-gl-js/pull/3782)
- Adjust multipoint symbol rendering behavior [#3763](https://github.com/mapbox/mapbox-gl-js/pull/3763)
- Add support for property functions for `icon-offset` [#3791](https://github.com/mapbox/mapbox-gl-js/pull/3791)
- Improved antialiasing on pitched lines [#3790](https://github.com/mapbox/mapbox-gl-js/pull/3790)
- Allow attribution control to collapse to an ⓘ button on smaller screens [#3783](https://github.com/mapbox/mapbox-gl-js/pull/3783)
- Improve line breaking algorithm [#3743](https://github.com/mapbox/mapbox-gl-js/pull/3743)

#### Performance Improvements

- Fix memory leak when calling `Map#removeSource` [#3602](https://github.com/mapbox/mapbox-gl-js/pull/3602)
- Reduce bundle size by adding custom build of `gl-matrix` [#3734](https://github.com/mapbox/mapbox-gl-js/pull/3734)
- Improve performance of projection code [#3721](https://github.com/mapbox/mapbox-gl-js/pull/3721)
- Improve performance of style function evaluation [#3816](https://github.com/mapbox/mapbox-gl-js/pull/3816)

#### Bug fixes

- Fix exception thrown when using `line-color` property functions [#3639](https://github.com/mapbox/mapbox-gl-js/issues/3639)
- Fix exception thrown when removing a layer and then adding another layer with the same id but different type [#3655](https://github.com/mapbox/mapbox-gl-js/pull/3655)
- Fix exception thrown when passing a single point to `Map#fitBounds` [#3655](https://github.com/mapbox/mapbox-gl-js/pull/3655)
- Fix exception thrown occasionally during rapid map mutations [#3681](https://github.com/mapbox/mapbox-gl-js/pull/3681)
- Fix rendering defects on pitch=0 on some systems [#3740](https://github.com/mapbox/mapbox-gl-js/pull/3740)
- Fix unnecessary CPU usage when displaying a raster layer [#3764](https://github.com/mapbox/mapbox-gl-js/pull/3764)
- Fix bug causing sprite after `Map#setStyle` [#3829](https://github.com/mapbox/mapbox-gl-js/pull/3829)
- Fix bug preventing `Map` from emitting a `contextmenu` event on Windows browsers [#3822](https://github.com/mapbox/mapbox-gl-js/pull/3822)

## 0.28.0 (November 17 2016)

#### New features and improvements

- Performance improvements for `Map#addLayer` and `Map#removeLayer` [#3584](https://github.com/mapbox/mapbox-gl-js/pull/3584)
- Add method for changing layer order at runtime - `Map#moveLayer` [#3584](https://github.com/mapbox/mapbox-gl-js/pull/3584)
- Update vertical punctuation logic to Unicode 9.0 standard [#3608](https://github.com/mapbox/mapbox-gl-js/pull/3608)

#### Bug fixes

- Fix data-driven `fill-opacity` rendering when using a `fill-pattern` [#3598](https://github.com/mapbox/mapbox-gl-js/pull/3598)
- Fix line rendering artifacts [#3627](https://github.com/mapbox/mapbox-gl-js/pull/3627)
- Fix incorrect rendering of opaque fills on top of transparent fills [#2628](https://github.com/mapbox/mapbox-gl-js/pull/2628)
- Prevent `AssertionErrors` from pitching raster layers by only calling `Worker#redoPlacement` on vector and GeoJSON sources [#3624](https://github.com/mapbox/mapbox-gl-js/pull/3624)
- Restore IE11 compatability [#3635](https://github.com/mapbox/mapbox-gl-js/pull/3635)
- Fix symbol placement for cached tiles [#3637](https://github.com/mapbox/mapbox-gl-js/pull/3637)

## 0.27.0 (November 11 2016)

#### ⚠️ Breaking changes ⚠️

- Replace `fill-extrude-height` and `fill-extrude-base` properties of `fill` render type with a separate `fill-extrusion` type (with corresponding `fill-extrusion-height` and `fill-extrusion-base` properties), solving problems with render parity and runtime switching between flat and extruded fills. https://github.com/mapbox/mapbox-gl-style-spec/issues/554
- Change the units for extrusion height properties (`fill-extrusion-height`, `fill-extrusion-base`) from "magic numbers" to meters. [#3509](https://github.com/mapbox/mapbox-gl-js/pull/3509)
- Remove `mapboxgl.Control` class and change the way custom controls should be implemented. [#3497](https://github.com/mapbox/mapbox-gl-js/pull/3497)
- Remove `mapboxgl.util` functions: `inherit`, `extendAll`, `debounce`, `coalesce`, `startsWith`, `supportsGeolocation`. [#3441](https://github.com/mapbox/mapbox-gl-js/pull/3441) [#3571](https://github.com/mapbox/mapbox-gl-js/pull/3571)
- **`mapboxgl.util` is deprecated** and will be removed in the next release. [#1408](https://github.com/mapbox/mapbox-gl-js/issues/1408)

#### New features and improvements

- Tons of **performance improvements** that combined make rendering **up to 3 times faster**, especially for complex styles. [#3485](https://github.com/mapbox/mapbox-gl-js/pull/3485) [#3489](https://github.com/mapbox/mapbox-gl-js/pull/3489) [#3490](https://github.com/mapbox/mapbox-gl-js/pull/3490) [#3491](https://github.com/mapbox/mapbox-gl-js/pull/3491) [#3498](https://github.com/mapbox/mapbox-gl-js/pull/3498) [#3499](https://github.com/mapbox/mapbox-gl-js/pull/3499) [#3501](https://github.com/mapbox/mapbox-gl-js/pull/3501) [#3510](https://github.com/mapbox/mapbox-gl-js/pull/3510) [#3514](https://github.com/mapbox/mapbox-gl-js/pull/3514) [#3515](https://github.com/mapbox/mapbox-gl-js/pull/3515) [#3486](https://github.com/mapbox/mapbox-gl-js/pull/3486) [#3527](https://github.com/mapbox/mapbox-gl-js/pull/3527) [#3574](https://github.com/mapbox/mapbox-gl-js/pull/3574) ⚡️⚡️⚡️
- 🈯 Added **vertical text writing mode** for languages that support it. [#3438](https://github.com/mapbox/mapbox-gl-js/pull/3438)
- 🈯 Improved **line breaking of Chinese and Japanese text** in point-placed labels. [#3420](https://github.com/mapbox/mapbox-gl-js/pull/3420)
- Reduce the default number of worker threads (`mapboxgl.workerCount`) for better performance. [#3565](https://github.com/mapbox/mapbox-gl-js/pull/3565)
- Automatically use `categorical` style function type when input values are strings. [#3384](https://github.com/mapbox/mapbox-gl-js/pull/3384)
- Improve control buttons accessibility. [#3492](https://github.com/mapbox/mapbox-gl-js/pull/3492)
- Remove geolocation button if geolocation is disabled (e.g. the page is not served through `https`). [#3571](https://github.com/mapbox/mapbox-gl-js/pull/3571)
- Added `Map#getMaxZoom` and `Map#getMinZoom` methods [#3592](https://github.com/mapbox/mapbox-gl-js/pull/3592)

#### Bugfixes

- Fix several line dash rendering bugs. [#3451](https://github.com/mapbox/mapbox-gl-js/pull/3451)
- Fix intermittent map flicker when using image sources. [#3522](https://github.com/mapbox/mapbox-gl-js/pull/3522)
- Fix incorrect rendering of semitransparent `background` layers. [#3521](https://github.com/mapbox/mapbox-gl-js/pull/3521)
- Fix broken `raster-fade-duration` property. [#3532](https://github.com/mapbox/mapbox-gl-js/pull/3532)
- Fix handling of extrusion heights with negative values (by clamping to `0`). [#3463](https://github.com/mapbox/mapbox-gl-js/pull/3463)
- Fix GeoJSON sources not placing labels/icons correctly after map rotation. [#3366](https://github.com/mapbox/mapbox-gl-js/pull/3366)
- Fix icon/label placement not respecting order for layers with numeric names. [#3404](https://github.com/mapbox/mapbox-gl-js/pull/3404)
- Fix `queryRenderedFeatures` working incorrectly on colliding labels. [#3459](https://github.com/mapbox/mapbox-gl-js/pull/3459)
- Fix a bug where changing extrusion properties at runtime sometimes threw an error. [#3487](https://github.com/mapbox/mapbox-gl-js/pull/3487) [#3468](https://github.com/mapbox/mapbox-gl-js/pull/3468)
- Fix a bug where `map.loaded()` always returned `true` when using raster tile sources. [#3302](https://github.com/mapbox/mapbox-gl-js/pull/3302)
- Fix a bug where moving the map out of bounds sometimes threw `failed to invert matrix` error. [#3518](https://github.com/mapbox/mapbox-gl-js/pull/3518)
- Fixed `queryRenderedFeatures` throwing an error if no parameters provided. [#3542](https://github.com/mapbox/mapbox-gl-js/pull/3542)
- Fixed a bug where using multiple `\n` in a text field resulted in an error. [#3570](https://github.com/mapbox/mapbox-gl-js/pull/3570)

#### Misc

- 🐞 Fix `npm install mapbox-gl` pulling in all `devDependencies`, leading to an extremely slow install. [#3377](https://github.com/mapbox/mapbox-gl-js/pull/3377)
- Switch the codebase to ES6. [#c](https://github.com/mapbox/mapbox-gl-js/pull/3388) [#3408](https://github.com/mapbox/mapbox-gl-js/pull/3408) [#3415](https://github.com/mapbox/mapbox-gl-js/pull/3415) [#3421](https://github.com/mapbox/mapbox-gl-js/pull/3421)
- A lot of internal refactoring to make the codebase simpler and more maintainable.
- Various documentation fixes. [#3440](https://github.com/mapbox/mapbox-gl-js/pull/3440)

## 0.26.0 (October 13 2016)

#### New Features & Improvements

- Add `fill-extrude-height` and `fill-extrude-base` style properties (3d buildings) :cityscape: [#3223](https://github.com/mapbox/mapbox-gl-js/pull/3223)
- Add customizable `colorSpace` interpolation to functions [#3245](https://github.com/mapbox/mapbox-gl-js/pull/3245)
- Add `identity` function type [#3274](https://github.com/mapbox/mapbox-gl-js/pull/3274)
- Add depth testing for symbols with `'pitch-alignment': 'map'` [#3243](https://github.com/mapbox/mapbox-gl-js/pull/3243)
- Add `dataloading` events for styles and sources [#3306](https://github.com/mapbox/mapbox-gl-js/pull/3306)
- Add `Control` suffix to all controls :warning: BREAKING CHANGE :warning: [#3355](https://github.com/mapbox/mapbox-gl-js/pull/3355)
- Calculate style layer `ref`s automatically and get rid of user-specified `ref`s :warning: BREAKING CHANGE :warning: [#3486](https://github.com/mapbox/mapbox-gl-js/pull/3486)

#### Performance Improvements

- Ensure removing style or source releases all tile resources [#3359](https://github.com/mapbox/mapbox-gl-js/pull/3359)

#### Bugfixes

- Fix bug causing an error when `Marker#setLngLat` is called [#3294](https://github.com/mapbox/mapbox-gl-js/pull/3294)
- Fix bug causing incorrect coordinates in `touchend` on Android Chrome [#3319](https://github.com/mapbox/mapbox-gl-js/pull/3319)
- Fix bug causing incorrect popup positioning at top of screen [#3333](https://github.com/mapbox/mapbox-gl-js/pull/3333)
- Restore `tile` property to `data` events fired when a tile is removed [#3328](https://github.com/mapbox/mapbox-gl-js/pull/3328)
- Fix bug causing "Improve this map" link to not preload map location [#3356](https://github.com/mapbox/mapbox-gl-js/pull/3356)

## 0.25.1 (September 30 2016)

#### Bugfixes

- Fix bug causing attribution to not be shown [#3278](https://github.com/mapbox/mapbox-gl-js/pull/3278)
- Fix bug causing exceptions when symbol text has a trailing newline [#3281](https://github.com/mapbox/mapbox-gl-js/pull/3281)

## 0.25.0 (September 29 2016)

#### Breaking Changes

- `Evented#off` now require two arguments; omitting the second argument in order to unbind all listeners for an event
  type is no longer supported, as it could cause unintended unbinding of internal listeners.

#### New Features & Improvements

- Consolidate undocumented data lifecycle events into `data` and `dataloading` events ([#3255](https://github.com/mapbox/mapbox-gl-js/pull/3255))
- Add `auto` value for style spec properties ([#3203](https://github.com/mapbox/mapbox-gl-js/pull/3203))

#### Bugfixes

- Fix bug causing "Map#queryRenderedFeatures" to return no features after map rotation or filter change ([#3233](https://github.com/mapbox/mapbox-gl-js/pull/3233))
- Change webpack build process ([#3235](https://github.com/mapbox/mapbox-gl-js/pull/3235)) :warning: BREAKING CHANGE :warning:
- Improved error messages for `LngLat#convert` ([#3232](https://github.com/mapbox/mapbox-gl-js/pull/3232))
- Fix bug where the `tiles` field is omitted from the `RasterTileSource#serialize` method ([#3259](https://github.com/mapbox/mapbox-gl-js/pull/3259))
- Comply with HTML spec by replacing the `div` within the `Navigation` control `<button>` with a `span` element ([#3268](https://github.com/mapbox/mapbox-gl-js/pull/3268))
- Fix bug causing `Marker` instances to be translated to non-whole pixel coordinates that caused blurriness ([#3270](https://github.com/mapbox/mapbox-gl-js/pull/3270))

#### Performance Improvements

- Avoid unnecessary style validation ([#3224](https://github.com/mapbox/mapbox-gl-js/pull/3224))
- Share a single blob URL between all workers ([#3239](https://github.com/mapbox/mapbox-gl-js/pull/3239))

## 0.24.0 (September 19 2016)

#### New Features & Improvements

- Allow querystrings in `mapbox://` URLs [#3113](https://github.com/mapbox/mapbox-gl-js/issues/3113)
- Allow "drag rotate" interaction to control pitch [#3105](https://github.com/mapbox/mapbox-gl-js/pull/3105)
- Improve performance by decreasing `Worker` script `Blob` size [#3158](https://github.com/mapbox/mapbox-gl-js/pull/3158)
- Improve vector tile performance [#3067](https://github.com/mapbox/mapbox-gl-js/pull/3067)
- Decrease size of distributed library by removing `package.json` [#3174](https://github.com/mapbox/mapbox-gl-js/pull/3174)
- Add support for new lines in `text-field` [#3179](https://github.com/mapbox/mapbox-gl-js/pull/3179)
- Make keyboard navigation smoother [#3190](https://github.com/mapbox/mapbox-gl-js/pull/3190)
- Make mouse wheel zooming smoother [#3189](https://github.com/mapbox/mapbox-gl-js/pull/3189)
- Add better error message when calling `Map#queryRenderedFeatures` on nonexistent layer [#3196](https://github.com/mapbox/mapbox-gl-js/pull/3196)
- Add support for imperial units on `Scale` control [#3160](https://github.com/mapbox/mapbox-gl-js/pull/3160)
- Add map's pitch to URL hash [#3218](https://github.com/mapbox/mapbox-gl-js/pull/3218)

#### Bugfixes

- Fix exception thrown when using box zoom handler [#3078](https://github.com/mapbox/mapbox-gl-js/pull/3078)
- Ensure style filters cannot be mutated by reference [#3093](https://github.com/mapbox/mapbox-gl-js/pull/3093)
- Fix exceptions thrown when opening marker-bound popup by click [#3104](https://github.com/mapbox/mapbox-gl-js/pull/3104)
- Fix bug causing fills with transparent colors and patterns to not render [#3107](https://github.com/mapbox/mapbox-gl-js/issues/3107)
- Fix order of latitudes in `Map#getBounds` [#3081](https://github.com/mapbox/mapbox-gl-js/issues/3081)
- Fix incorrect evaluation of zoom-and-property functions [#2827](https://github.com/mapbox/mapbox-gl-js/issues/2827) [#3155](https://github.com/mapbox/mapbox-gl-js/pull/3155)
- Fix incorrect evaluation of property functions [#2828](https://github.com/mapbox/mapbox-gl-js/issues/2828) [#3155](https://github.com/mapbox/mapbox-gl-js/pull/3155)
- Fix bug causing garbled text rendering when multiple maps are rendered on the page [#3086](https://github.com/mapbox/mapbox-gl-js/issues/3086)
- Fix rendering defects caused by `Map#setFilter` and map rotation on iOS 10 [#3207](https://github.com/mapbox/mapbox-gl-js/pull/3207)
- Fix bug causing image and video sources to disappear when zooming in [#3010](https://github.com/mapbox/mapbox-gl-js/issues/3010)

## 0.23.0 (August 25 2016)

#### New Features & Improvements

- Add support for `line-color` property functions [#2938](https://github.com/mapbox/mapbox-gl-js/pull/2938)
- Add `Scale` control [#2940](https://github.com/mapbox/mapbox-gl-js/pull/2940) [#3042](https://github.com/mapbox/mapbox-gl-js/pull/3042)
- Improve polygon label placement by rendering labels at the pole of inaccessibility [#3038](https://github.com/mapbox/mapbox-gl-js/pull/3038)
- Add `Popup` `offset` option [#1962](https://github.com/mapbox/mapbox-gl-js/issues/1962)
- Add `Marker#bindPopup` method [#3056](https://github.com/mapbox/mapbox-gl-js/pull/3056)

#### Performance Improvements

- Improve performance of pages with multiple maps using a shared `WebWorker` pool [#2952](https://github.com/mapbox/mapbox-gl-js/pull/2952)

#### Bugfixes

- Make `LatLngBounds` obey its documented argument order (`southwest`, `northeast`), allowing bounds across the dateline [#2414](https://github.com/mapbox/mapbox-gl-js/pull/2414) :warning: **BREAKING CHANGE** :warning:
- Fix bug causing `fill-opacity` property functions to not render as expected [#3061](https://github.com/mapbox/mapbox-gl-js/pull/3061)

## 0.22.1 (August 18 2016)

#### New Features & Improvements

- Reduce library size by using minified version of style specification [#2998](https://github.com/mapbox/mapbox-gl-js/pull/2998)
- Add a warning when rendering artifacts occur due to too many symbols or glyphs being rendered in a tile [#2966](https://github.com/mapbox/mapbox-gl-js/pull/2966)

#### Bugfixes

- Fix bug causing exception to be thrown by `Map#querySourceFeatures` [#3022](https://github.com/mapbox/mapbox-gl-js/pull/3022)
- Fix bug causing `Map#loaded` to return true while there are outstanding tile updates [#2847](https://github.com/mapbox/mapbox-gl-js/pull/2847)

## 0.22.0 (August 11 2016)

#### Breaking Changes

- The `GeoJSONSource`, `VideoSource`, `ImageSource` constructors are now private. Please use `map.addSource({...})` to create sources and `map.getSource(...).setData(...)` to update GeoJSON sources. [#2667](https://github.com/mapbox/mapbox-gl-js/pull/2667)
- `Map#onError` has been removed. You may catch errors by listening for the `error` event. If no listeners are bound to `error`, error messages will be printed to the console. [#2852](https://github.com/mapbox/mapbox-gl-js/pull/2852)

#### New Features & Improvements

- Increase max glyph atlas size to accommodate alphabets with large numbers of characters [#2930](https://github.com/mapbox/mapbox-gl-js/pull/2930)
- Add support for filtering features on GeoJSON / vector tile `$id` [#2888](https://github.com/mapbox/mapbox-gl-js/pull/2888)
- Update geolocate icon [#2973](https://github.com/mapbox/mapbox-gl-js/pull/2973)
- Add a `close` event to `Popup`s [#2953](https://github.com/mapbox/mapbox-gl-js/pull/2953)
- Add a `offset` option to `Marker` [#2885](https://github.com/mapbox/mapbox-gl-js/pull/2885)
- Print `error` events without any listeners to the console [#2852](https://github.com/mapbox/mapbox-gl-js/pull/2852)
- Refactored `Source` interface to prepare for custom source types [#2667](https://github.com/mapbox/mapbox-gl-js/pull/2667)

#### Bugfixes

- Fix opacity property-functions for fill layers [#2971](https://github.com/mapbox/mapbox-gl-js/pull/2971)
- Fix `DataCloneError` in Firefox and IE11 [#2559](https://github.com/mapbox/mapbox-gl-js/pull/2559)
- Fix bug preventing camera animations from being triggered in `moveend` listeners [#2944](https://github.com/mapbox/mapbox-gl-js/pull/2944)
- Fix bug preventing `fill-outline-color` from being unset [#2964](https://github.com/mapbox/mapbox-gl-js/pull/2964)
- Fix webpack support [#2887](https://github.com/mapbox/mapbox-gl-js/pull/2887)
- Prevent buttons in controls from acting like form submit buttons [#2935](https://github.com/mapbox/mapbox-gl-js/pull/2935)
- Fix bug preventing map interactions near two controls in the same corner [#2932](https://github.com/mapbox/mapbox-gl-js/pull/2932)
- Fix crash resulting for large style batch queue [#2926](https://github.com/mapbox/mapbox-gl-js/issues/2926)

## 0.21.0 (July 13 2016)

#### Breaking Changes

- GeoJSON polygon inner rings are now rewound for compliance with the [v2 vector tile](https://github.com/mapbox/vector-tile-spec/blob/master/2.1/README.md#4344-polygon-geometry-type). This may affect some uses of `line-offset`, reversing the direction of the offset. [#2889](https://github.com/mapbox/mapbox-gl-js/issues/2889)

#### New Features & Improvements

- Add `text-pitch-alignment` style property [#2668](https://github.com/mapbox/mapbox-gl-js/pull/2668)
- Allow query parameters on `mapbox://` URLs [#2702](https://github.com/mapbox/mapbox-gl-js/pull/2702)
- Add `icon-text-fit` and `icon-text-fit-padding` style properties [#2720](https://github.com/mapbox/mapbox-gl-js/pull/2720)
- Enable property functions for `icon-rotate` [#2738](https://github.com/mapbox/mapbox-gl-js/pull/2738)
- Enable property functions for `fill-opacity` [#2733](https://github.com/mapbox/mapbox-gl-js/pull/2733)
- Fire `Map#mouseout` events [#2777](https://github.com/mapbox/mapbox-gl-js/pull/2777)
- Allow query parameters on all sprite URLs [#2772](https://github.com/mapbox/mapbox-gl-js/pull/2772)
- Increase sprite atlas size to 1024px square, allowing more and larger sprites [#2802](https://github.com/mapbox/mapbox-gl-js/pull/2802)
- Add `Marker` class [#2725](https://github.com/mapbox/mapbox-gl-js/pull/2725) [#2810](https://github.com/mapbox/mapbox-gl-js/pull/2810)
- Add `{quadkey}` URL parameter [#2805](https://github.com/mapbox/mapbox-gl-js/pull/2805)
- Add `circle-pitch-scale` style property [#2821](https://github.com/mapbox/mapbox-gl-js/pull/2821)

#### Bugfixes

- Fix rendering of layers with large numbers of features [#2794](https://github.com/mapbox/mapbox-gl-js/pull/2794)
- Fix exceptions thrown during drag-rotate interactions [#2840](https://github.com/mapbox/mapbox-gl-js/pull/2840)
- Fix error when adding and removing a layer within the same update cycle [#2845](https://github.com/mapbox/mapbox-gl-js/pull/2845)
- Fix false "Geometry exceeds allowed extent" warnings [#2568](https://github.com/mapbox/mapbox-gl-js/issues/2568)
- Fix `Map#loaded` returning true while there are outstanding tile updates [#2847](https://github.com/mapbox/mapbox-gl-js/pull/2847)
- Fix style validation error thrown while removing a filter [#2847](https://github.com/mapbox/mapbox-gl-js/pull/2847)
- Fix event data object not being passed for double click events [#2814](https://github.com/mapbox/mapbox-gl-js/pull/2814)
- Fix multipolygons disappearing from map at certain zoom levels [#2704](https://github.com/mapbox/mapbox-gl-js/issues/2704)
- Fix exceptions caused by `queryRenderedFeatures` in Safari and Firefox [#2822](https://github.com/mapbox/mapbox-gl-js/pull/2822)
- Fix `mapboxgl#supported()` returning `true` in old versions of IE11 [mapbox/mapbox-gl-supported#1](https://github.com/mapbox/mapbox-gl-supported/issues/1)

## 0.20.1 (June 21 2016)

#### Bugfixes

- Fixed exception thrown when changing `*-translate` properties via `setPaintProperty` ([#2762](https://github.com/mapbox/mapbox-gl-js/issues/2762))

## 0.20.0 (June 10 2016)

#### New Features & Improvements

- Add limited WMS support [#2612](https://github.com/mapbox/mapbox-gl-js/pull/2612)
- Add `workerCount` constructor option [#2666](https://github.com/mapbox/mapbox-gl-js/pull/2666)
- Improve performance of `locationPoint` and `pointLocation` [#2690](https://github.com/mapbox/mapbox-gl-js/pull/2690)
- Remove "Not using VertexArrayObject extension" warning messages [#2707](https://github.com/mapbox/mapbox-gl-js/pull/2707)
- Add `version` property to mapboxgl [#2660](https://github.com/mapbox/mapbox-gl-js/pull/2660)
- Support property functions in `circle-opacity` and `circle-blur` [#2693](https://github.com/mapbox/mapbox-gl-js/pull/2693)

#### Bugfixes

- Fix exception thrown by "drag rotate" handler [#2680](https://github.com/mapbox/mapbox-gl-js/issues/2680)
- Return an empty array instead of an empty object from `queryRenderedFeatures` [#2694](https://github.com/mapbox/mapbox-gl-js/pull/2694)
- Fix bug causing map to not render in IE

## 0.19.1 (June 2 2016)

#### Bugfixes

- Fix rendering of polygons with more than 35k vertices [#2657](https://github.com/mapbox/mapbox-gl-js/issues/2657)

## 0.19.0 (May 31 2016)

#### New Features & Improvements

- Allow use of special characters in property field names [#2547](https://github.com/mapbox/mapbox-gl-js/pull/2547)
- Improve rendering speeds on fill layers [#1606](https://github.com/mapbox/mapbox-gl-js/pull/1606)
- Add data driven styling support for `fill-color` and `fill-outline-color` [#2629](https://github.com/mapbox/mapbox-gl-js/pull/2629)
- Add `has` and `!has` filter operators [mapbox/feature-filter#15](https://github.com/mapbox/feature-filter/pull/15)
- Improve keyboard handlers with held-down keys [#2530](https://github.com/mapbox/mapbox-gl-js/pull/2530)
- Support 'tms' tile scheme [#2565](https://github.com/mapbox/mapbox-gl-js/pull/2565)
- Add `trackResize` option to `Map` [#2591](https://github.com/mapbox/mapbox-gl-js/pull/2591)

#### Bugfixes

- Scale circles when map is displayed at a pitch [#2541](https://github.com/mapbox/mapbox-gl-js/issues/2541)
- Fix background pattern rendering bug [#2557](https://github.com/mapbox/mapbox-gl-js/pull/2557)
- Fix bug that prevented removal of a `fill-pattern` from a fill layer [#2534](https://github.com/mapbox/mapbox-gl-js/issues/2534)
- Fix `line-pattern` and `fill-pattern`rendering [#2596](https://github.com/mapbox/mapbox-gl-js/pull/2596)
- Fix some platform specific rendering bugs [#2553](https://github.com/mapbox/mapbox-gl-js/pull/2553)
- Return empty object from `queryRenderedFeatures` before the map is loaded [#2621](https://github.com/mapbox/mapbox-gl-js/pull/2621)
- Fix "there is no texture bound to the unit 1" warnings [#2509](https://github.com/mapbox/mapbox-gl-js/pull/2509)
- Allow transitioned values to be unset [#2561](https://github.com/mapbox/mapbox-gl-js/pull/2561)

## 0.18.0 (April 13 2016)

#### New Features & Improvements

- Implement zoom-and-property functions for `circle-color` and `circle-size` [#2454](https://github.com/mapbox/mapbox-gl-js/pull/2454)
- Dedupe attributions that are substrings of others [#2453](https://github.com/mapbox/mapbox-gl-js/pull/2453)
- Misc performance improvements [#2483](https://github.com/mapbox/mapbox-gl-js/pull/2483) [#2488](https://github.com/mapbox/mapbox-gl-js/pull/2488)

#### Bugfixes

- Fix errors when unsetting and resetting a style property [#2464](https://github.com/mapbox/mapbox-gl-js/pull/2464)
- Fix errors when updating paint properties while using classes [#2496](https://github.com/mapbox/mapbox-gl-js/pull/2496)
- Fix errors caused by race condition in unserializeBuckets [#2497](https://github.com/mapbox/mapbox-gl-js/pull/2497)
- Fix overzoomed tiles in wrapped worlds [#2482](https://github.com/mapbox/mapbox-gl-js/issues/2482)
- Fix errors caused by mutating a filter object after calling `Map#setFilter` [#2495](https://github.com/mapbox/mapbox-gl-js/pull/2495)

## 0.17.0 (April 13 2016)

#### Breaking Changes

- Remove `map.batch` in favor of automatically batching style mutations (i.e. calls to `Map#setLayoutProperty`, `Map#setPaintProperty`, `Map#setFilter`, `Map#setClasses`, etc.) and applying them once per frame, significantly improving performance when updating the style frequently [#2355](https://github.com/mapbox/mapbox-gl-js/pull/2355) [#2380](https://github.com/mapbox/mapbox-gl-js/pull/2380)
- Remove `util.throttle` [#2345](https://github.com/mapbox/mapbox-gl-js/issues/2345)

#### New Features & Improvements

- Improve performance of all style mutation methods by only recalculating affected properties [#2339](https://github.com/mapbox/mapbox-gl-js/issues/2339)
- Improve fading of labels and icons [#2376](https://github.com/mapbox/mapbox-gl-js/pull/2376)
- Improve rendering performance by reducing work done on the main thread [#2394](https://github.com/mapbox/mapbox-gl-js/pull/2394)
- Validate filters passed to `Map#queryRenderedFeatures` and `Map#querySourceFeatures` [#2349](https://github.com/mapbox/mapbox-gl-js/issues/2349)
- Display a warning if a vector tile's geometry extent is larger than supported [#2383](https://github.com/mapbox/mapbox-gl-js/pull/2383)
- Implement property functions (i.e. data-driven styling) for `circle-color` and `circle-size` [#1932](https://github.com/mapbox/mapbox-gl-js/pull/1932)
- Add `Popup#setDOMContent` method [#2436](https://github.com/mapbox/mapbox-gl-js/pull/2436)

#### Bugfixes

- Fix a performance regression caused by using 1 `WebWorker` instead of `# cpus - 1` `WebWorker`s, slowing down tile loading times [#2408](https://github.com/mapbox/mapbox-gl-js/pull/2408)
- Fix a bug in which `Map#queryRenderedFeatures` would sometimes return features that had been removed [#2353](https://github.com/mapbox/mapbox-gl-js/issues/2353)
- Fix `clusterMaxZoom` option on `GeoJSONSource` not working as expected [#2374](https://github.com/mapbox/mapbox-gl-js/issues/2374)
- Fix anti-aliased rendering for pattern fills [#2372](https://github.com/mapbox/mapbox-gl-js/issues/2372)
- Fix exception caused by calling `Map#queryRenderedFeatures` or `Map#querySourceFeatures` with no arguments
- Fix exception caused by calling `Map#setLayoutProperty` for `text-field` or `icon-image` [#2407](https://github.com/mapbox/mapbox-gl-js/issues/2407)

## 0.16.0 (March 24 2016)

#### Breaking Changes

- Replace `Map#featuresAt` and `Map#featuresIn` with `Map#queryRenderedFeatures` and `map.querySourceFeatures` ([#2224](https://github.com/mapbox/mapbox-gl-js/pull/2224))
  - Replace `featuresAt` and `featuresIn` with `queryRenderedFeatures`
  - Make `queryRenderedFeatures` synchronous, remove the callback and use the return value.
  - Rename `layer` parameter to `layers` and make it an array of layer names.
  - Remove the `radius` parameter. `radius` was used with `featuresAt` to account for style properties like `line-width` and `circle-radius`. `queryRenderedFeatures` accounts for these style properties. If you need to query a larger area, use a bounding box query instead of a point query.
  - Remove the `includeGeometry` parameter because `queryRenderedFeatures` always includes geometries.
- `Map#debug` is renamed to `Map#showTileBoundaries` ([#2284](https://github.com/mapbox/mapbox-gl-js/pull/2284))
- `Map#collisionDebug` is renamed to `Map#showCollisionBoxes` ([#2284](https://github.com/mapbox/mapbox-gl-js/pull/2284))

#### New Features & Improvements

- Improve overall rendering performance. ([#2221](https://github.com/mapbox/mapbox-gl-js/pull/2221))
- Improve performance of `GeoJSONSource#setData`. ([#2222](https://github.com/mapbox/mapbox-gl-js/pull/2222))
- Add `Map#setMaxBounds` method ([#2234](https://github.com/mapbox/mapbox-gl-js/pull/2234))
- Add `isActive` and `isEnabled` methods to interaction handlers ([#2238](https://github.com/mapbox/mapbox-gl-js/pull/2238))
- Add `Map#setZoomBounds` method ([#2243](https://github.com/mapbox/mapbox-gl-js/pull/2243))
- Add touch events ([#2195](https://github.com/mapbox/mapbox-gl-js/issues/2195))
- Add `map.queryRenderedFeatures` to query the styled and rendered representations of features ([#2224](https://github.com/mapbox/mapbox-gl-js/pull/2224))
- Add `map.querySourceFeatures` to get features directly from vector tiles, independent of the style ([#2224](https://github.com/mapbox/mapbox-gl-js/pull/2224))
- Add `mapboxgl.Geolocate` control ([#1939](https://github.com/mapbox/mapbox-gl-js/issues/1939))
- Make background patterns render seamlessly across tile boundaries ([#2305](https://github.com/mapbox/mapbox-gl-js/pull/2305))

#### Bugfixes

- Fix calls to `setFilter`, `setLayoutProperty`, and `setLayerZoomRange` on ref children ([#2228](https://github.com/mapbox/mapbox-gl-js/issues/2228))
- Fix `undefined` bucket errors after `setFilter` calls ([#2244](https://github.com/mapbox/mapbox-gl-js/issues/2244))
- Fix bugs causing hidden symbols to be rendered ([#2246](https://github.com/mapbox/mapbox-gl-js/pull/2246), [#2276](https://github.com/mapbox/mapbox-gl-js/pull/2276))
- Fix raster flickering ([#2236](https://github.com/mapbox/mapbox-gl-js/issues/2236))
- Fix `queryRenderedFeatures` precision at high zoom levels ([#2292](https://github.com/mapbox/mapbox-gl-js/pull/2292))
- Fix holes in GeoJSON data caused by unexpected winding order ([#2285](https://github.com/mapbox/mapbox-gl-js/pull/2285))
- Fix bug causing deleted features to be returned by `queryRenderedFeatures` ([#2306](https://github.com/mapbox/mapbox-gl-js/pull/2306))
- Fix bug causing unexpected fill patterns to be rendered ([#2307](https://github.com/mapbox/mapbox-gl-js/pull/2307))
- Fix popup location with preceding sibling elements ([#2311](https://github.com/mapbox/mapbox-gl-js/pull/2311))
- Fix polygon anti-aliasing ([#2319](https://github.com/mapbox/mapbox-gl-js/pull/2319))
- Fix slivers between non-adjacent polygons ([#2319](https://github.com/mapbox/mapbox-gl-js/pull/2319))
- Fix keyboard shortcuts causing page to scroll ([#2312](https://github.com/mapbox/mapbox-gl-js/pull/2312))

## 0.15.0 (March 1 2016)

#### New Features & Improvements

- Add `ImageSource#setCoordinates` and `VideoSource#setCoordinates` ([#2184](https://github.com/mapbox/mapbox-gl-js/pull/2184))

#### Bugfixes

- Fix flickering on raster layers ([#2211](https://github.com/mapbox/mapbox-gl-js/pull/2211))
- Fix browser hang when zooming quickly on raster layers ([#2211](https://github.com/mapbox/mapbox-gl-js/pull/2211))

## 0.14.3 (Feb 25 2016)

#### New Features & Improvements

- Improve responsiveness of zooming out by using cached parent tiles ([#2168](https://github.com/mapbox/mapbox-gl-js/pull/2168))
- Improve contextual clues on style API validation ([#2170](https://github.com/mapbox/mapbox-gl-js/issues/2170))
- Improve performance of methods including `setData` ([#2174](https://github.com/mapbox/mapbox-gl-js/pull/2174))

#### Bugfixes

- Fix incorrectly sized line dashes ([#2099](https://github.com/mapbox/mapbox-gl-js/issues/2099))
- Fix bug in which `in` feature filter drops features ([#2166](https://github.com/mapbox/mapbox-gl-js/pull/2166))
- Fix bug preventing `Map#load` from firing when tile "Not Found" errors occurred ([#2176](https://github.com/mapbox/mapbox-gl-js/pull/2176))
- Fix rendering artifacts on mobile GPUs ([#2117](https://github.com/mapbox/mapbox-gl-js/pull/2117))

## 0.14.2 (Feb 19 2016)

#### Bugfixes

- Look for loaded parent tiles in cache
- Set tile cache size based on viewport size ([#2137](https://github.com/mapbox/mapbox-gl-js/issues/2137))
- Fix tile render order for layer-by-layer
- Remove source update throttling ([#2139](https://github.com/mapbox/mapbox-gl-js/issues/2139))
- Make panning while zooming more linear ([#2070](https://github.com/mapbox/mapbox-gl-js/issues/2070))
- Round points created during bucket creation ([#2067](https://github.com/mapbox/mapbox-gl-js/issues/2067))
- Correct bounds for a rotated or tilted map ([#1842](https://github.com/mapbox/mapbox-gl-js/issues/1842))
- Fix overscaled featuresAt ([#2103](https://github.com/mapbox/mapbox-gl-js/issues/2103))
- Allow using `tileSize: 512` as a switch to trade retina support for 512px raster tiles
- Fix the serialization of paint classes ([#2107](https://github.com/mapbox/mapbox-gl-js/issues/2107))
- Fixed bug where unsetting style properties could mutate the value of other style properties ([#2105](https://github.com/mapbox/mapbox-gl-js/pull/2105))
- Less slanted dashed lines near sharp corners ([#967](https://github.com/mapbox/mapbox-gl-js/issues/967))
- Fire map#load if no initial style is set ([#2042](https://github.com/mapbox/mapbox-gl-js/issues/2042))

## 0.14.1 (Feb 10 2016)

#### Bugfixes

- Fix incorrectly rotated symbols along lines near tile boundaries ([#2062](https://github.com/mapbox/mapbox-gl-js/issues/2062))
- Fix broken rendering when a fill layer follows certain symbol layers ([#2092](https://github.com/mapbox/mapbox-gl-js/issues/2092))

## 0.14.0 (Feb 8 2016)

#### Breaking Changes

- Switch `GeoJSONSource` clustering options from being measured in extent-units to pixels ([#2026](https://github.com/mapbox/mapbox-gl-js/pull/2026))

#### New Features & Improvements

- Improved error message for invalid colors ([#2006](https://github.com/mapbox/mapbox-gl-js/pull/2006))
- Added support for tiles with variable extents ([#2010](https://github.com/mapbox/mapbox-gl-js/pull/2010))
- Improved `filter` performance and maximum size ([#2024](https://github.com/mapbox/mapbox-gl-js/issues/2024))
- Changed circle rendering such that all geometry nodes are drawn, not just the geometry's outer ring ([#2027](https://github.com/mapbox/mapbox-gl-js/pull/2027))
- Added `Map#getStyle` method ([#1982](https://github.com/mapbox/mapbox-gl-js/issues/1982))

#### Bugfixes

- Fixed bug causing WebGL contexts to be "used up" by calling `mapboxgl.supported()` ([#2018](https://github.com/mapbox/mapbox-gl-js/issues/2018))
- Fixed non-deterministic symbol z-order sorting ([#2023](https://github.com/mapbox/mapbox-gl-js/pull/2023))
- Fixed garbled labels while zooming ([#2012](https://github.com/mapbox/mapbox-gl-js/issues/2012))
- Fixed icon jumping when touching trackpad with two fingers ([#1990](https://github.com/mapbox/mapbox-gl-js/pull/1990))
- Fixed overzoomed collision debug labels ([#2033](https://github.com/mapbox/mapbox-gl-js/issues/2033))
- Fixed dashes sliding along their line during zooming ([#2039](https://github.com/mapbox/mapbox-gl-js/issues/2039))
- Fixed overscaled `minzoom` setting for GeoJSON sources ([#1651](https://github.com/mapbox/mapbox-gl-js/issues/1651))
- Fixed overly-strict function validation for duplicate stops ([#2075](https://github.com/mapbox/mapbox-gl-js/pull/2075))
- Fixed crash due to `performance.now` not being present on some browsers ([#2056](https://github.com/mapbox/mapbox-gl-js/issues/2056))
- Fixed the unsetting of paint properties ([#2037](https://github.com/mapbox/mapbox-gl-js/issues/2037))
- Fixed bug causing multiple interaction handler event listeners to be attached ([#2069](https://github.com/mapbox/mapbox-gl-js/issues/2069))
- Fixed bug causing only a single debug box to be drawn ([#2034](https://github.com/mapbox/mapbox-gl-js/issues/2034))

## 0.13.1 (Jan 27 2016)

#### Bugfixes

- Fixed broken npm package due to outdated bundled modules

## 0.13.0 (Jan 27 2016)

#### Bugfixes

- Fixed easeTo pan, zoom, and rotate when initial rotation != 0 ([#1950](https://github.com/mapbox/mapbox-gl-js/pull/1950))
- Fixed rendering of tiles with an extent != 4096 ([#1952](https://github.com/mapbox/mapbox-gl-js/issues/1952))
- Fixed missing icon collision boxes ([#1978](https://github.com/mapbox/mapbox-gl-js/issues/1978))
- Fixed null `Tile#buffers` errors ([#1987](https://github.com/mapbox/mapbox-gl-js/pull/1987))

#### New Features & Improvements

- Added `symbol-avoid-edges` style property ([#1951](https://github.com/mapbox/mapbox-gl-js/pull/1951))
- Improved `symbol-max-angle` check algorithm ([#1959](https://github.com/mapbox/mapbox-gl-js/pull/1959))
- Added marker clustering! ([#1931](https://github.com/mapbox/mapbox-gl-js/pull/1931))
- Added zoomstart, zoom, and zoomend events ([#1958](https://github.com/mapbox/mapbox-gl-js/issues/1958))
- Disabled drag on mousedown when using boxzoom ([#1907](https://github.com/mapbox/mapbox-gl-js/issues/1907))

## 0.12.4 (Jan 19 2016)

#### Bugfixes

- Fix elementGroups null value errors ([#1933](https://github.com/mapbox/mapbox-gl-js/issues/1933))
- Fix some glyph atlas overflow cases ([#1923](https://github.com/mapbox/mapbox-gl-js/pull/1923))

## 0.12.3 (Jan 14 2016)

#### API Improvements

- Support inline attribution options in map options ([#1865](https://github.com/mapbox/mapbox-gl-js/issues/1865))
- Improve flyTo options ([#1854](https://github.com/mapbox/mapbox-gl-js/issues/1854), [#1429](https://github.com/mapbox/mapbox-gl-js/issues/1429))

#### Bugfixes

- Fix flickering with overscaled tiles ([#1921](https://github.com/mapbox/mapbox-gl-js/issues/1921))
- Remove Node.remove calls for IE browser compatibility ([#1900](https://github.com/mapbox/mapbox-gl-js/issues/1900))
- Match patterns at tile boundaries ([#1908](https://github.com/mapbox/mapbox-gl-js/pull/1908))
- Fix Tile#positionAt, fix query tests ([#1899](https://github.com/mapbox/mapbox-gl-js/issues/1899))
- Fix flickering on streets ([#1875](https://github.com/mapbox/mapbox-gl-js/issues/1875))
- Fix text-max-angle property ([#1870](https://github.com/mapbox/mapbox-gl-js/issues/1870))
- Fix overscaled line patterns ([#1856](https://github.com/mapbox/mapbox-gl-js/issues/1856))
- Fix patterns and icons for mismatched pixelRatios ([#1851](https://github.com/mapbox/mapbox-gl-js/issues/1851))
- Fix missing labels when text size 0 at max zoom ([#1809](https://github.com/mapbox/mapbox-gl-js/issues/1809))
- Use linear interp when pixel ratios don't match ([#1601](https://github.com/mapbox/mapbox-gl-js/issues/1601))
- Fix blank areas, flickering in raster layers ([#1876](https://github.com/mapbox/mapbox-gl-js/issues/1876), [#675](https://github.com/mapbox/mapbox-gl-js/issues/675))
- Fix labels slipping/cropping at tile bounds ([#757](https://github.com/mapbox/mapbox-gl-js/issues/757))

#### UX Improvements

- Improve touch handler perceived performance ([#1844](https://github.com/mapbox/mapbox-gl-js/issues/1844))

## 0.12.2 (Dec 22 2015)

#### API Improvements

- Support LngLat.convert([w, s, e, n]) ([#1812](https://github.com/mapbox/mapbox-gl-js/issues/1812))
- Invalid GeoJSON is now handled better

#### Bugfixes

- Fixed `Popup#addTo` when the popup is already open ([#1811](https://github.com/mapbox/mapbox-gl-js/issues/1811))
- Fixed warping when rotating / zooming really fast
- `Map#flyTo` now flies across the antimeridian if shorter ([#1853](https://github.com/mapbox/mapbox-gl-js/issues/1853))

## 0.12.1 (Dec 8 2015)

#### Breaking changes

- Reversed the direction of `line-offset` ([#1808](https://github.com/mapbox/mapbox-gl-js/pull/1808))
- Renamed `Pinch` interaction handler to `TouchZoomRotate` ([#1777](https://github.com/mapbox/mapbox-gl-js/pull/1777))
- Made `Map#update` and `Map#render` private methods ([#1798](https://github.com/mapbox/mapbox-gl-js/pull/1798))
- Made `Map#remove` remove created DOM elements ([#1789](https://github.com/mapbox/mapbox-gl-js/issues/1789))

#### API Improvements

- Added an method to disable touch rotation ([#1777](https://github.com/mapbox/mapbox-gl-js/pull/1777))
- Added a `position` option for `Attribution` ([#1689](https://github.com/mapbox/mapbox-gl-js/issues/1689))

#### Bugfixes

- Ensure tile loading errors are properly reported ([#1799](https://github.com/mapbox/mapbox-gl-js/pull/1799))
- Ensure re-adding a previously removed pop-up works ([#1477](https://github.com/mapbox/mapbox-gl-js/issues/1477))

#### UX Improvements

- Don't round zoom level during double-click interaction ([#1640](https://github.com/mapbox/mapbox-gl-js/issues/1640))

## 0.12.0 (Dec 2 2015)

#### API Improvements

- Added `line-offset` style property ([#1778](https://github.com/mapbox/mapbox-gl-js/issues/1778))

## 0.11.5 (Dec 1 2015)

#### Bugfixes

- Fixed unstable symbol layer render order when adding / removing layers ([#1558](https://github.com/mapbox/mapbox-gl-js/issues/1558))
- Fire map loaded event even if raster tiles have errors
- Fix panning animation during easeTo with zoom change
- Fix pitching animation during flyTo
- Fix pitching animation during easeTo
- Prevent rotation from firing `mouseend` events ([#1104](https://github.com/mapbox/mapbox-gl-js/issues/1104))

#### API Improvements

- Fire `mousedown` and `mouseup` events ([#1411](https://github.com/mapbox/mapbox-gl-js/issues/1411))
- Fire `movestart` and `moveend` when panning ([#1658](https://github.com/mapbox/mapbox-gl-js/issues/1658))
- Added drag events ([#1442](https://github.com/mapbox/mapbox-gl-js/issues/1442))
- Request webp images for mapbox:// raster tiles in chrome ([#1725](https://github.com/mapbox/mapbox-gl-js/issues/1725))

#### UX Improvements

- Added inertia to map rotation ([#620](https://github.com/mapbox/mapbox-gl-js/issues/620))

## 0.11.4 (Nov 16 2015)

#### Bugfixes

- Fix alpha blending of alpha layers ([#1684](https://github.com/mapbox/mapbox-gl-js/issues/1684))

## 0.11.3 (Nov 10 2015)

#### Bugfixes

- Fix GeoJSON rendering and performance ([#1685](https://github.com/mapbox/mapbox-gl-js/pull/1685))

#### UX Improvements

- Use SVG assets for UI controls ([#1657](https://github.com/mapbox/mapbox-gl-js/pull/1657))
- Zoom out with shift + dblclick ([#1666](https://github.com/mapbox/mapbox-gl-js/issues/1666))

## 0.11.2 (Oct 29 2015)

- Misc performance improvements

#### Bugfixes

- Fix sprites on systems with non-integer `devicePixelRatio`s ([#1029](https://github.com/mapbox/mapbox-gl-js/issues/1029) [#1475](https://github.com/mapbox/mapbox-gl-js/issues/1475) [#1476](https://github.com/mapbox/mapbox-gl-js/issues/1476))
- Fix layer minZoom being ignored if not less than source maxZoom
- Fix symbol placement at the start of a line ([#1461](https://github.com/mapbox/mapbox-gl-js/issues/1461))
- Fix `raster-opacity` on non-tile sources ([#1270](https://github.com/mapbox/mapbox-gl-js/issues/1270))
- Ignore boxzoom on shift-click ([#1655](https://github.com/mapbox/mapbox-gl-js/issues/1655))

#### UX Improvements

- Enable line breaks on common punctuation ([#1115](https://github.com/mapbox/mapbox-gl-js/issues/1115))

#### API Improvements

- Add toString and toArray methods to LngLat, LngLatBounds ([#1571](https://github.com/mapbox/mapbox-gl-js/issues/1571))
- Add `Transform#resize` method
- Add `Map#getLayer` method ([#1183](https://github.com/mapbox/mapbox-gl-js/issues/1183))
- Add `Transform#unmodified` property ([#1452](https://github.com/mapbox/mapbox-gl-js/issues/1452))
- Propagate WebGL context events ([#1612](https://github.com/mapbox/mapbox-gl-js/pull/1612))

## 0.11.1 (Sep 30 2015)

#### Bugfixes

- Add statistics and checkboxes to debug page
- Fix `Map#featuresAt` for non-4096 vector sources ([#1529](https://github.com/mapbox/mapbox-gl-js/issues/1529))
- Don't fire `mousemove` on drag-pan
- Fix maxBounds constrains ([#1539](https://github.com/mapbox/mapbox-gl-js/issues/1539))
- Fix maxBounds infinite loop ([#1538](https://github.com/mapbox/mapbox-gl-js/issues/1538))
- Fix memory leak in worker
- Assert valid `TileCoord`, fix wrap calculation in `TileCoord#cover` ([#1483](https://github.com/mapbox/mapbox-gl-js/issues/1483))
- Abort raster tile load if not in viewport ([#1490](https://github.com/mapbox/mapbox-gl-js/issues/1490))

#### API Improvements

- Add `Map` event listeners for `mouseup`, `contextmenu` (right click) ([#1532](https://github.com/mapbox/mapbox-gl-js/issues/1532))

## 0.11.0 (Sep 11 2015)

#### API Improvements

- Add `Map#featuresIn`: a bounding-box feature query
- Emit stylesheet validation errors ([#1436](https://github.com/mapbox/mapbox-gl-js/issues/1436))

#### UX Improvements

- Handle v8 style `center`, `zoom`, `bearing`, `pitch` ([#1452](https://github.com/mapbox/mapbox-gl-js/issues/1452))
- Improve circle type styling ([#1446](https://github.com/mapbox/mapbox-gl-js/issues/1446))
- Improve dashed and patterned line antialiasing

#### Bugfixes

- Load images in a way that respects Cache-Control headers
- Filter for rtree matches to those crossing bbox
- Log errors by default ([#1463](https://github.com/mapbox/mapbox-gl-js/issues/1463))
- Fixed modification of `text-size` via `setLayoutProperty` ([#1451](https://github.com/mapbox/mapbox-gl-js/issues/1451))
- Throw on lat > 90 || < -90. ([#1443](https://github.com/mapbox/mapbox-gl-js/issues/1443))
- Fix circle clipping bug ([#1457](https://github.com/mapbox/mapbox-gl-js/issues/1457))

## 0.10.0 (Aug 21 2015)

#### Breaking changes

- Switched to [longitude, latitude] coordinate order, matching GeoJSON. We anticipate that mapbox-gl-js will be widely used
  with GeoJSON, and in the long term having a coordinate order that is consistent with GeoJSON will lead to less confusion
  and impedance mismatch than will a [latitude, longitude] order.

  The following APIs were renamed:

  - `LatLng` was renamed to `LngLat`
  - `LatLngBounds` was renamed to `LngLatBounds`
  - `Popup#setLatLng` was renamed to `Popup#setLngLat`
  - `Popup#getLatLng` was renamed to `Popup#getLngLat`
  - The `latLng` property of Map events was renamed `lngLat`

  The following APIs now expect array coordinates in [longitude, latitude] order:

  - `LngLat.convert`
  - `LngLatBounds.convert`
  - `Popup#setLngLat`
  - The `center` and `maxBounds` options of the `Map` constructor
  - The arguments to `Map#setCenter`, `Map#fitBounds`, `Map#panTo`, and `Map#project`
  - The `center` option of `Map#jumpTo`, `Map#easeTo`, and `Map#flyTo`
  - The `around` option of `Map#zoomTo`, `Map#rotateTo`, and `Map#easeTo`
  - The `coordinates` properties of video and image sources

- Updated to mapbox-gl-style-spec v8.0.0 ([Changelog](https://github.com/mapbox/mapbox-gl-style-spec/blob/v8.0.0/CHANGELOG.md)). Styles are
  now expected to be version 8. You can use the [gl-style-migrate](https://github.com/mapbox/mapbox-gl-style-lint#migrations)
  utility to update existing styles.

- The format for `mapbox://` style and glyphs URLs has changed. For style URLs, you should now use the format
  `mapbox://styles/:username/:style`. The `:style` portion of the URL no longer contains a username. For font URLs, you
  should now use the format `mapbox://fonts/:username/{fontstack}/{range}.pbf`.
- Mapbox default styles are now hosted via the Styles API rather than www.mapbox.com. You can make use of the Styles API
  with a `mapbox://` style URL pointing to a v8 style, e.g. `mapbox://styles/mapbox/streets-v8`.
- The v8 satellite style (`mapbox://styles/mapbox/satellite-v8`) is now a plain satellite style, and not longer supports labels
  or contour lines via classes. For a labeled satellite style, use `mapbox://styles/mapbox/satellite-hybrid`.

- Removed `mbgl.config.HTTP_URL` and `mbgl.config.FORCE_HTTPS`; https is always used when connecting to the Mapbox API.
- Renamed `mbgl.config.HTTPS_URL` to `mbgl.config.API_URL`.

#### Bugfixes

- Don't draw halo when halo-width is 0 ([#1381](https://github.com/mapbox/mapbox-gl-js/issues/1381))
- Reverted shader changes that degraded performance on IE

#### API Improvements

- You can now unset layout and paint properties via the `setLayoutProperty` and `setPaintProperty` APIs
  by passing `undefined` as a property value.
- The `layer` option of `featuresAt` now supports an array of layers.

## 0.9.0 (Jul 29 2015)

- `glyphs` URL now normalizes without the `/v4/` prefix for `mapbox://` urls. Legacy behavior for `mapbox://fontstacks` is still maintained ([#1385](https://github.com/mapbox/mapbox-gl-js/issues/1385))
- Expose `geojson-vt` options for GeoJSON sources ([#1271](https://github.com/mapbox/mapbox-gl-js/issues/1271))
- bearing snaps to "North" within a tolerance of 7 degrees ([#1059](https://github.com/mapbox/mapbox-gl-js/issues/1059))
- Now you can directly mutate the minzoom and maxzoom layer properties with `map.setLayerZoomRange(layerId, minzoom, maxzoom)`
- Exposed `mapboxgl.Control`, a base class used by all UI controls
- Refactored handlers to be individually included in Map options, or enable/disable them individually at runtime, e.g. `map.scrollZoom.disable()`.
- New feature: Batch operations can now be done at once, improving performance for calling multiple style functions: ([#1352](https://github.com/mapbox/mapbox-gl-js/pull/1352))

  ```js
  style.batch(function (s) {
    s.addLayer({ id: "first", type: "symbol", source: "streets" });
    s.addLayer({ id: "second", type: "symbol", source: "streets" });
    s.addLayer({ id: "third", type: "symbol", source: "terrain" });
    s.setPaintProperty("first", "text-color", "black");
    s.setPaintProperty("first", "text-halo-color", "white");
  });
  ```

- Improved documentation
- `featuresAt` performance improvements by exposing `includeGeometry` option
- Better label placement along lines ([#1283](https://github.com/mapbox/mapbox-gl-js/pull/1283))
- Improvements to round linejoins on semi-transparent lines (mapbox/mapbox-gl-native[#1771](https://github.com/mapbox/mapbox-gl-js/pull/1771))
- Round zoom levels for raster tile loading ([@2a2aec](https://github.com/mapbox/mapbox-gl-js/commit/2a2aec44a39e11e73bdf663258bd6d52b83775f5))
- Source#reload cannot be called if source is not loaded ([#1198](https://github.com/mapbox/mapbox-gl-js/issues/1198))
- Events bubble to the canvas container for custom overlays ([#1301](https://github.com/mapbox/mapbox-gl-js/pull/1301))
- Move handlers are now bound on mousedown and touchstart events
- map.featuresAt() now works across the dateline

## 0.8.1 (Jun 16 2015)

- No code changes; released only to correct a build issue in 0.8.0.

## 0.8.0 (Jun 15 2015)

#### Breaking changes

- `map.setView(latlng, zoom, bearing)` has been removed. Use
  [`map.jumpTo(options)`](https://www.mapbox.com/mapbox-gl-js/api/#map/jumpto) instead:

  ```js
  map.setView([40, -74.5], 9); // 0.7.0 or earlier
  map.jumpTo({ center: [40, -74.5], zoom: 9 }); // now
  ```

- [`map.easeTo`](https://www.mapbox.com/mapbox-gl-js/api/#map/easeto) and
  [`map.flyTo`](https://www.mapbox.com/mapbox-gl-js/api/#map/flyto) now accept a single
  options object rather than positional parameters:

  ```js
  map.easeTo([40, -74.5], 9, null, { duration: 400 }); // 0.7.0 or earlier
  map.easeTo({ center: [40, -74.5], zoom: 9, duration: 400 }); // now
  ```

- `mapboxgl.Source` is no longer exported. Use `map.addSource()` instead. See the
  [GeoJSON line](https://www.mapbox.com/mapbox-gl-js/example/geojson-line/) or
  [GeoJSON markers](https://www.mapbox.com/mapbox-gl-js/example/geojson-markers/)
  examples.
- `mapboxgl.util.supported()` moved to [`mapboxgl.supported()`](https://www.mapbox.com/mapbox-gl-js/api/#mapboxgl/supported).

#### UX improvements

- Add perspective rendering ([#1049](https://github.com/mapbox/mapbox-gl-js/pull/1049))
- Better and faster labelling ([#1079](https://github.com/mapbox/mapbox-gl-js/pull/1079))
- Add touch interactions support on mobile devices ([#949](https://github.com/mapbox/mapbox-gl-js/pull/949))
- Viewport-relative popup arrows ([#1065](https://github.com/mapbox/mapbox-gl-js/pull/1065))
- Normalize mousewheel zooming speed ([#1060](https://github.com/mapbox/mapbox-gl-js/pull/1060))
- Add proper handling of GeoJSON features that cross the date line ([#1275](https://github.com/mapbox/mapbox-gl-js/issues/1275))
- Sort overlapping symbols in the y direction ([#470](https://github.com/mapbox/mapbox-gl-js/issues/470))
- Control buttons are now on a 30 pixel grid ([#1143](https://github.com/mapbox/mapbox-gl-js/issues/1143))
- Improve GeoJSON processing performance

#### API Improvements

- Switch to JSDoc for documentation
- Bundling with browserify is now supported
- Validate incoming map styles ([#1054](https://github.com/mapbox/mapbox-gl-js/pull/1054))
- Add `Map` `setPitch` `getPitch`
- Add `Map` `dblclick` event. ([#1168](https://github.com/mapbox/mapbox-gl-js/issues/1168))
- Add `Map` `getSource` ([@660a8c1](https://github.com/mapbox/mapbox-gl-js/commit/660a8c1e087f63282d24a30684d686523bce36cb))
- Add `Map` `setFilter` and `getFilter` ([#985](https://github.com/mapbox/mapbox-gl-js/issues/985))
- Add `Map` `failIfMajorPerformanceCaveat` option ([#1082](https://github.com/mapbox/mapbox-gl-js/pull/1082))
- Add `Map` `preserveDrawingBuffer` option ([#1232](https://github.com/mapbox/mapbox-gl-js/pull/1232))
- Add `VideoSource` `getVideo()` ([#1162](https://github.com/mapbox/mapbox-gl-js/issues/1162))
- Support vector tiles with extents other than 4096 ([#1227](https://github.com/mapbox/mapbox-gl-js/pull/1227))
- Use a DOM hierarchy that supports evented overlays ([#1217](https://github.com/mapbox/mapbox-gl-js/issues/1217))
- Pass `latLng` to the event object ([#1068](https://github.com/mapbox/mapbox-gl-js/pull/1068))

#### UX Bugfixes

- Fix rendering glitch on iOS 8 ([#750](https://github.com/mapbox/mapbox-gl-js/issues/750))
- Fix line triangulation errors ([#1120](https://github.com/mapbox/mapbox-gl-js/issues/1120), [#992](https://github.com/mapbox/mapbox-gl-js/issues/992))
- Support unicode range 65280-65535 ([#1108](https://github.com/mapbox/mapbox-gl-js/pull/1108))
- Fix cracks between fill patterns ([#972](https://github.com/mapbox/mapbox-gl-js/issues/972))
- Fix angle of icons aligned with lines ([@37a498a](https://github.com/mapbox/mapbox-gl-js/commit/37a498a7aa2c37d6b94611b614b4efe134e6dd59))
- Fix dashed line bug for overscaled tiles ([#1132](https://github.com/mapbox/mapbox-gl-js/issues/1132))
- Fix icon artifacts caused by sprite neighbors ([#1195](https://github.com/mapbox/mapbox-gl-js/pull/1195))

#### API Bugfixes

- Don't fire spurious `moveend` events on mouseup ([#1107](https://github.com/mapbox/mapbox-gl-js/issues/1107))
- Fix a race condition in `featuresAt` ([#1220](https://github.com/mapbox/mapbox-gl-js/pull/1220))
- Fix for brittle fontstack name convention ([#1070](https://github.com/mapbox/mapbox-gl-js/pull/1070))
- Fix broken `Popup` `setHTML` ([#1272](https://github.com/mapbox/mapbox-gl-js/issues/1272))
- Fix an issue with cross-origin image requests ([#1269](https://github.com/mapbox/mapbox-gl-js/pull/1269))

## 0.7.0 (Mar 3 2015)

#### Breaking

- Rename `Map` `hover` event to `mousemove`.
- Change `featuresAt` to return GeoJSON objects, including geometry ([#1010](https://github.com/mapbox/mapbox-gl-js/issues/1010))
- Remove `Map` `canvas` and `container` properties, add `getCanvas` and `getContainer` methods instead

#### UX Improvements

- Improve line label density
- Add boxzoom interaction ([#1038](https://github.com/mapbox/mapbox-gl-js/issues/1038))
- Add keyboard interaction ([#1034](https://github.com/mapbox/mapbox-gl-js/pull/1034))
- Faster `GeoJSONSource` `setData` without flickering ([#973](https://github.com/mapbox/mapbox-gl-js/issues/973))

#### API Improvements

- Add Popup component ([#325](https://github.com/mapbox/mapbox-gl-js/issues/325))
- Add layer API ([#1022](https://github.com/mapbox/mapbox-gl-js/issues/1022))
- Add filter API ([#985](https://github.com/mapbox/mapbox-gl-js/issues/985))
- More efficient filter API ([#1018](https://github.com/mapbox/mapbox-gl-js/issues/1018))
- Accept plain old JS object for `addSource` ([#1021](https://github.com/mapbox/mapbox-gl-js/issues/1021))
- Reparse overscaled tiles

#### Bugfixes

- Fix `featuresAt` for LineStrings ([#1006](https://github.com/mapbox/mapbox-gl-js/issues/1006))
- Fix `tileSize` argument to `GeoJSON` worker ([#987](https://github.com/mapbox/mapbox-gl-js/issues/987))
- Remove extraneous files from the npm package ([#1024](https://github.com/mapbox/mapbox-gl-js/issues/1024))
- Hide "improve map" link in print ([#988](https://github.com/mapbox/mapbox-gl-js/issues/988))

## 0.6.0 (Feb 9 2015)

#### Bugfixes

- Add wrapped padding to sprite for repeating images ([#972](https://github.com/mapbox/mapbox-gl-js/issues/972))
- Clear color buffers before rendering ([#966](https://github.com/mapbox/mapbox-gl-js/issues/966))
- Make line-opacity work with line-image ([#970](https://github.com/mapbox/mapbox-gl-js/issues/970))
- event.toElement fallback for Firefox ([#932](https://github.com/mapbox/mapbox-gl-js/issues/932))
- skip duplicate vertices at ends of lines ([#776](https://github.com/mapbox/mapbox-gl-js/issues/776))
- allow characters outside \w to be used in token
- Clear old tiles when new GeoJSON is loaded ([#905](https://github.com/mapbox/mapbox-gl-js/issues/905))

#### Improvements

- Added `map.setPaintProperty()`, `map.getPaintProperty()`, `map.setLayoutProperty()`, and `map.getLayoutProperty()`.
- Switch to ESLint and more strict code rules ([#957](https://github.com/mapbox/mapbox-gl-js/pull/957))
- Grab 2x raster tiles if retina ([#754](https://github.com/mapbox/mapbox-gl-js/issues/754))
- Support for mapbox:// style URLs ([#875](https://github.com/mapbox/mapbox-gl-js/issues/875))

#### Breaking

- Updated to mapbox-gl-style-spec v7.0.0 ([Changelog](https://github.com/mapbox/mapbox-gl-style-spec/blob/a2b0b561ce16015a1ef400dc870326b1b5255091/CHANGELOG.md)). Styles are
  now expected to be version 7. You can use the [gl-style-migrate](https://github.com/mapbox/mapbox-gl-style-lint#migrations)
  utility to update existing styles.
- HTTP_URL and HTTPS_URL config options must no longer include a `/v4` path prefix.
- `addClass`, `removeClass`, `setClasses`, `hasClass`, and `getClasses` are now methods
  on Map.
- `Style#cascade` is now private, pending a public style mutation API ([#755](https://github.com/mapbox/mapbox-gl-js/pull/755)).
- The format for `featuresAt` results changed. Instead of result-per-geometry-cross-layer,
  each result has a `layers` array with all layers that contain the feature. This avoids
  duplication of geometry and properties in the result set.

## 0.5.2 (Jan 07 2015)

#### Bugfixes

- Remove tiles for unused sources ([#863](https://github.com/mapbox/mapbox-gl-js/issues/863))
- Fix fill pattern alignment

#### Improvements

- Add GeoJSONSource maxzoom option ([#760](https://github.com/mapbox/mapbox-gl-js/issues/760))
- Return ref layers in featuresAt ([#847](https://github.com/mapbox/mapbox-gl-js/issues/847))
- Return any extra layer keys provided in the stylesheet in featuresAt
- Faster protobuf parsing

## 0.5.1 (Dec 19 2014)

#### Bugfixes

- Fix race conditions with style loading/rendering
- Fix race conditions with setStyle
- Fix map.remove()
- Fix featuresAt properties

## 0.5.0 (Dec 17 2014)

#### Bugfixes

- Fix multiple calls to setStyle

#### Improvements

- `featuresAt` now returns additional information
- Complete style/source/tile event suite:
  style.load, style.error, style.change,
  source.add, source.remove, source.load, source.error, source.change,
  tile.add, tile.remove, tile.load, tile.error
- Vastly improved performance and correctness for GeoJSON sources
- Map#setStyle accepts a style URL
- Support {prefix} in tile URL templates
- Provide a source map with minified source

#### Breaking

- Results format for `featuresAt` changed

## 0.4.2 (Nov 14 2014)

#### Bugfixes

- Ensure only one easing is active at a time ([#807](https://github.com/mapbox/mapbox-gl-js/issues/807))
- Don't require style to perform easings ([#817](https://github.com/mapbox/mapbox-gl-js/issues/817))
- Fix raster tiles sometimes not showing up ([#761](https://github.com/mapbox/mapbox-gl-js/issues/761))

#### Improvements

- Internet Explorer 11 support (experimental)

## 0.4.1 (Nov 10 2014)

#### Bugfixes

- Interpolate to the closest bearing when doing rotation animations ([#818](https://github.com/mapbox/mapbox-gl-js/issues/818))

## 0.4.0 (Nov 4 2014)

#### Breaking

- Updated to mapbox-gl-style-spec v6.0.0 ([Changelog](https://github.com/mapbox/mapbox-gl-style-spec/blob/v6.0.0/CHANGELOG.md)). Styles are
  now expected to be version 6. You can use the [gl-style-migrate](https://github.com/mapbox/mapbox-gl-style-lint#migrations)
  utility to update existing styles.

## 0.3.2 (Oct 23 2014)

#### Bugfixes

- Fix worker initialization with deferred or async scripts

#### Improvements

- Added map.remove()
- CDN assets are now served with gzip compression

## 0.3.1 (Oct 06 2014)

#### Bugfixes

- Fixed iteration over arrays with for/in
- Made browserify deps non-dev ([#752](https://github.com/mapbox/mapbox-gl-js/issues/752))

## 0.3.0 (Sep 23 2014)

#### Breaking

- Updated to mapbox-gl-style-spec v0.0.5 ([Changelog](https://github.com/mapbox/mapbox-gl-style-spec/blob/v0.0.5/CHANGELOG.md)). Styles are
  now expected to be version 5. You can use the [gl-style-migrate](https://github.com/mapbox/mapbox-gl-style-lint#migrations)
  utility to update existing styles.
- Removed support for composite layers for performance reasons. [#523](https://github.com/mapbox/mapbox-gl-js/issues/523#issuecomment-51731405)
- `raster-hue-rotate` units are now degrees.

### Improvements

- Added LatLng#wrap
- Added support for Mapbox fontstack API.
- Added support for remote, non-Mapbox TileJSON sources and inline TileJSON sources ([#535](https://github.com/mapbox/mapbox-gl-js/issues/535), [#698](https://github.com/mapbox/mapbox-gl-js/issues/698)).
- Added support for `symbol-avoid-edges` property to allow labels to be placed across tile edges.
- Fixed mkdir issue on Windows ([#674](https://github.com/mapbox/mapbox-gl-js/issues/674)).
- Fixed drawing beveled line joins without overlap.

#### Bugfixes

- Fixed performance when underzooming a layer's minzoom.
- Fixed `raster-opacity` for regular raster layers.
- Fixed various corner cases of easing functions.
- Do not modify original stylesheet ([#728](https://github.com/mapbox/mapbox-gl-js/issues/728)).
- Inherit video source from source ([#699](https://github.com/mapbox/mapbox-gl-js/issues/699)).
- Fixed interactivity for geojson layers.
- Stop dblclick on navigation so the map does not pan ([#715](https://github.com/mapbox/mapbox-gl-js/issues/715)).

## 0.2.2 (Aug 12 2014)

#### Breaking

- `map.setBearing()` no longer supports a second argument. Use `map.rotateTo` with an `offset` option and duration 0
  if you need to rotate around a point other than the map center.

#### Improvements

- Improved `GeoJSONSource` to also accept URL as `data` option, eliminating a huge performance bottleneck in case of large GeoJSON files.
  [#669](https://github.com/mapbox/mapbox-gl-js/issues/669) [#671](https://github.com/mapbox/mapbox-gl-js/issues/671)
- Switched to a different fill outlines rendering approach. [#668](https://github.com/mapbox/mapbox-gl-js/issues/668)
- Made the minified build 12% smaller gzipped (66 KB now).
- Added `around` option to `Map` `zoomTo`/`rotateTo`.
- Made the permalink hash more compact.
- Bevel linejoins no longer overlap and look much better when drawn with transparency.

#### Bugfixes

- Fixed the **broken minified build**. [#679](https://github.com/mapbox/mapbox-gl-js/issues/679)
- Fixed **blurry icons** rendering. [#666](https://github.com/mapbox/mapbox-gl-js/issues/666)
- Fixed `util.supports` WebGL detection producing false positives in some cases. [#677](https://github.com/mapbox/mapbox-gl-js/issues/677)
- Fixed invalid font configuration completely blocking tile rendering. [#662](https://github.com/mapbox/mapbox-gl-js/issues/662)
- Fixed `Map` `project`/`unproject` to properly accept array-form values.
- Fixed sprite loading race condition. [#593](https://github.com/mapbox/mapbox-gl-js/issues/593)
- Fixed `GeoJSONSource` `setData` not updating the map until zoomed or panned. [#676](https://github.com/mapbox/mapbox-gl-js/issues/676)

## 0.2.1 (Aug 8 2014)

#### Breaking

- Changed `Navigation` control signature: now it doesn't need `map` in constructor
  and gets added with `map.addControl(nav)` or `nav.addTo(map)`.
- Updated CSS classes to have consistent naming prefixed with `mapboxgl-`.

#### Improvements

- Added attribution control (present by default, disable by passing `attributionControl: false` in options).
- Added rotation by dragging the compass control.
- Added grabbing cursors for the map by default.
- Added `util.inherit` and `util.debounce` functions.
- Changed the default debug page style to OSM Bright.
- Token replacements now support dashes.
- Improved navigation control design.

#### Bugfixes

- Fixed compass control to rotate its icon with the map.
- Fixed navigation control cursors.
- Fixed inertia going to the wrong direction in a rotated map.
- Fixed inertia race condition where error was sometimes thrown after erratic panning/zooming.

## 0.2.0 (Aug 6 2014)

- First public release.<|MERGE_RESOLUTION|>--- conflicted
+++ resolved
@@ -1,11 +1,8 @@
 ## main
 
 ### ✨ Features and improvements
-<<<<<<< HEAD
-- Add `transformConstrain` callback to the `Map` options to override the transform's `getConstrained` method; add type `TransformConstrainFunction`; refactor transform constructor options to a `TransformOptions` object ([#6484](https://github.com/maplibre/maplibre-gl-js/issues/6484))
-=======
 - Use styles `isHidden` logic in the worker by adding a new optional `roundMinZoom` parameter ([#6547](https://github.com/maplibre/maplibre-gl-js/pull/6547))
->>>>>>> c0b24b69
+- Add `transformConstrain` callback to the `Map` options to override the transform's `defaultTransformConstrain`; add type `TransformConstrainFunction`; refactor transform constructor options to a `TransformOptions` object ([#6484](https://github.com/maplibre/maplibre-gl-js/issues/6484))
 - _...Add new stuff here..._
 
 ### 🐞 Bug fixes
