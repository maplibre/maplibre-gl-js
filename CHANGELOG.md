## main

### ✨ Features and improvements
- [Breaking] Improve control performance by restricting worker count to a max of 1 except safari browser. ([#2354](https://github.com/maplibre/maplibre-gl-js/pull/2354))
- Improve performance by using HTMLImageElement to download raster source images when refreshExpiredTiles tiles is false ([#2126](https://github.com/maplibre/maplibre-gl-js/pull/2126))
<<<<<<< HEAD
- [Breaking] Remove "mapbox-gl-supported" package from API. If needed, please reference it directly instead of going through MapLibre. ([#2451](https://github.com/maplibre/maplibre-gl-js/pull/2451))
=======
- [Breaking] Improve control initial loading performance by forcing fadeDuration to 0 till first idle event ([#2447](https://github.com/maplibre/maplibre-gl-js/pull/2447))
>>>>>>> 460fcba7
- _...Add new stuff here..._

### 🐞 Bug fixes

- Fix `LngLatBounds.extend()` to correctly handle `{ lng: number, lat: number }` coordinates. ([#2425](https://github.com/maplibre/maplibre-gl-js/pull/2425))
- _...Add new stuff here..._

## 3.0.0-pre.5

### ✨ Features and improvements

- Add queryTerrainElevation allows getting terrain elevation in meters at specific point ([#2264](https://github.com/maplibre/maplibre-gl-js/pull/2264))
- Improve performance by sending style layers to worker thread before processing it on main thread to allow parallel processing ([#2131](https://github.com/maplibre/maplibre-gl-js/pull/2131))
- [Breaking] Resize map when container element is resized. the resize related events now has different data associated with it ([#2157](https://github.com/maplibre/maplibre-gl-js/pull/2157))<br/>
  Previously the originalEvent field was the reason of this change, for example it could be a <code>resize</code> event from the browser<br/>
  Now it is <code>ResizeObserverEntry</code>, see more https://developer.mozilla.org/en-US/docs/web/api/resizeobserverentry
- Add Map.getImage() to retrieve previously-loaded images. ([#2168](https://github.com/maplibre/maplibre-gl-js/pull/2168))
- Add method to enable/disable cooperative gestures
- [Breaking] toBounds method of class LngLat is replaced by a static method fromLngLat of class LngLatBounds ([#2188](https://github.com/maplibre/maplibre-gl-js/pull/2188))
- Update CONTRIBUTING.md with details on setting up on M1 mac ([#2196](https://github.com/maplibre/maplibre-gl-js/pull/2196))
- Update default type of originalEvent in MapLibreEvent to be `unknown` ([#2243](https://github.com/maplibre/maplibre-gl-js/pull/2243))
- Improve performance when forcing full symbol placement by short circuiting pause checks ([#2241](https://github.com/maplibre/maplibre-gl-js/pull/2241))
- Adding a `warnonce` when terrain and hillshade source are the same ([#2298](https://github.com/maplibre/maplibre-gl-js/pull/2298))
- Remove a deprecation warning by removing an empty texture that is no longer being used in the codebase ([#2299](https://github.com/maplibre/maplibre-gl-js/pull/2299))
- Improve initial loading performance by lazy serializing layers only when needed. ([#2306](https://github.com/maplibre/maplibre-gl-js/pull/2306))
- [Breaking] Cancel unloaded tile request on zooming in across multiple zoom. Previously these requests were not cancelled. ([#2377](https://github.com/maplibre/maplibre-gl-js/pull/2377))
- Add validateStyle MapOption to allow disabling style validation for faster performance in production environment. ([#2390](https://github.com/maplibre/maplibre-gl-js/pull/2390))
- [Breaking] Remove support for `hsl` css color in a format that does not comply with the CSS Color specification. Colors defined in `hsl(110, 0.7, 0.055)` format will no longer work, instead it is recommended to use the format with percentages `hsl(110, 70%, 5.5%)`. ([#2376](https://github.com/maplibre/maplibre-gl-js/pull/2376))

### 🐞 Bug fixes

- Fix the type of the `features` property on `MapLayerMouseEvent` and `MapLayerTouchEvent` to be `MapGeoJSONFeature[]` in lieu of `GeoJSON.Feature[]` ([#2244](https://github.com/maplibre/maplibre-gl-js/pull/2244))
- Fix GeolocateControl error if removed quickly ([#2391](https://github.com/maplibre/maplibre-gl-js/pull/2391))
- Fix issue unloading sprite sheet when using `setStyle(style, {diff:true})` ([#2146](https://github.com/maplibre/maplibre-gl-js/pull/2146))
- Fix wrap coords in `getTerrain` when `fitBounds` across the AM ([#2155](https://github.com/maplibre/maplibre-gl-js/pull/2155))
- Fix LngLat `toArray` method return type to [number,number] ([#2233](https://github.com/maplibre/maplibre-gl-js/issues/2233))
- Fix handling of text-offset with symbol-placement: line ([#2170](https://github.com/maplibre/maplibre-gl-js/issues/2170) and [#2171](https://github.com/maplibre/maplibre-gl-js/issues/2171))
- Fix geolocate control permissions failure on IOS16 web view with fallback to `window.navigator.geolocation` ([#2359](https://github.com/maplibre/maplibre-gl-js/pull/2359))
- Prevent unnecessary reload of raster sources when RTL Text Plugin loads ([#2380](https://github.com/maplibre/maplibre-gl-js/issues/2380))
- Fix Handle AddProtocol callback function returning a HTMLImageElement ([#2393](https://github.com/maplibre/maplibre-gl-js/pull/2393))

## 3.0.0-pre.4

### ✨ Features and improvements

- Add `setiClusterOptions` to update cluster properties of the added sources: fixing these issues ([#429](https://github.com/maplibre/maplibre-gl-js/issues/429)) and ([#1384](https://github.com/maplibre/maplibre-gl-js/issues/1384))
- Add types for `workerOptions` and `_options` in `geojson_source.ts`
- Add fullscreenstart, fullscreenend events to FullscreenControl ([#2128](https://github.com/maplibre/maplibre-gl-js/issues/2128)
- Make jest tests easier to run in CI and local development ([#2044](https://github.com/maplibre/maplibre-gl-js/issues/2044)
- Throttle the image request queue while the map is moving to improve performance ([#2097](https://github.com/maplibre/maplibre-gl-js/issues/2097)

### 🐞 Bug fixes

- Fix the worker been terminated on setting new style ([#2123](https://github.com/maplibre/maplibre-gl-js/pull/2123))
- Change how meta key is detected for cooperative gestures

- Fix the worker been terminated on setting new style ([#2123](https://github.com/maplibre/maplibre-gl-js/pull/2123))

## 3.0.0-pre.3

### ✨ Features and improvements

- Add support for multiple `sprite` declarations in one style file ([#1805](https://github.com/maplibre/maplibre-gl-js/pull/1805))
- Extract sprite image on demand to reduce memory usage and improve performance by reducing number of getImageData calls ([#1809](https://github.com/maplibre/maplibre-gl-js/pull/1809))

### 🐞 Bug fixes

- Fix issue [#1024](https://github.com/maplibre/maplibre-gl-js/pull/1024) - Zoom center not under cursor when terrain is on
- Fix errors when running style-spec bin scripts and added missing help. Removed unnecessary script 'gl-style-composite'. ([#1971](https://github.com/maplibre/maplibre-gl-js/pull/1971))
- Fix the `slice` expression type ([#1886](https://github.com/maplibre/maplibre-gl-js/issues/1886))

## 3.0.0-pre.2

### ✨ Features and improvements

- Move to rollup 3 ([#1949](https://github.com/maplibre/maplibre-gl-js/pull/1949))
- `QueryRenderedFeaturesOptions` type added to both of the params in queryRenderedFeatures in map.ts ([#1900](https://github.com/maplibre/maplibre-gl-js/issues/1900))
- NavigationControlOptions is now optional when creating an instance of NavigationControl ([#1754](https://github.com/maplibre/maplibre-gl-js/issues/1754))
- Listen to webglcontextcreationerror event and give detailed debug info when it fails ([#1715](https://github.com/maplibre/maplibre-gl-js/pull/1715))
- Make sure `cooperativeGestures` overlay is always "on top" (z-index) of map features ([#1753](https://github.com/maplibre/maplibre-gl-js/pull/1753))
- Use `willReadFrequently` hint to optimize 2D canvas usage and remove warnings ([#1808](https://github.com/maplibre/maplibre-gl-js/pull/1808))
- Speed up the cross tile symbol index in certain circumstances ([#1755](https://github.com/maplibre/maplibre-gl-js/pull/1755))
- Improve rendering speed in scenes with many colliding symbolic icons and labels ([#1757](https://github.com/maplibre/maplibre-gl-js/pull/1757))
- Make request for ImageSource cancelable ([#1802](https://github.com/maplibre/maplibre-gl-js/pull/1802))
- Throttle the image request queue while the map is moving to improve performance ([#2097](https://github.com/maplibre/maplibre-gl-js/pull/2097))

### 🐞 Bug fixes

- Remove dependency on `@rollup/plugin-json`, which was in conflict with `rollup-plugin-import-assert`
- Remove dependency on `@mapbox/gazetteer` which caused some build warnings ([#1757](https://github.com/maplibre/maplibre-gl-js/pull/1757) [#1898](https://github.com/maplibre/maplibre-gl-js/pull/1898))
- Fix `getElevation()` causing uncaught error ([#1650](https://github.com/maplibre/maplibre-gl-js/issues/1650)).
- Add dev version for csp build ([#1730](https://github.com/maplibre/maplibre-gl-js/pull/1730))
- Fix headless benchmark execution especially on VM ([#1732](https://github.com/maplibre/maplibre-gl-js/pull/1732))
- fix issue [#860](https://github.com/maplibre/maplibre-gl-js/issues/860) fill-pattern with pixelRatio > 1 is now switched correctly at runtime. ([#1765](https://github.com/maplibre/maplibre-gl-js/pull/1765))
- Fix the exception that would be thrown on `map.setStyle` when it is passed with transformStyle option and map is initialized without an initial style. ([#1824](https://github.com/maplibre/maplibre-gl-js/pull/1824))
- fix issue [#1582](https://github.com/maplibre/maplibre-gl-js/issues/1582) source maps are now properly generated
- Fix the behavior of the compass button on touch devices.

## 3.0.0-pre.1

### ✨ Features and improvements

- Return a promise from `once` method to allow easier usage of async/await in this case ([#1690(https://github.com/maplibre/maplibre-gl-js/pull/1690))
- Add pseudo (CSS) fullscreen as a fallback for iphones ([#1678](https://github.com/maplibre/maplibre-gl-js/pull/1678))
- Add `updateData` to `GeoJSONSource` which allows for partial data updates ([#1605](https://github.com/maplibre/maplibre-gl-js/pull/1605))

### 🐞 Bug fixes

- Fix `GeoJSONSource` appearing to never finish loading when calling its `setData` method immediately after adding it to a `Map` due to it not firing a `metadata` `data` event ([#1693](https://github.com/maplibre/maplibre-gl-js/issues/1693))
- Fix the gap between terrain elevated tiles ([#1602](https://github.com/maplibre/maplibre-gl-js/issues/1602))

## 3.0.0-pre.0

### ✨ Features and improvements

- Add a RenderPool to render tiles onto textures for 3D ([#1671](https://github.com/maplibre/maplibre-gl-js/pull/1671))
- Add map.getCameraTargetElevation() ([#1558](https://github.com/maplibre/maplibre-gl-js/pull/1558))
- Add `freezeElevation` to `AnimationOptions` to allow smooth camera movement in 3D ([#1514](https://github.com/maplibre/maplibre-gl-js/pull/1514), [#1492](https://github.com/maplibre/maplibre-gl-js/issues/1492))
- [Breaking] Remove deprecated mapboxgl css classes ([#1575](https://github.com/maplibre/maplibre-gl-js/pull/1575))
- Add map.setStyle's transformStyle option ([#1632](https://github.com/maplibre/maplibre-gl-js/pull/1632))
- [Breaking] Improve rendering of areas below sea level, and remove elevationOffset workaround ([#1578](https://github.com/maplibre/maplibre-gl-js/pull/1578))
- [Breaking] Move terrain object from style.terrain to map.terrain ([#1628](https://github.com/maplibre/maplibre-gl-js/pull/1628))

### 🐞 Bug fixes

- [Breaking] Make geojson data source a required field to align with the docs ([#1396](https://github.com/maplibre/maplibre-gl-js/issue/1396))
- Fix showTileBoundaries to show the first vector source [#1395](https://github.com/maplibre/maplibre-gl-js/pull/1395)
- Fix `match` expression type ([#1631](https://github.com/maplibre/maplibre-gl-js/pull/1631))

## 2.4.0

### ✨ Features and improvements

- Added calculateCameraOptionsFromTo to camera ([#1427](https://github.com/maplibre/maplibre-gl-js/pull/1427))
- Improve expression types ([#1510](https://github.com/maplibre/maplibre-gl-js/pull/1510))
- Improve performance for primitive size selection ([#1508](https://github.com/maplibre/maplibre-gl-js/pull/1508))
- Upgrade target from ES2017 to ES2019 ([#1499](https://github.com/maplibre/maplibre-gl-js/pull/1499))
- Improve error handling ([#1485](https://github.com/maplibre/maplibre-gl-js/pull/1485))
- Removed `_interpolationType` unused field ([#264](https://github.com/maplibre/maplibre-gl-js/issues/264))

### 🐞 Bug fixes

- Fix query tests on windows ([#1506](https://github.com/maplibre/maplibre-gl-js/pull/1506))
- Fix attribution not being displayed for terrain ([#1516](https://github.com/maplibre/maplibre-gl-js/pull/1516))
- No triggering of contextmenu after rotate, pitch, etc. also on Windows ([#1537](https://github.com/maplibre/maplibre-gl-js/pull/1537))

## 2.3.1-pre.2

### ✨ Features and improvements

- Improve expression types ([#1510](https://github.com/maplibre/maplibre-gl-js/pull/1510))
- Improve performance for primitive size selection ([#1508](https://github.com/maplibre/maplibre-gl-js/pull/1508))
- Upgrade target from ES2017 to ES2019 ([#1499](https://github.com/maplibre/maplibre-gl-js/pull/1499))

### 🐞 Bug fixes

- Fix query tests on windows ([#1506](https://github.com/maplibre/maplibre-gl-js/pull/1506))

## 2.3.1-pre.1

### ✨ Features and improvements

- Improve error handling ([#1485](https://github.com/maplibre/maplibre-gl-js/pull/1485))

## 2.3.0

### ✨ Features and improvements

- Re-enable method to get library version. Either with `import {version} from 'maplibre-gl'`, or on a Map instance as `map.version`.

## 2.2.1

### 🐞 Bug fixes

- Fix types generation and make sure they run as part of the CI ([#1462](https://github.com/maplibre/maplibre-gl-js/issues/1462), [#1465](https://github.com/maplibre/maplibre-gl-js/pull/1465))

## 2.2.0

Everything from the four previous pre-releases:

### ✨ Features and improvements

- Update `icon-padding` symbol layout property to support asymmetric padding ([#1289](https://github.com/maplibre/maplibre-gl-js/pull/1289))
- Added `cooperativeGestures` option when instantiating map to prevent inadvertent scrolling/panning when navigating a page where map is embedded inline ([#234](https://github.com/maplibre/maplibre-gl-js/issues/234))
- Improve filter specification typings ([#1390](https://github.com/maplibre/maplibre-gl-js/pull/1390))
- Add internal support for Node 18 ([#1431](https://github.com/maplibre/maplibre-gl-js/pull/1431))
- Add 3D terrain capabilities ([#165](https://github.com/maplibre/maplibre-gl-js/pull/165), [#1022](https://github.com/maplibre/maplibre-gl-js/pull/1022))
- Cancel pending GeoJSON requests when `GeoJSONSource.setData()` is called instead of waiting for any pending request to complete before issuing the request for the new URL ([#1102](https://github.com/maplibre/maplibre-gl-js/pull/1102))

### 🐞 Bug fixes

- Fix compact attribution style when using global CSS that sets `box-sizing: border-box;` ([#1250](https://github.com/maplibre/maplibre-gl-js/pull/1250))
- Handle maxBounds which cross the meridian at longitude ±180° ([#1298](https://github.com/maplibre/maplibre-gl-js/pull/1298), [#1299](https://github.com/maplibre/maplibre-gl-js/pull/1299))
- Hide arrow displayed in default `summary` styles on the attribution control ([#1258](https://github.com/maplibre/maplibre-gl-js/pull/1258))
- Fix memory usage in terrain 3D ([#1291](https://github.com/maplibre/maplibre-gl-js/issues/1291), [#1302](https://github.com/maplibre/maplibre-gl-js/pull/1302))
- Fix disappearence of closest tiles when 3D terrain is enabled ([#1241](https://github.com/maplibre/maplibre-gl-js/issues/1241), [#1300](https://github.com/maplibre/maplibre-gl-js/pull/1300))

## 2.2.0-pre.4

### ✨ Features and improvements

- Update `icon-padding` symbol layout property to support asymmetric padding ([#1289](https://github.com/maplibre/maplibre-gl-js/pull/1289))
- Added `cooperativeGestures` option when instantiating map to prevent inadvertent scrolling/panning when navigating a page where map is embedded inline ([#234](https://github.com/maplibre/maplibre-gl-js/issues/234))
- Improve filter specification typings ([#1390](https://github.com/maplibre/maplibre-gl-js/pull/1390))
- Add internal support for Node 18 ([#1431](https://github.com/maplibre/maplibre-gl-js/pull/1431))

### 🐞 Bug fixes

- Fix compact attribution style when using global CSS that sets `box-sizing: border-box;` ([#1250](https://github.com/maplibre/maplibre-gl-js/pull/1250))

## 2.2.0-pre.3

### 🐞 Bug fixes

- Handle maxBounds which cross the meridian at longitude ±180° ([#1298](https://github.com/maplibre/maplibre-gl-js/issues/1298), [#1299](https://github.com/maplibre/maplibre-gl-js/pull/1299))
- Hide arrow displayed in default `summary` styles on the attribution control ([#1258](https://github.com/maplibre/maplibre-gl-js/pull/1258))
- Fix memory usage in terrain 3D ([#1291](https://github.com/maplibre/maplibre-gl-js/issues/1291), [#1302](https://github.com/maplibre/maplibre-gl-js/pull/1302))
- Fix disappearence of closest tiles when 3D terrain is enabled ([#1241](https://github.com/maplibre/maplibre-gl-js/issues/1241), [#1300](https://github.com/maplibre/maplibre-gl-js/pull/1300))

## 2.2.0-pre.2

### ✨ Features and improvements

- Add 3D terrain capabilities ([#165](https://github.com/maplibre/maplibre-gl-js/pull/165), [#1022](https://github.com/maplibre/maplibre-gl-js/pull/1022))

## 2.2.0-pre.1

### ✨ Features and improvements

- Cancel pending GeoJSON requests when `GeoJSONSource.setData()` is called instead of waiting for any pending request to complete before issuing the request for the new URL ([#1102](https://github.com/maplibre/maplibre-gl-js/pull/1102))

## 2.1.9

### 🐞 Bug fixes

- Add back typescript typings to dependencies instead of devDependencies ([#1178](https://github.com/maplibre/maplibre-gl-js/pull/1178))

## 2.1.8

### ✨ Features and improvements

- Changed logic for showing the Maplibre logo. The Maplibre logo is now shown by setting the map option 'maplibreLogo' to true or by adding it to a map with addControl. TileJSON no longer controls if the logo is shown. ([#786](https://github.com/maplibre/maplibre-gl-js/pull/786))

### 🐞 Bug fixes

- Fix missing `touchmove` in `MapTouchEvent["type"]` ([#1131](https://github.com/maplibre/maplibre-gl-js/pull/1131))
- Type CustomLayerInterface renderingMode, onRemove, onAdd, and prerender optional ([#1122](https://github.com/maplibre/maplibre-gl-js/pull/1122))

## 2.1.8-pre.3

### 🐞 Bug fixes

- Use correct location for mouse events of line layer with line-offset ([#1108](https://github.com/maplibre/maplibre-gl-js/issues/1108)).
- Change `GeoJSONFeature.properties` type from `{}` to `{ [name: string]: any; }` ([#1115](https://github.com/maplibre/maplibre-gl-js/pull/1115)).
- Fix `error TS2503: Cannot find namespace 'GeoJSON'` ([#1096](https://github.com/maplibre/maplibre-gl-js/issues/1096)).

## 2.1.8-pre.2

### ✨ Features and improvements

- Removal of the unminified production build target, so `npm run build-prod` will be the main build command going forward.

### 🐞 Bug fixes

- Dispose source resources on map style removal, it also fixes `cannot read properties of undefined (reading 'sourceCaches')` error ([#1099](https://github.com/maplibre/maplibre-gl-js/pull/1099)).
- Add MapGeoJSONFeature type as replacement for MapboxGeoJSONFeature. MapGeoJSONFeature type extends GeoJSONFeature type with layer, source, sourceLayer, and state properties ([#1104](https://github.com/maplibre/maplibre-gl-js/pull/1104)).
- Fix automatic refreshing of expired raster tiles ([#1106](https://github.com/maplibre/maplibre-gl-js/pull/1106))
- Fix precision loss in some matrix calculations ([#1105](https://github.com/maplibre/maplibre-gl-js/pull/1105))

## 2.1.8-pre.1

### ✨ Features and improvements

- Add option `viewport-glyph` to `text-rotation-alignment` which places glyphs along a linestring and rotates them to the x-axis of the viewport ([#716](https://github.com/maplibre/maplibre-gl-js/pull/716)).

### 🐞 Bug fixes

- Change `GeoJSONFeature.id` type from `number | string | void` to `number | string | undefined` ([#1093](https://github.com/maplibre/maplibre-gl-js/pull/1093))
- Add FeatureIdentifier type to define feature parameter in setFeatureState, removeFeatureState, and getFeatureState methods. Change FeatureIdentifier.id from `id: string | number;` to `id?: string | number | undefined;` ([#1095](https://github.com/maplibre/maplibre-gl-js/pull/1095))
- Change map.on, map.off, and map.once type parameter from "type: MapEvent" to "type: MapEvent | string" ([#1094](https://github.com/maplibre/maplibre-gl-js/pull/1094))

## 2.1.7

### 🐞 Bug fixes

- Add adjustment for glyph rendering, CJK fonts are mainly affected ([#1002](https://github.com/maplibre/maplibre-gl-js/issues/1002)).
- Improve typings to fix Angular strict mode failure ([#790](https://github.com/maplibre/maplibre-gl-js/issues/790), [#970](https://github.com/maplibre/maplibre-gl-js/issues/970), [#934](https://github.com/maplibre/maplibre-gl-js/issues/934))
- Fix `SourceCache.loaded()` always returning `true` following a load error ([#1025](https://github.com/maplibre/maplibre-gl-js/issues/1025))
- Added back csp and dev builds to npm package ([#1042](https://github.com/maplibre/maplibre-gl-js/issues/1042))

## 2.1.6

### 🐞 Bug fixes

- Publish `dist/package.json` ([#998](https://github.com/maplibre/maplibre-gl-js/pull/998)).

## 2.1.6-pre.1

### 🐞 Bug fixes

- Publish `dist/package.json` ([#998](https://github.com/maplibre/maplibre-gl-js/pull/998)).

## 2.1.5

### 🐞 Bug fixes

- Publish empty `postinstall.js` file. Follow-up on ([#990](https://github.com/maplibre/maplibre-gl-js/issues/990)), ([#991](https://github.com/maplibre/maplibre-gl-js/pull/991)), ([#992](https://github.com/maplibre/maplibre-gl-js/pull/992)).

## 2.1.5-pre.1

### 🐞 Bug fixes

- Publish empty `postinstall.js` file. Follow-up on ([#990](https://github.com/maplibre/maplibre-gl-js/pull/990)), ([#991](https://github.com/maplibre/maplibre-gl-js/pull/991)), ([#992](https://github.com/maplibre/maplibre-gl-js/pull/992)).

## 2.1.4

### 🐞 Bug fixes

- Fix missing `postinstall.js` file in npm publish. Follow-up on ([#990](https://github.com/maplibre/maplibre-gl-js/issues/990)), ([#991](https://github.com/maplibre/maplibre-gl-js/pull/991)).

## 2.1.3

### 🐞 Bug fixes

- Fix postinstall `ts-node` error on non-dev installs ([#900](https://github.com/maplibre/maplibre-gl-js/pull/900))

## 2.1.2

### Features and improvements

- Default compact attribution to be open by default to comply with OpenSteetMap Attribution Guidelines ([#795](https://github.com/maplibre/maplibre-gl-js/pull/795))
- Export `Source` classes (`GeoJSONSource` etc.) declarations. ([#801](https://github.com/maplibre/maplibre-gl-js/issues/801))
- Make `AJAXError` public so error HTTP responses can be handled differently from other errors.

### 🐞 Bug fixes

- Fix compact attribution button showing when attribution is blank ([#795](https://github.com/maplibre/maplibre-gl-js/pull/795))
- Fix error mismatched image size for CJK characters ([#718](https://github.com/maplibre/maplibre-gl-js/issues/718))
- Fire `dataabort` and `sourcedataabort` events when a tile request is aborted ([#794](https://github.com/maplibre/maplibre-gl-js/issues/794))
- Fix NextJs `performance` undefined ([#768](https://github.com/maplibre/maplibre-gl-js/issues/768))

## 2.1.1

### 🐞 Bug fixes

- Fix stale tiles being shown when calling VectorTileSource#setTiles while the map is moving.

## 2.1.0

### ✨ Features and improvements

- Add `icon-overlap` and `text-overlap` symbol layout properties [#347](https://github.com/maplibre/maplibre-gl-js/pull/347)
- Deprecate `icon-allow-overlap` and `text-allow-overlap` symbol layout properties. `icon-overlap` and `text-overlap` are their replacements.
- Remove node package chalk from devDependencies ([#789](https://github.com/maplibre/maplibre-gl-js/pull/789)).
- Allow setting a custom pixel ratio by adding a `MapOptions#pixelRatio` property and a `Map#setPixelRatio` method. Since a high `devicePixelRatio` value can lead to performance and display problems, it is done at your own risk. ([#769](https://github.com/maplibre/maplibre-gl-js/issues/769))

## 2.0.5

### 🐞 Bug fixes

- Remove list of node versions allowed to install the package.

## 2.0.4

### 🐞 Bug fixes

- Missing package.json file in version 2.0.3 dist in npm ([#811](https://github.com/maplibre/maplibre-gl-js/issues/811)) - this causes webpack to fail

## 2.0.3

### Features and improvements

- Remove node package chalk from devDependencies ([#789](https://github.com/maplibre/maplibre-gl-js/pull/789)).
- Remove vector-tile module declaration and revert to using point from [@mapbox/point-geometry](https://github.com/mapbox/point-geometry] ([#788](https://github.com/maplibre/maplibre-gl-js/issues/788), [#800](https://github.com/maplibre/maplibre-gl-js/pull/800))
- Moved development environment to use NodeJs 16 ([#781](https://github.com/maplibre/maplibre-gl-js/pull/781), [#806](https://github.com/maplibre/maplibre-gl-js/pull/806))

### 🐞 Bug fixes

- Fix max cluster zoom in geojson source ([#61](https://github.com/maplibre/maplibre-gl-js/issues/61))

## 2.0.2

### 🐞 Bug fixes

- Fix typescript generated file ([#776](https://github.com/maplibre/maplibre-gl-js/issues/776)).

## 2.0.1

### 🐞 Bug fixes

- Fix documentation of `addProtocol` and `removeProtocol`.

## 2.0.0

### Features and improvements

- Migrated the production code to typescript
- ** Breaking Change ** removed `version` from the public API
- ** Breaking Change ** stopped supporting IE (internet explorer)
- ** Breaking Change ** stopped supporting Chrome 49-65. Chrome 66+ required. For Chrome 49-65 support use version 1.15.2.
- ** Breaking Change ** removed all code related to `accessToken` and Mapbox specific urls starting with `mapbox://`. Telemetry and tracking code was removed.
- ** Breaking Change ** removed `baseApiUrl` as it was used only for Mapbox related urls
- ** Breaking Change ** typescript typings have changed:
  - `Style` => `StyleSpecification`
  - `AnyLayer` => `LayerSpecification`
  - `AnySourceData` => `SourceSpecification`
  - `MapboxEvent` => `MapLibreEvent`
  - `MapboxOptions` => `MapOptions`
  - `MapBoxZoomEvent` => `MapLibreZoomEvent`
  - `*SourceRaw` + `*SourceOptions` => `*SourceSpecification`
  - `*Source` (source implementation definition) were removed
  - `*Layer` => `*LayerSpecification`
  - `*Paint` => `*LayerSpecification['paint']`
  - `*Layout` => `*LayerSpecification['layout']`
  - `MapboxGeoJSONFeature` => `GeoJSONFeature`
- Added `redraw` function to map ([#206](https://github.com/maplibre/maplibre-gl-js/issues/206))
- Improve attribution controls accessibility. See [#359](https://github.com/maplibre/maplibre-gl-js/issues/359)
- Allow maxPitch value up to 85, use values greater than 60 at your own risk ([#574](https://github.com/maplibre/maplibre-gl-js/pull/574))
- `getImage` uses createImageBitmap when supported ([#650](https://github.com/maplibre/maplibre-gl-js/pull/650))

### 🐞 Bug fixes

- Fix warning due to strict comparison of SDF property in image sprite ([#303](https://github.com/maplibre/maplibre-gl-js/issues/303))
- Fix tile placeholder replacement to allow for placeholders to be in a URL more than once. ([#348](https://github.com/maplibre/maplibre-gl-js/pull/348))
- Fix type check for non dom environment. ([#334](https://github.com/maplibre/maplibre-gl-js/issues/334))
- Fix precision problem in patterns when overzoomed in OpenGL ES devices.
- Fix padding-top of the popup to improve readability of popup text ([#354](https://github.com/maplibre/maplibre-gl-js/pull/354)).
- Fix GeoJSONSource#loaded sometimes returning true while there are still pending loads ([#669](https://github.com/maplibre/maplibre-gl-js/issues/669))
- Fix MapDataEvent#isSourceLoaded being true in GeoJSONSource "dataloading" event handlers ([#694](https://github.com/maplibre/maplibre-gl-js/issues/694))
- Fix events being fired after Map#remove has been called when the WebGL context is lost and restored ([#726](https://github.com/maplibre/maplibre-gl-js/issues/726))
- Fix nested expressions types definition [#757](https://github.com/maplibre/maplibre-gl-js/pull/757)

## 1.15.2

### 🐞 Bug fixes

- Fix breaking changes introduced in v1.15.0 by adoption dual naming scheme for CSS class names

## 1.15.1

### 🐞 Bug fixes

- Add void return for some method declaration to match TS strict mode ([#194](https://github.com/maplibre/maplibre-gl-js/pull/194))
- Fix css leftovers ([#83](https://github.com/maplibre/maplibre-gl-js/issues/83))

## 1.15.0

### Features and improvements

- ** Breaking Change: ** Rename css classes ([#83](https://github.com/maplibre/maplibre-gl-js/issues/83))
- Added custom protocol support to allow overriding ajax calls ([#29](https://github.com/maplibre/maplibre-gl-js/issues/29))
- Added setTransformRequest to map ([#159](https://github.com/maplibre/maplibre-gl-js/pull/159))
- Publish @maplibre/maplibre-gl-style-spec v14.0.0 on NPM ([#149](https://github.com/maplibre/maplibre-gl-js/pull/149))
- Replace link to mapbox on LogoControl by link to maplibre ([#151](https://github.com/maplibre/maplibre-gl-js/pull/151))
- Migrate style spec files from mapbox to maplibre ([#147](https://github.com/maplibre/maplibre-gl-js/pull/147))
- Publish the MapLibre style spec in NPM ([#140](https://github.com/maplibre/maplibre-gl-js/pull/140))
- Replace mapboxgl with maplibregl in JSDocs inline examples ([#134](https://github.com/maplibre/maplibre-gl-js/pull/134))
- Bring in typescript definitions file ([#24](https://github.com/maplibre/maplibre-gl-js/issues/24))
- Update example links to https://maplibre.org/maplibre-gl-js-docs/ ([#131](https://github.com/maplibre/maplibre-gl-js/pull/131))
- Improve performance of layers with constant `*-sort-key` ([#78](https://github.com/maplibre/maplibre-gl-js/pull/78))

### 🐞 Bug fixes

- Prevented attribution button from submitting form ([#178](https://github.com/maplibre/maplibre-gl-js/issues/178))

## 1.14.0

### Features and improvements

- Rebranded to MapLibre
- New logo

### 🐞 Bug fixes

- Rename SVGs mapboxgl-ctrl-\*.svg to maplibregl ([#85](https://github.com/maplibre/maplibre-gl-js/pull/85))
- fix ImageSource not working in FF/Safari ([#87](https://github.com/maplibre/maplibre-gl-js/pull/87))
- Update HTML debug files to use MapLibre in titles ([#84](https://github.com/maplibre/maplibre-gl-js/pull/84))
- fix CI checksize job to use maplibre name ([#86](https://github.com/maplibre/maplibre-gl-js/pull/86))
- Move output files from mapbox._ to maplibre._ ([#75](https://github.com/maplibre/maplibre-gl-js/pull/75))
- Remove mapbox specifics and branding from .github ([#64](https://github.com/maplibre/maplibre-gl-js/pull/64))
- Fix a bug where mapbox-gl-js is no longer licensed as open source, but we owe immeasurable gratitude to Mapbox for releasing all their initial code to the community under BSD-3 license.

## 1.13.0

### ✨ Features and improvements

- Improve accessibility by fixing issues reported by WCAG 2.1. [#9991](https://github.com/mapbox/mapbox-gl-js/pull/9991)
- Improve accessibility when opening a popup by immediately focusing on the content. [#9774](https://github.com/mapbox/mapbox-gl-js/pull/9774) (h/t [@watofundefined](https://github.com/watofundefined)))
- Improve rendering performance of symbols with `symbol-sort-key`. [#9751](https://github.com/mapbox/mapbox-gl-js/pull/9751) (h/t [@osvodef](https://github.com/osvodef)))
- Add `Marker` `clickTolerance` option. [#9640](https://github.com/mapbox/mapbox-gl-js/pull/9640) (h/t [@ChristopherChudzicki](https://github.com/ChristopherChudzicki)))
- Add `Map` `hasControl` method. [#10035](https://github.com/mapbox/mapbox-gl-js/pull/10035)
- Add `Popup` `setOffset` method. [#9946](https://github.com/mapbox/mapbox-gl-js/pull/9946) (h/t [@jutaz](https://github.com/jutaz)))
- Add `KeyboardHandler` `disableRotation` and `enableRotation` methods. [#10072](https://github.com/mapbox/mapbox-gl-js/pull/10072) (h/t [@jmbott](https://github.com/jmbott)))

### 🐞 Bug fixes

- Fix a bug where `queryRenderedFeatures` didn't properly expose the paint values if they were data-driven. [#10074](https://github.com/mapbox/mapbox-gl-js/pull/10074) (h/t [@osvodef](https://github.com/osvodef)))
- Fix a bug where attribution didn't update when layer visibility changed during zooming. [#9943](https://github.com/mapbox/mapbox-gl-js/pull/9943)
- Fix a bug where hash control conflicted with external history manipulation (e.g. in single-page apps). [#9960](https://github.com/mapbox/mapbox-gl-js/pull/9960) (h/t [@raegen](https://github.com/raegen)))
- Fix a bug where `fitBounds` had an unexpected result with non-zero bearing and uneven padding. [#9821](https://github.com/mapbox/mapbox-gl-js/pull/9821) (h/t [@allison-strandberg](https://github.com/allison-strandberg)))
- Fix HTTP support when running GL JS against [Mapbox Atlas](https://www.mapbox.com/atlas). [#10090](https://github.com/mapbox/mapbox-gl-js/pull/10090)
- Fix a bug where the `within` expression didn't work in `querySourceFeatures`. [#9933](https://github.com/mapbox/mapbox-gl-js/pull/9933)
- Fix a bug where `Popup` content HTML element was removed on `setDOMContent`. [#10036](https://github.com/mapbox/mapbox-gl-js/pull/10036)
- Fix a compatibility bug when `icon-image` is used as a legacy categorical function. [#10060](https://github.com/mapbox/mapbox-gl-js/pull/10060)
- Reduce rapid memory growth in Safari by ensuring `Image` dataURI's are released. [#10118](https://github.com/mapbox/mapbox-gl-js/pull/10118)

### ⚠️ Note on IE11

We intend to remove support for Internet Explorer 11 in a future release of GL JS later this year.

## 1.12.0

### ✨ Features and improvements

- Add methods for changing a vector tile source dynamically (e.g. `setTiles`, `setUrl`). [#8048](https://github.com/mapbox/mapbox-gl-js/pull/8048) (h/t [@stepankuzmin](https://github.com/stepankuzmin))
- Add a `filter` option for GeoJSON sources to filter out features prior to processing (e.g. before clustering). [#9864](https://github.com/mapbox/mapbox-gl-js/pull/9864)
- Vastly increase precision of `line-gradient` for long lines. [#9694](https://github.com/mapbox/mapbox-gl-js/pull/9694)
- Improve `raster-dem` sources to properly support the `maxzoom` option and overzooming. [#9789](https://github.com/mapbox/mapbox-gl-js/pull/9789) (h/t [@brendan-ward](@brendanhttps://github.com/ward))

### 🐞 Bug fixes

- Fix a bug where bearing snap interfered with `easeTo` and `flyTo` animations, freezing the map. [#9884](https://github.com/mapbox/mapbox-gl-js/pull/9884) (h/t [@andycalder](https://github.com/andycalder))
- Fix a bug where a fallback image was not used if it was added via `addImage`. [#9911](https://github.com/mapbox/mapbox-gl-js/pull/9911) (h/t [@francois2metz](https://github.com/francois2metz))
- Fix a bug where `promoteId` option failed for fill extrusions with defined feature ids. [#9863](https://github.com/mapbox/mapbox-gl-js/pull/9863)

### 🛠️ Workflow

- Renamed the default development branch from `master` to `main`.

## 1.11.1

### 🐞 Bug fixes

- Fix a bug that caused `map.loaded()` to incorrectly return `false` after a click event. ([#9825](https://github.com/mapbox/mapbox-gl-js/pull/9825))

## 1.11.0

### ✨ Features and improvements

- Add an option to scale the default `Marker` icon.([#9414](https://github.com/mapbox/mapbox-gl-js/pull/9414)) (h/t [@adrianababakanian](https://github.com/adrianababakanian))
- Improving the shader compilation speed by manually getting the run-time attributes and uniforms.([#9497](https://github.com/mapbox/mapbox-gl-js/pull/9497))
- Added `clusterMinPoints` option for clustered GeoJSON sources that defines the minimum number of points to form a cluster.([#9748](https://github.com/mapbox/mapbox-gl-js/pull/9748))

### 🐞 Bug fixes

- Fix a bug where map got stuck in a DragRotate interaction if it's mouseup occurred outside of the browser window or iframe.([#9512](https://github.com/mapbox/mapbox-gl-js/pull/9512))
- Fix potential visual regression for `*-pattern` properties on AMD graphics card vendor.([#9681](https://github.com/mapbox/mapbox-gl-js/pull/9681))
- Fix zooming with a double tap on iOS Safari 13.([#9757](https://github.com/mapbox/mapbox-gl-js/pull/9757))
- Removed a misleading `geometry exceeds allowed extent` warning when using Mapbox Streets vector tiles.([#9753](https://github.com/mapbox/mapbox-gl-js/pull/9753))
- Fix reference error when requiring the browser bundle in Node. ([#9749](https://github.com/mapbox/mapbox-gl-js/pull/9749))

## 1.10.2

### 🐞 Bug fixes

- Fix zooming with a double tap in iOS Safari 13.([#9757](https://github.com/mapbox/mapbox-gl-js/pull/9757))

## 1.10.1

### 🐞 Bug fixes

- Fix markers interrupting touch gestures ([#9675](https://github.com/mapbox/mapbox-gl-js/issues/9675), fixed by [#9683](https://github.com/mapbox/mapbox-gl-js/pull/9683))
- Fix bug where `map.isMoving()` returned true while map was not moving ([#9647](https://github.com/mapbox/mapbox-gl-js/issues/9647), fixed by [#9679](https://github.com/mapbox/mapbox-gl-js/pull/9679))
- Fix regression that prevented `touchmove` events from firing during gestures ([#9676](https://github.com/mapbox/mapbox-gl-js/issues/9676), fixed by [#9685](https://github.com/mapbox/mapbox-gl-js/pull/9685))
- Fix `image` expression evaluation which was broken under certain conditions ([#9630](https://github.com/mapbox/mapbox-gl-js/issues/9630), fixed by [#9685](https://github.com/mapbox/mapbox-gl-js/pull/9668))
- Fix nested `within` expressions in filters not evaluating correctly ([#9605](https://github.com/mapbox/mapbox-gl-js/issues/9605), fixed by [#9611](https://github.com/mapbox/mapbox-gl-js/pull/9611))
- Fix potential `undefined` paint variable in `StyleLayer` ([#9688](https://github.com/mapbox/mapbox-gl-js/pull/9688)) (h/t [mannnick24](https://github.com/mannnick24))

## 1.10.0

### ✨ Features

- Add `mapboxgl.prewarm()` and `mapboxgl.clearPrewarmedResources()` methods to allow developers to optimize load times for their maps ([#9391](https://github.com/mapbox/mapbox-gl-js/pull/9391))
- Add `index-of` and `slice` expressions to search arrays and strings for the first occurrence of a specified value and return a section of the original array or string ([#9450](https://github.com/mapbox/mapbox-gl-js/pull/9450)) (h/t [lbutler](https://github.com/lbutler))
- Correctly set RTL text plugin status if the plugin URL could not be loaded. This allows developers to add retry logic on network errors when loading the plugin ([#9489](https://github.com/mapbox/mapbox-gl-js/pull/9489))

### 🍏 Gestures

This release significantly refactors and improves gesture handling on desktop and mobile. Three new touch gestures have been added: `two-finger swipe` to adjust pitch, `two-finger double tap` to zoom out, and `tap then drag` to adjust zoom with one finger ([#9365](https://github.com/mapbox/mapbox-gl-js/pull/9365)). In addition, this release brings the following changes and bug fixes:

- It's now possible to interact with multiple maps on the same page at the same time ([#9365](https://github.com/mapbox/mapbox-gl-js/pull/9365))
- Fix map jump when releasing one finger after pinch zoom ([#9136](https://github.com/mapbox/mapbox-gl-js/issues/9136))
- Stop mousedown and touchstart from interrupting `easeTo` animations when interaction handlers are disabled ([#8725](https://github.com/mapbox/mapbox-gl-js/issues/8725))
- Stop mouse wheel from interrupting animations when `map.scrollZoom` is disabled ([#9230](https://github.com/mapbox/mapbox-gl-js/issues/9230))
- A camera change can no longer be prevented by disabling the interaction handler within the camera change event. Selectively prevent camera changes by listening to the `mousedown` or `touchstart` map event and calling [.preventDefault()](https://docs.mapbox.com/mapbox-gl-js/api/#mapmouseevent#preventdefault) ([#9365](https://github.com/mapbox/mapbox-gl-js/pull/9365))
- Undocumented properties on the camera change events fired by the doubleClickZoom handler have been removed ([#9365](https://github.com/mapbox/mapbox-gl-js/pull/9365))

### 🐞 Improvements and bug fixes

- Line labels now have improved collision detection, with greater precision in placement, reduced memory footprint, better placement under pitched camera orientations ([#9219](https://github.com/mapbox/mapbox-gl-js/pull/9219))
- Fix `GlyphManager` continually re-requesting missing glyph ranges ([#8027](https://github.com/mapbox/mapbox-gl-js/issues/8027), fixed by [#9375](https://github.com/mapbox/mapbox-gl-js/pull/9375)) (h/t [oterral](https://github.com/oterral))
- Avoid throwing errors when calling certain popup methods before the popup element is created ([#9433](https://github.com/mapbox/mapbox-gl-js/pull/9433))
- Fix a bug where fill-extrusion features with colinear points were not returned by `map.queryRenderedFeatures(...)` ([#9454](https://github.com/mapbox/mapbox-gl-js/pull/9454))
- Fix a bug where using feature state on a large input could cause a stack overflow error ([#9463](https://github.com/mapbox/mapbox-gl-js/pull/9463))
- Fix exception when using `background-pattern` with data driven expressions ([#9518](https://github.com/mapbox/mapbox-gl-js/issues/9518), fixed by [#9520](https://github.com/mapbox/mapbox-gl-js/pull/9520))
- Fix a bug where UI popups were potentially leaking event listeners ([#9498](https://github.com/mapbox/mapbox-gl-js/pull/9498)) (h/t [mbell697](https://github.com/mbell697))
- Fix a bug where the `within` expression would return inconsistent values for points on tile boundaries ([#9411](https://github.com/mapbox/mapbox-gl-js/issues/9411), [#9428](https://github.com/mapbox/mapbox-gl-js/pull/9428))
- Fix a bug where the `within` expression would incorrectly evaluate geometries that cross the antimeridian ([#9440](https://github.com/mapbox/mapbox-gl-js/pull/9440))
- Fix possible undefined exception on paint variable of style layer ([#9437](https://github.com/mapbox/mapbox-gl-js/pull/9437)) (h/t [mannnick24](https://github.com/mannnick24))
- Upgrade minimist to ^1.2.5 to get fix for security issue [CVE-2020-7598](https://cve.mitre.org/cgi-bin/cvename.cgi?name=CVE-2020-7598) upstream ([#9425](https://github.com/mapbox/mapbox-gl-js/issues/9431), fixed by [#9425](https://github.com/mapbox/mapbox-gl-js/pull/9425)) (h/t [watson](https://github.com/watson))

## 1.9.1

### 🐞 Bug fixes

- Fix a bug [#9477](https://github.com/mapbox/mapbox-gl-js/issues/9477) in `Map#fitBounds(..)` wherein the `padding` passed to options would get applied twice.
- Fix rendering bug [#9479](https://github.com/mapbox/mapbox-gl-js/issues/9479) caused when data-driven `*-pattern` properties reference images added with `Map#addImage(..)`.
- Fix a bug [#9468](https://github.com/mapbox/mapbox-gl-js/issues/9468) in which an exception would get thrown when updating symbol layer paint property using `setPaintProperty`.

## 1.9.0

With this release, we're adding [a new changelog policy](./CONTRIBUTING.md#changelog-conventions) to our contribution guidelines.

This release also fixes several long-standing bugs and unintentional rendering behavior with `line-pattern`. The fixes come with a visual change to how patterns added with `line-pattern` scale. Previously, patterns that became larger than the line would be clipped, sometimes distorting the pattern, particularly on mobile and retina devices. Now the pattern will be scaled to fit under all circumstances. [#9266](https://github.com/mapbox/mapbox-gl-js/pull/9266) showcases examples of the visual differences. For more information and to provide feedback on this change, see [#9394](https://github.com/mapbox/mapbox-gl-js/pull/9394).

### ✨ Features

- Add `within` expression for testing whether an evaluated feature lies within a given GeoJSON object ([#9352](https://github.com/mapbox/mapbox-gl-js/pull/9352)). - We are aware of an edge case in which points with wrapped coordinates (e.g. longitude -185) are not evaluated properly. See ([#9442](https://github.com/mapbox/mapbox-gl-js/issues/9442)) for more information. - An example of the `within` expression:<br>
  `"icon-opacity": ["case", ["==", ["within", "some-polygon"], true], 1,
["==", ["within", "some-polygon"], false], 0]`
- Map API functions such as `easeTo` and `flyTo` now support `padding: PaddingOptions` which lets developers shift a map's center of perspective when building floating sidebars ([#8638](https://github.com/mapbox/mapbox-gl-js/pull/8638))

### 🍏 Improvements

- Results from `queryRenderedFeatures` now have evaluated property values rather than raw expressions ([#9198](https://github.com/mapbox/mapbox-gl-js/pull/9198))
- Improve scaling of patterns used in `line-pattern` on all device resolutions and pixel ratios ([#9266](https://github.com/mapbox/mapbox-gl-js/pull/9266))
- Slightly improve GPU memory footprint ([#9377](https://github.com/mapbox/mapbox-gl-js/pull/9377))
- `LngLatBounds.extend` is more flexible because it now accepts objects with `lat` and `lon` properties as well as arrays of coordinates ([#9293](https://github.com/mapbox/mapbox-gl-js/pull/9293))
- Reduce bundle size and improve visual quality of `showTileBoundaries` debug text ([#9267](https://github.com/mapbox/mapbox-gl-js/pull/9267))

### 🐞 Bug fixes

- Correctly adjust patterns added with `addImage(id, image, pixelRatio)` by the asset pixel ratio, not the device pixel ratio ([#9372](https://github.com/mapbox/mapbox-gl-js/pull/9372))
- Allow needle argument to `in` expression to be false ([#9295](https://github.com/mapbox/mapbox-gl-js/pull/9295))
- Fix exception thrown when trying to set `feature-state` for a layer that has been removed, fixes [#8634](https://github.com/mapbox/mapbox-gl-js/issues/8634) ([#9305](https://github.com/mapbox/mapbox-gl-js/pull/9305))
- Fix a bug where maps were not displaying inside elements with `dir=rtl` ([#9332](https://github.com/mapbox/mapbox-gl-js/pull/9332))
- Fix a rendering error for very old versions of Chrome (ca. 2016) where text would appear much bigger than intended ([#9349](https://github.com/mapbox/mapbox-gl-js/pull/9349))
- Prevent exception resulting from `line-dash-array` of empty length ([#9385](https://github.com/mapbox/mapbox-gl-js/pull/9385))
- Fix a bug where `icon-image` expression that evaluates to an empty string (`''`) produced a warning ([#9380](https://github.com/mapbox/mapbox-gl-js/pull/9380))
- Fix a bug where certain `popup` methods threw errors when accessing the container element before it was created, fixes [#9429](https://github.com/mapbox/mapbox-gl-js/issues/9429)([#9433](https://github.com/mapbox/mapbox-gl-js/pull/9433))

## 1.8.1

- Fixed a bug where all labels showed up on a diagonal line on Windows when using an integrated Intel GPU from the Haswell generation ([#9327](https://github.com/mapbox/mapbox-gl-js/issues/9327), fixed by reverting [#9229](https://github.com/mapbox/mapbox-gl-js/pull/9229))

## 1.8.0

### ✨ Features and improvements

- Reduce size of line atlas by removing unused channels ([#9232](https://github.com/mapbox/mapbox-gl-js/pull/9232))
- Prevent empty buffers from being created for debug data when unused ([#9237](https://github.com/mapbox/mapbox-gl-js/pull/9237))
- Add space between distance and unit in scale control ([#9276](https://github.com/mapbox/mapbox-gl-js/pull/9276)) (h/t [gely](https://api.github.com/users/gely)) and ([#9284](https://github.com/mapbox/mapbox-gl-js/pull/9284)) (h/t [pakastin](https://api.github.com/users/pakastin))
- Add a `showAccuracyCircle` option to GeolocateControl that shows the accuracy of the user's location as a transparent circle. Mapbox GL JS will show this circle by default. ([#9253](https://github.com/mapbox/mapbox-gl-js/pull/9253)) (h/t [Meekohi](https://api.github.com/users/Meekohi))
- Implemented a new tile coverage algorithm to enable level-of-detail support in a future release ([#8975](https://github.com/mapbox/mapbox-gl-js/pull/8975))

### 🐞 Bug fixes

- `line-dasharray` is now ignored correctly when `line-pattern` is set ([#9189](https://github.com/mapbox/mapbox-gl-js/pull/9189))
- Fix line distances breaking gradient across tile boundaries ([#9220](https://github.com/mapbox/mapbox-gl-js/pull/9220))
- Fix a bug where lines with duplicate endpoints could disappear at zoom 18+ ([#9218](https://github.com/mapbox/mapbox-gl-js/pull/9218))
- Fix a bug where Ctrl-click to drag rotate the map was disabled if the Alt, Cmd or Windows key is also pressed ([#9203](https://github.com/mapbox/mapbox-gl-js/pull/9203))
- Pass errors to `getClusterExpansionZoom`, `getClusterChildren`, and `getClusterLeaves` callbacks ([#9251](https://github.com/mapbox/mapbox-gl-js/pull/9251))
- Fix a rendering performance regression ([#9261](https://github.com/mapbox/mapbox-gl-js/pull/9261))
- Fix visual artifact for `line-dasharray` ([#9246](https://github.com/mapbox/mapbox-gl-js/pull/9246))
- Fixed a bug in the GeolocateControl which resulted in an error when `trackUserLocation` was `false` and the control was removed before the Geolocation API had returned a location ([#9291](https://github.com/mapbox/mapbox-gl-js/pull/9291))
- Fix `promoteId` for line layers ([#9210](https://github.com/mapbox/mapbox-gl-js/pull/9210))
- Improve accuracy of distance calculations ([#9202](https://github.com/mapbox/mapbox-gl-js/pull/9202)) (h/t [Meekohi](https://api.github.com/users/Meekohi))

## 1.7.0

### ✨ Features

- Add `promoteId` option to use a feature property as ID for feature state ([#8987](https://github.com/mapbox/mapbox-gl-js/pull/8987))
- Add a new constructor option to `mapboxgl.Popup`, `closeOnMove`, that closes the popup when the map's position changes ([#9163](https://github.com/mapbox/mapbox-gl-js/pull/9163))
- Allow creating a map without a style (an empty one will be created automatically) (h/t [@stepankuzmin](https://github.com/stepankuzmin)) ([#8924](https://github.com/mapbox/mapbox-gl-js/pull/8924))
- `map.once()` now allows specifying a layer id as a third parameter making it consistent with `map.on()` ([#8875](https://github.com/mapbox/mapbox-gl-js/pull/8875))

### 🍏 Improvements

- Improve performance of raster layers on large screens ([#9050](https://github.com/mapbox/mapbox-gl-js/pull/9050))
- Improve performance for hillshade and raster layers by implementing a progressive enhancement that utilizes `ImageBitmap` and `OffscreenCanvas` ([#8845](https://github.com/mapbox/mapbox-gl-js/pull/8845))
- Improve performance for raster tile rendering by using the stencil buffer ([#9012](https://github.com/mapbox/mapbox-gl-js/pull/9012))
- Update `symbol-avoid-edges` documentation to acknowledge the existence of global collision detection ([#9157](https://github.com/mapbox/mapbox-gl-js/pull/9157))
- Remove reference to `in` function which has been replaced by the `in` expression ([#9102](https://github.com/mapbox/mapbox-gl-js/pull/9102))

### 🐞 Bug Fixes

- Change the type of tile id key to string to prevent hash collisions ([#8979](https://github.com/mapbox/mapbox-gl-js/pull/8979))
- Prevent changing bearing via URL hash when rotation is disabled ([#9156](https://github.com/mapbox/mapbox-gl-js/pull/9156))
- Fix URL hash with no bearing causing map to fail to load ([#9170](https://github.com/mapbox/mapbox-gl-js/pull/9170))
- Fix bug in `GeolocateControl` where multiple instances of the control on one page may result in the user location not being updated ([#9092](https://github.com/mapbox/mapbox-gl-js/pull/9092))
- Fix query `fill-extrusions` made from polygons with coincident points and polygons with less than four points ([#9138](https://github.com/mapbox/mapbox-gl-js/pull/9138))
- Fix bug where `symbol-sort-key` was not used for collisions that crossed tile boundaries ([#9054](https://github.com/mapbox/mapbox-gl-js/pull/9054))
- Fix bug in `DragRotateHandler._onMouseUp` getting stuck in drag/rotate ([#9137](https://github.com/mapbox/mapbox-gl-js/pull/9137))
- Fix "Click on Compass" on some mobile devices (add `clickTolerance` to `DragRotateHandler`) ([#9015](https://github.com/mapbox/mapbox-gl-js/pull/9015)) (h/t [Yanonix](https://github.com/Yanonix))

## 1.6.1

### 🐞 Bug Fixes

- Fix style validation error messages not being displayed ([#9073](https://github.com/mapbox/mapbox-gl-js/pull/9073))
- Fix deferred loading of rtl-text-plugin not working for labels created from GeoJSON sources ([#9091](https://github.com/mapbox/mapbox-gl-js/pull/9091))
- Fix RTL text not being rendered with the rtl-text-plugin on pages that don't allow `script-src: blob:` in their CSP.([#9122](https://github.com/mapbox/mapbox-gl-js/pull/9122))

## 1.6.0

### ✨ Features

- Add ability to insert images into text labels using an `image` expression within a `format` expression: `"text-field": ["format", "Some text", ["image", "my-image"], "some more text"]` ([#8904](https://github.com/mapbox/mapbox-gl-js/pull/8904))
- Add support for stretchable images (aka nine-part or nine-patch images). Stretchable images can be used with `icon-text-fit` to draw resized images with unstretched corners and borders. ([#8997](https://github.com/mapbox/mapbox-gl-js/pull/8997))
- Add `in` expression. It can check if a value is in an array (`["in", value, array]`) or a substring is in a string (`["in", substring, string]`) ([#8876](https://github.com/mapbox/mapbox-gl-js/pull/8876))
- Add `minPitch` and `maxPitch` map options ([#8834](https://github.com/mapbox/mapbox-gl-js/pull/8834))
- Add `rotation`, `rotationAlignment` and `pitchAlignment` options to markers ([#8836](https://github.com/mapbox/mapbox-gl-js/pull/8836)) (h/t [@dburnsii](https://github.com/dburnsii))
- Add methods to Popup to manipulate container class names ([#8759](https://github.com/mapbox/mapbox-gl-js/pull/8759)) (h/t [Ashot-KR](https://github.com/Ashot-KR))
- Add configurable inertia settings for panning (h/t [@aMoniker](https://github.com/aMoniker))) ([#8887](https://github.com/mapbox/mapbox-gl-js/pull/8887))
- Add ability to localize UI controls ([#8095](https://github.com/mapbox/mapbox-gl-js/pull/8095)) (h/t [@dmytro-gokun](https://github.com/dmytro-gokun))
- Add LatLngBounds.contains() method ([#7512](https://github.com/mapbox/mapbox-gl-js/issues/7512), fixed by [#8200](https://github.com/mapbox/mapbox-gl-js/pull/8200))
- Add option to load rtl-text-plugin lazily ([#8865](https://github.com/mapbox/mapbox-gl-js/pull/8865))
- Add `essential` parameter to AnimationOptions that can override `prefers-reduced-motion: reduce` ([#8743](https://github.com/mapbox/mapbox-gl-js/issues/8743), fixed by [#8883](https://github.com/mapbox/mapbox-gl-js/pull/8883))

### 🍏 Improvements

- Allow rendering full world smaller than 512px. To restore the previous limit call `map.setMinZoom(0)` ([#9028](https://github.com/mapbox/mapbox-gl-js/pull/9028))
- Add an es modules build for mapbox-gl-style-spec in dist/ ([#8247](https://github.com/mapbox/mapbox-gl-js/pull/8247)) (h/t [@ahocevar](https://github.com/ahocevar))
- Add 'image/webp,_/_' accept header to fetch/ajax image requests when webp supported ([#8262](https://github.com/mapbox/mapbox-gl-js/pull/8262))
- Improve documentation for setStyle, getStyle, and isStyleLoaded ([#8807](https://github.com/mapbox/mapbox-gl-js/pull/8807))

### 🐞 Bug Fixes

- Fix map rendering after addImage and removeImage are used to change a used image ([#9016](https://github.com/mapbox/mapbox-gl-js/pull/9016))
- Fix visibility of controls in High Contrast mode in IE ([#8874](https://github.com/mapbox/mapbox-gl-js/pull/8874))
- Fix customizable url hash string in IE 11 ([#8990](https://github.com/mapbox/mapbox-gl-js/pull/8990)) (h/t [pakastin](https://github.com/pakastin))
- Allow expression stops up to zoom 24 instead of 22 ([#8908](https://github.com/mapbox/mapbox-gl-js/pull/8908)) (h/t [nicholas-l](https://github.com/nicholas-l))
- Fix alignment of lines in really overscaled tiles ([#9024](https://github.com/mapbox/mapbox-gl-js/pull/9024))
- Fix `Failed to execute 'shaderSource' on 'WebGLRenderingContext'` errors ([#9017](https://github.com/mapbox/mapbox-gl-js/pull/9017))
- Make expression validation fail on NaN ([#8615](https://github.com/mapbox/mapbox-gl-js/pull/8615))
- Fix setLayerZoomRange bug that caused tiles to be re-requested ([#7865](https://github.com/mapbox/mapbox-gl-js/issues/7865), fixed by [#8854](https://github.com/mapbox/mapbox-gl-js/pull/8854))
- Fix `map.showTileBoundaries` rendering ([#7314](https://github.com/mapbox/mapbox-gl-js/pull/7314))
- Fix using `generateId` in conjunction with `cluster` in a GeoJSONSource ([#8223](https://github.com/mapbox/mapbox-gl-js/issues/8223), fixed by [#8945](https://github.com/mapbox/mapbox-gl-js/pull/8945))
- Fix opening popup on a marker from keyboard ([#6835](https://github.com/mapbox/mapbox-gl-js/pull/6835))
- Fix error thrown when request aborted ([#7614](https://github.com/mapbox/mapbox-gl-js/issues/7614), fixed by [#9021](https://github.com/mapbox/mapbox-gl-js/pull/9021))
- Fix attribution control when repeatedly removing and adding it ([#9052](https://github.com/mapbox/mapbox-gl-js/pull/9052))

## 1.5.1

This patch introduces two workarounds that address longstanding issues related to unbounded memory growth in Safari, including [#8771](https://github.com/mapbox/mapbox-gl-js/issues/8771) and [#4695](https://github.com/mapbox/mapbox-gl-js/issues/4695). We’ve identified two memory leaks in Safari: one in the [CacheStorage](https://developer.mozilla.org/en-US/docs/Web/API/CacheStorage) API, addressed by [#8956](https://github.com/mapbox/mapbox-gl-js/pull/8956), and one in transferring data between web workers through [Transferables](https://developer.mozilla.org/en-US/docs/Web/API/Transferable), addressed by [#9003](https://github.com/mapbox/mapbox-gl-js/pull/9003).

### 🍏 Improvements

- Implement workaround for memory leak in Safari when using the `CacheStorage` API. ([#8856](https://github.com/mapbox/mapbox-gl-js/pull/8956))
- Implement workaround for memory leak in Safari when using `Transferable` objects to transfer `ArrayBuffers` to WebWorkers. If GL-JS detetcts that it is running in Safari, the use of `Transferables` to transfer data to WebWorkers is disabled. ([#9003](https://github.com/mapbox/mapbox-gl-js/pull/9003))
- Improve animation performance when using `map.setData`. ([#8913](https://github.com/mapbox/mapbox-gl-js/pull/8913)) (h/t [msbarry](https://github.com/msbarry))

## 1.5.0

### ✨ Features

- Add disabled icon to GeolocateControl if user denies geolocation permission. [#8871](https://github.com/mapbox/mapbox-gl-js/pull/8871))
- Add `outofmaxbounds` event to GeolocateControl, which is emitted when the user is outside of `map.maxBounds` ([#8756](https://github.com/mapbox/mapbox-gl-js/pull/8756)) (h/t [MoradiDavijani](https://github.com/MoradiDavijani))
- Add `mapboxgl.getRTLTextPluginStatus()` to query the current status of the `rtl-text-plugin` to make it easier to allow clearing the plugin when necessary. (ref. [#7869](https://github.com/mapbox/mapbox-gl-js/issues/7869)) ([#8864](https://github.com/mapbox/mapbox-gl-js/pull/8864))
- Allow `hash` Map option to be set as a string, which sets the map hash in the url to a custom query parameter. ([#8603](https://github.com/mapbox/mapbox-gl-js/pull/8603)) (h/t [SebCorbin](https://github.com/SebCorbin))

### 🍏 Improvements

- Fade symbols faster when zooming out quickly, reducing overlap. ([#8628](https://github.com/mapbox/mapbox-gl-js/pull/8628))
- Reduce memory usage for vector tiles that contain long strings in feature properties. ([#8863](https://github.com/mapbox/mapbox-gl-js/pull/8863))

### 🐞 Bug Fixes

- Fix `text-variable-anchor` not trying multiple placements during collision with icons when `icon-text-fit` is enabled. ([#8803](https://github.com/mapbox/mapbox-gl-js/pull/8803))
- Fix `icon-text-fit` not properly respecting vertical labels. ([#8835](https://github.com/mapbox/mapbox-gl-js/pull/8835))
- Fix opacity interpolation for composition expressions. ([#8818](https://github.com/mapbox/mapbox-gl-js/pull/8818))
- Fix rotate and pitch events being fired at the same time. ([#8872](https://github.com/mapbox/mapbox-gl-js/pull/8872))
- Fix memory leaks that occurred during tile loading and map removal.([#8813](https://github.com/mapbox/mapbox-gl-js/pull/8813) and [#8850](https://github.com/mapbox/mapbox-gl-js/pull/8850))
- Fix web-worker transfer of `ArrayBuffers` in environments where `instanceof ArrayBuffer` fails.(e.g `cypress`) ([#8868](https://github.com/mapbox/mapbox-gl-js/pull/8868))

## 1.4.1

### 🐞 Bug Fixes

- Fix the way that `coalesce` handles the `image` operator so available images are rendered properly ([#8839](https://github.com/mapbox/mapbox-gl-js/pull/8839))
- Do not emit the `styleimagemissing` event for an empty string value ([#8840](https://github.com/mapbox/mapbox-gl-js/pull/8840))
- Fix serialization of `ResolvedImage` type so `*-pattern` properties work properly ([#8833](https://github.com/mapbox/mapbox-gl-js/pull/8833))

## 1.4.0

### ✨ Features

- Add `image` expression operator to determine image availability ([#8684](https://github.com/mapbox/mapbox-gl-js/pull/8684))
- Enable `text-offset` with variable label placement ([#8642](https://github.com/mapbox/mapbox-gl-js/pull/8642))

### 🍏 Improvements

- Faster loading and better look of raster terrain ([#8694](https://github.com/mapbox/mapbox-gl-js/pull/8694))
- Improved code documentation around resizing and {get/set}RenderedWorldCopies and more ([#8748](https://github.com/mapbox/mapbox-gl-js/pull/8748), [#8754](https://github.com/mapbox/mapbox-gl-js/pull/8754))
- Improve single vs. multi-touch zoom & pan interaction ([#7196](https://github.com/mapbox/mapbox-gl-js/issues/7196)) ([#8100](https://github.com/mapbox/mapbox-gl-js/pull/8100))

### 🐞 Bug fixes

- Fix rendering of `collisionBox` when `text-translate` or `icon-translate` is enabled ([#8659](https://github.com/mapbox/mapbox-gl-js/pull/8659))
- Fix `TypeError` when reloading a source and immediately removing the map ([#8711](https://github.com/mapbox/mapbox-gl-js/pull/8711))
- Adding tooltip to the geolocation control button ([#8735](https://github.com/mapbox/mapbox-gl-js/pull/8735)) (h/t [BAByrne](https://github.com/BAByrne))
- Add `originalEvent` property to NavigationControl events ([#8693](https://github.com/mapbox/mapbox-gl-js/pull/8693)) (h/t [stepankuzmin](https://github.com/stepankuzmin))
- Don't cancel follow mode in the GeolocateControl when resizing the map or rotating the screen ([#8736](https://github.com/mapbox/mapbox-gl-js/pull/8736))
- Fix error when calling `Popup#trackPointer` before setting its content or location ([#8757](https://github.com/mapbox/mapbox-gl-js/pull/8757)) (h/t [zxwandrew](https://github.com/zxwandrew))
- Respect newline characters when text-max-width is set to zero ([#8706](https://github.com/mapbox/mapbox-gl-js/pull/8706))
- Update earcut to v2.2.0 to fix polygon tessellation errors ([#8772](https://github.com/mapbox/mapbox-gl-js/pull/8772))
- Fix icon-fit with variable label placement ([#8755](https://github.com/mapbox/mapbox-gl-js/pull/8755))
- Icons stretched with `icon-text-fit` are now sized correctly ([#8741](https://github.com/mapbox/mapbox-gl-js/pull/8741))
- Collision detection for icons with `icon-text-fit` now works correctly ([#8741](https://github.com/mapbox/mapbox-gl-js/pull/8741))

## 1.3.2

- Fix a SecurityError in Firefox >= 69 when accessing the cache [#8780](https://github.com/mapbox/mapbox-gl-js/pull/8780)

## 1.3.1

### 🐞 Bug Fixes

- Fix a race condition that produced an error when a map was removed while reloading a source. [#8711](https://github.com/mapbox/mapbox-gl-js/pull/8711)
- Fix a race condition were `render` event was sometimes not fired after `load` event in IE11. [#8708](https://github.com/mapbox/mapbox-gl-js/pull/8708)

## 1.3.0

### 🍏 Features

- Introduce `text-writing-mode` symbol layer property to allow placing point labels vertically. [#8399](https://github.com/mapbox/mapbox-gl-js/pull/8399)
- Extend variable text placement to work when `text/icon-allow-overlap` is set to `true`. [#8620](https://github.com/mapbox/mapbox-gl-js/pull/8620)
- Allow `text-color` to be used in formatted expressions to be able to draw different parts of a label in different colors. [#8068](https://github.com/mapbox/mapbox-gl-js/pull/8068)

### ✨ Improvements

- Improve tile loading logic to cancel requests more aggressively, improving performance when zooming or panning quickly. [#8633](https://github.com/mapbox/mapbox-gl-js/pull/8633)
- Display outline on control buttons when focused (e.g. with a tab key) for better accessibility. [#8520](https://github.com/mapbox/mapbox-gl-js/pull/8520)
- Improve the shape of line round joins. [#8275](https://github.com/mapbox/mapbox-gl-js/pull/8275)
- Improve performance of processing line layers. [#8303](https://github.com/mapbox/mapbox-gl-js/pull/8303)
- Improve legibility of info displayed with `map.showTileBoundaries = true`. [#8380](https://github.com/mapbox/mapbox-gl-js/pull/8380) (h/t [@andrewharvey](https://github.com/andrewharvey))
- Add `MercatorCoordinate.meterInMercatorCoordinateUnits` method to make it easier to convert from meter units to coordinate values used in custom layers. [#8524](https://github.com/mapbox/mapbox-gl-js/pull/8524) (h/t [@andrewharvey](https://github.com/andrewharvey))
- Improve conversion of legacy filters with duplicate values. [#8542](https://github.com/mapbox/mapbox-gl-js/pull/8542)
- Move out documentation & examples website source to a separate `mapbox-gl-js-docs` repo. [#8582](https://github.com/mapbox/mapbox-gl-js/pull/8582)

### 🐞 Bug Fixes

- Fix a bug where local CJK fonts would switch to server-generated ones in overzoomed tiles. [#8657](https://github.com/mapbox/mapbox-gl-js/pull/8657)
- Fix precision issues in [deck.gl](https://deck.gl)-powered custom layers. [#8502](https://github.com/mapbox/mapbox-gl-js/pull/8502)
- Fix a bug where fill and line layers wouldn't render correctly over fill extrusions when coming from the same source. [#8661](https://github.com/mapbox/mapbox-gl-js/pull/8661)
- Fix map loading for documents loaded from Blob URLs. [#8612](https://github.com/mapbox/mapbox-gl-js/pull/8612)
- Fix classification of relative file:// URLs when in documents loaded from a file URL. [#8612](https://github.com/mapbox/mapbox-gl-js/pull/8612)
- Remove `esm` from package `dependencies` (so that it's not installed on `npm install mapbox-gl`). [#8586](https://github.com/mapbox/mapbox-gl-js/pull/8586) (h/t [@DatGreekChick](https://github.com/DatGreekChick))

## 1.2.1

### 🐞 Bug fixes

- Fix bug in `NavigationControl` compass button that prevented it from rotating with the map ([#8605](https://github.com/mapbox/mapbox-gl-js/pull/8605))

## 1.2.0

### Features and improvements

- Add `*-sort-key` layout property for circle, fill, and line layers, to dictate which features appear above others within a single layer([#8467](https://github.com/mapbox/mapbox-gl-js/pull/8467))
- Add ability to instantiate maps with specific access tokens ([#8364](https://github.com/mapbox/mapbox-gl-js/pull/8364))
- Accommodate `prefers-reduced-motion` settings in browser ([#8494](https://github.com/mapbox/mapbox-gl-js/pull/8494))
- Add Map `visualizePitch` option that tilts the compass as the map pitches ([#8208](https://github.com/mapbox/mapbox-gl-js/issues/8208), fixed by [#8296](https://github.com/mapbox/mapbox-gl-js/pull/8296)) (h/t [pakastin](https://github.com/pakastin))
- Make source options take precedence over TileJSON ([#8232](https://github.com/mapbox/mapbox-gl-js/pull/8232)) (h/t [jingsam](https://github.com/jingsam))
- Make requirements for text offset properties more precise ([#8418](https://github.com/mapbox/mapbox-gl-js/pull/8418))
- Expose `convertFilter` API in the style specification ([#8493](https://github.com/mapbox/mapbox-gl-js/pull/8493)

### Bug fixes

- Fix changes to `text-variable-anchor`, such that previous anchor positions would take precedence only if they are present in the updated array (considered a bug fix, but is technically a breaking change from previous behavior) ([#8473](https://github.com/mapbox/mapbox-gl-js/pull/8473))
- Fix rendering of opaque pass layers over heatmap and fill-extrusion layers ([#8440](https://github.com/mapbox/mapbox-gl-js/pull/8440))
- Fix rendering of extraneous vertical line in vector tiles ([#8477](https://github.com/mapbox/mapbox-gl-js/issues/8477), fixed by [#8479](https://github.com/mapbox/mapbox-gl-js/pull/8479))
- Turn off 'move' event listeners when removing a marker ([#8465](https://github.com/mapbox/mapbox-gl-js/pull/8465))
- Fix class toggling on navigation control for IE ([#8495](https://github.com/mapbox/mapbox-gl-js/pull/8495)) (h/t [@cs09g](https://github.com/cs09g))
- Fix background rotation hovering on geolocate control ([#8367](https://github.com/mapbox/mapbox-gl-js/pull/8367)) (h/t [GuillaumeGomez](https://github.com/GuillaumeGomez))
- Fix error in click events on markers where `startPos` is not defined ([#8462](https://github.com/mapbox/mapbox-gl-js/pull/8462)) (h/t [@msbarry](https://github.com/msbarry))
- Fix malformed urls when using custom `baseAPIURL` of a certain form ([#8466](https://github.com/mapbox/mapbox-gl-js/pull/8466))

## 1.1.1

### 🐞 Bug fixes

- Fix unbounded memory growth caused by failure to cancel requests to the cache ([#8472](https://github.com/mapbox/mapbox-gl-js/pull/8472))
- Fix unbounded memory growth caused by failure to cancel requests in IE ([#8481](https://github.com/mapbox/mapbox-gl-js/issues/8481))
- Fix performance of getting tiles from the cache ([#8489](https://github.com/mapbox/mapbox-gl-js/pull/8449))

## 1.1.0

### ✨ Minor features and improvements

- Improve line rendering performance by using a more compact line attributes layout ([#8306](https://github.com/mapbox/mapbox-gl-js/pull/8306))
- Improve data-driven symbol layers rendering performance ([#8295](https://github.com/mapbox/mapbox-gl-js/pull/8295))
- Add the ability to disable validation during `queryRenderedFeatures` and `querySourceFeatures` calls, as a performance optimization ([#8211](https://github.com/mapbox/mapbox-gl-js/pull/8211)) (h/t [gorshkov-leonid](https://github.com/gorshkov-leonid))
- Improve `setFilter` performance by caching keys in `groupByLayout` routine ([#8122](https://github.com/mapbox/mapbox-gl-js/pull/8122)) (h/t [vallendm](https://github.com/vallendm))
- Improve rendering of symbol layers with `symbol-z-order: viewport-y`, when icons are allowed to overlap but not text ([#8180](https://github.com/mapbox/mapbox-gl-js/pull/8180))
- Prefer breaking lines at a zero width space to allow better break point suggestions for Japanese labels ([#8255](https://github.com/mapbox/mapbox-gl-js/pull/8255))
- Add a `WebGLRenderingContext` argument to `onRemove` function of `CustomLayerInterface`, to allow direct cleanup of related context ([#8156](https://github.com/mapbox/mapbox-gl-js/pull/8156)) (h/t [ogiermaitre](https://github.com/ogiermaitre))
- Allow zoom speed customization by adding `setZoomRate` and `setWheelZoomRate` methods to `ScrollZoomHandler` ([#7863](https://github.com/mapbox/mapbox-gl-js/pull/7863)) (h/t [sf31](https://github.com/sf31))
- Add `trackPointer` method to `Popup` API that continuously repositions the popup to the mouse cursor when the cursor is within the map ([#7786](https://github.com/mapbox/mapbox-gl-js/pull/7786))
- Add `getElement` method to `Popup` to retrieve the popup's HTML element ([#8123](https://github.com/mapbox/mapbox-gl-js/pull/8123)) (h/t [@bravecow](https://github.com/bravecow))
- Add `fill-pattern` example to the documentation ([#8022](https://github.com/mapbox/mapbox-gl-js/pull/8022)) (h/t [@flawyte](https://github.com/flawyte))
- Update script detection for Unicode 12.1 ([#8158](https://github.com/mapbox/mapbox-gl-js/pull/8158))
- Add `nofollow` to Mapbox logo & "Improve this map" links ([#8106](https://github.com/mapbox/mapbox-gl-js/pull/8106)) (h/t [viniciuskneves](https://github.com/viniciuskneves))
- Include source name in invalid GeoJSON error ([#8113](https://github.com/mapbox/mapbox-gl-js/pull/8113)) (h/t [Zirak](https://github.com/Zirak))

### 🐞 Bug fixes

- Fix `updateImage` not working as expected in Chrome ([#8199](https://github.com/mapbox/mapbox-gl-js/pull/8199))
- Fix issues with double-tap zoom on touch devices ([#8086](https://github.com/mapbox/mapbox-gl-js/pull/8086))
- Fix duplication of `movestart` events when zooming ([#8259](https://github.com/mapbox/mapbox-gl-js/pull/8259)) (h/t [@bambielli-flex](https://github.com/bambielli-flex))
- Fix validation of `"format"` expression failing when options are provided ([#8339](https://github.com/mapbox/mapbox-gl-js/pull/8339))
- Fix `setPaintProperty` not working on `line-pattern` property ([#8289](https://github.com/mapbox/mapbox-gl-js/pull/8289))
- Fix the GL context being left in unpredictable states when using custom layers ([#8132](https://github.com/mapbox/mapbox-gl-js/pull/8132))
- Fix unnecessary updates to attribution control string ([#8082](https://github.com/mapbox/mapbox-gl-js/pull/8082)) (h/t [poletani](https://github.com/poletani))
- Fix bugs in `findStopLessThanOrEqualTo` algorithm ([#8134](https://github.com/mapbox/mapbox-gl-js/pull/8134)) (h/t [Mike96Angelo](https://github.com/Mike96Angelo))
- Fix map not displaying properly when inside an element with `text-align: center` ([#8227](https://github.com/mapbox/mapbox-gl-js/pull/8227)) (h/t [mc100s](https://github.com/mc100s))
- Clarify in documentation that `Popup#maxWidth` accepts all `max-width` CSS values ([#8312](https://github.com/mapbox/mapbox-gl-js/pull/8312)) (h/t [viniciuskneves](https://github.com/viniciuskneves))
- Fix location dot shadow not displaying ([#8119](https://github.com/mapbox/mapbox-gl-js/pull/8119)) (h/t [@bravecow](https://github.com/bravecow))
- Fix docs dev dependencies being mistakenly installed as package dependencies ([#8121](https://github.com/mapbox/mapbox-gl-js/pull/8121)) (h/t [@bravecow](https://github.com/bravecow))
- Various typo fixes ([#8230](https://github.com/mapbox/mapbox-gl-js/pull/8230), h/t [@erictheise](https://github.com/erictheise)) ([#8236](https://github.com/mapbox/mapbox-gl-js/pull/8236), h/t [@fredj](https://github.com/fredj))
- Fix geolocate button CSS ([#8367](https://github.com/mapbox/mapbox-gl-js/pull/8367), h/t [GuillaumeGomez](https://github.com/GuillaumeGomez))
- Fix caching for Mapbox tiles ([#8389](https://github.com/mapbox/mapbox-gl-js/pull/8389))

## 1.0.0

### ⚠️ Breaking changes

This release replaces the existing “map views” pricing model in favor of a “map load” model. Learn more in [a recent blog post about these changes](https://blog.mapbox.com/new-pricing-46b7c26166e7).

**By upgrading to this release, you are opting in to the new map loads pricing.**

**Why is this change being made?**

This change allows us to implement a more standardized and predictable method of billing GL JS map usage. You’ll be charged whenever your website or web application loads, not by when users pan and zoom around the map, incentivizing developers to create highly interactive map experiences. The new pricing structure also creates a significantly larger free tier to help developers get started building their applications with Mapbox tools while pay-as-you-go pricing and automatic volume discounts help your application scale with Mapbox. Session billing also aligns invoices with metrics web developers already track and makes it easier to compare usage with other mapping providers.

**What is changing?**

- Add SKU token to Mapbox API requests [#8276](https://github.com/mapbox/mapbox-gl-js/pull/8276)

When (and only when) loading tiles from a Mapbox API with a Mapbox access token set (`mapboxgl.accessToken`), a query parameter named `sku` will be added to all requests for vector, raster and raster-dem tiles. Every map instance uses a unique `sku` value, which is refreshed every 12 hours. The token itself is comprised of a token version (always “1”), a sku ID (always “01”) and a random 10-digit base-62 number. The purpose of the token is to allow for metering of map sessions on the server-side. A session lasts from a new map instantiation until the map is destroyed or 12 hours passes, whichever comes first.

For further information on the pricing changes, you can read our [blog post](https://blog.mapbox.com/new-pricing-46b7c26166e7) and check out our new [pricing page](https://www.mapbox.com/pricing), which has a price calculator. As always, you can also contact our team at [https://support.mapbox.com](https://support.mapbox.com).

## 0.54.1

### Bug fixes

- Fix unbounded memory growth caused by failure to cancel requests in IE ([#8481](https://github.com/mapbox/mapbox-gl-js/issues/8481))

## 0.54.0

### Breaking changes

- Turned `localIdeographFontFamily` map option on by default. This may change how CJK labels are rendered, but dramatically improves performance of CJK maps (because the browser no longer needs to download heavy amounts of font data from the server). Add `localIdeographFontFamily: false` to turn this off. [#8008](https://github.com/mapbox/mapbox-gl-js/pull/8008)
- Added `Popup` `maxWidth` option, set to `"240px"` by default. [#7906](https://github.com/mapbox/mapbox-gl-js/pull/7906)

### Major features

- Added support for updating and animating style images. [#7999](https://github.com/mapbox/mapbox-gl-js/pull/7999)
- Added support for generating style images dynamically (e.g. for drawing icons based on feature properties). [#7987](https://github.com/mapbox/mapbox-gl-js/pull/7987)
- Added antialiasing support for custom layers. [#7821](https://github.com/mapbox/mapbox-gl-js/pull/7821)
- Added a new `mapbox-gl-csp.js` bundle for strict CSP environments where `worker-src: blob` is disallowed. [#8044](https://github.com/mapbox/mapbox-gl-js/pull/8044)

### Minor features and improvements

- Improved performance of fill extrusions. [#7821](https://github.com/mapbox/mapbox-gl-js/pull/7821)
- Improved performance of symbol layers. [#7967](https://github.com/mapbox/mapbox-gl-js/pull/7967)
- Slightly improved rendering performance in general. [#7969](https://github.com/mapbox/mapbox-gl-js/pull/7969)
- Slightly improved performance of HTML markers. [#8018](https://github.com/mapbox/mapbox-gl-js/pull/8018)
- Improved diffing of styles with `"visibility": "visible"`. [#8005](https://github.com/mapbox/mapbox-gl-js/pull/8005)
- Improved zoom buttons to grey out when reaching min/max zoom. [#8023](https://github.com/mapbox/mapbox-gl-js/pull/8023)
- Added a title to fullscreen control button. [#8012](https://github.com/mapbox/mapbox-gl-js/pull/8012)
- Added `rel="noopener"` attributes to links that lead to external websites (such as Mapbox logo and OpenStreetMap edit link) for improved security. [#7914](https://github.com/mapbox/mapbox-gl-js/pull/7914)
- Added tile size info when `map.showTileBoundaries` is turned on. [#7963](https://github.com/mapbox/mapbox-gl-js/pull/7963)
- Significantly improved load times of the benchmark suite. [#8066](https://github.com/mapbox/mapbox-gl-js/pull/8066)
- Improved behavior of `canvasSource.pause` to be more reliable and able to render a single frame. [#8130](https://github.com/mapbox/mapbox-gl-js/pull/8130)

### Bug fixes

- Fixed a bug in Mac Safari 12+ where controls would disappear until you interact with the map. [#8193](https://github.com/mapbox/mapbox-gl-js/pull/8193)
- Fixed a memory leak when calling `source.setData(url)` many times. [#8035](https://github.com/mapbox/mapbox-gl-js/pull/8035)
- Fixed a bug where marker lost focus when dragging. [#7799](https://github.com/mapbox/mapbox-gl-js/pull/7799)
- Fixed a bug where `map.getCenter()` returned a reference to an internal `LngLat` object instead of cloning it, leading to potential mutability bugs. [#7922](https://github.com/mapbox/mapbox-gl-js/pull/7922)
- Fixed a bug where default HTML marker positioning was slightly off. [#8074](https://github.com/mapbox/mapbox-gl-js/pull/8074)
- Fixed a bug where adding a fill extrusion layer for non-polygon layers would lead to visual artifacts. [#7685](https://github.com/mapbox/mapbox-gl-js/pull/7685)
- Fixed intermittent Flow failures on CI. [#8061](https://github.com/mapbox/mapbox-gl-js/pull/8061)
- Fixed a bug where calling `Map#removeFeatureState` does not remove the state from some tile zooms [#8087](https://github.com/mapbox/mapbox-gl-js/pull/8087)
- Fixed a bug where `removeFeatureState` didn't work on features with `id` equal to `0`. [#8150](https://github.com/mapbox/mapbox-gl-js/pull/8150) (h/t [jutaz](https://github.com/jutaz))

## 0.53.1

### Bug fixes

- Turn off telemetry for Mapbox Atlas ([#7945](https://github.com/mapbox/mapbox-gl-js/pull/7945))
- Fix order of 3D features in query results (fix [#7883](https://github.com/mapbox/mapbox-gl-js/issues/7883)) ([#7953](https://github.com/mapbox/mapbox-gl-js/pull/7953))
- Fix RemovePaintState benchmarks ([#7930](https://github.com/mapbox/mapbox-gl-js/pull/7930))

## 0.53.0

### Features and improvements

- Enable `fill-extrusion` querying with ray picking ([#7499](https://github.com/mapbox/mapbox-gl-js/pull/7499))
- Add `clusterProperties` option for aggregated cluster properties ([#2412](https://github.com/mapbox/mapbox-gl-js/issues/2412), fixed by [#7584](https://github.com/mapbox/mapbox-gl-js/pull/7584))
- Allow initial map bounds to be adjusted with `fitBounds` options. ([#7681](https://github.com/mapbox/mapbox-gl-js/pull/7681)) (h/t [@elyobo](https://github.com/elyobo))
- Remove popups on `Map#remove` ([#7749](https://github.com/mapbox/mapbox-gl-js/pull/7749)) (h/t [@andycalder](https://github.com/andycalder))
- Add `Map#removeFeatureState` ([#7761](https://github.com/mapbox/mapbox-gl-js/pull/7761))
- Add `number-format` expression ([#7626](https://github.com/mapbox/mapbox-gl-js/pull/7626))
- Add `symbol-sort-key` style property ([#7678](https://github.com/mapbox/mapbox-gl-js/pull/7678))

### Bug fixes

- Upgrades Earcut to fix a rare bug in rendering polygons that contain a coincident chain of holes ([#7806](https://github.com/mapbox/mapbox-gl-js/issues/7806), fixed by [#7878](https://github.com/mapbox/mapbox-gl-js/pull/7878))
- Allow `file://` protocol in XHR requests for Cordova/Ionic/etc ([#7818](https://github.com/mapbox/mapbox-gl-js/pull/7818))
- Correctly handle WebP images in Edge 18 ([#7687](https://github.com/mapbox/mapbox-gl-js/pull/7687))
- Fix bug which mistakenly requested WebP images in browsers that do not support WebP ([#7817](https://github.com/mapbox/mapbox-gl-js/pull/7817)) ([#7819](https://github.com/mapbox/mapbox-gl-js/pull/7819))
- Fix images not being aborted when dequeued ([#7655](https://github.com/mapbox/mapbox-gl-js/pull/7655))
- Fix DEM layer memory leak ([#7690](https://github.com/mapbox/mapbox-gl-js/issues/7690), fixed by [#7691](https://github.com/mapbox/mapbox-gl-js/pull/7691))
- Set correct color state before rendering custom layer ([#7711](https://github.com/mapbox/mapbox-gl-js/pull/7711))
- Set `LngLat.toBounds()` default radius to 0 ([#7722](https://github.com/mapbox/mapbox-gl-js/issues/7722), fixed by [#7723](https://github.com/mapbox/mapbox-gl-js/pull/7723)) (h/t [@cherniavskii](https://github.com/cherniavskii))
- Fix race condition in `feature-state` dependent layers ([#7523](https://github.com/mapbox/mapbox-gl-js/issues/7523), fixed by [#7790](https://github.com/mapbox/mapbox-gl-js/pull/7790))
- Prevent `map.repaint` from mistakenly enabling continuous repaints ([#7667](https://github.com/mapbox/mapbox-gl-js/pull/7667))
- Prevent map shaking while zooming in on raster tiles ([#7426](https://github.com/mapbox/mapbox-gl-js/pull/7426))
- Fix query point translation for multi-point geometry ([#6833](https://github.com/mapbox/mapbox-gl-js/issues/6833), fixed by [#7581](https://github.com/mapbox/mapbox-gl-js/pull/7581))

## 0.52.0

### Breaking changes

- Canonicalize tile urls to `mapbox://` urls so they can be transformed with `config.API_URL` ([#7594](https://github.com/mapbox/mapbox-gl-js/pull/7594))

### Features and improvements

- Add getter and setter for `config.API_URL` ([#7594](https://github.com/mapbox/mapbox-gl-js/pull/7594))
- Allow user to define element other than map container for full screen control ([#7548](https://github.com/mapbox/mapbox-gl-js/pull/7548))
- Add validation option to style setters ([#7604](https://github.com/mapbox/mapbox-gl-js/pull/7604))
- Add 'idle' event: fires when no further rendering is expected without further interaction. ([#7625](https://github.com/mapbox/mapbox-gl-js/pull/7625))

### Bug fixes

- Fire error when map.getLayoutProperty references missing layer ([#7537](https://github.com/mapbox/mapbox-gl-js/issues/7537), fixed by [#7539](https://github.com/mapbox/mapbox-gl-js/pull/7539))
- Fix shaky sprites when zooming with scrolling ([#7558](https://github.com/mapbox/mapbox-gl-js/pull/7558))
- Fix layout problems in attribution control ([#7608](https://github.com/mapbox/mapbox-gl-js/pull/7608)) (h/t [lucaswoj](https://github.com/lucaswoj))
- Fixes resetting map's pitch to 0 if initial bounds is set ([#7617](https://github.com/mapbox/mapbox-gl-js/pull/7617)) (h/t [stepankuzmin](https://github.com/stepankuzmin))
- Fix occasional failure to load images after multiple image request abortions [#7641](https://github.com/mapbox/mapbox-gl-js/pull/7641)
- Update repo url to correct one ([#7486](https://github.com/mapbox/mapbox-gl-js/pull/7486)) (h/t [nicholas-l](https://github.com/nicholas-l))
- Fix bug where symbols where sometimes not rendered immediately ([#7610](https://github.com/mapbox/mapbox-gl-js/pull/7610))
- Fix bug where cameraForBounds returns incorrect CameraOptions with asymmetrical padding/offset ([#7517](https://github.com/mapbox/mapbox-gl-js/issues/7517), fixed by [#7518](https://github.com/mapbox/mapbox-gl-js/pull/7518)) (h/t [mike-marcacci](https://github.com/mike-marcacci))
- Use diff+patch approach to map.setStyle when the parameter is a URL ([#4025](https://github.com/mapbox/mapbox-gl-js/issues/4025), fixed by [#7562](https://github.com/mapbox/mapbox-gl-js/pull/7562))
- Begin touch zoom immediately when rotation disabled ([#7582](https://github.com/mapbox/mapbox-gl-js/pull/7582)) (h/t [msbarry](https://github.com/msbarry))
- Fix symbol rendering under opaque fill layers ([#7612](https://github.com/mapbox/mapbox-gl-js/pull/7612))
- Fix shaking by aligning raster sources to pixel grid only when map is idle ([#7426](https://github.com/mapbox/mapbox-gl-js/pull/7426))
- Fix raster layers in Edge 18 by disabling it's incomplete WebP support ([#7687](https://github.com/mapbox/mapbox-gl-js/pull/7687))
- Fix memory leak in hillshade layer ([#7691](https://github.com/mapbox/mapbox-gl-js/pull/7691))
- Fix disappearing custom layers ([#7711](https://github.com/mapbox/mapbox-gl-js/pull/7711))

## 0.51.0

November 7, 2018

### ✨ Features and improvements

- Add initial bounds as map constructor option ([#5518](https://github.com/mapbox/mapbox-gl-js/pull/5518)) (h/t [stepankuzmin](https://github.com/stepankuzmin))
- Improve performance on machines with > 8 cores ([#7407](https://github.com/mapbox/mapbox-gl-js/issues/7407), fixed by [#7430](https://github.com/mapbox/mapbox-gl-js/pull/7430))
- Add `MercatorCoordinate` type ([#7488](https://github.com/mapbox/mapbox-gl-js/pull/7488))
- Allow browser-native `contextmenu` to be enabled ([#2301](https://github.com/mapbox/mapbox-gl-js/issues/2301), fixed by [#7369](https://github.com/mapbox/mapbox-gl-js/pull/7369))
- Add an unminified production build to the NPM package ([#7403](https://github.com/mapbox/mapbox-gl-js/pull/7403))
- Add support for `LngLat` conversion from `{lat, lon}` ([#7507](https://github.com/mapbox/mapbox-gl-js/pull/7507)) (h/t [@bfrengley](https://github.com/bfrengley))
- Add tooltips for navigation controls ([#7373](https://github.com/mapbox/mapbox-gl-js/pull/7373))
- Show attribution only for used sources ([#7384](https://github.com/mapbox/mapbox-gl-js/pull/7384))
- Add telemetry event to log map loads ([#7431](https://github.com/mapbox/mapbox-gl-js/pull/7431))
- **Tighten style validation**
  - Disallow expressions as stop values ([#7396](https://github.com/mapbox/mapbox-gl-js/pull/7396))
  - Disallow `feature-state` expressions in filters ([#7366](https://github.com/mapbox/mapbox-gl-js/pull/7366))

### 🐛 Bug fixes

- Fix for GeoJSON geometries not working when coincident with tile boundaries([#7436](https://github.com/mapbox/mapbox-gl-js/issues/7436), fixed by [#7448](https://github.com/mapbox/mapbox-gl-js/pull/7448))
- Fix depth buffer-related rendering issues on some Android devices. ([#7471](https://github.com/mapbox/mapbox-gl-js/pull/7471))
- Fix positioning of compact attribution strings ([#7444](https://github.com/mapbox/mapbox-gl-js/pull/7444), [#7445](https://github.com/mapbox/mapbox-gl-js/pull/7445), and [#7391](https://github.com/mapbox/mapbox-gl-js/pull/7391))
- Fix an issue with removing markers in mouse event callbacks ([#7442](https://github.com/mapbox/mapbox-gl-js/pull/7442)) (h/t [vbud](https://github.com/vbud))
- Remove controls before destroying a map ([#7479](https://github.com/mapbox/mapbox-gl-js/pull/7479))
- Fix display of Scale control values < 1 ([#7469](https://github.com/mapbox/mapbox-gl-js/pull/7469)) (h/t [MichaelHedman](https://github.com/MichaelHedman))
- Fix an error when using location `hash` within iframes in IE11 ([#7411](https://github.com/mapbox/mapbox-gl-js/pull/7411))
- Fix depth mode usage in custom layers ([#7432](https://github.com/mapbox/mapbox-gl-js/pull/7432)) (h/t [markusjohnsson](https://github.com/markusjohnsson))
- Fix an issue with shaky sprite images during scroll zooms ([#7558](https://github.com/mapbox/mapbox-gl-js/pull/7558))

## 0.50.0

October 10, 2018

### ✨ Features and improvements

- 🎉 Add Custom Layers that can be rendered into with user-provided WebGL code ([#7039](https://github.com/mapbox/mapbox-gl-js/pull/7039))
- Add WebGL face culling for increased performance ([#7178](https://github.com/mapbox/mapbox-gl-js/pull/7178))
- Improve speed of expression evaluation ([#7334](https://github.com/mapbox/mapbox-gl-js/pull/7334))
- Automatically coerce to string for `concat` expression and `text-field` property ([#6190](https://github.com/mapbox/mapbox-gl-js/issues/6190), fixed by [#7280](https://github.com/mapbox/mapbox-gl-js/pull/7280))
- Add `fill-extrusion-vertical-gradient` property for controlling shading of fill extrusions ([#5768](https://github.com/mapbox/mapbox-gl-js/issues/5768), fixed by [#6841](https://github.com/mapbox/mapbox-gl-js/pull/6841))
- Add update functionality for images provided via `ImageSource` ([#4050](https://github.com/mapbox/mapbox-gl-js/issues/4050), fixed by [#7342](https://github.com/mapbox/mapbox-gl-js/pull/7342)) (h/t [@dcervelli](https://github.com/dcervelli))

### 🐛 Bug fixes

- **Expressions**
  - Fix expressions that use `log2` and `log10` in IE11 ([#7318](https://github.com/mapbox/mapbox-gl-js/issues/7318), fixed by [#7320](https://github.com/mapbox/mapbox-gl-js/pull/7320))
  - Fix `let` expression stripping expected type during parsing ([#7300](https://github.com/mapbox/mapbox-gl-js/issues/7300), fixed by [#7301](https://github.com/mapbox/mapbox-gl-js/pull/7301))
  - Fix superfluous wrapping of literals in `literal` expression ([#7336](https://github.com/mapbox/mapbox-gl-js/issues/7336), fixed by [#7337](https://github.com/mapbox/mapbox-gl-js/pull/7337))
  - Allow calling `to-color` on values that are already of type `Color` ([#7260](https://github.com/mapbox/mapbox-gl-js/pull/7260))
  - Fix `to-array` for empty arrays (([#7261](https://github.com/mapbox/mapbox-gl-js/pull/7261)))
  - Fix identity functions for `text-field` when using formatted text ([#7351](https://github.com/mapbox/mapbox-gl-js/pull/7351))
  - Fix coercion of `null` to `0` in `to-number` expression ([#7083](https://github.com/mapbox/mapbox-gl-js/issues/7083), fixed by [#7274](https://github.com/mapbox/mapbox-gl-js/pull/7274))
- **Canvas source**
  - Fix missing repeats of `CanvasSource` when it crosses the antimeridian ([#7273](https://github.com/mapbox/mapbox-gl-js/pull/7273))
  - Fix `CanvasSource` not respecting alpha values set on `canvas` element ([#7302](https://github.com/mapbox/mapbox-gl-js/issues/7302), fixed by [#7309](https://github.com/mapbox/mapbox-gl-js/pull/7309))
- **Rendering**
  - Fix rendering of fill extrusions with really high heights ([#7292](https://github.com/mapbox/mapbox-gl-js/pull/7292))
  - Fix an error where the map state wouldn't return to `loaded` after certain runtime styling changes when there were errored tiles in the viewport ([#7355](https://github.com/mapbox/mapbox-gl-js/pull/7355))
  - Fix errors when rendering symbol layers without symbols ([#7241](https://github.com/mapbox/mapbox-gl-js/issues/7241), fixed by [#7253](https://github.com/mapbox/mapbox-gl-js/pull/7253))
  - Don't fade in symbols with `*-allow-overlap: true` when panning into the viewport ([#7172](https://github.com/mapbox/mapbox-gl-js/issues/7172), fixed by[#7244](https://github.com/mapbox/mapbox-gl-js/pull/7244))
- **Library**
  - Fix disambiguation for `mouseover` event ([#7295](https://github.com/mapbox/mapbox-gl-js/issues/7295), fixed by [#7299](https://github.com/mapbox/mapbox-gl-js/pull/7299))
  - Fix silent failure of `getImage` if an SVG is requested ([#7312](https://github.com/mapbox/mapbox-gl-js/issues/7312), fixed by [#7313](https://github.com/mapbox/mapbox-gl-js/pull/7313))
  - Fix empty control group box shadow ([#7303](https://github.com/mapbox/mapbox-gl-js/issues/7303), fixed by [#7304](https://github.com/mapbox/mapbox-gl-js/pull/7304)) (h/t [Duder-onomy](https://github.com/Duder-onomy))
  - Fixed an issue where a wrong timestamp was sent for Mapbox turnstile events ([#7381](https://github.com/mapbox/mapbox-gl-js/pull/7381))
  - Fixed a bug that lead to attribution not showing up correctly in Internet Explorer ([#3945](https://github.com/mapbox/mapbox-gl-js/issues/3945), fixed by [#7391](https://github.com/mapbox/mapbox-gl-js/pull/7391))

## 0.49.0

September 6, 2018

### ⚠️ Breaking changes

- Use `client{Height/Width}` instead of `offset{Height/Width}` for map canvas sizing ([#6848](https://github.com/mapbox/mapbox-gl-js/issues/6848), fixed by [#7128](https://github.com/mapbox/mapbox-gl-js/pull/7128))

### 🐛 Bug fixes

- Fix [Top Issues list](https://mapbox.github.io/top-issues/#!mapbox/mapbox-gl-js) for mapbox-gl-js ([#7108](https://github.com/mapbox/mapbox-gl-js/issues/7108), fixed by [#7112](https://github.com/mapbox/mapbox-gl-js/pull/7112))
- Fix bug in which symbols with `icon-allow-overlap: true, text-allow-overlap: true, text-optional: false` would show icons when they shouldn't ([#7041](https://github.com/mapbox/mapbox-gl-js/pull/7041))
- Fix bug where the map would not stop at the exact zoom level requested by Map#FlyTo ([#7222](https://github.com/mapbox/mapbox-gl-js/issues/7222)) ([#7223](https://github.com/mapbox/mapbox-gl-js/pull/7223)) (h/t [@benoitbzl](https://github.com/benoitbzl))
- Keep map centered on the center point of a multi-touch gesture when zooming ([#6722](https://github.com/mapbox/mapbox-gl-js/issues/6722)) ([#7191](https://github.com/mapbox/mapbox-gl-js/pull/7191)) (h/t [pakastin](https://github.com/pakastin))
- Update the style-spec's old `gl-style-migrate` script to include conversion of legacy functions and filters to their expression equivalents ([#6927](https://github.com/mapbox/mapbox-gl-js/issues/6927), fixed by [#7095](https://github.com/mapbox/mapbox-gl-js/pull/7095))
- Fix `icon-size` for small data-driven values ([#7125](https://github.com/mapbox/mapbox-gl-js/pull/7125))
- Fix bug in the way AJAX requests load local files on iOS web view ([#6610](https://github.com/mapbox/mapbox-gl-js/pull/6610)) (h/t [oscarfonts](https://github.com/oscarfonts))
- Fix bug in which canvas sources would not render in world wrapped tiles at the edge of the viewport ([#7271]https://github.com/mapbox/mapbox-gl-js/issues/7271), fixed by [#7273](https://github.com/mapbox/mapbox-gl-js/pull/7273))

### ✨ Features and improvements

- Performance updates:
  - Improve time to first render by updating how feature ID maps are transferred to the main thread ([#7110](https://github.com/mapbox/mapbox-gl-js/issues/7110), fixed by [#7132](https://github.com/mapbox/mapbox-gl-js/pull/7132))
  - Reduce size of JSON transmitted from worker thread to main thread ([#7124](https://github.com/mapbox/mapbox-gl-js/pull/7124))
  - Improve image/glyph atlas packing algorithm ([#7171](https://github.com/mapbox/mapbox-gl-js/pull/7171))
  - Use murmur hash on symbol instance keys to reduce worker transfer costs ([#7127](https://github.com/mapbox/mapbox-gl-js/pull/7127))
- Add GL state management for uniforms ([#6018](https://github.com/mapbox/mapbox-gl-js/pull/6018))
- Add `symbol-z-order` symbol layout property to style spec ([#7219](https://github.com/mapbox/mapbox-gl-js/pull/7219))
- Implement data-driven styling support for `*-pattern properties` ([#6289](https://github.com/mapbox/mapbox-gl-js/pull/6289))
- Add `Map#fitScreenCoordinates` which fits viewport to two points, similar to `Map#fitBounds` but uses screen coordinates and supports non-zero map bearings ([#6894](https://github.com/mapbox/mapbox-gl-js/pull/6894))
- Re-implement LAB/HSL color space interpolation for expressions ([#5326](https://github.com/mapbox/mapbox-gl-js/issues/5326), fixed by [#7123](https://github.com/mapbox/mapbox-gl-js/pull/7123))
- Enable benchmark testing for Mapbox styles ([#7047](https://github.com/mapbox/mapbox-gl-js/pull/7047))
- Allow `Map#setFeatureState` and `Map#getFeatureState` to accept numeric IDs ([#7106](https://github.com/mapbox/mapbox-gl-js/pull/7106)) (h/t [@bfrengley](https://github.com/bfrengley))

## 0.48.0

August 16, 2018

### ⚠️ Breaking changes

- Treat tiles that error with status 404 as empty renderable tiles to prevent rendering duplicate features in some sparse tilesets ([#6803](https://github.com/mapbox/mapbox-gl-js/pull/6803))

### 🐛 Bug fixes

- Fix issue where `text-max-angle` property was being calculated incorrectly internally, causing potential rendering errors when `"symbol-placement": line`
- Require `feature.id` when using `Map#setFeatureState` ([#6974](https://github.com/mapbox/mapbox-gl-js/pull/6974))
- Fix issue with removing the `GeolocateControl` when user location is being used ([#6977](https://github.com/mapbox/mapbox-gl-js/pull/6977)) (h/t [sergei-zelinsky](https://github.com/sergei-zelinsky))
- Fix memory leak caused by a failure to remove all controls added to the map ([#7042](https://github.com/mapbox/mapbox-gl-js/pull/7042))
- Fix bug where the build would fail when using mapbox-gl webpack 2 and UglifyJSPlugin ([#4359](https://github.com/mapbox/mapbox-gl-js/issues/4359), fixed by [#6956](https://api.github.com/repos/mapbox/mapbox-gl-js/pulls/6956))
- Fix bug where fitBounds called with coordinates outside the bounds of Web Mercator resulted in uncaught error ([#6906](https://github.com/mapbox/mapbox-gl-js/issues/6906), fixed by [#6918](https://api.github.com/repos/mapbox/mapbox-gl-js/pulls/6918))
- Fix bug wherein `Map#querySourceFeatures` was returning bad results on zooms > maxZoom ([#7061](https://github.com/mapbox/mapbox-gl-js/pull/7061))
- Relax typing for equality and order expressions ([#6459](https://github.com/mapbox/mapbox-gl-js/issues/6459), fixed by [#6961](https://api.github.com/repos/mapbox/mapbox-gl-js/pulls/6961))
- Fix bug where `queryPadding` for all layers in a source was set by the first layer, causing incorrect querying on other layers and, in some cases, incorrect firing of events associated with individual layers ([#6909](https://github.com/mapbox/mapbox-gl-js/pull/6909))

### ✨ Features and improvements

- Performance Improvements:
  - Stop unnecessary serialization of symbol source features. ([#7013](https://github.com/mapbox/mapbox-gl-js/pull/7013))
  - Optimize calculation for getting visible tile coordinates ([#6998](https://github.com/mapbox/mapbox-gl-js/pull/6998))
  - Improve performance of creating `{Glyph/Image}Atlas`es ([#7091](https://github.com/mapbox/mapbox-gl-js/pull/7091))
  - Optimize and simplify tile retention logic ([#6995](https://github.com/mapbox/mapbox-gl-js/pull/6995))
- Add a user turnstile event for users accessing Mapbox APIs ([#6980](https://github.com/mapbox/mapbox-gl-js/pull/6980))
- Add support for autogenerating feature ids for GeoJSON sources so they can be used more easily with the `Map#setFeatureState` API ([#7043](https://www.github.com/mapbox/mapbox-gl-js/pull/7043))) ([#7091](https://github.com/mapbox/mapbox-gl-js/pull/7091))
- Add ability to style symbol layers labels with multiple fonts and text sizes via `"format"` expression ([#6994](https://www.github.com/mapbox/mapbox-gl-js/pull/6994))
- Add customAttribution option to AttributionControl ([#7033](https://github.com/mapbox/mapbox-gl-js/pull/7033)) (h/t [mklopets](https://github.com/mklopets))
- Publish Flow type definitions alongside compiled bundle ([#7079](https://api.github.com/repos/mapbox/mapbox-gl-js/pulls/7079))
- Introduce symbol cross fading when crossing integer zoom levels to prevent labels from disappearing before newly loaded tiles' labels can be rendered ([#6951](https://github.com/mapbox/mapbox-gl-js/pull/6951))
- Improvements in label collision detection ([#6925](https://api.github.com/repos/mapbox/mapbox-gl-js/pulls/6925)))

## 0.47.0

### ✨ Features and improvements

- Add configurable drag pan threshold ([#6809](https://github.com/mapbox/mapbox-gl-js/pull/6809)) (h/t [msbarry](https://github.com/msbarry))
- Add `raster-resampling` raster paint property ([#6411](https://github.com/mapbox/mapbox-gl-js/pull/6411)) (h/t [@andrewharvey](https://github.com/andrewharvey))
- Add `symbol-placement: line-center` ([#6821](https://github.com/mapbox/mapbox-gl-js/pull/6821))
- Add methods for inspecting GeoJSON clusters ([#3318](https://github.com/mapbox/mapbox-gl-js/issues/3318), fixed by [#6829](https://github.com/mapbox/mapbox-gl-js/pull/6829))
- Add warning to geolocate control when unsupported ([#6923](https://github.com/mapbox/mapbox-gl-js/pull/6923)) (h/t [@aendrew](https://github.com/aendrew))
- Upgrade geojson-vt to 3.1.4 ([#6942](https://github.com/mapbox/mapbox-gl-js/pull/6942))
- Include link to license in compiled bundle ([#6975](https://github.com/mapbox/mapbox-gl-js/pull/6975))

### 🐛 Bug fixes

- Use updateData instead of re-creating buffers for repopulated paint arrays ([#6853](https://github.com/mapbox/mapbox-gl-js/pull/6853))
- Fix ScrollZoom handler setting tr.zoom = NaN ([#6924](https://github.com/mapbox/mapbox-gl-js/pull/6924))
  - Failed to invert matrix error ([#6486](https://github.com/mapbox/mapbox-gl-js/issues/6486), fixed by [#6924](https://github.com/mapbox/mapbox-gl-js/pull/6924))
  - Fixing matrix errors ([#6782](https://github.com/mapbox/mapbox-gl-js/issues/6782), fixed by [#6924](https://github.com/mapbox/mapbox-gl-js/pull/6924))
- Fix heatmap tile clipping when layers are ordered above it ([#6806](https://github.com/mapbox/mapbox-gl-js/issues/6806), fixed by [#6807](https://github.com/mapbox/mapbox-gl-js/pull/6807))
- Fix video source in safari (macOS and iOS) ([#6443](https://github.com/mapbox/mapbox-gl-js/issues/6443), fixed by [#6811](https://github.com/mapbox/mapbox-gl-js/pull/6811))
- Do not reload errored tiles ([#6813](https://github.com/mapbox/mapbox-gl-js/pull/6813))
- Fix send / remove timing bug in Dispatcher ([#6756](https://github.com/mapbox/mapbox-gl-js/pull/6756), fixed by [#6826](https://github.com/mapbox/mapbox-gl-js/pull/6826))
- Fix flyTo not zooming to exact given zoom ([#6828](https://github.com/mapbox/mapbox-gl-js/pull/6828))
- Don't stop animation on map resize ([#6636](https://github.com/mapbox/mapbox-gl-js/pull/6636))
- Fix map.getBounds() with rotated map ([#6875](https://github.com/mapbox/mapbox-gl-js/pull/6875)) (h/t [zoltan-mihalyi](https://github.com/zoltan-mihalyi))
- Support collators in feature filter expressions. ([#6929](https://github.com/mapbox/mapbox-gl-js/pull/6929))
- Fix Webpack production mode compatibility ([#6981](https://github.com/mapbox/mapbox-gl-js/pull/6981))

## 0.46.0

### ⚠️ Breaking changes

- Align implicit type casting behavior of `match` expressions with with `case/==` ([#6684](https://github.com/mapbox/mapbox-gl-js/pull/6684))

### ✨ Features and improvements

- :tada: Add `Map#setFeatureState` and `feature-state` expression to support interactive styling ([#6263](https://github.com/mapbox/mapbox-gl-js/pull/6263))
- Create draggable `Marker` with `setDraggable` ([#6687](https://github.com/mapbox/mapbox-gl-js/pull/6687))
- Add `Map#listImages` for listing all currently active sprites/images ([#6381](https://github.com/mapbox/mapbox-gl-js/issues/6381))
- Add "crossSourceCollisions" option to disable cross-source collision detection ([#6566](https://github.com/mapbox/mapbox-gl-js/pull/6566))
- Handle `text/icon-rotate` for symbols with `symbol-placement: point` ([#6075](https://github.com/mapbox/mapbox-gl-js/issues/6075))
- Automatically compact Mapbox wordmark on narrow maps. ([#4282](https://github.com/mapbox/mapbox-gl-js/issues/4282)) (h/t [@andrewharvey](https://github.com/andrewharvey))
- Only show compacted AttributionControl on interactive displays ([#6506](https://github.com/mapbox/mapbox-gl-js/pull/6506)) (h/t [@andrewharvey](https://github.com/andrewharvey))
- Use postcss to inline svg files into css, reduce size of mapbox-gl.css ([#6513](https://github.com/mapbox/mapbox-gl-js/pull/6513)) (h/t [@andrewharvey](https://github.com/andrewharvey))
- Add support for GeoJSON attribution ([#6364](https://github.com/mapbox/mapbox-gl-js/pull/6364)) (h/t [@andrewharvey](https://github.com/andrewharvey))
- Add instructions for running individual unit and render tests ([#6686](https://github.com/mapbox/mapbox-gl-js/pull/6686))
- Make Map constructor fail if WebGL init fails. ([#6744](https://github.com/mapbox/mapbox-gl-js/pull/6744)) (h/t [uforic](https://github.com/uforic))
- Add browser fallback code for `collectResourceTiming: true` in web workers ([#6721](https://github.com/mapbox/mapbox-gl-js/pull/6721))
- Remove ignored usage of gl.lineWidth ([#5541](https://github.com/mapbox/mapbox-gl-js/pull/5541))
- Split new bounds calculation out of fitBounds into new method ([#6683](https://github.com/mapbox/mapbox-gl-js/pull/6683))
- Allow integration tests to be organized in an arbitrarily deep directory structure ([#3920](https://github.com/mapbox/mapbox-gl-js/issues/3920))
- Make "Missing Mapbox GL JS CSS" a console warning ([#5786](https://github.com/mapbox/mapbox-gl-js/issues/5786))
- Add rel="noopener" to Mapbox attribution link. ([#6729](https://github.com/mapbox/mapbox-gl-js/pull/6729)) (h/t [gorbypark](https://github.com/gorbypark))
- Update to deep equality check in example code ([#6599](https://github.com/mapbox/mapbox-gl-js/pull/6599)) (h/t [jonsadka](https://github.com/jonsadka))
- Upgrades!
  - Upgrade ESM dependency to ^3.0.39 ([#6750](https://github.com/mapbox/mapbox-gl-js/pull/6750))
  - Ditch gl-matrix fork in favor of the original package ([#6751](https://github.com/mapbox/mapbox-gl-js/pull/6751))
  - Update to latest sinon ([#6771](https://github.com/mapbox/mapbox-gl-js/pull/6771))
  - Upgrade to Flow 0.69 ([#6594](https://github.com/mapbox/mapbox-gl-js/pull/6594))
  - Update to mapbox-gl-supported 1.4.0 ([#6773](https://github.com/mapbox/mapbox-gl-js/pull/6773))

### 🐛 Bug fixes

- `collectResourceTiming: true` generates error on iOS9 Safari, IE 11 ([#6690](https://github.com/mapbox/mapbox-gl-js/issues/6690))
- Fix PopupOptions flow type declarations ([#6670](https://github.com/mapbox/mapbox-gl-js/pull/6670)) (h/t [TimPetricola](https://github.com/TimPetricola))
- Add className option to Popup constructor ([#6502](https://github.com/mapbox/mapbox-gl-js/pull/6502)) (h/t [Ashot-KR](https://github.com/Ashot-KR))
- GeoJSON MultiLineStrings with `lineMetrics=true` only rendered first line ([#6649](https://github.com/mapbox/mapbox-gl-js/issues/6649))
- Provide target property for mouseenter/over/leave/out events ([#6623](https://github.com/mapbox/mapbox-gl-js/issues/6623))
- Don't break on sources whose name contains "." ([#6660](https://github.com/mapbox/mapbox-gl-js/issues/6660))
- Rotate and pitch with navigationControl broke in v0.45 ([#6650](https://github.com/mapbox/mapbox-gl-js/issues/6650))
- Zero-width lines remained visible ([#6769](https://github.com/mapbox/mapbox-gl-js/pull/6769))
- Heatmaps inappropriately clipped at tile boundaries ([#6806](https://github.com/mapbox/mapbox-gl-js/issues/6806))
- Use named exports for style-spec entrypoint module ([#6601](https://github.com/mapbox/mapbox-gl-js/issues/6601)
- Don't fire click event if default is prevented on mousedown for a drag event ([#6697](https://github.com/mapbox/mapbox-gl-js/pull/6697), fixes [#6642](https://github.com/mapbox/mapbox-gl-js/issues/6642))
- Double clicking to zoom in breaks map dragging/panning in Edge ([#6740](https://github.com/mapbox/mapbox-gl-js/issues/6740)) (h/t [GUI](https://github.com/GUI))
- \*-transition properties cannot be set with setPaintProperty() ([#6706](https://github.com/mapbox/mapbox-gl-js/issues/6706))
- Marker with `a` element does not open the url when clicked ([#6730](https://github.com/mapbox/mapbox-gl-js/issues/6730))
- `setRTLTextPlugin` fails with relative URLs ([#6719](https://github.com/mapbox/mapbox-gl-js/issues/6719))
- Collision detection incorrect for symbol layers that share the same layout properties ([#6548](https://github.com/mapbox/mapbox-gl-js/pull/6548))
- Fix a possible crash when calling queryRenderedFeatures after querySourceFeatures
  ([#6559](https://github.com/mapbox/mapbox-gl-js/pull/6559))
- Fix a collision detection issue that could cause labels to temporarily be placed too densely during rapid panning ([#5654](https://github.com/mapbox/mapbox-gl-js/issues/5654))

## 0.45.0

### ⚠️ Breaking changes

- `Evented#fire` and `Evented#listens` are now marked as private. Though `Evented` is still exported, and `fire` and `listens` are still functional, we encourage you to seek alternatives; a future version may remove their API accessibility or change its behavior. If you are writing a class that needs event emitting functionality, consider using [`EventEmitter`](https://nodejs.org/api/events.html#events_class_eventemitter) or similar libraries instead.
- The `"to-string"` expression operator now converts `null` to an empty string rather than to `"null"`. [#6534](https://github.com/mapbox/mapbox-gl-js/pull/6534)

### ✨ Features and improvements

- :rainbow: Add `line-gradient` property [#6303](https://github.com/mapbox/mapbox-gl-js/pull/6303)
- Add `abs`, `round`, `floor`, and `ceil` expression operators [#6496](https://github.com/mapbox/mapbox-gl-js/pull/6496)
- Add `collator` expression for controlling case and diacritic sensitivity in string comparisons [#6270](https://github.com/mapbox/mapbox-gl-js/pull/6270)
  - Rename `caseSensitive` and `diacriticSensitive` expressions to `case-sensitive` and `diacritic-sensitive` for consistency [#6598](https://github.com/mapbox/mapbox-gl-js/pull/6598)
  - Prevent `collator` expressions for evaluating as constant to account for potential environment-specific differences in expression evaluation [#6596](https://github.com/mapbox/mapbox-gl-js/pull/6596)
- Add CSS linting to test suite (h/t [@jasonbarry](https://github.com/jasonbarry))) [#6071](https://github.com/mapbox/mapbox-gl-js/pull/6071)
- Add support for configurable maxzoom in `raster-dem` tilesets [#6103](https://github.com/mapbox/mapbox-gl-js/pull/6103)
- Add `Map#isZooming` and `Map#isRotating` methods [#6128](https://github.com/mapbox/mapbox-gl-js/pull/6128), [#6183](https://github.com/mapbox/mapbox-gl-js/pull/6183)
- Add support for Mapzen Terrarium tiles in `raster-dem` sources [#6110](https://github.com/mapbox/mapbox-gl-js/pull/6110)
- Add `preventDefault` method on `mousedown`, `touchstart`, and `dblclick` events [#6218](https://github.com/mapbox/mapbox-gl-js/pull/6218)
- Add `originalEvent` property on `zoomend` and `moveend` for user-initiated scroll events (h/t [@stepankuzmin](https://github.com/stepankuzmin))) [#6175](https://github.com/mapbox/mapbox-gl-js/pull/6175)
- Accept arguments of type `value` in [`"length"` expressions](https://www.mapbox.com/mapbox-gl-js/style-spec/#expressions-length) [#6244](https://github.com/mapbox/mapbox-gl-js/pull/6244)
- Introduce `MapWheelEvent`[#6237](https://github.com/mapbox/mapbox-gl-js/pull/6237)
- Add setter for `ScaleControl` units (h/t [@ryanhamley](https://github.com/ryanhamley))) [#6138](https://github.com/mapbox/mapbox-gl-js/pull/6138), [#6274](https://github.com/mapbox/mapbox-gl-js/pull/6274)
- Add `open` event for `Popup` [#6311](https://github.com/mapbox/mapbox-gl-js/pull/6311)
- Explicit `"object"` type assertions are no longer required when using expressions [#6235](https://github.com/mapbox/mapbox-gl-js/pull/6235)
- Add `anchor` option to `Marker` [#6350](https://github.com/mapbox/mapbox-gl-js/pull/6350)
- `HTMLElement` is now passed to `Marker` as part of the `options` object, but the old function signature is still supported for backwards compatibility [#6356](https://github.com/mapbox/mapbox-gl-js/pull/6356)
- Add support for custom colors when using the default `Marker` SVG element (h/t [@andrewharvey](https://github.com/andrewharvey))) [#6416](https://github.com/mapbox/mapbox-gl-js/pull/6416)
- Allow `CanvasSource` initialization from `HTMLElement` [#6424](https://github.com/mapbox/mapbox-gl-js/pull/6424)
- Add `is-supported-script` expression [#6260](https://github.com/mapbox/mapbox-gl-js/pull/6260)

### 🐛 Bug fixes

- Align `raster-dem` tiles to pixel grid to eliminate blurry rendering on some devices [#6059](https://github.com/mapbox/mapbox-gl-js/pull/6059)
- Fix label collision circle debug drawing on overzoomed tiles [#6073](https://github.com/mapbox/mapbox-gl-js/pull/6073)
- Improve error reporting for some failed requests [#6126](https://github.com/mapbox/mapbox-gl-js/pull/6126), [#6032](https://github.com/mapbox/mapbox-gl-js/pull/6032)
- Fix several `Map#queryRenderedFeatures` bugs:
  - account for `{text, icon}-offset` when querying[#6135](https://github.com/mapbox/mapbox-gl-js/pull/6135)
  - correctly query features that extend across tile boundaries [#5756](https://github.com/mapbox/mapbox-gl-js/pull/6283)
  - fix querying of `circle` layer features with `-pitch-scaling: 'viewport'` or `-pitch-alignment: 'map'` [#6036](https://github.com/mapbox/mapbox-gl-js/pull/6036)
  - eliminate flicker effects when using query results to set a hover effect by switching from tile-based to viewport-based symbol querying [#6497](https://github.com/mapbox/mapbox-gl-js/pull/6497)
- Preserve browser history state when updating the `Map` hash [#6140](https://github.com/mapbox/mapbox-gl-js/pull/6140)
- Fix undefined behavior when `Map#addLayer` is invoked with an `id` of a preexisting layer [#6147](https://github.com/mapbox/mapbox-gl-js/pull/6147)
- Fix bug where `icon-image` would not be rendered if `text-field` is an empty string [#6164](https://github.com/mapbox/mapbox-gl-js/pull/6164)
- Ensure all camera methods fire `rotatestart` and `rotateend` events [#6187](https://github.com/mapbox/mapbox-gl-js/pull/6187)
- Always hide duplicate labels [#6166](https://github.com/mapbox/mapbox-gl-js/pull/6166)
- Fix `DragHandler` bugs where a left-button mouse click would end a right-button drag rotate and a drag gesture would not end if the control key is down on `mouseup` [#6193](https://github.com/mapbox/mapbox-gl-js/pull/6193)
- Add support for calling `{DragPanHandler, DragRotateHandler}#disable` while a gesture is in progress [#6232](https://github.com/mapbox/mapbox-gl-js/pull/6232)
- Fix `GeolocateControl` user location dot sizing when `Map`'s `<div>` inherits `box-sizing: border-box;` (h/t [@andrewharvey](https://github.com/andrewharvey))) [#6227](https://github.com/mapbox/mapbox-gl-js/pull/6232)
- Fix bug causing an off-by-one error in `array` expression error messages (h/t [@drewbo](https://github.com/drewbo))) [#6269](https://github.com/mapbox/mapbox-gl-js/pull/6269)
- Improve error message when an invalid access token triggers a 401 error [#6283](https://github.com/mapbox/mapbox-gl-js/pull/6283)
- Fix bug where lines with `line-width` larger than the sprite height of the `line-pattern` property would render other sprite images [#6246](https://github.com/mapbox/mapbox-gl-js/pull/6246)
- Fix broken touch events for `DragPanHandler` on mobile using Edge (note that zoom/rotate/pitch handlers still do not support Edge touch events [#1928](https://github.com/mapbox/mapbox-gl-js/pull/1928)) [#6325](https://github.com/mapbox/mapbox-gl-js/pull/6325)
- Fix race condition in `VectorTileWorkerSource#reloadTile` causing a rendering timeout [#6308](https://github.com/mapbox/mapbox-gl-js/issues/6308)
- Fix bug causing redundant `gl.stencilFunc` calls due to incorrect state checking (h/t [@yangdonglai](https://github.com/yangdonglai))) [#6330](https://github.com/mapbox/mapbox-gl-js/pull/6330)
- Fix bug where `mousedown` or `touchstart` would cancel camera animations in non-interactive maps [#6338](https://github.com/mapbox/mapbox-gl-js/pull/6338)
- Fix bug causing a full-screen flicker when the map is pitched and a symbol layer uses non-zero `text-translate` [#6365](https://github.com/mapbox/mapbox-gl-js/issues/6365)
- Fix bug in `to-rgba` expression causing division by zero [#6388](https://github.com/mapbox/mapbox-gl-js/pull/6388)
- Fix bug in cross-fading for `*-pattern` properties with non-integer zoom stops [#6430](https://github.com/mapbox/mapbox-gl-js/pull/6430)
- Fix bug where calling `Map#remove` on a map with constructor option `hash: true` throws an error (h/t [@allthesignals](https://github.com/allthesignals))) [#6490](https://github.com/mapbox/mapbox-gl-js/pull/6497)
- Fix bug causing flickering when panning across the anti-meridian [#6438](https://github.com/mapbox/mapbox-gl-js/pull/6438)
- Fix error when using tiles of non-power-of-two size [#6444](https://github.com/mapbox/mapbox-gl-js/pull/6444)
- Fix bug causing `Map#moveLayer(layerId, beforeId)` to remove the layer when `layerId === beforeId` [#6542](https://github.com/mapbox/mapbox-gl-js/pull/6542)

* Fix Rollup build for style-spec module [#6575](https://github.com/mapbox/mapbox-gl-js/pull/6575)
* Fix bug causing `Map#querySourceFeatures` to throw an `Uncaught TypeError`(https://github.com/mapbox/mapbox-gl-js/pull/6555)
* Fix issue where label collision detection was inaccurate for some symbol layers that shared layout properties with another layer [#6558](https://github.com/mapbox/mapbox-gl-js/pull/6558)
* Restore `target` property for `mouse{enter,over,leave,out}` events [#6623](https://github.com/mapbox/mapbox-gl-js/pull/6623)

## 0.44.2

### 🐛 Bug fixes

- Workaround a breaking change in Safari causing page to scroll/zoom in response to user actions intended to pan/zoom the map [#6095](https://github.com/mapbox/mapbox-gl-js/issues/6095). (N.B., not to be confused with the workaround from April 2017 dealing with the same breaking change in Chrome [#4259](https://github.com/mapbox/mapbox-gl-js/issues/6095). See also https://github.com/WICG/interventions/issues/18, https://bugs.webkit.org/show_bug.cgi?id=182521, https://bugs.chromium.org/p/chromium/issues/detail?id=639227 .)

## 0.44.1

### 🐛 Bug fixes

- Fix bug causing features from symbol layers to be omitted from `map.queryRenderedFeatures()` [#6074](https://github.com/mapbox/mapbox-gl-js/issues/6074)
- Fix error triggered by simultaneous scroll-zooming and drag-panning. [#6106](https://github.com/mapbox/mapbox-gl-js/issues/6106)
- Fix bug wherein drag-panning failed to resume after a brief pause [#6063](https://github.com/mapbox/mapbox-gl-js/issues/6063)

## 0.44.0

### ✨ Features and improvements

- The CSP policy of a page using mapbox-gl-js no longer needs to include `script-src 'unsafe-eval'` [#559](https://github.com/mapbox/mapbox-gl-js/issues/559)
- Add `LngLatBounds#isEmpty()` method [#5917](https://github.com/mapbox/mapbox-gl-js/pull/5917)
- Updated to flow 0.62.0 [#5923](https://github.com/mapbox/mapbox-gl-js/issues/5923)
- Make compass and zoom controls optional ([#5348](https://github.com/mapbox/mapbox-gl-js/pull/5348)) (h/t [@matijs](https://github.com/matijs)))
- Add `collectResourceTiming` option to the enable collection of [Resource Timing](https://developer.mozilla.org/en-US/docs/Web/API/Resource_Timing_API/Using_the_Resource_Timing_API) data for requests that are made from Web Workers. ([#5948](https://github.com/mapbox/mapbox-gl-js/issues/5948))
- Improve user location dot appearance across browsers ([#5498](https://github.com/mapbox/mapbox-gl-js/pull/5498)) (h/t [@jasonbarry](https://github.com/jasonbarry)))

### 🐛 Bug fixes

- Fix error triggered by `==` and `!=` expressions [#5947](https://github.com/mapbox/mapbox-gl-js/issues/5947)
- Image sources honor `renderWorldCopies` [#5932](https://github.com/mapbox/mapbox-gl-js/pull/5932)
- Fix transitions to default fill-outline-color [#5953](https://github.com/mapbox/mapbox-gl-js/issues/5953)
- Fix transitions for light properties [#5982](https://github.com/mapbox/mapbox-gl-js/issues/5982)
- Fix minor symbol collisions on pitched maps [#5913](https://github.com/mapbox/mapbox-gl-js/pull/5913)
- Fix memory leaks after `Map#remove()` [#5943](https://github.com/mapbox/mapbox-gl-js/pull/5943), [#5951](https://github.com/mapbox/mapbox-gl-js/pull/5951)
- Fix bug wherein `GeoJSONSource#setData()` caused labels to fade out and back in ([#6002](https://github.com/mapbox/mapbox-gl-js/issues/6002))
- Fix bug that could cause incorrect collisions for labels placed very near to each other at low zoom levels ([#5993](https://github.com/mapbox/mapbox-gl-js/issues/5993))
- Fix bug causing `move` events to be fired out of sync with actual map movements ([#6005](https://github.com/mapbox/mapbox-gl-js/pull/6005))
- Fix bug wherein `Map` did not fire `mouseover` events ([#6000](https://github.com/mapbox/mapbox-gl-js/pull/6000)] (h/t [@jay-manday](https://github.com/jay-manday)))
- Fix bug causing blurry rendering of raster tiles ([#4552](https://github.com/mapbox/mapbox-gl-js/issues/4552))
- Fix potential memory leak caused by removing layers ([#5995](https://github.com/mapbox/mapbox-gl-js/issues/5995))
- Fix bug causing attribution icon to appear incorrectly in compact maps not using Mapbox data ([#6042](https://github.com/mapbox/mapbox-gl-js/pull/6042))
- Fix positioning of default marker element ([#6012](https://github.com/mapbox/mapbox-gl-js/pull/6012)) (h/t [@andrewharvey](https://github.com/andrewharvey)))

## 0.43.0 (December 21, 2017)

### ⚠️ Breaking changes

- It is now an error to attempt to remove a source that is in use [#5562](https://github.com/mapbox/mapbox-gl-js/pull/5562)
- It is now an error if the layer specified by the `before` parameter to `moveLayer` does not exist [#5679](https://github.com/mapbox/mapbox-gl-js/pull/5679)
- `"colorSpace": "hcl"` now uses shortest-path interpolation for hue [#5811](https://github.com/mapbox/mapbox-gl-js/issues/5811)

### ✨ Features and improvements

- Introduce client-side hillshading with `raster-dem` source type and `hillshade` layer type [#5286](https://github.com/mapbox/mapbox-gl-js/pull/5286)
- GeoJSON sources take 2x less memory and generate tiles 20%–100% faster [#5799](https://github.com/mapbox/mapbox-gl-js/pull/5799)
- Enable data-driven values for text-font [#5698](https://github.com/mapbox/mapbox-gl-js/pull/5698)
- Enable data-driven values for heatmap-radius [#5898](https://github.com/mapbox/mapbox-gl-js/pull/5898)
- Add getter and setter for offset on marker [#5759](https://github.com/mapbox/mapbox-gl-js/pull/5759)
- Add `Map#hasImage` [#5775](https://github.com/mapbox/mapbox-gl-js/pull/5775)
- Improve typing for `==` and `!=` expressions [#5840](https://github.com/mapbox/mapbox-gl-js/pull/5840)
- Made `coalesce` expressions more useful [#5755](https://github.com/mapbox/mapbox-gl-js/issues/5755)
- Enable implicit type assertions for array types [#5738](https://github.com/mapbox/mapbox-gl-js/pull/5738)
- Improve hash control precision [#5767](https://github.com/mapbox/mapbox-gl-js/pull/5767)
- `supported()` now returns false on old IE 11 versions that don't support Web Worker blob URLs [#5801](https://github.com/mapbox/mapbox-gl-js/pull/5801)
- Remove flow globals TileJSON and Transferable [#5668](https://github.com/mapbox/mapbox-gl-js/pull/5668)
- Improve performance of image, video, and canvas sources [#5845](https://github.com/mapbox/mapbox-gl-js/pull/5845)

### 🐛 Bug fixes

- Fix popups and markers lag during pan animation [#4670](https://github.com/mapbox/mapbox-gl-js/issues/4670)
- Fix fading of symbol layers caused by setData [#5716](https://github.com/mapbox/mapbox-gl-js/issues/5716)
- Fix behavior of `to-rgba` and `rgba` expressions [#5778](https://github.com/mapbox/mapbox-gl-js/pull/5778), [#5866](https://github.com/mapbox/mapbox-gl-js/pull/5866)
- Fix cross-fading of `*-pattern` and `line-dasharray` [#5791](https://github.com/mapbox/mapbox-gl-js/pull/5791)
- Fix `colorSpace` function property [#5843](https://github.com/mapbox/mapbox-gl-js/pull/5843)
- Fix style diffing when changing GeoJSON source properties [#5731](https://github.com/mapbox/mapbox-gl-js/issues/5731)
- Fix missing labels when zooming out from overzoomed tile [#5827](https://github.com/mapbox/mapbox-gl-js/issues/5827)
- Fix missing labels when zooming out and quickly using setData [#5837](https://github.com/mapbox/mapbox-gl-js/issues/5837)
- Handle NaN as input to step and interpolate expressions [#5757](https://github.com/mapbox/mapbox-gl-js/pull/5757)
- Clone property values on input and output [#5806](https://github.com/mapbox/mapbox-gl-js/pull/5806)
- Bump geojson-rewind dependency [#5769](https://github.com/mapbox/mapbox-gl-js/pull/5769)
- Allow setting Marker's popup before LngLat [#5893](https://github.com/mapbox/mapbox-gl-js/pull/5893)

## 0.42.2 (November 21, 2017)

### 🐛 Bug fixes

- Add box-sizing to the "mapboxgl-ctrl-scale"-class [#5715](https://github.com/mapbox/mapbox-gl-js/pull/5715)
- Fix rendering in Safari [#5712](https://github.com/mapbox/mapbox-gl-js/issues/5712)
- Fix "Cannot read property 'hasTransition' of undefined" error [#5714](https://github.com/mapbox/mapbox-gl-js/issues/5714)
- Fix misplaced raster tiles [#5713](https://github.com/mapbox/mapbox-gl-js/issues/5713)
- Fix raster tile fading [#5722](https://github.com/mapbox/mapbox-gl-js/issues/5722)
- Ensure that an unset filter is undefined rather than null [#5727](https://github.com/mapbox/mapbox-gl-js/pull/5727)
- Restore pitch-with-rotate to nav control [#5725](https://github.com/mapbox/mapbox-gl-js/pull/5725)
- Validate container option in map constructor [#5695](https://github.com/mapbox/mapbox-gl-js/pull/5695)
- Fix queryRenderedFeatures behavior for features displayed in multiple layers [#5172](https://github.com/mapbox/mapbox-gl-js/issues/5172)

## 0.42.1 (November 17, 2017)

### 🐛 Bug fixes

- Workaround for map flashing bug on Chrome 62+ with Intel Iris Graphics 6100 cards [#5704](https://github.com/mapbox/mapbox-gl-js/pull/5704)
- Rerender map when `map.showCollisionBoxes` is set to `false` [#5673](https://github.com/mapbox/mapbox-gl-js/pull/5673)
- Fix transitions from property default values [#5682](https://github.com/mapbox/mapbox-gl-js/pull/5682)
- Fix runtime updating of `heatmap-color` [#5682](https://github.com/mapbox/mapbox-gl-js/pull/5682)
- Fix mobile Safari `history.replaceState` error [#5613](https://github.com/mapbox/mapbox-gl-js/pull/5613)

### ✨ Features and improvements

- Provide default element for Marker class [#5661](https://github.com/mapbox/mapbox-gl-js/pull/5661)

## 0.42.0 (November 10, 2017)

### ⚠️ Breaking changes

- Require that `heatmap-color` use expressions instead of stop functions [#5624](https://github.com/mapbox/mapbox-gl-js/issues/5624)
- Remove support for validating and migrating v6 styles
- Remove support for validating v7 styles [#5604](https://github.com/mapbox/mapbox-gl-js/pull/5604)
- Remove support for including `{tokens}` in expressions for `text-field` and `icon-image` [#5599](https://github.com/mapbox/mapbox-gl-js/issues/5599)
- Split `curve` expression into `step` and `interpolate` expressions [#5542](https://github.com/mapbox/mapbox-gl-js/pull/5542)
- Disallow interpolation in expressions for `line-dasharray` [#5519](https://github.com/mapbox/mapbox-gl-js/pull/5519)

### ✨ Features and improvements

- Improve label collision detection [#5150](https://github.com/mapbox/mapbox-gl-js/pull/5150)
  - Labels from different sources will now collide with each other
  - Collisions caused by rotation and pitch are now smoothly transitioned with a fade
  - Improved algorithm for fewer erroneous collisions, denser label placement, and greater label stability during rotation
- Add `sqrt` expression [#5493](https://github.com/mapbox/mapbox-gl-js/pull/5493)

### 🐛 Bug fixes and error reporting improvements

- Fix viewport calculations for `fitBounds` when both zooming and padding change [#4846](https://github.com/mapbox/mapbox-gl-js/issues/4846)
- Fix WebGL "range out of bounds for buffer" error caused by sorted symbol layers [#5620](https://github.com/mapbox/mapbox-gl-js/issues/5620)
- Fix symbol fading across tile reloads [#5491](https://github.com/mapbox/mapbox-gl-js/issues/5491)
- Change tile rendering order to better match GL Native [#5601](https://github.com/mapbox/mapbox-gl-js/pull/5601)
- Ensure no errors are triggered when calling `queryRenderedFeatures` on a heatmap layer [#5594](https://github.com/mapbox/mapbox-gl-js/pull/5594)
- Fix bug causing `queryRenderedSymbols` to return results from different sources [#5554](https://github.com/mapbox/mapbox-gl-js/issues/5554)
- Fix CJK rendering issues [#5544](https://github.com/mapbox/mapbox-gl-js/issues/5544), [#5546](https://github.com/mapbox/mapbox-gl-js/issues/5546)
- Account for `circle-stroke-width` in `queryRenderedFeatures` [#5514](https://github.com/mapbox/mapbox-gl-js/pull/5514)
- Fix rendering of fill layers atop raster layers [#5513](https://github.com/mapbox/mapbox-gl-js/pull/5513)
- Fix rendering of circle layers with a `circle-stroke-opacity` of 0 [#5496](https://github.com/mapbox/mapbox-gl-js/issues/5496)
- Fix memory leak caused by actor callbacks [#5443](https://github.com/mapbox/mapbox-gl-js/issues/5443)
- Fix source cache size for raster sources with tile sizes other than 512px [#4313](https://github.com/mapbox/mapbox-gl-js/issues/4313)
- Validate that zoom expressions only appear at the top level of an expression [#5609](https://github.com/mapbox/mapbox-gl-js/issues/5609)
- Validate that step and interpolate expressions don't have any duplicate stops [#5605](https://github.com/mapbox/mapbox-gl-js/issues/5605)
- Fix rendering for `icon-text-fit` with a data-driven `text-size` [#5632](https://github.com/mapbox/mapbox-gl-js/pull/5632)
- Improve validation to catch uses of deprecated function syntax [#5667](https://github.com/mapbox/mapbox-gl-js/pull/5667)
- Permit altitude coordinates in `position` field in GeoJSON [#5608](https://github.com/mapbox/mapbox-gl-js/pull/5608)

## 0.41.0 (October 11, 2017)

### :warning: Breaking changes

- Removed support for paint classes [#3643](https://github.com/mapbox/mapbox-gl-js/pull/3643). Instead, use runtime styling APIs or `Map#setStyle`.
- Reverted the `canvas` source `contextType` option added in 0.40.0 [#5449](https://github.com/mapbox/mapbox-gl-js/pull/5449)

### :bug: Bug fixes

- Clip raster tiles to avoid tile overlap [#5105](https://github.com/mapbox/mapbox-gl-js/pull/5105)
- Guard for offset edgecase in flyTo [#5331](https://github.com/mapbox/mapbox-gl-js/pull/5331)
- Ensure the map is updated after the sprite loads [#5367](https://github.com/mapbox/mapbox-gl-js/pull/5367)
- Limit animation duration on flyTo with maxDuration option [#5349](https://github.com/mapbox/mapbox-gl-js/pull/5349)
- Make double-tapping on make zoom in by a factor of 2 on iOS [#5274](https://github.com/mapbox/mapbox-gl-js/pull/5274)
- Fix rendering error with translucent raster tiles [#5380](https://github.com/mapbox/mapbox-gl-js/pull/5380)
- Error if invalid 'before' argument is passed to Map#addLayer [#5401](https://github.com/mapbox/mapbox-gl-js/pull/5401)
- Revert CanvasSource intermediary image buffer fix [#5449](https://github.com/mapbox/mapbox-gl-js/pull/5449)

### :sparkles: Features and improvements

- Use setData operation when diffing geojson sources [#5332](https://github.com/mapbox/mapbox-gl-js/pull/5332)
- Return early from draw calls on layers where opacity=0 [#5429](https://github.com/mapbox/mapbox-gl-js/pull/5429)
- A [heatmap](https://www.mapbox.com/mapbox-gl-js/example/heatmap-layer/) layer type is now available. This layer type allows you to visualize and explore massive datasets of points, reflecting the shape and density of data well while also looking beautiful. See [the blog post](https://blog.mapbox.com/sneak-peek-at-heatmaps-in-mapbox-gl-73b41d4b16ae) for further details.
  ![](https://cdn-images-1.medium.com/max/1600/1*Dme5MAgdA3pYdTRHUQzvLw.png)
- The value of a style property or filter can now be an [expression](http://www.mapbox.com/mapbox-gl-js/style-spec/#expressions). Expressions are a way of doing data-driven and zoom-driven styling that provides more flexibility and control, and unifies property and filter syntax.

  Previously, data-driven and zoom-driven styling relied on stop functions: you specify a feature property and a set of input-output pairs that essentially define a “scale” for how the style should be calculated based on the feature property. For example, the following would set circle colors on a green-to-red scale based on the value of `feature.properties.population`:

  ```
  "circle-color": {
    "property": "population",
    "stops": [
      [0, "green"],
      [1000000, "red"]
    ]
  }
  ```

  This approach is powerful, but we’ve seen a number of use cases that stop functions don't satisfy. Expressions provide the flexibility to address use cases like these:

  **Multiple feature properties**
  Using more than one feature property to calculate a given style property. E.g., styling land polygon colors based on both `feature.properties.land_use_category` and `feature.properties.elevation`.

  **Arithmetic**
  For some use cases it’s necessary to do some arithmetic on the input data. One example is sizing circles to represent quantitative data. Since a circle’s visual size on the screen is really its area (and A=πr^2), the right way to scale `circle-radius` is `square_root(feature.properties.input_data_value)`. Another example is unit conversions: feature data may include properties that are in some particular unit. Displaying such data in units appropriate to, say, a user’s preference or location, requires being able to do simple arithmetic (multiplication, division) on whatever value is in the data.

  **Conditional logic**
  This is a big one: basic if-then logic, for example to decide exactly what text to display for a label based on which properties are available in the feature or even the length of the name. A key example of this is properly supporting bilingual labels, where we have to decide whether to show local + English, local-only, or English-only, based on the data that’s available for each feature.

  **String manipulation**
  More dynamic control over label text with things like uppercase/lowercase/title case transforms, localized number formatting, etc. Without this functionality, crafting and iterating on label content entails a large data-prep burden.

  **Filters**
  Style layer filters had similar limitations. Moreover, they use a different syntax, even though their job is very similar to that of data-driven styling functions: filters say, “here’s how to look at a feature and decide whether to draw it,” and data-driven style functions say, “here’s how to look at a feature and decide how to size/color/place it.” Expressions provide a unified syntax for defining parts of a style that need to be calculated dynamically from feature data.

  For information on the syntax and behavior of expressions, please see [the documentation](http://www.mapbox.com/mapbox-gl-js/style-spec/#expressions).

### :wrench: Development workflow improvements

- Made the performance benchmarking runner more informative and statistically robust

## 0.40.1 (September 18, 2017)

### :bug: Bug fixes

- Fix bug causing flicker when zooming in on overzoomed tiles [#5295](https://github.com/mapbox/mapbox-gl-js/pull/5295)
- Remove erroneous call to Tile#redoPlacement for zoom-only or low pitch camera changes [#5284](https://github.com/mapbox/mapbox-gl-js/pull/5284)
- Fix bug where `CanvasSource` coordinates were flipped and improve performance for non-animated `CanvasSource`s [#5303](https://github.com/mapbox/mapbox-gl-js/pull/5303)
- Fix bug causing map not to render on some cases on Internet Explorer 11 [#5321](https://github.com/mapbox/mapbox-gl-js/pull/5321)
- Remove upper limit on `fill-extrusion-height` property [#5320](https://github.com/mapbox/mapbox-gl-js/pull/5320)

## 0.40.0 (September 13, 2017)

### :warning: Breaking changes

- `Map#addImage` now requires the image as an `HTMLImageElement`, `ImageData`, or object with `width`, `height`, and
  `data` properties with the same format as `ImageData`. It no longer accepts a raw `ArrayBufferView` in the second
  argument and `width` and `height` options in the third argument.
- `canvas` sources now require a `contextType` option specifying the drawing context associated with the source canvas. [#5155](https://github.com/mapbox/mapbox-gl-js/pull/5155)

### :sparkles: Features and improvements

- Correct rendering for multiple `fill-extrusion` layers on the same map [#5101](https://github.com/mapbox/mapbox-gl-js/pull/5101)
- Add an `icon-anchor` property to symbol layers [#5183](https://github.com/mapbox/mapbox-gl-js/pull/5183)
- Add a per-map `transformRequest` option, allowing users to provide a callback that transforms resource request URLs [#5021](https://github.com/mapbox/mapbox-gl-js/pull/5021)
- Add data-driven styling support for
  - `text-max-width` [#5067](https://github.com/mapbox/mapbox-gl-js/pull/5067)
  - `text-letter-spacing` [#5071](https://github.com/mapbox/mapbox-gl-js/pull/5071)
  - `line-join` [#5020](https://github.com/mapbox/mapbox-gl-js/pull/5020)
- Add support for SDF icons in `Map#addImage()` [#5181](https://github.com/mapbox/mapbox-gl-js/pull/5181)
- Added nautical miles unit to ScaleControl [#5238](https://github.com/mapbox/mapbox-gl-js/pull/5238) (h/t [@fmairesse](https://github.com/fmairesse)))
- Eliminate the map-wide limit on the number of glyphs and sprites that may be used in a style [#141](https://github.com/mapbox/mapbox-gl-js/issues/141). (Fixed by [#5190](https://github.com/mapbox/mapbox-gl-js/pull/5190), see also [mapbox-gl-native[#9213](https://github.com/mapbox/mapbox-gl-js/issues/9213)](https://github.com/mapbox/mapbox-gl-native/pull/9213)
- Numerous performance optimizations (including [#5108](https://github.com/mapbox/mapbox-gl-js/pull/5108) h/t [@pirxpilot](https://github.com/pirxpilot)))

### :bug: Bug fixes

- Add missing documentation for mouseenter, mouseover, mouseleave events [#4772](https://github.com/mapbox/mapbox-gl-js/issues/4772)
- Add missing documentation for `Marker#getElement()` method [#5242](https://github.com/mapbox/mapbox-gl-js/pull/5242)
- Fix bug wherein removing canvas source with animate=true leaves map in render loop [#5097](https://github.com/mapbox/mapbox-gl-js/issues/5097)
- Fix fullscreen detection on Firefox [#5272](https://github.com/mapbox/mapbox-gl-js/pull/5272)
- Fix z-fighting on overlapping fills within the same layer [#3320](https://github.com/mapbox/mapbox-gl-js/issues/3320)
- Fix handling of fractional values for `layer.minzoom` [#2929](https://github.com/mapbox/mapbox-gl-js/issues/2929)
- Clarify coordinate ordering in documentation for `center` option [#5042](https://github.com/mapbox/mapbox-gl-js/pull/5042) (h/t [@karthikb351](https://github.com/karthikb351)))
- Fix output of stop functions where two stops have the same input value [#5020](https://github.com/mapbox/mapbox-gl-js/pull/5020) (h/t [@edpop](https://github.com/edpop))
- Fix bug wherein using `Map#addLayer()` with an inline source would mutate its input [#4040](https://github.com/mapbox/mapbox-gl-js/issues/4040)
- Fix invalid css keyframes selector [#5075](https://github.com/mapbox/mapbox-gl-js/pull/5075) (h/t [@aar0nr](https://github.com/aar0nr)))
- Fix GPU-specific bug wherein canvas sources caused an error [#4262](https://github.com/mapbox/mapbox-gl-js/issues/4262)
- Fix a race condition in symbol layer handling that caused sporadic uncaught errors [#5185](https://github.com/mapbox/mapbox-gl-js/pull/5185)
- Fix bug causing line labels to render incorrectly on overzoomed tiles [#5120](https://github.com/mapbox/mapbox-gl-js/pull/5120)
- Fix bug wherein `NavigationControl` triggered mouse events unexpectedly [#5148](https://github.com/mapbox/mapbox-gl-js/issues/5148)
- Fix bug wherein clicking on the `NavigationControl` compass caused an error in IE 11 [#4784](https://github.com/mapbox/mapbox-gl-js/issues/4784)
- Remove dependency on GPL-3-licensed `fast-stable-stringify` module [#5152](https://github.com/mapbox/mapbox-gl-js/issues/5152)
- Fix bug wherein layer-specific an event listener produced an error after its target layer was removed from the map [#5145](https://github.com/mapbox/mapbox-gl-js/issues/5145)
- Fix `Marker#togglePopup()` failing to return the marker instance [#5116](https://github.com/mapbox/mapbox-gl-js/issues/5116)
- Fix bug wherein a marker's position failed to adapt to the marker element's size changing [#5133](https://github.com/mapbox/mapbox-gl-js/issues/5133)
- Fix rendering bug affecting Broadcom GPUs [#5073](https://github.com/mapbox/mapbox-gl-js/pull/5073)

### :wrench: Development workflow improvements

- Add (and now require) Flow type annotations throughout the majority of the codebase.
- Migrate to CircleCI 2.0 [#4939](https://github.com/mapbox/mapbox-gl-js/pull/4939)

## 0.39.1 (July 24, 2017)

### :bug: Bug fixes

- Fix packaging issue in 0.39.0 [#5025](https://github.com/mapbox/mapbox-gl-js/issues/5025)
- Correctly evaluate enum-based identity functions [#5023](https://github.com/mapbox/mapbox-gl-js/issues/5023)

## 0.39.0 (July 21, 2017)

### :warning: Breaking changes

- `GeolocateControl` breaking changes [#4479](https://github.com/mapbox/mapbox-gl-js/pull/4479)
  - The option `watchPosition` has been replaced with `trackUserLocation`
  - The camera operation has changed from `jumpTo` (not animated) to `fitBounds` (animated). An effect of this is the map pitch is no longer reset, although the bearing is still reset to 0.
  - The accuracy of the geolocation provided by the device is used to set the view (previously it was fixed at zoom level 17). The `maxZoom` can be controlled via the new `fitBoundsOptions` option (defaults to 15).
- Anchor `Marker`s at their center by default [#5019](https://github.com/mapbox/mapbox-gl-js/issues/5019) [@andrewharvey](https://github.com/andrewharvey)
- Increase `significantRotateThreshold` for the `TouchZoomRotateHandler` [#4971](https://github.com/mapbox/mapbox-gl-js/pull/4971), [@dagjomar](https://github.com/dagjomar)

### :sparkles: Features and improvements

- Improve performance of updating GeoJSON sources [#4069](https://github.com/mapbox/mapbox-gl-js/pull/4069), [@ezheidtmann](https://github.com/ezheidtmann)
- Improve rendering speed of extrusion layers [#4818](https://github.com/mapbox/mapbox-gl-js/pull/4818)
- Improve line label legibility in pitched views [#4781](https://github.com/mapbox/mapbox-gl-js/pull/4781)
- Improve line label legibility on curved lines [#4853](https://github.com/mapbox/mapbox-gl-js/pull/4853)
- Add user location tracking capability to `GeolocateControl` [#4479](https://github.com/mapbox/mapbox-gl-js/pull/4479), [@andrewharvey](https://github.com/andrewharvey)
  - New option `showUserLocation` to draw a "dot" as a `Marker` on the map at the user's location
  - An active lock and background state are introduced with `trackUserLocation`. When in active lock the camera will update to follow the user location, however if the camera is changed by the API or UI then the control will enter the background state where it won't update the camera to follow the user location.
  - New option `fitBoundsOptions` to control the camera operation
  - New `trackuserlocationstart` and `trackuserlocationend` events
  - New `LngLat.toBounds` method to extend a point location by a given radius to a `LngLatBounds` object
- Include main CSS file in `package.json` [#4809](https://github.com/mapbox/mapbox-gl-js/pull/4809), [@tomscholz](https://github.com/tomscholz)
- Add property function (data-driven styling) support for `line-width` [#4773](https://github.com/mapbox/mapbox-gl-js/pull/4773)
- Add property function (data-driven styling) support for `text-anchor` [#4997](https://github.com/mapbox/mapbox-gl-js/pull/4997)
- Add property function (data-driven styling) support for `text-justify` [#5000](https://github.com/mapbox/mapbox-gl-js/pull/5000)
- Add `maxTileCacheSize` option [#4778](https://github.com/mapbox/mapbox-gl-js/pull/4778), [@jczaplew](https://github.com/jczaplew)
- Add new `icon-pitch-alignment` and `circle-pitch-alignment` properties [#4869](https://github.com/mapbox/mapbox-gl-js/pull/4869) [#4871](https://github.com/mapbox/mapbox-gl-js/pull/4871)
- Add `Map#getMaxBounds` method [#4890](https://github.com/mapbox/mapbox-gl-js/pull/4890), [@andrewharvey](https://github.com/andrewharvey) [@lamuertepeluda](https://github.com/lamuertepeluda)
- Add option (`localIdeographFontFamily`) to use TinySDF to avoid loading expensive CJK glyphs [#4895](https://github.com/mapbox/mapbox-gl-js/pull/4895)
- If `config.API_URL` includes a path prepend it to the request URL [#4995](https://github.com/mapbox/mapbox-gl-js/pull/4995)
- Bump `supercluster` version to expose `cluster_id` property on clustered sources [#5002](https://github.com/mapbox/mapbox-gl-js/pull/5002)

### :bug: Bug fixes

- Do not display `FullscreenControl` on unsupported devices [#4838](https://github.com/mapbox/mapbox-gl-js/pull/4838), [@stepankuzmin](https://github.com/stepankuzmin)
- Fix yarn build on Windows machines [#4887](https://github.com/mapbox/mapbox-gl-js/pull/4887)
- Prevent potential memory leaks by dispatching `loadData` to the same worker every time [#4877](https://github.com/mapbox/mapbox-gl-js/pull/4877)
- Fix bug preventing the rtlTextPlugin from loading before the initial style `load` [#4870](https://github.com/mapbox/mapbox-gl-js/pull/4870)
- Fix bug causing runtime-stying to not take effect in some situations [#4893](https://github.com/mapbox/mapbox-gl-js/pull/4893)
- Prevent requests of vertical glyphs for labels that can't be verticalized [#4720](https://github.com/mapbox/mapbox-gl-js/issues/4720)
- Fix character detection for Zanabazar Square [#4940](https://github.com/mapbox/mapbox-gl-js/pull/4940)
- Fix `LogoControl` logic to update correctly, and hide the `<div>` instead of removing it from the DOM when it is not needed [#4842](https://github.com/mapbox/mapbox-gl-js/pull/4842)
- Fix `GeoJSONSource#serialize` to include all options
- Fix error handling in `GlyphSource#getSimpleGlyphs`[#4992](https://github.com/mapbox/mapbox-gl-js/pull/4992)
- Fix bug causing `setStyle` to reload raster tiles [#4852](https://github.com/mapbox/mapbox-gl-js/pull/4852)
- Fix bug causing symbol layers not to render on devices with non-integer device pixel ratios [#4989](https://github.com/mapbox/mapbox-gl-js/pull/4989)
- Fix bug where `Map#queryRenderedFeatures` would error when returning no results [#4993](https://github.com/mapbox/mapbox-gl-js/pull/4993)
- Fix bug where `Map#areTilesLoaded` would always be false on `sourcedata` events for reloading tiles [#4987](https://github.com/mapbox/mapbox-gl-js/pull/4987)
- Fix bug causing categorical property functions to error on non-ascending order stops [#4996](https://github.com/mapbox/mapbox-gl-js/pull/4996)

### :hammer_and_wrench: Development workflow changes

- Use flow to type much of the code base [#4629](https://github.com/mapbox/mapbox-gl-js/pull/4629) [#4903](https://github.com/mapbox/mapbox-gl-js/pull/4903) [#4909](https://github.com/mapbox/mapbox-gl-js/pull/4909) [#4910](https://github.com/mapbox/mapbox-gl-js/pull/4910) [#4911](https://github.com/mapbox/mapbox-gl-js/pull/4911) [#4913](https://github.com/mapbox/mapbox-gl-js/pull/4913) [#4915](https://github.com/mapbox/mapbox-gl-js/pull/4915) [#4918](https://github.com/mapbox/mapbox-gl-js/pull/4918) [#4932](https://github.com/mapbox/mapbox-gl-js/pull/4932) [#4933](https://github.com/mapbox/mapbox-gl-js/pull/4933) [#4948](https://github.com/mapbox/mapbox-gl-js/pull/4948) [#4949](https://github.com/mapbox/mapbox-gl-js/pull/4949) [#4955](https://github.com/mapbox/mapbox-gl-js/pull/4955) [#4966](https://github.com/mapbox/mapbox-gl-js/pull/4966) [#4967](https://github.com/mapbox/mapbox-gl-js/pull/4967) [#4973](https://github.com/mapbox/mapbox-gl-js/pull/4973) :muscle: [@jfirebaugh](https://github.com/jfirebaugh) [@vicapow](https://github.com/vicapow)
- Use style specification to generate flow type [#4958](https://github.com/mapbox/mapbox-gl-js/pull/4958)
- Explicitly list which files to publish in `package.json` [#4819](https://github.com/mapbox/mapbox-gl-js/pull/4819) [@tomscholz](https://github.com/tomscholz)
- Move render test ignores to a separate file [#4977](https://github.com/mapbox/mapbox-gl-js/pull/4977)
- Add code of conduct [#5015](https://github.com/mapbox/mapbox-gl-js/pull/5015) :sparkling_heart:

## 0.38.0 (June 9, 2017)

#### New features :sparkles:

- Attenuate label size scaling with distance, improving readability of pitched maps [#4547](https://github.com/mapbox/mapbox-gl-js/pull/4547)

#### Bug fixes :beetle:

- Skip rendering for patterned layers when pattern is missing [#4687](https://github.com/mapbox/mapbox-gl-js/pull/4687)
- Fix bug with map failing to rerender after `webglcontextlost` event [#4725](https://github.com/mapbox/mapbox-gl-js/pull/4725) [@cdawi](https://github.com/cdawi)
- Clamp zoom level in `flyTo` to within the map's specified min- and maxzoom to prevent undefined behavior [#4726](https://github.com/mapbox/mapbox-gl-js/pull/4726) [@](https://github.com/) IvanSanchez
- Fix wordmark rendering in IE [#4741](https://github.com/mapbox/mapbox-gl-js/pull/4741)
- Fix slight pixelwise symbol rendering bugs caused by incorrect sprite calculations [#4737](https://github.com/mapbox/mapbox-gl-js/pull/4737)
- Prevent exceptions thrown by certain `flyTo` calls [#4761](https://github.com/mapbox/mapbox-gl-js/pull/4761)
- Fix "Improve this map" link [#4685](https://github.com/mapbox/mapbox-gl-js/pull/4685)
- Tweak `queryRenderedSymbols` logic to better account for pitch scaling [#4792](https://github.com/mapbox/mapbox-gl-js/pull/4792)
- Fix for symbol layers sometimes failing to render, most frequently in Safari [#4795](https://github.com/mapbox/mapbox-gl-js/pull/4795)
- Apply `text-keep-upright` after `text-offset` to keep labels upright when intended [#4779](https://github.com/mapbox/mapbox-gl-js/pull/4779) **[Potentially breaking :warning: but considered a bugfix]**
- Prevent exceptions thrown by empty GeoJSON tiles [#4803](https://github.com/mapbox/mapbox-gl-js/pull/4803)

#### Accessibility improvements :sound:

- Add `aria-label` to popup close button [#4799](https://github.com/mapbox/mapbox-gl-js/pull/4799) [@andrewharvey](https://github.com/andrewharvey)

#### Development workflow + testing improvements :wrench:

- Fix equality assertion bug in tests [#4731](https://github.com/mapbox/mapbox-gl-js/pull/4731) [@IvanSanchez](https://github.com/IvanSanchez)
- Benchmark results page improvements [#4746](https://github.com/mapbox/mapbox-gl-js/pull/4746)
- Require node version >=6.4.0, enabling the use of more ES6 features [#4752](https://github.com/mapbox/mapbox-gl-js/pull/4752)
- Document missing `pitchWithRotate` option [#4800](https://github.com/mapbox/mapbox-gl-js/pull/4800) [@simast](https://github.com/simast)
- Move Github-specific Markdown files into subdirectory [#4806](https://github.com/mapbox/mapbox-gl-js/pull/4806) [@tomscholz](https://github.com/tomscholz)

## 0.37.0 (May 2nd, 2017)

#### :warning: Breaking changes

- Removed `LngLat#wrapToBestWorld`

#### New features :rocket:

- Improve popup/marker positioning [#4577](https://github.com/mapbox/mapbox-gl-js/pull/4577)
- Add `Map#isStyleLoaded` and `Map#areTilesLoaded` events [#4321](https://github.com/mapbox/mapbox-gl-js/pull/4321)
- Support offline sprites using `file:` protocol [#4649](https://github.com/mapbox/mapbox-gl-js/pull/4649) [@oscarfonts](https://github.com/oscarfonts)

#### Bug fixes :bug:

- Fix fullscreen control in Firefox [#4666](https://github.com/mapbox/mapbox-gl-js/pull/4666)
- Fix rendering artifacts that caused tile boundaries to be visible in some cases [#4636](https://github.com/mapbox/mapbox-gl-js/pull/4636)
- Fix default calculation for categorical zoom-and-property functions [#4657](https://github.com/mapbox/mapbox-gl-js/pull/4657)
- Fix scaling of images on retina screens [#4645](https://github.com/mapbox/mapbox-gl-js/pull/4645)
- Rendering error when a transparent image is added via `Map#addImage` [#4644](https://github.com/mapbox/mapbox-gl-js/pull/4644)
- Fix an issue with rendering lines with duplicate points [#4634](https://github.com/mapbox/mapbox-gl-js/pull/4634)
- Fix error when switching from data-driven styles to a constant paint value [#4611](https://github.com/mapbox/mapbox-gl-js/pull/4611)
- Add check to make sure invalid bounds on tilejson don't error out [#4641](https://github.com/mapbox/mapbox-gl-js/pull/4641)

#### Development workflow improvements :computer:

- Add flowtype interfaces and definitions [@vicapow](https://github.com/vicapow)
- Add stylelinting to ensure `mapboxgl-` prefix on all classes [#4584](https://github.com/mapbox/mapbox-gl-js/pull/4584) [@asantos3026](https://github.com/asantos3026)

## 0.36.0 (April 19, 2017)

#### New features :sparkles:

- Replace LogoControl logo with the new Mapbox logo [#4598](https://github.com/mapbox/mapbox-gl-js/pull/4598)

#### Bug fixes :bug:

- Fix bug with the BoxZoomHandler that made it glitchy if it is enabled after the DragPanHandler [#4528](https://github.com/mapbox/mapbox-gl-js/pull/4528)
- Fix undefined behavior in `fill_outline` shaders [#4600](https://github.com/mapbox/mapbox-gl-js/pull/4600)
- Fix `Camera#easeTo` interpolation on pitched maps [#4540](https://github.com/mapbox/mapbox-gl-js/pull/4540)
- Choose property function interpolation method by the `property`'s type [#4614](https://github.com/mapbox/mapbox-gl-js/pull/4614)

#### Development workflow improvements :nerd_face:

- Fix crash on missing `style.json` in integration tests
- `gl-style-composite` is now executable in line with the other tools [@andrewharvey](https://github.com/andrewharvey) [#4595](https://github.com/mapbox/mapbox-gl-js/pull/4595)
- `gl-style-composite` utility now throws an error if a name conflict would occur between layers [@andrewharvey](https://github.com/andrewharvey) [#4595](https://github.com/mapbox/mapbox-gl-js/pull/4595)

## 0.35.1 (April 12, 2017)

#### Bug fixes :bug:

- Add `.json` extension to style-spec `require` statements for webpack compatibility [#4563](https://github.com/mapbox/mapbox-gl-js/pull/4563) [@orangemug](https://github.com/orangemug)
- Fix documentation type for `Map#fitBounde` [#4569](https://github.com/mapbox/mapbox-gl-js/pull/4569) [@andrewharvey](https://github.com/andrewharvey)
- Fix bug causing {Image,Video,Canvas}Source to throw exception if latitude is outside of +/-85.05113 [#4574](https://github.com/mapbox/mapbox-gl-js/pull/4574)
- Fix bug causing overzoomed raster tiles to disappear from map [#4567](https://github.com/mapbox/mapbox-gl-js/pull/4567)
- Fix bug causing queryRenderedFeatures to crash on polygon features that have an `id` field. [#4581](https://github.com/mapbox/mapbox-gl-js/pull/4581)

## 0.35.0 (April 7, 2017)

#### New features :rocket:

- Use anisotropic filtering to improve rendering of raster tiles on pitched maps [#1064](https://github.com/mapbox/mapbox-gl-js/issues/1064)
- Add `pitchstart` and `pitchend` events [#2449](https://github.com/mapbox/mapbox-gl-js/issues/2449)
- Add an optional `layers` parameter to `Map#on` [#1002](https://github.com/mapbox/mapbox-gl-js/issues/1002)
- Add data-driven styling support for `text-offset` [#4495](https://github.com/mapbox/mapbox-gl-js/pull/4495)
- Add data-driven styling support for `text-rotate` [#3516](https://github.com/mapbox/mapbox-gl-js/issues/3516)
- Add data-driven styling support for `icon-image` [#4304](https://github.com/mapbox/mapbox-gl-js/issues/4304)
- Add data-driven styling support for `{text,icon}-size` [#4455](https://github.com/mapbox/mapbox-gl-js/pull/4455)

#### Bug fixes :bug:

- Suppress error messages in JS console due to missing tiles [#1800](https://github.com/mapbox/mapbox-gl-js/issues/1800)
- Fix bug wherein `GeoJSONSource#setData()` could cause unnecessary DOM updates [#4447](https://github.com/mapbox/mapbox-gl-js/issues/4447)
- Fix bug wherein `Map#flyTo` did not respect the `renderWorldCopies` setting [#4449](https://github.com/mapbox/mapbox-gl-js/issues/4449)
- Fix regression in browserify support # 4453
- Fix bug causing poor touch event behavior on mobile devices [#4259](https://github.com/mapbox/mapbox-gl-js/issues/4259)
- Fix bug wherein duplicate stops in property functions could cause an infinite loop [#4498](https://github.com/mapbox/mapbox-gl-js/issues/4498)
- Respect image height/width in `addImage` api [#4531](https://github.com/mapbox/mapbox-gl-js/pull/4531)
- Fix bug preventing correct behavior of `shift+zoom` [#3334](https://github.com/mapbox/mapbox-gl-js/issues/3334)
- Fix bug preventing image source from rendering when coordinate area is too large [#4550](https://github.com/mapbox/mapbox-gl-js/issues/4550)
- Show image source on horizontally wrapped worlds [#4555](https://github.com/mapbox/mapbox-gl-js/pull/4555)
- Fix bug in the handling of `refreshedExpiredTiles` option [#4549](https://github.com/mapbox/mapbox-gl-js/pull/4549)
- Support the TileJSON `bounds` property [#1775](https://github.com/mapbox/mapbox-gl-js/issues/1775)

#### Development workflow improvements :computer:

- Upgrade flow to 0.42.0 ([#4500](https://github.com/mapbox/mapbox-gl-js/pull/4500))

## 0.34.0 (March 17, 2017)

#### New features :rocket:

- Add `Map#addImage` and `Map#removeImage` API to allow adding icon images at runtime [#4404](https://github.com/mapbox/mapbox-gl-js/pull/4404)
- Simplify non-browserify bundler usage by making the distribution build the main entrypoint [#4423](https://github.com/mapbox/mapbox-gl-js/pull/4423)

#### Bug fixes :bug:

- Fix issue where coincident start/end points of LineStrings were incorrectly rendered as joined [#4413](https://github.com/mapbox/mapbox-gl-js/pull/4413)
- Fix bug causing `queryRenderedFeatures` to fail in cases where both multiple sources and data-driven paint properties were present [#4417](https://github.com/mapbox/mapbox-gl-js/issues/4417)
- Fix bug where tile request errors caused `map.loaded()` to incorrectly return `false` [#4425](https://github.com/mapbox/mapbox-gl-js/issues/4425)

#### Testing improvements :white_check_mark:

- Improve test coverage across several core modules [#4432](https://github.com/mapbox/mapbox-gl-js/pull/4432) [#4431](https://github.com/mapbox/mapbox-gl-js/pull/4431) [#4422](https://github.com/mapbox/mapbox-gl-js/pull/4422) [#4244](https://github.com/mapbox/mapbox-gl-js/pull/4244) :bowing_man:

## 0.33.1 (March 10, 2017)

#### Bug fixes :bug:

- Prevent Mapbox logo from being added to the map more than once [#4386](https://github.com/mapbox/mapbox-gl-js/pull/4386)
- Add `type='button'` to `FullscreenControl` to prevent button from acting as a form submit [#4397](https://github.com/mapbox/mapbox-gl-js/pull/4397)
- Fix issue where map would continue to rotate if `Ctrl` key is released before the click during a `DragRotate` event [#4389](https://github.com/mapbox/mapbox-gl-js/pull/4389)
- Remove double `options.easing` description from the `Map#fitBounds` documentation [#4402](https://github.com/mapbox/mapbox-gl-js/pull/4402)

## 0.33.0 (March 8, 2017)

#### :warning: Breaking changes

- Automatically add Mapbox wordmark when required by Mapbox TOS [#3933](https://github.com/mapbox/mapbox-gl-js/pull/3933)
- Increase default `maxZoom` from 20 to 22 [#4333](https://github.com/mapbox/mapbox-gl-js/pull/4333)
- Deprecate `tiledata` and `tiledataloading` events in favor of `sourcedata` and `sourcedataloading`. [#4347](https://github.com/mapbox/mapbox-gl-js/pull/4347)
- `mapboxgl.util` is no longer exported [#1408](https://github.com/mapbox/mapbox-gl-js/issues/1408)
- `"type": "categorical"` is now required for all categorical functions. Previously, some forms of "implicitly" categorical functions worked, and others did not. [#3717](https://github.com/mapbox/mapbox-gl-js/issues/3717)

#### :white_check_mark: New features

- Add property functions support for most symbol paint properties [#4074](https://github.com/mapbox/mapbox-gl-js/pull/4074), [#4186](https://github.com/mapbox/mapbox-gl-js/pull/4186), [#4226](https://github.com/mapbox/mapbox-gl-js/pull/4226)
- Add ability to specify default property value for undefined or invalid property values used in property functions. [#4175](https://github.com/mapbox/mapbox-gl-js/pull/4175)
- Improve `Map#fitBounds` to accept different values for top, bottom, left, and right `padding` [#3890](https://github.com/mapbox/mapbox-gl-js/pull/3890)
- Add a `FullscreenControl` for displaying a fullscreen map [#3977](https://github.com/mapbox/mapbox-gl-js/pull/3977)

#### :beetle: Bug fixes

- Fix validation error on categorical zoom-and-property functions [#4220](https://github.com/mapbox/mapbox-gl-js/pull/4220)
- Fix bug causing expired resources to be re-requested causing an infinite loop [#4255](https://github.com/mapbox/mapbox-gl-js/pull/4255)
- Fix problem where `MapDataEvent#isSourceLoaded` always returned false [#4254](https://github.com/mapbox/mapbox-gl-js/pull/4254)
- Resolve an issue where tiles in the source cache were prematurely deleted, resulting in tiles flickering when zooming in and out and [#4311](https://github.com/mapbox/mapbox-gl-js/pull/4311)
- Make sure `MapEventData` is passed through on calls `Map#flyTo` [#4342](https://github.com/mapbox/mapbox-gl-js/pull/4342)
- Fix incorrect returned values for `Map#isMoving` [#4350](https://github.com/mapbox/mapbox-gl-js/pull/4350)
- Fix categorical functions not allowing boolean stop domain values [#4195](https://github.com/mapbox/mapbox-gl-js/pull/4195)
- Fix piecewise-constant functions to allow non-integer zoom levels. [#4196](https://github.com/mapbox/mapbox-gl-js/pull/4196)
- Fix issues with `$id` in filters [#4236](https://github.com/mapbox/mapbox-gl-js/pull/4236) [#4237](https://github.com/mapbox/mapbox-gl-js/pull/4237)
- Fix a race condition with polygon centroid algorithm causing tiles not to load in some cases. [#4273](https://github.com/mapbox/mapbox-gl-js/pull/4273)
- Throw a meaningful error when giving non-array `layers` parameter to `queryRenderedFeatures` [#4331](https://github.com/mapbox/mapbox-gl-js/pull/4331)
- Throw a meaningful error when supplying invalid `minZoom` and `maxZoom` values [#4324](https://github.com/mapbox/mapbox-gl-js/pull/4324)
- Fix a memory leak when using the RTL Text plugin [#4248](https://github.com/mapbox/mapbox-gl-js/pull/4248)

#### Dev workflow changes

- Merged the [Mapbox GL style specification](https://github.com/mapbox/mapbox-gl-style-spec) repo to this one (now under `src/style-spec` and `test/unit/style-spec`).

## 0.32.1 (Jan 26, 2017)

#### Bug Fixes

- Fix bug causing [`mapbox-gl-rtl-text` plugin](https://github.com/mapbox/mapbox-gl-rtl-text) to not work [#4055](https://github.com/mapbox/mapbox-gl-js/pull/4055)

## 0.32.0 (Jan 26, 2017)

#### Deprecation Notices

- [Style classes](https://www.mapbox.com/mapbox-gl-style-spec/#layer-paint.*) are deprecated and will be removed in an upcoming release of Mapbox GL JS.

#### New Features

- Add `Map#isSourceLoaded` method [#4033](https://github.com/mapbox/mapbox-gl-js/pull/4033)
- Automatically reload tiles based on their `Expires` and `Cache-Control` HTTP headers [#3944](https://github.com/mapbox/mapbox-gl-js/pull/3944)
- Add `around=center` option to `scrollZoom` and `touchZoomRotate` interaction handlers [#3876](https://github.com/mapbox/mapbox-gl-js/pull/3876)
- Add support for [`mapbox-gl-rtl-text` plugin](https://github.com/mapbox/mapbox-gl-rtl-text) to support right-to-left scripts [#3758](https://github.com/mapbox/mapbox-gl-js/pull/3758)
- Add `canvas` source type [#3765](https://github.com/mapbox/mapbox-gl-js/pull/3765)
- Add `Map#isMoving` method [#2792](https://github.com/mapbox/mapbox-gl-js/issues/2792)

#### Bug Fixes

- Fix bug causing garbled text on zoom [#3962](https://github.com/mapbox/mapbox-gl-js/pull/3962)
- Fix bug causing crash in Firefox and Mobile Safari when rendering a large map [#4037](https://github.com/mapbox/mapbox-gl-js/pull/4037)
- Fix bug causing raster tiles to flicker during zoom [#2467](https://github.com/mapbox/mapbox-gl-js/issues/2467)
- Fix bug causing exception when unsetting and resetting fill-outline-color [#3657](https://github.com/mapbox/mapbox-gl-js/issues/3657)
- Fix memory leak when removing raster sources [#3951](https://github.com/mapbox/mapbox-gl-js/issues/3951)
- Fix bug causing exception when when zooming in / out on empty GeoJSON tile [#3985](https://github.com/mapbox/mapbox-gl-js/pull/3985)
- Fix line join artifacts at very sharp angles [#4008](https://github.com/mapbox/mapbox-gl-js/pull/4008)

## 0.31.0 (Jan 10 2017)

#### New Features

- Add `renderWorldCopies` option to the `Map` constructor to give users control over whether multiple worlds are rendered in a map [#3885](https://github.com/mapbox/mapbox-gl-js/pull/3885)

#### Bug Fixes

- Fix performance regression triggered when `Map` pitch or bearing is changed [#3938](https://github.com/mapbox/mapbox-gl-js/pull/3938)
- Fix null pointer exception caused by trying to clear an `undefined` source [#3903](https://github.com/mapbox/mapbox-gl-js/pull/3903)

#### Miscellaneous

- Incorporate integration tests formerly at [`mapbox-gl-test-suite`](https://github.com/mapbox/mapbox-gl-test-suite) into this repository [#3834](https://github.com/mapbox/mapbox-gl-js/pull/3834)

## 0.30.0 (Jan 5 2017)

#### New Features

- Fire an error when map canvas is larger than allowed by `gl.MAX_RENDERBUFFER_SIZE` [#2893](https://github.com/mapbox/mapbox-gl-js/issues/2893)
- Improve error messages when referencing a nonexistent layer id [#2597](https://github.com/mapbox/mapbox-gl-js/issues/2597)
- Fire an error when layer uses a `geojson` source and specifies a `source-layer` [#3896](https://github.com/mapbox/mapbox-gl-js/pull/3896)
- Add inline source declaration syntax [#3857](https://github.com/mapbox/mapbox-gl-js/issues/3857)
- Improve line breaking behavior [#3887](https://github.com/mapbox/mapbox-gl-js/issues/3887)

#### Performance Improvements

- Improve `Map#setStyle` performance in some cases [#3853](https://github.com/mapbox/mapbox-gl-js/pull/3853)

#### Bug Fixes

- Fix unexpected popup positioning when some offsets are unspecified [#3367](https://github.com/mapbox/mapbox-gl-js/issues/3367)
- Fix incorrect interpolation in functions [#3838](https://github.com/mapbox/mapbox-gl-js/issues/3838)
- Fix incorrect opacity when multiple backgrounds are rendered [#3819](https://github.com/mapbox/mapbox-gl-js/issues/3819)
- Fix exception thrown when instantiating geolocation control in Safari [#3844](https://github.com/mapbox/mapbox-gl-js/issues/3844)
- Fix exception thrown when setting `showTileBoundaries` with no sources [#3849](https://github.com/mapbox/mapbox-gl-js/issues/3849)
- Fix incorrect rendering of transparent parts of raster layers in some cases [#3723](https://github.com/mapbox/mapbox-gl-js/issues/3723)
- Fix non-terminating render loop when zooming in in some cases [#3399](https://github.com/mapbox/mapbox-gl-js/pull/3399)

## 0.29.0 (December 20 2016)

#### New Features

- Add support for property functions for many style properties on line layers [#3033](https://github.com/mapbox/mapbox-gl-js/pull/3033)
- Make `Map#setStyle` smoothly transition to the new style [#3621](https://github.com/mapbox/mapbox-gl-js/pull/3621)
- Add `styledata`, `sourcedata`, `styledataloading`, and `sourcedataloading` events
- Add `isSourceLoaded` and `source` properties to `MapDataEvent` [#3590](https://github.com/mapbox/mapbox-gl-js/pull/3590)
- Remove "max zoom" cap of 20 [#3683](https://github.com/mapbox/mapbox-gl-js/pull/3683)
- Add `circle-stroke-*` style properties [#3672](https://github.com/mapbox/mapbox-gl-js/pull/3672)
- Add a more helpful error message when the specified `container` element doesn't exist [#3719](https://github.com/mapbox/mapbox-gl-js/pull/3719)
- Add `watchPosition` option to `GeolocateControl` [#3739](https://github.com/mapbox/mapbox-gl-js/pull/3739)
- Add `positionOptions` option to `GeolocateControl` [#3739](https://github.com/mapbox/mapbox-gl-js/pull/3739)
- Add `aria-label` to map canvas [#3782](https://github.com/mapbox/mapbox-gl-js/pull/3782)
- Adjust multipoint symbol rendering behavior [#3763](https://github.com/mapbox/mapbox-gl-js/pull/3763)
- Add support for property functions for `icon-offset` [#3791](https://github.com/mapbox/mapbox-gl-js/pull/3791)
- Improved antialiasing on pitched lines [#3790](https://github.com/mapbox/mapbox-gl-js/pull/3790)
- Allow attribution control to collapse to an ⓘ button on smaller screens [#3783](https://github.com/mapbox/mapbox-gl-js/pull/3783)
- Improve line breaking algorithm [#3743](https://github.com/mapbox/mapbox-gl-js/pull/3743)

#### Performance Improvements

- Fix memory leak when calling `Map#removeSource` [#3602](https://github.com/mapbox/mapbox-gl-js/pull/3602)
- Reduce bundle size by adding custom build of `gl-matrix` [#3734](https://github.com/mapbox/mapbox-gl-js/pull/3734)
- Improve performance of projection code [#3721](https://github.com/mapbox/mapbox-gl-js/pull/3721)
- Improve performance of style function evaluation [#3816](https://github.com/mapbox/mapbox-gl-js/pull/3816)

#### Bug fixes

- Fix exception thrown when using `line-color` property functions [#3639](https://github.com/mapbox/mapbox-gl-js/issues/3639)
- Fix exception thrown when removing a layer and then adding another layer with the same id but different type [#3655](https://github.com/mapbox/mapbox-gl-js/pull/3655)
- Fix exception thrown when passing a single point to `Map#fitBounds` [#3655](https://github.com/mapbox/mapbox-gl-js/pull/3655)
- Fix exception thrown occasionally during rapid map mutations [#3681](https://github.com/mapbox/mapbox-gl-js/pull/3681)
- Fix rendering defects on pitch=0 on some systems [#3740](https://github.com/mapbox/mapbox-gl-js/pull/3740)
- Fix unnecessary CPU usage when displaying a raster layer [#3764](https://github.com/mapbox/mapbox-gl-js/pull/3764)
- Fix bug causing sprite after `Map#setStyle` [#3829](https://github.com/mapbox/mapbox-gl-js/pull/3829)
- Fix bug preventing `Map` from emitting a `contextmenu` event on Windows browsers [#3822](https://github.com/mapbox/mapbox-gl-js/pull/3822)

## 0.28.0 (November 17 2016)

#### New features and improvements

- Performance improvements for `Map#addLayer` and `Map#removeLayer` [#3584](https://github.com/mapbox/mapbox-gl-js/pull/3584)
- Add method for changing layer order at runtime - `Map#moveLayer` [#3584](https://github.com/mapbox/mapbox-gl-js/pull/3584)
- Update vertical punctuation logic to Unicode 9.0 standard [#3608](https://github.com/mapbox/mapbox-gl-js/pull/3608)

#### Bug fixes

- Fix data-driven `fill-opacity` rendering when using a `fill-pattern` [#3598](https://github.com/mapbox/mapbox-gl-js/pull/3598)
- Fix line rendering artifacts [#3627](https://github.com/mapbox/mapbox-gl-js/pull/3627)
- Fix incorrect rendering of opaque fills on top of transparent fills [#2628](https://github.com/mapbox/mapbox-gl-js/pull/2628)
- Prevent `AssertionErrors` from pitching raster layers by only calling `Worker#redoPlacement` on vector and GeoJSON sources [#3624](https://github.com/mapbox/mapbox-gl-js/pull/3624)
- Restore IE11 compatability [#3635](https://github.com/mapbox/mapbox-gl-js/pull/3635)
- Fix symbol placement for cached tiles [#3637](https://github.com/mapbox/mapbox-gl-js/pull/3637)

## 0.27.0 (November 11 2016)

#### ⚠️ Breaking changes ⚠️

- Replace `fill-extrude-height` and `fill-extrude-base` properties of `fill` render type with a separate `fill-extrusion` type (with corresponding `fill-extrusion-height` and `fill-extrusion-base` properties), solving problems with render parity and runtime switching between flat and extruded fills. https://github.com/mapbox/mapbox-gl-style-spec/issues/554
- Change the units for extrusion height properties (`fill-extrusion-height`, `fill-extrusion-base`) from "magic numbers" to meters. [#3509](https://github.com/mapbox/mapbox-gl-js/pull/3509)
- Remove `mapboxgl.Control` class and change the way custom controls should be implemented. [#3497](https://github.com/mapbox/mapbox-gl-js/pull/3497)
- Remove `mapboxgl.util` functions: `inherit`, `extendAll`, `debounce`, `coalesce`, `startsWith`, `supportsGeolocation`. [#3441](https://github.com/mapbox/mapbox-gl-js/pull/3441) [#3571](https://github.com/mapbox/mapbox-gl-js/pull/3571)
- **`mapboxgl.util` is deprecated** and will be removed in the next release. [#1408](https://github.com/mapbox/mapbox-gl-js/issues/1408)

#### New features and improvements

- Tons of **performance improvements** that combined make rendering **up to 3 times faster**, especially for complex styles. [#3485](https://github.com/mapbox/mapbox-gl-js/pull/3485) [#3489](https://github.com/mapbox/mapbox-gl-js/pull/3489) [#3490](https://github.com/mapbox/mapbox-gl-js/pull/3490) [#3491](https://github.com/mapbox/mapbox-gl-js/pull/3491) [#3498](https://github.com/mapbox/mapbox-gl-js/pull/3498) [#3499](https://github.com/mapbox/mapbox-gl-js/pull/3499) [#3501](https://github.com/mapbox/mapbox-gl-js/pull/3501) [#3510](https://github.com/mapbox/mapbox-gl-js/pull/3510) [#3514](https://github.com/mapbox/mapbox-gl-js/pull/3514) [#3515](https://github.com/mapbox/mapbox-gl-js/pull/3515) [#3486](https://github.com/mapbox/mapbox-gl-js/pull/3486) [#3527](https://github.com/mapbox/mapbox-gl-js/pull/3527) [#3574](https://github.com/mapbox/mapbox-gl-js/pull/3574) ⚡️⚡️⚡️
- 🈯 Added **vertical text writing mode** for languages that support it. [#3438](https://github.com/mapbox/mapbox-gl-js/pull/3438)
- 🈯 Improved **line breaking of Chinese and Japanese text** in point-placed labels. [#3420](https://github.com/mapbox/mapbox-gl-js/pull/3420)
- Reduce the default number of worker threads (`mapboxgl.workerCount`) for better performance. [#3565](https://github.com/mapbox/mapbox-gl-js/pull/3565)
- Automatically use `categorical` style function type when input values are strings. [#3384](https://github.com/mapbox/mapbox-gl-js/pull/3384)
- Improve control buttons accessibility. [#3492](https://github.com/mapbox/mapbox-gl-js/pull/3492)
- Remove geolocation button if geolocation is disabled (e.g. the page is not served through `https`). [#3571](https://github.com/mapbox/mapbox-gl-js/pull/3571)
- Added `Map#getMaxZoom` and `Map#getMinZoom` methods [#3592](https://github.com/mapbox/mapbox-gl-js/pull/3592)

#### Bugfixes

- Fix several line dash rendering bugs. [#3451](https://github.com/mapbox/mapbox-gl-js/pull/3451)
- Fix intermittent map flicker when using image sources. [#3522](https://github.com/mapbox/mapbox-gl-js/pull/3522)
- Fix incorrect rendering of semitransparent `background` layers. [#3521](https://github.com/mapbox/mapbox-gl-js/pull/3521)
- Fix broken `raster-fade-duration` property. [#3532](https://github.com/mapbox/mapbox-gl-js/pull/3532)
- Fix handling of extrusion heights with negative values (by clamping to `0`). [#3463](https://github.com/mapbox/mapbox-gl-js/pull/3463)
- Fix GeoJSON sources not placing labels/icons correctly after map rotation. [#3366](https://github.com/mapbox/mapbox-gl-js/pull/3366)
- Fix icon/label placement not respecting order for layers with numeric names. [#3404](https://github.com/mapbox/mapbox-gl-js/pull/3404)
- Fix `queryRenderedFeatures` working incorrectly on colliding labels. [#3459](https://github.com/mapbox/mapbox-gl-js/pull/3459)
- Fix a bug where changing extrusion properties at runtime sometimes threw an error. [#3487](https://github.com/mapbox/mapbox-gl-js/pull/3487) [#3468](https://github.com/mapbox/mapbox-gl-js/pull/3468)
- Fix a bug where `map.loaded()` always returned `true` when using raster tile sources. [#3302](https://github.com/mapbox/mapbox-gl-js/pull/3302)
- Fix a bug where moving the map out of bounds sometimes threw `failed to invert matrix` error. [#3518](https://github.com/mapbox/mapbox-gl-js/pull/3518)
- Fixed `queryRenderedFeatures` throwing an error if no parameters provided. [#3542](https://github.com/mapbox/mapbox-gl-js/pull/3542)
- Fixed a bug where using multiple `\n` in a text field resulted in an error. [#3570](https://github.com/mapbox/mapbox-gl-js/pull/3570)

#### Misc

- 🐞 Fix `npm install mapbox-gl` pulling in all `devDependencies`, leading to an extremely slow install. [#3377](https://github.com/mapbox/mapbox-gl-js/pull/3377)
- Switch the codebase to ES6. [#c](https://github.com/mapbox/mapbox-gl-js/pull/3388) [#3408](https://github.com/mapbox/mapbox-gl-js/pull/3408) [#3415](https://github.com/mapbox/mapbox-gl-js/pull/3415) [#3421](https://github.com/mapbox/mapbox-gl-js/pull/3421)
- A lot of internal refactoring to make the codebase simpler and more maintainable.
- Various documentation fixes. [#3440](https://github.com/mapbox/mapbox-gl-js/pull/3440)

## 0.26.0 (October 13 2016)

#### New Features & Improvements

- Add `fill-extrude-height` and `fill-extrude-base` style properties (3d buildings) :cityscape: [#3223](https://github.com/mapbox/mapbox-gl-js/pull/3223)
- Add customizable `colorSpace` interpolation to functions [#3245](https://github.com/mapbox/mapbox-gl-js/pull/3245)
- Add `identity` function type [#3274](https://github.com/mapbox/mapbox-gl-js/pull/3274)
- Add depth testing for symbols with `'pitch-alignment': 'map'` [#3243](https://github.com/mapbox/mapbox-gl-js/pull/3243)
- Add `dataloading` events for styles and sources [#3306](https://github.com/mapbox/mapbox-gl-js/pull/3306)
- Add `Control` suffix to all controls :warning: BREAKING CHANGE :warning: [#3355](https://github.com/mapbox/mapbox-gl-js/pull/3355)
- Calculate style layer `ref`s automatically and get rid of user-specified `ref`s :warning: BREAKING CHANGE :warning: [#3486](https://github.com/mapbox/mapbox-gl-js/pull/3486)

#### Performance Improvements

- Ensure removing style or source releases all tile resources [#3359](https://github.com/mapbox/mapbox-gl-js/pull/3359)

#### Bugfixes

- Fix bug causing an error when `Marker#setLngLat` is called [#3294](https://github.com/mapbox/mapbox-gl-js/pull/3294)
- Fix bug causing incorrect coordinates in `touchend` on Android Chrome [#3319](https://github.com/mapbox/mapbox-gl-js/pull/3319)
- Fix bug causing incorrect popup positioning at top of screen [#3333](https://github.com/mapbox/mapbox-gl-js/pull/3333)
- Restore `tile` property to `data` events fired when a tile is removed [#3328](https://github.com/mapbox/mapbox-gl-js/pull/3328)
- Fix bug causing "Improve this map" link to not preload map location [#3356](https://github.com/mapbox/mapbox-gl-js/pull/3356)

## 0.25.1 (September 30 2016)

#### Bugfixes

- Fix bug causing attribution to not be shown [#3278](https://github.com/mapbox/mapbox-gl-js/pull/3278)
- Fix bug causing exceptions when symbol text has a trailing newline [#3281](https://github.com/mapbox/mapbox-gl-js/pull/3281)

## 0.25.0 (September 29 2016)

#### Breaking Changes

- `Evented#off` now require two arguments; omitting the second argument in order to unbind all listeners for an event
  type is no longer supported, as it could cause unintended unbinding of internal listeners.

#### New Features & Improvements

- Consolidate undocumented data lifecycle events into `data` and `dataloading` events ([#3255](https://github.com/mapbox/mapbox-gl-js/pull/3255))
- Add `auto` value for style spec properties ([#3203](https://github.com/mapbox/mapbox-gl-js/pull/3203))

#### Bugfixes

- Fix bug causing "Map#queryRenderedFeatures" to return no features after map rotation or filter change ([#3233](https://github.com/mapbox/mapbox-gl-js/pull/3233))
- Change webpack build process ([#3235](https://github.com/mapbox/mapbox-gl-js/pull/3235)) :warning: BREAKING CHANGE :warning:
- Improved error messages for `LngLat#convert` ([#3232](https://github.com/mapbox/mapbox-gl-js/pull/3232))
- Fix bug where the `tiles` field is omitted from the `RasterTileSource#serialize` method ([#3259](https://github.com/mapbox/mapbox-gl-js/pull/3259))
- Comply with HTML spec by replacing the `div` within the `Navigation` control `<button>` with a `span` element ([#3268](https://github.com/mapbox/mapbox-gl-js/pull/3268))
- Fix bug causing `Marker` instances to be translated to non-whole pixel coordinates that caused blurriness ([#3270](https://github.com/mapbox/mapbox-gl-js/pull/3270))

#### Performance Improvements

- Avoid unnecessary style validation ([#3224](https://github.com/mapbox/mapbox-gl-js/pull/3224))
- Share a single blob URL between all workers ([#3239](https://github.com/mapbox/mapbox-gl-js/pull/3239))

## 0.24.0 (September 19 2016)

#### New Features & Improvements

- Allow querystrings in `mapbox://` URLs [#3113](https://github.com/mapbox/mapbox-gl-js/issues/3113)
- Allow "drag rotate" interaction to control pitch [#3105](https://github.com/mapbox/mapbox-gl-js/pull/3105)
- Improve performance by decreasing `Worker` script `Blob` size [#3158](https://github.com/mapbox/mapbox-gl-js/pull/3158)
- Improve vector tile performance [#3067](https://github.com/mapbox/mapbox-gl-js/pull/3067)
- Decrease size of distributed library by removing `package.json` [#3174](https://github.com/mapbox/mapbox-gl-js/pull/3174)
- Add support for new lines in `text-field` [#3179](https://github.com/mapbox/mapbox-gl-js/pull/3179)
- Make keyboard navigation smoother [#3190](https://github.com/mapbox/mapbox-gl-js/pull/3190)
- Make mouse wheel zooming smoother [#3189](https://github.com/mapbox/mapbox-gl-js/pull/3189)
- Add better error message when calling `Map#queryRenderedFeatures` on nonexistent layer [#3196](https://github.com/mapbox/mapbox-gl-js/pull/3196)
- Add support for imperial units on `Scale` control [#3160](https://github.com/mapbox/mapbox-gl-js/pull/3160)
- Add map's pitch to URL hash [#3218](https://github.com/mapbox/mapbox-gl-js/pull/3218)

#### Bugfixes

- Fix exception thrown when using box zoom handler [#3078](https://github.com/mapbox/mapbox-gl-js/pull/3078)
- Ensure style filters cannot be mutated by reference [#3093](https://github.com/mapbox/mapbox-gl-js/pull/3093)
- Fix exceptions thrown when opening marker-bound popup by click [#3104](https://github.com/mapbox/mapbox-gl-js/pull/3104)
- Fix bug causing fills with transparent colors and patterns to not render [#3107](https://github.com/mapbox/mapbox-gl-js/issues/3107)
- Fix order of latitudes in `Map#getBounds` [#3081](https://github.com/mapbox/mapbox-gl-js/issues/3081)
- Fix incorrect evaluation of zoom-and-property functions [#2827](https://github.com/mapbox/mapbox-gl-js/issues/2827) [#3155](https://github.com/mapbox/mapbox-gl-js/pull/3155)
- Fix incorrect evaluation of property functions [#2828](https://github.com/mapbox/mapbox-gl-js/issues/2828) [#3155](https://github.com/mapbox/mapbox-gl-js/pull/3155)
- Fix bug causing garbled text rendering when multiple maps are rendered on the page [#3086](https://github.com/mapbox/mapbox-gl-js/issues/3086)
- Fix rendering defects caused by `Map#setFilter` and map rotation on iOS 10 [#3207](https://github.com/mapbox/mapbox-gl-js/pull/3207)
- Fix bug causing image and video sources to disappear when zooming in [#3010](https://github.com/mapbox/mapbox-gl-js/issues/3010)

## 0.23.0 (August 25 2016)

#### New Features & Improvements

- Add support for `line-color` property functions [#2938](https://github.com/mapbox/mapbox-gl-js/pull/2938)
- Add `Scale` control [#2940](https://github.com/mapbox/mapbox-gl-js/pull/2940) [#3042](https://github.com/mapbox/mapbox-gl-js/pull/3042)
- Improve polygon label placement by rendering labels at the pole of inaccessability [#3038](https://github.com/mapbox/mapbox-gl-js/pull/3038)
- Add `Popup` `offset` option [#1962](https://github.com/mapbox/mapbox-gl-js/issues/1962)
- Add `Marker#bindPopup` method [#3056](https://github.com/mapbox/mapbox-gl-js/pull/3056)

#### Performance Improvements

- Improve performance of pages with multiple maps using a shared `WebWorker` pool [#2952](https://github.com/mapbox/mapbox-gl-js/pull/2952)

#### Bugfixes

- Make `LatLngBounds` obey its documented argument order (`southwest`, `northeast`), allowing bounds across the dateline [#2414](https://github.com/mapbox/mapbox-gl-js/pull/2414) :warning: **BREAKING CHANGE** :warning:
- Fix bug causing `fill-opacity` property functions to not render as expected [#3061](https://github.com/mapbox/mapbox-gl-js/pull/3061)

## 0.22.1 (August 18 2016)

#### New Features & Improvements

- Reduce library size by using minified version of style specification [#2998](https://github.com/mapbox/mapbox-gl-js/pull/2998)
- Add a warning when rendering artifacts occur due to too many symbols or glyphs being rendered in a tile [#2966](https://github.com/mapbox/mapbox-gl-js/pull/2966)

#### Bugfixes

- Fix bug causing exception to be thrown by `Map#querySourceFeatures` [#3022](https://github.com/mapbox/mapbox-gl-js/pull/3022)
- Fix bug causing `Map#loaded` to return true while there are outstanding tile updates [#2847](https://github.com/mapbox/mapbox-gl-js/pull/2847)

## 0.22.0 (August 11 2016)

#### Breaking Changes

- The `GeoJSONSource`, `VideoSource`, `ImageSource` constructors are now private. Please use `map.addSource({...})` to create sources and `map.getSource(...).setData(...)` to update GeoJSON sources. [#2667](https://github.com/mapbox/mapbox-gl-js/pull/2667)
- `Map#onError` has been removed. You may catch errors by listening for the `error` event. If no listeners are bound to `error`, error messages will be printed to the console. [#2852](https://github.com/mapbox/mapbox-gl-js/pull/2852)

#### New Features & Improvements

- Increase max glyph atlas size to accommodate alphabets with large numbers of characters [#2930](https://github.com/mapbox/mapbox-gl-js/pull/2930)
- Add support for filtering features on GeoJSON / vector tile `$id` [#2888](https://github.com/mapbox/mapbox-gl-js/pull/2888)
- Update geolocate icon [#2973](https://github.com/mapbox/mapbox-gl-js/pull/2973)
- Add a `close` event to `Popup`s [#2953](https://github.com/mapbox/mapbox-gl-js/pull/2953)
- Add a `offset` option to `Marker` [#2885](https://github.com/mapbox/mapbox-gl-js/pull/2885)
- Print `error` events without any listeners to the console [#2852](https://github.com/mapbox/mapbox-gl-js/pull/2852)
- Refactored `Source` interface to prepare for custom source types [#2667](https://github.com/mapbox/mapbox-gl-js/pull/2667)

#### Bugfixes

- Fix opacity property-functions for fill layers [#2971](https://github.com/mapbox/mapbox-gl-js/pull/2971)
- Fix `DataCloneError` in Firefox and IE11 [#2559](https://github.com/mapbox/mapbox-gl-js/pull/2559)
- Fix bug preventing camera animations from being triggered in `moveend` listeners [#2944](https://github.com/mapbox/mapbox-gl-js/pull/2944)
- Fix bug preventing `fill-outline-color` from being unset [#2964](https://github.com/mapbox/mapbox-gl-js/pull/2964)
- Fix webpack support [#2887](https://github.com/mapbox/mapbox-gl-js/pull/2887)
- Prevent buttons in controls from acting like form submit buttons [#2935](https://github.com/mapbox/mapbox-gl-js/pull/2935)
- Fix bug preventing map interactions near two controls in the same corner [#2932](https://github.com/mapbox/mapbox-gl-js/pull/2932)
- Fix crash resulting for large style batch queue [#2926](https://github.com/mapbox/mapbox-gl-js/issues/2926)

## 0.21.0 (July 13 2016)

#### Breaking Changes

- GeoJSON polygon inner rings are now rewound for compliance with the [v2 vector tile](https://github.com/mapbox/vector-tile-spec/blob/master/2.1/README.md#4344-polygon-geometry-type). This may affect some uses of `line-offset`, reversing the direction of the offset. [#2889](https://github.com/mapbox/mapbox-gl-js/issues/2889)

#### New Features & Improvements

- Add `text-pitch-alignment` style property [#2668](https://github.com/mapbox/mapbox-gl-js/pull/2668)
- Allow query parameters on `mapbox://` URLs [#2702](https://github.com/mapbox/mapbox-gl-js/pull/2702)
- Add `icon-text-fit` and `icon-text-fit-padding` style properties [#2720](https://github.com/mapbox/mapbox-gl-js/pull/2720)
- Enable property functions for `icon-rotate` [#2738](https://github.com/mapbox/mapbox-gl-js/pull/2738)
- Enable property functions for `fill-opacity` [#2733](https://github.com/mapbox/mapbox-gl-js/pull/2733)
- Fire `Map#mouseout` events [#2777](https://github.com/mapbox/mapbox-gl-js/pull/2777)
- Allow query parameters on all sprite URLs [#2772](https://github.com/mapbox/mapbox-gl-js/pull/2772)
- Increase sprite atlas size to 1024px square, allowing more and larger sprites [#2802](https://github.com/mapbox/mapbox-gl-js/pull/2802)
- Add `Marker` class [#2725](https://github.com/mapbox/mapbox-gl-js/pull/2725) [#2810](https://github.com/mapbox/mapbox-gl-js/pull/2810)
- Add `{quadkey}` URL parameter [#2805](https://github.com/mapbox/mapbox-gl-js/pull/2805)
- Add `circle-pitch-scale` style property [#2821](https://github.com/mapbox/mapbox-gl-js/pull/2821)

#### Bugfixes

- Fix rendering of layers with large numbers of features [#2794](https://github.com/mapbox/mapbox-gl-js/pull/2794)
- Fix exceptions thrown during drag-rotate interactions [#2840](https://github.com/mapbox/mapbox-gl-js/pull/2840)
- Fix error when adding and removing a layer within the same update cycle [#2845](https://github.com/mapbox/mapbox-gl-js/pull/2845)
- Fix false "Geometry exceeds allowed extent" warnings [#2568](https://github.com/mapbox/mapbox-gl-js/issues/2568)
- Fix `Map#loaded` returning true while there are outstanding tile updates [#2847](https://github.com/mapbox/mapbox-gl-js/pull/2847)
- Fix style validation error thrown while removing a filter [#2847](https://github.com/mapbox/mapbox-gl-js/pull/2847)
- Fix event data object not being passed for double click events [#2814](https://github.com/mapbox/mapbox-gl-js/pull/2814)
- Fix multipolygons disappearing from map at certain zoom levels [#2704](https://github.com/mapbox/mapbox-gl-js/issues/2704)
- Fix exceptions caused by `queryRenderedFeatures` in Safari and Firefox [#2822](https://github.com/mapbox/mapbox-gl-js/pull/2822)
- Fix `mapboxgl#supported()` returning `true` in old versions of IE11 [mapbox/mapbox-gl-supported#1](https://github.com/mapbox/mapbox-gl-supported/issues/1)

## 0.20.1 (June 21 2016)

#### Bugfixes

- Fixed exception thrown when changing `*-translate` properties via `setPaintProperty` ([#2762](https://github.com/mapbox/mapbox-gl-js/issues/2762))

## 0.20.0 (June 10 2016)

#### New Features & Improvements

- Add limited WMS support [#2612](https://github.com/mapbox/mapbox-gl-js/pull/2612)
- Add `workerCount` constructor option [#2666](https://github.com/mapbox/mapbox-gl-js/pull/2666)
- Improve performance of `locationPoint` and `pointLocation` [#2690](https://github.com/mapbox/mapbox-gl-js/pull/2690)
- Remove "Not using VertexArrayObject extension" warning messages [#2707](https://github.com/mapbox/mapbox-gl-js/pull/2707)
- Add `version` property to mapboxgl [#2660](https://github.com/mapbox/mapbox-gl-js/pull/2660)
- Support property functions in `circle-opacity` and `circle-blur` [#2693](https://github.com/mapbox/mapbox-gl-js/pull/2693)

#### Bugfixes

- Fix exception thrown by "drag rotate" handler [#2680](https://github.com/mapbox/mapbox-gl-js/issues/2680)
- Return an empty array instead of an empty object from `queryRenderedFeatures` [#2694](https://github.com/mapbox/mapbox-gl-js/pull/2694)
- Fix bug causing map to not render in IE

## 0.19.1 (June 2 2016)

#### Bugfixes

- Fix rendering of polygons with more than 35k vertices [#2657](https://github.com/mapbox/mapbox-gl-js/issues/2657)

## 0.19.0 (May 31 2016)

#### New Features & Improvements

- Allow use of special characters in property field names [#2547](https://github.com/mapbox/mapbox-gl-js/pull/2547)
- Improve rendering speeds on fill layers [#1606](https://github.com/mapbox/mapbox-gl-js/pull/1606)
- Add data driven styling support for `fill-color` and `fill-outline-color` [#2629](https://github.com/mapbox/mapbox-gl-js/pull/2629)
- Add `has` and `!has` filter operators [mapbox/feature-filter#15](https://github.com/mapbox/feature-filter/pull/15)
- Improve keyboard handlers with held-down keys [#2530](https://github.com/mapbox/mapbox-gl-js/pull/2530)
- Support 'tms' tile scheme [#2565](https://github.com/mapbox/mapbox-gl-js/pull/2565)
- Add `trackResize` option to `Map` [#2591](https://github.com/mapbox/mapbox-gl-js/pull/2591)

#### Bugfixes

- Scale circles when map is displayed at a pitch [#2541](https://github.com/mapbox/mapbox-gl-js/issues/2541)
- Fix background pattern rendering bug [#2557](https://github.com/mapbox/mapbox-gl-js/pull/2557)
- Fix bug that prevented removal of a `fill-pattern` from a fill layer [#2534](https://github.com/mapbox/mapbox-gl-js/issues/2534)
- Fix `line-pattern` and `fill-pattern`rendering [#2596](https://github.com/mapbox/mapbox-gl-js/pull/2596)
- Fix some platform specific rendering bugs [#2553](https://github.com/mapbox/mapbox-gl-js/pull/2553)
- Return empty object from `queryRenderedFeatures` before the map is loaded [#2621](https://github.com/mapbox/mapbox-gl-js/pull/2621)
- Fix "there is no texture bound to the unit 1" warnings [#2509](https://github.com/mapbox/mapbox-gl-js/pull/2509)
- Allow transitioned values to be unset [#2561](https://github.com/mapbox/mapbox-gl-js/pull/2561)

## 0.18.0 (April 13 2016)

#### New Features & Improvements

- Implement zoom-and-property functions for `circle-color` and `circle-size` [#2454](https://github.com/mapbox/mapbox-gl-js/pull/2454)
- Dedupe attributions that are substrings of others [#2453](https://github.com/mapbox/mapbox-gl-js/pull/2453)
- Misc performance improvements [#2483](https://github.com/mapbox/mapbox-gl-js/pull/2483) [#2488](https://github.com/mapbox/mapbox-gl-js/pull/2488)

#### Bugfixes

- Fix errors when unsetting and resetting a style property [#2464](https://github.com/mapbox/mapbox-gl-js/pull/2464)
- Fix errors when updating paint properties while using classes [#2496](https://github.com/mapbox/mapbox-gl-js/pull/2496)
- Fix errors caused by race condition in unserializeBuckets [#2497](https://github.com/mapbox/mapbox-gl-js/pull/2497)
- Fix overzoomed tiles in wrapped worlds [#2482](https://github.com/mapbox/mapbox-gl-js/issues/2482)
- Fix errors caused by mutating a filter object after calling `Map#setFilter` [#2495](https://github.com/mapbox/mapbox-gl-js/pull/2495)

## 0.17.0 (April 13 2016)

#### Breaking Changes

- Remove `map.batch` in favor of automatically batching style mutations (i.e. calls to `Map#setLayoutProperty`, `Map#setPaintProperty`, `Map#setFilter`, `Map#setClasses`, etc.) and applying them once per frame, significantly improving performance when updating the style frequently [#2355](https://github.com/mapbox/mapbox-gl-js/pull/2355) [#2380](https://github.com/mapbox/mapbox-gl-js/pull/2380)
- Remove `util.throttle` [#2345](https://github.com/mapbox/mapbox-gl-js/issues/2345)

#### New Features & Improvements

- Improve performance of all style mutation methods by only recalculating affected properties [#2339](https://github.com/mapbox/mapbox-gl-js/issues/2339)
- Improve fading of labels and icons [#2376](https://github.com/mapbox/mapbox-gl-js/pull/2376)
- Improve rendering performance by reducing work done on the main thread [#2394](https://github.com/mapbox/mapbox-gl-js/pull/2394)
- Validate filters passed to `Map#queryRenderedFeatures` and `Map#querySourceFeatures` [#2349](https://github.com/mapbox/mapbox-gl-js/issues/2349)
- Display a warning if a vector tile's geometry extent is larger than supported [#2383](https://github.com/mapbox/mapbox-gl-js/pull/2383)
- Implement property functions (i.e. data-driven styling) for `circle-color` and `circle-size` [#1932](https://github.com/mapbox/mapbox-gl-js/pull/1932)
- Add `Popup#setDOMContent` method [#2436](https://github.com/mapbox/mapbox-gl-js/pull/2436)

#### Bugfixes

- Fix a performance regression caused by using 1 `WebWorker` instead of `# cpus - 1` `WebWorker`s, slowing down tile loading times [#2408](https://github.com/mapbox/mapbox-gl-js/pull/2408)
- Fix a bug in which `Map#queryRenderedFeatures` would sometimes return features that had been removed [#2353](https://github.com/mapbox/mapbox-gl-js/issues/2353)
- Fix `clusterMaxZoom` option on `GeoJSONSource` not working as expected [#2374](https://github.com/mapbox/mapbox-gl-js/issues/2374)
- Fix anti-aliased rendering for pattern fills [#2372](https://github.com/mapbox/mapbox-gl-js/issues/2372)
- Fix exception caused by calling `Map#queryRenderedFeatures` or `Map#querySourceFeatures` with no arguments
- Fix exception caused by calling `Map#setLayoutProperty` for `text-field` or `icon-image` [#2407](https://github.com/mapbox/mapbox-gl-js/issues/2407)

## 0.16.0 (March 24 2016)

#### Breaking Changes

- Replace `Map#featuresAt` and `Map#featuresIn` with `Map#queryRenderedFeatures` and `map.querySourceFeatures` ([#2224](https://github.com/mapbox/mapbox-gl-js/pull/2224))
  - Replace `featuresAt` and `featuresIn` with `queryRenderedFeatures`
  - Make `queryRenderedFeatures` synchronous, remove the callback and use the return value.
  - Rename `layer` parameter to `layers` and make it an array of layer names.
  - Remove the `radius` parameter. `radius` was used with `featuresAt` to account for style properties like `line-width` and `circle-radius`. `queryRenderedFeatures` accounts for these style properties. If you need to query a larger area, use a bounding box query instead of a point query.
  - Remove the `includeGeometry` parameter because `queryRenderedFeatures` always includes geometries.
- `Map#debug` is renamed to `Map#showTileBoundaries` ([#2284](https://github.com/mapbox/mapbox-gl-js/pull/2284))
- `Map#collisionDebug` is renamed to `Map#showCollisionBoxes` ([#2284](https://github.com/mapbox/mapbox-gl-js/pull/2284))

#### New Features & Improvements

- Improve overall rendering performance. ([#2221](https://github.com/mapbox/mapbox-gl-js/pull/2221))
- Improve performance of `GeoJSONSource#setData`. ([#2222](https://github.com/mapbox/mapbox-gl-js/pull/2222))
- Add `Map#setMaxBounds` method ([#2234](https://github.com/mapbox/mapbox-gl-js/pull/2234))
- Add `isActive` and `isEnabled` methods to interaction handlers ([#2238](https://github.com/mapbox/mapbox-gl-js/pull/2238))
- Add `Map#setZoomBounds` method ([#2243](https://github.com/mapbox/mapbox-gl-js/pull/2243))
- Add touch events ([#2195](https://github.com/mapbox/mapbox-gl-js/issues/2195))
- Add `map.queryRenderedFeatures` to query the styled and rendered representations of features ([#2224](https://github.com/mapbox/mapbox-gl-js/pull/2224))
- Add `map.querySourceFeatures` to get features directly from vector tiles, independent of the style ([#2224](https://github.com/mapbox/mapbox-gl-js/pull/2224))
- Add `mapboxgl.Geolocate` control ([#1939](https://github.com/mapbox/mapbox-gl-js/issues/1939))
- Make background patterns render seamlessly across tile boundaries ([#2305](https://github.com/mapbox/mapbox-gl-js/pull/2305))

#### Bugfixes

- Fix calls to `setFilter`, `setLayoutProperty`, and `setLayerZoomRange` on ref children ([#2228](https://github.com/mapbox/mapbox-gl-js/issues/2228))
- Fix `undefined` bucket errors after `setFilter` calls ([#2244](https://github.com/mapbox/mapbox-gl-js/issues/2244))
- Fix bugs causing hidden symbols to be rendered ([#2246](https://github.com/mapbox/mapbox-gl-js/pull/2246), [#2276](https://github.com/mapbox/mapbox-gl-js/pull/2276))
- Fix raster flickering ([#2236](https://github.com/mapbox/mapbox-gl-js/issues/2236))
- Fix `queryRenderedFeatures` precision at high zoom levels ([#2292](https://github.com/mapbox/mapbox-gl-js/pull/2292))
- Fix holes in GeoJSON data caused by unexpected winding order ([#2285](https://github.com/mapbox/mapbox-gl-js/pull/2285))
- Fix bug causing deleted features to be returned by `queryRenderedFeatures` ([#2306](https://github.com/mapbox/mapbox-gl-js/pull/2306))
- Fix bug causing unexpected fill patterns to be rendered ([#2307](https://github.com/mapbox/mapbox-gl-js/pull/2307))
- Fix popup location with preceding sibling elements ([#2311](https://github.com/mapbox/mapbox-gl-js/pull/2311))
- Fix polygon anti-aliasing ([#2319](https://github.com/mapbox/mapbox-gl-js/pull/2319))
- Fix slivers between non-adjacent polygons ([#2319](https://github.com/mapbox/mapbox-gl-js/pull/2319))
- Fix keyboard shortcuts causing page to scroll ([#2312](https://github.com/mapbox/mapbox-gl-js/pull/2312))

## 0.15.0 (March 1 2016)

#### New Features & Improvements

- Add `ImageSource#setCoordinates` and `VideoSource#setCoordinates` ([#2184](https://github.com/mapbox/mapbox-gl-js/pull/2184))

#### Bugfixes

- Fix flickering on raster layers ([#2211](https://github.com/mapbox/mapbox-gl-js/pull/2211))
- Fix browser hang when zooming quickly on raster layers ([#2211](https://github.com/mapbox/mapbox-gl-js/pull/2211))

## 0.14.3 (Feb 25 2016)

#### New Features & Improvements

- Improve responsiveness of zooming out by using cached parent tiles ([#2168](https://github.com/mapbox/mapbox-gl-js/pull/2168))
- Improve contextual clues on style API validation ([#2170](https://github.com/mapbox/mapbox-gl-js/issues/2170))
- Improve performance of methods including `setData` ([#2174](https://github.com/mapbox/mapbox-gl-js/pull/2174))

#### Bugfixes

- Fix incorrectly sized line dashes ([#2099](https://github.com/mapbox/mapbox-gl-js/issues/2099))
- Fix bug in which `in` feature filter drops features ([#2166](https://github.com/mapbox/mapbox-gl-js/pull/2166))
- Fix bug preventing `Map#load` from firing when tile "Not Found" errors occurred ([#2176](https://github.com/mapbox/mapbox-gl-js/pull/2176))
- Fix rendering artifacts on mobile GPUs ([#2117](https://github.com/mapbox/mapbox-gl-js/pull/2117))

## 0.14.2 (Feb 19 2016)

#### Bugfixes

- Look for loaded parent tiles in cache
- Set tile cache size based on viewport size ([#2137](https://github.com/mapbox/mapbox-gl-js/issues/2137))
- Fix tile render order for layer-by-layer
- Remove source update throttling ([#2139](https://github.com/mapbox/mapbox-gl-js/issues/2139))
- Make panning while zooming more linear ([#2070](https://github.com/mapbox/mapbox-gl-js/issues/2070))
- Round points created during bucket creation ([#2067](https://github.com/mapbox/mapbox-gl-js/issues/2067))
- Correct bounds for a rotated or tilted map ([#1842](https://github.com/mapbox/mapbox-gl-js/issues/1842))
- Fix overscaled featuresAt ([#2103](https://github.com/mapbox/mapbox-gl-js/issues/2103))
- Allow using `tileSize: 512` as a switch to trade retina support for 512px raster tiles
- Fix the serialization of paint classes ([#2107](https://github.com/mapbox/mapbox-gl-js/issues/2107))
- Fixed bug where unsetting style properties could mutate the value of other style properties ([#2105](https://github.com/mapbox/mapbox-gl-js/pull/2105))
- Less slanted dashed lines near sharp corners ([#967](https://github.com/mapbox/mapbox-gl-js/issues/967))
- Fire map#load if no initial style is set ([#2042](https://github.com/mapbox/mapbox-gl-js/issues/2042))

## 0.14.1 (Feb 10 2016)

#### Bugfixes

- Fix incorrectly rotated symbols along lines near tile boundaries ([#2062](https://github.com/mapbox/mapbox-gl-js/issues/2062))
- Fix broken rendering when a fill layer follows certain symbol layers ([#2092](https://github.com/mapbox/mapbox-gl-js/issues/2092))

## 0.14.0 (Feb 8 2016)

#### Breaking Changes

- Switch `GeoJSONSource` clustering options from being measured in extent-units to pixels ([#2026](https://github.com/mapbox/mapbox-gl-js/pull/2026))

#### New Features & Improvements

- Improved error message for invalid colors ([#2006](https://github.com/mapbox/mapbox-gl-js/pull/2006))
- Added support for tiles with variable extents ([#2010](https://github.com/mapbox/mapbox-gl-js/pull/2010))
- Improved `filter` performance and maximum size ([#2024](https://github.com/mapbox/mapbox-gl-js/issues/2024))
- Changed circle rendering such that all geometry nodes are drawn, not just the geometry's outer ring ([#2027](https://github.com/mapbox/mapbox-gl-js/pull/2027))
- Added `Map#getStyle` method ([#1982](https://github.com/mapbox/mapbox-gl-js/issues/1982))

#### Bugfixes

- Fixed bug causing WebGL contexts to be "used up" by calling `mapboxgl.supported()` ([#2018](https://github.com/mapbox/mapbox-gl-js/issues/2018))
- Fixed non-deterministic symbol z-order sorting ([#2023](https://github.com/mapbox/mapbox-gl-js/pull/2023))
- Fixed garbled labels while zooming ([#2012](https://github.com/mapbox/mapbox-gl-js/issues/2012))
- Fixed icon jumping when touching trackpad with two fingers ([#1990](https://github.com/mapbox/mapbox-gl-js/pull/1990))
- Fixed overzoomed collision debug labels ([#2033](https://github.com/mapbox/mapbox-gl-js/issues/2033))
- Fixed dashes sliding along their line during zooming ([#2039](https://github.com/mapbox/mapbox-gl-js/issues/2039))
- Fixed overscaled `minzoom` setting for GeoJSON sources ([#1651](https://github.com/mapbox/mapbox-gl-js/issues/1651))
- Fixed overly-strict function validation for duplicate stops ([#2075](https://github.com/mapbox/mapbox-gl-js/pull/2075))
- Fixed crash due to `performance.now` not being present on some browsers ([#2056](https://github.com/mapbox/mapbox-gl-js/issues/2056))
- Fixed the unsetting of paint properties ([#2037](https://github.com/mapbox/mapbox-gl-js/issues/2037))
- Fixed bug causing multiple interaction handler event listeners to be attached ([#2069](https://github.com/mapbox/mapbox-gl-js/issues/2069))
- Fixed bug causing only a single debug box to be drawn ([#2034](https://github.com/mapbox/mapbox-gl-js/issues/2034))

## 0.13.1 (Jan 27 2016)

#### Bugfixes

- Fixed broken npm package due to outdated bundled modules

## 0.13.0 (Jan 27 2016)

#### Bugfixes

- Fixed easeTo pan, zoom, and rotate when initial rotation != 0 ([#1950](https://github.com/mapbox/mapbox-gl-js/pull/1950))
- Fixed rendering of tiles with an extent != 4096 ([#1952](https://github.com/mapbox/mapbox-gl-js/issues/1952))
- Fixed missing icon collision boxes ([#1978](https://github.com/mapbox/mapbox-gl-js/issues/1978))
- Fixed null `Tile#buffers` errors ([#1987](https://github.com/mapbox/mapbox-gl-js/pull/1987))

#### New Features & Improvements

- Added `symbol-avoid-edges` style property ([#1951](https://github.com/mapbox/mapbox-gl-js/pull/1951))
- Improved `symbol-max-angle` check algorithm ([#1959](https://github.com/mapbox/mapbox-gl-js/pull/1959))
- Added marker clustering! ([#1931](https://github.com/mapbox/mapbox-gl-js/pull/1931))
- Added zoomstart, zoom, and zoomend events ([#1958](https://github.com/mapbox/mapbox-gl-js/issues/1958))
- Disabled drag on mousedown when using boxzoom ([#1907](https://github.com/mapbox/mapbox-gl-js/issues/1907))

## 0.12.4 (Jan 19 2016)

#### Bugfixes

- Fix elementGroups null value errors ([#1933](https://github.com/mapbox/mapbox-gl-js/issues/1933))
- Fix some glyph atlas overflow cases ([#1923](https://github.com/mapbox/mapbox-gl-js/pull/1923))

## 0.12.3 (Jan 14 2016)

#### API Improvements

- Support inline attribution options in map options ([#1865](https://github.com/mapbox/mapbox-gl-js/issues/1865))
- Improve flyTo options ([#1854](https://github.com/mapbox/mapbox-gl-js/issues/1854), [#1429](https://github.com/mapbox/mapbox-gl-js/issues/1429))

#### Bugfixes

- Fix flickering with overscaled tiles ([#1921](https://github.com/mapbox/mapbox-gl-js/issues/1921))
- Remove Node.remove calls for IE browser compatibility ([#1900](https://github.com/mapbox/mapbox-gl-js/issues/1900))
- Match patterns at tile boundaries ([#1908](https://github.com/mapbox/mapbox-gl-js/pull/1908))
- Fix Tile#positionAt, fix query tests ([#1899](https://github.com/mapbox/mapbox-gl-js/issues/1899))
- Fix flickering on streets ([#1875](https://github.com/mapbox/mapbox-gl-js/issues/1875))
- Fix text-max-angle property ([#1870](https://github.com/mapbox/mapbox-gl-js/issues/1870))
- Fix overscaled line patterns ([#1856](https://github.com/mapbox/mapbox-gl-js/issues/1856))
- Fix patterns and icons for mismatched pixelRatios ([#1851](https://github.com/mapbox/mapbox-gl-js/issues/1851))
- Fix missing labels when text size 0 at max zoom ([#1809](https://github.com/mapbox/mapbox-gl-js/issues/1809))
- Use linear interp when pixel ratios don't match ([#1601](https://github.com/mapbox/mapbox-gl-js/issues/1601))
- Fix blank areas, flickering in raster layers ([#1876](https://github.com/mapbox/mapbox-gl-js/issues/1876), [#675](https://github.com/mapbox/mapbox-gl-js/issues/675))
- Fix labels slipping/cropping at tile bounds ([#757](https://github.com/mapbox/mapbox-gl-js/issues/757))

#### UX Improvements

- Improve touch handler perceived performance ([#1844](https://github.com/mapbox/mapbox-gl-js/issues/1844))

## 0.12.2 (Dec 22 2015)

#### API Improvements

- Support LngLat.convert([w, s, e, n]) ([#1812](https://github.com/mapbox/mapbox-gl-js/issues/1812))
- Invalid GeoJSON is now handled better

#### Bugfixes

- Fixed `Popup#addTo` when the popup is already open ([#1811](https://github.com/mapbox/mapbox-gl-js/issues/1811))
- Fixed warping when rotating / zooming really fast
- `Map#flyTo` now flies across the antimeridan if shorter ([#1853](https://github.com/mapbox/mapbox-gl-js/issues/1853))

## 0.12.1 (Dec 8 2015)

#### Breaking changes

- Reversed the direction of `line-offset` ([#1808](https://github.com/mapbox/mapbox-gl-js/pull/1808))
- Renamed `Pinch` interaction handler to `TouchZoomRotate` ([#1777](https://github.com/mapbox/mapbox-gl-js/pull/1777))
- Made `Map#update` and `Map#render` private methods ([#1798](https://github.com/mapbox/mapbox-gl-js/pull/1798))
- Made `Map#remove` remove created DOM elements ([#1789](https://github.com/mapbox/mapbox-gl-js/issues/1789))

#### API Improvements

- Added an method to disable touch rotation ([#1777](https://github.com/mapbox/mapbox-gl-js/pull/1777))
- Added a `position` option for `Attribution` ([#1689](https://github.com/mapbox/mapbox-gl-js/issues/1689))

#### Bugfixes

- Ensure tile loading errors are properly reported ([#1799](https://github.com/mapbox/mapbox-gl-js/pull/1799))
- Ensure re-adding a previously removed pop-up works ([#1477](https://github.com/mapbox/mapbox-gl-js/issues/1477))

#### UX Improvements

- Don't round zoom level during double-click interaction ([#1640](https://github.com/mapbox/mapbox-gl-js/issues/1640))

## 0.12.0 (Dec 2 2015)

#### API Improvements

- Added `line-offset` style property ([#1778](https://github.com/mapbox/mapbox-gl-js/issues/1778))

## 0.11.5 (Dec 1 2015)

#### Bugfixes

- Fixed unstable symbol layer render order when adding / removing layers ([#1558](https://github.com/mapbox/mapbox-gl-js/issues/1558))
- Fire map loaded event even if raster tiles have errors
- Fix panning animation during easeTo with zoom change
- Fix pitching animation during flyTo
- Fix pitching animation during easeTo
- Prevent rotation from firing `mouseend` events ([#1104](https://github.com/mapbox/mapbox-gl-js/issues/1104))

#### API Improvements

- Fire `mousedown` and `mouseup` events ([#1411](https://github.com/mapbox/mapbox-gl-js/issues/1411))
- Fire `movestart` and `moveend` when panning ([#1658](https://github.com/mapbox/mapbox-gl-js/issues/1658))
- Added drag events ([#1442](https://github.com/mapbox/mapbox-gl-js/issues/1442))
- Request webp images for mapbox:// raster tiles in chrome ([#1725](https://github.com/mapbox/mapbox-gl-js/issues/1725))

#### UX Improvements

- Added inertia to map rotation ([#620](https://github.com/mapbox/mapbox-gl-js/issues/620))

## 0.11.4 (Nov 16 2015)

#### Bugfixes

- Fix alpha blending of alpha layers ([#1684](https://github.com/mapbox/mapbox-gl-js/issues/1684))

## 0.11.3 (Nov 10 2015)

#### Bugfixes

- Fix GeoJSON rendering and performance ([#1685](https://github.com/mapbox/mapbox-gl-js/pull/1685))

#### UX Improvements

- Use SVG assets for UI controls ([#1657](https://github.com/mapbox/mapbox-gl-js/pull/1657))
- Zoom out with shift + dblclick ([#1666](https://github.com/mapbox/mapbox-gl-js/issues/1666))

## 0.11.2 (Oct 29 2015)

- Misc performance improvements

#### Bugfixes

- Fix sprites on systems with non-integer `devicePixelRatio`s ([#1029](https://github.com/mapbox/mapbox-gl-js/issues/1029) [#1475](https://github.com/mapbox/mapbox-gl-js/issues/1475) [#1476](https://github.com/mapbox/mapbox-gl-js/issues/1476))
- Fix layer minZoom being ignored if not less than source maxZoom
- Fix symbol placement at the start of a line ([#1461](https://github.com/mapbox/mapbox-gl-js/issues/1461))
- Fix `raster-opacity` on non-tile sources ([#1270](https://github.com/mapbox/mapbox-gl-js/issues/1270))
- Ignore boxzoom on shift-click ([#1655](https://github.com/mapbox/mapbox-gl-js/issues/1655))

#### UX Improvements

- Enable line breaks on common punctuation ([#1115](https://github.com/mapbox/mapbox-gl-js/issues/1115))

#### API Improvements

- Add toString and toArray methods to LngLat, LngLatBounds ([#1571](https://github.com/mapbox/mapbox-gl-js/issues/1571))
- Add `Transform#resize` method
- Add `Map#getLayer` method ([#1183](https://github.com/mapbox/mapbox-gl-js/issues/1183))
- Add `Transform#unmodified` property ([#1452](https://github.com/mapbox/mapbox-gl-js/issues/1452))
- Propagate WebGL context events ([#1612](https://github.com/mapbox/mapbox-gl-js/pull/1612))

## 0.11.1 (Sep 30 2015)

#### Bugfixes

- Add statistics and checkboxes to debug page
- Fix `Map#featuresAt` for non-4096 vector sources ([#1529](https://github.com/mapbox/mapbox-gl-js/issues/1529))
- Don't fire `mousemove` on drag-pan
- Fix maxBounds constrains ([#1539](https://github.com/mapbox/mapbox-gl-js/issues/1539))
- Fix maxBounds infinite loop ([#1538](https://github.com/mapbox/mapbox-gl-js/issues/1538))
- Fix memory leak in worker
- Assert valid `TileCoord`, fix wrap calculation in `TileCoord#cover` ([#1483](https://github.com/mapbox/mapbox-gl-js/issues/1483))
- Abort raster tile load if not in viewport ([#1490](https://github.com/mapbox/mapbox-gl-js/issues/1490))

#### API Improvements

- Add `Map` event listeners for `mouseup`, `contextmenu` (right click) ([#1532](https://github.com/mapbox/mapbox-gl-js/issues/1532))

## 0.11.0 (Sep 11 2015)

#### API Improvements

- Add `Map#featuresIn`: a bounding-box feature query
- Emit stylesheet validation errors ([#1436](https://github.com/mapbox/mapbox-gl-js/issues/1436))

#### UX Improvements

- Handle v8 style `center`, `zoom`, `bearing`, `pitch` ([#1452](https://github.com/mapbox/mapbox-gl-js/issues/1452))
- Improve circle type styling ([#1446](https://github.com/mapbox/mapbox-gl-js/issues/1446))
- Improve dashed and patterned line antialiasing

#### Bugfixes

- Load images in a way that respects Cache-Control headers
- Filter for rtree matches to those crossing bbox
- Log errors by default ([#1463](https://github.com/mapbox/mapbox-gl-js/issues/1463))
- Fixed modification of `text-size` via `setLayoutProperty` ([#1451](https://github.com/mapbox/mapbox-gl-js/issues/1451))
- Throw on lat > 90 || < -90. ([#1443](https://github.com/mapbox/mapbox-gl-js/issues/1443))
- Fix circle clipping bug ([#1457](https://github.com/mapbox/mapbox-gl-js/issues/1457))

## 0.10.0 (Aug 21 2015)

#### Breaking changes

- Switched to [longitude, latitude] coordinate order, matching GeoJSON. We anticipate that mapbox-gl-js will be widely used
  with GeoJSON, and in the long term having a coordinate order that is consistent with GeoJSON will lead to less confusion
  and impedance mismatch than will a [latitude, longitude] order.

  The following APIs were renamed:

  - `LatLng` was renamed to `LngLat`
  - `LatLngBounds` was renamed to `LngLatBounds`
  - `Popup#setLatLng` was renamed to `Popup#setLngLat`
  - `Popup#getLatLng` was renamed to `Popup#getLngLat`
  - The `latLng` property of Map events was renamed `lngLat`

  The following APIs now expect array coordinates in [longitude, latitude] order:

  - `LngLat.convert`
  - `LngLatBounds.convert`
  - `Popup#setLngLat`
  - The `center` and `maxBounds` options of the `Map` constructor
  - The arguments to `Map#setCenter`, `Map#fitBounds`, `Map#panTo`, and `Map#project`
  - The `center` option of `Map#jumpTo`, `Map#easeTo`, and `Map#flyTo`
  - The `around` option of `Map#zoomTo`, `Map#rotateTo`, and `Map#easeTo`
  - The `coordinates` properties of video and image sources

- Updated to mapbox-gl-style-spec v8.0.0 ([Changelog](https://github.com/mapbox/mapbox-gl-style-spec/blob/v8.0.0/CHANGELOG.md)). Styles are
  now expected to be version 8. You can use the [gl-style-migrate](https://github.com/mapbox/mapbox-gl-style-lint#migrations)
  utility to update existing styles.

- The format for `mapbox://` style and glyphs URLs has changed. For style URLs, you should now use the format
  `mapbox://styles/:username/:style`. The `:style` portion of the URL no longer contains a username. For font URLs, you
  should now use the format `mapbox://fonts/:username/{fontstack}/{range}.pbf`.
- Mapbox default styles are now hosted via the Styles API rather than www.mapbox.com. You can make use of the Styles API
  with a `mapbox://` style URL pointing to a v8 style, e.g. `mapbox://styles/mapbox/streets-v8`.
- The v8 satellite style (`mapbox://styles/mapbox/satellite-v8`) is now a plain satellite style, and not longer supports labels
  or contour lines via classes. For a labeled satellite style, use `mapbox://styles/mapbox/satellite-hybrid`.

- Removed `mbgl.config.HTTP_URL` and `mbgl.config.FORCE_HTTPS`; https is always used when connecting to the Mapbox API.
- Renamed `mbgl.config.HTTPS_URL` to `mbgl.config.API_URL`.

#### Bugfixes

- Don't draw halo when halo-width is 0 ([#1381](https://github.com/mapbox/mapbox-gl-js/issues/1381))
- Reverted shader changes that degraded performance on IE

#### API Improvements

- You can now unset layout and paint properties via the `setLayoutProperty` and `setPaintProperty` APIs
  by passing `undefined` as a property value.
- The `layer` option of `featuresAt` now supports an array of layers.

## 0.9.0 (Jul 29 2015)

- `glyphs` URL now normalizes without the `/v4/` prefix for `mapbox://` urls. Legacy behavior for `mapbox://fontstacks` is still maintained ([#1385](https://github.com/mapbox/mapbox-gl-js/issues/1385))
- Expose `geojson-vt` options for GeoJSON sources ([#1271](https://github.com/mapbox/mapbox-gl-js/issues/1271))
- bearing snaps to "North" within a tolerance of 7 degrees ([#1059](https://github.com/mapbox/mapbox-gl-js/issues/1059))
- Now you can directly mutate the minzoom and maxzoom layer properties with `map.setLayerZoomRange(layerId, minzoom, maxzoom)`
- Exposed `mapboxgl.Control`, a base class used by all UI controls
- Refactored handlers to be individually included in Map options, or enable/disable them individually at runtime, e.g. `map.scrollZoom.disable()`.
- New feature: Batch operations can now be done at once, improving performance for calling multiple style functions: ([#1352](https://github.com/mapbox/mapbox-gl-js/pull/1352))

  ```js
  style.batch(function (s) {
    s.addLayer({ id: "first", type: "symbol", source: "streets" });
    s.addLayer({ id: "second", type: "symbol", source: "streets" });
    s.addLayer({ id: "third", type: "symbol", source: "terrain" });
    s.setPaintProperty("first", "text-color", "black");
    s.setPaintProperty("first", "text-halo-color", "white");
  });
  ```

- Improved documentation
- `featuresAt` performance improvements by exposing `includeGeometry` option
- Better label placement along lines ([#1283](https://github.com/mapbox/mapbox-gl-js/pull/1283))
- Improvements to round linejoins on semi-transparent lines (mapbox/mapbox-gl-native[#1771](https://github.com/mapbox/mapbox-gl-js/pull/1771))
- Round zoom levels for raster tile loading ([@2a2aec](https://github.com/mapbox/mapbox-gl-js/commit/2a2aec44a39e11e73bdf663258bd6d52b83775f5))
- Source#reload cannot be called if source is not loaded ([#1198](https://github.com/mapbox/mapbox-gl-js/issues/1198))
- Events bubble to the canvas container for custom overlays ([#1301](https://github.com/mapbox/mapbox-gl-js/pull/1301))
- Move handlers are now bound on mousedown and touchstart events
- map.featuresAt() now works across the dateline

## 0.8.1 (Jun 16 2015)

- No code changes; released only to correct a build issue in 0.8.0.

## 0.8.0 (Jun 15 2015)

#### Breaking changes

- `map.setView(latlng, zoom, bearing)` has been removed. Use
  [`map.jumpTo(options)`](https://www.mapbox.com/mapbox-gl-js/api/#map/jumpto) instead:

  ```js
  map.setView([40, -74.5], 9); // 0.7.0 or earlier
  map.jumpTo({ center: [40, -74.5], zoom: 9 }); // now
  ```

- [`map.easeTo`](https://www.mapbox.com/mapbox-gl-js/api/#map/easeto) and
  [`map.flyTo`](https://www.mapbox.com/mapbox-gl-js/api/#map/flyto) now accept a single
  options object rather than positional parameters:

  ```js
  map.easeTo([40, -74.5], 9, null, { duration: 400 }); // 0.7.0 or earlier
  map.easeTo({ center: [40, -74.5], zoom: 9, duration: 400 }); // now
  ```

- `mapboxgl.Source` is no longer exported. Use `map.addSource()` instead. See the
  [GeoJSON line](https://www.mapbox.com/mapbox-gl-js/example/geojson-line/) or
  [GeoJSON markers](https://www.mapbox.com/mapbox-gl-js/example/geojson-markers/)
  examples.
- `mapboxgl.util.supported()` moved to [`mapboxgl.supported()`](https://www.mapbox.com/mapbox-gl-js/api/#mapboxgl/supported).

#### UX improvements

- Add perspective rendering ([#1049](https://github.com/mapbox/mapbox-gl-js/pull/1049))
- Better and faster labelling ([#1079](https://github.com/mapbox/mapbox-gl-js/pull/1079))
- Add touch interactions support on mobile devices ([#949](https://github.com/mapbox/mapbox-gl-js/pull/949))
- Viewport-relative popup arrows ([#1065](https://github.com/mapbox/mapbox-gl-js/pull/1065))
- Normalize mousewheel zooming speed ([#1060](https://github.com/mapbox/mapbox-gl-js/pull/1060))
- Add proper handling of GeoJSON features that cross the date line ([#1275](https://github.com/mapbox/mapbox-gl-js/issues/1275))
- Sort overlapping symbols in the y direction ([#470](https://github.com/mapbox/mapbox-gl-js/issues/470))
- Control buttons are now on a 30 pixel grid ([#1143](https://github.com/mapbox/mapbox-gl-js/issues/1143))
- Improve GeoJSON processing performance

#### API Improvements

- Switch to JSDoc for documentation
- Bundling with browserify is now supported
- Validate incoming map styles ([#1054](https://github.com/mapbox/mapbox-gl-js/pull/1054))
- Add `Map` `setPitch` `getPitch`
- Add `Map` `dblclick` event. ([#1168](https://github.com/mapbox/mapbox-gl-js/issues/1168))
- Add `Map` `getSource` ([@660a8c1](https://github.com/mapbox/mapbox-gl-js/commit/660a8c1e087f63282d24a30684d686523bce36cb))
- Add `Map` `setFilter` and `getFilter` ([#985](https://github.com/mapbox/mapbox-gl-js/issues/985))
- Add `Map` `failIfMajorPerformanceCaveat` option ([#1082](https://github.com/mapbox/mapbox-gl-js/pull/1082))
- Add `Map` `preserveDrawingBuffer` option ([#1232](https://github.com/mapbox/mapbox-gl-js/pull/1232))
- Add `VideoSource` `getVideo()` ([#1162](https://github.com/mapbox/mapbox-gl-js/issues/1162))
- Support vector tiles with extents other than 4096 ([#1227](https://github.com/mapbox/mapbox-gl-js/pull/1227))
- Use a DOM hierarchy that supports evented overlays ([#1217](https://github.com/mapbox/mapbox-gl-js/issues/1217))
- Pass `latLng` to the event object ([#1068](https://github.com/mapbox/mapbox-gl-js/pull/1068))

#### UX Bugfixes

- Fix rendering glitch on iOS 8 ([#750](https://github.com/mapbox/mapbox-gl-js/issues/750))
- Fix line triangulation errors ([#1120](https://github.com/mapbox/mapbox-gl-js/issues/1120), [#992](https://github.com/mapbox/mapbox-gl-js/issues/992))
- Support unicode range 65280-65535 ([#1108](https://github.com/mapbox/mapbox-gl-js/pull/1108))
- Fix cracks between fill patterns ([#972](https://github.com/mapbox/mapbox-gl-js/issues/972))
- Fix angle of icons aligned with lines ([@37a498a](https://github.com/mapbox/mapbox-gl-js/commit/37a498a7aa2c37d6b94611b614b4efe134e6dd59))
- Fix dashed line bug for overscaled tiles ([#1132](https://github.com/mapbox/mapbox-gl-js/issues/1132))
- Fix icon artifacts caused by sprite neighbors ([#1195](https://github.com/mapbox/mapbox-gl-js/pull/1195))

#### API Bugfixes

- Don't fire spurious `moveend` events on mouseup ([#1107](https://github.com/mapbox/mapbox-gl-js/issues/1107))
- Fix a race condition in `featuresAt` ([#1220](https://github.com/mapbox/mapbox-gl-js/pull/1220))
- Fix for brittle fontstack name convention ([#1070](https://github.com/mapbox/mapbox-gl-js/pull/1070))
- Fix broken `Popup` `setHTML` ([#1272](https://github.com/mapbox/mapbox-gl-js/issues/1272))
- Fix an issue with cross-origin image requests ([#1269](https://github.com/mapbox/mapbox-gl-js/pull/1269))

## 0.7.0 (Mar 3 2015)

#### Breaking

- Rename `Map` `hover` event to `mousemove`.
- Change `featuresAt` to return GeoJSON objects, including geometry ([#1010](https://github.com/mapbox/mapbox-gl-js/issues/1010))
- Remove `Map` `canvas` and `container` properties, add `getCanvas` and `getContainer` methods instead

#### UX Improvements

- Improve line label density
- Add boxzoom interaction ([#1038](https://github.com/mapbox/mapbox-gl-js/issues/1038))
- Add keyboard interaction ([#1034](https://github.com/mapbox/mapbox-gl-js/pull/1034))
- Faster `GeoJSONSource` `setData` without flickering ([#973](https://github.com/mapbox/mapbox-gl-js/issues/973))

#### API Improvements

- Add Popup component ([#325](https://github.com/mapbox/mapbox-gl-js/issues/325))
- Add layer API ([#1022](https://github.com/mapbox/mapbox-gl-js/issues/1022))
- Add filter API ([#985](https://github.com/mapbox/mapbox-gl-js/issues/985))
- More efficient filter API ([#1018](https://github.com/mapbox/mapbox-gl-js/issues/1018))
- Accept plain old JS object for `addSource` ([#1021](https://github.com/mapbox/mapbox-gl-js/issues/1021))
- Reparse overscaled tiles

#### Bugfixes

- Fix `featuresAt` for LineStrings ([#1006](https://github.com/mapbox/mapbox-gl-js/issues/1006))
- Fix `tileSize` argument to `GeoJSON` worker ([#987](https://github.com/mapbox/mapbox-gl-js/issues/987))
- Remove extraneous files from the npm package ([#1024](https://github.com/mapbox/mapbox-gl-js/issues/1024))
- Hide "improve map" link in print ([#988](https://github.com/mapbox/mapbox-gl-js/issues/988))

## 0.6.0 (Feb 9 2015)

#### Bugfixes

- Add wrapped padding to sprite for repeating images ([#972](https://github.com/mapbox/mapbox-gl-js/issues/972))
- Clear color buffers before rendering ([#966](https://github.com/mapbox/mapbox-gl-js/issues/966))
- Make line-opacity work with line-image ([#970](https://github.com/mapbox/mapbox-gl-js/issues/970))
- event.toElement fallback for Firefox ([#932](https://github.com/mapbox/mapbox-gl-js/issues/932))
- skip duplicate vertices at ends of lines ([#776](https://github.com/mapbox/mapbox-gl-js/issues/776))
- allow characters outside \w to be used in token
- Clear old tiles when new GeoJSON is loaded ([#905](https://github.com/mapbox/mapbox-gl-js/issues/905))

#### Improvements

- Added `map.setPaintProperty()`, `map.getPaintProperty()`, `map.setLayoutProperty()`, and `map.getLayoutProperty()`.
- Switch to ESLint and more strict code rules ([#957](https://github.com/mapbox/mapbox-gl-js/pull/957))
- Grab 2x raster tiles if retina ([#754](https://github.com/mapbox/mapbox-gl-js/issues/754))
- Support for mapbox:// style URLs ([#875](https://github.com/mapbox/mapbox-gl-js/issues/875))

#### Breaking

- Updated to mapbox-gl-style-spec v7.0.0 ([Changelog](https://github.com/mapbox/mapbox-gl-style-spec/blob/a2b0b561ce16015a1ef400dc870326b1b5255091/CHANGELOG.md)). Styles are
  now expected to be version 7. You can use the [gl-style-migrate](https://github.com/mapbox/mapbox-gl-style-lint#migrations)
  utility to update existing styles.
- HTTP_URL and HTTPS_URL config options must no longer include a `/v4` path prefix.
- `addClass`, `removeClass`, `setClasses`, `hasClass`, and `getClasses` are now methods
  on Map.
- `Style#cascade` is now private, pending a public style mutation API ([#755](https://github.com/mapbox/mapbox-gl-js/pull/755)).
- The format for `featuresAt` results changed. Instead of result-per-geometry-cross-layer,
  each result has a `layers` array with all layers that contain the feature. This avoids
  duplication of geometry and properties in the result set.

## 0.5.2 (Jan 07 2015)

#### Bugfixes

- Remove tiles for unused sources ([#863](https://github.com/mapbox/mapbox-gl-js/issues/863))
- Fix fill pattern alignment

#### Improvements

- Add GeoJSONSource maxzoom option ([#760](https://github.com/mapbox/mapbox-gl-js/issues/760))
- Return ref layers in featuresAt ([#847](https://github.com/mapbox/mapbox-gl-js/issues/847))
- Return any extra layer keys provided in the stylesheet in featuresAt
- Faster protobuf parsing

## 0.5.1 (Dec 19 2014)

#### Bugfixes

- Fix race conditions with style loading/rendering
- Fix race conditions with setStyle
- Fix map.remove()
- Fix featuresAt properties

## 0.5.0 (Dec 17 2014)

#### Bugfixes

- Fix multiple calls to setStyle

#### Improvements

- `featuresAt` now returns additional information
- Complete style/source/tile event suite:
  style.load, style.error, style.change,
  source.add, source.remove, source.load, source.error, source.change,
  tile.add, tile.remove, tile.load, tile.error
- Vastly improved performance and correctness for GeoJSON sources
- Map#setStyle accepts a style URL
- Support {prefix} in tile URL templates
- Provide a source map with minified source

#### Breaking

- Results format for `featuresAt` changed

## 0.4.2 (Nov 14 2014)

#### Bugfixes

- Ensure only one easing is active at a time ([#807](https://github.com/mapbox/mapbox-gl-js/issues/807))
- Don't require style to perform easings ([#817](https://github.com/mapbox/mapbox-gl-js/issues/817))
- Fix raster tiles sometimes not showing up ([#761](https://github.com/mapbox/mapbox-gl-js/issues/761))

#### Improvements

- Internet Explorer 11 support (experimental)

## 0.4.1 (Nov 10 2014)

#### Bugfixes

- Interpolate to the closest bearing when doing rotation animations ([#818](https://github.com/mapbox/mapbox-gl-js/issues/818))

## 0.4.0 (Nov 4 2014)

#### Breaking

- Updated to mapbox-gl-style-spec v6.0.0 ([Changelog](https://github.com/mapbox/mapbox-gl-style-spec/blob/v6.0.0/CHANGELOG.md)). Styles are
  now expected to be version 6. You can use the [gl-style-migrate](https://github.com/mapbox/mapbox-gl-style-lint#migrations)
  utility to update existing styles.

## 0.3.2 (Oct 23 2014)

#### Bugfixes

- Fix worker initialization with deferred or async scripts

#### Improvements

- Added map.remove()
- CDN assets are now served with gzip compression

## 0.3.1 (Oct 06 2014)

#### Bugfixes

- Fixed iteration over arrays with for/in
- Made browserify deps non-dev ([#752](https://github.com/mapbox/mapbox-gl-js/issues/752))

## 0.3.0 (Sep 23 2014)

#### Breaking

- Updated to mapbox-gl-style-spec v0.0.5 ([Changelog](https://github.com/mapbox/mapbox-gl-style-spec/blob/v0.0.5/CHANGELOG.md)). Styles are
  now expected to be version 5. You can use the [gl-style-migrate](https://github.com/mapbox/mapbox-gl-style-lint#migrations)
  utility to update existing styles.
- Removed support for composite layers for performance reasons. [#523](https://github.com/mapbox/mapbox-gl-js/issues/523#issuecomment-51731405)
- `raster-hue-rotate` units are now degrees.

### Improvements

- Added LatLng#wrap
- Added support for Mapbox fontstack API.
- Added support for remote, non-Mapbox TileJSON sources and inline TileJSON sources ([#535](https://github.com/mapbox/mapbox-gl-js/issues/535), [#698](https://github.com/mapbox/mapbox-gl-js/issues/698)).
- Added support for `symbol-avoid-edges` property to allow labels to be placed across tile edges.
- Fixed mkdir issue on Windows ([#674](https://github.com/mapbox/mapbox-gl-js/issues/674)).
- Fixed drawing beveled line joins without overlap.

#### Bugfixes

- Fixed performance when underzooming a layer's minzoom.
- Fixed `raster-opacity` for regular raster layers.
- Fixed various corner cases of easing functions.
- Do not modify original stylesheet ([#728](https://github.com/mapbox/mapbox-gl-js/issues/728)).
- Inherit video source from source ([#699](https://github.com/mapbox/mapbox-gl-js/issues/699)).
- Fixed interactivity for geojson layers.
- Stop dblclick on navigation so the map does not pan ([#715](https://github.com/mapbox/mapbox-gl-js/issues/715)).

## 0.2.2 (Aug 12 2014)

#### Breaking

- `map.setBearing()` no longer supports a second argument. Use `map.rotateTo` with an `offset` option and duration 0
  if you need to rotate around a point other than the map center.

#### Improvements

- Improved `GeoJSONSource` to also accept URL as `data` option, eliminating a huge performance bottleneck in case of large GeoJSON files.
  [#669](https://github.com/mapbox/mapbox-gl-js/issues/669) [#671](https://github.com/mapbox/mapbox-gl-js/issues/671)
- Switched to a different fill outlines rendering approach. [#668](https://github.com/mapbox/mapbox-gl-js/issues/668)
- Made the minified build 12% smaller gzipped (66 KB now).
- Added `around` option to `Map` `zoomTo`/`rotateTo`.
- Made the permalink hash more compact.
- Bevel linejoins no longer overlap and look much better when drawn with transparency.

#### Bugfixes

- Fixed the **broken minified build**. [#679](https://github.com/mapbox/mapbox-gl-js/issues/679)
- Fixed **blurry icons** rendering. [#666](https://github.com/mapbox/mapbox-gl-js/issues/666)
- Fixed `util.supports` WebGL detection producing false positives in some cases. [#677](https://github.com/mapbox/mapbox-gl-js/issues/677)
- Fixed invalid font configuration completely blocking tile rendering. [#662](https://github.com/mapbox/mapbox-gl-js/issues/662)
- Fixed `Map` `project`/`unproject` to properly accept array-form values.
- Fixed sprite loading race condition. [#593](https://github.com/mapbox/mapbox-gl-js/issues/593)
- Fixed `GeoJSONSource` `setData` not updating the map until zoomed or panned. [#676](https://github.com/mapbox/mapbox-gl-js/issues/676)

## 0.2.1 (Aug 8 2014)

#### Breaking

- Changed `Navigation` control signature: now it doesn't need `map` in constructor
  and gets added with `map.addControl(nav)` or `nav.addTo(map)`.
- Updated CSS classes to have consistent naming prefixed with `mapboxgl-`.

#### Improvements

- Added attribution control (present by default, disable by passing `attributionControl: false` in options).
- Added rotation by dragging the compass control.
- Added grabbing cursors for the map by default.
- Added `util.inherit` and `util.debounce` functions.
- Changed the default debug page style to OSM Bright.
- Token replacements now support dashes.
- Improved navigation control design.

#### Bugfixes

- Fixed compass control to rotate its icon with the map.
- Fixed navigation control cursors.
- Fixed inertia going to the wrong direction in a rotated map.
- Fixed inertia race condition where error was sometimes thrown after erratic panning/zooming.

## 0.2.0 (Aug 6 2014)

- First public release.<|MERGE_RESOLUTION|>--- conflicted
+++ resolved
@@ -3,11 +3,8 @@
 ### ✨ Features and improvements
 - [Breaking] Improve control performance by restricting worker count to a max of 1 except safari browser. ([#2354](https://github.com/maplibre/maplibre-gl-js/pull/2354))
 - Improve performance by using HTMLImageElement to download raster source images when refreshExpiredTiles tiles is false ([#2126](https://github.com/maplibre/maplibre-gl-js/pull/2126))
-<<<<<<< HEAD
+- [Breaking] Improve control initial loading performance by forcing fadeDuration to 0 till first idle event ([#2447](https://github.com/maplibre/maplibre-gl-js/pull/2447))
 - [Breaking] Remove "mapbox-gl-supported" package from API. If needed, please reference it directly instead of going through MapLibre. ([#2451](https://github.com/maplibre/maplibre-gl-js/pull/2451))
-=======
-- [Breaking] Improve control initial loading performance by forcing fadeDuration to 0 till first idle event ([#2447](https://github.com/maplibre/maplibre-gl-js/pull/2447))
->>>>>>> 460fcba7
 - _...Add new stuff here..._
 
 ### 🐞 Bug fixes
