--- conflicted
+++ resolved
@@ -1,10 +1,6 @@
 ## main
 
 ### ✨ Features and improvements
-<<<<<<< HEAD
-
-### 🐞 Bug fixes
-=======
 - Return a promise from `once` method to allow easier usage of async/await in this case ([#1690(https://github.com/maplibre/maplibre-gl-js/pull/1690)) @HarelM
 - Add pseudo (CSS) fullscreen as a fallback for iphones ([#1678](https://github.com/maplibre/maplibre-gl-js/pull/1678))
 - Add `updateData` to `GeoJSONSource` which allows for partial data updates ([#1605](https://github.com/maplibre/maplibre-gl-js/pull/1605))
@@ -13,21 +9,12 @@
 ### 🐞 Bug fixes
 - Fix `GeoJSONSource` appearing to never finish loading when calling its `setData` method immediately after adding it to a `Map` due to it not firing a `metadata` `data` event ([#1693](https://github.com/maplibre/maplibre-gl-js/issues/1693))
 - *...Add new stuff here...*
->>>>>>> 38663c00
 
 ## 3.0.0-pre.0
 
 ### ✨ Features and improvements
 
 - *...Add new stuff here...*
-<<<<<<< HEAD
-- Add map.getCameraTargetElevation() (#1558)
-- Add `freezeElevation` to `AnimationOptions` to allow smooth camera movement in 3D (#1514, #1492)
-- [Breaking] Remove deprecated mapboxgl css classes (#1575)
-- Add map.setStyle's transformStyle option (#1632)
-- [Breaking] Improve rendering of areas below sea level, and remove elevationOffset workaround (#1578)
-- [Breaking] Move terrain object from style.terrain to map.terrain (#1628)
-=======
 
 - Add a RenderPool to render tiles onto textures for 3D ([#1671](https://github.com/maplibre/maplibre-gl-js/pull/1671))
 - Add map.getCameraTargetElevation() ([#1558](https://github.com/maplibre/maplibre-gl-js/pull/1558))
@@ -36,7 +23,6 @@
 - Add map.setStyle's transformStyle option ([#1632](https://github.com/maplibre/maplibre-gl-js/pull/1632))
 - [Breaking] Improve rendering of areas below sea level, and remove elevationOffset workaround ([#1578](https://github.com/maplibre/maplibre-gl-js/pull/1578))
 - [Breaking] Move terrain object from style.terrain to map.terrain ([#1628](https://github.com/maplibre/maplibre-gl-js/pull/1628))
->>>>>>> 38663c00
 
 ### 🐞 Bug fixes
 
