## main

### ✨ Features and improvements
- _...Add new stuff here..._

### 🐞 Bug fixes
- _...Add new stuff here..._

## 4.4.1

### 🐞 Bug fixes
- Fix `terrain` listener memory leak when adding and removing Marker ([#4284](https://github.com/maplibre/maplibre-gl-js/pull/4284))

## 4.4.0

### ✨ Features and improvements

- Improve animation curve when easeTo and flyTo with constraints ([#3793](https://github.com/maplibre/maplibre-gl-js/pull/3793))
- For filled extrusions, calculate the elevation per polygon ([#3313](https://github.com/maplibre/maplibre-gl-js/issues/3313))
- Add events to `GeolocateControl` to allow a more granular interaction ([#3847](https://github.com/maplibre/maplibre-gl-js/pull/3847))
- Make `MapOptions.style` optional to be consistent with `Map.setStyle(null)` ([#4151](https://github.com/maplibre/maplibre-gl-js/pull/4151))
- Use Autoprefixer to handle vendor prefixes in CSS ([#4165](https://github.com/maplibre/maplibre-gl-js/pull/4165))
- Make `aria-label` configurable for Map, Marker and Popup ([#4147](https://github.com/maplibre/maplibre-gl-js/pull/4147))
- Map `<canvas>` is focusable only when interactive ([#4147](https://github.com/maplibre/maplibre-gl-js/pull/4147))
- "Accept" headers set in Request Transformers are not overwritten ([#4210](https://github.com/maplibre/maplibre-gl-js/pull/4210))
- ⚠️ Rename projMatrix to modelViewProjectionMatrix. Also rename invProjMatrix, alignedProjMatrix accordingly ([#4215](https://github.com/maplibre/maplibre-gl-js/pull/4215))
- Publish an unminified prod build ([#4265](https://github.com/maplibre/maplibre-gl-js/pull/4265))

### 🐞 Bug fixes

- ⚠️ Allow breaking lines in labels before a left parenthesis ([#4138](https://github.com/maplibre/maplibre-gl-js/pull/4138))
- ⚠️ Fix ignoring embedded line breaks when `symbol-placement` is `line` or `line-center` ([#4124](https://github.com/maplibre/maplibre-gl-js/pull/4124))
<<<<<<< HEAD
- Fix extends of built-ins (currently only AjaxError) not properly getting (de)serialized ([#4024](https://github.com/maplibre/maplibre-gl-js/pull/4211))
- _...Add new stuff here..._
=======
- Ensure loseContext exists before calling it ([#4245](https://github.com/maplibre/maplibre-gl-js/pull/4245))
- Update deprecated `-ms-high-contrast` vendor prefix to `(forced-colors: active)` and `(prefers-color-scheme: light)` as appropriate ([#4250](https://github.com/maplibre/maplibre-gl-js/pull/4250))
>>>>>>> 6a48dd19

## 4.3.2

### 🐞 Bug fixes

- Fix an issue with `moveend` zoom being different than the actual current zoom ([#4132](https://github.com/maplibre/maplibre-gl-js/pull/4132))

## 4.3.1

### 🐞 Bug fixes

- Fix drift in zoom that may happen during flyTo and easeTo due to freezeElevation logic. ([#3878](https://github.com/maplibre/maplibre-gl-js/issues/3878))

## 4.3.0

### ✨ Features and improvements

- Add `getData` method for GeoJSON Sources to provide the possibility to obtain all the source's features ([#4082](https://github.com/maplibre/maplibre-gl-js/pull/4082))
- Allow cross-fading between raster tile source updates at the same zoom level ([#4072](https://github.com/maplibre/maplibre-gl-js/pull/4072))

### 🐞 Bug fixes

- Fix normalizeSpriteURL before transformRequest throwing an Error with relative URLs ([#3897](https://github.com/maplibre/maplibre-gl-js/issues/3897))
- Fix return type of map.cameraForBounds ([#3760](https://github.com/maplibre/maplibre-gl-js/issues/3760))
- Fix to run benchmark with MAPLIBRE_STYLES environment variable ([#2122](https://github.com/maplibre/maplibre-gl-js/issues/2122))
- Fix symbol collisions using inaccurate and sometimes entirely wrong collision boxes when the map is pitched or rotated ([#210](https://github.com/maplibre/maplibre-gl-js/issues/210))
- Fix `text-translate` and `icon-translate` behaving weirdly and inconsistently with other `-translate` properties ([#3456](https://github.com/maplibre/maplibre-gl-js/issues/3456))
- Fix symbol collision debug view (`showCollisionBoxes`) not showing the actual bounding boxes used for collision and click areas. The displayed boxes now match actual collision boxes exactly ([#4071](https://github.com/maplibre/maplibre-gl-js/pull/4071))
- Fix symbol collision boxes not being accurate for variable-anchor symbols ([#4071](https://github.com/maplibre/maplibre-gl-js/pull/4071))
- Fix icon collision boxes using `text-translate` property for translation instead of the correct `icon-translate` ([#4071](https://github.com/maplibre/maplibre-gl-js/pull/4071))

## 4.2.0

### ✨ Features and improvements

- Update `Popup`'s methods `addClass` and `removeClass` to return an instance of Popup ([#3975](https://github.com/maplibre/maplibre-gl-js/pull/3975))
- New map option to decide whether to cancel previous pending tiles while zooming in ([#4051](https://github.com/maplibre/maplibre-gl-js/pull/4051))
- Sprites include optional textFitHeight and textFitWidth values ([#4019](https://github.com/maplibre/maplibre-gl-js/pull/4019))
- Add support for `distance` expression ([#4076](https://github.com/maplibre/maplibre-gl-js/pull/4076))

## 4.1.3

### ✨ Features and improvements

- Added const enum for actor messages to improve readability and maintainability. In tsconfig.json, `isolatedModules` flag is set to false in favor of generated JS size. ([#3879](https://github.com/maplibre/maplibre-gl-js/issues/3879))

### 🐞 Bug fixes

- Fix different unwanted panning changes at the end of a panning motion, that happen on a large screen ([#3935](https://github.com/maplibre/maplibre-gl-js/issues/3935))
- Fix image sources not being marked as loaded on error ([#3981](https://github.com/maplibre/maplibre-gl-js/pull/3981))
- Fix ScaleControl options should be optional. ([#4002](https://github.com/maplibre/maplibre-gl-js/pull/4002))
- Fix race condition in `SourceCache` that makes unit tests unstable. Eliminate a redundant 'visibility' event fired from Style class. ([#3992](https://github.com/maplibre/maplibre-gl-js/issues/3992))
- Fix paint property not being updated by setPaintProperty ([#2651](https://github.com/maplibre/maplibre-gl-js/issues/2651))

## 4.1.2

### ✨ Features and improvements

- Hide Popup when its parent Marker is behind terrain ([#3865](https://github.com/maplibre/maplibre-gl-js/pull/3865))

### 🐞 Bug fixes

- Fix type definition on `localIdeographFontFamily` ([#3896](https://github.com/maplibre/maplibre-gl-js/pull/3896))
- Fix unwanted panning changes at the end of a panning motion ([#3872](https://github.com/maplibre/maplibre-gl-js/issues/3872))
- Fix `close` events being fired for popups that aren't open ([#3901](https://github.com/maplibre/maplibre-gl-js/pull/3901))

## 4.1.1

### ✨ Features and improvements

- Improve animation curve when easeTo and flyTo with constraints ([#3793](https://github.com/maplibre/maplibre-gl-js/pull/3793))

### 🐞 Bug fixes

- Fix unwanted zoom changes at the end of a panning motion ([#2094](https://github.com/maplibre/maplibre-gl-js/issues/2094))

## 4.1.0

### ✨ Features and improvements

- Add option to position popup at subpixel coordinates to allow for smooth animations ([#3710](https://github.com/maplibre/maplibre-gl-js/pull/3710))
- Constrain horizontal panning when renderWorldCopies is set to false ([3738](https://github.com/maplibre/maplibre-gl-js/pull/3738))

### 🐞 Bug fixes

- Fix popup appearing far from marker that was moved to a side globe ([3712](https://github.com/maplibre/maplibre-gl-js/pull/3712))
- Set text color to ensure contrast in the attribution pill ([3737](https://github.com/maplibre/maplibre-gl-js/pull/3737))
- Fix memory leak in Worker when map is removed ([3734](https://github.com/maplibre/maplibre-gl-js/pull/3734))
- Fix issue with `FullscreenControl` when MapLibre is within a [ShadowRoot](https://developer.mozilla.org/en-US/docs/Web/API/ShadowRoot) ([#3573](https://github.com/maplibre/maplibre-gl-js/pull/3573))
- Fix performance regression with `setRTLTextPlugin` which can cause 1 or 2 extra frames to render. ([#3728](https://github.com/maplibre/maplibre-gl-js/pull/3728))

## 4.0.2

### 🐞 Bug fixes

- Fix `Style.setState` ignoring validate flag ([#3709](https://github.com/maplibre/maplibre-gl-js/pull/3709))
- Fix marker flying off near horizon ([3704](https://github.com/maplibre/maplibre-gl-js/pull/3704))

## 4.0.1

### ✨ Features and improvements

- Add `setUrl` method to RasterTileSource to dynamically update existing TileJSON resource. ([3700](https://github.com/maplibre/maplibre-gl-js/pull/3700))

### 🐞 Bug fixes

- Fix Marker losing opacity after window resize ([#3656](https://github.com/maplibre/maplibre-gl-js/pull/3656))
- Fix vector tiles not loading when html is opened via "file://" ([#3681](https://github.com/maplibre/maplibre-gl-js/pull/3681))

## 4.0.0

### ✨ Features and improvements

- ⚠️ Remove all global getters and setters from `maplibregl`, this means the the following methods have changed:

  - `maplibregl.version` => `getVersion()`
  - `maplibregl.workerCount` => `getWorkerCount()`, `setWorkerCount(...)`
  - `maplibregl.maxParallelImageRequests` => `getMaxParallelImageRequests()`, `setMaxParallelImageRequests(...)`
  - `maplibregl.workerUrl` => `getWorkerUrl()`, `setWorkerUrl(...)`

  This is to avoid the need to use a global object and allow named exports/imports ([#3601](https://github.com/maplibre/maplibre-gl-js/issues/3601))

- ⚠️ Change attribution to be on by default, change `MapOptions.attributionControl` to be the type that the control handles, removed `MapOptions.customAttribution` ([#3618](https://github.com/maplibre/maplibre-gl-js/issues/3618))
  Note: showing the logo of MapLibre is not required for using MapLibre.
- ⚠️ Changed cooperative gesture config and removed the strings from it in favor of the locale variable ([#3621](https://github.com/maplibre/maplibre-gl-js/issues/3621))
- ⚠️ Changed the terrain enable disable locale key to match the other keys' styles, updated the typings to allow using locale with more ease ([#3621](https://github.com/maplibre/maplibre-gl-js/issues/3621))
- ⚠️ Add the ability to import a script in the worker thread and call `addProtocol` and `removeProtocol` there ([#3459](https://github.com/maplibre/maplibre-gl-js/pull/3459)) - this also changed how `addSourceType` works since now you'll need to load the script with `maplibregl.importScriptInWorkers`.
- ⚠️ Changes `addProtocol` to be promise-based without the usage of callbacks and cancelable ([#3433](https://github.com/maplibre/maplibre-gl-js/pull/3433))
- ⚠️ Moved the `addSourceType` to be a part of the global maplibregl object instead of being per map object ([#3420](https://github.com/maplibre/maplibre-gl-js/pull/3420))
- ⚠️ Removed callback usage from `map.loadImage` in continue to below change ([#3422](https://github.com/maplibre/maplibre-gl-js/pull/3422))
- ⚠️ Changed the `GeoJSONSource`'s `getClusterExpansionZoom`, `getClusterChildren`, `getClusterLeaves` methods to return a `Promise` instead of a callback usage ([#3421](https://github.com/maplibre/maplibre-gl-js/pull/3421))
- ⚠️ Changed the `setRTLTextPlugin` function to return a promise instead of using callback ([#3418](https://github.com/maplibre/maplibre-gl-js/pull/3418)) this also changed how the RTL plugin code is handled internally by splitting the main thread and worker thread code.
- ⚠️ Remove `setCooperativeGestures` and `getCooperativeGestures` functions in favor of `cooperativeGestures` handler which now has an `enabled()` or `disabled()` methods ([#3430](https://github.com/maplibre/maplibre-gl-js/pull/3430))
- ⚠️ Changed the undeling worker communication from callbacks to promises. This has a breaking effect on the implementation of custom `WorkerSource` and how it behaves ([#3233](https://github.com/maplibre/maplibre-gl-js/pull/3233))
- ⚠️ Changed the `Source` interface to return promises instead of callbacks ([#3233](https://github.com/maplibre/maplibre-gl-js/pull/3233))
- ⚠️ Changed all the sources to be promises based. ([#3233](https://github.com/maplibre/maplibre-gl-js/pull/3233))
- ⚠️ Changed the `map.loadImage` method to return a `Promise` instead of a callback usage ([#3233](https://github.com/maplibre/maplibre-gl-js/pull/3233))
- Add "opacity" option and `setOpacity` method to Marker ([#3620](https://github.com/maplibre/maplibre-gl-js/pull/3620))
- Created a new example showing how to place a threejs scene as a `CustomLayer` over maplibre 3d-terrain ([#3429](https://github.com/maplibre/maplibre-gl-js/pull/3429))
- Changed `ImageRequest` to be `Promise` based ([#3233](https://github.com/maplibre/maplibre-gl-js/pull/3233))
- Improved precision and added a subtle fade transition to marker opacity changes ([#3431](https://github.com/maplibre/maplibre-gl-js/pull/3431))
- Adds support for terrain in `setStyle` with diff method ([#3515](https://github.com/maplibre/maplibre-gl-js/pull/3515), [#3463](https://github.com/maplibre/maplibre-gl-js/pull/3463))
- Upgraded to use Node JS 20 and removed the dependency of `gl` package from the tests to allow easier development setup. ([#3452](https://github.com/maplibre/maplibre-gl-js/pull/3452))

### 🐞 Bug fixes

- Fix wheel zoom to be into the same direction above or under the horizon ([#3398](https://github.com/maplibre/maplibre-gl-js/issues/3398))
- Fix \_cameraForBoxAndBearing not fitting bounds properly when using asymmetrical camera viewport and bearing.([#3591](https://github.com/maplibre/maplibre-gl-js/pull/3591))
- Fix missing export `Map` type in the `d.ts` file ([#3564](https://github.com/maplibre/maplibre-gl-js/pull/3564))
- Fix the shifted mouse events after a css transform scale on the map container ([#3437](https://github.com/maplibre/maplibre-gl-js/pull/3437))
- Fix markers remaining transparent when disabling terrain ([#3431](https://github.com/maplibre/maplibre-gl-js/pull/3431))
- Fix labels disappearing when enabling terrain at high zoom ([#3545](https://github.com/maplibre/maplibre-gl-js/pull/3545))
- Fix zooming outside the central globe when terrain 3D is enabled ([#3425](https://github.com/maplibre/maplibre-gl-js/pull/3425))
- Fix cursor being shown indefinitely as a pointer when removing a popup with its `trackPointer` method active ([#3434](https://github.com/maplibre/maplibre-gl-js/pull/3434))
- Fix a bug in showing cooperative gestures when scroll zoom is disabled ([#2498](https://github.com/maplibre/maplibre-gl-js/pull/2498))
- Handle loading of empty raster tiles (204 No Content) ([#3428](https://github.com/maplibre/maplibre-gl-js/pull/3428))
- Fixes a security issue in `Actor` against XSS attacks in postMessage / onmessage ([#3239](https://github.com/maplibre/maplibre-gl-js/pull/3239))

## 4.0.0-pre.6

### ✨ Features and improvements

- ⚠️ Change attribution to be on by default, change `MapOptions.attributionControl` to be the type that the control handles, removed `MapOptions.customAttribution` ([#3618](https://github.com/maplibre/maplibre-gl-js/issues/3618))
  Note: showing the logo of MapLibre is not required for using MapLibre.
- ⚠️ Changed cooperative gesture config and removed the strings from it in favor of the locale variable ([#3621](https://github.com/maplibre/maplibre-gl-js/issues/3621))
- ⚠️ Changed the terrain enable disable locale key to match the other keys' styles, updated the typings to allow using locale with more ease ([#3621](https://github.com/maplibre/maplibre-gl-js/issues/3621))
- Add "opacity" option and "setOpacity" method to Marker ([#3620](https://github.com/maplibre/maplibre-gl-js/pull/3620))

## 4.0.0-pre.5

### ✨ Features and improvements

- ⚠️ Remove all global getters and setters from `maplibregl`, this means the the following methods have changed:
  `maplibregl.version` => `getVersion()`
  `maplibregl.workerCount` => `getWorkerCount()`, `setWorkerCount(...)`
  `maplibregl.maxParallelImageRequests` => `getMaxParallelImageRequests()`, `setMaxParallelImageRequests(...)`
  `maplibregl.workerUrl` => `getWorkerUrl()`, `setWorkerUrl(...)`
  This is to avoid the need to use a global object and allow named exports/imports ([#3601](https://github.com/maplibre/maplibre-gl-js/issues/3601))

### 🐞 Bug fixes

- Fix wheel zoom to be into the same direction above or under the horizon ([#3398](https://github.com/maplibre/maplibre-gl-js/issues/3398))
- Fix \_cameraForBoxAndBearing not fitting bounds properly when using asymmetrical camera viewport and bearing ([#3591](https://github.com/maplibre/maplibre-gl-js/pull/3591))

## 4.0.0-pre.4

### 🐞 Bug fixes

- Fix missing export `Map` type in the `d.ts` file ([#3564](https://github.com/maplibre/maplibre-gl-js/pull/3564))

## 4.0.0-pre.3

### ✨ Features and improvements

- ⚠️ Add the ability to import a script in the worker thread and call `addProtocol` and `removeProtocol` there ([#3459](https://github.com/maplibre/maplibre-gl-js/pull/3459)) - this also changed how `addSourceType` works since now you'll need to load the script with `maplibregl.importScriptInWorkers`.
- Upgraded to use Node JS 20 and removed the dependency of `gl` package from the tests to allow easier development setup. ([#3452](https://github.com/maplibre/maplibre-gl-js/pull/3452))
- Improved precision and added a subtle fade transition to marker opacity changes ([#3431](https://github.com/maplibre/maplibre-gl-js/pull/3431))
- Adds support for terrain in `setStyle` with diff method ([#3515](https://github.com/maplibre/maplibre-gl-js/pull/3515), [#3463](https://github.com/maplibre/maplibre-gl-js/pull/3463))

### 🐞 Bug fixes

- Fix the shifted mouse events after a css transform scale on the map container ([#3437](https://github.com/maplibre/maplibre-gl-js/pull/3437))
- Fix markers remaining transparent when disabling terrain ([#3431](https://github.com/maplibre/maplibre-gl-js/pull/3431))
- Fix labels disappearing when enabling terrain at high zoom ([#3545](https://github.com/maplibre/maplibre-gl-js/pull/3545))

## 4.0.0-pre.2

### ✨ Features and improvements

- ⚠️ Changes `addProtocol` to be promise-based without the usage of callbacks and cancelable ([#3433](https://github.com/maplibre/maplibre-gl-js/pull/3433))
- ⚠️ Moved the `addSourceType` to be a part of the global maplibregl object instead of being per map object ([#3420](https://github.com/maplibre/maplibre-gl-js/pull/3420))
- ⚠️ Removed callback usage from `map.loadImage` in continue to below change ([#3422](https://github.com/maplibre/maplibre-gl-js/pull/3422))
- ⚠️ Changed the `GeoJSONSource`'s `getClusterExpansionZoom`, `getClusterChildren`, `getClusterLeaves` methods to return a `Promise` instead of a callback usage ([#3421](https://github.com/maplibre/maplibre-gl-js/pull/3421))
- ⚠️ Changed the `setRTLTextPlugin` function to return a promise instead of using callback ([#3418](https://github.com/maplibre/maplibre-gl-js/pull/3418)) this also changed how the RTL plugin code is handled internally by splitting the main thread and worker thread code.
- ⚠️ Remove `setCooperativeGestures` and `getCooperativeGestures` functions in favor of `cooperativeGestures` handler which now has an `enabled()` or `disabled()` methods ([#3430](https://github.com/maplibre/maplibre-gl-js/pull/3430))
- Created a new example showing how to place a threejs scene as a `CustomLayer` over maplibre 3d-terrain ([#3429](https://github.com/maplibre/maplibre-gl-js/pull/3429))

### 🐞 Bug fixes

- Fix zooming outside the central globe when terrain 3D is enabled ([#3425](https://github.com/maplibre/maplibre-gl-js/pull/3425))
- Fix cursor being shown indefinitely as a pointer when removing a popup with its `trackPointer` method active ([#3434](https://github.com/maplibre/maplibre-gl-js/pull/3434))
- Fix a bug in showing cooperative gestures when scroll zoom is disabled ([#2498](https://github.com/maplibre/maplibre-gl-js/pull/2498))
- Handle loading of empty raster tiles (204 No Content) ([#3428](https://github.com/maplibre/maplibre-gl-js/pull/3428))

## 4.0.0-pre.1

### ✨ Features and improvements

- Changed `ImageRequest` to be `Promise` based ([#3233](https://github.com/maplibre/maplibre-gl-js/pull/3233))
- ⚠️ Changed the undeling worker communication from callbacks to promises. This has a breaking effect on the implementation of custom `WorkerSource` and how it behaves ([#3233](https://github.com/maplibre/maplibre-gl-js/pull/3233))
- ⚠️ Changed the `Source` interface to return promises instead of callbacks ([#3233](https://github.com/maplibre/maplibre-gl-js/pull/3233))
- ⚠️ Changed all the sources to be promises based. ([#3233](https://github.com/maplibre/maplibre-gl-js/pull/3233))
- ⚠️ Changed the `map.loadImage` method to return a `Promise` instead of a callback usage ([#3233](https://github.com/maplibre/maplibre-gl-js/pull/3233))

### 🐞 Bug fixes

- Fixes a security issue in `Actor` against XSS attacks in postMessage / onmessage ([#3239](https://github.com/maplibre/maplibre-gl-js/pull/3239))

## 3.6.2

### 🐞 Bug fixes

- Fix mapbox-gl-draw example ([#2601](https://github.com/maplibre/maplibre-gl-js/issues/2601), [#3394](https://github.com/maplibre/maplibre-gl-js/pull/3394))
- Fix fill patterns sometimes not rendering at all ([#3339](https://github.com/maplibre/maplibre-gl-js/pull/3339))

## 3.6.1

### 🐞 Bug fixes

- Fix `undefined` `_onEaseFrame` call in `Camera._renderFrameCallback()` while doing `Camera.jumpTo` during a `Camera.easeTo` ([#3332](https://github.com/maplibre/maplibre-gl-js/pull/3332))

## 3.6.0

### ✨ Features and improvements

- Add getLayersOrder() to Map and Style ([#3279](https://github.com/maplibre/maplibre-gl-js/pull/3279))
- Updated description of `fullscreen` example ([#3311](https://github.com/maplibre/maplibre-gl-js/pull/3311))

### 🐞 Bug fixes

- Fix null feature properties in resolve_tokens ([#3272](https://github.com/maplibre/maplibre-gl-js/pull/3272))

## 3.5.2

### ✨ Features and improvements

- Convert plantuml diagrams to mermaid ([#3217](https://github.com/maplibre/maplibre-gl-js/pull/3217))
- Improve buffer transfer in Safari after Safari fixed a memory leak bug ([#3225](https://github.com/maplibre/maplibre-gl-js/pull/3225))
- Minify internal exports to reduce bundle size ([#3216](https://github.com/maplibre/maplibre-gl-js/pull/3216))

### 🐞 Bug fixes

- Add terrain property to map style object ([#3234](https://github.com/maplibre/maplibre-gl-js/pull/3234))
- Fix exception thrown from `isWebGL2` check ([#3238](https://github.com/maplibre/maplibre-gl-js/pull/3238))
- Fix rollup watch mode ([#3270](https://github.com/maplibre/maplibre-gl-js/pull/3270))

## 3.5.1

### 🐞 Bug fixes

- Fix regression introduced in 3.5.0, related to async/await ([#3228](https://github.com/maplibre/maplibre-gl-js/pull/3228))

## 3.5.0

### ✨ Features and improvements

- Add setTiles method to RasterTileSource to dynamically update existing tile sources. ([#3208](https://github.com/maplibre/maplibre-gl-js/pull/3208))

## 3.4.1

### ✨ Features and improvements

- Locally rendered glyphs are double resolution (48px), greatly improving sharpness of CJK text. ([#2990](https://github.com/maplibre/maplibre-gl-js/issues/2990), [#3006](https://github.com/maplibre/maplibre-gl-js/pull/3006))

### 🐞 Bug fixes

- Fix setStyle->style.setState didn't reset \_serializedLayers ([#3133](https://github.com/maplibre/maplibre-gl-js/pull/3133)).
- Fix Raster DEM decoding in safari private browsing mode ([#3185](https://github.com/maplibre/maplibre-gl-js/pull/3185))

## 3.4.0

### ✨ Features and improvements

- Improve error message when a tile can't be loaded ([#3130](https://github.com/maplibre/maplibre-gl-js/pull/3130))
- Support custom raster-dem encodings ([#3087](https://github.com/maplibre/maplibre-gl-js/pull/3087))

### 🐞 Bug fixes

- Fixed Interrupting a scroll zoom causes the next scroll zoom to return to the prior zoom level by reseting scroll handler state properly ([#2709](https://github.com/maplibre/maplibre-gl-js/issues/2709), [#3051](https://github.com/maplibre/maplibre-gl-js/pull/305))
- Fix unit test warning about duplicate module names ([#3049](https://github.com/maplibre/maplibre-gl-js/pull/3049))
- Correct marker position when switching between 2D and 3D view ([#2996](https://github.com/maplibre/maplibre-gl-js/pull/2996))
- Fix error thrown when unsetting line-gradient [#2683]
- Update raster tile end points in documentation
- Avoiding inertia animation on Mac when reduced motion is on ([#3068](https://github.com/maplibre/maplibre-gl-js/pull/3068))
- 3d buildings example doesn't work as expected ([#3165](https://github.com/maplibre/maplibre-gl-js/pull/3165))

## 3.3.1

### ✨ Features and improvements

- Copy LICENSE.txt to dist folder so it's included in 3rdpartylicenses.txt by webpack ([#3021](https://github.com/maplibre/maplibre-gl-js/pull/3021))

### 🐞 Bug fixes

- Correct declared return type of `Map.getLayer()` and `Style.getLayer()` to be `StyleLayer | undefined` to match the documentation ([#2969](https://github.com/maplibre/maplibre-gl-js/pull/2969))
- Correct type of `Map.addLayer()` and `Style.addLayer()` to allow adding a layer with an embedded source, matching the documentation ([#2966](https://github.com/maplibre/maplibre-gl-js/pull/2966))
- Throttle map resizes from ResizeObserver to reduce flicker ([#2986](https://github.com/maplibre/maplibre-gl-js/pull/2986))
- Correct function `Map.setTerrain(options: TerrainSpecification): Map` to be `Map.setTerrain(options: TerrainSpecification | null): Map` per the API spec ([#2993](https://github.com/maplibre/maplibre-gl-js/pull/2993))
- Correct function `Map.getTerrain(): TerrainSpecification` to be `Map.getTerrain(): TerrainSpecification | null` for consistency with the setTerrain function ([#3020](https://github.com/maplibre/maplibre-gl-js/pull/3020))

## 3.3.0

### ✨ Features and improvements

- Add support for [`text-variable-anchor-offset`](https://maplibre.org/maplibre-style-spec/layers/#layout-symbol-text-variable-anchor-offset) symbol style layer property ([#2914](https://github.com/maplibre/maplibre-gl-js/pull/2914))

## 3.2.2

### ✨ Features and improvements

- Add `cache` parameter to [`RequestParameters`](https://maplibre.org/maplibre-gl-js/docs/API/types/maplibregl.RequestParameters/) ([#2910](https://github.com/maplibre/maplibre-gl-js/pull/2910))
- Removed some classed from the docs to better define the public API ([#2945](https://github.com/maplibre/maplibre-gl-js/pull/2945))

### 🐞 Bug fixes

- Properly check ImageBitmap ([#2942](https://github.com/maplibre/maplibre-gl-js/pull/2942), [#2940](https://github.com/maplibre/maplibre-gl-js/issues/2940))
- VectorTileWorkerSource: fix reload for original's load parse would not pass the rawTileData and meta. ([#2941](https://github.com/maplibre/maplibre-gl-js/pull/2941))

## 3.2.1

### ✨ Features and improvements

- Remove cooperative gesture screen from the accessibility tree since screenreaders cannot interact with the map using gestures
- Add `cooperated gestures` example to the doc.([#2860](https://github.com/maplibre/maplibre-gl-js/pull/2860))

### 🐞 Bug fixes

- Incorrect distance field of view calculation for negative elevation, fixed by storing min elevation for the tile in view ([#1655](https://github.com/maplibre/maplibre-gl-js/issues/1655), [#2858](https://github.com/maplibre/maplibre-gl-js/pull/2858))
- Fix reloadCallback not firing on VectorTileWorkerSource.reloadTile ([#1874](https://github.com/maplibre/maplibre-gl-js/pull/1874))
- Don't draw halo pixels underneath text pixels ([#2897](https://github.com/maplibre/maplibre-gl-js/pull/2897))
- Fix RasterDEMTileSource not serializing its options correctly ([#2895](https://github.com/maplibre/maplibre-gl-js/pull/2895))
- Remove node and jest from dist type checking, fix map event and other typing problems ([#2898](https://github.com/maplibre/maplibre-gl-js/pull/2898))

## 3.2.0

### ✨ Features and improvements

- Change all internal exports to named exports([#2711](https://github.com/maplibre/maplibre-gl-js/pull/2711))
- Docs generation is now part of this repo([#2733](https://github.com/maplibre/maplibre-gl-js/pull/2733))
- Add `className` option to Marker constructor ([#2729](https://github.com/maplibre/maplibre-gl-js/pull/2729))
- Immediately redraw the map after setting pixel ratio ([#2674](https://github.com/maplibre/maplibre-gl-js/pull/2673))
- Add maxCanvasSize option to limit canvas size. It can prevent reaching the GL limits and reduce the load on the devices. Default value is [4096, 4096].
- Reduce maxCanvasSize when hitting GL limits to avoid distortions ([#2674](https://github.com/maplibre/maplibre-gl-js/pull/2673))
- Rewrite all the code comments in TSDocs, introduced a new documentation system and moved examples into this repository for better debug options ([#2756](https://github.com/maplibre/maplibre-gl-js/pull/2756))
- ⚠️ Removed non documented `Marker` constructor parameter ([#2756](https://github.com/maplibre/maplibre-gl-js/pull/2756))
- Updated `check-for-support` example ([#2859](https://github.com/maplibre/maplibre-gl-js/pull/2859))

### 🐞 Bug fixes

- Return undefined instead of throwing from `Style.serialize()` when the style hasn't loaded yet ([#2712](https://github.com/maplibre/maplibre-gl-js/pull/2712))
- Don't throw an exception from `checkMaxAngle` when a label with length 0 is on the last segment of a line ([#2710](https://github.com/maplibre/maplibre-gl-js/pull/2710))
- Fix the `tap then drag` zoom gesture detection to abort when the two taps are far away ([#2673](https://github.com/maplibre/maplibre-gl-js/pull/2673))
- Fix regression - update pixel ratio when devicePixelRatio changes, restoring the v1.x behaviour ([#2706](https://github.com/maplibre/maplibre-gl-js/issues/2706))
- Fix incorrect elevation calculation [#2772]

## 3.1.0

### ✨ Features and improvements

- Expose map options.maxTileCacheZoomLevels to allow better control of tile cache ([#2581](https://github.com/maplibre/maplibre-gl-js/pull/2581))

### 🐞 Bug fixes

- Fix regression - Add webgl1 fallback to accommodate users without webgl2 support ([#2653](https://github.com/maplibre/maplibre-gl-js/issues/2653))

## 3.0.1

### ✨ Features and improvements

- Update shaders to GLSL ES 3.0 ([#2599](https://github.com/maplibre/maplibre-gl-js/pull/2599))

### 🐞 Bug fixes

- Fix `RequestTransformFunction` type to return RequestParameters or undefined ([#2586](https://github.com/maplibre/maplibre-gl-js/pull/2586))
- Load `EXT_color_buffer_float` WebGL2 extension to fix heatmap in firefox ([#2595](https://github.com/maplibre/maplibre-gl-js/pull/2595))

## 3.0.0

## New features and improvements

- Add `transformCameraUpdate` callback to `Map` options ([#2535](https://github.com/maplibre/maplibre-gl-js/pull/2535))
- Bump KDBush and supercluster for better memory efficiency ([#2522](https://github.com/maplibre/maplibre-gl-js/pull/2522))
- Improve performance by using HTMLImageElement to download raster source images when refreshExpiredTiles tiles is false ([#2126](https://github.com/maplibre/maplibre-gl-js/pull/2126))
- Set fetchPriority for HTMLImageElement to help improve raster-heavy scenarios ([#2459](https://github.com/maplibre/maplibre-gl-js/pull/2459))
- Reduce rendering calls on initial load. No reason to try rendering before the style is loaded. ([#2464](https://github.com/maplibre/maplibre-gl-js/pull/2464))
- Lazy load default style properties on demand to improve loading performance and reduce memory usage. ([#2476](https://github.com/maplibre/maplibre-gl-js/pull/2476))
- Add queryTerrainElevation allows getting terrain elevation in meters at a specific point ([#2264](https://github.com/maplibre/maplibre-gl-js/pull/2264))
- Improve performance by sending style layers to the worker thread before processing it on the main thread to allow parallel processing ([#2131](https://github.com/maplibre/maplibre-gl-js/pull/2131))
- Add Map.getImage() to retrieve previously-loaded images. ([#2168](https://github.com/maplibre/maplibre-gl-js/pull/2168))
- Add a method to enable/disable cooperative gestures
- Update CONTRIBUTING.md with details on setting up on M1 mac ([#2196](https://github.com/maplibre/maplibre-gl-js/pull/2196))
- Update default type of originalEvent in MapLibreEvent to be `unknown` ([#2243](https://github.com/maplibre/maplibre-gl-js/pull/2243))
- Improve performance when forcing full symbol placement by short-circuiting pause checks ([#2241](https://github.com/maplibre/maplibre-gl-js/pull/2241))
- Adding a `warnonce` when terrain and hillshade source are the same ([#2298](https://github.com/maplibre/maplibre-gl-js/pull/2298))
- Remove a deprecation warning by removing an empty texture that is no longer being used in the codebase ([#2299](https://github.com/maplibre/maplibre-gl-js/pull/2299))
- Improve initial loading performance by lazy serializing layers only when needed. ([#2306](https://github.com/maplibre/maplibre-gl-js/pull/2306))
- Add validateStyle MapOption to allow disabling style validation for faster performance in production environment. ([#2390](https://github.com/maplibre/maplibre-gl-js/pull/2390))
- Add `setiClusterOptions` to update cluster properties of the added sources: fixing these issues ([#429](https://github.com/maplibre/maplibre-gl-js/issues/429)) and ([#1384](https://github.com/maplibre/maplibre-gl-js/issues/1384))
- Add types for `workerOptions` and `_options` in `geojson_source.ts`
- Add fullscreenstart, fullscreenend events to FullscreenControl ([#2128](https://github.com/maplibre/maplibre-gl-js/issues/2128)
- Throttle the image request queue while the map is moving to improve performance ([#2097](https://github.com/maplibre/maplibre-gl-js/issues/2097)
- Add support for multiple `sprite` declarations in one style file ([#1805](https://github.com/maplibre/maplibre-gl-js/pull/1805))
- Extract sprite image on demand to reduce memory usage and improve performance by reducing the number of getImageData calls ([#1809](https://github.com/maplibre/maplibre-gl-js/pull/1809))
- `QueryRenderedFeaturesOptions` type added to both of the params in queryRenderedFeatures in map.ts ([#1900](https://github.com/maplibre/maplibre-gl-js/issues/1900))
- NavigationControlOptions is now optional when creating an instance of NavigationControl ([#1754](https://github.com/maplibre/maplibre-gl-js/issues/1754))
- Listen to webglcontextcreationerror event and give detailed debug info when it fails ([#1715](https://github.com/maplibre/maplibre-gl-js/pull/1715))
- Make sure `cooperativeGestures` overlay is always "on top" (z-index) of map features ([#1753](https://github.com/maplibre/maplibre-gl-js/pull/1753))
- Use `willReadFrequently` hint to optimize 2D canvas usage and remove warnings ([#1808](https://github.com/maplibre/maplibre-gl-js/pull/1808))
- Speed up the cross tile symbol index in certain circumstances ([#1755](https://github.com/maplibre/maplibre-gl-js/pull/1755))
- Improve rendering speed in scenes with many colliding symbolic icons and labels ([#1757](https://github.com/maplibre/maplibre-gl-js/pull/1757))
- Make request for ImageSource cancelable ([#1802](https://github.com/maplibre/maplibre-gl-js/pull/1802))
- Throttle the image request queue while the map is moving to improve performance ([#2097](https://github.com/maplibre/maplibre-gl-js/pull/2097))
- Return a promise from `once` method to allow easier usage of async/await in this case ([#1690](https://github.com/maplibre/maplibre-gl-js/pull/1690))
- Add pseudo (CSS) fullscreen as a fallback for iPhones ([#1678](https://github.com/maplibre/maplibre-gl-js/pull/1678))
- Add `updateData` to `GeoJSONSource` which allows for partial data updates ([#1605](https://github.com/maplibre/maplibre-gl-js/pull/1605))
- Add a RenderPool to render tiles onto textures for 3D ([#1671](https://github.com/maplibre/maplibre-gl-js/pull/1671))
- Add map.getCameraTargetElevation() ([#1558](https://github.com/maplibre/maplibre-gl-js/pull/1558))
- Add `freezeElevation` to `AnimationOptions` to allow smooth camera movement in 3D ([#1514](https://github.com/maplibre/maplibre-gl-js/pull/1514), [#1492](https://github.com/maplibre/maplibre-gl-js/issues/1492))
- Add map.setStyle's transformStyle option ([#1632](https://github.com/maplibre/maplibre-gl-js/pull/1632))

## Potentially breaking changes

Most of these changes will not affect your code but read carefully through the list to asses if a migration is needed.

- ⚠️ Cancel unloaded tile request on zooming in across multiple zooms. Previously these requests were not cancelled. ([#2377](https://github.com/maplibre/maplibre-gl-js/pull/2377))
- ⚠️ Resize map when container element is resized. The "resize"-related events now has different data associated with it ([#2157](https://github.com/maplibre/maplibre-gl-js/pull/2157), [#2551](https://github.com/maplibre/maplibre-gl-js/issues/2551)). Previously the originalEvent field was the reason of this change, for example it could be a `resize` event from the browser. Now it is `ResizeObserverEntry`, see more [here](https://developer.mozilla.org/en-US/docs/web/api/resizeobserverentry).
- ⚠️ Improve rendering of areas below sea level, and remove elevationOffset workaround ([#1578](https://github.com/maplibre/maplibre-gl-js/pull/1578))
- ⚠️ Remove support for `hsl` css color in a format that does not comply with the CSS Color specification. Colors defined in `hsl(110, 0.7, 0.055)` format will no longer work, instead it is recommended to use the format with percentages `hsl(110, 70%, 5.5%)`. ([#2376](https://github.com/maplibre/maplibre-gl-js/pull/2376))
- ⚠️ Move terrain object from style.terrain to map.terrain ([#1628](https://github.com/maplibre/maplibre-gl-js/pull/1628))
- ⚠️ Remove deprecated `mapboxgl-` css classes (use `maplibregl-` instead) ([#1575](https://github.com/maplibre/maplibre-gl-js/pull/1575))
- ⚠️ Full transition from WebGL1 to WebGL2 ([browser support](https://caniuse.com/?search=webgl2)) ([#2512](https://github.com/maplibre/maplibre-gl-js/pull/2512), [#1891](https://github.com/maplibre/maplibre-gl-js/pull/1891))
- ⚠️ `LngLat.toBounds()` is replaced by a static method `LngLatBounds.fromLngLat()` ([#2188](https://github.com/maplibre/maplibre-gl-js/pull/2188))
- ⚠️ Make geojson data source a required field to align with the docs ([#1396](https://github.com/maplibre/maplibre-gl-js/issue/1396))
- ⚠️ Improve control initial loading performance by forcing fadeDuration to 0 till first idle event ([#2447](https://github.com/maplibre/maplibre-gl-js/pull/2447))
- ⚠️ Remove "mapbox-gl-supported" package from API. If needed, please reference it directly instead of going through MapLibre. ([#2451](https://github.com/maplibre/maplibre-gl-js/pull/2451))
- ⚠️ Improve control performance by restricting worker count to a max of 1 except for Safari browser. ([#2354](https://github.com/maplibre/maplibre-gl-js/pull/2354))

## Bug fixes

- Fix of incorrect dash in diagonal lines with a vector source at some zoom levels. ([#2479](https://github.com/maplibre/maplibre-gl-js/pull/2479))
- Fix event.isSourceLoaded to reflect the state of source loading for sourcedata event ([#2543](https://github.com/maplibre/maplibre-gl-js/pull/2543))
- Fix overlapping of 3D building parts when 3D Terrain is activated ([#2513](https://github.com/maplibre/maplibre-gl-js/issues/2513))
- Show 3D buildings located below sea level when 3D Terrain is activated ([#2544](https://github.com/maplibre/maplibre-gl-js/issues/2544))
- Fix `LngLatBounds.extend()` to correctly handle `{ lng: number, lat: number }` coordinates. ([#2425](https://github.com/maplibre/maplibre-gl-js/pull/2425))
- Fix the accuracy-circle in the geolocate control from randomly resizing. ([#2450](https://github.com/maplibre/maplibre-gl-js/pull/2450))
- Fix the type of the `features` property on `MapLayerMouseEvent` and `MapLayerTouchEvent` to be `MapGeoJSONFeature[]` in lieu of `GeoJSON.Feature[]` ([#2244](https://github.com/maplibre/maplibre-gl-js/pull/2244))
- Fix GeolocateControl error if removed quickly ([#2391](https://github.com/maplibre/maplibre-gl-js/pull/2391))
- Fix issue unloading sprite sheet when using `setStyle(style, {diff:true})` ([#2146](https://github.com/maplibre/maplibre-gl-js/pull/2146))
- Fix wrap coords in `getTerrain` when `fitBounds` across the AM ([#2155](https://github.com/maplibre/maplibre-gl-js/pull/2155))
- Fix LngLat `toArray` method return type to [number,number] ([#2233](https://github.com/maplibre/maplibre-gl-js/issues/2233))
- Fix handling of text-offset with symbol-placement: line ([#2170](https://github.com/maplibre/maplibre-gl-js/issues/2170) and [#2171](https://github.com/maplibre/maplibre-gl-js/issues/2171))
- Fix geolocate control permissions failure on IOS16 web view with fallback to `window.navigator.geolocation` ([#2359](https://github.com/maplibre/maplibre-gl-js/pull/2359))
- Prevent unnecessary reload of raster sources when RTL Text Plugin loads ([#2380](https://github.com/maplibre/maplibre-gl-js/issues/2380))
- Fix Handle AddProtocol callback function returning an HTMLImageElement ([#](https://github.com/maplibre/maplibre-gl-js/pull/2393)2393](https://github.com/maplibre/maplibre-gl-js/pull/2393))
- Fix raster tiles being retained when raster-fade-duration is 0 ([#2445](https://github.com/maplibre/maplibre-gl-js/issues/2445), [#2501](https://github.com/maplibre/maplibre-gl-js/issues/2501))
- Fix the worker been terminated on setting new style ([#2123](https://github.com/maplibre/maplibre-gl-js/pull/2123))
- Change how meta key is detected for cooperative gestures
- Fix the worker been terminated on setting new style ([#2123](https://github.com/maplibre/maplibre-gl-js/pull/2123))
- Fix issue [#1024](https://github.com/maplibre/maplibre-gl-js/pull/1024) - Zoom center not under cursor when terrain is on
- Fix errors when running style-spec bin scripts and added missing help. Removed unnecessary script 'gl-style-composite'. ([#1971](https://github.com/maplibre/maplibre-gl-js/pull/1971))
- Fix the `slice` expression type ([#1886](https://github.com/maplibre/maplibre-gl-js/issues/1886))
- Remove dependency on `@rollup/plugin-json`, which was in conflict with `rollup-plugin-import-assert`
- Remove dependency on `@mapbox/gazetteer` which caused some build warnings ([#1757](https://github.com/maplibre/maplibre-gl-js/pull/1757) [#1898](https://github.com/maplibre/maplibre-gl-js/pull/1898))
- Fix `getElevation()` causing uncaught error ([#1650](https://github.com/maplibre/maplibre-gl-js/issues/1650)).
- Fix headless benchmark execution especially on VM ([#1732](https://github.com/maplibre/maplibre-gl-js/pull/1732))
- fix issue [#860](https://github.com/maplibre/maplibre-gl-js/issues/860) fill-pattern with pixelRatio > 1 is now switched correctly at runtime. ([#1765](https://github.com/maplibre/maplibre-gl-js/pull/1765))
- Fix the exception that would be thrown on `map.setStyle` when it is passed with transformStyle option and map is initialized without an initial style. ([#1824](https://github.com/maplibre/maplibre-gl-js/pull/1824))
- Fix the behavior of the compass button on touch devices. ([#1852](https://github.com/maplibre/maplibre-gl-js/pull/1852))
- Fix `GeoJSONSource` appearing to never finish loading when calling its `setData` method immediately after adding it to a `Map` due to it not firing a `metadata` `data` event ([#1693](https://github.com/maplibre/maplibre-gl-js/issues/1693))
- Fix the gap between terrain elevated tiles ([#1602](https://github.com/maplibre/maplibre-gl-js/issues/1602))
- Fix showTileBoundaries to show the first vector source [#1395](https://github.com/maplibre/maplibre-gl-js/pull/1395)
- Fix `match` expression type ([#1631](https://github.com/maplibre/maplibre-gl-js/pull/1631))
- Fix for blurry raster tiles due to raster tiles requests stuck in image queue. ([#2511](https://github.com/maplibre/maplibre-gl-js/pull/2511))

## 3.0.0-pre.9

### 🐞 Bug fixes

- Fixes issue with ResizeObserver firing an initial 'resize' event (since 3.0.0-pre.5) ([#2551](https://github.com/maplibre/maplibre-gl-js/issues/2551))

## 3.0.0-pre.8

### ✨ Features and improvements

- Add `transformCameraUpdate` callback to `Map` options ([#2535](https://github.com/maplibre/maplibre-gl-js/pull/2535))

### 🐞 Bug fixes

- Revise previous fix ([#2445](https://github.com/maplibre/maplibre-gl-js/issues/2445)) for raster tiles being retained when raster-fade-duration is 0 ([#2501](https://github.com/maplibre/maplibre-gl-js/issues/2501))

## 3.0.0-pre.7

### ✨ Features and improvements

- ⚠️ Breaking - Remove WebGL1 support. Move to WebGL2 ([#2512](https://github.com/maplibre/maplibre-gl-js/pull/2512))
- Bump KDBush and supercluster ([#2522](https://github.com/maplibre/maplibre-gl-js/pull/2522))

## 3.0.0-pre.6

### ✨ Features and improvements

- ⚠️ Breaking - Improve control performance by restricting worker count to a max of 1 except safari browser. ([#2354](https://github.com/maplibre/maplibre-gl-js/pull/2354))
- Improve performance by using HTMLImageElement to download raster source images when refreshExpiredTiles tiles is false ([#2126](https://github.com/maplibre/maplibre-gl-js/pull/2126))
- ⚠️ Breaking - Improve control initial loading performance by forcing fadeDuration to 0 till first idle event ([#2447](https://github.com/maplibre/maplibre-gl-js/pull/2447))
- ⚠️ Breaking - Remove "mapbox-gl-supported" package from API. If needed, please reference it directly instead of going through MapLibre. ([#2451](https://github.com/maplibre/maplibre-gl-js/pull/2451))
- Set fetchPriority for HTMLImageElement to help improve raster heavy scenarios ([#2459](https://github.com/maplibre/maplibre-gl-js/pull/2459))
- Reduce rendering calls on initial load. No reason to try rendering before style is loaded. ([#2464](https://github.com/maplibre/maplibre-gl-js/pull/2464))
- Lazy load default style properties on demand to improve loading performance and reduce memory usage. ([#2476](https://github.com/maplibre/maplibre-gl-js/pull/2476))
- Conditional WebGL2 support ([#1891](https://github.com/maplibre/maplibre-gl-js/pull/1891)

### 🐞 Bug fixes

- Fix `LngLatBounds.extend()` to correctly handle `{ lng: number, lat: number }` coordinates. ([#2425](https://github.com/maplibre/maplibre-gl-js/pull/2425))
- Fix the accuracy-circle in the geolocate control from randomly resizing. ([#2450](https://github.com/maplibre/maplibre-gl-js/pull/2450))

## 3.0.0-pre.5

### ✨ Features and improvements

- Add queryTerrainElevation allows getting terrain elevation in meters at specific point ([#2264](https://github.com/maplibre/maplibre-gl-js/pull/2264))
- Improve performance by sending style layers to worker thread before processing it on main thread to allow parallel processing ([#2131](https://github.com/maplibre/maplibre-gl-js/pull/2131))
- ⚠️ Breaking - Resize map when container element is resized. The resize related events now has different data associated with it ([#2157](https://github.com/maplibre/maplibre-gl-js/pull/2157)). Previously the originalEvent field was the reason of this change, for example it could be a `resize` event from the browser. Now it is `ResizeObserverEntry`, see more [here](https://developer.mozilla.org/en-US/docs/web/api/resizeobserverentry).
- Add Map.getImage() to retrieve previously-loaded images. ([#2168](https://github.com/maplibre/maplibre-gl-js/pull/2168))
- Add method to enable/disable cooperative gestures
- ⚠️ Breaking - `LngLat.toBounds()` is replaced by a static method `LngLatBounds.fromLngLat()` ([#2188](https://github.com/maplibre/maplibre-gl-js/pull/2188))
- Update CONTRIBUTING.md with details on setting up on M1 mac ([#2196](https://github.com/maplibre/maplibre-gl-js/pull/2196))
- Update default type of originalEvent in MapLibreEvent to be `unknown` ([#2243](https://github.com/maplibre/maplibre-gl-js/pull/2243))
- Improve performance when forcing full symbol placement by short circuiting pause checks ([#2241](https://github.com/maplibre/maplibre-gl-js/pull/2241))
- Adding a `warnonce` when terrain and hillshade source are the same ([#2298](https://github.com/maplibre/maplibre-gl-js/pull/2298))
- Remove a deprecation warning by removing an empty texture that is no longer being used in the codebase ([#2299](https://github.com/maplibre/maplibre-gl-js/pull/2299))
- Improve initial loading performance by lazy serializing layers only when needed. ([#2306](https://github.com/maplibre/maplibre-gl-js/pull/2306))
- ⚠️ Breaking - Cancel unloaded tile request on zooming in across multiple zoom. Previously these requests were not cancelled. ([#2377](https://github.com/maplibre/maplibre-gl-js/pull/2377))
- Add validateStyle MapOption to allow disabling style validation for faster performance in production environment. ([#2390](https://github.com/maplibre/maplibre-gl-js/pull/2390))
- ⚠️ Breaking - Remove support for `hsl` css color in a format that does not comply with the CSS Color specification. Colors defined in `hsl(110, 0.7, 0.055)` format will no longer work, instead it is recommended to use the format with percentages `hsl(110, 70%, 5.5%)`. ([#2376](https://github.com/maplibre/maplibre-gl-js/pull/2376))

### 🐞 Bug fixes

- Fix the type of the `features` property on `MapLayerMouseEvent` and `MapLayerTouchEvent` to be `MapGeoJSONFeature[]` in lieu of `GeoJSON.Feature[]` ([#2244](https://github.com/maplibre/maplibre-gl-js/pull/2244))
- Fix GeolocateControl error if removed quickly ([#2391](https://github.com/maplibre/maplibre-gl-js/pull/2391))
- Fix issue unloading sprite sheet when using `setStyle(style, {diff:true})` ([#2146](https://github.com/maplibre/maplibre-gl-js/pull/2146))
- Fix wrap coords in `getTerrain` when `fitBounds` across the AM ([#2155](https://github.com/maplibre/maplibre-gl-js/pull/2155))
- Fix LngLat `toArray` method return type to [number,number] ([#2233](https://github.com/maplibre/maplibre-gl-js/issues/2233))
- Fix handling of text-offset with symbol-placement: line ([#2170](https://github.com/maplibre/maplibre-gl-js/issues/2170) and [#2171](https://github.com/maplibre/maplibre-gl-js/issues/2171))
- Fix geolocate control permissions failure on IOS16 web view with fallback to `window.navigator.geolocation` ([#2359](https://github.com/maplibre/maplibre-gl-js/pull/2359))
- Prevent unnecessary reload of raster sources when RTL Text Plugin loads ([#2380](https://github.com/maplibre/maplibre-gl-js/issues/2380))
- Fix Handle AddProtocol callback function returning an HTMLImageElement ([#](https://github.com/maplibre/maplibre-gl-js/pull/2393)2393](https://github.com/maplibre/maplibre-gl-js/pull/2393))
- Fix raster tiles being retained when raster-fade-duration is 0 ([#2445](https://github.com/maplibre/maplibre-gl-js/issues/2445))

## 3.0.0-pre.4

### ✨ Features and improvements

- Add `setiClusterOptions` to update cluster properties of the added sources: fixing these issues ([#429](https://github.com/maplibre/maplibre-gl-js/issues/429)) and ([#1384](https://github.com/maplibre/maplibre-gl-js/issues/1384))
- Add types for `workerOptions` and `_options` in `geojson_source.ts`
- Add fullscreenstart, fullscreenend events to FullscreenControl ([#2128](https://github.com/maplibre/maplibre-gl-js/issues/2128)
- Throttle the image request queue while the map is moving to improve performance ([#2097](https://github.com/maplibre/maplibre-gl-js/issues/2097)

### 🐞 Bug fixes

- Fix the worker been terminated on setting new style ([#2123](https://github.com/maplibre/maplibre-gl-js/pull/2123))
- Change how meta key is detected for cooperative gestures
- Fix the worker been terminated on setting new style ([#2123](https://github.com/maplibre/maplibre-gl-js/pull/2123))

## 3.0.0-pre.3

### ✨ Features and improvements

- Add support for multiple `sprite` declarations in one style file ([#1805](https://github.com/maplibre/maplibre-gl-js/pull/1805))
- Extract sprite image on demand to reduce memory usage and improve performance by reducing number of getImageData calls ([#1809](https://github.com/maplibre/maplibre-gl-js/pull/1809))

### 🐞 Bug fixes

- Fix issue [#1024](https://github.com/maplibre/maplibre-gl-js/pull/1024) - Zoom center not under cursor when terrain is on
- Fix errors when running style-spec bin scripts and added missing help. Removed unnecessary script 'gl-style-composite'. ([#1971](https://github.com/maplibre/maplibre-gl-js/pull/1971))
- Fix the `slice` expression type ([#1886](https://github.com/maplibre/maplibre-gl-js/issues/1886))

## 3.0.0-pre.2

### ✨ Features and improvements

- `QueryRenderedFeaturesOptions` type added to both of the params in queryRenderedFeatures in map.ts ([#1900](https://github.com/maplibre/maplibre-gl-js/issues/1900))
- NavigationControlOptions is now optional when creating an instance of NavigationControl ([#1754](https://github.com/maplibre/maplibre-gl-js/issues/1754))
- Listen to webglcontextcreationerror event and give detailed debug info when it fails ([#1715](https://github.com/maplibre/maplibre-gl-js/pull/1715))
- Make sure `cooperativeGestures` overlay is always "on top" (z-index) of map features ([#1753](https://github.com/maplibre/maplibre-gl-js/pull/1753))
- Use `willReadFrequently` hint to optimize 2D canvas usage and remove warnings ([#1808](https://github.com/maplibre/maplibre-gl-js/pull/1808))
- Speed up the cross tile symbol index in certain circumstances ([#1755](https://github.com/maplibre/maplibre-gl-js/pull/1755))
- Improve rendering speed in scenes with many colliding symbolic icons and labels ([#1757](https://github.com/maplibre/maplibre-gl-js/pull/1757))
- Make request for ImageSource cancelable ([#1802](https://github.com/maplibre/maplibre-gl-js/pull/1802))
- Throttle the image request queue while the map is moving to improve performance ([#2097](https://github.com/maplibre/maplibre-gl-js/pull/2097))

### 🐞 Bug fixes

- Remove dependency on `@rollup/plugin-json`, which was in conflict with `rollup-plugin-import-assert`
- Remove dependency on `@mapbox/gazetteer` which caused some build warnings ([#1757](https://github.com/maplibre/maplibre-gl-js/pull/1757) [#1898](https://github.com/maplibre/maplibre-gl-js/pull/1898))
- Fix `getElevation()` causing uncaught error ([#1650](https://github.com/maplibre/maplibre-gl-js/issues/1650)).
- Fix headless benchmark execution especially on VM ([#1732](https://github.com/maplibre/maplibre-gl-js/pull/1732))
- fix issue [#860](https://github.com/maplibre/maplibre-gl-js/issues/860) fill-pattern with pixelRatio > 1 is now switched correctly at runtime. ([#1765](https://github.com/maplibre/maplibre-gl-js/pull/1765))
- Fix the exception that would be thrown on `map.setStyle` when it is passed with transformStyle option and map is initialized without an initial style. ([#1824](https://github.com/maplibre/maplibre-gl-js/pull/1824))
- Fix the behavior of the compass button on touch devices.

## 3.0.0-pre.1

### ✨ Features and improvements

- Return a promise from `once` method to allow easier usage of async/await in this case ([#1690](https://github.com/maplibre/maplibre-gl-js/pull/1690))
- Add pseudo (CSS) fullscreen as a fallback for iPhones ([#1678](https://github.com/maplibre/maplibre-gl-js/pull/1678))
- Add `updateData` to `GeoJSONSource` which allows for partial data updates ([#1605](https://github.com/maplibre/maplibre-gl-js/pull/1605))

### 🐞 Bug fixes

- Fix `GeoJSONSource` appearing to never finish loading when calling its `setData` method immediately after adding it to a `Map` due to it not firing a `metadata` `data` event ([#1693](https://github.com/maplibre/maplibre-gl-js/issues/1693))
- Fix the gap between terrain elevated tiles ([#1602](https://github.com/maplibre/maplibre-gl-js/issues/1602))

## 3.0.0-pre.0

### ✨ Features and improvements

- Add a RenderPool to render tiles onto textures for 3D ([#1671](https://github.com/maplibre/maplibre-gl-js/pull/1671))
- Add map.getCameraTargetElevation() ([#1558](https://github.com/maplibre/maplibre-gl-js/pull/1558))
- Add `freezeElevation` to `AnimationOptions` to allow smooth camera movement in 3D ([#1514](https://github.com/maplibre/maplibre-gl-js/pull/1514), [#1492](https://github.com/maplibre/maplibre-gl-js/issues/1492))
- ⚠️ Breaking - Remove deprecated `mapboxgl-` css classes ([#1575](https://github.com/maplibre/maplibre-gl-js/pull/1575))
- Add map.setStyle's transformStyle option ([#1632](https://github.com/maplibre/maplibre-gl-js/pull/1632))
- ⚠️ Breaking - Improve rendering of areas below sea level, and remove elevationOffset workaround ([#1578](https://github.com/maplibre/maplibre-gl-js/pull/1578))
- ⚠️ Breaking - Move terrain object from style.terrain to map.terrain ([#1628](https://github.com/maplibre/maplibre-gl-js/pull/1628))

### 🐞 Bug fixes

- ⚠️ Breaking - Make geojson data source a required field to align with the docs ([#1396](https://github.com/maplibre/maplibre-gl-js/issue/1396))
- Fix showTileBoundaries to show the first vector source [#1395](https://github.com/maplibre/maplibre-gl-js/pull/1395)
- Fix `match` expression type ([#1631](https://github.com/maplibre/maplibre-gl-js/pull/1631))

## 2.4.0

### ✨ Features and improvements

- Added calculateCameraOptionsFromTo to camera ([#1427](https://github.com/maplibre/maplibre-gl-js/pull/1427))
- Improve expression types ([#1510](https://github.com/maplibre/maplibre-gl-js/pull/1510))
- Improve performance for primitive size selection ([#1508](https://github.com/maplibre/maplibre-gl-js/pull/1508))
- Upgrade target from ES2017 to ES2019 ([#1499](https://github.com/maplibre/maplibre-gl-js/pull/1499))
- Improve error handling ([#1485](https://github.com/maplibre/maplibre-gl-js/pull/1485))
- Removed `_interpolationType` unused field ([#264](https://github.com/maplibre/maplibre-gl-js/issues/264))

### 🐞 Bug fixes

- Fix attribution not being displayed for terrain ([#1516](https://github.com/maplibre/maplibre-gl-js/pull/1516))
- No triggering of contextmenu after rotate, pitch, etc. also on Windows ([#1537](https://github.com/maplibre/maplibre-gl-js/pull/1537))

## 2.3.1-pre.2

### ✨ Features and improvements

- Improve expression types ([#1510](https://github.com/maplibre/maplibre-gl-js/pull/1510))
- Improve performance for primitive size selection ([#1508](https://github.com/maplibre/maplibre-gl-js/pull/1508))
- Upgrade target from ES2017 to ES2019 ([#1499](https://github.com/maplibre/maplibre-gl-js/pull/1499))

## 2.3.1-pre.1

### ✨ Features and improvements

- Improve error handling ([#1485](https://github.com/maplibre/maplibre-gl-js/pull/1485))

## 2.3.0

### ✨ Features and improvements

- Re-enable method to get library version. Either with `import {version} from 'maplibre-gl'`, or on a Map instance as `map.version`.

## 2.2.1

### 🐞 Bug fixes

- Fix types generation and make sure they run as part of the CI ([#1462](https://github.com/maplibre/maplibre-gl-js/issues/1462), [#1465](https://github.com/maplibre/maplibre-gl-js/pull/1465))

## 2.2.0

Everything from the four previous pre-releases:

### ✨ Features and improvements

- Update `icon-padding` symbol layout property to support asymmetric padding ([#1289](https://github.com/maplibre/maplibre-gl-js/pull/1289))
- Added `cooperativeGestures` option when instantiating map to prevent inadvertent scrolling/panning when navigating a page where map is embedded inline ([#234](https://github.com/maplibre/maplibre-gl-js/issues/234))
- Improve filter specification typings ([#1390](https://github.com/maplibre/maplibre-gl-js/pull/1390))
- Add 3D terrain capabilities ([#165](https://github.com/maplibre/maplibre-gl-js/pull/165), [#1022](https://github.com/maplibre/maplibre-gl-js/pull/1022))
- Cancel pending GeoJSON requests when `GeoJSONSource.setData()` is called instead of waiting for any pending request to complete before issuing the request for the new URL ([#1102](https://github.com/maplibre/maplibre-gl-js/pull/1102))

### 🐞 Bug fixes

- Fix compact attribution style when using global CSS that sets `box-sizing: border-box;` ([#1250](https://github.com/maplibre/maplibre-gl-js/pull/1250))
- Handle maxBounds which cross the meridian at longitude ±180° ([#1298](https://github.com/maplibre/maplibre-gl-js/pull/1298), [#1299](https://github.com/maplibre/maplibre-gl-js/pull/1299))
- Hide arrow displayed in default `summary` styles on the attribution control ([#1258](https://github.com/maplibre/maplibre-gl-js/pull/1258))
- Fix memory usage in terrain 3D ([#1291](https://github.com/maplibre/maplibre-gl-js/issues/1291), [#1302](https://github.com/maplibre/maplibre-gl-js/pull/1302))
- Fix disappearance of closest tiles when 3D terrain is enabled ([#1241](https://github.com/maplibre/maplibre-gl-js/issues/1241), [#1300](https://github.com/maplibre/maplibre-gl-js/pull/1300))

## 2.2.0-pre.4

### ✨ Features and improvements

- Update `icon-padding` symbol layout property to support asymmetric padding ([#1289](https://github.com/maplibre/maplibre-gl-js/pull/1289))
- Added `cooperativeGestures` option when instantiating map to prevent inadvertent scrolling/panning when navigating a page where map is embedded inline ([#234](https://github.com/maplibre/maplibre-gl-js/issues/234))
- Improve filter specification typings ([#1390](https://github.com/maplibre/maplibre-gl-js/pull/1390))

### 🐞 Bug fixes

- Fix compact attribution style when using global CSS that sets `box-sizing: border-box;` ([#1250](https://github.com/maplibre/maplibre-gl-js/pull/1250))

## 2.2.0-pre.3

### 🐞 Bug fixes

- Handle maxBounds which cross the meridian at longitude ±180° ([#1298](https://github.com/maplibre/maplibre-gl-js/issues/1298), [#1299](https://github.com/maplibre/maplibre-gl-js/pull/1299))
- Hide arrow displayed in default `summary` styles on the attribution control ([#1258](https://github.com/maplibre/maplibre-gl-js/pull/1258))
- Fix memory usage in terrain 3D ([#1291](https://github.com/maplibre/maplibre-gl-js/issues/1291), [#1302](https://github.com/maplibre/maplibre-gl-js/pull/1302))
- Fix disappearance of closest tiles when 3D terrain is enabled ([#1241](https://github.com/maplibre/maplibre-gl-js/issues/1241), [#1300](https://github.com/maplibre/maplibre-gl-js/pull/1300))

## 2.2.0-pre.2

### ✨ Features and improvements

- Add 3D terrain capabilities ([#165](https://github.com/maplibre/maplibre-gl-js/pull/165), [#1022](https://github.com/maplibre/maplibre-gl-js/pull/1022))

## 2.2.0-pre.1

### ✨ Features and improvements

- Cancel pending GeoJSON requests when `GeoJSONSource.setData()` is called instead of waiting for any pending request to complete before issuing the request for the new URL ([#1102](https://github.com/maplibre/maplibre-gl-js/pull/1102))

## 2.1.9

### 🐞 Bug fixes

- Add back typescript typings to dependencies instead of devDependencies ([#1178](https://github.com/maplibre/maplibre-gl-js/pull/1178))

## 2.1.8

### ✨ Features and improvements

- Changed logic for showing the MapLibre logo. The MapLibre logo is now shown by setting the map option 'maplibreLogo' to true or by adding it to a map with addControl. TileJSON no longer controls if the logo is shown. ([#786](https://github.com/maplibre/maplibre-gl-js/pull/786))

### 🐞 Bug fixes

- Fix missing `touchmove` in `MapTouchEvent["type"]` ([#1131](https://github.com/maplibre/maplibre-gl-js/pull/1131))
- Type CustomLayerInterface renderingMode, onRemove, onAdd, and prerender optional ([#1122](https://github.com/maplibre/maplibre-gl-js/pull/1122))

## 2.1.8-pre.3

### 🐞 Bug fixes

- Use correct location for mouse events of line layer with line-offset ([#1108](https://github.com/maplibre/maplibre-gl-js/issues/1108)).
- Change `GeoJSONFeature.properties` type from `{}` to `{ [name: string]: any; }` ([#1115](https://github.com/maplibre/maplibre-gl-js/pull/1115)).
- Fix `error TS2503: Cannot find namespace 'GeoJSON'` ([#1096](https://github.com/maplibre/maplibre-gl-js/issues/1096)).

## 2.1.8-pre.2

### ✨ Features and improvements

- Removal of the unminified production build target, so `npm run build-prod` will be the main build command going forward.

### 🐞 Bug fixes

- Dispose source resources on map style removal, it also fixes `cannot read properties of undefined (reading 'sourceCaches')` error ([#1099](https://github.com/maplibre/maplibre-gl-js/pull/1099)).
- Add MapGeoJSONFeature type as replacement for MapboxGeoJSONFeature. MapGeoJSONFeature type extends GeoJSONFeature type with layer, source, sourceLayer, and state properties ([#1104](https://github.com/maplibre/maplibre-gl-js/pull/1104)).
- Fix automatic refreshing of expired raster tiles ([#1106](https://github.com/maplibre/maplibre-gl-js/pull/1106))
- Fix precision loss in some matrix calculations ([#1105](https://github.com/maplibre/maplibre-gl-js/pull/1105))

## 2.1.8-pre.1

### ✨ Features and improvements

- Add option `viewport-glyph` to `text-rotation-alignment` which places glyphs along a linestring and rotates them to the x-axis of the viewport ([#716](https://github.com/maplibre/maplibre-gl-js/pull/716)).

### 🐞 Bug fixes

- Change `GeoJSONFeature.id` type from `number | string | void` to `number | string | undefined` ([#1093](https://github.com/maplibre/maplibre-gl-js/pull/1093))
- Add FeatureIdentifier type to define feature parameter in setFeatureState, removeFeatureState, and getFeatureState methods. Change FeatureIdentifier.id from `id: string | number;` to `id?: string | number | undefined;` ([#1095](https://github.com/maplibre/maplibre-gl-js/pull/1095))
- Change map.on, map.off, and map.once type parameter from "type: MapEvent" to "type: MapEvent | string" ([#1094](https://github.com/maplibre/maplibre-gl-js/pull/1094))

## 2.1.7

### 🐞 Bug fixes

- Add adjustment for glyph rendering, CJK fonts are mainly affected ([#1002](https://github.com/maplibre/maplibre-gl-js/issues/1002)).
- Improve typings to fix Angular strict mode failure ([#790](https://github.com/maplibre/maplibre-gl-js/issues/790), [#970](https://github.com/maplibre/maplibre-gl-js/issues/970), [#934](https://github.com/maplibre/maplibre-gl-js/issues/934))
- Fix `SourceCache.loaded()` always returning `true` following a load error ([#1025](https://github.com/maplibre/maplibre-gl-js/issues/1025))
- Added back csp and dev builds to npm package ([#1042](https://github.com/maplibre/maplibre-gl-js/issues/1042))

## 2.1.6

### 🐞 Bug fixes

- Publish `dist/package.json` ([#998](https://github.com/maplibre/maplibre-gl-js/pull/998)).

## 2.1.6-pre.1

### 🐞 Bug fixes

- Publish `dist/package.json` ([#998](https://github.com/maplibre/maplibre-gl-js/pull/998)).

## 2.1.5

### 🐞 Bug fixes

- Publish empty `postinstall.js` file. Follow-up on ([#990](https://github.com/maplibre/maplibre-gl-js/issues/990)), ([#991](https://github.com/maplibre/maplibre-gl-js/pull/991)), ([#992](https://github.com/maplibre/maplibre-gl-js/pull/992)).

## 2.1.5-pre.1

### 🐞 Bug fixes

- Publish empty `postinstall.js` file. Follow-up on ([#990](https://github.com/maplibre/maplibre-gl-js/pull/990)), ([#991](https://github.com/maplibre/maplibre-gl-js/pull/991)), ([#992](https://github.com/maplibre/maplibre-gl-js/pull/992)).

## 2.1.4

### 🐞 Bug fixes

- Fix missing `postinstall.js` file in npm publish. Follow-up on ([#990](https://github.com/maplibre/maplibre-gl-js/issues/990)), ([#991](https://github.com/maplibre/maplibre-gl-js/pull/991)).

## 2.1.3

### 🐞 Bug fixes

- Fix postinstall `ts-node` error on non-dev installs ([#900](https://github.com/maplibre/maplibre-gl-js/pull/900))

## 2.1.2

### Features and improvements

- Default compact attribution to be open by default to comply with OpenStreetMap Attribution Guidelines ([#795](https://github.com/maplibre/maplibre-gl-js/pull/795))
- Export `Source` classes (`GeoJSONSource` etc.) declarations. ([#801](https://github.com/maplibre/maplibre-gl-js/issues/801))
- Make `AJAXError` public so error HTTP responses can be handled differently from other errors.

### 🐞 Bug fixes

- Fix compact attribution button showing when attribution is blank ([#795](https://github.com/maplibre/maplibre-gl-js/pull/795))
- Fix error mismatched image size for CJK characters ([#718](https://github.com/maplibre/maplibre-gl-js/issues/718))
- Fire `dataabort` and `sourcedataabort` events when a tile request is aborted ([#794](https://github.com/maplibre/maplibre-gl-js/issues/794))
- Fix NextJs `performance` undefined ([#768](https://github.com/maplibre/maplibre-gl-js/issues/768))

## 2.1.1

### 🐞 Bug fixes

- Fix stale tiles being shown when calling VectorTileSource#setTiles while the map is moving.

## 2.1.0

### ✨ Features and improvements

- Add `icon-overlap` and `text-overlap` symbol layout properties [#347](https://github.com/maplibre/maplibre-gl-js/pull/347)
- Deprecate `icon-allow-overlap` and `text-allow-overlap` symbol layout properties. `icon-overlap` and `text-overlap` are their replacements.
- Remove node package chalk from devDependencies ([#789](https://github.com/maplibre/maplibre-gl-js/pull/789)).
- Allow setting a custom pixel ratio by adding a `MapOptions#pixelRatio` property and a `Map#setPixelRatio` method. Since a high `devicePixelRatio` value can lead to performance and display problems, it is done at your own risk. ([#769](https://github.com/maplibre/maplibre-gl-js/issues/769))

## 2.0.5

### 🐞 Bug fixes

- Remove list of node versions allowed to install the package.

## 2.0.4

### 🐞 Bug fixes

- Missing package.json file in version 2.0.3 dist in npm ([#811](https://github.com/maplibre/maplibre-gl-js/issues/811)) - this causes webpack to fail

## 2.0.3

### Features and improvements

- Remove node package chalk from devDependencies ([#789](https://github.com/maplibre/maplibre-gl-js/pull/789)).
- Remove vector-tile module declaration and revert to using point from [@mapbox/point-geometry](https://github.com/mapbox/point-geometry] ([#788](https://github.com/maplibre/maplibre-gl-js/issues/788), [#800](https://github.com/maplibre/maplibre-gl-js/pull/800))
- Moved development environment to use NodeJs 16 ([#781](https://github.com/maplibre/maplibre-gl-js/pull/781), [#806](https://github.com/maplibre/maplibre-gl-js/pull/806))

### 🐞 Bug fixes

- Fix max cluster zoom in geojson source ([#61](https://github.com/maplibre/maplibre-gl-js/issues/61))

## 2.0.2

### 🐞 Bug fixes

- Fix typescript generated file ([#776](https://github.com/maplibre/maplibre-gl-js/issues/776)).

## 2.0.1

### 🐞 Bug fixes

- Fix documentation of `addProtocol` and `removeProtocol`.

## 2.0.0

### Features and improvements

- Migrated the production code to typescript
- ** Breaking Change ** removed `version` from the public API
- ** Breaking Change ** stopped supporting IE (internet explorer)
- ** Breaking Change ** stopped supporting Chrome 49-65. Chrome 66+ required. For Chrome 49-65 support use version 1.15.2.
- ** Breaking Change ** removed all code related to `accessToken` and Mapbox specific urls starting with `mapbox://`. Telemetry and tracking code was removed.
- ** Breaking Change ** removed `baseApiUrl` as it was used only for Mapbox related urls
- ** Breaking Change ** typescript typings have changed:
  - `Style` => `StyleSpecification`
  - `AnyLayer` => `LayerSpecification`
  - `AnySourceData` => `SourceSpecification`
  - `MapboxEvent` => `MapLibreEvent`
  - `MapboxOptions` => `MapOptions`
  - `MapBoxZoomEvent` => `MapLibreZoomEvent`
  - `*SourceRaw` + `*SourceOptions` => `*SourceSpecification`
  - `*Source` (source implementation definition) were removed
  - `*Layer` => `*LayerSpecification`
  - `*Paint` => `*LayerSpecification['paint']`
  - `*Layout` => `*LayerSpecification['layout']`
  - `MapboxGeoJSONFeature` => `GeoJSONFeature`
- Added `redraw` function to map ([#206](https://github.com/maplibre/maplibre-gl-js/issues/206))
- Improve attribution controls accessibility. See [#359](https://github.com/maplibre/maplibre-gl-js/issues/359)
- Allow maxPitch value up to 85, use values greater than 60 at your own risk ([#574](https://github.com/maplibre/maplibre-gl-js/pull/574))
- `getImage` uses createImageBitmap when supported ([#650](https://github.com/maplibre/maplibre-gl-js/pull/650))

### 🐞 Bug fixes

- Fix warning due to strict comparison of SDF property in image sprite ([#303](https://github.com/maplibre/maplibre-gl-js/issues/303))
- Fix tile placeholder replacement to allow for placeholders to be in a URL more than once. ([#348](https://github.com/maplibre/maplibre-gl-js/pull/348))
- Fix type check for non dom environment. ([#334](https://github.com/maplibre/maplibre-gl-js/issues/334))
- Fix precision problem in patterns when overzoomed in OpenGL ES devices.
- Fix padding-top of the popup to improve readability of popup text ([#354](https://github.com/maplibre/maplibre-gl-js/pull/354)).
- Fix GeoJSONSource#loaded sometimes returning true while there are still pending loads ([#669](https://github.com/maplibre/maplibre-gl-js/issues/669))
- Fix MapDataEvent#isSourceLoaded being true in GeoJSONSource "dataloading" event handlers ([#694](https://github.com/maplibre/maplibre-gl-js/issues/694))
- Fix events being fired after Map#remove has been called when the WebGL context is lost and restored ([#726](https://github.com/maplibre/maplibre-gl-js/issues/726))
- Fix nested expressions types definition [#757](https://github.com/maplibre/maplibre-gl-js/pull/757)

## 1.15.2

### 🐞 Bug fixes

- Fix breaking changes introduced in v1.15.0 by adoption dual naming scheme for CSS class names

## 1.15.1

### 🐞 Bug fixes

- Add void return for some method declaration to match TS strict mode ([#194](https://github.com/maplibre/maplibre-gl-js/pull/194))
- Fix css leftovers ([#83](https://github.com/maplibre/maplibre-gl-js/issues/83))

## 1.15.0

### Features and improvements

- ** Breaking Change: ** Rename css classes ([#83](https://github.com/maplibre/maplibre-gl-js/issues/83))
- Added custom protocol support to allow overriding ajax calls ([#29](https://github.com/maplibre/maplibre-gl-js/issues/29))
- Added setTransformRequest to map ([#159](https://github.com/maplibre/maplibre-gl-js/pull/159))
- Publish @maplibre/maplibre-gl-style-spec v14.0.0 on NPM ([#149](https://github.com/maplibre/maplibre-gl-js/pull/149))
- Replace link to mapbox on LogoControl by link to maplibre ([#151](https://github.com/maplibre/maplibre-gl-js/pull/151))
- Migrate style spec files from mapbox to maplibre ([#147](https://github.com/maplibre/maplibre-gl-js/pull/147))
- Publish the MapLibre style spec in NPM ([#140](https://github.com/maplibre/maplibre-gl-js/pull/140))
- Replace mapboxgl with maplibregl in JSDocs inline examples ([#134](https://github.com/maplibre/maplibre-gl-js/pull/134))
- Bring in typescript definitions file ([#24](https://github.com/maplibre/maplibre-gl-js/issues/24))
- Update example links to https://maplibre.org/maplibre-gl-js-docs/ ([#131](https://github.com/maplibre/maplibre-gl-js/pull/131))
- Improve performance of layers with constant `*-sort-key` ([#78](https://github.com/maplibre/maplibre-gl-js/pull/78))

### 🐞 Bug fixes

- Prevented attribution button from submitting form ([#178](https://github.com/maplibre/maplibre-gl-js/issues/178))

## 1.14.0

### Features and improvements

- Rebranded to MapLibre
- New logo

### 🐞 Bug fixes

- Rename SVGs mapboxgl-ctrl-\*.svg to maplibregl ([#85](https://github.com/maplibre/maplibre-gl-js/pull/85))
- fix ImageSource not working in FF/Safari ([#87](https://github.com/maplibre/maplibre-gl-js/pull/87))
- Update HTML debug files to use MapLibre in titles ([#84](https://github.com/maplibre/maplibre-gl-js/pull/84))
- fix CI checksize job to use maplibre name ([#86](https://github.com/maplibre/maplibre-gl-js/pull/86))
- Move output files from mapbox._ to maplibre._ ([#75](https://github.com/maplibre/maplibre-gl-js/pull/75))
- Remove mapbox specifics and branding from .github ([#64](https://github.com/maplibre/maplibre-gl-js/pull/64))
- Fix a bug where mapbox-gl-js is no longer licensed as open source, but we owe immeasurable gratitude to Mapbox for releasing all their initial code to the community under BSD-3 license.

## 1.13.0

### ✨ Features and improvements

- Improve accessibility by fixing issues reported by WCAG 2.1. [#9991](https://github.com/mapbox/mapbox-gl-js/pull/9991)
- Improve accessibility when opening a popup by immediately focusing on the content. [#9774](https://github.com/mapbox/mapbox-gl-js/pull/9774) (h/t [@watofundefined](https://github.com/watofundefined)))
- Improve rendering performance of symbols with `symbol-sort-key`. [#9751](https://github.com/mapbox/mapbox-gl-js/pull/9751) (h/t [@osvodef](https://github.com/osvodef)))
- Add `Marker` `clickTolerance` option. [#9640](https://github.com/mapbox/mapbox-gl-js/pull/9640) (h/t [@ChristopherChudzicki](https://github.com/ChristopherChudzicki)))
- Add `Map` `hasControl` method. [#10035](https://github.com/mapbox/mapbox-gl-js/pull/10035)
- Add `Popup` `setOffset` method. [#9946](https://github.com/mapbox/mapbox-gl-js/pull/9946) (h/t [@jutaz](https://github.com/jutaz)))
- Add `KeyboardHandler` `disableRotation` and `enableRotation` methods. [#10072](https://github.com/mapbox/mapbox-gl-js/pull/10072) (h/t [@jmbott](https://github.com/jmbott)))

### 🐞 Bug fixes

- Fix a bug where `queryRenderedFeatures` didn't properly expose the paint values if they were data-driven. [#10074](https://github.com/mapbox/mapbox-gl-js/pull/10074) (h/t [@osvodef](https://github.com/osvodef)))
- Fix a bug where attribution didn't update when layer visibility changed during zooming. [#9943](https://github.com/mapbox/mapbox-gl-js/pull/9943)
- Fix a bug where hash control conflicted with external history manipulation (e.g. in single-page apps). [#9960](https://github.com/mapbox/mapbox-gl-js/pull/9960) (h/t [@raegen](https://github.com/raegen)))
- Fix a bug where `fitBounds` had an unexpected result with non-zero bearing and uneven padding. [#9821](https://github.com/mapbox/mapbox-gl-js/pull/9821) (h/t [@allison-strandberg](https://github.com/allison-strandberg)))
- Fix HTTP support when running GL JS against [Mapbox Atlas](https://www.mapbox.com/atlas). [#10090](https://github.com/mapbox/mapbox-gl-js/pull/10090)
- Fix a bug where the `within` expression didn't work in `querySourceFeatures`. [#9933](https://github.com/mapbox/mapbox-gl-js/pull/9933)
- Fix a bug where `Popup` content HTML element was removed on `setDOMContent`. [#10036](https://github.com/mapbox/mapbox-gl-js/pull/10036)
- Fix a compatibility bug when `icon-image` is used as a legacy categorical function. [#10060](https://github.com/mapbox/mapbox-gl-js/pull/10060)
- Reduce rapid memory growth in Safari by ensuring `Image` dataURI's are released. [#10118](https://github.com/mapbox/mapbox-gl-js/pull/10118)

### ⚠️ Note on IE11

We intend to remove support for Internet Explorer 11 in a future release of GL JS later this year.

## 1.12.0

### ✨ Features and improvements

- Add methods for changing a vector tile source dynamically (e.g. `setTiles`, `setUrl`). [#8048](https://github.com/mapbox/mapbox-gl-js/pull/8048) (h/t [@stepankuzmin](https://github.com/stepankuzmin))
- Add a `filter` option for GeoJSON sources to filter out features prior to processing (e.g. before clustering). [#9864](https://github.com/mapbox/mapbox-gl-js/pull/9864)
- Vastly increase precision of `line-gradient` for long lines. [#9694](https://github.com/mapbox/mapbox-gl-js/pull/9694)
- Improve `raster-dem` sources to properly support the `maxzoom` option and overzooming. [#9789](https://github.com/mapbox/mapbox-gl-js/pull/9789) (h/t [@brendan-ward](@brendanhttps://github.com/ward))

### 🐞 Bug fixes

- Fix a bug where bearing snap interfered with `easeTo` and `flyTo` animations, freezing the map. [#9884](https://github.com/mapbox/mapbox-gl-js/pull/9884) (h/t [@andycalder](https://github.com/andycalder))
- Fix a bug where a fallback image was not used if it was added via `addImage`. [#9911](https://github.com/mapbox/mapbox-gl-js/pull/9911) (h/t [@francois2metz](https://github.com/francois2metz))
- Fix a bug where `promoteId` option failed for fill extrusions with defined feature ids. [#9863](https://github.com/mapbox/mapbox-gl-js/pull/9863)

### 🛠️ Workflow

- Renamed the default development branch from `master` to `main`.

## 1.11.1

### 🐞 Bug fixes

- Fix a bug that caused `map.loaded()` to incorrectly return `false` after a click event. ([#9825](https://github.com/mapbox/mapbox-gl-js/pull/9825))

## 1.11.0

### ✨ Features and improvements

- Add an option to scale the default `Marker` icon.([#9414](https://github.com/mapbox/mapbox-gl-js/pull/9414)) (h/t [@adrianababakanian](https://github.com/adrianababakanian))
- Improving the shader compilation speed by manually getting the run-time attributes and uniforms.([#9497](https://github.com/mapbox/mapbox-gl-js/pull/9497))
- Added `clusterMinPoints` option for clustered GeoJSON sources that defines the minimum number of points to form a cluster.([#9748](https://github.com/mapbox/mapbox-gl-js/pull/9748))

### 🐞 Bug fixes

- Fix a bug where map got stuck in a DragRotate interaction if it's mouseup occurred outside of the browser window or iframe.([#9512](https://github.com/mapbox/mapbox-gl-js/pull/9512))
- Fix potential visual regression for `*-pattern` properties on AMD graphics card vendor.([#9681](https://github.com/mapbox/mapbox-gl-js/pull/9681))
- Fix zooming with a double tap on iOS Safari 13.([#9757](https://github.com/mapbox/mapbox-gl-js/pull/9757))
- Removed a misleading `geometry exceeds allowed extent` warning when using Mapbox Streets vector tiles.([#9753](https://github.com/mapbox/mapbox-gl-js/pull/9753))
- Fix reference error when requiring the browser bundle in Node. ([#9749](https://github.com/mapbox/mapbox-gl-js/pull/9749))

## 1.10.2

### 🐞 Bug fixes

- Fix zooming with a double tap in iOS Safari 13.([#9757](https://github.com/mapbox/mapbox-gl-js/pull/9757))

## 1.10.1

### 🐞 Bug fixes

- Fix markers interrupting touch gestures ([#9675](https://github.com/mapbox/mapbox-gl-js/issues/9675), fixed by [#9683](https://github.com/mapbox/mapbox-gl-js/pull/9683))
- Fix bug where `map.isMoving()` returned true while map was not moving ([#9647](https://github.com/mapbox/mapbox-gl-js/issues/9647), fixed by [#9679](https://github.com/mapbox/mapbox-gl-js/pull/9679))
- Fix regression that prevented `touchmove` events from firing during gestures ([#9676](https://github.com/mapbox/mapbox-gl-js/issues/9676), fixed by [#9685](https://github.com/mapbox/mapbox-gl-js/pull/9685))
- Fix `image` expression evaluation which was broken under certain conditions ([#9630](https://github.com/mapbox/mapbox-gl-js/issues/9630), fixed by [#9685](https://github.com/mapbox/mapbox-gl-js/pull/9668))
- Fix nested `within` expressions in filters not evaluating correctly ([#9605](https://github.com/mapbox/mapbox-gl-js/issues/9605), fixed by [#9611](https://github.com/mapbox/mapbox-gl-js/pull/9611))
- Fix potential `undefined` paint variable in `StyleLayer` ([#9688](https://github.com/mapbox/mapbox-gl-js/pull/9688)) (h/t [mannnick24](https://github.com/mannnick24))

## 1.10.0

### ✨ Features

- Add `mapboxgl.prewarm()` and `mapboxgl.clearPrewarmedResources()` methods to allow developers to optimize load times for their maps ([#9391](https://github.com/mapbox/mapbox-gl-js/pull/9391))
- Add `index-of` and `slice` expressions to search arrays and strings for the first occurrence of a specified value and return a section of the original array or string ([#9450](https://github.com/mapbox/mapbox-gl-js/pull/9450)) (h/t [lbutler](https://github.com/lbutler))
- Correctly set RTL text plugin status if the plugin URL could not be loaded. This allows developers to add retry logic on network errors when loading the plugin ([#9489](https://github.com/mapbox/mapbox-gl-js/pull/9489))

### 🍏 Gestures

This release significantly refactors and improves gesture handling on desktop and mobile. Three new touch gestures have been added: `two-finger swipe` to adjust pitch, `two-finger double tap` to zoom out, and `tap then drag` to adjust zoom with one finger ([#9365](https://github.com/mapbox/mapbox-gl-js/pull/9365)). In addition, this release brings the following changes and bug fixes:

- It's now possible to interact with multiple maps on the same page at the same time ([#9365](https://github.com/mapbox/mapbox-gl-js/pull/9365))
- Fix map jump when releasing one finger after pinch zoom ([#9136](https://github.com/mapbox/mapbox-gl-js/issues/9136))
- Stop mousedown and touchstart from interrupting `easeTo` animations when interaction handlers are disabled ([#8725](https://github.com/mapbox/mapbox-gl-js/issues/8725))
- Stop mouse wheel from interrupting animations when `map.scrollZoom` is disabled ([#9230](https://github.com/mapbox/mapbox-gl-js/issues/9230))
- A camera change can no longer be prevented by disabling the interaction handler within the camera change event. Selectively prevent camera changes by listening to the `mousedown` or `touchstart` map event and calling [.preventDefault()](https://docs.mapbox.com/mapbox-gl-js/api/#mapmouseevent#preventdefault) ([#9365](https://github.com/mapbox/mapbox-gl-js/pull/9365))
- Undocumented properties on the camera change events fired by the doubleClickZoom handler have been removed ([#9365](https://github.com/mapbox/mapbox-gl-js/pull/9365))

### 🐞 Improvements and bug fixes

- Line labels now have improved collision detection, with greater precision in placement, reduced memory footprint, better placement under pitched camera orientations ([#9219](https://github.com/mapbox/mapbox-gl-js/pull/9219))
- Fix `GlyphManager` continually re-requesting missing glyph ranges ([#8027](https://github.com/mapbox/mapbox-gl-js/issues/8027), fixed by [#9375](https://github.com/mapbox/mapbox-gl-js/pull/9375)) (h/t [oterral](https://github.com/oterral))
- Avoid throwing errors when calling certain popup methods before the popup element is created ([#9433](https://github.com/mapbox/mapbox-gl-js/pull/9433))
- Fix a bug where fill-extrusion features with colinear points were not returned by `map.queryRenderedFeatures(...)` ([#9454](https://github.com/mapbox/mapbox-gl-js/pull/9454))
- Fix a bug where using feature state on a large input could cause a stack overflow error ([#9463](https://github.com/mapbox/mapbox-gl-js/pull/9463))
- Fix exception when using `background-pattern` with data driven expressions ([#9518](https://github.com/mapbox/mapbox-gl-js/issues/9518), fixed by [#9520](https://github.com/mapbox/mapbox-gl-js/pull/9520))
- Fix a bug where UI popups were potentially leaking event listeners ([#9498](https://github.com/mapbox/mapbox-gl-js/pull/9498)) (h/t [mbell697](https://github.com/mbell697))
- Fix a bug where the `within` expression would return inconsistent values for points on tile boundaries ([#9411](https://github.com/mapbox/mapbox-gl-js/issues/9411), [#9428](https://github.com/mapbox/mapbox-gl-js/pull/9428))
- Fix a bug where the `within` expression would incorrectly evaluate geometries that cross the antimeridian ([#9440](https://github.com/mapbox/mapbox-gl-js/pull/9440))
- Fix possible undefined exception on paint variable of style layer ([#9437](https://github.com/mapbox/mapbox-gl-js/pull/9437)) (h/t [mannnick24](https://github.com/mannnick24))
- Upgrade minimist to ^1.2.5 to get fix for security issue [CVE-2020-7598](https://cve.mitre.org/cgi-bin/cvename.cgi?name=CVE-2020-7598) upstream ([#9425](https://github.com/mapbox/mapbox-gl-js/issues/9431), fixed by [#9425](https://github.com/mapbox/mapbox-gl-js/pull/9425)) (h/t [watson](https://github.com/watson))

## 1.9.1

### 🐞 Bug fixes

- Fix a bug [#9477](https://github.com/mapbox/mapbox-gl-js/issues/9477) in `Map#fitBounds(..)` wherein the `padding` passed to options would get applied twice.
- Fix rendering bug [#9479](https://github.com/mapbox/mapbox-gl-js/issues/9479) caused when data-driven `*-pattern` properties reference images added with `Map#addImage(..)`.
- Fix a bug [#9468](https://github.com/mapbox/mapbox-gl-js/issues/9468) in which an exception would get thrown when updating symbol layer paint property using `setPaintProperty`.

## 1.9.0

With this release, we're adding [a new changelog policy](./CONTRIBUTING.md#changelog-conventions) to our contribution guidelines.

This release also fixes several long-standing bugs and unintentional rendering behavior with `line-pattern`. The fixes come with a visual change to how patterns added with `line-pattern` scale. Previously, patterns that became larger than the line would be clipped, sometimes distorting the pattern, particularly on mobile and retina devices. Now the pattern will be scaled to fit under all circumstances. [#9266](https://github.com/mapbox/mapbox-gl-js/pull/9266) showcases examples of the visual differences. For more information and to provide feedback on this change, see [#9394](https://github.com/mapbox/mapbox-gl-js/pull/9394).

### ✨ Features

- Add `within` expression for testing whether an evaluated feature lies within a given GeoJSON object ([#9352](https://github.com/mapbox/mapbox-gl-js/pull/9352)). - We are aware of an edge case in which points with wrapped coordinates (e.g. longitude -185) are not evaluated properly. See ([#9442](https://github.com/mapbox/mapbox-gl-js/issues/9442)) for more information. - An example of the `within` expression:<br>
  `"icon-opacity": ["case", ["==", ["within", "some-polygon"], true], 1,
["==", ["within", "some-polygon"], false], 0]`
- Map API functions such as `easeTo` and `flyTo` now support `padding: PaddingOptions` which lets developers shift a map's center of perspective when building floating sidebars ([#8638](https://github.com/mapbox/mapbox-gl-js/pull/8638))

### 🍏 Improvements

- Results from `queryRenderedFeatures` now have evaluated property values rather than raw expressions ([#9198](https://github.com/mapbox/mapbox-gl-js/pull/9198))
- Improve scaling of patterns used in `line-pattern` on all device resolutions and pixel ratios ([#9266](https://github.com/mapbox/mapbox-gl-js/pull/9266))
- Slightly improve GPU memory footprint ([#9377](https://github.com/mapbox/mapbox-gl-js/pull/9377))
- `LngLatBounds.extend` is more flexible because it now accepts objects with `lat` and `lon` properties as well as arrays of coordinates ([#9293](https://github.com/mapbox/mapbox-gl-js/pull/9293))
- Reduce bundle size and improve visual quality of `showTileBoundaries` debug text ([#9267](https://github.com/mapbox/mapbox-gl-js/pull/9267))

### 🐞 Bug fixes

- Correctly adjust patterns added with `addImage(id, image, pixelRatio)` by the asset pixel ratio, not the device pixel ratio ([#9372](https://github.com/mapbox/mapbox-gl-js/pull/9372))
- Allow needle argument to `in` expression to be false ([#9295](https://github.com/mapbox/mapbox-gl-js/pull/9295))
- Fix exception thrown when trying to set `feature-state` for a layer that has been removed, fixes [#8634](https://github.com/mapbox/mapbox-gl-js/issues/8634) ([#9305](https://github.com/mapbox/mapbox-gl-js/pull/9305))
- Fix a bug where maps were not displaying inside elements with `dir=rtl` ([#9332](https://github.com/mapbox/mapbox-gl-js/pull/9332))
- Fix a rendering error for very old versions of Chrome (ca. 2016) where text would appear much bigger than intended ([#9349](https://github.com/mapbox/mapbox-gl-js/pull/9349))
- Prevent exception resulting from `line-dash-array` of empty length ([#9385](https://github.com/mapbox/mapbox-gl-js/pull/9385))
- Fix a bug where `icon-image` expression that evaluates to an empty string (`''`) produced a warning ([#9380](https://github.com/mapbox/mapbox-gl-js/pull/9380))
- Fix a bug where certain `popup` methods threw errors when accessing the container element before it was created, fixes [#9429](https://github.com/mapbox/mapbox-gl-js/issues/9429)([#9433](https://github.com/mapbox/mapbox-gl-js/pull/9433))

## 1.8.1

- Fixed a bug where all labels showed up on a diagonal line on Windows when using an integrated Intel GPU from the Haswell generation ([#9327](https://github.com/mapbox/mapbox-gl-js/issues/9327), fixed by reverting [#9229](https://github.com/mapbox/mapbox-gl-js/pull/9229))

## 1.8.0

### ✨ Features and improvements

- Reduce size of line atlas by removing unused channels ([#9232](https://github.com/mapbox/mapbox-gl-js/pull/9232))
- Prevent empty buffers from being created for debug data when unused ([#9237](https://github.com/mapbox/mapbox-gl-js/pull/9237))
- Add space between distance and unit in scale control ([#9276](https://github.com/mapbox/mapbox-gl-js/pull/9276)) (h/t [gely](https://api.github.com/users/gely)) and ([#9284](https://github.com/mapbox/mapbox-gl-js/pull/9284)) (h/t [pakastin](https://api.github.com/users/pakastin))
- Add a `showAccuracyCircle` option to GeolocateControl that shows the accuracy of the user's location as a transparent circle. Mapbox GL JS will show this circle by default. ([#9253](https://github.com/mapbox/mapbox-gl-js/pull/9253)) (h/t [Meekohi](https://api.github.com/users/Meekohi))
- Implemented a new tile coverage algorithm to enable level-of-detail support in a future release ([#8975](https://github.com/mapbox/mapbox-gl-js/pull/8975))

### 🐞 Bug fixes

- `line-dasharray` is now ignored correctly when `line-pattern` is set ([#9189](https://github.com/mapbox/mapbox-gl-js/pull/9189))
- Fix line distances breaking gradient across tile boundaries ([#9220](https://github.com/mapbox/mapbox-gl-js/pull/9220))
- Fix a bug where lines with duplicate endpoints could disappear at zoom 18+ ([#9218](https://github.com/mapbox/mapbox-gl-js/pull/9218))
- Fix a bug where Ctrl-click to drag rotate the map was disabled if the Alt, Cmd or Windows key is also pressed ([#9203](https://github.com/mapbox/mapbox-gl-js/pull/9203))
- Pass errors to `getClusterExpansionZoom`, `getClusterChildren`, and `getClusterLeaves` callbacks ([#9251](https://github.com/mapbox/mapbox-gl-js/pull/9251))
- Fix a rendering performance regression ([#9261](https://github.com/mapbox/mapbox-gl-js/pull/9261))
- Fix visual artifact for `line-dasharray` ([#9246](https://github.com/mapbox/mapbox-gl-js/pull/9246))
- Fixed a bug in the GeolocateControl which resulted in an error when `trackUserLocation` was `false` and the control was removed before the Geolocation API had returned a location ([#9291](https://github.com/mapbox/mapbox-gl-js/pull/9291))
- Fix `promoteId` for line layers ([#9210](https://github.com/mapbox/mapbox-gl-js/pull/9210))
- Improve accuracy of distance calculations ([#9202](https://github.com/mapbox/mapbox-gl-js/pull/9202)) (h/t [Meekohi](https://api.github.com/users/Meekohi))

## 1.7.0

### ✨ Features

- Add `promoteId` option to use a feature property as ID for feature state ([#8987](https://github.com/mapbox/mapbox-gl-js/pull/8987))
- Add a new constructor option to `mapboxgl.Popup`, `closeOnMove`, that closes the popup when the map's position changes ([#9163](https://github.com/mapbox/mapbox-gl-js/pull/9163))
- Allow creating a map without a style (an empty one will be created automatically) (h/t [@stepankuzmin](https://github.com/stepankuzmin)) ([#8924](https://github.com/mapbox/mapbox-gl-js/pull/8924))
- `map.once()` now allows specifying a layer id as a third parameter making it consistent with `map.on()` ([#8875](https://github.com/mapbox/mapbox-gl-js/pull/8875))

### 🍏 Improvements

- Improve performance of raster layers on large screens ([#9050](https://github.com/mapbox/mapbox-gl-js/pull/9050))
- Improve performance for hillshade and raster layers by implementing a progressive enhancement that utilizes `ImageBitmap` and `OffscreenCanvas` ([#8845](https://github.com/mapbox/mapbox-gl-js/pull/8845))
- Improve performance for raster tile rendering by using the stencil buffer ([#9012](https://github.com/mapbox/mapbox-gl-js/pull/9012))
- Update `symbol-avoid-edges` documentation to acknowledge the existence of global collision detection ([#9157](https://github.com/mapbox/mapbox-gl-js/pull/9157))
- Remove reference to `in` function which has been replaced by the `in` expression ([#9102](https://github.com/mapbox/mapbox-gl-js/pull/9102))

### 🐞 Bug Fixes

- Change the type of tile id key to string to prevent hash collisions ([#8979](https://github.com/mapbox/mapbox-gl-js/pull/8979))
- Prevent changing bearing via URL hash when rotation is disabled ([#9156](https://github.com/mapbox/mapbox-gl-js/pull/9156))
- Fix URL hash with no bearing causing map to fail to load ([#9170](https://github.com/mapbox/mapbox-gl-js/pull/9170))
- Fix bug in `GeolocateControl` where multiple instances of the control on one page may result in the user location not being updated ([#9092](https://github.com/mapbox/mapbox-gl-js/pull/9092))
- Fix query `fill-extrusions` made from polygons with coincident points and polygons with less than four points ([#9138](https://github.com/mapbox/mapbox-gl-js/pull/9138))
- Fix bug where `symbol-sort-key` was not used for collisions that crossed tile boundaries ([#9054](https://github.com/mapbox/mapbox-gl-js/pull/9054))
- Fix bug in `DragRotateHandler._onMouseUp` getting stuck in drag/rotate ([#9137](https://github.com/mapbox/mapbox-gl-js/pull/9137))
- Fix "Click on Compass" on some mobile devices (add `clickTolerance` to `DragRotateHandler`) ([#9015](https://github.com/mapbox/mapbox-gl-js/pull/9015)) (h/t [Yanonix](https://github.com/Yanonix))

## 1.6.1

### 🐞 Bug Fixes

- Fix style validation error messages not being displayed ([#9073](https://github.com/mapbox/mapbox-gl-js/pull/9073))
- Fix deferred loading of rtl-text-plugin not working for labels created from GeoJSON sources ([#9091](https://github.com/mapbox/mapbox-gl-js/pull/9091))
- Fix RTL text not being rendered with the rtl-text-plugin on pages that don't allow `script-src: blob:` in their CSP.([#9122](https://github.com/mapbox/mapbox-gl-js/pull/9122))

## 1.6.0

### ✨ Features

- Add ability to insert images into text labels using an `image` expression within a `format` expression: `"text-field": ["format", "Some text", ["image", "my-image"], "some more text"]` ([#8904](https://github.com/mapbox/mapbox-gl-js/pull/8904))
- Add support for stretchable images (aka nine-part or nine-patch images). Stretchable images can be used with `icon-text-fit` to draw resized images with unstretched corners and borders. ([#8997](https://github.com/mapbox/mapbox-gl-js/pull/8997))
- Add `in` expression. It can check if a value is in an array (`["in", value, array]`) or a substring is in a string (`["in", substring, string]`) ([#8876](https://github.com/mapbox/mapbox-gl-js/pull/8876))
- Add `minPitch` and `maxPitch` map options ([#8834](https://github.com/mapbox/mapbox-gl-js/pull/8834))
- Add `rotation`, `rotationAlignment` and `pitchAlignment` options to markers ([#8836](https://github.com/mapbox/mapbox-gl-js/pull/8836)) (h/t [@dburnsii](https://github.com/dburnsii))
- Add methods to Popup to manipulate container class names ([#8759](https://github.com/mapbox/mapbox-gl-js/pull/8759)) (h/t [Ashot-KR](https://github.com/Ashot-KR))
- Add configurable inertia settings for panning (h/t [@aMoniker](https://github.com/aMoniker))) ([#8887](https://github.com/mapbox/mapbox-gl-js/pull/8887))
- Add ability to localize UI controls ([#8095](https://github.com/mapbox/mapbox-gl-js/pull/8095)) (h/t [@dmytro-gokun](https://github.com/dmytro-gokun))
- Add LatLngBounds.contains() method ([#7512](https://github.com/mapbox/mapbox-gl-js/issues/7512), fixed by [#8200](https://github.com/mapbox/mapbox-gl-js/pull/8200))
- Add option to load rtl-text-plugin lazily ([#8865](https://github.com/mapbox/mapbox-gl-js/pull/8865))
- Add `essential` parameter to AnimationOptions that can override `prefers-reduced-motion: reduce` ([#8743](https://github.com/mapbox/mapbox-gl-js/issues/8743), fixed by [#8883](https://github.com/mapbox/mapbox-gl-js/pull/8883))

### 🍏 Improvements

- Allow rendering full world smaller than 512px. To restore the previous limit call `map.setMinZoom(0)` ([#9028](https://github.com/mapbox/mapbox-gl-js/pull/9028))
- Add an es modules build for mapbox-gl-style-spec in dist/ ([#8247](https://github.com/mapbox/mapbox-gl-js/pull/8247)) (h/t [@ahocevar](https://github.com/ahocevar))
- Add 'image/webp,_/_' accept header to fetch/ajax image requests when webp supported ([#8262](https://github.com/mapbox/mapbox-gl-js/pull/8262))
- Improve documentation for setStyle, getStyle, and isStyleLoaded ([#8807](https://github.com/mapbox/mapbox-gl-js/pull/8807))

### 🐞 Bug Fixes

- Fix map rendering after addImage and removeImage are used to change a used image ([#9016](https://github.com/mapbox/mapbox-gl-js/pull/9016))
- Fix visibility of controls in High Contrast mode in IE ([#8874](https://github.com/mapbox/mapbox-gl-js/pull/8874))
- Fix customizable url hash string in IE 11 ([#8990](https://github.com/mapbox/mapbox-gl-js/pull/8990)) (h/t [pakastin](https://github.com/pakastin))
- Allow expression stops up to zoom 24 instead of 22 ([#8908](https://github.com/mapbox/mapbox-gl-js/pull/8908)) (h/t [nicholas-l](https://github.com/nicholas-l))
- Fix alignment of lines in really overscaled tiles ([#9024](https://github.com/mapbox/mapbox-gl-js/pull/9024))
- Fix `Failed to execute 'shaderSource' on 'WebGLRenderingContext'` errors ([#9017](https://github.com/mapbox/mapbox-gl-js/pull/9017))
- Make expression validation fail on NaN ([#8615](https://github.com/mapbox/mapbox-gl-js/pull/8615))
- Fix setLayerZoomRange bug that caused tiles to be re-requested ([#7865](https://github.com/mapbox/mapbox-gl-js/issues/7865), fixed by [#8854](https://github.com/mapbox/mapbox-gl-js/pull/8854))
- Fix `map.showTileBoundaries` rendering ([#7314](https://github.com/mapbox/mapbox-gl-js/pull/7314))
- Fix using `generateId` in conjunction with `cluster` in a GeoJSONSource ([#8223](https://github.com/mapbox/mapbox-gl-js/issues/8223), fixed by [#8945](https://github.com/mapbox/mapbox-gl-js/pull/8945))
- Fix opening popup on a marker from keyboard ([#6835](https://github.com/mapbox/mapbox-gl-js/pull/6835))
- Fix error thrown when request aborted ([#7614](https://github.com/mapbox/mapbox-gl-js/issues/7614), fixed by [#9021](https://github.com/mapbox/mapbox-gl-js/pull/9021))
- Fix attribution control when repeatedly removing and adding it ([#9052](https://github.com/mapbox/mapbox-gl-js/pull/9052))

## 1.5.1

This patch introduces two workarounds that address longstanding issues related to unbounded memory growth in Safari, including [#8771](https://github.com/mapbox/mapbox-gl-js/issues/8771) and [#4695](https://github.com/mapbox/mapbox-gl-js/issues/4695). We’ve identified two memory leaks in Safari: one in the [CacheStorage](https://developer.mozilla.org/en-US/docs/Web/API/CacheStorage) API, addressed by [#8956](https://github.com/mapbox/mapbox-gl-js/pull/8956), and one in transferring data between web workers through [Transferables](https://developer.mozilla.org/en-US/docs/Web/API/Transferable), addressed by [#9003](https://github.com/mapbox/mapbox-gl-js/pull/9003).

### 🍏 Improvements

- Implement workaround for memory leak in Safari when using the `CacheStorage` API. ([#8856](https://github.com/mapbox/mapbox-gl-js/pull/8956))
- Implement workaround for memory leak in Safari when using `Transferable` objects to transfer `ArrayBuffers` to WebWorkers. If GL-JS detects that it is running in Safari, the use of `Transferables` to transfer data to WebWorkers is disabled. ([#9003](https://github.com/mapbox/mapbox-gl-js/pull/9003))
- Improve animation performance when using `map.setData`. ([#8913](https://github.com/mapbox/mapbox-gl-js/pull/8913)) (h/t [msbarry](https://github.com/msbarry))

## 1.5.0

### ✨ Features

- Add disabled icon to GeolocateControl if user denies geolocation permission. [#8871](https://github.com/mapbox/mapbox-gl-js/pull/8871))
- Add `outofmaxbounds` event to GeolocateControl, which is emitted when the user is outside of `map.maxBounds` ([#8756](https://github.com/mapbox/mapbox-gl-js/pull/8756)) (h/t [MoradiDavijani](https://github.com/MoradiDavijani))
- Add `mapboxgl.getRTLTextPluginStatus()` to query the current status of the `rtl-text-plugin` to make it easier to allow clearing the plugin when necessary. (ref. [#7869](https://github.com/mapbox/mapbox-gl-js/issues/7869)) ([#8864](https://github.com/mapbox/mapbox-gl-js/pull/8864))
- Allow `hash` Map option to be set as a string, which sets the map hash in the url to a custom query parameter. ([#8603](https://github.com/mapbox/mapbox-gl-js/pull/8603)) (h/t [SebCorbin](https://github.com/SebCorbin))

### 🍏 Improvements

- Fade symbols faster when zooming out quickly, reducing overlap. ([#8628](https://github.com/mapbox/mapbox-gl-js/pull/8628))
- Reduce memory usage for vector tiles that contain long strings in feature properties. ([#8863](https://github.com/mapbox/mapbox-gl-js/pull/8863))

### 🐞 Bug Fixes

- Fix `text-variable-anchor` not trying multiple placements during collision with icons when `icon-text-fit` is enabled. ([#8803](https://github.com/mapbox/mapbox-gl-js/pull/8803))
- Fix `icon-text-fit` not properly respecting vertical labels. ([#8835](https://github.com/mapbox/mapbox-gl-js/pull/8835))
- Fix opacity interpolation for composition expressions. ([#8818](https://github.com/mapbox/mapbox-gl-js/pull/8818))
- Fix rotate and pitch events being fired at the same time. ([#8872](https://github.com/mapbox/mapbox-gl-js/pull/8872))
- Fix memory leaks that occurred during tile loading and map removal.([#8813](https://github.com/mapbox/mapbox-gl-js/pull/8813) and [#8850](https://github.com/mapbox/mapbox-gl-js/pull/8850))
- Fix web-worker transfer of `ArrayBuffers` in environments where `instanceof ArrayBuffer` fails.(e.g `cypress`) ([#8868](https://github.com/mapbox/mapbox-gl-js/pull/8868))

## 1.4.1

### 🐞 Bug Fixes

- Fix the way that `coalesce` handles the `image` operator so available images are rendered properly ([#8839](https://github.com/mapbox/mapbox-gl-js/pull/8839))
- Do not emit the `styleimagemissing` event for an empty string value ([#8840](https://github.com/mapbox/mapbox-gl-js/pull/8840))
- Fix serialization of `ResolvedImage` type so `*-pattern` properties work properly ([#8833](https://github.com/mapbox/mapbox-gl-js/pull/8833))

## 1.4.0

### ✨ Features

- Add `image` expression operator to determine image availability ([#8684](https://github.com/mapbox/mapbox-gl-js/pull/8684))
- Enable `text-offset` with variable label placement ([#8642](https://github.com/mapbox/mapbox-gl-js/pull/8642))

### 🍏 Improvements

- Faster loading and better look of raster terrain ([#8694](https://github.com/mapbox/mapbox-gl-js/pull/8694))
- Improved code documentation around resizing and {get/set}RenderedWorldCopies and more ([#8748](https://github.com/mapbox/mapbox-gl-js/pull/8748), [#8754](https://github.com/mapbox/mapbox-gl-js/pull/8754))
- Improve single vs. multi-touch zoom & pan interaction ([#7196](https://github.com/mapbox/mapbox-gl-js/issues/7196)) ([#8100](https://github.com/mapbox/mapbox-gl-js/pull/8100))

### 🐞 Bug fixes

- Fix rendering of `collisionBox` when `text-translate` or `icon-translate` is enabled ([#8659](https://github.com/mapbox/mapbox-gl-js/pull/8659))
- Fix `TypeError` when reloading a source and immediately removing the map ([#8711](https://github.com/mapbox/mapbox-gl-js/pull/8711))
- Adding tooltip to the geolocation control button ([#8735](https://github.com/mapbox/mapbox-gl-js/pull/8735)) (h/t [BAByrne](https://github.com/BAByrne))
- Add `originalEvent` property to NavigationControl events ([#8693](https://github.com/mapbox/mapbox-gl-js/pull/8693)) (h/t [stepankuzmin](https://github.com/stepankuzmin))
- Don't cancel follow mode in the GeolocateControl when resizing the map or rotating the screen ([#8736](https://github.com/mapbox/mapbox-gl-js/pull/8736))
- Fix error when calling `Popup#trackPointer` before setting its content or location ([#8757](https://github.com/mapbox/mapbox-gl-js/pull/8757)) (h/t [zxwandrew](https://github.com/zxwandrew))
- Respect newline characters when text-max-width is set to zero ([#8706](https://github.com/mapbox/mapbox-gl-js/pull/8706))
- Update earcut to v2.2.0 to fix polygon tessellation errors ([#8772](https://github.com/mapbox/mapbox-gl-js/pull/8772))
- Fix icon-fit with variable label placement ([#8755](https://github.com/mapbox/mapbox-gl-js/pull/8755))
- Icons stretched with `icon-text-fit` are now sized correctly ([#8741](https://github.com/mapbox/mapbox-gl-js/pull/8741))
- Collision detection for icons with `icon-text-fit` now works correctly ([#8741](https://github.com/mapbox/mapbox-gl-js/pull/8741))

## 1.3.2

- Fix a SecurityError in Firefox >= 69 when accessing the cache [#8780](https://github.com/mapbox/mapbox-gl-js/pull/8780)

## 1.3.1

### 🐞 Bug Fixes

- Fix a race condition that produced an error when a map was removed while reloading a source. [#8711](https://github.com/mapbox/mapbox-gl-js/pull/8711)
- Fix a race condition were `render` event was sometimes not fired after `load` event in IE11. [#8708](https://github.com/mapbox/mapbox-gl-js/pull/8708)

## 1.3.0

### 🍏 Features

- Introduce `text-writing-mode` symbol layer property to allow placing point labels vertically. [#8399](https://github.com/mapbox/mapbox-gl-js/pull/8399)
- Extend variable text placement to work when `text/icon-allow-overlap` is set to `true`. [#8620](https://github.com/mapbox/mapbox-gl-js/pull/8620)
- Allow `text-color` to be used in formatted expressions to be able to draw different parts of a label in different colors. [#8068](https://github.com/mapbox/mapbox-gl-js/pull/8068)

### ✨ Improvements

- Improve tile loading logic to cancel requests more aggressively, improving performance when zooming or panning quickly. [#8633](https://github.com/mapbox/mapbox-gl-js/pull/8633)
- Display outline on control buttons when focused (e.g. with a tab key) for better accessibility. [#8520](https://github.com/mapbox/mapbox-gl-js/pull/8520)
- Improve the shape of line round joins. [#8275](https://github.com/mapbox/mapbox-gl-js/pull/8275)
- Improve performance of processing line layers. [#8303](https://github.com/mapbox/mapbox-gl-js/pull/8303)
- Improve legibility of info displayed with `map.showTileBoundaries = true`. [#8380](https://github.com/mapbox/mapbox-gl-js/pull/8380) (h/t [@andrewharvey](https://github.com/andrewharvey))
- Add `MercatorCoordinate.meterInMercatorCoordinateUnits` method to make it easier to convert from meter units to coordinate values used in custom layers. [#8524](https://github.com/mapbox/mapbox-gl-js/pull/8524) (h/t [@andrewharvey](https://github.com/andrewharvey))
- Improve conversion of legacy filters with duplicate values. [#8542](https://github.com/mapbox/mapbox-gl-js/pull/8542)
- Move out documentation & examples website source to a separate `mapbox-gl-js-docs` repo. [#8582](https://github.com/mapbox/mapbox-gl-js/pull/8582)

### 🐞 Bug Fixes

- Fix a bug where local CJK fonts would switch to server-generated ones in overzoomed tiles. [#8657](https://github.com/mapbox/mapbox-gl-js/pull/8657)
- Fix precision issues in [deck.gl](https://deck.gl)-powered custom layers. [#8502](https://github.com/mapbox/mapbox-gl-js/pull/8502)
- Fix a bug where fill and line layers wouldn't render correctly over fill extrusions when coming from the same source. [#8661](https://github.com/mapbox/mapbox-gl-js/pull/8661)
- Fix map loading for documents loaded from Blob URLs. [#8612](https://github.com/mapbox/mapbox-gl-js/pull/8612)
- Fix classification of relative file:// URLs when in documents loaded from a file URL. [#8612](https://github.com/mapbox/mapbox-gl-js/pull/8612)
- Remove `esm` from package `dependencies` (so that it's not installed on `npm install mapbox-gl`). [#8586](https://github.com/mapbox/mapbox-gl-js/pull/8586) (h/t [@DatGreekChick](https://github.com/DatGreekChick))

## 1.2.1

### 🐞 Bug fixes

- Fix bug in `NavigationControl` compass button that prevented it from rotating with the map ([#8605](https://github.com/mapbox/mapbox-gl-js/pull/8605))

## 1.2.0

### Features and improvements

- Add `*-sort-key` layout property for circle, fill, and line layers, to dictate which features appear above others within a single layer([#8467](https://github.com/mapbox/mapbox-gl-js/pull/8467))
- Add ability to instantiate maps with specific access tokens ([#8364](https://github.com/mapbox/mapbox-gl-js/pull/8364))
- Accommodate `prefers-reduced-motion` settings in browser ([#8494](https://github.com/mapbox/mapbox-gl-js/pull/8494))
- Add Map `visualizePitch` option that tilts the compass as the map pitches ([#8208](https://github.com/mapbox/mapbox-gl-js/issues/8208), fixed by [#8296](https://github.com/mapbox/mapbox-gl-js/pull/8296)) (h/t [pakastin](https://github.com/pakastin))
- Make source options take precedence over TileJSON ([#8232](https://github.com/mapbox/mapbox-gl-js/pull/8232)) (h/t [jingsam](https://github.com/jingsam))
- Make requirements for text offset properties more precise ([#8418](https://github.com/mapbox/mapbox-gl-js/pull/8418))
- Expose `convertFilter` API in the style specification ([#8493](https://github.com/mapbox/mapbox-gl-js/pull/8493)

### Bug fixes

- Fix changes to `text-variable-anchor`, such that previous anchor positions would take precedence only if they are present in the updated array (considered a bug fix, but is technically a breaking change from previous behavior) ([#8473](https://github.com/mapbox/mapbox-gl-js/pull/8473))
- Fix rendering of opaque pass layers over heatmap and fill-extrusion layers ([#8440](https://github.com/mapbox/mapbox-gl-js/pull/8440))
- Fix rendering of extraneous vertical line in vector tiles ([#8477](https://github.com/mapbox/mapbox-gl-js/issues/8477), fixed by [#8479](https://github.com/mapbox/mapbox-gl-js/pull/8479))
- Turn off 'move' event listeners when removing a marker ([#8465](https://github.com/mapbox/mapbox-gl-js/pull/8465))
- Fix class toggling on navigation control for IE ([#8495](https://github.com/mapbox/mapbox-gl-js/pull/8495)) (h/t [@cs09g](https://github.com/cs09g))
- Fix background rotation hovering on geolocate control ([#8367](https://github.com/mapbox/mapbox-gl-js/pull/8367)) (h/t [GuillaumeGomez](https://github.com/GuillaumeGomez))
- Fix error in click events on markers where `startPos` is not defined ([#8462](https://github.com/mapbox/mapbox-gl-js/pull/8462)) (h/t [@msbarry](https://github.com/msbarry))
- Fix malformed urls when using custom `baseAPIURL` of a certain form ([#8466](https://github.com/mapbox/mapbox-gl-js/pull/8466))

## 1.1.1

### 🐞 Bug fixes

- Fix unbounded memory growth caused by failure to cancel requests to the cache ([#8472](https://github.com/mapbox/mapbox-gl-js/pull/8472))
- Fix unbounded memory growth caused by failure to cancel requests in IE ([#8481](https://github.com/mapbox/mapbox-gl-js/issues/8481))
- Fix performance of getting tiles from the cache ([#8489](https://github.com/mapbox/mapbox-gl-js/pull/8449))

## 1.1.0

### ✨ Minor features and improvements

- Improve line rendering performance by using a more compact line attributes layout ([#8306](https://github.com/mapbox/mapbox-gl-js/pull/8306))
- Improve data-driven symbol layers rendering performance ([#8295](https://github.com/mapbox/mapbox-gl-js/pull/8295))
- Add the ability to disable validation during `queryRenderedFeatures` and `querySourceFeatures` calls, as a performance optimization ([#8211](https://github.com/mapbox/mapbox-gl-js/pull/8211)) (h/t [gorshkov-leonid](https://github.com/gorshkov-leonid))
- Improve `setFilter` performance by caching keys in `groupByLayout` routine ([#8122](https://github.com/mapbox/mapbox-gl-js/pull/8122)) (h/t [vallendm](https://github.com/vallendm))
- Improve rendering of symbol layers with `symbol-z-order: viewport-y`, when icons are allowed to overlap but not text ([#8180](https://github.com/mapbox/mapbox-gl-js/pull/8180))
- Prefer breaking lines at a zero width space to allow better break point suggestions for Japanese labels ([#8255](https://github.com/mapbox/mapbox-gl-js/pull/8255))
- Add a `WebGLRenderingContext` argument to `onRemove` function of `CustomLayerInterface`, to allow direct cleanup of related context ([#8156](https://github.com/mapbox/mapbox-gl-js/pull/8156)) (h/t [ogiermaitre](https://github.com/ogiermaitre))
- Allow zoom speed customization by adding `setZoomRate` and `setWheelZoomRate` methods to `ScrollZoomHandler` ([#7863](https://github.com/mapbox/mapbox-gl-js/pull/7863)) (h/t [sf31](https://github.com/sf31))
- Add `trackPointer` method to `Popup` API that continuously repositions the popup to the mouse cursor when the cursor is within the map ([#7786](https://github.com/mapbox/mapbox-gl-js/pull/7786))
- Add `getElement` method to `Popup` to retrieve the popup's HTML element ([#8123](https://github.com/mapbox/mapbox-gl-js/pull/8123)) (h/t [@bravecow](https://github.com/bravecow))
- Add `fill-pattern` example to the documentation ([#8022](https://github.com/mapbox/mapbox-gl-js/pull/8022)) (h/t [@flawyte](https://github.com/flawyte))
- Update script detection for Unicode 12.1 ([#8158](https://github.com/mapbox/mapbox-gl-js/pull/8158))
- Add `nofollow` to Mapbox logo & "Improve this map" links ([#8106](https://github.com/mapbox/mapbox-gl-js/pull/8106)) (h/t [viniciuskneves](https://github.com/viniciuskneves))
- Include source name in invalid GeoJSON error ([#8113](https://github.com/mapbox/mapbox-gl-js/pull/8113)) (h/t [Zirak](https://github.com/Zirak))

### 🐞 Bug fixes

- Fix `updateImage` not working as expected in Chrome ([#8199](https://github.com/mapbox/mapbox-gl-js/pull/8199))
- Fix issues with double-tap zoom on touch devices ([#8086](https://github.com/mapbox/mapbox-gl-js/pull/8086))
- Fix duplication of `movestart` events when zooming ([#8259](https://github.com/mapbox/mapbox-gl-js/pull/8259)) (h/t [@bambielli-flex](https://github.com/bambielli-flex))
- Fix validation of `"format"` expression failing when options are provided ([#8339](https://github.com/mapbox/mapbox-gl-js/pull/8339))
- Fix `setPaintProperty` not working on `line-pattern` property ([#8289](https://github.com/mapbox/mapbox-gl-js/pull/8289))
- Fix the GL context being left in unpredictable states when using custom layers ([#8132](https://github.com/mapbox/mapbox-gl-js/pull/8132))
- Fix unnecessary updates to attribution control string ([#8082](https://github.com/mapbox/mapbox-gl-js/pull/8082)) (h/t [poletani](https://github.com/poletani))
- Fix bugs in `findStopLessThanOrEqualTo` algorithm ([#8134](https://github.com/mapbox/mapbox-gl-js/pull/8134)) (h/t [Mike96Angelo](https://github.com/Mike96Angelo))
- Fix map not displaying properly when inside an element with `text-align: center` ([#8227](https://github.com/mapbox/mapbox-gl-js/pull/8227)) (h/t [mc100s](https://github.com/mc100s))
- Clarify in documentation that `Popup#maxWidth` accepts all `max-width` CSS values ([#8312](https://github.com/mapbox/mapbox-gl-js/pull/8312)) (h/t [viniciuskneves](https://github.com/viniciuskneves))
- Fix location dot shadow not displaying ([#8119](https://github.com/mapbox/mapbox-gl-js/pull/8119)) (h/t [@bravecow](https://github.com/bravecow))
- Fix docs dev dependencies being mistakenly installed as package dependencies ([#8121](https://github.com/mapbox/mapbox-gl-js/pull/8121)) (h/t [@bravecow](https://github.com/bravecow))
- Various typo fixes ([#8230](https://github.com/mapbox/mapbox-gl-js/pull/8230), h/t [@erictheise](https://github.com/erictheise)) ([#8236](https://github.com/mapbox/mapbox-gl-js/pull/8236), h/t [@fredj](https://github.com/fredj))
- Fix geolocate button CSS ([#8367](https://github.com/mapbox/mapbox-gl-js/pull/8367), h/t [GuillaumeGomez](https://github.com/GuillaumeGomez))
- Fix caching for Mapbox tiles ([#8389](https://github.com/mapbox/mapbox-gl-js/pull/8389))

## 1.0.0

### ⚠️ Breaking changes

This release replaces the existing “map views” pricing model in favor of a “map load” model. Learn more in [a recent blog post about these changes](https://blog.mapbox.com/new-pricing-46b7c26166e7).

**By upgrading to this release, you are opting in to the new map loads pricing.**

**Why is this change being made?**

This change allows us to implement a more standardized and predictable method of billing GL JS map usage. You’ll be charged whenever your website or web application loads, not by when users pan and zoom around the map, incentivizing developers to create highly interactive map experiences. The new pricing structure also creates a significantly larger free tier to help developers get started building their applications with Mapbox tools while pay-as-you-go pricing and automatic volume discounts help your application scale with Mapbox. Session billing also aligns invoices with metrics web developers already track and makes it easier to compare usage with other mapping providers.

**What is changing?**

- Add SKU token to Mapbox API requests [#8276](https://github.com/mapbox/mapbox-gl-js/pull/8276)

When (and only when) loading tiles from a Mapbox API with a Mapbox access token set (`mapboxgl.accessToken`), a query parameter named `sku` will be added to all requests for vector, raster and raster-dem tiles. Every map instance uses a unique `sku` value, which is refreshed every 12 hours. The token itself is comprised of a token version (always “1”), a sku ID (always “01”) and a random 10-digit base-62 number. The purpose of the token is to allow for metering of map sessions on the server-side. A session lasts from a new map instantiation until the map is destroyed or 12 hours passes, whichever comes first.

For further information on the pricing changes, you can read our [blog post](https://blog.mapbox.com/new-pricing-46b7c26166e7) and check out our new [pricing page](https://www.mapbox.com/pricing), which has a price calculator. As always, you can also contact our team at [https://support.mapbox.com](https://support.mapbox.com).

## 0.54.1

### Bug fixes

- Fix unbounded memory growth caused by failure to cancel requests in IE ([#8481](https://github.com/mapbox/mapbox-gl-js/issues/8481))

## 0.54.0

### Breaking changes

- Turned `localIdeographFontFamily` map option on by default. This may change how CJK labels are rendered, but dramatically improves performance of CJK maps (because the browser no longer needs to download heavy amounts of font data from the server). Add `localIdeographFontFamily: false` to turn this off. [#8008](https://github.com/mapbox/mapbox-gl-js/pull/8008)
- Added `Popup` `maxWidth` option, set to `"240px"` by default. [#7906](https://github.com/mapbox/mapbox-gl-js/pull/7906)

### Major features

- Added support for updating and animating style images. [#7999](https://github.com/mapbox/mapbox-gl-js/pull/7999)
- Added support for generating style images dynamically (e.g. for drawing icons based on feature properties). [#7987](https://github.com/mapbox/mapbox-gl-js/pull/7987)
- Added antialiasing support for custom layers. [#7821](https://github.com/mapbox/mapbox-gl-js/pull/7821)
- Added a new `mapbox-gl-csp.js` bundle for strict CSP environments where `worker-src: blob` is disallowed. [#8044](https://github.com/mapbox/mapbox-gl-js/pull/8044)

### Minor features and improvements

- Improved performance of fill extrusions. [#7821](https://github.com/mapbox/mapbox-gl-js/pull/7821)
- Improved performance of symbol layers. [#7967](https://github.com/mapbox/mapbox-gl-js/pull/7967)
- Slightly improved rendering performance in general. [#7969](https://github.com/mapbox/mapbox-gl-js/pull/7969)
- Slightly improved performance of HTML markers. [#8018](https://github.com/mapbox/mapbox-gl-js/pull/8018)
- Improved diffing of styles with `"visibility": "visible"`. [#8005](https://github.com/mapbox/mapbox-gl-js/pull/8005)
- Improved zoom buttons to grey out when reaching min/max zoom. [#8023](https://github.com/mapbox/mapbox-gl-js/pull/8023)
- Added a title to fullscreen control button. [#8012](https://github.com/mapbox/mapbox-gl-js/pull/8012)
- Added `rel="noopener"` attributes to links that lead to external websites (such as Mapbox logo and OpenStreetMap edit link) for improved security. [#7914](https://github.com/mapbox/mapbox-gl-js/pull/7914)
- Added tile size info when `map.showTileBoundaries` is turned on. [#7963](https://github.com/mapbox/mapbox-gl-js/pull/7963)
- Significantly improved load times of the benchmark suite. [#8066](https://github.com/mapbox/mapbox-gl-js/pull/8066)
- Improved behavior of `canvasSource.pause` to be more reliable and able to render a single frame. [#8130](https://github.com/mapbox/mapbox-gl-js/pull/8130)

### Bug fixes

- Fixed a bug in Mac Safari 12+ where controls would disappear until you interact with the map. [#8193](https://github.com/mapbox/mapbox-gl-js/pull/8193)
- Fixed a memory leak when calling `source.setData(url)` many times. [#8035](https://github.com/mapbox/mapbox-gl-js/pull/8035)
- Fixed a bug where marker lost focus when dragging. [#7799](https://github.com/mapbox/mapbox-gl-js/pull/7799)
- Fixed a bug where `map.getCenter()` returned a reference to an internal `LngLat` object instead of cloning it, leading to potential mutability bugs. [#7922](https://github.com/mapbox/mapbox-gl-js/pull/7922)
- Fixed a bug where default HTML marker positioning was slightly off. [#8074](https://github.com/mapbox/mapbox-gl-js/pull/8074)
- Fixed a bug where adding a fill extrusion layer for non-polygon layers would lead to visual artifacts. [#7685](https://github.com/mapbox/mapbox-gl-js/pull/7685)
- Fixed intermittent Flow failures on CI. [#8061](https://github.com/mapbox/mapbox-gl-js/pull/8061)
- Fixed a bug where calling `Map#removeFeatureState` does not remove the state from some tile zooms [#8087](https://github.com/mapbox/mapbox-gl-js/pull/8087)
- Fixed a bug where `removeFeatureState` didn't work on features with `id` equal to `0`. [#8150](https://github.com/mapbox/mapbox-gl-js/pull/8150) (h/t [jutaz](https://github.com/jutaz))

## 0.53.1

### Bug fixes

- Turn off telemetry for Mapbox Atlas ([#7945](https://github.com/mapbox/mapbox-gl-js/pull/7945))
- Fix order of 3D features in query results (fix [#7883](https://github.com/mapbox/mapbox-gl-js/issues/7883)) ([#7953](https://github.com/mapbox/mapbox-gl-js/pull/7953))
- Fix RemovePaintState benchmarks ([#7930](https://github.com/mapbox/mapbox-gl-js/pull/7930))

## 0.53.0

### Features and improvements

- Enable `fill-extrusion` querying with ray picking ([#7499](https://github.com/mapbox/mapbox-gl-js/pull/7499))
- Add `clusterProperties` option for aggregated cluster properties ([#2412](https://github.com/mapbox/mapbox-gl-js/issues/2412), fixed by [#7584](https://github.com/mapbox/mapbox-gl-js/pull/7584))
- Allow initial map bounds to be adjusted with `fitBounds` options. ([#7681](https://github.com/mapbox/mapbox-gl-js/pull/7681)) (h/t [@elyobo](https://github.com/elyobo))
- Remove popups on `Map#remove` ([#7749](https://github.com/mapbox/mapbox-gl-js/pull/7749)) (h/t [@andycalder](https://github.com/andycalder))
- Add `Map#removeFeatureState` ([#7761](https://github.com/mapbox/mapbox-gl-js/pull/7761))
- Add `number-format` expression ([#7626](https://github.com/mapbox/mapbox-gl-js/pull/7626))
- Add `symbol-sort-key` style property ([#7678](https://github.com/mapbox/mapbox-gl-js/pull/7678))

### Bug fixes

- Upgrades Earcut to fix a rare bug in rendering polygons that contain a coincident chain of holes ([#7806](https://github.com/mapbox/mapbox-gl-js/issues/7806), fixed by [#7878](https://github.com/mapbox/mapbox-gl-js/pull/7878))
- Allow `file://` protocol in XHR requests for Cordova/Ionic/etc ([#7818](https://github.com/mapbox/mapbox-gl-js/pull/7818))
- Correctly handle WebP images in Edge 18 ([#7687](https://github.com/mapbox/mapbox-gl-js/pull/7687))
- Fix bug which mistakenly requested WebP images in browsers that do not support WebP ([#7817](https://github.com/mapbox/mapbox-gl-js/pull/7817)) ([#7819](https://github.com/mapbox/mapbox-gl-js/pull/7819))
- Fix images not being aborted when dequeued ([#7655](https://github.com/mapbox/mapbox-gl-js/pull/7655))
- Fix DEM layer memory leak ([#7690](https://github.com/mapbox/mapbox-gl-js/issues/7690), fixed by [#7691](https://github.com/mapbox/mapbox-gl-js/pull/7691))
- Set correct color state before rendering custom layer ([#7711](https://github.com/mapbox/mapbox-gl-js/pull/7711))
- Set `LngLat.toBounds()` default radius to 0 ([#7722](https://github.com/mapbox/mapbox-gl-js/issues/7722), fixed by [#7723](https://github.com/mapbox/mapbox-gl-js/pull/7723)) (h/t [@cherniavskii](https://github.com/cherniavskii))
- Fix race condition in `feature-state` dependent layers ([#7523](https://github.com/mapbox/mapbox-gl-js/issues/7523), fixed by [#7790](https://github.com/mapbox/mapbox-gl-js/pull/7790))
- Prevent `map.repaint` from mistakenly enabling continuous repaints ([#7667](https://github.com/mapbox/mapbox-gl-js/pull/7667))
- Prevent map shaking while zooming in on raster tiles ([#7426](https://github.com/mapbox/mapbox-gl-js/pull/7426))
- Fix query point translation for multi-point geometry ([#6833](https://github.com/mapbox/mapbox-gl-js/issues/6833), fixed by [#7581](https://github.com/mapbox/mapbox-gl-js/pull/7581))

## 0.52.0

### Breaking changes

- Canonicalize tile urls to `mapbox://` urls so they can be transformed with `config.API_URL` ([#7594](https://github.com/mapbox/mapbox-gl-js/pull/7594))

### Features and improvements

- Add getter and setter for `config.API_URL` ([#7594](https://github.com/mapbox/mapbox-gl-js/pull/7594))
- Allow user to define element other than map container for full screen control ([#7548](https://github.com/mapbox/mapbox-gl-js/pull/7548))
- Add validation option to style setters ([#7604](https://github.com/mapbox/mapbox-gl-js/pull/7604))
- Add 'idle' event: fires when no further rendering is expected without further interaction. ([#7625](https://github.com/mapbox/mapbox-gl-js/pull/7625))

### Bug fixes

- Fire error when map.getLayoutProperty references missing layer ([#7537](https://github.com/mapbox/mapbox-gl-js/issues/7537), fixed by [#7539](https://github.com/mapbox/mapbox-gl-js/pull/7539))
- Fix shaky sprites when zooming with scrolling ([#7558](https://github.com/mapbox/mapbox-gl-js/pull/7558))
- Fix layout problems in attribution control ([#7608](https://github.com/mapbox/mapbox-gl-js/pull/7608)) (h/t [lucaswoj](https://github.com/lucaswoj))
- Fixes resetting map's pitch to 0 if initial bounds is set ([#7617](https://github.com/mapbox/mapbox-gl-js/pull/7617)) (h/t [stepankuzmin](https://github.com/stepankuzmin))
- Fix occasional failure to load images after multiple image request abortions [#7641](https://github.com/mapbox/mapbox-gl-js/pull/7641)
- Update repo url to correct one ([#7486](https://github.com/mapbox/mapbox-gl-js/pull/7486)) (h/t [nicholas-l](https://github.com/nicholas-l))
- Fix bug where symbols where sometimes not rendered immediately ([#7610](https://github.com/mapbox/mapbox-gl-js/pull/7610))
- Fix bug where cameraForBounds returns incorrect CameraOptions with asymmetrical padding/offset ([#7517](https://github.com/mapbox/mapbox-gl-js/issues/7517), fixed by [#7518](https://github.com/mapbox/mapbox-gl-js/pull/7518)) (h/t [mike-marcacci](https://github.com/mike-marcacci))
- Use diff+patch approach to map.setStyle when the parameter is a URL ([#4025](https://github.com/mapbox/mapbox-gl-js/issues/4025), fixed by [#7562](https://github.com/mapbox/mapbox-gl-js/pull/7562))
- Begin touch zoom immediately when rotation disabled ([#7582](https://github.com/mapbox/mapbox-gl-js/pull/7582)) (h/t [msbarry](https://github.com/msbarry))
- Fix symbol rendering under opaque fill layers ([#7612](https://github.com/mapbox/mapbox-gl-js/pull/7612))
- Fix shaking by aligning raster sources to pixel grid only when map is idle ([#7426](https://github.com/mapbox/mapbox-gl-js/pull/7426))
- Fix raster layers in Edge 18 by disabling it's incomplete WebP support ([#7687](https://github.com/mapbox/mapbox-gl-js/pull/7687))
- Fix memory leak in hillshade layer ([#7691](https://github.com/mapbox/mapbox-gl-js/pull/7691))
- Fix disappearing custom layers ([#7711](https://github.com/mapbox/mapbox-gl-js/pull/7711))

## 0.51.0

November 7, 2018

### ✨ Features and improvements

- Add initial bounds as map constructor option ([#5518](https://github.com/mapbox/mapbox-gl-js/pull/5518)) (h/t [stepankuzmin](https://github.com/stepankuzmin))
- Improve performance on machines with > 8 cores ([#7407](https://github.com/mapbox/mapbox-gl-js/issues/7407), fixed by [#7430](https://github.com/mapbox/mapbox-gl-js/pull/7430))
- Add `MercatorCoordinate` type ([#7488](https://github.com/mapbox/mapbox-gl-js/pull/7488))
- Allow browser-native `contextmenu` to be enabled ([#2301](https://github.com/mapbox/mapbox-gl-js/issues/2301), fixed by [#7369](https://github.com/mapbox/mapbox-gl-js/pull/7369))
- Add an unminified production build to the NPM package ([#7403](https://github.com/mapbox/mapbox-gl-js/pull/7403))
- Add support for `LngLat` conversion from `{lat, lon}` ([#7507](https://github.com/mapbox/mapbox-gl-js/pull/7507)) (h/t [@bfrengley](https://github.com/bfrengley))
- Add tooltips for navigation controls ([#7373](https://github.com/mapbox/mapbox-gl-js/pull/7373))
- Show attribution only for used sources ([#7384](https://github.com/mapbox/mapbox-gl-js/pull/7384))
- Add telemetry event to log map loads ([#7431](https://github.com/mapbox/mapbox-gl-js/pull/7431))
- **Tighten style validation**
  - Disallow expressions as stop values ([#7396](https://github.com/mapbox/mapbox-gl-js/pull/7396))
  - Disallow `feature-state` expressions in filters ([#7366](https://github.com/mapbox/mapbox-gl-js/pull/7366))

### 🐛 Bug fixes

- Fix for GeoJSON geometries not working when coincident with tile boundaries([#7436](https://github.com/mapbox/mapbox-gl-js/issues/7436), fixed by [#7448](https://github.com/mapbox/mapbox-gl-js/pull/7448))
- Fix depth buffer-related rendering issues on some Android devices. ([#7471](https://github.com/mapbox/mapbox-gl-js/pull/7471))
- Fix positioning of compact attribution strings ([#7444](https://github.com/mapbox/mapbox-gl-js/pull/7444), [#7445](https://github.com/mapbox/mapbox-gl-js/pull/7445), and [#7391](https://github.com/mapbox/mapbox-gl-js/pull/7391))
- Fix an issue with removing markers in mouse event callbacks ([#7442](https://github.com/mapbox/mapbox-gl-js/pull/7442)) (h/t [vbud](https://github.com/vbud))
- Remove controls before destroying a map ([#7479](https://github.com/mapbox/mapbox-gl-js/pull/7479))
- Fix display of Scale control values < 1 ([#7469](https://github.com/mapbox/mapbox-gl-js/pull/7469)) (h/t [MichaelHedman](https://github.com/MichaelHedman))
- Fix an error when using location `hash` within iframes in IE11 ([#7411](https://github.com/mapbox/mapbox-gl-js/pull/7411))
- Fix depth mode usage in custom layers ([#7432](https://github.com/mapbox/mapbox-gl-js/pull/7432)) (h/t [markusjohnsson](https://github.com/markusjohnsson))
- Fix an issue with shaky sprite images during scroll zooms ([#7558](https://github.com/mapbox/mapbox-gl-js/pull/7558))

## 0.50.0

October 10, 2018

### ✨ Features and improvements

- 🎉 Add Custom Layers that can be rendered into with user-provided WebGL code ([#7039](https://github.com/mapbox/mapbox-gl-js/pull/7039))
- Add WebGL face culling for increased performance ([#7178](https://github.com/mapbox/mapbox-gl-js/pull/7178))
- Improve speed of expression evaluation ([#7334](https://github.com/mapbox/mapbox-gl-js/pull/7334))
- Automatically coerce to string for `concat` expression and `text-field` property ([#6190](https://github.com/mapbox/mapbox-gl-js/issues/6190), fixed by [#7280](https://github.com/mapbox/mapbox-gl-js/pull/7280))
- Add `fill-extrusion-vertical-gradient` property for controlling shading of fill extrusions ([#5768](https://github.com/mapbox/mapbox-gl-js/issues/5768), fixed by [#6841](https://github.com/mapbox/mapbox-gl-js/pull/6841))
- Add update functionality for images provided via `ImageSource` ([#4050](https://github.com/mapbox/mapbox-gl-js/issues/4050), fixed by [#7342](https://github.com/mapbox/mapbox-gl-js/pull/7342)) (h/t [@dcervelli](https://github.com/dcervelli))

### 🐛 Bug fixes

- **Expressions**
  - Fix expressions that use `log2` and `log10` in IE11 ([#7318](https://github.com/mapbox/mapbox-gl-js/issues/7318), fixed by [#7320](https://github.com/mapbox/mapbox-gl-js/pull/7320))
  - Fix `let` expression stripping expected type during parsing ([#7300](https://github.com/mapbox/mapbox-gl-js/issues/7300), fixed by [#7301](https://github.com/mapbox/mapbox-gl-js/pull/7301))
  - Fix superfluous wrapping of literals in `literal` expression ([#7336](https://github.com/mapbox/mapbox-gl-js/issues/7336), fixed by [#7337](https://github.com/mapbox/mapbox-gl-js/pull/7337))
  - Allow calling `to-color` on values that are already of type `Color` ([#7260](https://github.com/mapbox/mapbox-gl-js/pull/7260))
  - Fix `to-array` for empty arrays (([#7261](https://github.com/mapbox/mapbox-gl-js/pull/7261)))
  - Fix identity functions for `text-field` when using formatted text ([#7351](https://github.com/mapbox/mapbox-gl-js/pull/7351))
  - Fix coercion of `null` to `0` in `to-number` expression ([#7083](https://github.com/mapbox/mapbox-gl-js/issues/7083), fixed by [#7274](https://github.com/mapbox/mapbox-gl-js/pull/7274))
- **Canvas source**
  - Fix missing repeats of `CanvasSource` when it crosses the antimeridian ([#7273](https://github.com/mapbox/mapbox-gl-js/pull/7273))
  - Fix `CanvasSource` not respecting alpha values set on `canvas` element ([#7302](https://github.com/mapbox/mapbox-gl-js/issues/7302), fixed by [#7309](https://github.com/mapbox/mapbox-gl-js/pull/7309))
- **Rendering**
  - Fix rendering of fill extrusions with really high heights ([#7292](https://github.com/mapbox/mapbox-gl-js/pull/7292))
  - Fix an error where the map state wouldn't return to `loaded` after certain runtime styling changes when there were errored tiles in the viewport ([#7355](https://github.com/mapbox/mapbox-gl-js/pull/7355))
  - Fix errors when rendering symbol layers without symbols ([#7241](https://github.com/mapbox/mapbox-gl-js/issues/7241), fixed by [#7253](https://github.com/mapbox/mapbox-gl-js/pull/7253))
  - Don't fade in symbols with `*-allow-overlap: true` when panning into the viewport ([#7172](https://github.com/mapbox/mapbox-gl-js/issues/7172), fixed by[#7244](https://github.com/mapbox/mapbox-gl-js/pull/7244))
- **Library**
  - Fix disambiguation for `mouseover` event ([#7295](https://github.com/mapbox/mapbox-gl-js/issues/7295), fixed by [#7299](https://github.com/mapbox/mapbox-gl-js/pull/7299))
  - Fix silent failure of `getImage` if an SVG is requested ([#7312](https://github.com/mapbox/mapbox-gl-js/issues/7312), fixed by [#7313](https://github.com/mapbox/mapbox-gl-js/pull/7313))
  - Fix empty control group box shadow ([#7303](https://github.com/mapbox/mapbox-gl-js/issues/7303), fixed by [#7304](https://github.com/mapbox/mapbox-gl-js/pull/7304)) (h/t [Duder-onomy](https://github.com/Duder-onomy))
  - Fixed an issue where a wrong timestamp was sent for Mapbox turnstile events ([#7381](https://github.com/mapbox/mapbox-gl-js/pull/7381))
  - Fixed a bug that lead to attribution not showing up correctly in Internet Explorer ([#3945](https://github.com/mapbox/mapbox-gl-js/issues/3945), fixed by [#7391](https://github.com/mapbox/mapbox-gl-js/pull/7391))

## 0.49.0

September 6, 2018

### ⚠️ Breaking changes

- Use `client{Height/Width}` instead of `offset{Height/Width}` for map canvas sizing ([#6848](https://github.com/mapbox/mapbox-gl-js/issues/6848), fixed by [#7128](https://github.com/mapbox/mapbox-gl-js/pull/7128))

### 🐛 Bug fixes

- Fix [Top Issues list](https://mapbox.github.io/top-issues/#!mapbox/mapbox-gl-js) for mapbox-gl-js ([#7108](https://github.com/mapbox/mapbox-gl-js/issues/7108), fixed by [#7112](https://github.com/mapbox/mapbox-gl-js/pull/7112))
- Fix bug in which symbols with `icon-allow-overlap: true, text-allow-overlap: true, text-optional: false` would show icons when they shouldn't ([#7041](https://github.com/mapbox/mapbox-gl-js/pull/7041))
- Fix bug where the map would not stop at the exact zoom level requested by Map#FlyTo ([#7222](https://github.com/mapbox/mapbox-gl-js/issues/7222)) ([#7223](https://github.com/mapbox/mapbox-gl-js/pull/7223)) (h/t [@benoitbzl](https://github.com/benoitbzl))
- Keep map centered on the center point of a multi-touch gesture when zooming ([#6722](https://github.com/mapbox/mapbox-gl-js/issues/6722)) ([#7191](https://github.com/mapbox/mapbox-gl-js/pull/7191)) (h/t [pakastin](https://github.com/pakastin))
- Update the style-spec's old `gl-style-migrate` script to include conversion of legacy functions and filters to their expression equivalents ([#6927](https://github.com/mapbox/mapbox-gl-js/issues/6927), fixed by [#7095](https://github.com/mapbox/mapbox-gl-js/pull/7095))
- Fix `icon-size` for small data-driven values ([#7125](https://github.com/mapbox/mapbox-gl-js/pull/7125))
- Fix bug in the way AJAX requests load local files on iOS web view ([#6610](https://github.com/mapbox/mapbox-gl-js/pull/6610)) (h/t [oscarfonts](https://github.com/oscarfonts))
- Fix bug in which canvas sources would not render in world wrapped tiles at the edge of the viewport ([#7271]https://github.com/mapbox/mapbox-gl-js/issues/7271), fixed by [#7273](https://github.com/mapbox/mapbox-gl-js/pull/7273))

### ✨ Features and improvements

- Performance updates:
  - Improve time to first render by updating how feature ID maps are transferred to the main thread ([#7110](https://github.com/mapbox/mapbox-gl-js/issues/7110), fixed by [#7132](https://github.com/mapbox/mapbox-gl-js/pull/7132))
  - Reduce size of JSON transmitted from worker thread to main thread ([#7124](https://github.com/mapbox/mapbox-gl-js/pull/7124))
  - Improve image/glyph atlas packing algorithm ([#7171](https://github.com/mapbox/mapbox-gl-js/pull/7171))
  - Use murmur hash on symbol instance keys to reduce worker transfer costs ([#7127](https://github.com/mapbox/mapbox-gl-js/pull/7127))
- Add GL state management for uniforms ([#6018](https://github.com/mapbox/mapbox-gl-js/pull/6018))
- Add `symbol-z-order` symbol layout property to style spec ([#7219](https://github.com/mapbox/mapbox-gl-js/pull/7219))
- Implement data-driven styling support for `*-pattern properties` ([#6289](https://github.com/mapbox/mapbox-gl-js/pull/6289))
- Add `Map#fitScreenCoordinates` which fits viewport to two points, similar to `Map#fitBounds` but uses screen coordinates and supports non-zero map bearings ([#6894](https://github.com/mapbox/mapbox-gl-js/pull/6894))
- Re-implement LAB/HSL color space interpolation for expressions ([#5326](https://github.com/mapbox/mapbox-gl-js/issues/5326), fixed by [#7123](https://github.com/mapbox/mapbox-gl-js/pull/7123))
- Enable benchmark testing for Mapbox styles ([#7047](https://github.com/mapbox/mapbox-gl-js/pull/7047))
- Allow `Map#setFeatureState` and `Map#getFeatureState` to accept numeric IDs ([#7106](https://github.com/mapbox/mapbox-gl-js/pull/7106)) (h/t [@bfrengley](https://github.com/bfrengley))

## 0.48.0

August 16, 2018

### ⚠️ Breaking changes

- Treat tiles that error with status 404 as empty renderable tiles to prevent rendering duplicate features in some sparse tilesets ([#6803](https://github.com/mapbox/mapbox-gl-js/pull/6803))

### 🐛 Bug fixes

- Fix issue where `text-max-angle` property was being calculated incorrectly internally, causing potential rendering errors when `"symbol-placement": line`
- Require `feature.id` when using `Map#setFeatureState` ([#6974](https://github.com/mapbox/mapbox-gl-js/pull/6974))
- Fix issue with removing the `GeolocateControl` when user location is being used ([#6977](https://github.com/mapbox/mapbox-gl-js/pull/6977)) (h/t [sergei-zelinsky](https://github.com/sergei-zelinsky))
- Fix memory leak caused by a failure to remove all controls added to the map ([#7042](https://github.com/mapbox/mapbox-gl-js/pull/7042))
- Fix bug where the build would fail when using mapbox-gl webpack 2 and UglifyJSPlugin ([#4359](https://github.com/mapbox/mapbox-gl-js/issues/4359), fixed by [#6956](https://api.github.com/repos/mapbox/mapbox-gl-js/pulls/6956))
- Fix bug where fitBounds called with coordinates outside the bounds of Web Mercator resulted in uncaught error ([#6906](https://github.com/mapbox/mapbox-gl-js/issues/6906), fixed by [#6918](https://api.github.com/repos/mapbox/mapbox-gl-js/pulls/6918))
- Fix bug wherein `Map#querySourceFeatures` was returning bad results on zooms > maxZoom ([#7061](https://github.com/mapbox/mapbox-gl-js/pull/7061))
- Relax typing for equality and order expressions ([#6459](https://github.com/mapbox/mapbox-gl-js/issues/6459), fixed by [#6961](https://api.github.com/repos/mapbox/mapbox-gl-js/pulls/6961))
- Fix bug where `queryPadding` for all layers in a source was set by the first layer, causing incorrect querying on other layers and, in some cases, incorrect firing of events associated with individual layers ([#6909](https://github.com/mapbox/mapbox-gl-js/pull/6909))

### ✨ Features and improvements

- Performance Improvements:
  - Stop unnecessary serialization of symbol source features. ([#7013](https://github.com/mapbox/mapbox-gl-js/pull/7013))
  - Optimize calculation for getting visible tile coordinates ([#6998](https://github.com/mapbox/mapbox-gl-js/pull/6998))
  - Improve performance of creating `{Glyph/Image}Atlas`es ([#7091](https://github.com/mapbox/mapbox-gl-js/pull/7091))
  - Optimize and simplify tile retention logic ([#6995](https://github.com/mapbox/mapbox-gl-js/pull/6995))
- Add a user turnstile event for users accessing Mapbox APIs ([#6980](https://github.com/mapbox/mapbox-gl-js/pull/6980))
- Add support for autogenerating feature ids for GeoJSON sources so they can be used more easily with the `Map#setFeatureState` API ([#7043](https://www.github.com/mapbox/mapbox-gl-js/pull/7043))) ([#7091](https://github.com/mapbox/mapbox-gl-js/pull/7091))
- Add ability to style symbol layers labels with multiple fonts and text sizes via `"format"` expression ([#6994](https://www.github.com/mapbox/mapbox-gl-js/pull/6994))
- Add customAttribution option to AttributionControl ([#7033](https://github.com/mapbox/mapbox-gl-js/pull/7033)) (h/t [mklopets](https://github.com/mklopets))
- Publish Flow type definitions alongside compiled bundle ([#7079](https://api.github.com/repos/mapbox/mapbox-gl-js/pulls/7079))
- Introduce symbol cross fading when crossing integer zoom levels to prevent labels from disappearing before newly loaded tiles' labels can be rendered ([#6951](https://github.com/mapbox/mapbox-gl-js/pull/6951))
- Improvements in label collision detection ([#6925](https://api.github.com/repos/mapbox/mapbox-gl-js/pulls/6925)))

## 0.47.0

### ✨ Features and improvements

- Add configurable drag pan threshold ([#6809](https://github.com/mapbox/mapbox-gl-js/pull/6809)) (h/t [msbarry](https://github.com/msbarry))
- Add `raster-resampling` raster paint property ([#6411](https://github.com/mapbox/mapbox-gl-js/pull/6411)) (h/t [@andrewharvey](https://github.com/andrewharvey))
- Add `symbol-placement: line-center` ([#6821](https://github.com/mapbox/mapbox-gl-js/pull/6821))
- Add methods for inspecting GeoJSON clusters ([#3318](https://github.com/mapbox/mapbox-gl-js/issues/3318), fixed by [#6829](https://github.com/mapbox/mapbox-gl-js/pull/6829))
- Add warning to geolocate control when unsupported ([#6923](https://github.com/mapbox/mapbox-gl-js/pull/6923)) (h/t [@aendrew](https://github.com/aendrew))
- Upgrade geojson-vt to 3.1.4 ([#6942](https://github.com/mapbox/mapbox-gl-js/pull/6942))
- Include link to license in compiled bundle ([#6975](https://github.com/mapbox/mapbox-gl-js/pull/6975))

### 🐛 Bug fixes

- Use updateData instead of re-creating buffers for repopulated paint arrays ([#6853](https://github.com/mapbox/mapbox-gl-js/pull/6853))
- Fix ScrollZoom handler setting tr.zoom = NaN ([#6924](https://github.com/mapbox/mapbox-gl-js/pull/6924))
  - Failed to invert matrix error ([#6486](https://github.com/mapbox/mapbox-gl-js/issues/6486), fixed by [#6924](https://github.com/mapbox/mapbox-gl-js/pull/6924))
  - Fixing matrix errors ([#6782](https://github.com/mapbox/mapbox-gl-js/issues/6782), fixed by [#6924](https://github.com/mapbox/mapbox-gl-js/pull/6924))
- Fix heatmap tile clipping when layers are ordered above it ([#6806](https://github.com/mapbox/mapbox-gl-js/issues/6806), fixed by [#6807](https://github.com/mapbox/mapbox-gl-js/pull/6807))
- Fix video source in safari (macOS and iOS) ([#6443](https://github.com/mapbox/mapbox-gl-js/issues/6443), fixed by [#6811](https://github.com/mapbox/mapbox-gl-js/pull/6811))
- Do not reload errored tiles ([#6813](https://github.com/mapbox/mapbox-gl-js/pull/6813))
- Fix send / remove timing bug in Dispatcher ([#6756](https://github.com/mapbox/mapbox-gl-js/pull/6756), fixed by [#6826](https://github.com/mapbox/mapbox-gl-js/pull/6826))
- Fix flyTo not zooming to exact given zoom ([#6828](https://github.com/mapbox/mapbox-gl-js/pull/6828))
- Don't stop animation on map resize ([#6636](https://github.com/mapbox/mapbox-gl-js/pull/6636))
- Fix map.getBounds() with rotated map ([#6875](https://github.com/mapbox/mapbox-gl-js/pull/6875)) (h/t [zoltan-mihalyi](https://github.com/zoltan-mihalyi))
- Support collators in feature filter expressions. ([#6929](https://github.com/mapbox/mapbox-gl-js/pull/6929))
- Fix Webpack production mode compatibility ([#6981](https://github.com/mapbox/mapbox-gl-js/pull/6981))

## 0.46.0

### ⚠️ Breaking changes

- Align implicit type casting behavior of `match` expressions with with `case/==` ([#6684](https://github.com/mapbox/mapbox-gl-js/pull/6684))

### ✨ Features and improvements

- :tada: Add `Map#setFeatureState` and `feature-state` expression to support interactive styling ([#6263](https://github.com/mapbox/mapbox-gl-js/pull/6263))
- Create draggable `Marker` with `setDraggable` ([#6687](https://github.com/mapbox/mapbox-gl-js/pull/6687))
- Add `Map#listImages` for listing all currently active sprites/images ([#6381](https://github.com/mapbox/mapbox-gl-js/issues/6381))
- Add "crossSourceCollisions" option to disable cross-source collision detection ([#6566](https://github.com/mapbox/mapbox-gl-js/pull/6566))
- Handle `text/icon-rotate` for symbols with `symbol-placement: point` ([#6075](https://github.com/mapbox/mapbox-gl-js/issues/6075))
- Automatically compact Mapbox wordmark on narrow maps. ([#4282](https://github.com/mapbox/mapbox-gl-js/issues/4282)) (h/t [@andrewharvey](https://github.com/andrewharvey))
- Only show compacted AttributionControl on interactive displays ([#6506](https://github.com/mapbox/mapbox-gl-js/pull/6506)) (h/t [@andrewharvey](https://github.com/andrewharvey))
- Use postcss to inline svg files into css, reduce size of mapbox-gl.css ([#6513](https://github.com/mapbox/mapbox-gl-js/pull/6513)) (h/t [@andrewharvey](https://github.com/andrewharvey))
- Add support for GeoJSON attribution ([#6364](https://github.com/mapbox/mapbox-gl-js/pull/6364)) (h/t [@andrewharvey](https://github.com/andrewharvey))
- Add instructions for running individual unit and render tests ([#6686](https://github.com/mapbox/mapbox-gl-js/pull/6686))
- Make Map constructor fail if WebGL init fails. ([#6744](https://github.com/mapbox/mapbox-gl-js/pull/6744)) (h/t [uforic](https://github.com/uforic))
- Add browser fallback code for `collectResourceTiming: true` in web workers ([#6721](https://github.com/mapbox/mapbox-gl-js/pull/6721))
- Remove ignored usage of gl.lineWidth ([#5541](https://github.com/mapbox/mapbox-gl-js/pull/5541))
- Split new bounds calculation out of fitBounds into new method ([#6683](https://github.com/mapbox/mapbox-gl-js/pull/6683))
- Allow integration tests to be organized in an arbitrarily deep directory structure ([#3920](https://github.com/mapbox/mapbox-gl-js/issues/3920))
- Make "Missing Mapbox GL JS CSS" a console warning ([#5786](https://github.com/mapbox/mapbox-gl-js/issues/5786))
- Add rel="noopener" to Mapbox attribution link. ([#6729](https://github.com/mapbox/mapbox-gl-js/pull/6729)) (h/t [gorbypark](https://github.com/gorbypark))
- Update to deep equality check in example code ([#6599](https://github.com/mapbox/mapbox-gl-js/pull/6599)) (h/t [jonsadka](https://github.com/jonsadka))
- Upgrades!
  - Upgrade ESM dependency to ^3.0.39 ([#6750](https://github.com/mapbox/mapbox-gl-js/pull/6750))
  - Ditch gl-matrix fork in favor of the original package ([#6751](https://github.com/mapbox/mapbox-gl-js/pull/6751))
  - Update to latest sinon ([#6771](https://github.com/mapbox/mapbox-gl-js/pull/6771))
  - Upgrade to Flow 0.69 ([#6594](https://github.com/mapbox/mapbox-gl-js/pull/6594))
  - Update to mapbox-gl-supported 1.4.0 ([#6773](https://github.com/mapbox/mapbox-gl-js/pull/6773))

### 🐛 Bug fixes

- `collectResourceTiming: true` generates error on iOS9 Safari, IE 11 ([#6690](https://github.com/mapbox/mapbox-gl-js/issues/6690))
- Fix PopupOptions flow type declarations ([#6670](https://github.com/mapbox/mapbox-gl-js/pull/6670)) (h/t [TimPetricola](https://github.com/TimPetricola))
- Add className option to Popup constructor ([#6502](https://github.com/mapbox/mapbox-gl-js/pull/6502)) (h/t [Ashot-KR](https://github.com/Ashot-KR))
- GeoJSON MultiLineStrings with `lineMetrics=true` only rendered first line ([#6649](https://github.com/mapbox/mapbox-gl-js/issues/6649))
- Provide target property for mouseenter/over/leave/out events ([#6623](https://github.com/mapbox/mapbox-gl-js/issues/6623))
- Don't break on sources whose name contains "." ([#6660](https://github.com/mapbox/mapbox-gl-js/issues/6660))
- Rotate and pitch with navigationControl broke in v0.45 ([#6650](https://github.com/mapbox/mapbox-gl-js/issues/6650))
- Zero-width lines remained visible ([#6769](https://github.com/mapbox/mapbox-gl-js/pull/6769))
- Heatmaps inappropriately clipped at tile boundaries ([#6806](https://github.com/mapbox/mapbox-gl-js/issues/6806))
- Use named exports for style-spec entrypoint module ([#6601](https://github.com/mapbox/mapbox-gl-js/issues/6601)
- Don't fire click event if default is prevented on mousedown for a drag event ([#6697](https://github.com/mapbox/mapbox-gl-js/pull/6697), fixes [#6642](https://github.com/mapbox/mapbox-gl-js/issues/6642))
- Double clicking to zoom in breaks map dragging/panning in Edge ([#6740](https://github.com/mapbox/mapbox-gl-js/issues/6740)) (h/t [GUI](https://github.com/GUI))
- \*-transition properties cannot be set with setPaintProperty() ([#6706](https://github.com/mapbox/mapbox-gl-js/issues/6706))
- Marker with `a` element does not open the url when clicked ([#6730](https://github.com/mapbox/mapbox-gl-js/issues/6730))
- `setRTLTextPlugin` fails with relative URLs ([#6719](https://github.com/mapbox/mapbox-gl-js/issues/6719))
- Collision detection incorrect for symbol layers that share the same layout properties ([#6548](https://github.com/mapbox/mapbox-gl-js/pull/6548))
- Fix a possible crash when calling queryRenderedFeatures after querySourceFeatures
  ([#6559](https://github.com/mapbox/mapbox-gl-js/pull/6559))
- Fix a collision detection issue that could cause labels to temporarily be placed too densely during rapid panning ([#5654](https://github.com/mapbox/mapbox-gl-js/issues/5654))

## 0.45.0

### ⚠️ Breaking changes

- `Evented#fire` and `Evented#listens` are now marked as private. Though `Evented` is still exported, and `fire` and `listens` are still functional, we encourage you to seek alternatives; a future version may remove their API accessibility or change its behavior. If you are writing a class that needs event emitting functionality, consider using [`EventEmitter`](https://nodejs.org/api/events.html#events_class_eventemitter) or similar libraries instead.
- The `"to-string"` expression operator now converts `null` to an empty string rather than to `"null"`. [#6534](https://github.com/mapbox/mapbox-gl-js/pull/6534)

### ✨ Features and improvements

- :rainbow: Add `line-gradient` property [#6303](https://github.com/mapbox/mapbox-gl-js/pull/6303)
- Add `abs`, `round`, `floor`, and `ceil` expression operators [#6496](https://github.com/mapbox/mapbox-gl-js/pull/6496)
- Add `collator` expression for controlling case and diacritic sensitivity in string comparisons [#6270](https://github.com/mapbox/mapbox-gl-js/pull/6270)
  - Rename `caseSensitive` and `diacriticSensitive` expressions to `case-sensitive` and `diacritic-sensitive` for consistency [#6598](https://github.com/mapbox/mapbox-gl-js/pull/6598)
  - Prevent `collator` expressions for evaluating as constant to account for potential environment-specific differences in expression evaluation [#6596](https://github.com/mapbox/mapbox-gl-js/pull/6596)
- Add CSS linting to test suite (h/t [@jasonbarry](https://github.com/jasonbarry))) [#6071](https://github.com/mapbox/mapbox-gl-js/pull/6071)
- Add support for configurable maxzoom in `raster-dem` tilesets [#6103](https://github.com/mapbox/mapbox-gl-js/pull/6103)
- Add `Map#isZooming` and `Map#isRotating` methods [#6128](https://github.com/mapbox/mapbox-gl-js/pull/6128), [#6183](https://github.com/mapbox/mapbox-gl-js/pull/6183)
- Add support for Mapzen Terrarium tiles in `raster-dem` sources [#6110](https://github.com/mapbox/mapbox-gl-js/pull/6110)
- Add `preventDefault` method on `mousedown`, `touchstart`, and `dblclick` events [#6218](https://github.com/mapbox/mapbox-gl-js/pull/6218)
- Add `originalEvent` property on `zoomend` and `moveend` for user-initiated scroll events (h/t [@stepankuzmin](https://github.com/stepankuzmin))) [#6175](https://github.com/mapbox/mapbox-gl-js/pull/6175)
- Accept arguments of type `value` in [`"length"` expressions](https://www.mapbox.com/mapbox-gl-js/style-spec/#expressions-length) [#6244](https://github.com/mapbox/mapbox-gl-js/pull/6244)
- Introduce `MapWheelEvent`[#6237](https://github.com/mapbox/mapbox-gl-js/pull/6237)
- Add setter for `ScaleControl` units (h/t [@ryanhamley](https://github.com/ryanhamley))) [#6138](https://github.com/mapbox/mapbox-gl-js/pull/6138), [#6274](https://github.com/mapbox/mapbox-gl-js/pull/6274)
- Add `open` event for `Popup` [#6311](https://github.com/mapbox/mapbox-gl-js/pull/6311)
- Explicit `"object"` type assertions are no longer required when using expressions [#6235](https://github.com/mapbox/mapbox-gl-js/pull/6235)
- Add `anchor` option to `Marker` [#6350](https://github.com/mapbox/mapbox-gl-js/pull/6350)
- `HTMLElement` is now passed to `Marker` as part of the `options` object, but the old function signature is still supported for backwards compatibility [#6356](https://github.com/mapbox/mapbox-gl-js/pull/6356)
- Add support for custom colors when using the default `Marker` SVG element (h/t [@andrewharvey](https://github.com/andrewharvey))) [#6416](https://github.com/mapbox/mapbox-gl-js/pull/6416)
- Allow `CanvasSource` initialization from `HTMLElement` [#6424](https://github.com/mapbox/mapbox-gl-js/pull/6424)
- Add `is-supported-script` expression [#6260](https://github.com/mapbox/mapbox-gl-js/pull/6260)

### 🐛 Bug fixes

- Align `raster-dem` tiles to pixel grid to eliminate blurry rendering on some devices [#6059](https://github.com/mapbox/mapbox-gl-js/pull/6059)
- Fix label collision circle debug drawing on overzoomed tiles [#6073](https://github.com/mapbox/mapbox-gl-js/pull/6073)
- Improve error reporting for some failed requests [#6126](https://github.com/mapbox/mapbox-gl-js/pull/6126), [#6032](https://github.com/mapbox/mapbox-gl-js/pull/6032)
- Fix several `Map#queryRenderedFeatures` bugs:
  - account for `{text, icon}-offset` when querying[#6135](https://github.com/mapbox/mapbox-gl-js/pull/6135)
  - correctly query features that extend across tile boundaries [#5756](https://github.com/mapbox/mapbox-gl-js/pull/6283)
  - fix querying of `circle` layer features with `-pitch-scaling: 'viewport'` or `-pitch-alignment: 'map'` [#6036](https://github.com/mapbox/mapbox-gl-js/pull/6036)
  - eliminate flicker effects when using query results to set a hover effect by switching from tile-based to viewport-based symbol querying [#6497](https://github.com/mapbox/mapbox-gl-js/pull/6497)
- Preserve browser history state when updating the `Map` hash [#6140](https://github.com/mapbox/mapbox-gl-js/pull/6140)
- Fix undefined behavior when `Map#addLayer` is invoked with an `id` of a preexisting layer [#6147](https://github.com/mapbox/mapbox-gl-js/pull/6147)
- Fix bug where `icon-image` would not be rendered if `text-field` is an empty string [#6164](https://github.com/mapbox/mapbox-gl-js/pull/6164)
- Ensure all camera methods fire `rotatestart` and `rotateend` events [#6187](https://github.com/mapbox/mapbox-gl-js/pull/6187)
- Always hide duplicate labels [#6166](https://github.com/mapbox/mapbox-gl-js/pull/6166)
- Fix `DragHandler` bugs where a left-button mouse click would end a right-button drag rotate and a drag gesture would not end if the control key is down on `mouseup` [#6193](https://github.com/mapbox/mapbox-gl-js/pull/6193)
- Add support for calling `{DragPanHandler, DragRotateHandler}#disable` while a gesture is in progress [#6232](https://github.com/mapbox/mapbox-gl-js/pull/6232)
- Fix `GeolocateControl` user location dot sizing when `Map`'s `<div>` inherits `box-sizing: border-box;` (h/t [@andrewharvey](https://github.com/andrewharvey))) [#6227](https://github.com/mapbox/mapbox-gl-js/pull/6232)
- Fix bug causing an off-by-one error in `array` expression error messages (h/t [@drewbo](https://github.com/drewbo))) [#6269](https://github.com/mapbox/mapbox-gl-js/pull/6269)
- Improve error message when an invalid access token triggers a 401 error [#6283](https://github.com/mapbox/mapbox-gl-js/pull/6283)
- Fix bug where lines with `line-width` larger than the sprite height of the `line-pattern` property would render other sprite images [#6246](https://github.com/mapbox/mapbox-gl-js/pull/6246)
- Fix broken touch events for `DragPanHandler` on mobile using Edge (note that zoom/rotate/pitch handlers still do not support Edge touch events [#1928](https://github.com/mapbox/mapbox-gl-js/pull/1928)) [#6325](https://github.com/mapbox/mapbox-gl-js/pull/6325)
- Fix race condition in `VectorTileWorkerSource#reloadTile` causing a rendering timeout [#6308](https://github.com/mapbox/mapbox-gl-js/issues/6308)
- Fix bug causing redundant `gl.stencilFunc` calls due to incorrect state checking (h/t [@yangdonglai](https://github.com/yangdonglai))) [#6330](https://github.com/mapbox/mapbox-gl-js/pull/6330)
- Fix bug where `mousedown` or `touchstart` would cancel camera animations in non-interactive maps [#6338](https://github.com/mapbox/mapbox-gl-js/pull/6338)
- Fix bug causing a full-screen flicker when the map is pitched and a symbol layer uses non-zero `text-translate` [#6365](https://github.com/mapbox/mapbox-gl-js/issues/6365)
- Fix bug in `to-rgba` expression causing division by zero [#6388](https://github.com/mapbox/mapbox-gl-js/pull/6388)
- Fix bug in cross-fading for `*-pattern` properties with non-integer zoom stops [#6430](https://github.com/mapbox/mapbox-gl-js/pull/6430)
- Fix bug where calling `Map#remove` on a map with constructor option `hash: true` throws an error (h/t [@allthesignals](https://github.com/allthesignals))) [#6490](https://github.com/mapbox/mapbox-gl-js/pull/6497)
- Fix bug causing flickering when panning across the anti-meridian [#6438](https://github.com/mapbox/mapbox-gl-js/pull/6438)
- Fix error when using tiles of non-power-of-two size [#6444](https://github.com/mapbox/mapbox-gl-js/pull/6444)
- Fix bug causing `Map#moveLayer(layerId, beforeId)` to remove the layer when `layerId === beforeId` [#6542](https://github.com/mapbox/mapbox-gl-js/pull/6542)

* Fix Rollup build for style-spec module [#6575](https://github.com/mapbox/mapbox-gl-js/pull/6575)
* Fix bug causing `Map#querySourceFeatures` to throw an `Uncaught TypeError`(https://github.com/mapbox/mapbox-gl-js/pull/6555)
* Fix issue where label collision detection was inaccurate for some symbol layers that shared layout properties with another layer [#6558](https://github.com/mapbox/mapbox-gl-js/pull/6558)
* Restore `target` property for `mouse{enter,over,leave,out}` events [#6623](https://github.com/mapbox/mapbox-gl-js/pull/6623)

## 0.44.2

### 🐛 Bug fixes

- Workaround a breaking change in Safari causing page to scroll/zoom in response to user actions intended to pan/zoom the map [#6095](https://github.com/mapbox/mapbox-gl-js/issues/6095). (N.B., not to be confused with the workaround from April 2017 dealing with the same breaking change in Chrome [#4259](https://github.com/mapbox/mapbox-gl-js/issues/6095). See also https://github.com/WICG/interventions/issues/18, https://bugs.webkit.org/show_bug.cgi?id=182521, https://bugs.chromium.org/p/chromium/issues/detail?id=639227 .)

## 0.44.1

### 🐛 Bug fixes

- Fix bug causing features from symbol layers to be omitted from `map.queryRenderedFeatures()` [#6074](https://github.com/mapbox/mapbox-gl-js/issues/6074)
- Fix error triggered by simultaneous scroll-zooming and drag-panning. [#6106](https://github.com/mapbox/mapbox-gl-js/issues/6106)
- Fix bug wherein drag-panning failed to resume after a brief pause [#6063](https://github.com/mapbox/mapbox-gl-js/issues/6063)

## 0.44.0

### ✨ Features and improvements

- The CSP policy of a page using mapbox-gl-js no longer needs to include `script-src 'unsafe-eval'` [#559](https://github.com/mapbox/mapbox-gl-js/issues/559)
- Add `LngLatBounds#isEmpty()` method [#5917](https://github.com/mapbox/mapbox-gl-js/pull/5917)
- Updated to flow 0.62.0 [#5923](https://github.com/mapbox/mapbox-gl-js/issues/5923)
- Make compass and zoom controls optional ([#5348](https://github.com/mapbox/mapbox-gl-js/pull/5348)) (h/t [@matijs](https://github.com/matijs)))
- Add `collectResourceTiming` option to the enable collection of [Resource Timing](https://developer.mozilla.org/en-US/docs/Web/API/Resource_Timing_API/Using_the_Resource_Timing_API) data for requests that are made from Web Workers. ([#5948](https://github.com/mapbox/mapbox-gl-js/issues/5948))
- Improve user location dot appearance across browsers ([#5498](https://github.com/mapbox/mapbox-gl-js/pull/5498)) (h/t [@jasonbarry](https://github.com/jasonbarry)))

### 🐛 Bug fixes

- Fix error triggered by `==` and `!=` expressions [#5947](https://github.com/mapbox/mapbox-gl-js/issues/5947)
- Image sources honor `renderWorldCopies` [#5932](https://github.com/mapbox/mapbox-gl-js/pull/5932)
- Fix transitions to default fill-outline-color [#5953](https://github.com/mapbox/mapbox-gl-js/issues/5953)
- Fix transitions for light properties [#5982](https://github.com/mapbox/mapbox-gl-js/issues/5982)
- Fix minor symbol collisions on pitched maps [#5913](https://github.com/mapbox/mapbox-gl-js/pull/5913)
- Fix memory leaks after `Map#remove()` [#5943](https://github.com/mapbox/mapbox-gl-js/pull/5943), [#5951](https://github.com/mapbox/mapbox-gl-js/pull/5951)
- Fix bug wherein `GeoJSONSource#setData()` caused labels to fade out and back in ([#6002](https://github.com/mapbox/mapbox-gl-js/issues/6002))
- Fix bug that could cause incorrect collisions for labels placed very near to each other at low zoom levels ([#5993](https://github.com/mapbox/mapbox-gl-js/issues/5993))
- Fix bug causing `move` events to be fired out of sync with actual map movements ([#6005](https://github.com/mapbox/mapbox-gl-js/pull/6005))
- Fix bug wherein `Map` did not fire `mouseover` events ([#6000](https://github.com/mapbox/mapbox-gl-js/pull/6000)] (h/t [@jay-manday](https://github.com/jay-manday)))
- Fix bug causing blurry rendering of raster tiles ([#4552](https://github.com/mapbox/mapbox-gl-js/issues/4552))
- Fix potential memory leak caused by removing layers ([#5995](https://github.com/mapbox/mapbox-gl-js/issues/5995))
- Fix bug causing attribution icon to appear incorrectly in compact maps not using Mapbox data ([#6042](https://github.com/mapbox/mapbox-gl-js/pull/6042))
- Fix positioning of default marker element ([#6012](https://github.com/mapbox/mapbox-gl-js/pull/6012)) (h/t [@andrewharvey](https://github.com/andrewharvey)))

## 0.43.0 (December 21, 2017)

### ⚠️ Breaking changes

- It is now an error to attempt to remove a source that is in use [#5562](https://github.com/mapbox/mapbox-gl-js/pull/5562)
- It is now an error if the layer specified by the `before` parameter to `moveLayer` does not exist [#5679](https://github.com/mapbox/mapbox-gl-js/pull/5679)
- `"colorSpace": "hcl"` now uses shortest-path interpolation for hue [#5811](https://github.com/mapbox/mapbox-gl-js/issues/5811)

### ✨ Features and improvements

- Introduce client-side hillshading with `raster-dem` source type and `hillshade` layer type [#5286](https://github.com/mapbox/mapbox-gl-js/pull/5286)
- GeoJSON sources take 2x less memory and generate tiles 20%–100% faster [#5799](https://github.com/mapbox/mapbox-gl-js/pull/5799)
- Enable data-driven values for text-font [#5698](https://github.com/mapbox/mapbox-gl-js/pull/5698)
- Enable data-driven values for heatmap-radius [#5898](https://github.com/mapbox/mapbox-gl-js/pull/5898)
- Add getter and setter for offset on marker [#5759](https://github.com/mapbox/mapbox-gl-js/pull/5759)
- Add `Map#hasImage` [#5775](https://github.com/mapbox/mapbox-gl-js/pull/5775)
- Improve typing for `==` and `!=` expressions [#5840](https://github.com/mapbox/mapbox-gl-js/pull/5840)
- Made `coalesce` expressions more useful [#5755](https://github.com/mapbox/mapbox-gl-js/issues/5755)
- Enable implicit type assertions for array types [#5738](https://github.com/mapbox/mapbox-gl-js/pull/5738)
- Improve hash control precision [#5767](https://github.com/mapbox/mapbox-gl-js/pull/5767)
- `supported()` now returns false on old IE 11 versions that don't support Web Worker blob URLs [#5801](https://github.com/mapbox/mapbox-gl-js/pull/5801)
- Remove flow globals TileJSON and Transferable [#5668](https://github.com/mapbox/mapbox-gl-js/pull/5668)
- Improve performance of image, video, and canvas sources [#5845](https://github.com/mapbox/mapbox-gl-js/pull/5845)

### 🐛 Bug fixes

- Fix popups and markers lag during pan animation [#4670](https://github.com/mapbox/mapbox-gl-js/issues/4670)
- Fix fading of symbol layers caused by setData [#5716](https://github.com/mapbox/mapbox-gl-js/issues/5716)
- Fix behavior of `to-rgba` and `rgba` expressions [#5778](https://github.com/mapbox/mapbox-gl-js/pull/5778), [#5866](https://github.com/mapbox/mapbox-gl-js/pull/5866)
- Fix cross-fading of `*-pattern` and `line-dasharray` [#5791](https://github.com/mapbox/mapbox-gl-js/pull/5791)
- Fix `colorSpace` function property [#5843](https://github.com/mapbox/mapbox-gl-js/pull/5843)
- Fix style diffing when changing GeoJSON source properties [#5731](https://github.com/mapbox/mapbox-gl-js/issues/5731)
- Fix missing labels when zooming out from overzoomed tile [#5827](https://github.com/mapbox/mapbox-gl-js/issues/5827)
- Fix missing labels when zooming out and quickly using setData [#5837](https://github.com/mapbox/mapbox-gl-js/issues/5837)
- Handle NaN as input to step and interpolate expressions [#5757](https://github.com/mapbox/mapbox-gl-js/pull/5757)
- Clone property values on input and output [#5806](https://github.com/mapbox/mapbox-gl-js/pull/5806)
- Bump geojson-rewind dependency [#5769](https://github.com/mapbox/mapbox-gl-js/pull/5769)
- Allow setting Marker's popup before LngLat [#5893](https://github.com/mapbox/mapbox-gl-js/pull/5893)

## 0.42.2 (November 21, 2017)

### 🐛 Bug fixes

- Add box-sizing to the "mapboxgl-ctrl-scale"-class [#5715](https://github.com/mapbox/mapbox-gl-js/pull/5715)
- Fix rendering in Safari [#5712](https://github.com/mapbox/mapbox-gl-js/issues/5712)
- Fix "Cannot read property 'hasTransition' of undefined" error [#5714](https://github.com/mapbox/mapbox-gl-js/issues/5714)
- Fix misplaced raster tiles [#5713](https://github.com/mapbox/mapbox-gl-js/issues/5713)
- Fix raster tile fading [#5722](https://github.com/mapbox/mapbox-gl-js/issues/5722)
- Ensure that an unset filter is undefined rather than null [#5727](https://github.com/mapbox/mapbox-gl-js/pull/5727)
- Restore pitch-with-rotate to nav control [#5725](https://github.com/mapbox/mapbox-gl-js/pull/5725)
- Validate container option in map constructor [#5695](https://github.com/mapbox/mapbox-gl-js/pull/5695)
- Fix queryRenderedFeatures behavior for features displayed in multiple layers [#5172](https://github.com/mapbox/mapbox-gl-js/issues/5172)

## 0.42.1 (November 17, 2017)

### 🐛 Bug fixes

- Workaround for map flashing bug on Chrome 62+ with Intel Iris Graphics 6100 cards [#5704](https://github.com/mapbox/mapbox-gl-js/pull/5704)
- Rerender map when `map.showCollisionBoxes` is set to `false` [#5673](https://github.com/mapbox/mapbox-gl-js/pull/5673)
- Fix transitions from property default values [#5682](https://github.com/mapbox/mapbox-gl-js/pull/5682)
- Fix runtime updating of `heatmap-color` [#5682](https://github.com/mapbox/mapbox-gl-js/pull/5682)
- Fix mobile Safari `history.replaceState` error [#5613](https://github.com/mapbox/mapbox-gl-js/pull/5613)

### ✨ Features and improvements

- Provide default element for Marker class [#5661](https://github.com/mapbox/mapbox-gl-js/pull/5661)

## 0.42.0 (November 10, 2017)

### ⚠️ Breaking changes

- Require that `heatmap-color` use expressions instead of stop functions [#5624](https://github.com/mapbox/mapbox-gl-js/issues/5624)
- Remove support for validating and migrating v6 styles
- Remove support for validating v7 styles [#5604](https://github.com/mapbox/mapbox-gl-js/pull/5604)
- Remove support for including `{tokens}` in expressions for `text-field` and `icon-image` [#5599](https://github.com/mapbox/mapbox-gl-js/issues/5599)
- Split `curve` expression into `step` and `interpolate` expressions [#5542](https://github.com/mapbox/mapbox-gl-js/pull/5542)
- Disallow interpolation in expressions for `line-dasharray` [#5519](https://github.com/mapbox/mapbox-gl-js/pull/5519)

### ✨ Features and improvements

- Improve label collision detection [#5150](https://github.com/mapbox/mapbox-gl-js/pull/5150)
  - Labels from different sources will now collide with each other
  - Collisions caused by rotation and pitch are now smoothly transitioned with a fade
  - Improved algorithm for fewer erroneous collisions, denser label placement, and greater label stability during rotation
- Add `sqrt` expression [#5493](https://github.com/mapbox/mapbox-gl-js/pull/5493)

### 🐛 Bug fixes and error reporting improvements

- Fix viewport calculations for `fitBounds` when both zooming and padding change [#4846](https://github.com/mapbox/mapbox-gl-js/issues/4846)
- Fix WebGL "range out of bounds for buffer" error caused by sorted symbol layers [#5620](https://github.com/mapbox/mapbox-gl-js/issues/5620)
- Fix symbol fading across tile reloads [#5491](https://github.com/mapbox/mapbox-gl-js/issues/5491)
- Change tile rendering order to better match GL Native [#5601](https://github.com/mapbox/mapbox-gl-js/pull/5601)
- Ensure no errors are triggered when calling `queryRenderedFeatures` on a heatmap layer [#5594](https://github.com/mapbox/mapbox-gl-js/pull/5594)
- Fix bug causing `queryRenderedSymbols` to return results from different sources [#5554](https://github.com/mapbox/mapbox-gl-js/issues/5554)
- Fix CJK rendering issues [#5544](https://github.com/mapbox/mapbox-gl-js/issues/5544), [#5546](https://github.com/mapbox/mapbox-gl-js/issues/5546)
- Account for `circle-stroke-width` in `queryRenderedFeatures` [#5514](https://github.com/mapbox/mapbox-gl-js/pull/5514)
- Fix rendering of fill layers atop raster layers [#5513](https://github.com/mapbox/mapbox-gl-js/pull/5513)
- Fix rendering of circle layers with a `circle-stroke-opacity` of 0 [#5496](https://github.com/mapbox/mapbox-gl-js/issues/5496)
- Fix memory leak caused by actor callbacks [#5443](https://github.com/mapbox/mapbox-gl-js/issues/5443)
- Fix source cache size for raster sources with tile sizes other than 512px [#4313](https://github.com/mapbox/mapbox-gl-js/issues/4313)
- Validate that zoom expressions only appear at the top level of an expression [#5609](https://github.com/mapbox/mapbox-gl-js/issues/5609)
- Validate that step and interpolate expressions don't have any duplicate stops [#5605](https://github.com/mapbox/mapbox-gl-js/issues/5605)
- Fix rendering for `icon-text-fit` with a data-driven `text-size` [#5632](https://github.com/mapbox/mapbox-gl-js/pull/5632)
- Improve validation to catch uses of deprecated function syntax [#5667](https://github.com/mapbox/mapbox-gl-js/pull/5667)
- Permit altitude coordinates in `position` field in GeoJSON [#5608](https://github.com/mapbox/mapbox-gl-js/pull/5608)

## 0.41.0 (October 11, 2017)

### :warning: Breaking changes

- Removed support for paint classes [#3643](https://github.com/mapbox/mapbox-gl-js/pull/3643). Instead, use runtime styling APIs or `Map#setStyle`.
- Reverted the `canvas` source `contextType` option added in 0.40.0 [#5449](https://github.com/mapbox/mapbox-gl-js/pull/5449)

### :bug: Bug fixes

- Clip raster tiles to avoid tile overlap [#5105](https://github.com/mapbox/mapbox-gl-js/pull/5105)
- Guard for offset edgecase in flyTo [#5331](https://github.com/mapbox/mapbox-gl-js/pull/5331)
- Ensure the map is updated after the sprite loads [#5367](https://github.com/mapbox/mapbox-gl-js/pull/5367)
- Limit animation duration on flyTo with maxDuration option [#5349](https://github.com/mapbox/mapbox-gl-js/pull/5349)
- Make double-tapping on make zoom in by a factor of 2 on iOS [#5274](https://github.com/mapbox/mapbox-gl-js/pull/5274)
- Fix rendering error with translucent raster tiles [#5380](https://github.com/mapbox/mapbox-gl-js/pull/5380)
- Error if invalid 'before' argument is passed to Map#addLayer [#5401](https://github.com/mapbox/mapbox-gl-js/pull/5401)
- Revert CanvasSource intermediary image buffer fix [#5449](https://github.com/mapbox/mapbox-gl-js/pull/5449)

### :sparkles: Features and improvements

- Use setData operation when diffing geojson sources [#5332](https://github.com/mapbox/mapbox-gl-js/pull/5332)
- Return early from draw calls on layers where opacity=0 [#5429](https://github.com/mapbox/mapbox-gl-js/pull/5429)
- A [heatmap](https://www.mapbox.com/mapbox-gl-js/example/heatmap-layer/) layer type is now available. This layer type allows you to visualize and explore massive datasets of points, reflecting the shape and density of data well while also looking beautiful. See [the blog post](https://blog.mapbox.com/sneak-peek-at-heatmaps-in-mapbox-gl-73b41d4b16ae) for further details.
  ![heatmap screenshot](https://cdn-images-1.medium.com/max/1600/1*Dme5MAgdA3pYdTRHUQzvLw.png)
- The value of a style property or filter can now be an [expression](https://www.mapbox.com/mapbox-gl-js/style-spec/#expressions). Expressions are a way of doing data-driven and zoom-driven styling that provides more flexibility and control, and unifies property and filter syntax.

  Previously, data-driven and zoom-driven styling relied on stop functions: you specify a feature property and a set of input-output pairs that essentially define a “scale” for how the style should be calculated based on the feature property. For example, the following would set circle colors on a green-to-red scale based on the value of `feature.properties.population`:

  ```
  "circle-color": {
    "property": "population",
    "stops": [
      [0, "green"],
      [1000000, "red"]
    ]
  }
  ```

  This approach is powerful, but we’ve seen a number of use cases that stop functions don't satisfy. Expressions provide the flexibility to address use cases like these:

  **Multiple feature properties**
  Using more than one feature property to calculate a given style property. E.g., styling land polygon colors based on both `feature.properties.land_use_category` and `feature.properties.elevation`.

  **Arithmetic**
  For some use cases it’s necessary to do some arithmetic on the input data. One example is sizing circles to represent quantitative data. Since a circle’s visual size on the screen is really its area (and A=πr^2), the right way to scale `circle-radius` is `square_root(feature.properties.input_data_value)`. Another example is unit conversions: feature data may include properties that are in some particular unit. Displaying such data in units appropriate to, say, a user’s preference or location, requires being able to do simple arithmetic (multiplication, division) on whatever value is in the data.

  **Conditional logic**
  This is a big one: basic if-then logic, for example to decide exactly what text to display for a label based on which properties are available in the feature or even the length of the name. A key example of this is properly supporting bilingual labels, where we have to decide whether to show local + English, local-only, or English-only, based on the data that’s available for each feature.

  **String manipulation**
  More dynamic control over label text with things like uppercase/lowercase/title case transforms, localized number formatting, etc. Without this functionality, crafting and iterating on label content entails a large data-prep burden.

  **Filters**
  Style layer filters had similar limitations. Moreover, they use a different syntax, even though their job is very similar to that of data-driven styling functions: filters say, “here’s how to look at a feature and decide whether to draw it,” and data-driven style functions say, “here’s how to look at a feature and decide how to size/color/place it.” Expressions provide a unified syntax for defining parts of a style that need to be calculated dynamically from feature data.

  For information on the syntax and behavior of expressions, please see [the documentation](https://www.mapbox.com/mapbox-gl-js/style-spec/#expressions).

### :wrench: Development workflow improvements

- Made the performance benchmarking runner more informative and statistically robust

## 0.40.1 (September 18, 2017)

### :bug: Bug fixes

- Fix bug causing flicker when zooming in on overzoomed tiles [#5295](https://github.com/mapbox/mapbox-gl-js/pull/5295)
- Remove erroneous call to Tile#redoPlacement for zoom-only or low pitch camera changes [#5284](https://github.com/mapbox/mapbox-gl-js/pull/5284)
- Fix bug where `CanvasSource` coordinates were flipped and improve performance for non-animated `CanvasSource`s [#5303](https://github.com/mapbox/mapbox-gl-js/pull/5303)
- Fix bug causing map not to render on some cases on Internet Explorer 11 [#5321](https://github.com/mapbox/mapbox-gl-js/pull/5321)
- Remove upper limit on `fill-extrusion-height` property [#5320](https://github.com/mapbox/mapbox-gl-js/pull/5320)

## 0.40.0 (September 13, 2017)

### :warning: Breaking changes

- `Map#addImage` now requires the image as an `HTMLImageElement`, `ImageData`, or object with `width`, `height`, and
  `data` properties with the same format as `ImageData`. It no longer accepts a raw `ArrayBufferView` in the second
  argument and `width` and `height` options in the third argument.
- `canvas` sources now require a `contextType` option specifying the drawing context associated with the source canvas. [#5155](https://github.com/mapbox/mapbox-gl-js/pull/5155)

### :sparkles: Features and improvements

- Correct rendering for multiple `fill-extrusion` layers on the same map [#5101](https://github.com/mapbox/mapbox-gl-js/pull/5101)
- Add an `icon-anchor` property to symbol layers [#5183](https://github.com/mapbox/mapbox-gl-js/pull/5183)
- Add a per-map `transformRequest` option, allowing users to provide a callback that transforms resource request URLs [#5021](https://github.com/mapbox/mapbox-gl-js/pull/5021)
- Add data-driven styling support for
  - `text-max-width` [#5067](https://github.com/mapbox/mapbox-gl-js/pull/5067)
  - `text-letter-spacing` [#5071](https://github.com/mapbox/mapbox-gl-js/pull/5071)
  - `line-join` [#5020](https://github.com/mapbox/mapbox-gl-js/pull/5020)
- Add support for SDF icons in `Map#addImage()` [#5181](https://github.com/mapbox/mapbox-gl-js/pull/5181)
- Added nautical miles unit to ScaleControl [#5238](https://github.com/mapbox/mapbox-gl-js/pull/5238) (h/t [@fmairesse](https://github.com/fmairesse)))
- Eliminate the map-wide limit on the number of glyphs and sprites that may be used in a style [#141](https://github.com/mapbox/mapbox-gl-js/issues/141). (Fixed by [#5190](https://github.com/mapbox/mapbox-gl-js/pull/5190), see also [mapbox-gl-native[#9213](https://github.com/mapbox/mapbox-gl-js/issues/9213)](https://github.com/mapbox/mapbox-gl-native/pull/9213)
- Numerous performance optimizations (including [#5108](https://github.com/mapbox/mapbox-gl-js/pull/5108) h/t [@pirxpilot](https://github.com/pirxpilot)))

### :bug: Bug fixes

- Add missing documentation for mouseenter, mouseover, mouseleave events [#4772](https://github.com/mapbox/mapbox-gl-js/issues/4772)
- Add missing documentation for `Marker#getElement()` method [#5242](https://github.com/mapbox/mapbox-gl-js/pull/5242)
- Fix bug wherein removing canvas source with animate=true leaves map in render loop [#5097](https://github.com/mapbox/mapbox-gl-js/issues/5097)
- Fix fullscreen detection on Firefox [#5272](https://github.com/mapbox/mapbox-gl-js/pull/5272)
- Fix z-fighting on overlapping fills within the same layer [#3320](https://github.com/mapbox/mapbox-gl-js/issues/3320)
- Fix handling of fractional values for `layer.minzoom` [#2929](https://github.com/mapbox/mapbox-gl-js/issues/2929)
- Clarify coordinate ordering in documentation for `center` option [#5042](https://github.com/mapbox/mapbox-gl-js/pull/5042) (h/t [@karthikb351](https://github.com/karthikb351)))
- Fix output of stop functions where two stops have the same input value [#5020](https://github.com/mapbox/mapbox-gl-js/pull/5020) (h/t [@edpop](https://github.com/edpop))
- Fix bug wherein using `Map#addLayer()` with an inline source would mutate its input [#4040](https://github.com/mapbox/mapbox-gl-js/issues/4040)
- Fix invalid css keyframes selector [#5075](https://github.com/mapbox/mapbox-gl-js/pull/5075) (h/t [@aar0nr](https://github.com/aar0nr)))
- Fix GPU-specific bug wherein canvas sources caused an error [#4262](https://github.com/mapbox/mapbox-gl-js/issues/4262)
- Fix a race condition in symbol layer handling that caused sporadic uncaught errors [#5185](https://github.com/mapbox/mapbox-gl-js/pull/5185)
- Fix bug causing line labels to render incorrectly on overzoomed tiles [#5120](https://github.com/mapbox/mapbox-gl-js/pull/5120)
- Fix bug wherein `NavigationControl` triggered mouse events unexpectedly [#5148](https://github.com/mapbox/mapbox-gl-js/issues/5148)
- Fix bug wherein clicking on the `NavigationControl` compass caused an error in IE 11 [#4784](https://github.com/mapbox/mapbox-gl-js/issues/4784)
- Remove dependency on GPL-3-licensed `fast-stable-stringify` module [#5152](https://github.com/mapbox/mapbox-gl-js/issues/5152)
- Fix bug wherein layer-specific an event listener produced an error after its target layer was removed from the map [#5145](https://github.com/mapbox/mapbox-gl-js/issues/5145)
- Fix `Marker#togglePopup()` failing to return the marker instance [#5116](https://github.com/mapbox/mapbox-gl-js/issues/5116)
- Fix bug wherein a marker's position failed to adapt to the marker element's size changing [#5133](https://github.com/mapbox/mapbox-gl-js/issues/5133)
- Fix rendering bug affecting Broadcom GPUs [#5073](https://github.com/mapbox/mapbox-gl-js/pull/5073)

### :wrench: Development workflow improvements

- Add (and now require) Flow type annotations throughout the majority of the codebase.
- Migrate to CircleCI 2.0 [#4939](https://github.com/mapbox/mapbox-gl-js/pull/4939)

## 0.39.1 (July 24, 2017)

### :bug: Bug fixes

- Fix packaging issue in 0.39.0 [#5025](https://github.com/mapbox/mapbox-gl-js/issues/5025)
- Correctly evaluate enum-based identity functions [#5023](https://github.com/mapbox/mapbox-gl-js/issues/5023)

## 0.39.0 (July 21, 2017)

### :warning: Breaking changes

- `GeolocateControl` breaking changes [#4479](https://github.com/mapbox/mapbox-gl-js/pull/4479)
  - The option `watchPosition` has been replaced with `trackUserLocation`
  - The camera operation has changed from `jumpTo` (not animated) to `fitBounds` (animated). An effect of this is the map pitch is no longer reset, although the bearing is still reset to 0.
  - The accuracy of the geolocation provided by the device is used to set the view (previously it was fixed at zoom level 17). The `maxZoom` can be controlled via the new `fitBoundsOptions` option (defaults to 15).
- Anchor `Marker`s at their center by default [#5019](https://github.com/mapbox/mapbox-gl-js/issues/5019) [@andrewharvey](https://github.com/andrewharvey)
- Increase `significantRotateThreshold` for the `TouchZoomRotateHandler` [#4971](https://github.com/mapbox/mapbox-gl-js/pull/4971), [@dagjomar](https://github.com/dagjomar)

### :sparkles: Features and improvements

- Improve performance of updating GeoJSON sources [#4069](https://github.com/mapbox/mapbox-gl-js/pull/4069), [@ezheidtmann](https://github.com/ezheidtmann)
- Improve rendering speed of extrusion layers [#4818](https://github.com/mapbox/mapbox-gl-js/pull/4818)
- Improve line label legibility in pitched views [#4781](https://github.com/mapbox/mapbox-gl-js/pull/4781)
- Improve line label legibility on curved lines [#4853](https://github.com/mapbox/mapbox-gl-js/pull/4853)
- Add user location tracking capability to `GeolocateControl` [#4479](https://github.com/mapbox/mapbox-gl-js/pull/4479), [@andrewharvey](https://github.com/andrewharvey)
  - New option `showUserLocation` to draw a "dot" as a `Marker` on the map at the user's location
  - An active lock and background state are introduced with `trackUserLocation`. When in active lock the camera will update to follow the user location, however if the camera is changed by the API or UI then the control will enter the background state where it won't update the camera to follow the user location.
  - New option `fitBoundsOptions` to control the camera operation
  - New `trackuserlocationstart` and `trackuserlocationend` events
  - New `LngLat.toBounds` method to extend a point location by a given radius to a `LngLatBounds` object
- Include main CSS file in `package.json` [#4809](https://github.com/mapbox/mapbox-gl-js/pull/4809), [@tomscholz](https://github.com/tomscholz)
- Add property function (data-driven styling) support for `line-width` [#4773](https://github.com/mapbox/mapbox-gl-js/pull/4773)
- Add property function (data-driven styling) support for `text-anchor` [#4997](https://github.com/mapbox/mapbox-gl-js/pull/4997)
- Add property function (data-driven styling) support for `text-justify` [#5000](https://github.com/mapbox/mapbox-gl-js/pull/5000)
- Add `maxTileCacheSize` option [#4778](https://github.com/mapbox/mapbox-gl-js/pull/4778), [@jczaplew](https://github.com/jczaplew)
- Add new `icon-pitch-alignment` and `circle-pitch-alignment` properties [#4869](https://github.com/mapbox/mapbox-gl-js/pull/4869) [#4871](https://github.com/mapbox/mapbox-gl-js/pull/4871)
- Add `Map#getMaxBounds` method [#4890](https://github.com/mapbox/mapbox-gl-js/pull/4890), [@andrewharvey](https://github.com/andrewharvey) [@lamuertepeluda](https://github.com/lamuertepeluda)
- Add option (`localIdeographFontFamily`) to use TinySDF to avoid loading expensive CJK glyphs [#4895](https://github.com/mapbox/mapbox-gl-js/pull/4895)
- If `config.API_URL` includes a path prepend it to the request URL [#4995](https://github.com/mapbox/mapbox-gl-js/pull/4995)
- Bump `supercluster` version to expose `cluster_id` property on clustered sources [#5002](https://github.com/mapbox/mapbox-gl-js/pull/5002)

### :bug: Bug fixes

- Do not display `FullscreenControl` on unsupported devices [#4838](https://github.com/mapbox/mapbox-gl-js/pull/4838), [@stepankuzmin](https://github.com/stepankuzmin)
- Fix yarn build on Windows machines [#4887](https://github.com/mapbox/mapbox-gl-js/pull/4887)
- Prevent potential memory leaks by dispatching `loadData` to the same worker every time [#4877](https://github.com/mapbox/mapbox-gl-js/pull/4877)
- Fix bug preventing the rtlTextPlugin from loading before the initial style `load` [#4870](https://github.com/mapbox/mapbox-gl-js/pull/4870)
- Fix bug causing runtime-stying to not take effect in some situations [#4893](https://github.com/mapbox/mapbox-gl-js/pull/4893)
- Prevent requests of vertical glyphs for labels that can't be verticalized [#4720](https://github.com/mapbox/mapbox-gl-js/issues/4720)
- Fix character detection for Zanabazar Square [#4940](https://github.com/mapbox/mapbox-gl-js/pull/4940)
- Fix `LogoControl` logic to update correctly, and hide the `<div>` instead of removing it from the DOM when it is not needed [#4842](https://github.com/mapbox/mapbox-gl-js/pull/4842)
- Fix `GeoJSONSource#serialize` to include all options
- Fix error handling in `GlyphSource#getSimpleGlyphs`[#4992](https://github.com/mapbox/mapbox-gl-js/pull/4992)
- Fix bug causing `setStyle` to reload raster tiles [#4852](https://github.com/mapbox/mapbox-gl-js/pull/4852)
- Fix bug causing symbol layers not to render on devices with non-integer device pixel ratios [#4989](https://github.com/mapbox/mapbox-gl-js/pull/4989)
- Fix bug where `Map#queryRenderedFeatures` would error when returning no results [#4993](https://github.com/mapbox/mapbox-gl-js/pull/4993)
- Fix bug where `Map#areTilesLoaded` would always be false on `sourcedata` events for reloading tiles [#4987](https://github.com/mapbox/mapbox-gl-js/pull/4987)
- Fix bug causing categorical property functions to error on non-ascending order stops [#4996](https://github.com/mapbox/mapbox-gl-js/pull/4996)

### :hammer_and_wrench: Development workflow changes

- Use flow to type much of the code base [#4629](https://github.com/mapbox/mapbox-gl-js/pull/4629) [#4903](https://github.com/mapbox/mapbox-gl-js/pull/4903) [#4909](https://github.com/mapbox/mapbox-gl-js/pull/4909) [#4910](https://github.com/mapbox/mapbox-gl-js/pull/4910) [#4911](https://github.com/mapbox/mapbox-gl-js/pull/4911) [#4913](https://github.com/mapbox/mapbox-gl-js/pull/4913) [#4915](https://github.com/mapbox/mapbox-gl-js/pull/4915) [#4918](https://github.com/mapbox/mapbox-gl-js/pull/4918) [#4932](https://github.com/mapbox/mapbox-gl-js/pull/4932) [#4933](https://github.com/mapbox/mapbox-gl-js/pull/4933) [#4948](https://github.com/mapbox/mapbox-gl-js/pull/4948) [#4949](https://github.com/mapbox/mapbox-gl-js/pull/4949) [#4955](https://github.com/mapbox/mapbox-gl-js/pull/4955) [#4966](https://github.com/mapbox/mapbox-gl-js/pull/4966) [#4967](https://github.com/mapbox/mapbox-gl-js/pull/4967) [#4973](https://github.com/mapbox/mapbox-gl-js/pull/4973) :muscle: [@jfirebaugh](https://github.com/jfirebaugh) [@vicapow](https://github.com/vicapow)
- Use style specification to generate flow type [#4958](https://github.com/mapbox/mapbox-gl-js/pull/4958)
- Explicitly list which files to publish in `package.json` [#4819](https://github.com/mapbox/mapbox-gl-js/pull/4819) [@tomscholz](https://github.com/tomscholz)
- Move render test ignores to a separate file [#4977](https://github.com/mapbox/mapbox-gl-js/pull/4977)
- Add code of conduct [#5015](https://github.com/mapbox/mapbox-gl-js/pull/5015) :sparkling_heart:

## 0.38.0 (June 9, 2017)

#### New features :sparkles:

- Attenuate label size scaling with distance, improving readability of pitched maps [#4547](https://github.com/mapbox/mapbox-gl-js/pull/4547)

#### Bug fixes :beetle:

- Skip rendering for patterned layers when pattern is missing [#4687](https://github.com/mapbox/mapbox-gl-js/pull/4687)
- Fix bug with map failing to rerender after `webglcontextlost` event [#4725](https://github.com/mapbox/mapbox-gl-js/pull/4725) [@cdawi](https://github.com/cdawi)
- Clamp zoom level in `flyTo` to within the map's specified min- and maxzoom to prevent undefined behavior [#4726](https://github.com/mapbox/mapbox-gl-js/pull/4726) [@](https://github.com/) IvanSanchez
- Fix wordmark rendering in IE [#4741](https://github.com/mapbox/mapbox-gl-js/pull/4741)
- Fix slight pixelwise symbol rendering bugs caused by incorrect sprite calculations [#4737](https://github.com/mapbox/mapbox-gl-js/pull/4737)
- Prevent exceptions thrown by certain `flyTo` calls [#4761](https://github.com/mapbox/mapbox-gl-js/pull/4761)
- Fix "Improve this map" link [#4685](https://github.com/mapbox/mapbox-gl-js/pull/4685)
- Tweak `queryRenderedSymbols` logic to better account for pitch scaling [#4792](https://github.com/mapbox/mapbox-gl-js/pull/4792)
- Fix for symbol layers sometimes failing to render, most frequently in Safari [#4795](https://github.com/mapbox/mapbox-gl-js/pull/4795)
- Apply `text-keep-upright` after `text-offset` to keep labels upright when intended [#4779](https://github.com/mapbox/mapbox-gl-js/pull/4779) **[Potentially breaking :warning: but considered a bugfix]**
- Prevent exceptions thrown by empty GeoJSON tiles [#4803](https://github.com/mapbox/mapbox-gl-js/pull/4803)

#### Accessibility improvements :sound:

- Add `aria-label` to popup close button [#4799](https://github.com/mapbox/mapbox-gl-js/pull/4799) [@andrewharvey](https://github.com/andrewharvey)

#### Development workflow + testing improvements :wrench:

- Fix equality assertion bug in tests [#4731](https://github.com/mapbox/mapbox-gl-js/pull/4731) [@IvanSanchez](https://github.com/IvanSanchez)
- Benchmark results page improvements [#4746](https://github.com/mapbox/mapbox-gl-js/pull/4746)
- Require node version >=6.4.0, enabling the use of more ES6 features [#4752](https://github.com/mapbox/mapbox-gl-js/pull/4752)
- Document missing `pitchWithRotate` option [#4800](https://github.com/mapbox/mapbox-gl-js/pull/4800) [@simast](https://github.com/simast)
- Move Github-specific Markdown files into subdirectory [#4806](https://github.com/mapbox/mapbox-gl-js/pull/4806) [@tomscholz](https://github.com/tomscholz)

## 0.37.0 (May 2nd, 2017)

#### :warning: Breaking changes

- Removed `LngLat#wrapToBestWorld`

#### New features :rocket:

- Improve popup/marker positioning [#4577](https://github.com/mapbox/mapbox-gl-js/pull/4577)
- Add `Map#isStyleLoaded` and `Map#areTilesLoaded` events [#4321](https://github.com/mapbox/mapbox-gl-js/pull/4321)
- Support offline sprites using `file:` protocol [#4649](https://github.com/mapbox/mapbox-gl-js/pull/4649) [@oscarfonts](https://github.com/oscarfonts)

#### Bug fixes :bug:

- Fix fullscreen control in Firefox [#4666](https://github.com/mapbox/mapbox-gl-js/pull/4666)
- Fix rendering artifacts that caused tile boundaries to be visible in some cases [#4636](https://github.com/mapbox/mapbox-gl-js/pull/4636)
- Fix default calculation for categorical zoom-and-property functions [#4657](https://github.com/mapbox/mapbox-gl-js/pull/4657)
- Fix scaling of images on retina screens [#4645](https://github.com/mapbox/mapbox-gl-js/pull/4645)
- Rendering error when a transparent image is added via `Map#addImage` [#4644](https://github.com/mapbox/mapbox-gl-js/pull/4644)
- Fix an issue with rendering lines with duplicate points [#4634](https://github.com/mapbox/mapbox-gl-js/pull/4634)
- Fix error when switching from data-driven styles to a constant paint value [#4611](https://github.com/mapbox/mapbox-gl-js/pull/4611)
- Add check to make sure invalid bounds on tilejson don't error out [#4641](https://github.com/mapbox/mapbox-gl-js/pull/4641)

#### Development workflow improvements :computer:

- Add flowtype interfaces and definitions [@vicapow](https://github.com/vicapow)
- Add stylelinting to ensure `mapboxgl-` prefix on all classes [#4584](https://github.com/mapbox/mapbox-gl-js/pull/4584) [@asantos3026](https://github.com/asantos3026)

## 0.36.0 (April 19, 2017)

#### New features :sparkles:

- Replace LogoControl logo with the new Mapbox logo [#4598](https://github.com/mapbox/mapbox-gl-js/pull/4598)

#### Bug fixes :bug:

- Fix bug with the BoxZoomHandler that made it glitchy if it is enabled after the DragPanHandler [#4528](https://github.com/mapbox/mapbox-gl-js/pull/4528)
- Fix undefined behavior in `fill_outline` shaders [#4600](https://github.com/mapbox/mapbox-gl-js/pull/4600)
- Fix `Camera#easeTo` interpolation on pitched maps [#4540](https://github.com/mapbox/mapbox-gl-js/pull/4540)
- Choose property function interpolation method by the `property`'s type [#4614](https://github.com/mapbox/mapbox-gl-js/pull/4614)

#### Development workflow improvements :nerd_face:

- Fix crash on missing `style.json` in integration tests
- `gl-style-composite` is now executable in line with the other tools [@andrewharvey](https://github.com/andrewharvey) [#4595](https://github.com/mapbox/mapbox-gl-js/pull/4595)
- `gl-style-composite` utility now throws an error if a name conflict would occur between layers [@andrewharvey](https://github.com/andrewharvey) [#4595](https://github.com/mapbox/mapbox-gl-js/pull/4595)

## 0.35.1 (April 12, 2017)

#### Bug fixes :bug:

- Add `.json` extension to style-spec `require` statements for webpack compatibility [#4563](https://github.com/mapbox/mapbox-gl-js/pull/4563) [@orangemug](https://github.com/orangemug)
- Fix documentation type for `Map#fitBounde` [#4569](https://github.com/mapbox/mapbox-gl-js/pull/4569) [@andrewharvey](https://github.com/andrewharvey)
- Fix bug causing {Image,Video,Canvas}Source to throw exception if latitude is outside of +/-85.05113 [#4574](https://github.com/mapbox/mapbox-gl-js/pull/4574)
- Fix bug causing overzoomed raster tiles to disappear from map [#4567](https://github.com/mapbox/mapbox-gl-js/pull/4567)
- Fix bug causing queryRenderedFeatures to crash on polygon features that have an `id` field. [#4581](https://github.com/mapbox/mapbox-gl-js/pull/4581)

## 0.35.0 (April 7, 2017)

#### New features :rocket:

- Use anisotropic filtering to improve rendering of raster tiles on pitched maps [#1064](https://github.com/mapbox/mapbox-gl-js/issues/1064)
- Add `pitchstart` and `pitchend` events [#2449](https://github.com/mapbox/mapbox-gl-js/issues/2449)
- Add an optional `layers` parameter to `Map#on` [#1002](https://github.com/mapbox/mapbox-gl-js/issues/1002)
- Add data-driven styling support for `text-offset` [#4495](https://github.com/mapbox/mapbox-gl-js/pull/4495)
- Add data-driven styling support for `text-rotate` [#3516](https://github.com/mapbox/mapbox-gl-js/issues/3516)
- Add data-driven styling support for `icon-image` [#4304](https://github.com/mapbox/mapbox-gl-js/issues/4304)
- Add data-driven styling support for `{text,icon}-size` [#4455](https://github.com/mapbox/mapbox-gl-js/pull/4455)

#### Bug fixes :bug:

- Suppress error messages in JS console due to missing tiles [#1800](https://github.com/mapbox/mapbox-gl-js/issues/1800)
- Fix bug wherein `GeoJSONSource#setData()` could cause unnecessary DOM updates [#4447](https://github.com/mapbox/mapbox-gl-js/issues/4447)
- Fix bug wherein `Map#flyTo` did not respect the `renderWorldCopies` setting [#4449](https://github.com/mapbox/mapbox-gl-js/issues/4449)
- Fix regression in browserify support # 4453
- Fix bug causing poor touch event behavior on mobile devices [#4259](https://github.com/mapbox/mapbox-gl-js/issues/4259)
- Fix bug wherein duplicate stops in property functions could cause an infinite loop [#4498](https://github.com/mapbox/mapbox-gl-js/issues/4498)
- Respect image height/width in `addImage` api [#4531](https://github.com/mapbox/mapbox-gl-js/pull/4531)
- Fix bug preventing correct behavior of `shift+zoom` [#3334](https://github.com/mapbox/mapbox-gl-js/issues/3334)
- Fix bug preventing image source from rendering when coordinate area is too large [#4550](https://github.com/mapbox/mapbox-gl-js/issues/4550)
- Show image source on horizontally wrapped worlds [#4555](https://github.com/mapbox/mapbox-gl-js/pull/4555)
- Fix bug in the handling of `refreshedExpiredTiles` option [#4549](https://github.com/mapbox/mapbox-gl-js/pull/4549)
- Support the TileJSON `bounds` property [#1775](https://github.com/mapbox/mapbox-gl-js/issues/1775)

#### Development workflow improvements :computer:

- Upgrade flow to 0.42.0 ([#4500](https://github.com/mapbox/mapbox-gl-js/pull/4500))

## 0.34.0 (March 17, 2017)

#### New features :rocket:

- Add `Map#addImage` and `Map#removeImage` API to allow adding icon images at runtime [#4404](https://github.com/mapbox/mapbox-gl-js/pull/4404)
- Simplify non-browserify bundler usage by making the distribution build the main entrypoint [#4423](https://github.com/mapbox/mapbox-gl-js/pull/4423)

#### Bug fixes :bug:

- Fix issue where coincident start/end points of LineStrings were incorrectly rendered as joined [#4413](https://github.com/mapbox/mapbox-gl-js/pull/4413)
- Fix bug causing `queryRenderedFeatures` to fail in cases where both multiple sources and data-driven paint properties were present [#4417](https://github.com/mapbox/mapbox-gl-js/issues/4417)
- Fix bug where tile request errors caused `map.loaded()` to incorrectly return `false` [#4425](https://github.com/mapbox/mapbox-gl-js/issues/4425)

#### Testing improvements :white_check_mark:

- Improve test coverage across several core modules [#4432](https://github.com/mapbox/mapbox-gl-js/pull/4432) [#4431](https://github.com/mapbox/mapbox-gl-js/pull/4431) [#4422](https://github.com/mapbox/mapbox-gl-js/pull/4422) [#4244](https://github.com/mapbox/mapbox-gl-js/pull/4244) :bowing_man:

## 0.33.1 (March 10, 2017)

#### Bug fixes :bug:

- Prevent Mapbox logo from being added to the map more than once [#4386](https://github.com/mapbox/mapbox-gl-js/pull/4386)
- Add `type='button'` to `FullscreenControl` to prevent button from acting as a form submit [#4397](https://github.com/mapbox/mapbox-gl-js/pull/4397)
- Fix issue where map would continue to rotate if `Ctrl` key is released before the click during a `DragRotate` event [#4389](https://github.com/mapbox/mapbox-gl-js/pull/4389)
- Remove double `options.easing` description from the `Map#fitBounds` documentation [#4402](https://github.com/mapbox/mapbox-gl-js/pull/4402)

## 0.33.0 (March 8, 2017)

#### :warning: Breaking changes

- Automatically add Mapbox wordmark when required by Mapbox TOS [#3933](https://github.com/mapbox/mapbox-gl-js/pull/3933)
- Increase default `maxZoom` from 20 to 22 [#4333](https://github.com/mapbox/mapbox-gl-js/pull/4333)
- Deprecate `tiledata` and `tiledataloading` events in favor of `sourcedata` and `sourcedataloading`. [#4347](https://github.com/mapbox/mapbox-gl-js/pull/4347)
- `mapboxgl.util` is no longer exported [#1408](https://github.com/mapbox/mapbox-gl-js/issues/1408)
- `"type": "categorical"` is now required for all categorical functions. Previously, some forms of "implicitly" categorical functions worked, and others did not. [#3717](https://github.com/mapbox/mapbox-gl-js/issues/3717)

#### :white_check_mark: New features

- Add property functions support for most symbol paint properties [#4074](https://github.com/mapbox/mapbox-gl-js/pull/4074), [#4186](https://github.com/mapbox/mapbox-gl-js/pull/4186), [#4226](https://github.com/mapbox/mapbox-gl-js/pull/4226)
- Add ability to specify default property value for undefined or invalid property values used in property functions. [#4175](https://github.com/mapbox/mapbox-gl-js/pull/4175)
- Improve `Map#fitBounds` to accept different values for top, bottom, left, and right `padding` [#3890](https://github.com/mapbox/mapbox-gl-js/pull/3890)
- Add a `FullscreenControl` for displaying a fullscreen map [#3977](https://github.com/mapbox/mapbox-gl-js/pull/3977)

#### :beetle: Bug fixes

- Fix validation error on categorical zoom-and-property functions [#4220](https://github.com/mapbox/mapbox-gl-js/pull/4220)
- Fix bug causing expired resources to be re-requested causing an infinite loop [#4255](https://github.com/mapbox/mapbox-gl-js/pull/4255)
- Fix problem where `MapDataEvent#isSourceLoaded` always returned false [#4254](https://github.com/mapbox/mapbox-gl-js/pull/4254)
- Resolve an issue where tiles in the source cache were prematurely deleted, resulting in tiles flickering when zooming in and out and [#4311](https://github.com/mapbox/mapbox-gl-js/pull/4311)
- Make sure `MapEventData` is passed through on calls `Map#flyTo` [#4342](https://github.com/mapbox/mapbox-gl-js/pull/4342)
- Fix incorrect returned values for `Map#isMoving` [#4350](https://github.com/mapbox/mapbox-gl-js/pull/4350)
- Fix categorical functions not allowing boolean stop domain values [#4195](https://github.com/mapbox/mapbox-gl-js/pull/4195)
- Fix piecewise-constant functions to allow non-integer zoom levels. [#4196](https://github.com/mapbox/mapbox-gl-js/pull/4196)
- Fix issues with `$id` in filters [#4236](https://github.com/mapbox/mapbox-gl-js/pull/4236) [#4237](https://github.com/mapbox/mapbox-gl-js/pull/4237)
- Fix a race condition with polygon centroid algorithm causing tiles not to load in some cases. [#4273](https://github.com/mapbox/mapbox-gl-js/pull/4273)
- Throw a meaningful error when giving non-array `layers` parameter to `queryRenderedFeatures` [#4331](https://github.com/mapbox/mapbox-gl-js/pull/4331)
- Throw a meaningful error when supplying invalid `minZoom` and `maxZoom` values [#4324](https://github.com/mapbox/mapbox-gl-js/pull/4324)
- Fix a memory leak when using the RTL Text plugin [#4248](https://github.com/mapbox/mapbox-gl-js/pull/4248)

#### Dev workflow changes

- Merged the [Mapbox GL style specification](https://github.com/mapbox/mapbox-gl-style-spec) repo to this one (now under `src/style-spec` and `test/unit/style-spec`).

## 0.32.1 (Jan 26, 2017)

#### Bug Fixes

- Fix bug causing [`mapbox-gl-rtl-text` plugin](https://github.com/mapbox/mapbox-gl-rtl-text) to not work [#4055](https://github.com/mapbox/mapbox-gl-js/pull/4055)

## 0.32.0 (Jan 26, 2017)

#### Deprecation Notices

- [Style classes](https://www.mapbox.com/mapbox-gl-style-spec/#layer-paint.*) are deprecated and will be removed in an upcoming release of Mapbox GL JS.

#### New Features

- Add `Map#isSourceLoaded` method [#4033](https://github.com/mapbox/mapbox-gl-js/pull/4033)
- Automatically reload tiles based on their `Expires` and `Cache-Control` HTTP headers [#3944](https://github.com/mapbox/mapbox-gl-js/pull/3944)
- Add `around=center` option to `scrollZoom` and `touchZoomRotate` interaction handlers [#3876](https://github.com/mapbox/mapbox-gl-js/pull/3876)
- Add support for [`mapbox-gl-rtl-text` plugin](https://github.com/mapbox/mapbox-gl-rtl-text) to support right-to-left scripts [#3758](https://github.com/mapbox/mapbox-gl-js/pull/3758)
- Add `canvas` source type [#3765](https://github.com/mapbox/mapbox-gl-js/pull/3765)
- Add `Map#isMoving` method [#2792](https://github.com/mapbox/mapbox-gl-js/issues/2792)

#### Bug Fixes

- Fix bug causing garbled text on zoom [#3962](https://github.com/mapbox/mapbox-gl-js/pull/3962)
- Fix bug causing crash in Firefox and Mobile Safari when rendering a large map [#4037](https://github.com/mapbox/mapbox-gl-js/pull/4037)
- Fix bug causing raster tiles to flicker during zoom [#2467](https://github.com/mapbox/mapbox-gl-js/issues/2467)
- Fix bug causing exception when unsetting and resetting fill-outline-color [#3657](https://github.com/mapbox/mapbox-gl-js/issues/3657)
- Fix memory leak when removing raster sources [#3951](https://github.com/mapbox/mapbox-gl-js/issues/3951)
- Fix bug causing exception when when zooming in / out on empty GeoJSON tile [#3985](https://github.com/mapbox/mapbox-gl-js/pull/3985)
- Fix line join artifacts at very sharp angles [#4008](https://github.com/mapbox/mapbox-gl-js/pull/4008)

## 0.31.0 (Jan 10 2017)

#### New Features

- Add `renderWorldCopies` option to the `Map` constructor to give users control over whether multiple worlds are rendered in a map [#3885](https://github.com/mapbox/mapbox-gl-js/pull/3885)

#### Bug Fixes

- Fix performance regression triggered when `Map` pitch or bearing is changed [#3938](https://github.com/mapbox/mapbox-gl-js/pull/3938)
- Fix null pointer exception caused by trying to clear an `undefined` source [#3903](https://github.com/mapbox/mapbox-gl-js/pull/3903)

#### Miscellaneous

- Incorporate integration tests formerly at [`mapbox-gl-test-suite`](https://github.com/mapbox/mapbox-gl-test-suite) into this repository [#3834](https://github.com/mapbox/mapbox-gl-js/pull/3834)

## 0.30.0 (Jan 5 2017)

#### New Features

- Fire an error when map canvas is larger than allowed by `gl.MAX_RENDERBUFFER_SIZE` [#2893](https://github.com/mapbox/mapbox-gl-js/issues/2893)
- Improve error messages when referencing a nonexistent layer id [#2597](https://github.com/mapbox/mapbox-gl-js/issues/2597)
- Fire an error when layer uses a `geojson` source and specifies a `source-layer` [#3896](https://github.com/mapbox/mapbox-gl-js/pull/3896)
- Add inline source declaration syntax [#3857](https://github.com/mapbox/mapbox-gl-js/issues/3857)
- Improve line breaking behavior [#3887](https://github.com/mapbox/mapbox-gl-js/issues/3887)

#### Performance Improvements

- Improve `Map#setStyle` performance in some cases [#3853](https://github.com/mapbox/mapbox-gl-js/pull/3853)

#### Bug Fixes

- Fix unexpected popup positioning when some offsets are unspecified [#3367](https://github.com/mapbox/mapbox-gl-js/issues/3367)
- Fix incorrect interpolation in functions [#3838](https://github.com/mapbox/mapbox-gl-js/issues/3838)
- Fix incorrect opacity when multiple backgrounds are rendered [#3819](https://github.com/mapbox/mapbox-gl-js/issues/3819)
- Fix exception thrown when instantiating geolocation control in Safari [#3844](https://github.com/mapbox/mapbox-gl-js/issues/3844)
- Fix exception thrown when setting `showTileBoundaries` with no sources [#3849](https://github.com/mapbox/mapbox-gl-js/issues/3849)
- Fix incorrect rendering of transparent parts of raster layers in some cases [#3723](https://github.com/mapbox/mapbox-gl-js/issues/3723)
- Fix non-terminating render loop when zooming in in some cases [#3399](https://github.com/mapbox/mapbox-gl-js/pull/3399)

## 0.29.0 (December 20 2016)

#### New Features

- Add support for property functions for many style properties on line layers [#3033](https://github.com/mapbox/mapbox-gl-js/pull/3033)
- Make `Map#setStyle` smoothly transition to the new style [#3621](https://github.com/mapbox/mapbox-gl-js/pull/3621)
- Add `styledata`, `sourcedata`, `styledataloading`, and `sourcedataloading` events
- Add `isSourceLoaded` and `source` properties to `MapDataEvent` [#3590](https://github.com/mapbox/mapbox-gl-js/pull/3590)
- Remove "max zoom" cap of 20 [#3683](https://github.com/mapbox/mapbox-gl-js/pull/3683)
- Add `circle-stroke-*` style properties [#3672](https://github.com/mapbox/mapbox-gl-js/pull/3672)
- Add a more helpful error message when the specified `container` element doesn't exist [#3719](https://github.com/mapbox/mapbox-gl-js/pull/3719)
- Add `watchPosition` option to `GeolocateControl` [#3739](https://github.com/mapbox/mapbox-gl-js/pull/3739)
- Add `positionOptions` option to `GeolocateControl` [#3739](https://github.com/mapbox/mapbox-gl-js/pull/3739)
- Add `aria-label` to map canvas [#3782](https://github.com/mapbox/mapbox-gl-js/pull/3782)
- Adjust multipoint symbol rendering behavior [#3763](https://github.com/mapbox/mapbox-gl-js/pull/3763)
- Add support for property functions for `icon-offset` [#3791](https://github.com/mapbox/mapbox-gl-js/pull/3791)
- Improved antialiasing on pitched lines [#3790](https://github.com/mapbox/mapbox-gl-js/pull/3790)
- Allow attribution control to collapse to an ⓘ button on smaller screens [#3783](https://github.com/mapbox/mapbox-gl-js/pull/3783)
- Improve line breaking algorithm [#3743](https://github.com/mapbox/mapbox-gl-js/pull/3743)

#### Performance Improvements

- Fix memory leak when calling `Map#removeSource` [#3602](https://github.com/mapbox/mapbox-gl-js/pull/3602)
- Reduce bundle size by adding custom build of `gl-matrix` [#3734](https://github.com/mapbox/mapbox-gl-js/pull/3734)
- Improve performance of projection code [#3721](https://github.com/mapbox/mapbox-gl-js/pull/3721)
- Improve performance of style function evaluation [#3816](https://github.com/mapbox/mapbox-gl-js/pull/3816)

#### Bug fixes

- Fix exception thrown when using `line-color` property functions [#3639](https://github.com/mapbox/mapbox-gl-js/issues/3639)
- Fix exception thrown when removing a layer and then adding another layer with the same id but different type [#3655](https://github.com/mapbox/mapbox-gl-js/pull/3655)
- Fix exception thrown when passing a single point to `Map#fitBounds` [#3655](https://github.com/mapbox/mapbox-gl-js/pull/3655)
- Fix exception thrown occasionally during rapid map mutations [#3681](https://github.com/mapbox/mapbox-gl-js/pull/3681)
- Fix rendering defects on pitch=0 on some systems [#3740](https://github.com/mapbox/mapbox-gl-js/pull/3740)
- Fix unnecessary CPU usage when displaying a raster layer [#3764](https://github.com/mapbox/mapbox-gl-js/pull/3764)
- Fix bug causing sprite after `Map#setStyle` [#3829](https://github.com/mapbox/mapbox-gl-js/pull/3829)
- Fix bug preventing `Map` from emitting a `contextmenu` event on Windows browsers [#3822](https://github.com/mapbox/mapbox-gl-js/pull/3822)

## 0.28.0 (November 17 2016)

#### New features and improvements

- Performance improvements for `Map#addLayer` and `Map#removeLayer` [#3584](https://github.com/mapbox/mapbox-gl-js/pull/3584)
- Add method for changing layer order at runtime - `Map#moveLayer` [#3584](https://github.com/mapbox/mapbox-gl-js/pull/3584)
- Update vertical punctuation logic to Unicode 9.0 standard [#3608](https://github.com/mapbox/mapbox-gl-js/pull/3608)

#### Bug fixes

- Fix data-driven `fill-opacity` rendering when using a `fill-pattern` [#3598](https://github.com/mapbox/mapbox-gl-js/pull/3598)
- Fix line rendering artifacts [#3627](https://github.com/mapbox/mapbox-gl-js/pull/3627)
- Fix incorrect rendering of opaque fills on top of transparent fills [#2628](https://github.com/mapbox/mapbox-gl-js/pull/2628)
- Prevent `AssertionErrors` from pitching raster layers by only calling `Worker#redoPlacement` on vector and GeoJSON sources [#3624](https://github.com/mapbox/mapbox-gl-js/pull/3624)
- Restore IE11 compatability [#3635](https://github.com/mapbox/mapbox-gl-js/pull/3635)
- Fix symbol placement for cached tiles [#3637](https://github.com/mapbox/mapbox-gl-js/pull/3637)

## 0.27.0 (November 11 2016)

#### ⚠️ Breaking changes ⚠️

- Replace `fill-extrude-height` and `fill-extrude-base` properties of `fill` render type with a separate `fill-extrusion` type (with corresponding `fill-extrusion-height` and `fill-extrusion-base` properties), solving problems with render parity and runtime switching between flat and extruded fills. https://github.com/mapbox/mapbox-gl-style-spec/issues/554
- Change the units for extrusion height properties (`fill-extrusion-height`, `fill-extrusion-base`) from "magic numbers" to meters. [#3509](https://github.com/mapbox/mapbox-gl-js/pull/3509)
- Remove `mapboxgl.Control` class and change the way custom controls should be implemented. [#3497](https://github.com/mapbox/mapbox-gl-js/pull/3497)
- Remove `mapboxgl.util` functions: `inherit`, `extendAll`, `debounce`, `coalesce`, `startsWith`, `supportsGeolocation`. [#3441](https://github.com/mapbox/mapbox-gl-js/pull/3441) [#3571](https://github.com/mapbox/mapbox-gl-js/pull/3571)
- **`mapboxgl.util` is deprecated** and will be removed in the next release. [#1408](https://github.com/mapbox/mapbox-gl-js/issues/1408)

#### New features and improvements

- Tons of **performance improvements** that combined make rendering **up to 3 times faster**, especially for complex styles. [#3485](https://github.com/mapbox/mapbox-gl-js/pull/3485) [#3489](https://github.com/mapbox/mapbox-gl-js/pull/3489) [#3490](https://github.com/mapbox/mapbox-gl-js/pull/3490) [#3491](https://github.com/mapbox/mapbox-gl-js/pull/3491) [#3498](https://github.com/mapbox/mapbox-gl-js/pull/3498) [#3499](https://github.com/mapbox/mapbox-gl-js/pull/3499) [#3501](https://github.com/mapbox/mapbox-gl-js/pull/3501) [#3510](https://github.com/mapbox/mapbox-gl-js/pull/3510) [#3514](https://github.com/mapbox/mapbox-gl-js/pull/3514) [#3515](https://github.com/mapbox/mapbox-gl-js/pull/3515) [#3486](https://github.com/mapbox/mapbox-gl-js/pull/3486) [#3527](https://github.com/mapbox/mapbox-gl-js/pull/3527) [#3574](https://github.com/mapbox/mapbox-gl-js/pull/3574) ⚡️⚡️⚡️
- 🈯 Added **vertical text writing mode** for languages that support it. [#3438](https://github.com/mapbox/mapbox-gl-js/pull/3438)
- 🈯 Improved **line breaking of Chinese and Japanese text** in point-placed labels. [#3420](https://github.com/mapbox/mapbox-gl-js/pull/3420)
- Reduce the default number of worker threads (`mapboxgl.workerCount`) for better performance. [#3565](https://github.com/mapbox/mapbox-gl-js/pull/3565)
- Automatically use `categorical` style function type when input values are strings. [#3384](https://github.com/mapbox/mapbox-gl-js/pull/3384)
- Improve control buttons accessibility. [#3492](https://github.com/mapbox/mapbox-gl-js/pull/3492)
- Remove geolocation button if geolocation is disabled (e.g. the page is not served through `https`). [#3571](https://github.com/mapbox/mapbox-gl-js/pull/3571)
- Added `Map#getMaxZoom` and `Map#getMinZoom` methods [#3592](https://github.com/mapbox/mapbox-gl-js/pull/3592)

#### Bugfixes

- Fix several line dash rendering bugs. [#3451](https://github.com/mapbox/mapbox-gl-js/pull/3451)
- Fix intermittent map flicker when using image sources. [#3522](https://github.com/mapbox/mapbox-gl-js/pull/3522)
- Fix incorrect rendering of semitransparent `background` layers. [#3521](https://github.com/mapbox/mapbox-gl-js/pull/3521)
- Fix broken `raster-fade-duration` property. [#3532](https://github.com/mapbox/mapbox-gl-js/pull/3532)
- Fix handling of extrusion heights with negative values (by clamping to `0`). [#3463](https://github.com/mapbox/mapbox-gl-js/pull/3463)
- Fix GeoJSON sources not placing labels/icons correctly after map rotation. [#3366](https://github.com/mapbox/mapbox-gl-js/pull/3366)
- Fix icon/label placement not respecting order for layers with numeric names. [#3404](https://github.com/mapbox/mapbox-gl-js/pull/3404)
- Fix `queryRenderedFeatures` working incorrectly on colliding labels. [#3459](https://github.com/mapbox/mapbox-gl-js/pull/3459)
- Fix a bug where changing extrusion properties at runtime sometimes threw an error. [#3487](https://github.com/mapbox/mapbox-gl-js/pull/3487) [#3468](https://github.com/mapbox/mapbox-gl-js/pull/3468)
- Fix a bug where `map.loaded()` always returned `true` when using raster tile sources. [#3302](https://github.com/mapbox/mapbox-gl-js/pull/3302)
- Fix a bug where moving the map out of bounds sometimes threw `failed to invert matrix` error. [#3518](https://github.com/mapbox/mapbox-gl-js/pull/3518)
- Fixed `queryRenderedFeatures` throwing an error if no parameters provided. [#3542](https://github.com/mapbox/mapbox-gl-js/pull/3542)
- Fixed a bug where using multiple `\n` in a text field resulted in an error. [#3570](https://github.com/mapbox/mapbox-gl-js/pull/3570)

#### Misc

- 🐞 Fix `npm install mapbox-gl` pulling in all `devDependencies`, leading to an extremely slow install. [#3377](https://github.com/mapbox/mapbox-gl-js/pull/3377)
- Switch the codebase to ES6. [#c](https://github.com/mapbox/mapbox-gl-js/pull/3388) [#3408](https://github.com/mapbox/mapbox-gl-js/pull/3408) [#3415](https://github.com/mapbox/mapbox-gl-js/pull/3415) [#3421](https://github.com/mapbox/mapbox-gl-js/pull/3421)
- A lot of internal refactoring to make the codebase simpler and more maintainable.
- Various documentation fixes. [#3440](https://github.com/mapbox/mapbox-gl-js/pull/3440)

## 0.26.0 (October 13 2016)

#### New Features & Improvements

- Add `fill-extrude-height` and `fill-extrude-base` style properties (3d buildings) :cityscape: [#3223](https://github.com/mapbox/mapbox-gl-js/pull/3223)
- Add customizable `colorSpace` interpolation to functions [#3245](https://github.com/mapbox/mapbox-gl-js/pull/3245)
- Add `identity` function type [#3274](https://github.com/mapbox/mapbox-gl-js/pull/3274)
- Add depth testing for symbols with `'pitch-alignment': 'map'` [#3243](https://github.com/mapbox/mapbox-gl-js/pull/3243)
- Add `dataloading` events for styles and sources [#3306](https://github.com/mapbox/mapbox-gl-js/pull/3306)
- Add `Control` suffix to all controls :warning: BREAKING CHANGE :warning: [#3355](https://github.com/mapbox/mapbox-gl-js/pull/3355)
- Calculate style layer `ref`s automatically and get rid of user-specified `ref`s :warning: BREAKING CHANGE :warning: [#3486](https://github.com/mapbox/mapbox-gl-js/pull/3486)

#### Performance Improvements

- Ensure removing style or source releases all tile resources [#3359](https://github.com/mapbox/mapbox-gl-js/pull/3359)

#### Bugfixes

- Fix bug causing an error when `Marker#setLngLat` is called [#3294](https://github.com/mapbox/mapbox-gl-js/pull/3294)
- Fix bug causing incorrect coordinates in `touchend` on Android Chrome [#3319](https://github.com/mapbox/mapbox-gl-js/pull/3319)
- Fix bug causing incorrect popup positioning at top of screen [#3333](https://github.com/mapbox/mapbox-gl-js/pull/3333)
- Restore `tile` property to `data` events fired when a tile is removed [#3328](https://github.com/mapbox/mapbox-gl-js/pull/3328)
- Fix bug causing "Improve this map" link to not preload map location [#3356](https://github.com/mapbox/mapbox-gl-js/pull/3356)

## 0.25.1 (September 30 2016)

#### Bugfixes

- Fix bug causing attribution to not be shown [#3278](https://github.com/mapbox/mapbox-gl-js/pull/3278)
- Fix bug causing exceptions when symbol text has a trailing newline [#3281](https://github.com/mapbox/mapbox-gl-js/pull/3281)

## 0.25.0 (September 29 2016)

#### Breaking Changes

- `Evented#off` now require two arguments; omitting the second argument in order to unbind all listeners for an event
  type is no longer supported, as it could cause unintended unbinding of internal listeners.

#### New Features & Improvements

- Consolidate undocumented data lifecycle events into `data` and `dataloading` events ([#3255](https://github.com/mapbox/mapbox-gl-js/pull/3255))
- Add `auto` value for style spec properties ([#3203](https://github.com/mapbox/mapbox-gl-js/pull/3203))

#### Bugfixes

- Fix bug causing "Map#queryRenderedFeatures" to return no features after map rotation or filter change ([#3233](https://github.com/mapbox/mapbox-gl-js/pull/3233))
- Change webpack build process ([#3235](https://github.com/mapbox/mapbox-gl-js/pull/3235)) :warning: BREAKING CHANGE :warning:
- Improved error messages for `LngLat#convert` ([#3232](https://github.com/mapbox/mapbox-gl-js/pull/3232))
- Fix bug where the `tiles` field is omitted from the `RasterTileSource#serialize` method ([#3259](https://github.com/mapbox/mapbox-gl-js/pull/3259))
- Comply with HTML spec by replacing the `div` within the `Navigation` control `<button>` with a `span` element ([#3268](https://github.com/mapbox/mapbox-gl-js/pull/3268))
- Fix bug causing `Marker` instances to be translated to non-whole pixel coordinates that caused blurriness ([#3270](https://github.com/mapbox/mapbox-gl-js/pull/3270))

#### Performance Improvements

- Avoid unnecessary style validation ([#3224](https://github.com/mapbox/mapbox-gl-js/pull/3224))
- Share a single blob URL between all workers ([#3239](https://github.com/mapbox/mapbox-gl-js/pull/3239))

## 0.24.0 (September 19 2016)

#### New Features & Improvements

- Allow querystrings in `mapbox://` URLs [#3113](https://github.com/mapbox/mapbox-gl-js/issues/3113)
- Allow "drag rotate" interaction to control pitch [#3105](https://github.com/mapbox/mapbox-gl-js/pull/3105)
- Improve performance by decreasing `Worker` script `Blob` size [#3158](https://github.com/mapbox/mapbox-gl-js/pull/3158)
- Improve vector tile performance [#3067](https://github.com/mapbox/mapbox-gl-js/pull/3067)
- Decrease size of distributed library by removing `package.json` [#3174](https://github.com/mapbox/mapbox-gl-js/pull/3174)
- Add support for new lines in `text-field` [#3179](https://github.com/mapbox/mapbox-gl-js/pull/3179)
- Make keyboard navigation smoother [#3190](https://github.com/mapbox/mapbox-gl-js/pull/3190)
- Make mouse wheel zooming smoother [#3189](https://github.com/mapbox/mapbox-gl-js/pull/3189)
- Add better error message when calling `Map#queryRenderedFeatures` on nonexistent layer [#3196](https://github.com/mapbox/mapbox-gl-js/pull/3196)
- Add support for imperial units on `Scale` control [#3160](https://github.com/mapbox/mapbox-gl-js/pull/3160)
- Add map's pitch to URL hash [#3218](https://github.com/mapbox/mapbox-gl-js/pull/3218)

#### Bugfixes

- Fix exception thrown when using box zoom handler [#3078](https://github.com/mapbox/mapbox-gl-js/pull/3078)
- Ensure style filters cannot be mutated by reference [#3093](https://github.com/mapbox/mapbox-gl-js/pull/3093)
- Fix exceptions thrown when opening marker-bound popup by click [#3104](https://github.com/mapbox/mapbox-gl-js/pull/3104)
- Fix bug causing fills with transparent colors and patterns to not render [#3107](https://github.com/mapbox/mapbox-gl-js/issues/3107)
- Fix order of latitudes in `Map#getBounds` [#3081](https://github.com/mapbox/mapbox-gl-js/issues/3081)
- Fix incorrect evaluation of zoom-and-property functions [#2827](https://github.com/mapbox/mapbox-gl-js/issues/2827) [#3155](https://github.com/mapbox/mapbox-gl-js/pull/3155)
- Fix incorrect evaluation of property functions [#2828](https://github.com/mapbox/mapbox-gl-js/issues/2828) [#3155](https://github.com/mapbox/mapbox-gl-js/pull/3155)
- Fix bug causing garbled text rendering when multiple maps are rendered on the page [#3086](https://github.com/mapbox/mapbox-gl-js/issues/3086)
- Fix rendering defects caused by `Map#setFilter` and map rotation on iOS 10 [#3207](https://github.com/mapbox/mapbox-gl-js/pull/3207)
- Fix bug causing image and video sources to disappear when zooming in [#3010](https://github.com/mapbox/mapbox-gl-js/issues/3010)

## 0.23.0 (August 25 2016)

#### New Features & Improvements

- Add support for `line-color` property functions [#2938](https://github.com/mapbox/mapbox-gl-js/pull/2938)
- Add `Scale` control [#2940](https://github.com/mapbox/mapbox-gl-js/pull/2940) [#3042](https://github.com/mapbox/mapbox-gl-js/pull/3042)
- Improve polygon label placement by rendering labels at the pole of inaccessibility [#3038](https://github.com/mapbox/mapbox-gl-js/pull/3038)
- Add `Popup` `offset` option [#1962](https://github.com/mapbox/mapbox-gl-js/issues/1962)
- Add `Marker#bindPopup` method [#3056](https://github.com/mapbox/mapbox-gl-js/pull/3056)

#### Performance Improvements

- Improve performance of pages with multiple maps using a shared `WebWorker` pool [#2952](https://github.com/mapbox/mapbox-gl-js/pull/2952)

#### Bugfixes

- Make `LatLngBounds` obey its documented argument order (`southwest`, `northeast`), allowing bounds across the dateline [#2414](https://github.com/mapbox/mapbox-gl-js/pull/2414) :warning: **BREAKING CHANGE** :warning:
- Fix bug causing `fill-opacity` property functions to not render as expected [#3061](https://github.com/mapbox/mapbox-gl-js/pull/3061)

## 0.22.1 (August 18 2016)

#### New Features & Improvements

- Reduce library size by using minified version of style specification [#2998](https://github.com/mapbox/mapbox-gl-js/pull/2998)
- Add a warning when rendering artifacts occur due to too many symbols or glyphs being rendered in a tile [#2966](https://github.com/mapbox/mapbox-gl-js/pull/2966)

#### Bugfixes

- Fix bug causing exception to be thrown by `Map#querySourceFeatures` [#3022](https://github.com/mapbox/mapbox-gl-js/pull/3022)
- Fix bug causing `Map#loaded` to return true while there are outstanding tile updates [#2847](https://github.com/mapbox/mapbox-gl-js/pull/2847)

## 0.22.0 (August 11 2016)

#### Breaking Changes

- The `GeoJSONSource`, `VideoSource`, `ImageSource` constructors are now private. Please use `map.addSource({...})` to create sources and `map.getSource(...).setData(...)` to update GeoJSON sources. [#2667](https://github.com/mapbox/mapbox-gl-js/pull/2667)
- `Map#onError` has been removed. You may catch errors by listening for the `error` event. If no listeners are bound to `error`, error messages will be printed to the console. [#2852](https://github.com/mapbox/mapbox-gl-js/pull/2852)

#### New Features & Improvements

- Increase max glyph atlas size to accommodate alphabets with large numbers of characters [#2930](https://github.com/mapbox/mapbox-gl-js/pull/2930)
- Add support for filtering features on GeoJSON / vector tile `$id` [#2888](https://github.com/mapbox/mapbox-gl-js/pull/2888)
- Update geolocate icon [#2973](https://github.com/mapbox/mapbox-gl-js/pull/2973)
- Add a `close` event to `Popup`s [#2953](https://github.com/mapbox/mapbox-gl-js/pull/2953)
- Add a `offset` option to `Marker` [#2885](https://github.com/mapbox/mapbox-gl-js/pull/2885)
- Print `error` events without any listeners to the console [#2852](https://github.com/mapbox/mapbox-gl-js/pull/2852)
- Refactored `Source` interface to prepare for custom source types [#2667](https://github.com/mapbox/mapbox-gl-js/pull/2667)

#### Bugfixes

- Fix opacity property-functions for fill layers [#2971](https://github.com/mapbox/mapbox-gl-js/pull/2971)
- Fix `DataCloneError` in Firefox and IE11 [#2559](https://github.com/mapbox/mapbox-gl-js/pull/2559)
- Fix bug preventing camera animations from being triggered in `moveend` listeners [#2944](https://github.com/mapbox/mapbox-gl-js/pull/2944)
- Fix bug preventing `fill-outline-color` from being unset [#2964](https://github.com/mapbox/mapbox-gl-js/pull/2964)
- Fix webpack support [#2887](https://github.com/mapbox/mapbox-gl-js/pull/2887)
- Prevent buttons in controls from acting like form submit buttons [#2935](https://github.com/mapbox/mapbox-gl-js/pull/2935)
- Fix bug preventing map interactions near two controls in the same corner [#2932](https://github.com/mapbox/mapbox-gl-js/pull/2932)
- Fix crash resulting for large style batch queue [#2926](https://github.com/mapbox/mapbox-gl-js/issues/2926)

## 0.21.0 (July 13 2016)

#### Breaking Changes

- GeoJSON polygon inner rings are now rewound for compliance with the [v2 vector tile](https://github.com/mapbox/vector-tile-spec/blob/master/2.1/README.md#4344-polygon-geometry-type). This may affect some uses of `line-offset`, reversing the direction of the offset. [#2889](https://github.com/mapbox/mapbox-gl-js/issues/2889)

#### New Features & Improvements

- Add `text-pitch-alignment` style property [#2668](https://github.com/mapbox/mapbox-gl-js/pull/2668)
- Allow query parameters on `mapbox://` URLs [#2702](https://github.com/mapbox/mapbox-gl-js/pull/2702)
- Add `icon-text-fit` and `icon-text-fit-padding` style properties [#2720](https://github.com/mapbox/mapbox-gl-js/pull/2720)
- Enable property functions for `icon-rotate` [#2738](https://github.com/mapbox/mapbox-gl-js/pull/2738)
- Enable property functions for `fill-opacity` [#2733](https://github.com/mapbox/mapbox-gl-js/pull/2733)
- Fire `Map#mouseout` events [#2777](https://github.com/mapbox/mapbox-gl-js/pull/2777)
- Allow query parameters on all sprite URLs [#2772](https://github.com/mapbox/mapbox-gl-js/pull/2772)
- Increase sprite atlas size to 1024px square, allowing more and larger sprites [#2802](https://github.com/mapbox/mapbox-gl-js/pull/2802)
- Add `Marker` class [#2725](https://github.com/mapbox/mapbox-gl-js/pull/2725) [#2810](https://github.com/mapbox/mapbox-gl-js/pull/2810)
- Add `{quadkey}` URL parameter [#2805](https://github.com/mapbox/mapbox-gl-js/pull/2805)
- Add `circle-pitch-scale` style property [#2821](https://github.com/mapbox/mapbox-gl-js/pull/2821)

#### Bugfixes

- Fix rendering of layers with large numbers of features [#2794](https://github.com/mapbox/mapbox-gl-js/pull/2794)
- Fix exceptions thrown during drag-rotate interactions [#2840](https://github.com/mapbox/mapbox-gl-js/pull/2840)
- Fix error when adding and removing a layer within the same update cycle [#2845](https://github.com/mapbox/mapbox-gl-js/pull/2845)
- Fix false "Geometry exceeds allowed extent" warnings [#2568](https://github.com/mapbox/mapbox-gl-js/issues/2568)
- Fix `Map#loaded` returning true while there are outstanding tile updates [#2847](https://github.com/mapbox/mapbox-gl-js/pull/2847)
- Fix style validation error thrown while removing a filter [#2847](https://github.com/mapbox/mapbox-gl-js/pull/2847)
- Fix event data object not being passed for double click events [#2814](https://github.com/mapbox/mapbox-gl-js/pull/2814)
- Fix multipolygons disappearing from map at certain zoom levels [#2704](https://github.com/mapbox/mapbox-gl-js/issues/2704)
- Fix exceptions caused by `queryRenderedFeatures` in Safari and Firefox [#2822](https://github.com/mapbox/mapbox-gl-js/pull/2822)
- Fix `mapboxgl#supported()` returning `true` in old versions of IE11 [mapbox/mapbox-gl-supported#1](https://github.com/mapbox/mapbox-gl-supported/issues/1)

## 0.20.1 (June 21 2016)

#### Bugfixes

- Fixed exception thrown when changing `*-translate` properties via `setPaintProperty` ([#2762](https://github.com/mapbox/mapbox-gl-js/issues/2762))

## 0.20.0 (June 10 2016)

#### New Features & Improvements

- Add limited WMS support [#2612](https://github.com/mapbox/mapbox-gl-js/pull/2612)
- Add `workerCount` constructor option [#2666](https://github.com/mapbox/mapbox-gl-js/pull/2666)
- Improve performance of `locationPoint` and `pointLocation` [#2690](https://github.com/mapbox/mapbox-gl-js/pull/2690)
- Remove "Not using VertexArrayObject extension" warning messages [#2707](https://github.com/mapbox/mapbox-gl-js/pull/2707)
- Add `version` property to mapboxgl [#2660](https://github.com/mapbox/mapbox-gl-js/pull/2660)
- Support property functions in `circle-opacity` and `circle-blur` [#2693](https://github.com/mapbox/mapbox-gl-js/pull/2693)

#### Bugfixes

- Fix exception thrown by "drag rotate" handler [#2680](https://github.com/mapbox/mapbox-gl-js/issues/2680)
- Return an empty array instead of an empty object from `queryRenderedFeatures` [#2694](https://github.com/mapbox/mapbox-gl-js/pull/2694)
- Fix bug causing map to not render in IE

## 0.19.1 (June 2 2016)

#### Bugfixes

- Fix rendering of polygons with more than 35k vertices [#2657](https://github.com/mapbox/mapbox-gl-js/issues/2657)

## 0.19.0 (May 31 2016)

#### New Features & Improvements

- Allow use of special characters in property field names [#2547](https://github.com/mapbox/mapbox-gl-js/pull/2547)
- Improve rendering speeds on fill layers [#1606](https://github.com/mapbox/mapbox-gl-js/pull/1606)
- Add data driven styling support for `fill-color` and `fill-outline-color` [#2629](https://github.com/mapbox/mapbox-gl-js/pull/2629)
- Add `has` and `!has` filter operators [mapbox/feature-filter#15](https://github.com/mapbox/feature-filter/pull/15)
- Improve keyboard handlers with held-down keys [#2530](https://github.com/mapbox/mapbox-gl-js/pull/2530)
- Support 'tms' tile scheme [#2565](https://github.com/mapbox/mapbox-gl-js/pull/2565)
- Add `trackResize` option to `Map` [#2591](https://github.com/mapbox/mapbox-gl-js/pull/2591)

#### Bugfixes

- Scale circles when map is displayed at a pitch [#2541](https://github.com/mapbox/mapbox-gl-js/issues/2541)
- Fix background pattern rendering bug [#2557](https://github.com/mapbox/mapbox-gl-js/pull/2557)
- Fix bug that prevented removal of a `fill-pattern` from a fill layer [#2534](https://github.com/mapbox/mapbox-gl-js/issues/2534)
- Fix `line-pattern` and `fill-pattern`rendering [#2596](https://github.com/mapbox/mapbox-gl-js/pull/2596)
- Fix some platform specific rendering bugs [#2553](https://github.com/mapbox/mapbox-gl-js/pull/2553)
- Return empty object from `queryRenderedFeatures` before the map is loaded [#2621](https://github.com/mapbox/mapbox-gl-js/pull/2621)
- Fix "there is no texture bound to the unit 1" warnings [#2509](https://github.com/mapbox/mapbox-gl-js/pull/2509)
- Allow transitioned values to be unset [#2561](https://github.com/mapbox/mapbox-gl-js/pull/2561)

## 0.18.0 (April 13 2016)

#### New Features & Improvements

- Implement zoom-and-property functions for `circle-color` and `circle-size` [#2454](https://github.com/mapbox/mapbox-gl-js/pull/2454)
- Dedupe attributions that are substrings of others [#2453](https://github.com/mapbox/mapbox-gl-js/pull/2453)
- Misc performance improvements [#2483](https://github.com/mapbox/mapbox-gl-js/pull/2483) [#2488](https://github.com/mapbox/mapbox-gl-js/pull/2488)

#### Bugfixes

- Fix errors when unsetting and resetting a style property [#2464](https://github.com/mapbox/mapbox-gl-js/pull/2464)
- Fix errors when updating paint properties while using classes [#2496](https://github.com/mapbox/mapbox-gl-js/pull/2496)
- Fix errors caused by race condition in unserializeBuckets [#2497](https://github.com/mapbox/mapbox-gl-js/pull/2497)
- Fix overzoomed tiles in wrapped worlds [#2482](https://github.com/mapbox/mapbox-gl-js/issues/2482)
- Fix errors caused by mutating a filter object after calling `Map#setFilter` [#2495](https://github.com/mapbox/mapbox-gl-js/pull/2495)

## 0.17.0 (April 13 2016)

#### Breaking Changes

- Remove `map.batch` in favor of automatically batching style mutations (i.e. calls to `Map#setLayoutProperty`, `Map#setPaintProperty`, `Map#setFilter`, `Map#setClasses`, etc.) and applying them once per frame, significantly improving performance when updating the style frequently [#2355](https://github.com/mapbox/mapbox-gl-js/pull/2355) [#2380](https://github.com/mapbox/mapbox-gl-js/pull/2380)
- Remove `util.throttle` [#2345](https://github.com/mapbox/mapbox-gl-js/issues/2345)

#### New Features & Improvements

- Improve performance of all style mutation methods by only recalculating affected properties [#2339](https://github.com/mapbox/mapbox-gl-js/issues/2339)
- Improve fading of labels and icons [#2376](https://github.com/mapbox/mapbox-gl-js/pull/2376)
- Improve rendering performance by reducing work done on the main thread [#2394](https://github.com/mapbox/mapbox-gl-js/pull/2394)
- Validate filters passed to `Map#queryRenderedFeatures` and `Map#querySourceFeatures` [#2349](https://github.com/mapbox/mapbox-gl-js/issues/2349)
- Display a warning if a vector tile's geometry extent is larger than supported [#2383](https://github.com/mapbox/mapbox-gl-js/pull/2383)
- Implement property functions (i.e. data-driven styling) for `circle-color` and `circle-size` [#1932](https://github.com/mapbox/mapbox-gl-js/pull/1932)
- Add `Popup#setDOMContent` method [#2436](https://github.com/mapbox/mapbox-gl-js/pull/2436)

#### Bugfixes

- Fix a performance regression caused by using 1 `WebWorker` instead of `# cpus - 1` `WebWorker`s, slowing down tile loading times [#2408](https://github.com/mapbox/mapbox-gl-js/pull/2408)
- Fix a bug in which `Map#queryRenderedFeatures` would sometimes return features that had been removed [#2353](https://github.com/mapbox/mapbox-gl-js/issues/2353)
- Fix `clusterMaxZoom` option on `GeoJSONSource` not working as expected [#2374](https://github.com/mapbox/mapbox-gl-js/issues/2374)
- Fix anti-aliased rendering for pattern fills [#2372](https://github.com/mapbox/mapbox-gl-js/issues/2372)
- Fix exception caused by calling `Map#queryRenderedFeatures` or `Map#querySourceFeatures` with no arguments
- Fix exception caused by calling `Map#setLayoutProperty` for `text-field` or `icon-image` [#2407](https://github.com/mapbox/mapbox-gl-js/issues/2407)

## 0.16.0 (March 24 2016)

#### Breaking Changes

- Replace `Map#featuresAt` and `Map#featuresIn` with `Map#queryRenderedFeatures` and `map.querySourceFeatures` ([#2224](https://github.com/mapbox/mapbox-gl-js/pull/2224))
  - Replace `featuresAt` and `featuresIn` with `queryRenderedFeatures`
  - Make `queryRenderedFeatures` synchronous, remove the callback and use the return value.
  - Rename `layer` parameter to `layers` and make it an array of layer names.
  - Remove the `radius` parameter. `radius` was used with `featuresAt` to account for style properties like `line-width` and `circle-radius`. `queryRenderedFeatures` accounts for these style properties. If you need to query a larger area, use a bounding box query instead of a point query.
  - Remove the `includeGeometry` parameter because `queryRenderedFeatures` always includes geometries.
- `Map#debug` is renamed to `Map#showTileBoundaries` ([#2284](https://github.com/mapbox/mapbox-gl-js/pull/2284))
- `Map#collisionDebug` is renamed to `Map#showCollisionBoxes` ([#2284](https://github.com/mapbox/mapbox-gl-js/pull/2284))

#### New Features & Improvements

- Improve overall rendering performance. ([#2221](https://github.com/mapbox/mapbox-gl-js/pull/2221))
- Improve performance of `GeoJSONSource#setData`. ([#2222](https://github.com/mapbox/mapbox-gl-js/pull/2222))
- Add `Map#setMaxBounds` method ([#2234](https://github.com/mapbox/mapbox-gl-js/pull/2234))
- Add `isActive` and `isEnabled` methods to interaction handlers ([#2238](https://github.com/mapbox/mapbox-gl-js/pull/2238))
- Add `Map#setZoomBounds` method ([#2243](https://github.com/mapbox/mapbox-gl-js/pull/2243))
- Add touch events ([#2195](https://github.com/mapbox/mapbox-gl-js/issues/2195))
- Add `map.queryRenderedFeatures` to query the styled and rendered representations of features ([#2224](https://github.com/mapbox/mapbox-gl-js/pull/2224))
- Add `map.querySourceFeatures` to get features directly from vector tiles, independent of the style ([#2224](https://github.com/mapbox/mapbox-gl-js/pull/2224))
- Add `mapboxgl.Geolocate` control ([#1939](https://github.com/mapbox/mapbox-gl-js/issues/1939))
- Make background patterns render seamlessly across tile boundaries ([#2305](https://github.com/mapbox/mapbox-gl-js/pull/2305))

#### Bugfixes

- Fix calls to `setFilter`, `setLayoutProperty`, and `setLayerZoomRange` on ref children ([#2228](https://github.com/mapbox/mapbox-gl-js/issues/2228))
- Fix `undefined` bucket errors after `setFilter` calls ([#2244](https://github.com/mapbox/mapbox-gl-js/issues/2244))
- Fix bugs causing hidden symbols to be rendered ([#2246](https://github.com/mapbox/mapbox-gl-js/pull/2246), [#2276](https://github.com/mapbox/mapbox-gl-js/pull/2276))
- Fix raster flickering ([#2236](https://github.com/mapbox/mapbox-gl-js/issues/2236))
- Fix `queryRenderedFeatures` precision at high zoom levels ([#2292](https://github.com/mapbox/mapbox-gl-js/pull/2292))
- Fix holes in GeoJSON data caused by unexpected winding order ([#2285](https://github.com/mapbox/mapbox-gl-js/pull/2285))
- Fix bug causing deleted features to be returned by `queryRenderedFeatures` ([#2306](https://github.com/mapbox/mapbox-gl-js/pull/2306))
- Fix bug causing unexpected fill patterns to be rendered ([#2307](https://github.com/mapbox/mapbox-gl-js/pull/2307))
- Fix popup location with preceding sibling elements ([#2311](https://github.com/mapbox/mapbox-gl-js/pull/2311))
- Fix polygon anti-aliasing ([#2319](https://github.com/mapbox/mapbox-gl-js/pull/2319))
- Fix slivers between non-adjacent polygons ([#2319](https://github.com/mapbox/mapbox-gl-js/pull/2319))
- Fix keyboard shortcuts causing page to scroll ([#2312](https://github.com/mapbox/mapbox-gl-js/pull/2312))

## 0.15.0 (March 1 2016)

#### New Features & Improvements

- Add `ImageSource#setCoordinates` and `VideoSource#setCoordinates` ([#2184](https://github.com/mapbox/mapbox-gl-js/pull/2184))

#### Bugfixes

- Fix flickering on raster layers ([#2211](https://github.com/mapbox/mapbox-gl-js/pull/2211))
- Fix browser hang when zooming quickly on raster layers ([#2211](https://github.com/mapbox/mapbox-gl-js/pull/2211))

## 0.14.3 (Feb 25 2016)

#### New Features & Improvements

- Improve responsiveness of zooming out by using cached parent tiles ([#2168](https://github.com/mapbox/mapbox-gl-js/pull/2168))
- Improve contextual clues on style API validation ([#2170](https://github.com/mapbox/mapbox-gl-js/issues/2170))
- Improve performance of methods including `setData` ([#2174](https://github.com/mapbox/mapbox-gl-js/pull/2174))

#### Bugfixes

- Fix incorrectly sized line dashes ([#2099](https://github.com/mapbox/mapbox-gl-js/issues/2099))
- Fix bug in which `in` feature filter drops features ([#2166](https://github.com/mapbox/mapbox-gl-js/pull/2166))
- Fix bug preventing `Map#load` from firing when tile "Not Found" errors occurred ([#2176](https://github.com/mapbox/mapbox-gl-js/pull/2176))
- Fix rendering artifacts on mobile GPUs ([#2117](https://github.com/mapbox/mapbox-gl-js/pull/2117))

## 0.14.2 (Feb 19 2016)

#### Bugfixes

- Look for loaded parent tiles in cache
- Set tile cache size based on viewport size ([#2137](https://github.com/mapbox/mapbox-gl-js/issues/2137))
- Fix tile render order for layer-by-layer
- Remove source update throttling ([#2139](https://github.com/mapbox/mapbox-gl-js/issues/2139))
- Make panning while zooming more linear ([#2070](https://github.com/mapbox/mapbox-gl-js/issues/2070))
- Round points created during bucket creation ([#2067](https://github.com/mapbox/mapbox-gl-js/issues/2067))
- Correct bounds for a rotated or tilted map ([#1842](https://github.com/mapbox/mapbox-gl-js/issues/1842))
- Fix overscaled featuresAt ([#2103](https://github.com/mapbox/mapbox-gl-js/issues/2103))
- Allow using `tileSize: 512` as a switch to trade retina support for 512px raster tiles
- Fix the serialization of paint classes ([#2107](https://github.com/mapbox/mapbox-gl-js/issues/2107))
- Fixed bug where unsetting style properties could mutate the value of other style properties ([#2105](https://github.com/mapbox/mapbox-gl-js/pull/2105))
- Less slanted dashed lines near sharp corners ([#967](https://github.com/mapbox/mapbox-gl-js/issues/967))
- Fire map#load if no initial style is set ([#2042](https://github.com/mapbox/mapbox-gl-js/issues/2042))

## 0.14.1 (Feb 10 2016)

#### Bugfixes

- Fix incorrectly rotated symbols along lines near tile boundaries ([#2062](https://github.com/mapbox/mapbox-gl-js/issues/2062))
- Fix broken rendering when a fill layer follows certain symbol layers ([#2092](https://github.com/mapbox/mapbox-gl-js/issues/2092))

## 0.14.0 (Feb 8 2016)

#### Breaking Changes

- Switch `GeoJSONSource` clustering options from being measured in extent-units to pixels ([#2026](https://github.com/mapbox/mapbox-gl-js/pull/2026))

#### New Features & Improvements

- Improved error message for invalid colors ([#2006](https://github.com/mapbox/mapbox-gl-js/pull/2006))
- Added support for tiles with variable extents ([#2010](https://github.com/mapbox/mapbox-gl-js/pull/2010))
- Improved `filter` performance and maximum size ([#2024](https://github.com/mapbox/mapbox-gl-js/issues/2024))
- Changed circle rendering such that all geometry nodes are drawn, not just the geometry's outer ring ([#2027](https://github.com/mapbox/mapbox-gl-js/pull/2027))
- Added `Map#getStyle` method ([#1982](https://github.com/mapbox/mapbox-gl-js/issues/1982))

#### Bugfixes

- Fixed bug causing WebGL contexts to be "used up" by calling `mapboxgl.supported()` ([#2018](https://github.com/mapbox/mapbox-gl-js/issues/2018))
- Fixed non-deterministic symbol z-order sorting ([#2023](https://github.com/mapbox/mapbox-gl-js/pull/2023))
- Fixed garbled labels while zooming ([#2012](https://github.com/mapbox/mapbox-gl-js/issues/2012))
- Fixed icon jumping when touching trackpad with two fingers ([#1990](https://github.com/mapbox/mapbox-gl-js/pull/1990))
- Fixed overzoomed collision debug labels ([#2033](https://github.com/mapbox/mapbox-gl-js/issues/2033))
- Fixed dashes sliding along their line during zooming ([#2039](https://github.com/mapbox/mapbox-gl-js/issues/2039))
- Fixed overscaled `minzoom` setting for GeoJSON sources ([#1651](https://github.com/mapbox/mapbox-gl-js/issues/1651))
- Fixed overly-strict function validation for duplicate stops ([#2075](https://github.com/mapbox/mapbox-gl-js/pull/2075))
- Fixed crash due to `performance.now` not being present on some browsers ([#2056](https://github.com/mapbox/mapbox-gl-js/issues/2056))
- Fixed the unsetting of paint properties ([#2037](https://github.com/mapbox/mapbox-gl-js/issues/2037))
- Fixed bug causing multiple interaction handler event listeners to be attached ([#2069](https://github.com/mapbox/mapbox-gl-js/issues/2069))
- Fixed bug causing only a single debug box to be drawn ([#2034](https://github.com/mapbox/mapbox-gl-js/issues/2034))

## 0.13.1 (Jan 27 2016)

#### Bugfixes

- Fixed broken npm package due to outdated bundled modules

## 0.13.0 (Jan 27 2016)

#### Bugfixes

- Fixed easeTo pan, zoom, and rotate when initial rotation != 0 ([#1950](https://github.com/mapbox/mapbox-gl-js/pull/1950))
- Fixed rendering of tiles with an extent != 4096 ([#1952](https://github.com/mapbox/mapbox-gl-js/issues/1952))
- Fixed missing icon collision boxes ([#1978](https://github.com/mapbox/mapbox-gl-js/issues/1978))
- Fixed null `Tile#buffers` errors ([#1987](https://github.com/mapbox/mapbox-gl-js/pull/1987))

#### New Features & Improvements

- Added `symbol-avoid-edges` style property ([#1951](https://github.com/mapbox/mapbox-gl-js/pull/1951))
- Improved `symbol-max-angle` check algorithm ([#1959](https://github.com/mapbox/mapbox-gl-js/pull/1959))
- Added marker clustering! ([#1931](https://github.com/mapbox/mapbox-gl-js/pull/1931))
- Added zoomstart, zoom, and zoomend events ([#1958](https://github.com/mapbox/mapbox-gl-js/issues/1958))
- Disabled drag on mousedown when using boxzoom ([#1907](https://github.com/mapbox/mapbox-gl-js/issues/1907))

## 0.12.4 (Jan 19 2016)

#### Bugfixes

- Fix elementGroups null value errors ([#1933](https://github.com/mapbox/mapbox-gl-js/issues/1933))
- Fix some glyph atlas overflow cases ([#1923](https://github.com/mapbox/mapbox-gl-js/pull/1923))

## 0.12.3 (Jan 14 2016)

#### API Improvements

- Support inline attribution options in map options ([#1865](https://github.com/mapbox/mapbox-gl-js/issues/1865))
- Improve flyTo options ([#1854](https://github.com/mapbox/mapbox-gl-js/issues/1854), [#1429](https://github.com/mapbox/mapbox-gl-js/issues/1429))

#### Bugfixes

- Fix flickering with overscaled tiles ([#1921](https://github.com/mapbox/mapbox-gl-js/issues/1921))
- Remove Node.remove calls for IE browser compatibility ([#1900](https://github.com/mapbox/mapbox-gl-js/issues/1900))
- Match patterns at tile boundaries ([#1908](https://github.com/mapbox/mapbox-gl-js/pull/1908))
- Fix Tile#positionAt, fix query tests ([#1899](https://github.com/mapbox/mapbox-gl-js/issues/1899))
- Fix flickering on streets ([#1875](https://github.com/mapbox/mapbox-gl-js/issues/1875))
- Fix text-max-angle property ([#1870](https://github.com/mapbox/mapbox-gl-js/issues/1870))
- Fix overscaled line patterns ([#1856](https://github.com/mapbox/mapbox-gl-js/issues/1856))
- Fix patterns and icons for mismatched pixelRatios ([#1851](https://github.com/mapbox/mapbox-gl-js/issues/1851))
- Fix missing labels when text size 0 at max zoom ([#1809](https://github.com/mapbox/mapbox-gl-js/issues/1809))
- Use linear interp when pixel ratios don't match ([#1601](https://github.com/mapbox/mapbox-gl-js/issues/1601))
- Fix blank areas, flickering in raster layers ([#1876](https://github.com/mapbox/mapbox-gl-js/issues/1876), [#675](https://github.com/mapbox/mapbox-gl-js/issues/675))
- Fix labels slipping/cropping at tile bounds ([#757](https://github.com/mapbox/mapbox-gl-js/issues/757))

#### UX Improvements

- Improve touch handler perceived performance ([#1844](https://github.com/mapbox/mapbox-gl-js/issues/1844))

## 0.12.2 (Dec 22 2015)

#### API Improvements

- Support LngLat.convert([w, s, e, n]) ([#1812](https://github.com/mapbox/mapbox-gl-js/issues/1812))
- Invalid GeoJSON is now handled better

#### Bugfixes

- Fixed `Popup#addTo` when the popup is already open ([#1811](https://github.com/mapbox/mapbox-gl-js/issues/1811))
- Fixed warping when rotating / zooming really fast
- `Map#flyTo` now flies across the antimeridian if shorter ([#1853](https://github.com/mapbox/mapbox-gl-js/issues/1853))

## 0.12.1 (Dec 8 2015)

#### Breaking changes

- Reversed the direction of `line-offset` ([#1808](https://github.com/mapbox/mapbox-gl-js/pull/1808))
- Renamed `Pinch` interaction handler to `TouchZoomRotate` ([#1777](https://github.com/mapbox/mapbox-gl-js/pull/1777))
- Made `Map#update` and `Map#render` private methods ([#1798](https://github.com/mapbox/mapbox-gl-js/pull/1798))
- Made `Map#remove` remove created DOM elements ([#1789](https://github.com/mapbox/mapbox-gl-js/issues/1789))

#### API Improvements

- Added an method to disable touch rotation ([#1777](https://github.com/mapbox/mapbox-gl-js/pull/1777))
- Added a `position` option for `Attribution` ([#1689](https://github.com/mapbox/mapbox-gl-js/issues/1689))

#### Bugfixes

- Ensure tile loading errors are properly reported ([#1799](https://github.com/mapbox/mapbox-gl-js/pull/1799))
- Ensure re-adding a previously removed pop-up works ([#1477](https://github.com/mapbox/mapbox-gl-js/issues/1477))

#### UX Improvements

- Don't round zoom level during double-click interaction ([#1640](https://github.com/mapbox/mapbox-gl-js/issues/1640))

## 0.12.0 (Dec 2 2015)

#### API Improvements

- Added `line-offset` style property ([#1778](https://github.com/mapbox/mapbox-gl-js/issues/1778))

## 0.11.5 (Dec 1 2015)

#### Bugfixes

- Fixed unstable symbol layer render order when adding / removing layers ([#1558](https://github.com/mapbox/mapbox-gl-js/issues/1558))
- Fire map loaded event even if raster tiles have errors
- Fix panning animation during easeTo with zoom change
- Fix pitching animation during flyTo
- Fix pitching animation during easeTo
- Prevent rotation from firing `mouseend` events ([#1104](https://github.com/mapbox/mapbox-gl-js/issues/1104))

#### API Improvements

- Fire `mousedown` and `mouseup` events ([#1411](https://github.com/mapbox/mapbox-gl-js/issues/1411))
- Fire `movestart` and `moveend` when panning ([#1658](https://github.com/mapbox/mapbox-gl-js/issues/1658))
- Added drag events ([#1442](https://github.com/mapbox/mapbox-gl-js/issues/1442))
- Request webp images for mapbox:// raster tiles in chrome ([#1725](https://github.com/mapbox/mapbox-gl-js/issues/1725))

#### UX Improvements

- Added inertia to map rotation ([#620](https://github.com/mapbox/mapbox-gl-js/issues/620))

## 0.11.4 (Nov 16 2015)

#### Bugfixes

- Fix alpha blending of alpha layers ([#1684](https://github.com/mapbox/mapbox-gl-js/issues/1684))

## 0.11.3 (Nov 10 2015)

#### Bugfixes

- Fix GeoJSON rendering and performance ([#1685](https://github.com/mapbox/mapbox-gl-js/pull/1685))

#### UX Improvements

- Use SVG assets for UI controls ([#1657](https://github.com/mapbox/mapbox-gl-js/pull/1657))
- Zoom out with shift + dblclick ([#1666](https://github.com/mapbox/mapbox-gl-js/issues/1666))

## 0.11.2 (Oct 29 2015)

- Misc performance improvements

#### Bugfixes

- Fix sprites on systems with non-integer `devicePixelRatio`s ([#1029](https://github.com/mapbox/mapbox-gl-js/issues/1029) [#1475](https://github.com/mapbox/mapbox-gl-js/issues/1475) [#1476](https://github.com/mapbox/mapbox-gl-js/issues/1476))
- Fix layer minZoom being ignored if not less than source maxZoom
- Fix symbol placement at the start of a line ([#1461](https://github.com/mapbox/mapbox-gl-js/issues/1461))
- Fix `raster-opacity` on non-tile sources ([#1270](https://github.com/mapbox/mapbox-gl-js/issues/1270))
- Ignore boxzoom on shift-click ([#1655](https://github.com/mapbox/mapbox-gl-js/issues/1655))

#### UX Improvements

- Enable line breaks on common punctuation ([#1115](https://github.com/mapbox/mapbox-gl-js/issues/1115))

#### API Improvements

- Add toString and toArray methods to LngLat, LngLatBounds ([#1571](https://github.com/mapbox/mapbox-gl-js/issues/1571))
- Add `Transform#resize` method
- Add `Map#getLayer` method ([#1183](https://github.com/mapbox/mapbox-gl-js/issues/1183))
- Add `Transform#unmodified` property ([#1452](https://github.com/mapbox/mapbox-gl-js/issues/1452))
- Propagate WebGL context events ([#1612](https://github.com/mapbox/mapbox-gl-js/pull/1612))

## 0.11.1 (Sep 30 2015)

#### Bugfixes

- Add statistics and checkboxes to debug page
- Fix `Map#featuresAt` for non-4096 vector sources ([#1529](https://github.com/mapbox/mapbox-gl-js/issues/1529))
- Don't fire `mousemove` on drag-pan
- Fix maxBounds constrains ([#1539](https://github.com/mapbox/mapbox-gl-js/issues/1539))
- Fix maxBounds infinite loop ([#1538](https://github.com/mapbox/mapbox-gl-js/issues/1538))
- Fix memory leak in worker
- Assert valid `TileCoord`, fix wrap calculation in `TileCoord#cover` ([#1483](https://github.com/mapbox/mapbox-gl-js/issues/1483))
- Abort raster tile load if not in viewport ([#1490](https://github.com/mapbox/mapbox-gl-js/issues/1490))

#### API Improvements

- Add `Map` event listeners for `mouseup`, `contextmenu` (right click) ([#1532](https://github.com/mapbox/mapbox-gl-js/issues/1532))

## 0.11.0 (Sep 11 2015)

#### API Improvements

- Add `Map#featuresIn`: a bounding-box feature query
- Emit stylesheet validation errors ([#1436](https://github.com/mapbox/mapbox-gl-js/issues/1436))

#### UX Improvements

- Handle v8 style `center`, `zoom`, `bearing`, `pitch` ([#1452](https://github.com/mapbox/mapbox-gl-js/issues/1452))
- Improve circle type styling ([#1446](https://github.com/mapbox/mapbox-gl-js/issues/1446))
- Improve dashed and patterned line antialiasing

#### Bugfixes

- Load images in a way that respects Cache-Control headers
- Filter for rtree matches to those crossing bbox
- Log errors by default ([#1463](https://github.com/mapbox/mapbox-gl-js/issues/1463))
- Fixed modification of `text-size` via `setLayoutProperty` ([#1451](https://github.com/mapbox/mapbox-gl-js/issues/1451))
- Throw on lat > 90 || < -90. ([#1443](https://github.com/mapbox/mapbox-gl-js/issues/1443))
- Fix circle clipping bug ([#1457](https://github.com/mapbox/mapbox-gl-js/issues/1457))

## 0.10.0 (Aug 21 2015)

#### Breaking changes

- Switched to [longitude, latitude] coordinate order, matching GeoJSON. We anticipate that mapbox-gl-js will be widely used
  with GeoJSON, and in the long term having a coordinate order that is consistent with GeoJSON will lead to less confusion
  and impedance mismatch than will a [latitude, longitude] order.

  The following APIs were renamed:

  - `LatLng` was renamed to `LngLat`
  - `LatLngBounds` was renamed to `LngLatBounds`
  - `Popup#setLatLng` was renamed to `Popup#setLngLat`
  - `Popup#getLatLng` was renamed to `Popup#getLngLat`
  - The `latLng` property of Map events was renamed `lngLat`

  The following APIs now expect array coordinates in [longitude, latitude] order:

  - `LngLat.convert`
  - `LngLatBounds.convert`
  - `Popup#setLngLat`
  - The `center` and `maxBounds` options of the `Map` constructor
  - The arguments to `Map#setCenter`, `Map#fitBounds`, `Map#panTo`, and `Map#project`
  - The `center` option of `Map#jumpTo`, `Map#easeTo`, and `Map#flyTo`
  - The `around` option of `Map#zoomTo`, `Map#rotateTo`, and `Map#easeTo`
  - The `coordinates` properties of video and image sources

- Updated to mapbox-gl-style-spec v8.0.0 ([Changelog](https://github.com/mapbox/mapbox-gl-style-spec/blob/v8.0.0/CHANGELOG.md)). Styles are
  now expected to be version 8. You can use the [gl-style-migrate](https://github.com/mapbox/mapbox-gl-style-lint#migrations)
  utility to update existing styles.

- The format for `mapbox://` style and glyphs URLs has changed. For style URLs, you should now use the format
  `mapbox://styles/:username/:style`. The `:style` portion of the URL no longer contains a username. For font URLs, you
  should now use the format `mapbox://fonts/:username/{fontstack}/{range}.pbf`.
- Mapbox default styles are now hosted via the Styles API rather than www.mapbox.com. You can make use of the Styles API
  with a `mapbox://` style URL pointing to a v8 style, e.g. `mapbox://styles/mapbox/streets-v8`.
- The v8 satellite style (`mapbox://styles/mapbox/satellite-v8`) is now a plain satellite style, and not longer supports labels
  or contour lines via classes. For a labeled satellite style, use `mapbox://styles/mapbox/satellite-hybrid`.

- Removed `mbgl.config.HTTP_URL` and `mbgl.config.FORCE_HTTPS`; https is always used when connecting to the Mapbox API.
- Renamed `mbgl.config.HTTPS_URL` to `mbgl.config.API_URL`.

#### Bugfixes

- Don't draw halo when halo-width is 0 ([#1381](https://github.com/mapbox/mapbox-gl-js/issues/1381))
- Reverted shader changes that degraded performance on IE

#### API Improvements

- You can now unset layout and paint properties via the `setLayoutProperty` and `setPaintProperty` APIs
  by passing `undefined` as a property value.
- The `layer` option of `featuresAt` now supports an array of layers.

## 0.9.0 (Jul 29 2015)

- `glyphs` URL now normalizes without the `/v4/` prefix for `mapbox://` urls. Legacy behavior for `mapbox://fontstacks` is still maintained ([#1385](https://github.com/mapbox/mapbox-gl-js/issues/1385))
- Expose `geojson-vt` options for GeoJSON sources ([#1271](https://github.com/mapbox/mapbox-gl-js/issues/1271))
- bearing snaps to "North" within a tolerance of 7 degrees ([#1059](https://github.com/mapbox/mapbox-gl-js/issues/1059))
- Now you can directly mutate the minzoom and maxzoom layer properties with `map.setLayerZoomRange(layerId, minzoom, maxzoom)`
- Exposed `mapboxgl.Control`, a base class used by all UI controls
- Refactored handlers to be individually included in Map options, or enable/disable them individually at runtime, e.g. `map.scrollZoom.disable()`.
- New feature: Batch operations can now be done at once, improving performance for calling multiple style functions: ([#1352](https://github.com/mapbox/mapbox-gl-js/pull/1352))

  ```js
  style.batch(function (s) {
    s.addLayer({ id: "first", type: "symbol", source: "streets" });
    s.addLayer({ id: "second", type: "symbol", source: "streets" });
    s.addLayer({ id: "third", type: "symbol", source: "terrain" });
    s.setPaintProperty("first", "text-color", "black");
    s.setPaintProperty("first", "text-halo-color", "white");
  });
  ```

- Improved documentation
- `featuresAt` performance improvements by exposing `includeGeometry` option
- Better label placement along lines ([#1283](https://github.com/mapbox/mapbox-gl-js/pull/1283))
- Improvements to round linejoins on semi-transparent lines (mapbox/mapbox-gl-native[#1771](https://github.com/mapbox/mapbox-gl-js/pull/1771))
- Round zoom levels for raster tile loading ([@2a2aec](https://github.com/mapbox/mapbox-gl-js/commit/2a2aec44a39e11e73bdf663258bd6d52b83775f5))
- Source#reload cannot be called if source is not loaded ([#1198](https://github.com/mapbox/mapbox-gl-js/issues/1198))
- Events bubble to the canvas container for custom overlays ([#1301](https://github.com/mapbox/mapbox-gl-js/pull/1301))
- Move handlers are now bound on mousedown and touchstart events
- map.featuresAt() now works across the dateline

## 0.8.1 (Jun 16 2015)

- No code changes; released only to correct a build issue in 0.8.0.

## 0.8.0 (Jun 15 2015)

#### Breaking changes

- `map.setView(latlng, zoom, bearing)` has been removed. Use
  [`map.jumpTo(options)`](https://www.mapbox.com/mapbox-gl-js/api/#map/jumpto) instead:

  ```js
  map.setView([40, -74.5], 9); // 0.7.0 or earlier
  map.jumpTo({ center: [40, -74.5], zoom: 9 }); // now
  ```

- [`map.easeTo`](https://www.mapbox.com/mapbox-gl-js/api/#map/easeto) and
  [`map.flyTo`](https://www.mapbox.com/mapbox-gl-js/api/#map/flyto) now accept a single
  options object rather than positional parameters:

  ```js
  map.easeTo([40, -74.5], 9, null, { duration: 400 }); // 0.7.0 or earlier
  map.easeTo({ center: [40, -74.5], zoom: 9, duration: 400 }); // now
  ```

- `mapboxgl.Source` is no longer exported. Use `map.addSource()` instead. See the
  [GeoJSON line](https://www.mapbox.com/mapbox-gl-js/example/geojson-line/) or
  [GeoJSON markers](https://www.mapbox.com/mapbox-gl-js/example/geojson-markers/)
  examples.
- `mapboxgl.util.supported()` moved to [`mapboxgl.supported()`](https://www.mapbox.com/mapbox-gl-js/api/#mapboxgl/supported).

#### UX improvements

- Add perspective rendering ([#1049](https://github.com/mapbox/mapbox-gl-js/pull/1049))
- Better and faster labelling ([#1079](https://github.com/mapbox/mapbox-gl-js/pull/1079))
- Add touch interactions support on mobile devices ([#949](https://github.com/mapbox/mapbox-gl-js/pull/949))
- Viewport-relative popup arrows ([#1065](https://github.com/mapbox/mapbox-gl-js/pull/1065))
- Normalize mousewheel zooming speed ([#1060](https://github.com/mapbox/mapbox-gl-js/pull/1060))
- Add proper handling of GeoJSON features that cross the date line ([#1275](https://github.com/mapbox/mapbox-gl-js/issues/1275))
- Sort overlapping symbols in the y direction ([#470](https://github.com/mapbox/mapbox-gl-js/issues/470))
- Control buttons are now on a 30 pixel grid ([#1143](https://github.com/mapbox/mapbox-gl-js/issues/1143))
- Improve GeoJSON processing performance

#### API Improvements

- Switch to JSDoc for documentation
- Bundling with browserify is now supported
- Validate incoming map styles ([#1054](https://github.com/mapbox/mapbox-gl-js/pull/1054))
- Add `Map` `setPitch` `getPitch`
- Add `Map` `dblclick` event. ([#1168](https://github.com/mapbox/mapbox-gl-js/issues/1168))
- Add `Map` `getSource` ([@660a8c1](https://github.com/mapbox/mapbox-gl-js/commit/660a8c1e087f63282d24a30684d686523bce36cb))
- Add `Map` `setFilter` and `getFilter` ([#985](https://github.com/mapbox/mapbox-gl-js/issues/985))
- Add `Map` `failIfMajorPerformanceCaveat` option ([#1082](https://github.com/mapbox/mapbox-gl-js/pull/1082))
- Add `Map` `preserveDrawingBuffer` option ([#1232](https://github.com/mapbox/mapbox-gl-js/pull/1232))
- Add `VideoSource` `getVideo()` ([#1162](https://github.com/mapbox/mapbox-gl-js/issues/1162))
- Support vector tiles with extents other than 4096 ([#1227](https://github.com/mapbox/mapbox-gl-js/pull/1227))
- Use a DOM hierarchy that supports evented overlays ([#1217](https://github.com/mapbox/mapbox-gl-js/issues/1217))
- Pass `latLng` to the event object ([#1068](https://github.com/mapbox/mapbox-gl-js/pull/1068))

#### UX Bugfixes

- Fix rendering glitch on iOS 8 ([#750](https://github.com/mapbox/mapbox-gl-js/issues/750))
- Fix line triangulation errors ([#1120](https://github.com/mapbox/mapbox-gl-js/issues/1120), [#992](https://github.com/mapbox/mapbox-gl-js/issues/992))
- Support unicode range 65280-65535 ([#1108](https://github.com/mapbox/mapbox-gl-js/pull/1108))
- Fix cracks between fill patterns ([#972](https://github.com/mapbox/mapbox-gl-js/issues/972))
- Fix angle of icons aligned with lines ([@37a498a](https://github.com/mapbox/mapbox-gl-js/commit/37a498a7aa2c37d6b94611b614b4efe134e6dd59))
- Fix dashed line bug for overscaled tiles ([#1132](https://github.com/mapbox/mapbox-gl-js/issues/1132))
- Fix icon artifacts caused by sprite neighbors ([#1195](https://github.com/mapbox/mapbox-gl-js/pull/1195))

#### API Bugfixes

- Don't fire spurious `moveend` events on mouseup ([#1107](https://github.com/mapbox/mapbox-gl-js/issues/1107))
- Fix a race condition in `featuresAt` ([#1220](https://github.com/mapbox/mapbox-gl-js/pull/1220))
- Fix for brittle fontstack name convention ([#1070](https://github.com/mapbox/mapbox-gl-js/pull/1070))
- Fix broken `Popup` `setHTML` ([#1272](https://github.com/mapbox/mapbox-gl-js/issues/1272))
- Fix an issue with cross-origin image requests ([#1269](https://github.com/mapbox/mapbox-gl-js/pull/1269))

## 0.7.0 (Mar 3 2015)

#### Breaking

- Rename `Map` `hover` event to `mousemove`.
- Change `featuresAt` to return GeoJSON objects, including geometry ([#1010](https://github.com/mapbox/mapbox-gl-js/issues/1010))
- Remove `Map` `canvas` and `container` properties, add `getCanvas` and `getContainer` methods instead

#### UX Improvements

- Improve line label density
- Add boxzoom interaction ([#1038](https://github.com/mapbox/mapbox-gl-js/issues/1038))
- Add keyboard interaction ([#1034](https://github.com/mapbox/mapbox-gl-js/pull/1034))
- Faster `GeoJSONSource` `setData` without flickering ([#973](https://github.com/mapbox/mapbox-gl-js/issues/973))

#### API Improvements

- Add Popup component ([#325](https://github.com/mapbox/mapbox-gl-js/issues/325))
- Add layer API ([#1022](https://github.com/mapbox/mapbox-gl-js/issues/1022))
- Add filter API ([#985](https://github.com/mapbox/mapbox-gl-js/issues/985))
- More efficient filter API ([#1018](https://github.com/mapbox/mapbox-gl-js/issues/1018))
- Accept plain old JS object for `addSource` ([#1021](https://github.com/mapbox/mapbox-gl-js/issues/1021))
- Reparse overscaled tiles

#### Bugfixes

- Fix `featuresAt` for LineStrings ([#1006](https://github.com/mapbox/mapbox-gl-js/issues/1006))
- Fix `tileSize` argument to `GeoJSON` worker ([#987](https://github.com/mapbox/mapbox-gl-js/issues/987))
- Remove extraneous files from the npm package ([#1024](https://github.com/mapbox/mapbox-gl-js/issues/1024))
- Hide "improve map" link in print ([#988](https://github.com/mapbox/mapbox-gl-js/issues/988))

## 0.6.0 (Feb 9 2015)

#### Bugfixes

- Add wrapped padding to sprite for repeating images ([#972](https://github.com/mapbox/mapbox-gl-js/issues/972))
- Clear color buffers before rendering ([#966](https://github.com/mapbox/mapbox-gl-js/issues/966))
- Make line-opacity work with line-image ([#970](https://github.com/mapbox/mapbox-gl-js/issues/970))
- event.toElement fallback for Firefox ([#932](https://github.com/mapbox/mapbox-gl-js/issues/932))
- skip duplicate vertices at ends of lines ([#776](https://github.com/mapbox/mapbox-gl-js/issues/776))
- allow characters outside \w to be used in token
- Clear old tiles when new GeoJSON is loaded ([#905](https://github.com/mapbox/mapbox-gl-js/issues/905))

#### Improvements

- Added `map.setPaintProperty()`, `map.getPaintProperty()`, `map.setLayoutProperty()`, and `map.getLayoutProperty()`.
- Switch to ESLint and more strict code rules ([#957](https://github.com/mapbox/mapbox-gl-js/pull/957))
- Grab 2x raster tiles if retina ([#754](https://github.com/mapbox/mapbox-gl-js/issues/754))
- Support for mapbox:// style URLs ([#875](https://github.com/mapbox/mapbox-gl-js/issues/875))

#### Breaking

- Updated to mapbox-gl-style-spec v7.0.0 ([Changelog](https://github.com/mapbox/mapbox-gl-style-spec/blob/a2b0b561ce16015a1ef400dc870326b1b5255091/CHANGELOG.md)). Styles are
  now expected to be version 7. You can use the [gl-style-migrate](https://github.com/mapbox/mapbox-gl-style-lint#migrations)
  utility to update existing styles.
- HTTP_URL and HTTPS_URL config options must no longer include a `/v4` path prefix.
- `addClass`, `removeClass`, `setClasses`, `hasClass`, and `getClasses` are now methods
  on Map.
- `Style#cascade` is now private, pending a public style mutation API ([#755](https://github.com/mapbox/mapbox-gl-js/pull/755)).
- The format for `featuresAt` results changed. Instead of result-per-geometry-cross-layer,
  each result has a `layers` array with all layers that contain the feature. This avoids
  duplication of geometry and properties in the result set.

## 0.5.2 (Jan 07 2015)

#### Bugfixes

- Remove tiles for unused sources ([#863](https://github.com/mapbox/mapbox-gl-js/issues/863))
- Fix fill pattern alignment

#### Improvements

- Add GeoJSONSource maxzoom option ([#760](https://github.com/mapbox/mapbox-gl-js/issues/760))
- Return ref layers in featuresAt ([#847](https://github.com/mapbox/mapbox-gl-js/issues/847))
- Return any extra layer keys provided in the stylesheet in featuresAt
- Faster protobuf parsing

## 0.5.1 (Dec 19 2014)

#### Bugfixes

- Fix race conditions with style loading/rendering
- Fix race conditions with setStyle
- Fix map.remove()
- Fix featuresAt properties

## 0.5.0 (Dec 17 2014)

#### Bugfixes

- Fix multiple calls to setStyle

#### Improvements

- `featuresAt` now returns additional information
- Complete style/source/tile event suite:
  style.load, style.error, style.change,
  source.add, source.remove, source.load, source.error, source.change,
  tile.add, tile.remove, tile.load, tile.error
- Vastly improved performance and correctness for GeoJSON sources
- Map#setStyle accepts a style URL
- Support {prefix} in tile URL templates
- Provide a source map with minified source

#### Breaking

- Results format for `featuresAt` changed

## 0.4.2 (Nov 14 2014)

#### Bugfixes

- Ensure only one easing is active at a time ([#807](https://github.com/mapbox/mapbox-gl-js/issues/807))
- Don't require style to perform easings ([#817](https://github.com/mapbox/mapbox-gl-js/issues/817))
- Fix raster tiles sometimes not showing up ([#761](https://github.com/mapbox/mapbox-gl-js/issues/761))

#### Improvements

- Internet Explorer 11 support (experimental)

## 0.4.1 (Nov 10 2014)

#### Bugfixes

- Interpolate to the closest bearing when doing rotation animations ([#818](https://github.com/mapbox/mapbox-gl-js/issues/818))

## 0.4.0 (Nov 4 2014)

#### Breaking

- Updated to mapbox-gl-style-spec v6.0.0 ([Changelog](https://github.com/mapbox/mapbox-gl-style-spec/blob/v6.0.0/CHANGELOG.md)). Styles are
  now expected to be version 6. You can use the [gl-style-migrate](https://github.com/mapbox/mapbox-gl-style-lint#migrations)
  utility to update existing styles.

## 0.3.2 (Oct 23 2014)

#### Bugfixes

- Fix worker initialization with deferred or async scripts

#### Improvements

- Added map.remove()
- CDN assets are now served with gzip compression

## 0.3.1 (Oct 06 2014)

#### Bugfixes

- Fixed iteration over arrays with for/in
- Made browserify deps non-dev ([#752](https://github.com/mapbox/mapbox-gl-js/issues/752))

## 0.3.0 (Sep 23 2014)

#### Breaking

- Updated to mapbox-gl-style-spec v0.0.5 ([Changelog](https://github.com/mapbox/mapbox-gl-style-spec/blob/v0.0.5/CHANGELOG.md)). Styles are
  now expected to be version 5. You can use the [gl-style-migrate](https://github.com/mapbox/mapbox-gl-style-lint#migrations)
  utility to update existing styles.
- Removed support for composite layers for performance reasons. [#523](https://github.com/mapbox/mapbox-gl-js/issues/523#issuecomment-51731405)
- `raster-hue-rotate` units are now degrees.

### Improvements

- Added LatLng#wrap
- Added support for Mapbox fontstack API.
- Added support for remote, non-Mapbox TileJSON sources and inline TileJSON sources ([#535](https://github.com/mapbox/mapbox-gl-js/issues/535), [#698](https://github.com/mapbox/mapbox-gl-js/issues/698)).
- Added support for `symbol-avoid-edges` property to allow labels to be placed across tile edges.
- Fixed mkdir issue on Windows ([#674](https://github.com/mapbox/mapbox-gl-js/issues/674)).
- Fixed drawing beveled line joins without overlap.

#### Bugfixes

- Fixed performance when underzooming a layer's minzoom.
- Fixed `raster-opacity` for regular raster layers.
- Fixed various corner cases of easing functions.
- Do not modify original stylesheet ([#728](https://github.com/mapbox/mapbox-gl-js/issues/728)).
- Inherit video source from source ([#699](https://github.com/mapbox/mapbox-gl-js/issues/699)).
- Fixed interactivity for geojson layers.
- Stop dblclick on navigation so the map does not pan ([#715](https://github.com/mapbox/mapbox-gl-js/issues/715)).

## 0.2.2 (Aug 12 2014)

#### Breaking

- `map.setBearing()` no longer supports a second argument. Use `map.rotateTo` with an `offset` option and duration 0
  if you need to rotate around a point other than the map center.

#### Improvements

- Improved `GeoJSONSource` to also accept URL as `data` option, eliminating a huge performance bottleneck in case of large GeoJSON files.
  [#669](https://github.com/mapbox/mapbox-gl-js/issues/669) [#671](https://github.com/mapbox/mapbox-gl-js/issues/671)
- Switched to a different fill outlines rendering approach. [#668](https://github.com/mapbox/mapbox-gl-js/issues/668)
- Made the minified build 12% smaller gzipped (66 KB now).
- Added `around` option to `Map` `zoomTo`/`rotateTo`.
- Made the permalink hash more compact.
- Bevel linejoins no longer overlap and look much better when drawn with transparency.

#### Bugfixes

- Fixed the **broken minified build**. [#679](https://github.com/mapbox/mapbox-gl-js/issues/679)
- Fixed **blurry icons** rendering. [#666](https://github.com/mapbox/mapbox-gl-js/issues/666)
- Fixed `util.supports` WebGL detection producing false positives in some cases. [#677](https://github.com/mapbox/mapbox-gl-js/issues/677)
- Fixed invalid font configuration completely blocking tile rendering. [#662](https://github.com/mapbox/mapbox-gl-js/issues/662)
- Fixed `Map` `project`/`unproject` to properly accept array-form values.
- Fixed sprite loading race condition. [#593](https://github.com/mapbox/mapbox-gl-js/issues/593)
- Fixed `GeoJSONSource` `setData` not updating the map until zoomed or panned. [#676](https://github.com/mapbox/mapbox-gl-js/issues/676)

## 0.2.1 (Aug 8 2014)

#### Breaking

- Changed `Navigation` control signature: now it doesn't need `map` in constructor
  and gets added with `map.addControl(nav)` or `nav.addTo(map)`.
- Updated CSS classes to have consistent naming prefixed with `mapboxgl-`.

#### Improvements

- Added attribution control (present by default, disable by passing `attributionControl: false` in options).
- Added rotation by dragging the compass control.
- Added grabbing cursors for the map by default.
- Added `util.inherit` and `util.debounce` functions.
- Changed the default debug page style to OSM Bright.
- Token replacements now support dashes.
- Improved navigation control design.

#### Bugfixes

- Fixed compass control to rotate its icon with the map.
- Fixed navigation control cursors.
- Fixed inertia going to the wrong direction in a rotated map.
- Fixed inertia race condition where error was sometimes thrown after erratic panning/zooming.

## 0.2.0 (Aug 6 2014)

- First public release.<|MERGE_RESOLUTION|>--- conflicted
+++ resolved
@@ -4,7 +4,7 @@
 - _...Add new stuff here..._
 
 ### 🐞 Bug fixes
-- _...Add new stuff here..._
+- Fix (de)serialization of extends of built-ins (currently only AjaxError) not working correctly in web_worker_transfer. Also refactored related web_worker_transfer code and added more tests ([#4024](https://github.com/maplibre/maplibre-gl-js/pull/4211))
 
 ## 4.4.1
 
@@ -30,13 +30,8 @@
 
 - ⚠️ Allow breaking lines in labels before a left parenthesis ([#4138](https://github.com/maplibre/maplibre-gl-js/pull/4138))
 - ⚠️ Fix ignoring embedded line breaks when `symbol-placement` is `line` or `line-center` ([#4124](https://github.com/maplibre/maplibre-gl-js/pull/4124))
-<<<<<<< HEAD
-- Fix extends of built-ins (currently only AjaxError) not properly getting (de)serialized ([#4024](https://github.com/maplibre/maplibre-gl-js/pull/4211))
-- _...Add new stuff here..._
-=======
 - Ensure loseContext exists before calling it ([#4245](https://github.com/maplibre/maplibre-gl-js/pull/4245))
 - Update deprecated `-ms-high-contrast` vendor prefix to `(forced-colors: active)` and `(prefers-color-scheme: light)` as appropriate ([#4250](https://github.com/maplibre/maplibre-gl-js/pull/4250))
->>>>>>> 6a48dd19
 
 ## 4.3.2
 
