## main

- Fix the type of the `features` property on `MapLayerMouseEvent` and `MapLayerTouchEvent` to be `MapGeoJSONFeature[]` in lieu of `GeoJSON.Feature[]` ([#2244](https://github.com/maplibre/maplibre-gl-js/pull/2244))

### ✨ Features and improvements

- Add queryTerrainElevation allows getting terrain elevation in meters at specific point ([#2264](https://github.com/maplibre/maplibre-gl-js/pull/2264))
- Improve performance by sending style layers to worker thread before processing it on main thread to allow parallel processing ([#2131](https://github.com/maplibre/maplibre-gl-js/pull/2131))
- [Breaking] Resize map when container element is resized. the resize related events now has different data associated with it ([#2157](https://github.com/maplibre/maplibre-gl-js/pull/2157))<br/>
  Previously the originalEvent field was the reason of this change, for example it could be a <code>resize</code> event from the browser<br/>
  Now it is <code>ResizeObserverEntry</code>, see more https://developer.mozilla.org/en-US/docs/web/api/resizeobserverentry
- Add Map.getImage() to retrieve previously-loaded images. ([#2168](https://github.com/maplibre/maplibre-gl-js/pull/2168))
- Add method to enable/disable cooperative gestures
- [Breaking] toBounds method of class LngLat is replaced by a static method fromLngLat of class LngLatBounds ([#2188](https://github.com/maplibre/maplibre-gl-js/pull/2188))
- Update CONTRIBUTING.md with details on setting up on M1 mac ([#2196](https://github.com/maplibre/maplibre-gl-js/pull/2196))
- Update default type of originalEvent in MapLibreEvent to be `unknown` ([#2243](https://github.com/maplibre/maplibre-gl-js/pull/2243))
- Improve performance when forcing full symbol placement by short circuiting pause checks ([#2241](https://github.com/maplibre/maplibre-gl-js/pull/2241))
<<<<<<< HEAD
- Adding a `warnonce` when terrain and hillshade source are the same ([#2298](https://github.com/maplibre/maplibre-gl-js/pull/2298))
=======
- Remove a deprecation warning by removing an empty texture that is no longer being used in the codebase ([#2299](https://github.com/maplibre/maplibre-gl-js/pull/2299))
>>>>>>> be86cc3d
- _...Add new stuff here..._

### 🐞 Bug fixes

- Fix issue unloading sprite sheet when using `setStyle(style, {diff:true})` ([#2146](https://github.com/maplibre/maplibre-gl-js/pull/2146))
- Fix wrap coords in `getTerrain` when `fitBounds` accross the AM ([#2155](https://github.com/maplibre/maplibre-gl-js/pull/2155))
- Fix LngLat `toArray` method return type to [number,number] ([#2233](https://github.com/maplibre/maplibre-gl-js/issues/2233))
- Fix handling of text-offset with symbol-placement: line ([#2170](https://github.com/maplibre/maplibre-gl-js/issues/2170) and [#2171](https://github.com/maplibre/maplibre-gl-js/issues/2171))
- _...Add new stuff here..._

## 3.0.0-pre.4

### ✨ Features and improvements

- Add `setiClusterOptions` to update cluster properties of the added sources: fixing these issues ([#429](https://github.com/maplibre/maplibre-gl-js/issues/429)) and ([#1384](https://github.com/maplibre/maplibre-gl-js/issues/1384))
- Add types for `workerOptions` and `_options` in `geojson_source.ts`
- Add fullscreenstart, fullscreenend events to FullscreenControl ([#2128](https://github.com/maplibre/maplibre-gl-js/issues/2128)
- Make jest tests easier to run in CI and local development ([#2044](https://github.com/maplibre/maplibre-gl-js/issues/2044)
- Throttle the image request queue while the map is moving to improve performance ([#2097](https://github.com/maplibre/maplibre-gl-js/issues/2097)

### 🐞 Bug fixes

- Fix the worker been terminated on setting new style ([#2123](https://github.com/maplibre/maplibre-gl-js/pull/2123))
- Change how meta key is detected for cooperative gestures

- Fix the worker been terminated on setting new style ([#2123](https://github.com/maplibre/maplibre-gl-js/pull/2123))

## 3.0.0-pre.3

### ✨ Features and improvements

- Add support for multiple `sprite` declarations in one style file ([#1805](https://github.com/maplibre/maplibre-gl-js/pull/1805))
- Extract sprite image on demand to reduce memory usage and improve performance by reducing number of getImageData calls ([#1809](https://github.com/maplibre/maplibre-gl-js/pull/1809))

### 🐞 Bug fixes

- Fix issue [#1024](https://github.com/maplibre/maplibre-gl-js/pull/1024) - Zoom center not under cursor when terrain is on
- Fix errors when running style-spec bin scripts and added missing help. Removed unnecessary script 'gl-style-composite'. ([#1971](https://github.com/maplibre/maplibre-gl-js/pull/1971))
- Fix the `slice` expression type ([#1886](https://github.com/maplibre/maplibre-gl-js/issues/1886))

## 3.0.0-pre.2

### ✨ Features and improvements

- Move to rollup 3 ([#1949](https://github.com/maplibre/maplibre-gl-js/pull/1949))
- `QueryRenderedFeaturesOptions` type added to both of the params in queryRenderedFeatures in map.ts ([#1900](https://github.com/maplibre/maplibre-gl-js/issues/1900))
- NavigationControlOptions is now optional when creating an instance of NavigationControl ([#1754](https://github.com/maplibre/maplibre-gl-js/issues/1754))
- Listen to webglcontextcreationerror event and give detailed debug info when it fails ([#1715](https://github.com/maplibre/maplibre-gl-js/pull/1715))
- Make sure `cooperativeGestures` overlay is always "on top" (z-index) of map features ([#1753](https://github.com/maplibre/maplibre-gl-js/pull/1753))
- Use `willReadFrequently` hint to optimize 2D canvas usage and remove warnings ([#1808](https://github.com/maplibre/maplibre-gl-js/pull/1808))
- Speed up the cross tile symbol index in certain circumstances ([#1755](https://github.com/maplibre/maplibre-gl-js/pull/1755))
- Improve rendering speed in scenes with many colliding symbolic icons and labels ([#1757](https://github.com/maplibre/maplibre-gl-js/pull/1757))
- Make request for ImageSource cancelable ([#1802](https://github.com/maplibre/maplibre-gl-js/pull/1802))
- Throttle the image request queue while the map is moving to improve performance ([#2097](https://github.com/maplibre/maplibre-gl-js/pull/2097))

### 🐞 Bug fixes

- Remove dependency on `@rollup/plugin-json`, which was in conflict with `rollup-plugin-import-assert`
- Remove dependency on `@mapbox/gazetteer` which caused some build warnings ([#1757](https://github.com/maplibre/maplibre-gl-js/pull/1757) [#1898](https://github.com/maplibre/maplibre-gl-js/pull/1898))
- Fix `getElevation()` causing uncaught error ([#1650](https://github.com/maplibre/maplibre-gl-js/issues/1650)).
- Add dev version for csp build ([#1730](https://github.com/maplibre/maplibre-gl-js/pull/1730))
- Fix headless benchmark execution especially on VM ([#1732](https://github.com/maplibre/maplibre-gl-js/pull/1732))
- fix issue [#860](https://github.com/maplibre/maplibre-gl-js/issues/860) fill-pattern with pixelRatio > 1 is now switched correctly at runtime. ([#1765](https://github.com/maplibre/maplibre-gl-js/pull/1765))
- Fix the exception that would be thrown on `map.setStyle` when it is passed with transformStyle option and map is initialized without an initial style. ([#1824](https://github.com/maplibre/maplibre-gl-js/pull/1824))
- fix issue [#1582](https://github.com/maplibre/maplibre-gl-js/issues/1582) source maps are now properly generated
- Fix the behavior of the compass button on touch devices.

## 3.0.0-pre.1

### ✨ Features and improvements

- Return a promise from `once` method to allow easier usage of async/await in this case ([#1690(https://github.com/maplibre/maplibre-gl-js/pull/1690))
- Add pseudo (CSS) fullscreen as a fallback for iphones ([#1678](https://github.com/maplibre/maplibre-gl-js/pull/1678))
- Add `updateData` to `GeoJSONSource` which allows for partial data updates ([#1605](https://github.com/maplibre/maplibre-gl-js/pull/1605))

### 🐞 Bug fixes

- Fix `GeoJSONSource` appearing to never finish loading when calling its `setData` method immediately after adding it to a `Map` due to it not firing a `metadata` `data` event ([#1693](https://github.com/maplibre/maplibre-gl-js/issues/1693))
- Fix the gap between terrain elevated tiles ([#1602](https://github.com/maplibre/maplibre-gl-js/issues/1602))

## 3.0.0-pre.0

### ✨ Features and improvements

- Add a RenderPool to render tiles onto textures for 3D ([#1671](https://github.com/maplibre/maplibre-gl-js/pull/1671))
- Add map.getCameraTargetElevation() ([#1558](https://github.com/maplibre/maplibre-gl-js/pull/1558))
- Add `freezeElevation` to `AnimationOptions` to allow smooth camera movement in 3D ([#1514](https://github.com/maplibre/maplibre-gl-js/pull/1514), [#1492](https://github.com/maplibre/maplibre-gl-js/issues/1492))
- [Breaking] Remove deprecated mapboxgl css classes ([#1575](https://github.com/maplibre/maplibre-gl-js/pull/1575))
- Add map.setStyle's transformStyle option ([#1632](https://github.com/maplibre/maplibre-gl-js/pull/1632))
- [Breaking] Improve rendering of areas below sea level, and remove elevationOffset workaround ([#1578](https://github.com/maplibre/maplibre-gl-js/pull/1578))
- [Breaking] Move terrain object from style.terrain to map.terrain ([#1628](https://github.com/maplibre/maplibre-gl-js/pull/1628))

### 🐞 Bug fixes

- [Breaking] Make geojson data source a required field to align with the docs ([#1396](https://github.com/maplibre/maplibre-gl-js/issue/1396))
- Fix showTileBoundaries to show the first vector source [#1395](https://github.com/maplibre/maplibre-gl-js/pull/1395)
- Fix `match` expression type ([#1631](https://github.com/maplibre/maplibre-gl-js/pull/1631))

## 2.4.0

### ✨ Features and improvements

- Added calculateCameraOptionsFromTo to camera ([#1427](https://github.com/maplibre/maplibre-gl-js/pull/1427))
- Improve expression types ([#1510](https://github.com/maplibre/maplibre-gl-js/pull/1510))
- Improve performance for primitive size selection ([#1508](https://github.com/maplibre/maplibre-gl-js/pull/1508))
- Upgrade target from ES2017 to ES2019 ([#1499](https://github.com/maplibre/maplibre-gl-js/pull/1499))
- Improve error handling ([#1485](https://github.com/maplibre/maplibre-gl-js/pull/1485))
- Removed `_interpolationType` unused field ([#264](https://github.com/maplibre/maplibre-gl-js/issues/264))

### 🐞 Bug fixes

- Fix query tests on windows ([#1506](https://github.com/maplibre/maplibre-gl-js/pull/1506))
- Fix attribution not being displayed for terrain ([#1516](https://github.com/maplibre/maplibre-gl-js/pull/1516))
- No triggering of contextmenu after rotate, pitch, etc. also on Windows ([#1537](https://github.com/maplibre/maplibre-gl-js/pull/1537))

## 2.3.1-pre.2

### ✨ Features and improvements

- Improve expression types ([#1510](https://github.com/maplibre/maplibre-gl-js/pull/1510))
- Improve performance for primitive size selection ([#1508](https://github.com/maplibre/maplibre-gl-js/pull/1508))
- Upgrade target from ES2017 to ES2019 ([#1499](https://github.com/maplibre/maplibre-gl-js/pull/1499))

### 🐞 Bug fixes

- Fix query tests on windows ([#1506](https://github.com/maplibre/maplibre-gl-js/pull/1506))

## 2.3.1-pre.1

### ✨ Features and improvements

- Improve error handling ([#1485](https://github.com/maplibre/maplibre-gl-js/pull/1485))

## 2.3.0

### ✨ Features and improvements

- Re-enable method to get library version. Either with `import {version} from 'maplibre-gl'`, or on a Map instance as `map.version`.

## 2.2.1

### 🐞 Bug fixes

- Fix types generation and make sure they run as part of the CI ([#1462](https://github.com/maplibre/maplibre-gl-js/issues/1462), [#1465](https://github.com/maplibre/maplibre-gl-js/pull/1465))

## 2.2.0

Everything from the four previous pre-releases:

### ✨ Features and improvements

- Update `icon-padding` symbol layout property to support asymmetric padding ([#1289](https://github.com/maplibre/maplibre-gl-js/pull/1289))
- Added `cooperativeGestures` option when instantiating map to prevent inadvertent scrolling/panning when navigating a page where map is embedded inline ([#234](https://github.com/maplibre/maplibre-gl-js/issues/234))
- Improve filter specification typings ([#1390](https://github.com/maplibre/maplibre-gl-js/pull/1390))
- Add internal support for Node 18 ([#1431](https://github.com/maplibre/maplibre-gl-js/pull/1431))
- Add 3D terrain capabilities ([#165](https://github.com/maplibre/maplibre-gl-js/pull/165), [#1022](https://github.com/maplibre/maplibre-gl-js/pull/1022))
- Cancel pending GeoJSON requests when `GeoJSONSource.setData()` is called instead of waiting for any pending request to complete before issuing the request for the new URL ([#1102](https://github.com/maplibre/maplibre-gl-js/pull/1102))

### 🐞 Bug fixes

- Fix compact attribution style when using global CSS that sets `box-sizing: border-box;` ([#1250](https://github.com/maplibre/maplibre-gl-js/pull/1250))
- Handle maxBounds which cross the meridian at longitude ±180° ([#1298](https://github.com/maplibre/maplibre-gl-js/pull/1298), [#1299](https://github.com/maplibre/maplibre-gl-js/pull/1299))
- Hide arrow displayed in default `summary` styles on the attribution control ([#1258](https://github.com/maplibre/maplibre-gl-js/pull/1258))
- Fix memory usage in terrain 3D ([#1291](https://github.com/maplibre/maplibre-gl-js/issues/1291), [#1302](https://github.com/maplibre/maplibre-gl-js/pull/1302))
- Fix disappearence of closest tiles when 3D terrain is enabled ([#1241](https://github.com/maplibre/maplibre-gl-js/issues/1241), [#1300](https://github.com/maplibre/maplibre-gl-js/pull/1300))

## 2.2.0-pre.4

### ✨ Features and improvements

- Update `icon-padding` symbol layout property to support asymmetric padding ([#1289](https://github.com/maplibre/maplibre-gl-js/pull/1289))
- Added `cooperativeGestures` option when instantiating map to prevent inadvertent scrolling/panning when navigating a page where map is embedded inline ([#234](https://github.com/maplibre/maplibre-gl-js/issues/234))
- Improve filter specification typings ([#1390](https://github.com/maplibre/maplibre-gl-js/pull/1390))
- Add internal support for Node 18 ([#1431](https://github.com/maplibre/maplibre-gl-js/pull/1431))

### 🐞 Bug fixes

- Fix compact attribution style when using global CSS that sets `box-sizing: border-box;` ([#1250](https://github.com/maplibre/maplibre-gl-js/pull/1250))

## 2.2.0-pre.3

### 🐞 Bug fixes

- Handle maxBounds which cross the meridian at longitude ±180° ([#1298](https://github.com/maplibre/maplibre-gl-js/issues/1298), [#1299](https://github.com/maplibre/maplibre-gl-js/pull/1299))
- Hide arrow displayed in default `summary` styles on the attribution control ([#1258](https://github.com/maplibre/maplibre-gl-js/pull/1258))
- Fix memory usage in terrain 3D ([#1291](https://github.com/maplibre/maplibre-gl-js/issues/1291), [#1302](https://github.com/maplibre/maplibre-gl-js/pull/1302))
- Fix disappearence of closest tiles when 3D terrain is enabled ([#1241](https://github.com/maplibre/maplibre-gl-js/issues/1241), [#1300](https://github.com/maplibre/maplibre-gl-js/pull/1300))

## 2.2.0-pre.2

### ✨ Features and improvements

- Add 3D terrain capabilities ([#165](https://github.com/maplibre/maplibre-gl-js/pull/165), [#1022](https://github.com/maplibre/maplibre-gl-js/pull/1022))

## 2.2.0-pre.1

### ✨ Features and improvements

- Cancel pending GeoJSON requests when `GeoJSONSource.setData()` is called instead of waiting for any pending request to complete before issuing the request for the new URL ([#1102](https://github.com/maplibre/maplibre-gl-js/pull/1102))

## 2.1.9

### 🐞 Bug fixes

- Add back typescript typings to dependencies instead of devDependencies ([#1178](https://github.com/maplibre/maplibre-gl-js/pull/1178))

## 2.1.8

### ✨ Features and improvements

- Changed logic for showing the Maplibre logo. The Maplibre logo is now shown by setting the map option 'maplibreLogo' to true or by adding it to a map with addControl. TileJSON no longer controls if the logo is shown. ([#786](https://github.com/maplibre/maplibre-gl-js/pull/786))

### 🐞 Bug fixes

- Fix missing `touchmove` in `MapTouchEvent["type"]` ([#1131](https://github.com/maplibre/maplibre-gl-js/pull/1131))
- Type CustomLayerInterface renderingMode, onRemove, onAdd, and prerender optional ([#1122](https://github.com/maplibre/maplibre-gl-js/pull/1122))

## 2.1.8-pre.3

### 🐞 Bug fixes

- Use correct location for mouse events of line layer with line-offset ([#1108](https://github.com/maplibre/maplibre-gl-js/issues/1108)).
- Change `GeoJSONFeature.properties` type from `{}` to `{ [name: string]: any; }` ([#1115](https://github.com/maplibre/maplibre-gl-js/pull/1115)).
- Fix `error TS2503: Cannot find namespace 'GeoJSON'` ([#1096](https://github.com/maplibre/maplibre-gl-js/issues/1096)).

## 2.1.8-pre.2

### ✨ Features and improvements

- Removal of the unminified production build target, so `npm run build-prod` will be the main build command going forward.

### 🐞 Bug fixes

- Dispose source resources on map style removal, it also fixes `cannot read properties of undefined (reading 'sourceCaches')` error ([#1099](https://github.com/maplibre/maplibre-gl-js/pull/1099)).
- Add MapGeoJSONFeature type as replacement for MapboxGeoJSONFeature. MapGeoJSONFeature type extends GeoJSONFeature type with layer, source, sourceLayer, and state properties ([#1104](https://github.com/maplibre/maplibre-gl-js/pull/1104)).
- Fix automatic refreshing of expired raster tiles ([#1106](https://github.com/maplibre/maplibre-gl-js/pull/1106))
- Fix precision loss in some matrix calculations ([#1105](https://github.com/maplibre/maplibre-gl-js/pull/1105))

## 2.1.8-pre.1

### ✨ Features and improvements

- Add option `viewport-glyph` to `text-rotation-alignment` which places glyphs along a linestring and rotates them to the x-axis of the viewport ([#716](https://github.com/maplibre/maplibre-gl-js/pull/716)).

### 🐞 Bug fixes

- Change `GeoJSONFeature.id` type from `number | string | void` to `number | string | undefined` ([#1093](https://github.com/maplibre/maplibre-gl-js/pull/1093))
- Add FeatureIdentifier type to define feature parameter in setFeatureState, removeFeatureState, and getFeatureState methods. Change FeatureIdentifier.id from `id: string | number;` to `id?: string | number | undefined;` ([#1095](https://github.com/maplibre/maplibre-gl-js/pull/1095))
- Change map.on, map.off, and map.once type parameter from "type: MapEvent" to "type: MapEvent | string" ([#1094](https://github.com/maplibre/maplibre-gl-js/pull/1094))

## 2.1.7

### 🐞 Bug fixes

- Add adjustment for glyph rendering, CJK fonts are mainly affected ([#1002](https://github.com/maplibre/maplibre-gl-js/issues/1002)).
- Improve typings to fix Angular strict mode failure ([#790](https://github.com/maplibre/maplibre-gl-js/issues/790), [#970](https://github.com/maplibre/maplibre-gl-js/issues/970), [#934](https://github.com/maplibre/maplibre-gl-js/issues/934))
- Fix `SourceCache.loaded()` always returning `true` following a load error ([#1025](https://github.com/maplibre/maplibre-gl-js/issues/1025))
- Added back csp and dev builds to npm package ([#1042](https://github.com/maplibre/maplibre-gl-js/issues/1042))

## 2.1.6

### 🐞 Bug fixes

- Publish `dist/package.json` ([#998](https://github.com/maplibre/maplibre-gl-js/pull/998)).

## 2.1.6-pre.1

### 🐞 Bug fixes

- Publish `dist/package.json` ([#998](https://github.com/maplibre/maplibre-gl-js/pull/998)).

## 2.1.5

### 🐞 Bug fixes

- Publish empty `postinstall.js` file. Follow-up on ([#990](https://github.com/maplibre/maplibre-gl-js/issues/990)), ([#991](https://github.com/maplibre/maplibre-gl-js/pull/991)), ([#992](https://github.com/maplibre/maplibre-gl-js/pull/992)).

## 2.1.5-pre.1

### 🐞 Bug fixes

- Publish empty `postinstall.js` file. Follow-up on ([#990](https://github.com/maplibre/maplibre-gl-js/pull/990)), ([#991](https://github.com/maplibre/maplibre-gl-js/pull/991)), ([#992](https://github.com/maplibre/maplibre-gl-js/pull/992)).

## 2.1.4

### 🐞 Bug fixes

- Fix missing `postinstall.js` file in npm publish. Follow-up on ([#990](https://github.com/maplibre/maplibre-gl-js/issues/990)), ([#991](https://github.com/maplibre/maplibre-gl-js/pull/991)).

## 2.1.3

### 🐞 Bug fixes

- Fix postinstall `ts-node` error on non-dev installs ([#900](https://github.com/maplibre/maplibre-gl-js/pull/900))

## 2.1.2

### Features and improvements

- Default compact attribution to be open by default to comply with OpenSteetMap Attribution Guidelines ([#795](https://github.com/maplibre/maplibre-gl-js/pull/795))
- Export `Source` classes (`GeoJSONSource` etc.) declarations. ([#801](https://github.com/maplibre/maplibre-gl-js/issues/801))
- Make `AJAXError` public so error HTTP responses can be handled differently from other errors.

### 🐞 Bug fixes

- Fix compact attribution button showing when attribution is blank ([#795](https://github.com/maplibre/maplibre-gl-js/pull/795))
- Fix error mismatched image size for CJK characters ([#718](https://github.com/maplibre/maplibre-gl-js/issues/718))
- Fire `dataabort` and `sourcedataabort` events when a tile request is aborted ([#794](https://github.com/maplibre/maplibre-gl-js/issues/794))
- Fix NextJs `performance` undefined ([#768](https://github.com/maplibre/maplibre-gl-js/issues/768))

## 2.1.1

### 🐞 Bug fixes

- Fix stale tiles being shown when calling VectorTileSource#setTiles while the map is moving.

## 2.1.0

### ✨ Features and improvements

- Add `icon-overlap` and `text-overlap` symbol layout properties [#347](https://github.com/maplibre/maplibre-gl-js/pull/347)
- Deprecate `icon-allow-overlap` and `text-allow-overlap` symbol layout properties. `icon-overlap` and `text-overlap` are their replacements.
- Remove node package chalk from devDependencies ([#789](https://github.com/maplibre/maplibre-gl-js/pull/789)).
- Allow setting a custom pixel ratio by adding a `MapOptions#pixelRatio` property and a `Map#setPixelRatio` method. Since a high `devicePixelRatio` value can lead to performance and display problems, it is done at your own risk. ([#769](https://github.com/maplibre/maplibre-gl-js/issues/769))

## 2.0.5

### 🐞 Bug fixes

- Remove list of node versions allowed to install the package.

## 2.0.4

### 🐞 Bug fixes

- Missing package.json file in version 2.0.3 dist in npm ([#811](https://github.com/maplibre/maplibre-gl-js/issues/811)) - this causes webpack to fail

## 2.0.3

### Features and improvements

- Remove node package chalk from devDependencies ([#789](https://github.com/maplibre/maplibre-gl-js/pull/789)).
- Remove vector-tile module declaration and revert to using point from [@mapbox/point-geometry](https://github.com/mapbox/point-geometry] ([#788](https://github.com/maplibre/maplibre-gl-js/issues/788), [#800](https://github.com/maplibre/maplibre-gl-js/pull/800))
- Moved development environemnt to use NodeJs 16 ([#781](https://github.com/maplibre/maplibre-gl-js/pull/781), [#806](https://github.com/maplibre/maplibre-gl-js/pull/806))

### 🐞 Bug fixes

- Fix max cluster zoom in geojson source ([#61](https://github.com/maplibre/maplibre-gl-js/issues/61))

## 2.0.2

### 🐞 Bug fixes

- Fix typescript generated file ([#776](https://github.com/maplibre/maplibre-gl-js/issues/776)).

## 2.0.1

### 🐞 Bug fixes

- Fix documentation of `addProtocol` and `removeProtocol`.

## 2.0.0

### Features and improvements

- Migrated the production code to typescript
- ** Breaking Change ** removed `version` from the public API
- ** Breaking Change ** stopped supporting IE (internet explorer)
- ** Breaking Change ** stopped supporting Chrome 49-65. Chrome 66+ required. For Chrome 49-65 support use version 1.15.2.
- ** Breaking Change ** removed all code related to `accessToken` and Mapbox specific urls starting with `mapbox://`. Telemetry and tracking code was removed.
- ** Breaking Change ** removed `baseApiUrl` as it was used only for Mapbox related urls
- ** Breaking Change ** typescript typings have changed:
  - `Style` => `StyleSpecification`
  - `AnyLayer` => `LayerSpecification`
  - `AnySourceData` => `SourceSpecification`
  - `MapboxEvent` => `MapLibreEvent`
  - `MapboxOptions` => `MapOptions`
  - `MapBoxZoomEvent` => `MapLibreZoomEvent`
  - `*SourceRaw` + `*SourceOptions` => `*SourceSpecification`
  - `*Source` (source implementation definition) were removed
  - `*Layer` => `*LayerSpecification`
  - `*Paint` => `*LayerSpecification['paint']`
  - `*Layout` => `*LayerSpecification['layout']`
  - `MapboxGeoJSONFeature` => `GeoJSONFeature`
- Added `redraw` function to map ([#206](https://github.com/maplibre/maplibre-gl-js/issues/206))
- Improve attribution controls accessibility. See [#359](https://github.com/maplibre/maplibre-gl-js/issues/359)
- Allow maxPitch value up to 85, use values greater than 60 at your own risk ([#574](https://github.com/maplibre/maplibre-gl-js/pull/574))
- `getImage` uses createImageBitmap when supported ([#650](https://github.com/maplibre/maplibre-gl-js/pull/650))

### 🐞 Bug fixes

- Fix warning due to strict comparison of SDF property in image sprite ([#303](https://github.com/maplibre/maplibre-gl-js/issues/303))
- Fix tile placeholder replacement to allow for placeholders to be in a URL more than once. ([#348](https://github.com/maplibre/maplibre-gl-js/pull/348))
- Fix type check for non dom environment. ([#334](https://github.com/maplibre/maplibre-gl-js/issues/334))
- Fix precision problem in patterns when overzoomed in OpenGL ES devices.
- Fix padding-top of the popup to improve readability of popup text ([#354](https://github.com/maplibre/maplibre-gl-js/pull/354)).
- Fix GeoJSONSource#loaded sometimes returning true while there are still pending loads ([#669](https://github.com/maplibre/maplibre-gl-js/issues/669))
- Fix MapDataEvent#isSourceLoaded being true in GeoJSONSource "dataloading" event handlers ([#694](https://github.com/maplibre/maplibre-gl-js/issues/694))
- Fix events being fired after Map#remove has been called when the WebGL context is lost and restored ([#726](https://github.com/maplibre/maplibre-gl-js/issues/726))
- Fix nested expressions types definition [#757](https://github.com/maplibre/maplibre-gl-js/pull/757)

## 1.15.2

### 🐞 Bug fixes

- Fix breaking changes introduced in v1.15.0 by adoption dual naming scheme for CSS class names

## 1.15.1

### 🐞 Bug fixes

- Add void return for some method declaration to match TS strict mode ([#194](https://github.com/maplibre/maplibre-gl-js/pull/194))
- Fix css leftovers ([#83](https://github.com/maplibre/maplibre-gl-js/issues/83))

## 1.15.0

### Features and improvements

- ** Breaking Change: ** Rename css classes ([#83](https://github.com/maplibre/maplibre-gl-js/issues/83))
- Added custom protocol support to allow overriding ajax calls ([#29](https://github.com/maplibre/maplibre-gl-js/issues/29))
- Added setTransformRequest to map ([#159](https://github.com/maplibre/maplibre-gl-js/pull/159))
- Publish @maplibre/maplibre-gl-style-spec v14.0.0 on NPM ([#149](https://github.com/maplibre/maplibre-gl-js/pull/149))
- Replace link to mapbox on LogoControl by link to maplibre ([#151](https://github.com/maplibre/maplibre-gl-js/pull/151))
- Migrate style spec files from mapbox to maplibre ([#147](https://github.com/maplibre/maplibre-gl-js/pull/147))
- Publish the MapLibre style spec in NPM ([#140](https://github.com/maplibre/maplibre-gl-js/pull/140))
- Replace mapboxgl with maplibregl in JSDocs inline examples ([#134](https://github.com/maplibre/maplibre-gl-js/pull/134))
- Bring in typescript definitions file ([#24](https://github.com/maplibre/maplibre-gl-js/issues/24))
- Update example links to https://maplibre.org/maplibre-gl-js-docs/ ([#131](https://github.com/maplibre/maplibre-gl-js/pull/131))
- Improve performance of layers with constant `*-sort-key` ([#78](https://github.com/maplibre/maplibre-gl-js/pull/78))

### 🐞 Bug fixes

- Prevented attribution button from submiting form ([#178](https://github.com/maplibre/maplibre-gl-js/issues/178))

## 1.14.0

### Features and improvements

- Rebranded to MapLibre
- New logo

### 🐞 Bug fixes

- Rename SVGs mapboxgl-ctrl-\*.svg to maplibregl ([#85](https://github.com/maplibre/maplibre-gl-js/pull/85))
- fix ImageSource not working in FF/Safari ([#87](https://github.com/maplibre/maplibre-gl-js/pull/87))
- Update HTML debug files to use MapLibre in titles ([#84](https://github.com/maplibre/maplibre-gl-js/pull/84))
- fix CI checksize job to use maplibre name ([#86](https://github.com/maplibre/maplibre-gl-js/pull/86))
- Move output files from mapbox._ to maplibre._ ([#75](https://github.com/maplibre/maplibre-gl-js/pull/75))
- Remove mapbox specifics and branding from .github ([#64](https://github.com/maplibre/maplibre-gl-js/pull/64))
- Fix a bug where mapbox-gl-js is no longer licensed as open source, but we owe immeasurable gratitude to Mapbox for releasing all their initial code to the community under BSD-3 license.

## 1.13.0

### ✨ Features and improvements

- Improve accessibility by fixing issues reported by WCAG 2.1. [#9991](https://github.com/mapbox/mapbox-gl-js/pull/9991)
- Improve accessibility when opening a popup by immediately focusing on the content. [#9774](https://github.com/mapbox/mapbox-gl-js/pull/9774) (h/t [@watofundefined](https://github.com/watofundefined)))
- Improve rendering performance of symbols with `symbol-sort-key`. [#9751](https://github.com/mapbox/mapbox-gl-js/pull/9751) (h/t [@osvodef](https://github.com/osvodef)))
- Add `Marker` `clickTolerance` option. [#9640](https://github.com/mapbox/mapbox-gl-js/pull/9640) (h/t [@ChristopherChudzicki](https://github.com/ChristopherChudzicki)))
- Add `Map` `hasControl` method. [#10035](https://github.com/mapbox/mapbox-gl-js/pull/10035)
- Add `Popup` `setOffset` method. [#9946](https://github.com/mapbox/mapbox-gl-js/pull/9946) (h/t [@jutaz](https://github.com/jutaz)))
- Add `KeyboardHandler` `disableRotation` and `enableRotation` methods. [#10072](https://github.com/mapbox/mapbox-gl-js/pull/10072) (h/t [@jmbott](https://github.com/jmbott)))

### 🐞 Bug fixes

- Fix a bug where `queryRenderedFeatures` didn't properly expose the paint values if they were data-driven. [#10074](https://github.com/mapbox/mapbox-gl-js/pull/10074) (h/t [@osvodef](https://github.com/osvodef)))
- Fix a bug where attribution didn't update when layer visibility changed during zooming. [#9943](https://github.com/mapbox/mapbox-gl-js/pull/9943)
- Fix a bug where hash control conflicted with external history manipulation (e.g. in single-page apps). [#9960](https://github.com/mapbox/mapbox-gl-js/pull/9960) (h/t [@raegen](https://github.com/raegen)))
- Fix a bug where `fitBounds` had an unexpected result with non-zero bearing and uneven padding. [#9821](https://github.com/mapbox/mapbox-gl-js/pull/9821) (h/t [@allison-strandberg](https://github.com/allison-strandberg)))
- Fix HTTP support when running GL JS against [Mapbox Atlas](https://www.mapbox.com/atlas). [#10090](https://github.com/mapbox/mapbox-gl-js/pull/10090)
- Fix a bug where the `within` expression didn't work in `querySourceFeatures`. [#9933](https://github.com/mapbox/mapbox-gl-js/pull/9933)
- Fix a bug where `Popup` content HTML element was removed on `setDOMContent`. [#10036](https://github.com/mapbox/mapbox-gl-js/pull/10036)
- Fix a compatibility bug when `icon-image` is used as a legacy categorical function. [#10060](https://github.com/mapbox/mapbox-gl-js/pull/10060)
- Reduce rapid memory growth in Safari by ensuring `Image` dataURI's are released. [#10118](https://github.com/mapbox/mapbox-gl-js/pull/10118)

### ⚠️ Note on IE11

We intend to remove support for Internet Explorer 11 in a future release of GL JS later this year.

## 1.12.0

### ✨ Features and improvements

- Add methods for changing a vector tile source dynamically (e.g. `setTiles`, `setUrl`). [#8048](https://github.com/mapbox/mapbox-gl-js/pull/8048) (h/t [@stepankuzmin](https://github.com/stepankuzmin))
- Add a `filter` option for GeoJSON sources to filter out features prior to processing (e.g. before clustering). [#9864](https://github.com/mapbox/mapbox-gl-js/pull/9864)
- Vastly increase precision of `line-gradient` for long lines. [#9694](https://github.com/mapbox/mapbox-gl-js/pull/9694)
- Improve `raster-dem` sources to properly support the `maxzoom` option and overzooming. [#9789](https://github.com/mapbox/mapbox-gl-js/pull/9789) (h/t [@brendan-ward](@brendanhttps://github.com/ward))

### 🐞 Bug fixes

- Fix a bug where bearing snap interfered with `easeTo` and `flyTo` animations, freezing the map. [#9884](https://github.com/mapbox/mapbox-gl-js/pull/9884) (h/t [@andycalder](https://github.com/andycalder))
- Fix a bug where a fallback image was not used if it was added via `addImage`. [#9911](https://github.com/mapbox/mapbox-gl-js/pull/9911) (h/t [@francois2metz](https://github.com/francois2metz))
- Fix a bug where `promoteId` option failed for fill extrusions with defined feature ids. [#9863](https://github.com/mapbox/mapbox-gl-js/pull/9863)

### 🛠️ Workflow

- Renamed the default development branch from `master` to `main`.

## 1.11.1

### 🐞 Bug fixes

- Fix a bug that caused `map.loaded()` to incorrectly return `false` after a click event. ([#9825](https://github.com/mapbox/mapbox-gl-js/pull/9825))

## 1.11.0

### ✨ Features and improvements

- Add an option to scale the default `Marker` icon.([#9414](https://github.com/mapbox/mapbox-gl-js/pull/9414)) (h/t [@adrianababakanian](https://github.com/adrianababakanian))
- Improving the shader compilation speed by manually getting the run-time attributes and uniforms.([#9497](https://github.com/mapbox/mapbox-gl-js/pull/9497))
- Added `clusterMinPoints` option for clustered GeoJSON sources that defines the minimum number of points to form a cluster.([#9748](https://github.com/mapbox/mapbox-gl-js/pull/9748))

### 🐞 Bug fixes

- Fix a bug where map got stuck in a DragRotate interaction if it's mouseup occurred outside of the browser window or iframe.([#9512](https://github.com/mapbox/mapbox-gl-js/pull/9512))
- Fix potential visual regression for `*-pattern` properties on AMD graphics card vendor.([#9681](https://github.com/mapbox/mapbox-gl-js/pull/9681))
- Fix zooming with a double tap on iOS Safari 13.([#9757](https://github.com/mapbox/mapbox-gl-js/pull/9757))
- Removed a misleading `geometry exceeds allowed extent` warning when using Mapbox Streets vector tiles.([#9753](https://github.com/mapbox/mapbox-gl-js/pull/9753))
- Fix reference error when requiring the browser bundle in Node. ([#9749](https://github.com/mapbox/mapbox-gl-js/pull/9749))

## 1.10.2

### 🐞 Bug fixes

- Fix zooming with a double tap in iOS Safari 13.([#9757](https://github.com/mapbox/mapbox-gl-js/pull/9757))

## 1.10.1

### 🐞 Bug fixes

- Fix markers interrupting touch gestures ([#9675](https://github.com/mapbox/mapbox-gl-js/issues/9675), fixed by [#9683](https://github.com/mapbox/mapbox-gl-js/pull/9683))
- Fix bug where `map.isMoving()` returned true while map was not moving ([#9647](https://github.com/mapbox/mapbox-gl-js/issues/9647), fixed by [#9679](https://github.com/mapbox/mapbox-gl-js/pull/9679))
- Fix regression that prevented `touchmove` events from firing during gestures ([#9676](https://github.com/mapbox/mapbox-gl-js/issues/9676), fixed by [#9685](https://github.com/mapbox/mapbox-gl-js/pull/9685))
- Fix `image` expression evaluation which was broken under certain conditions ([#9630](https://github.com/mapbox/mapbox-gl-js/issues/9630), fixed by [#9685](https://github.com/mapbox/mapbox-gl-js/pull/9668))
- Fix nested `within` expressions in filters not evaluating correctly ([#9605](https://github.com/mapbox/mapbox-gl-js/issues/9605), fixed by [#9611](https://github.com/mapbox/mapbox-gl-js/pull/9611))
- Fix potential `undefined` paint variable in `StyleLayer` ([#9688](https://github.com/mapbox/mapbox-gl-js/pull/9688)) (h/t [mannnick24](https://github.com/mannnick24))

## 1.10.0

### ✨ Features

- Add `mapboxgl.prewarm()` and `mapboxgl.clearPrewarmedResources()` methods to allow developers to optimize load times for their maps ([#9391](https://github.com/mapbox/mapbox-gl-js/pull/9391))
- Add `index-of` and `slice` expressions to search arrays and strings for the first occurrence of a specified value and return a section of the original array or string ([#9450](https://github.com/mapbox/mapbox-gl-js/pull/9450)) (h/t [lbutler](https://github.com/lbutler))
- Correctly set RTL text plugin status if the plugin URL could not be loaded. This allows developers to add retry logic on network errors when loading the plugin ([#9489](https://github.com/mapbox/mapbox-gl-js/pull/9489))

### 🍏 Gestures

This release significantly refactors and improves gesture handling on desktop and mobile. Three new touch gestures have been added: `two-finger swipe` to adjust pitch, `two-finger double tap` to zoom out, and `tap then drag` to adjust zoom with one finger ([#9365](https://github.com/mapbox/mapbox-gl-js/pull/9365)). In addition, this release brings the following changes and bug fixes:

- It's now possible to interact with multiple maps on the same page at the same time ([#9365](https://github.com/mapbox/mapbox-gl-js/pull/9365))
- Fix map jump when releasing one finger after pinch zoom ([#9136](https://github.com/mapbox/mapbox-gl-js/issues/9136))
- Stop mousedown and touchstart from interrupting `easeTo` animations when interaction handlers are disabled ([#8725](https://github.com/mapbox/mapbox-gl-js/issues/8725))
- Stop mouse wheel from interrupting animations when `map.scrollZoom` is disabled ([#9230](https://github.com/mapbox/mapbox-gl-js/issues/9230))
- A camera change can no longer be prevented by disabling the interaction handler within the camera change event. Selectively prevent camera changes by listening to the `mousedown` or `touchstart` map event and calling [.preventDefault()](https://docs.mapbox.com/mapbox-gl-js/api/#mapmouseevent#preventdefault) ([#9365](https://github.com/mapbox/mapbox-gl-js/pull/9365))
- Undocumented properties on the camera change events fired by the doubleClickZoom handler have been removed ([#9365](https://github.com/mapbox/mapbox-gl-js/pull/9365))

### 🐞 Improvements and bug fixes

- Line labels now have improved collision detection, with greater precision in placement, reduced memory footprint, better placement under pitched camera orientations ([#9219](https://github.com/mapbox/mapbox-gl-js/pull/9219))
- Fix `GlyphManager` continually re-requesting missing glyph ranges ([#8027](https://github.com/mapbox/mapbox-gl-js/issues/8027), fixed by [#9375](https://github.com/mapbox/mapbox-gl-js/pull/9375)) (h/t [oterral](https://github.com/oterral))
- Avoid throwing errors when calling certain popup methods before the popup element is created ([#9433](https://github.com/mapbox/mapbox-gl-js/pull/9433))
- Fix a bug where fill-extrusion features with colinear points were not returned by `map.queryRenderedFeatures(...)` ([#9454](https://github.com/mapbox/mapbox-gl-js/pull/9454))
- Fix a bug where using feature state on a large input could cause a stack overflow error ([#9463](https://github.com/mapbox/mapbox-gl-js/pull/9463))
- Fix exception when using `background-pattern` with data driven expressions ([#9518](https://github.com/mapbox/mapbox-gl-js/issues/9518), fixed by [#9520](https://github.com/mapbox/mapbox-gl-js/pull/9520))
- Fix a bug where UI popups were potentially leaking event listeners ([#9498](https://github.com/mapbox/mapbox-gl-js/pull/9498)) (h/t [mbell697](https://github.com/mbell697))
- Fix a bug where the `within` expression would return inconsistent values for points on tile boundaries ([#9411](https://github.com/mapbox/mapbox-gl-js/issues/9411), [#9428](https://github.com/mapbox/mapbox-gl-js/pull/9428))
- Fix a bug where the `within` expression would incorrectly evaluate geometries that cross the antimeridian ([#9440](https://github.com/mapbox/mapbox-gl-js/pull/9440))
- Fix possible undefined exception on paint variable of style layer ([#9437](https://github.com/mapbox/mapbox-gl-js/pull/9437)) (h/t [mannnick24](https://github.com/mannnick24))
- Upgrade minimist to ^1.2.5 to get fix for security issue [CVE-2020-7598](https://cve.mitre.org/cgi-bin/cvename.cgi?name=CVE-2020-7598) upstream ([#9425](https://github.com/mapbox/mapbox-gl-js/issues/9431), fixed by [#9425](https://github.com/mapbox/mapbox-gl-js/pull/9425)) (h/t [watson](https://github.com/watson))

## 1.9.1

### 🐞 Bug fixes

- Fix a bug [#9477](https://github.com/mapbox/mapbox-gl-js/issues/9477) in `Map#fitBounds(..)` wherein the `padding` passed to options would get applied twice.
- Fix rendering bug [#9479](https://github.com/mapbox/mapbox-gl-js/issues/9479) caused when data-driven `*-pattern` properties reference images added with `Map#addImage(..)`.
- Fix a bug [#9468](https://github.com/mapbox/mapbox-gl-js/issues/9468) in which an exception would get thrown when updating symbol layer paint property using `setPaintProperty`.

## 1.9.0

With this release, we're adding [a new changelog policy](./CONTRIBUTING.md#changelog-conventions) to our contribution guidelines.

This release also fixes several long-standing bugs and unintentional rendering behavior with `line-pattern`. The fixes come with a visual change to how patterns added with `line-pattern` scale. Previously, patterns that became larger than the line would be clipped, sometimes distorting the pattern, particularly on mobile and retina devices. Now the pattern will be scaled to fit under all circumstances. [#9266](https://github.com/mapbox/mapbox-gl-js/pull/9266) showcases examples of the visual differences. For more information and to provide feedback on this change, see [#9394](https://github.com/mapbox/mapbox-gl-js/pull/9394).

### ✨ Features

- Add `within` expression for testing whether an evaluated feature lies within a given GeoJSON object ([#9352](https://github.com/mapbox/mapbox-gl-js/pull/9352)). - We are aware of an edge case in which points with wrapped coordinates (e.g. longitude -185) are not evaluated properly. See ([#9442](https://github.com/mapbox/mapbox-gl-js/issues/9442)) for more information. - An example of the `within` expression:<br>
  `"icon-opacity": ["case", ["==", ["within", "some-polygon"], true], 1,
["==", ["within", "some-polygon"], false], 0]`
- Map API functions such as `easeTo` and `flyTo` now support `padding: PaddingOptions` which lets developers shift a map's center of perspective when building floating sidebars ([#8638](https://github.com/mapbox/mapbox-gl-js/pull/8638))

### 🍏 Improvements

- Results from `queryRenderedFeatures` now have evaluated property values rather than raw expressions ([#9198](https://github.com/mapbox/mapbox-gl-js/pull/9198))
- Improve scaling of patterns used in `line-pattern` on all device resolutions and pixel ratios ([#9266](https://github.com/mapbox/mapbox-gl-js/pull/9266))
- Slightly improve GPU memory footprint ([#9377](https://github.com/mapbox/mapbox-gl-js/pull/9377))
- `LngLatBounds.extend` is more flexible because it now accepts objects with `lat` and `lon` properties as well as arrays of coordinates ([#9293](https://github.com/mapbox/mapbox-gl-js/pull/9293))
- Reduce bundle size and improve visual quality of `showTileBoundaries` debug text ([#9267](https://github.com/mapbox/mapbox-gl-js/pull/9267))

### 🐞 Bug fixes

- Correctly adjust patterns added with `addImage(id, image, pixelRatio)` by the asset pixel ratio, not the device pixel ratio ([#9372](https://github.com/mapbox/mapbox-gl-js/pull/9372))
- Allow needle argument to `in` expression to be false ([#9295](https://github.com/mapbox/mapbox-gl-js/pull/9295))
- Fix exception thrown when trying to set `feature-state` for a layer that has been removed, fixes [#8634](https://github.com/mapbox/mapbox-gl-js/issues/8634) ([#9305](https://github.com/mapbox/mapbox-gl-js/pull/9305))
- Fix a bug where maps were not displaying inside elements with `dir=rtl` ([#9332](https://github.com/mapbox/mapbox-gl-js/pull/9332))
- Fix a rendering error for very old versions of Chrome (ca. 2016) where text would appear much bigger than intended ([#9349](https://github.com/mapbox/mapbox-gl-js/pull/9349))
- Prevent exception resulting from `line-dash-array` of empty length ([#9385](https://github.com/mapbox/mapbox-gl-js/pull/9385))
- Fix a bug where `icon-image` expression that evaluates to an empty string (`''`) produced a warning ([#9380](https://github.com/mapbox/mapbox-gl-js/pull/9380))
- Fix a bug where certain `popup` methods threw errors when accessing the container element before it was created, fixes [#9429](https://github.com/mapbox/mapbox-gl-js/issues/9429)([#9433](https://github.com/mapbox/mapbox-gl-js/pull/9433))

## 1.8.1

- Fixed a bug where all labels showed up on a diagonal line on Windows when using an integrated Intel GPU from the Haswell generation ([#9327](https://github.com/mapbox/mapbox-gl-js/issues/9327), fixed by reverting [#9229](https://github.com/mapbox/mapbox-gl-js/pull/9229))

## 1.8.0

### ✨ Features and improvements

- Reduce size of line atlas by removing unused channels ([#9232](https://github.com/mapbox/mapbox-gl-js/pull/9232))
- Prevent empty buffers from being created for debug data when unused ([#9237](https://github.com/mapbox/mapbox-gl-js/pull/9237))
- Add space between distance and unit in scale control ([#9276](https://github.com/mapbox/mapbox-gl-js/pull/9276)) (h/t [gely](https://api.github.com/users/gely)) and ([#9284](https://github.com/mapbox/mapbox-gl-js/pull/9284)) (h/t [pakastin](https://api.github.com/users/pakastin))
- Add a `showAccuracyCircle` option to GeolocateControl that shows the accuracy of the user's location as a transparent circle. Mapbox GL JS will show this circle by default. ([#9253](https://github.com/mapbox/mapbox-gl-js/pull/9253)) (h/t [Meekohi](https://api.github.com/users/Meekohi))
- Implemented a new tile coverage algorithm to enable level-of-detail support in a future release ([#8975](https://github.com/mapbox/mapbox-gl-js/pull/8975))

### 🐞 Bug fixes

- `line-dasharray` is now ignored correctly when `line-pattern` is set ([#9189](https://github.com/mapbox/mapbox-gl-js/pull/9189))
- Fix line distances breaking gradient across tile boundaries ([#9220](https://github.com/mapbox/mapbox-gl-js/pull/9220))
- Fix a bug where lines with duplicate endpoints could disappear at zoom 18+ ([#9218](https://github.com/mapbox/mapbox-gl-js/pull/9218))
- Fix a bug where Ctrl-click to drag rotate the map was disabled if the Alt, Cmd or Windows key is also pressed ([#9203](https://github.com/mapbox/mapbox-gl-js/pull/9203))
- Pass errors to `getClusterExpansionZoom`, `getClusterChildren`, and `getClusterLeaves` callbacks ([#9251](https://github.com/mapbox/mapbox-gl-js/pull/9251))
- Fix a rendering performance regression ([#9261](https://github.com/mapbox/mapbox-gl-js/pull/9261))
- Fix visual artifact for `line-dasharray` ([#9246](https://github.com/mapbox/mapbox-gl-js/pull/9246))
- Fixed a bug in the GeolocateControl which resulted in an error when `trackUserLocation` was `false` and the control was removed before the Geolocation API had returned a location ([#9291](https://github.com/mapbox/mapbox-gl-js/pull/9291))
- Fix `promoteId` for line layers ([#9210](https://github.com/mapbox/mapbox-gl-js/pull/9210))
- Improve accuracy of distance calculations ([#9202](https://github.com/mapbox/mapbox-gl-js/pull/9202)) (h/t [Meekohi](https://api.github.com/users/Meekohi))

## 1.7.0

### ✨ Features

- Add `promoteId` option to use a feature property as ID for feature state ([#8987](https://github.com/mapbox/mapbox-gl-js/pull/8987))
- Add a new constructor option to `mapboxgl.Popup`, `closeOnMove`, that closes the popup when the map's position changes ([#9163](https://github.com/mapbox/mapbox-gl-js/pull/9163))
- Allow creating a map without a style (an empty one will be created automatically) (h/t [@stepankuzmin](https://github.com/stepankuzmin)) ([#8924](https://github.com/mapbox/mapbox-gl-js/pull/8924))
- `map.once()` now allows specifying a layer id as a third parameter making it consistent with `map.on()` ([#8875](https://github.com/mapbox/mapbox-gl-js/pull/8875))

### 🍏 Improvements

- Improve performance of raster layers on large screens ([#9050](https://github.com/mapbox/mapbox-gl-js/pull/9050))
- Improve performance for hillshade and raster layers by implementing a progressive enhancement that utilizes `ImageBitmap` and `OffscreenCanvas` ([#8845](https://github.com/mapbox/mapbox-gl-js/pull/8845))
- Improve performance for raster tile rendering by using the stencil buffer ([#9012](https://github.com/mapbox/mapbox-gl-js/pull/9012))
- Update `symbol-avoid-edges` documentation to acknowledge the existence of global collision detection ([#9157](https://github.com/mapbox/mapbox-gl-js/pull/9157))
- Remove reference to `in` function which has been replaced by the `in` expression ([#9102](https://github.com/mapbox/mapbox-gl-js/pull/9102))

### 🐞 Bug Fixes

- Change the type of tile id key to string to prevent hash collisions ([#8979](https://github.com/mapbox/mapbox-gl-js/pull/8979))
- Prevent changing bearing via URL hash when rotation is disabled ([#9156](https://github.com/mapbox/mapbox-gl-js/pull/9156))
- Fix URL hash with no bearing causing map to fail to load ([#9170](https://github.com/mapbox/mapbox-gl-js/pull/9170))
- Fix bug in `GeolocateControl` where multiple instances of the control on one page may result in the user location not being updated ([#9092](https://github.com/mapbox/mapbox-gl-js/pull/9092))
- Fix query `fill-extrusions` made from polygons with coincident points and polygons with less than four points ([#9138](https://github.com/mapbox/mapbox-gl-js/pull/9138))
- Fix bug where `symbol-sort-key` was not used for collisions that crossed tile boundaries ([#9054](https://github.com/mapbox/mapbox-gl-js/pull/9054))
- Fix bug in `DragRotateHandler._onMouseUp` getting stuck in drag/rotate ([#9137](https://github.com/mapbox/mapbox-gl-js/pull/9137))
- Fix "Click on Compass" on some mobile devices (add `clickTolerance` to `DragRotateHandler`) ([#9015](https://github.com/mapbox/mapbox-gl-js/pull/9015)) (h/t [Yanonix](https://github.com/Yanonix))

## 1.6.1

### 🐞 Bug Fixes

- Fix style validation error messages not being displayed ([#9073](https://github.com/mapbox/mapbox-gl-js/pull/9073))
- Fix deferred loading of rtl-text-plugin not working for labels created from GeoJSON sources ([#9091](https://github.com/mapbox/mapbox-gl-js/pull/9091))
- Fix RTL text not being rendered with the rtl-text-plugin on pages that don't allow `script-src: blob:` in their CSP.([#9122](https://github.com/mapbox/mapbox-gl-js/pull/9122))

## 1.6.0

### ✨ Features

- Add ability to insert images into text labels using an `image` expression within a `format` expression: `"text-field": ["format", "Some text", ["image", "my-image"], "some more text"]` ([#8904](https://github.com/mapbox/mapbox-gl-js/pull/8904))
- Add support for stretchable images (aka nine-part or nine-patch images). Stretchable images can be used with `icon-text-fit` to draw resized images with unstretched corners and borders. ([#8997](https://github.com/mapbox/mapbox-gl-js/pull/8997))
- Add `in` expression. It can check if a value is in an array (`["in", value, array]`) or a substring is in a string (`["in", substring, string]`) ([#8876](https://github.com/mapbox/mapbox-gl-js/pull/8876))
- Add `minPitch` and `maxPitch` map options ([#8834](https://github.com/mapbox/mapbox-gl-js/pull/8834))
- Add `rotation`, `rotationAlignment` and `pitchAlignment` options to markers ([#8836](https://github.com/mapbox/mapbox-gl-js/pull/8836)) (h/t [@dburnsii](https://github.com/dburnsii))
- Add methods to Popup to manipulate container class names ([#8759](https://github.com/mapbox/mapbox-gl-js/pull/8759)) (h/t [Ashot-KR](https://github.com/Ashot-KR))
- Add configurable inertia settings for panning (h/t [@aMoniker](https://github.com/aMoniker))) ([#8887](https://github.com/mapbox/mapbox-gl-js/pull/8887))
- Add ability to localize UI controls ([#8095](https://github.com/mapbox/mapbox-gl-js/pull/8095)) (h/t [@dmytro-gokun](https://github.com/dmytro-gokun))
- Add LatLngBounds.contains() method ([#7512](https://github.com/mapbox/mapbox-gl-js/issues/7512), fixed by [#8200](https://github.com/mapbox/mapbox-gl-js/pull/8200))
- Add option to load rtl-text-plugin lazily ([#8865](https://github.com/mapbox/mapbox-gl-js/pull/8865))
- Add `essential` parameter to AnimationOptions that can override `prefers-reduced-motion: reduce` ([#8743](https://github.com/mapbox/mapbox-gl-js/issues/8743), fixed by [#8883](https://github.com/mapbox/mapbox-gl-js/pull/8883))

### 🍏 Improvements

- Allow rendering full world smaller than 512px. To restore the previous limit call `map.setMinZoom(0)` ([#9028](https://github.com/mapbox/mapbox-gl-js/pull/9028))
- Add an es modules build for mapbox-gl-style-spec in dist/ ([#8247](https://github.com/mapbox/mapbox-gl-js/pull/8247)) (h/t [@ahocevar](https://github.com/ahocevar))
- Add 'image/webp,_/_' accept header to fetch/ajax image requests when webp supported ([#8262](https://github.com/mapbox/mapbox-gl-js/pull/8262))
- Improve documentation for setStyle, getStyle, and isStyleLoaded ([#8807](https://github.com/mapbox/mapbox-gl-js/pull/8807))

### 🐞 Bug Fixes

- Fix map rendering after addImage and removeImage are used to change a used image ([#9016](https://github.com/mapbox/mapbox-gl-js/pull/9016))
- Fix visibility of controls in High Contrast mode in IE ([#8874](https://github.com/mapbox/mapbox-gl-js/pull/8874))
- Fix customizable url hash string in IE 11 ([#8990](https://github.com/mapbox/mapbox-gl-js/pull/8990)) (h/t [pakastin](https://github.com/pakastin))
- Allow expression stops up to zoom 24 instead of 22 ([#8908](https://github.com/mapbox/mapbox-gl-js/pull/8908)) (h/t [nicholas-l](https://github.com/nicholas-l))
- Fix alignment of lines in really overscaled tiles ([#9024](https://github.com/mapbox/mapbox-gl-js/pull/9024))
- Fix `Failed to execute 'shaderSource' on 'WebGLRenderingContext'` errors ([#9017](https://github.com/mapbox/mapbox-gl-js/pull/9017))
- Make expression validation fail on NaN ([#8615](https://github.com/mapbox/mapbox-gl-js/pull/8615))
- Fix setLayerZoomRange bug that caused tiles to be re-requested ([#7865](https://github.com/mapbox/mapbox-gl-js/issues/7865), fixed by [#8854](https://github.com/mapbox/mapbox-gl-js/pull/8854))
- Fix `map.showTileBoundaries` rendering ([#7314](https://github.com/mapbox/mapbox-gl-js/pull/7314))
- Fix using `generateId` in conjunction with `cluster` in a GeoJSONSource ([#8223](https://github.com/mapbox/mapbox-gl-js/issues/8223), fixed by [#8945](https://github.com/mapbox/mapbox-gl-js/pull/8945))
- Fix opening popup on a marker from keyboard ([#6835](https://github.com/mapbox/mapbox-gl-js/pull/6835))
- Fix error thrown when request aborted ([#7614](https://github.com/mapbox/mapbox-gl-js/issues/7614), fixed by [#9021](https://github.com/mapbox/mapbox-gl-js/pull/9021))
- Fix attribution control when repeatedly removing and adding it ([#9052](https://github.com/mapbox/mapbox-gl-js/pull/9052))

## 1.5.1

This patch introduces two workarounds that address longstanding issues related to unbounded memory growth in Safari, including [#8771](https://github.com/mapbox/mapbox-gl-js/issues/8771) and [#4695](https://github.com/mapbox/mapbox-gl-js/issues/4695). We’ve identified two memory leaks in Safari: one in the [CacheStorage](https://developer.mozilla.org/en-US/docs/Web/API/CacheStorage) API, addressed by [#8956](https://github.com/mapbox/mapbox-gl-js/pull/8956), and one in transferring data between web workers through [Transferables](https://developer.mozilla.org/en-US/docs/Web/API/Transferable), addressed by [#9003](https://github.com/mapbox/mapbox-gl-js/pull/9003).

### 🍏 Improvements

- Implement workaround for memory leak in Safari when using the `CacheStorage` API. ([#8856](https://github.com/mapbox/mapbox-gl-js/pull/8956))
- Implement workaround for memory leak in Safari when using `Transferable` objects to transfer `ArrayBuffers` to WebWorkers. If GL-JS detetcts that it is running in Safari, the use of `Transferables` to transfer data to WebWorkers is disabled. ([#9003](https://github.com/mapbox/mapbox-gl-js/pull/9003))
- Improve animation performance when using `map.setData`. ([#8913](https://github.com/mapbox/mapbox-gl-js/pull/8913)) (h/t [msbarry](https://github.com/msbarry))

## 1.5.0

### ✨ Features

- Add disabled icon to GeolocateControl if user denies geolocation permission. [#8871](https://github.com/mapbox/mapbox-gl-js/pull/8871))
- Add `outofmaxbounds` event to GeolocateControl, which is emitted when the user is outside of `map.maxBounds` ([#8756](https://github.com/mapbox/mapbox-gl-js/pull/8756)) (h/t [MoradiDavijani](https://github.com/MoradiDavijani))
- Add `mapboxgl.getRTLTextPluginStatus()` to query the current status of the `rtl-text-plugin` to make it easier to allow clearing the plugin when necessary. (ref. [#7869](https://github.com/mapbox/mapbox-gl-js/issues/7869)) ([#8864](https://github.com/mapbox/mapbox-gl-js/pull/8864))
- Allow `hash` Map option to be set as a string, which sets the map hash in the url to a custom query parameter. ([#8603](https://github.com/mapbox/mapbox-gl-js/pull/8603)) (h/t [SebCorbin](https://github.com/SebCorbin))

### 🍏 Improvements

- Fade symbols faster when zooming out quickly, reducing overlap. ([#8628](https://github.com/mapbox/mapbox-gl-js/pull/8628))
- Reduce memory usage for vector tiles that contain long strings in feature properties. ([#8863](https://github.com/mapbox/mapbox-gl-js/pull/8863))

### 🐞 Bug Fixes

- Fix `text-variable-anchor` not trying multiple placements during collision with icons when `icon-text-fit` is enabled. ([#8803](https://github.com/mapbox/mapbox-gl-js/pull/8803))
- Fix `icon-text-fit` not properly respecting vertical labels. ([#8835](https://github.com/mapbox/mapbox-gl-js/pull/8835))
- Fix opacity interpolation for composition expressions. ([#8818](https://github.com/mapbox/mapbox-gl-js/pull/8818))
- Fix rotate and pitch events being fired at the same time. ([#8872](https://github.com/mapbox/mapbox-gl-js/pull/8872))
- Fix memory leaks that occured during tile loading and map removal.([#8813](https://github.com/mapbox/mapbox-gl-js/pull/8813) and [#8850](https://github.com/mapbox/mapbox-gl-js/pull/8850))
- Fix web-worker transfer of `ArrayBuffers` in environments where `instanceof ArrayBuffer` fails.(e.g `cypress`) ([#8868](https://github.com/mapbox/mapbox-gl-js/pull/8868))

## 1.4.1

### 🐞 Bug Fixes

- Fix the way that `coalesce` handles the `image` operator so available images are rendered properly ([#8839](https://github.com/mapbox/mapbox-gl-js/pull/8839))
- Do not emit the `styleimagemissing` event for an empty string value ([#8840](https://github.com/mapbox/mapbox-gl-js/pull/8840))
- Fix serialization of `ResolvedImage` type so `*-pattern` properties work properly ([#8833](https://github.com/mapbox/mapbox-gl-js/pull/8833))

## 1.4.0

### ✨ Features

- Add `image` expression operator to determine image availability ([#8684](https://github.com/mapbox/mapbox-gl-js/pull/8684))
- Enable `text-offset` with variable label placement ([#8642](https://github.com/mapbox/mapbox-gl-js/pull/8642))

### 🍏 Improvements

- Faster loading and better look of raster terrain ([#8694](https://github.com/mapbox/mapbox-gl-js/pull/8694))
- Improved code documentation around resizing and {get/set}RenderedWorldCopies and more ([#8748](https://github.com/mapbox/mapbox-gl-js/pull/8748), [#8754](https://github.com/mapbox/mapbox-gl-js/pull/8754))
- Improve single vs. multi-touch zoom & pan interaction ([#7196](https://github.com/mapbox/mapbox-gl-js/issues/7196)) ([#8100](https://github.com/mapbox/mapbox-gl-js/pull/8100))

### 🐞 Bug fixes

- Fix rendering of `collisionBox` when `text-translate` or `icon-translate` is enabled ([#8659](https://github.com/mapbox/mapbox-gl-js/pull/8659))
- Fix `TypeError` when reloading a source and immediately removing the map ([#8711](https://github.com/mapbox/mapbox-gl-js/pull/8711))
- Adding tooltip to the geolocation control button ([#8735](https://github.com/mapbox/mapbox-gl-js/pull/8735)) (h/t [BAByrne](https://github.com/BAByrne))
- Add `originalEvent` property to NavigationControl events ([#8693](https://github.com/mapbox/mapbox-gl-js/pull/8693)) (h/t [stepankuzmin](https://github.com/stepankuzmin))
- Don't cancel follow mode in the GeolocateControl when resizing the map or rotating the screen ([#8736](https://github.com/mapbox/mapbox-gl-js/pull/8736))
- Fix error when calling `Popup#trackPointer` before setting its content or location ([#8757](https://github.com/mapbox/mapbox-gl-js/pull/8757)) (h/t [zxwandrew](https://github.com/zxwandrew))
- Respect newline characters when text-max-width is set to zero ([#8706](https://github.com/mapbox/mapbox-gl-js/pull/8706))
- Update earcut to v2.2.0 to fix polygon tesselation errors ([#8772](https://github.com/mapbox/mapbox-gl-js/pull/8772))
- Fix icon-fit with variable label placement ([#8755](https://github.com/mapbox/mapbox-gl-js/pull/8755))
- Icons stretched with `icon-text-fit` are now sized correctly ([#8741](https://github.com/mapbox/mapbox-gl-js/pull/8741))
- Collision detection for icons with `icon-text-fit` now works correctly ([#8741](https://github.com/mapbox/mapbox-gl-js/pull/8741))

## 1.3.2

- Fix a SecurityError in Firefox >= 69 when accessing the cache [#8780](https://github.com/mapbox/mapbox-gl-js/pull/8780)

## 1.3.1

### 🐞 Bug Fixes

- Fix a race condition that produced an error when a map was removed while reloading a source. [#8711](https://github.com/mapbox/mapbox-gl-js/pull/8711)
- Fix a race condition were `render` event was sometimes not fired after `load` event in IE11. [#8708](https://github.com/mapbox/mapbox-gl-js/pull/8708)

## 1.3.0

### 🍏 Features

- Introduce `text-writing-mode` symbol layer property to allow placing point labels vertically. [#8399](https://github.com/mapbox/mapbox-gl-js/pull/8399)
- Extend variable text placement to work when `text/icon-allow-overlap` is set to `true`. [#8620](https://github.com/mapbox/mapbox-gl-js/pull/8620)
- Allow `text-color` to be used in formatted expressions to be able to draw different parts of a label in different colors. [#8068](https://github.com/mapbox/mapbox-gl-js/pull/8068)

### ✨ Improvements

- Improve tile loading logic to cancel requests more aggressively, improving performance when zooming or panning quickly. [#8633](https://github.com/mapbox/mapbox-gl-js/pull/8633)
- Display outline on control buttons when focused (e.g. with a tab key) for better accessibility. [#8520](https://github.com/mapbox/mapbox-gl-js/pull/8520)
- Improve the shape of line round joins. [#8275](https://github.com/mapbox/mapbox-gl-js/pull/8275)
- Improve performance of processing line layers. [#8303](https://github.com/mapbox/mapbox-gl-js/pull/8303)
- Improve legibility of info displayed with `map.showTileBoundaries = true`. [#8380](https://github.com/mapbox/mapbox-gl-js/pull/8380) (h/t [@andrewharvey](https://github.com/andrewharvey))
- Add `MercatorCoordinate.meterInMercatorCoordinateUnits` method to make it easier to convert from meter units to coordinate values used in custom layers. [#8524](https://github.com/mapbox/mapbox-gl-js/pull/8524) (h/t [@andrewharvey](https://github.com/andrewharvey))
- Improve conversion of legacy filters with duplicate values. [#8542](https://github.com/mapbox/mapbox-gl-js/pull/8542)
- Move out documentation & examples website source to a separate `mapbox-gl-js-docs` repo. [#8582](https://github.com/mapbox/mapbox-gl-js/pull/8582)

### 🐞 Bug Fixes

- Fix a bug where local CJK fonts would switch to server-generated ones in overzoomed tiles. [#8657](https://github.com/mapbox/mapbox-gl-js/pull/8657)
- Fix precision issues in [deck.gl](https://deck.gl)-powered custom layers. [#8502](https://github.com/mapbox/mapbox-gl-js/pull/8502)
- Fix a bug where fill and line layers wouldn't render correctly over fill extrusions when coming from the same source. [#8661](https://github.com/mapbox/mapbox-gl-js/pull/8661)
- Fix map loading for documents loaded from Blob URLs. [#8612](https://github.com/mapbox/mapbox-gl-js/pull/8612)
- Fix classification of relative file:// URLs when in documents loaded from a file URL. [#8612](https://github.com/mapbox/mapbox-gl-js/pull/8612)
- Remove `esm` from package `dependencies` (so that it's not installed on `npm install mapbox-gl`). [#8586](https://github.com/mapbox/mapbox-gl-js/pull/8586) (h/t [@DatGreekChick](https://github.com/DatGreekChick))

## 1.2.1

### 🐞 Bug fixes

- Fix bug in `NavigationControl` compass button that prevented it from rotating with the map ([#8605](https://github.com/mapbox/mapbox-gl-js/pull/8605))

## 1.2.0

### Features and improvements

- Add `*-sort-key` layout property for circle, fill, and line layers, to dictate which features appear above others within a single layer([#8467](https://github.com/mapbox/mapbox-gl-js/pull/8467))
- Add ability to instantiate maps with specific access tokens ([#8364](https://github.com/mapbox/mapbox-gl-js/pull/8364))
- Accommodate `prefers-reduced-motion` settings in browser ([#8494](https://github.com/mapbox/mapbox-gl-js/pull/8494))
- Add Map `visualizePitch` option that tilts the compass as the map pitches ([#8208](https://github.com/mapbox/mapbox-gl-js/issues/8208), fixed by [#8296](https://github.com/mapbox/mapbox-gl-js/pull/8296)) (h/t [pakastin](https://github.com/pakastin))
- Make source options take precedence over TileJSON ([#8232](https://github.com/mapbox/mapbox-gl-js/pull/8232)) (h/t [jingsam](https://github.com/jingsam))
- Make requirements for text offset properties more precise ([#8418](https://github.com/mapbox/mapbox-gl-js/pull/8418))
- Expose `convertFilter` API in the style specification ([#8493](https://github.com/mapbox/mapbox-gl-js/pull/8493)

### Bug fixes

- Fix changes to `text-variable-anchor`, such that previous anchor positions would take precedence only if they are present in the updated array (considered a bug fix, but is technically a breaking change from previous behavior) ([#8473](https://github.com/mapbox/mapbox-gl-js/pull/8473))
- Fix rendering of opaque pass layers over heatmap and fill-extrusion layers ([#8440](https://github.com/mapbox/mapbox-gl-js/pull/8440))
- Fix rendering of extraneous vertical line in vector tiles ([#8477](https://github.com/mapbox/mapbox-gl-js/issues/8477), fixed by [#8479](https://github.com/mapbox/mapbox-gl-js/pull/8479))
- Turn off 'move' event listeners when removing a marker ([#8465](https://github.com/mapbox/mapbox-gl-js/pull/8465))
- Fix class toggling on navigation control for IE ([#8495](https://github.com/mapbox/mapbox-gl-js/pull/8495)) (h/t [@cs09g](https://github.com/cs09g))
- Fix background rotation hovering on geolocate control ([#8367](https://github.com/mapbox/mapbox-gl-js/pull/8367)) (h/t [GuillaumeGomez](https://github.com/GuillaumeGomez))
- Fix error in click events on markers where `startPos` is not defined ([#8462](https://github.com/mapbox/mapbox-gl-js/pull/8462)) (h/t [@msbarry](https://github.com/msbarry))
- Fix malformed urls when using custom `baseAPIURL` of a certain form ([#8466](https://github.com/mapbox/mapbox-gl-js/pull/8466))

## 1.1.1

### 🐞 Bug fixes

- Fix unbounded memory growth caused by failure to cancel requests to the cache ([#8472](https://github.com/mapbox/mapbox-gl-js/pull/8472))
- Fix unbounded memory growth caused by failure to cancel requests in IE ([#8481](https://github.com/mapbox/mapbox-gl-js/issues/8481))
- Fix performance of getting tiles from the cache ([#8489](https://github.com/mapbox/mapbox-gl-js/pull/8449))

## 1.1.0

### ✨ Minor features and improvements

- Improve line rendering performance by using a more compact line attributes layout ([#8306](https://github.com/mapbox/mapbox-gl-js/pull/8306))
- Improve data-driven symbol layers rendering performance ([#8295](https://github.com/mapbox/mapbox-gl-js/pull/8295))
- Add the ability to disable validation during `queryRenderedFeatures` and `querySourceFeatures` calls, as a performance optimization ([#8211](https://github.com/mapbox/mapbox-gl-js/pull/8211)) (h/t [gorshkov-leonid](https://github.com/gorshkov-leonid))
- Improve `setFilter` performance by caching keys in `groupByLayout` routine ([#8122](https://github.com/mapbox/mapbox-gl-js/pull/8122)) (h/t [vallendm](https://github.com/vallendm))
- Improve rendering of symbol layers with `symbol-z-order: viewport-y`, when icons are allowed to overlap but not text ([#8180](https://github.com/mapbox/mapbox-gl-js/pull/8180))
- Prefer breaking lines at a zero width space to allow better break point suggestions for Japanese labels ([#8255](https://github.com/mapbox/mapbox-gl-js/pull/8255))
- Add a `WebGLRenderingContext` argument to `onRemove` function of `CustomLayerInterface`, to allow direct cleanup of related context ([#8156](https://github.com/mapbox/mapbox-gl-js/pull/8156)) (h/t [ogiermaitre](https://github.com/ogiermaitre))
- Allow zoom speed customization by adding `setZoomRate` and `setWheelZoomRate` methods to `ScrollZoomHandler` ([#7863](https://github.com/mapbox/mapbox-gl-js/pull/7863)) (h/t [sf31](https://github.com/sf31))
- Add `trackPointer` method to `Popup` API that continuously repositions the popup to the mouse cursor when the cursor is within the map ([#7786](https://github.com/mapbox/mapbox-gl-js/pull/7786))
- Add `getElement` method to `Popup` to retrieve the popup's HTML element ([#8123](https://github.com/mapbox/mapbox-gl-js/pull/8123)) (h/t [@bravecow](https://github.com/bravecow))
- Add `fill-pattern` example to the documentation ([#8022](https://github.com/mapbox/mapbox-gl-js/pull/8022)) (h/t [@flawyte](https://github.com/flawyte))
- Update script detection for Unicode 12.1 ([#8158](https://github.com/mapbox/mapbox-gl-js/pull/8158))
- Add `nofollow` to Mapbox logo & "Improve this map" links ([#8106](https://github.com/mapbox/mapbox-gl-js/pull/8106)) (h/t [viniciuskneves](https://github.com/viniciuskneves))
- Include source name in invalid GeoJSON error ([#8113](https://github.com/mapbox/mapbox-gl-js/pull/8113)) (h/t [Zirak](https://github.com/Zirak))

### 🐞 Bug fixes

- Fix `updateImage` not working as expected in Chrome ([#8199](https://github.com/mapbox/mapbox-gl-js/pull/8199))
- Fix issues with double-tap zoom on touch devices ([#8086](https://github.com/mapbox/mapbox-gl-js/pull/8086))
- Fix duplication of `movestart` events when zooming ([#8259](https://github.com/mapbox/mapbox-gl-js/pull/8259)) (h/t [@bambielli-flex](https://github.com/bambielli-flex))
- Fix validation of `"format"` expression failing when options are provided ([#8339](https://github.com/mapbox/mapbox-gl-js/pull/8339))
- Fix `setPaintProperty` not working on `line-pattern` property ([#8289](https://github.com/mapbox/mapbox-gl-js/pull/8289))
- Fix the GL context being left in unpredictable states when using custom layers ([#8132](https://github.com/mapbox/mapbox-gl-js/pull/8132))
- Fix unnecessary updates to attribution control string ([#8082](https://github.com/mapbox/mapbox-gl-js/pull/8082)) (h/t [poletani](https://github.com/poletani))
- Fix bugs in `findStopLessThanOrEqualTo` algorithm ([#8134](https://github.com/mapbox/mapbox-gl-js/pull/8134)) (h/t [Mike96Angelo](https://github.com/Mike96Angelo))
- Fix map not displaying properly when inside an element with `text-align: center` ([#8227](https://github.com/mapbox/mapbox-gl-js/pull/8227)) (h/t [mc100s](https://github.com/mc100s))
- Clarify in documentation that `Popup#maxWidth` accepts all `max-width` CSS values ([#8312](https://github.com/mapbox/mapbox-gl-js/pull/8312)) (h/t [viniciuskneves](https://github.com/viniciuskneves))
- Fix location dot shadow not displaying ([#8119](https://github.com/mapbox/mapbox-gl-js/pull/8119)) (h/t [@bravecow](https://github.com/bravecow))
- Fix docs dev dependencies being mistakenly installed as package dependencies ([#8121](https://github.com/mapbox/mapbox-gl-js/pull/8121)) (h/t [@bravecow](https://github.com/bravecow))
- Various typo fixes ([#8230](https://github.com/mapbox/mapbox-gl-js/pull/8230), h/t [@erictheise](https://github.com/erictheise)) ([#8236](https://github.com/mapbox/mapbox-gl-js/pull/8236), h/t [@fredj](https://github.com/fredj))
- Fix geolocate button CSS ([#8367](https://github.com/mapbox/mapbox-gl-js/pull/8367), h/t [GuillaumeGomez](https://github.com/GuillaumeGomez))
- Fix caching for Mapbox tiles ([#8389](https://github.com/mapbox/mapbox-gl-js/pull/8389))

## 1.0.0

### ⚠️ Breaking changes

This release replaces the existing “map views” pricing model in favor of a “map load” model. Learn more in [a recent blog post about these changes](https://blog.mapbox.com/new-pricing-46b7c26166e7).

**By upgrading to this release, you are opting in to the new map loads pricing.**

**Why is this change being made?**

This change allows us to implement a more standardized and predictable method of billing GL JS map usage. You’ll be charged whenever your website or web application loads, not by when users pan and zoom around the map, incentivizing developers to create highly interactive map experiences. The new pricing structure also creates a significantly larger free tier to help developers get started building their applications with Mapbox tools while pay-as-you-go pricing and automatic volume discounts help your application scale with Mapbox. Session billing also aligns invoices with metrics web developers already track and makes it easier to compare usage with other mapping providers.

**What is changing?**

- Add SKU token to Mapbox API requests [#8276](https://github.com/mapbox/mapbox-gl-js/pull/8276)

When (and only when) loading tiles from a Mapbox API with a Mapbox access token set (`mapboxgl.accessToken`), a query parameter named `sku` will be added to all requests for vector, raster and raster-dem tiles. Every map instance uses a unique `sku` value, which is refreshed every 12 hours. The token itself is comprised of a token version (always “1”), a sku ID (always “01”) and a random 10-digit base-62 number. The purpose of the token is to allow for metering of map sessions on the server-side. A session lasts from a new map instantiation until the map is destroyed or 12 hours passes, whichever comes first.

For further information on the pricing changes, you can read our [blog post](https://blog.mapbox.com/new-pricing-46b7c26166e7) and check out our new [pricing page](https://www.mapbox.com/pricing), which has a price calculator. As always, you can also contact our team at [https://support.mapbox.com](https://support.mapbox.com).

## 0.54.1

### Bug fixes

- Fix unbounded memory growth caused by failure to cancel requests in IE ([#8481](https://github.com/mapbox/mapbox-gl-js/issues/8481))

## 0.54.0

### Breaking changes

- Turned `localIdeographFontFamily` map option on by default. This may change how CJK labels are rendered, but dramatically improves performance of CJK maps (because the browser no longer needs to download heavy amounts of font data from the server). Add `localIdeographFontFamily: false` to turn this off. [#8008](https://github.com/mapbox/mapbox-gl-js/pull/8008)
- Added `Popup` `maxWidth` option, set to `"240px"` by default. [#7906](https://github.com/mapbox/mapbox-gl-js/pull/7906)

### Major features

- Added support for updating and animating style images. [#7999](https://github.com/mapbox/mapbox-gl-js/pull/7999)
- Added support for generating style images dynamically (e.g. for drawing icons based on feature properties). [#7987](https://github.com/mapbox/mapbox-gl-js/pull/7987)
- Added antialiasing support for custom layers. [#7821](https://github.com/mapbox/mapbox-gl-js/pull/7821)
- Added a new `mapbox-gl-csp.js` bundle for strict CSP environments where `worker-src: blob` is disallowed. [#8044](https://github.com/mapbox/mapbox-gl-js/pull/8044)

### Minor features and improvements

- Improved performance of fill extrusions. [#7821](https://github.com/mapbox/mapbox-gl-js/pull/7821)
- Improved performance of symbol layers. [#7967](https://github.com/mapbox/mapbox-gl-js/pull/7967)
- Slightly improved rendering performance in general. [#7969](https://github.com/mapbox/mapbox-gl-js/pull/7969)
- Slightly improved performance of HTML markers. [#8018](https://github.com/mapbox/mapbox-gl-js/pull/8018)
- Improved diffing of styles with `"visibility": "visible"`. [#8005](https://github.com/mapbox/mapbox-gl-js/pull/8005)
- Improved zoom buttons to grey out when reaching min/max zoom. [#8023](https://github.com/mapbox/mapbox-gl-js/pull/8023)
- Added a title to fullscreen control button. [#8012](https://github.com/mapbox/mapbox-gl-js/pull/8012)
- Added `rel="noopener"` attributes to links that lead to external websites (such as Mapbox logo and OpenStreetMap edit link) for improved security. [#7914](https://github.com/mapbox/mapbox-gl-js/pull/7914)
- Added tile size info when `map.showTileBoundaries` is turned on. [#7963](https://github.com/mapbox/mapbox-gl-js/pull/7963)
- Significantly improved load times of the benchmark suite. [#8066](https://github.com/mapbox/mapbox-gl-js/pull/8066)
- Improved behavior of `canvasSource.pause` to be more reliable and able to render a single frame. [#8130](https://github.com/mapbox/mapbox-gl-js/pull/8130)

### Bug fixes

- Fixed a bug in Mac Safari 12+ where controls would disappear until you interact with the map. [#8193](https://github.com/mapbox/mapbox-gl-js/pull/8193)
- Fixed a memory leak when calling `source.setData(url)` many times. [#8035](https://github.com/mapbox/mapbox-gl-js/pull/8035)
- Fixed a bug where marker lost focus when dragging. [#7799](https://github.com/mapbox/mapbox-gl-js/pull/7799)
- Fixed a bug where `map.getCenter()` returned a reference to an internal `LngLat` object instead of cloning it, leading to potential mutability bugs. [#7922](https://github.com/mapbox/mapbox-gl-js/pull/7922)
- Fixed a bug where default HTML marker positioning was slightly off. [#8074](https://github.com/mapbox/mapbox-gl-js/pull/8074)
- Fixed a bug where adding a fill extrusion layer for non-polygon layers would lead to visual artifacts. [#7685](https://github.com/mapbox/mapbox-gl-js/pull/7685)
- Fixed intermittent Flow failures on CI. [#8061](https://github.com/mapbox/mapbox-gl-js/pull/8061)
- Fixed a bug where calling `Map#removeFeatureState` does not remove the state from some tile zooms [#8087](https://github.com/mapbox/mapbox-gl-js/pull/8087)
- Fixed a bug where `removeFeatureState` didn't work on features with `id` equal to `0`. [#8150](https://github.com/mapbox/mapbox-gl-js/pull/8150) (h/t [jutaz](https://github.com/jutaz))

## 0.53.1

### Bug fixes

- Turn off telemetry for Mapbox Atlas ([#7945](https://github.com/mapbox/mapbox-gl-js/pull/7945))
- Fix order of 3D features in query results (fix [#7883](https://github.com/mapbox/mapbox-gl-js/issues/7883)) ([#7953](https://github.com/mapbox/mapbox-gl-js/pull/7953))
- Fix RemovePaintState benchmarks ([#7930](https://github.com/mapbox/mapbox-gl-js/pull/7930))

## 0.53.0

### Features and improvements

- Enable `fill-extrusion` querying with ray picking ([#7499](https://github.com/mapbox/mapbox-gl-js/pull/7499))
- Add `clusterProperties` option for aggregated cluster properties ([#2412](https://github.com/mapbox/mapbox-gl-js/issues/2412), fixed by [#7584](https://github.com/mapbox/mapbox-gl-js/pull/7584))
- Allow initial map bounds to be adjusted with `fitBounds` options. ([#7681](https://github.com/mapbox/mapbox-gl-js/pull/7681)) (h/t [@elyobo](https://github.com/elyobo))
- Remove popups on `Map#remove` ([#7749](https://github.com/mapbox/mapbox-gl-js/pull/7749)) (h/t [@andycalder](https://github.com/andycalder))
- Add `Map#removeFeatureState` ([#7761](https://github.com/mapbox/mapbox-gl-js/pull/7761))
- Add `number-format` expression ([#7626](https://github.com/mapbox/mapbox-gl-js/pull/7626))
- Add `symbol-sort-key` style property ([#7678](https://github.com/mapbox/mapbox-gl-js/pull/7678))

### Bug fixes

- Upgrades Earcut to fix a rare bug in rendering polygons that contain a coincident chain of holes ([#7806](https://github.com/mapbox/mapbox-gl-js/issues/7806), fixed by [#7878](https://github.com/mapbox/mapbox-gl-js/pull/7878))
- Allow `file://` protocol in XHR requests for Cordova/Ionic/etc ([#7818](https://github.com/mapbox/mapbox-gl-js/pull/7818))
- Correctly handle WebP images in Edge 18 ([#7687](https://github.com/mapbox/mapbox-gl-js/pull/7687))
- Fix bug which mistakenly requested WebP images in browsers that do not support WebP ([#7817](https://github.com/mapbox/mapbox-gl-js/pull/7817)) ([#7819](https://github.com/mapbox/mapbox-gl-js/pull/7819))
- Fix images not being aborted when dequeued ([#7655](https://github.com/mapbox/mapbox-gl-js/pull/7655))
- Fix DEM layer memory leak ([#7690](https://github.com/mapbox/mapbox-gl-js/issues/7690), fixed by [#7691](https://github.com/mapbox/mapbox-gl-js/pull/7691))
- Set correct color state before rendering custom layer ([#7711](https://github.com/mapbox/mapbox-gl-js/pull/7711))
- Set `LngLat.toBounds()` default radius to 0 ([#7722](https://github.com/mapbox/mapbox-gl-js/issues/7722), fixed by [#7723](https://github.com/mapbox/mapbox-gl-js/pull/7723)) (h/t [@cherniavskii](https://github.com/cherniavskii))
- Fix race condition in `feature-state` dependent layers ([#7523](https://github.com/mapbox/mapbox-gl-js/issues/7523), fixed by [#7790](https://github.com/mapbox/mapbox-gl-js/pull/7790))
- Prevent `map.repaint` from mistakenly enabling continuous repaints ([#7667](https://github.com/mapbox/mapbox-gl-js/pull/7667))
- Prevent map shaking while zooming in on raster tiles ([#7426](https://github.com/mapbox/mapbox-gl-js/pull/7426))
- Fix query point translation for multi-point geometry ([#6833](https://github.com/mapbox/mapbox-gl-js/issues/6833), fixed by [#7581](https://github.com/mapbox/mapbox-gl-js/pull/7581))

## 0.52.0

### Breaking changes

- Canonicalize tile urls to `mapbox://` urls so they can be transformed with `config.API_URL` ([#7594](https://github.com/mapbox/mapbox-gl-js/pull/7594))

### Features and improvements

- Add getter and setter for `config.API_URL` ([#7594](https://github.com/mapbox/mapbox-gl-js/pull/7594))
- Allow user to define element other than map container for full screen control ([#7548](https://github.com/mapbox/mapbox-gl-js/pull/7548))
- Add validation option to style setters ([#7604](https://github.com/mapbox/mapbox-gl-js/pull/7604))
- Add 'idle' event: fires when no further rendering is expected without further interaction. ([#7625](https://github.com/mapbox/mapbox-gl-js/pull/7625))

### Bug fixes

- Fire error when map.getLayoutProperty references missing layer ([#7537](https://github.com/mapbox/mapbox-gl-js/issues/7537), fixed by [#7539](https://github.com/mapbox/mapbox-gl-js/pull/7539))
- Fix shaky sprites when zooming with scrolling ([#7558](https://github.com/mapbox/mapbox-gl-js/pull/7558))
- Fix layout problems in attribution control ([#7608](https://github.com/mapbox/mapbox-gl-js/pull/7608)) (h/t [lucaswoj](https://github.com/lucaswoj))
- Fixes resetting map's pitch to 0 if initial bounds is set ([#7617](https://github.com/mapbox/mapbox-gl-js/pull/7617)) (h/t [stepankuzmin](https://github.com/stepankuzmin))
- Fix occasional failure to load images after multiple image request abortions [#7641](https://github.com/mapbox/mapbox-gl-js/pull/7641)
- Update repo url to correct one ([#7486](https://github.com/mapbox/mapbox-gl-js/pull/7486)) (h/t [nicholas-l](https://github.com/nicholas-l))
- Fix bug where symbols where sometimes not rendered immediately ([#7610](https://github.com/mapbox/mapbox-gl-js/pull/7610))
- Fix bug where cameraForBounds returns incorrect CameraOptions with asymmetrical padding/offset ([#7517](https://github.com/mapbox/mapbox-gl-js/issues/7517), fixed by [#7518](https://github.com/mapbox/mapbox-gl-js/pull/7518)) (h/t [mike-marcacci](https://github.com/mike-marcacci))
- Use diff+patch approach to map.setStyle when the parameter is a URL ([#4025](https://github.com/mapbox/mapbox-gl-js/issues/4025), fixed by [#7562](https://github.com/mapbox/mapbox-gl-js/pull/7562))
- Begin touch zoom immediately when rotation disabled ([#7582](https://github.com/mapbox/mapbox-gl-js/pull/7582)) (h/t [msbarry](https://github.com/msbarry))
- Fix symbol rendering under opaque fill layers ([#7612](https://github.com/mapbox/mapbox-gl-js/pull/7612))
- Fix shaking by aligning raster sources to pixel grid only when map is idle ([#7426](https://github.com/mapbox/mapbox-gl-js/pull/7426))
- Fix raster layers in Edge 18 by disabling it's incomplete WebP support ([#7687](https://github.com/mapbox/mapbox-gl-js/pull/7687))
- Fix memory leak in hillshade layer ([#7691](https://github.com/mapbox/mapbox-gl-js/pull/7691))
- Fix disappearing custom layers ([#7711](https://github.com/mapbox/mapbox-gl-js/pull/7711))

## 0.51.0

November 7, 2018

### ✨ Features and improvements

- Add initial bounds as map constructor option ([#5518](https://github.com/mapbox/mapbox-gl-js/pull/5518)) (h/t [stepankuzmin](https://github.com/stepankuzmin))
- Improve performance on machines with > 8 cores ([#7407](https://github.com/mapbox/mapbox-gl-js/issues/7407), fixed by [#7430](https://github.com/mapbox/mapbox-gl-js/pull/7430))
- Add `MercatorCoordinate` type ([#7488](https://github.com/mapbox/mapbox-gl-js/pull/7488))
- Allow browser-native `contextmenu` to be enabled ([#2301](https://github.com/mapbox/mapbox-gl-js/issues/2301), fixed by [#7369](https://github.com/mapbox/mapbox-gl-js/pull/7369))
- Add an unminified production build to the NPM package ([#7403](https://github.com/mapbox/mapbox-gl-js/pull/7403))
- Add support for `LngLat` conversion from `{lat, lon}` ([#7507](https://github.com/mapbox/mapbox-gl-js/pull/7507)) (h/t [@bfrengley](https://github.com/bfrengley))
- Add tooltips for navigation controls ([#7373](https://github.com/mapbox/mapbox-gl-js/pull/7373))
- Show attribution only for used sources ([#7384](https://github.com/mapbox/mapbox-gl-js/pull/7384))
- Add telemetry event to log map loads ([#7431](https://github.com/mapbox/mapbox-gl-js/pull/7431))
- **Tighten style validation**
  - Disallow expressions as stop values ([#7396](https://github.com/mapbox/mapbox-gl-js/pull/7396))
  - Disallow `feature-state` expressions in filters ([#7366](https://github.com/mapbox/mapbox-gl-js/pull/7366))

### 🐛 Bug fixes

- Fix for GeoJSON geometries not working when coincident with tile boundaries([#7436](https://github.com/mapbox/mapbox-gl-js/issues/7436), fixed by [#7448](https://github.com/mapbox/mapbox-gl-js/pull/7448))
- Fix depth buffer-related rendering issues on some Android devices. ([#7471](https://github.com/mapbox/mapbox-gl-js/pull/7471))
- Fix positioning of compact attribution strings ([#7444](https://github.com/mapbox/mapbox-gl-js/pull/7444), [#7445](https://github.com/mapbox/mapbox-gl-js/pull/7445), and [#7391](https://github.com/mapbox/mapbox-gl-js/pull/7391))
- Fix an issue with removing markers in mouse event callbacks ([#7442](https://github.com/mapbox/mapbox-gl-js/pull/7442)) (h/t [vbud](https://github.com/vbud))
- Remove controls before destroying a map ([#7479](https://github.com/mapbox/mapbox-gl-js/pull/7479))
- Fix display of Scale control values < 1 ([#7469](https://github.com/mapbox/mapbox-gl-js/pull/7469)) (h/t [MichaelHedman](https://github.com/MichaelHedman))
- Fix an error when using location `hash` within iframes in IE11 ([#7411](https://github.com/mapbox/mapbox-gl-js/pull/7411))
- Fix depth mode usage in custom layers ([#7432](https://github.com/mapbox/mapbox-gl-js/pull/7432)) (h/t [markusjohnsson](https://github.com/markusjohnsson))
- Fix an issue with shaky sprite images during scroll zooms ([#7558](https://github.com/mapbox/mapbox-gl-js/pull/7558))

## 0.50.0

October 10, 2018

### ✨ Features and improvements

- 🎉 Add Custom Layers that can be rendered into with user-provided WebGL code ([#7039](https://github.com/mapbox/mapbox-gl-js/pull/7039))
- Add WebGL face culling for increased performance ([#7178](https://github.com/mapbox/mapbox-gl-js/pull/7178))
- Improve speed of expression evaluation ([#7334](https://github.com/mapbox/mapbox-gl-js/pull/7334))
- Automatically coerce to string for `concat` expression and `text-field` property ([#6190](https://github.com/mapbox/mapbox-gl-js/issues/6190), fixed by [#7280](https://github.com/mapbox/mapbox-gl-js/pull/7280))
- Add `fill-extrusion-vertical-gradient` property for controlling shading of fill extrusions ([#5768](https://github.com/mapbox/mapbox-gl-js/issues/5768), fixed by [#6841](https://github.com/mapbox/mapbox-gl-js/pull/6841))
- Add update functionality for images provided via `ImageSource` ([#4050](https://github.com/mapbox/mapbox-gl-js/issues/4050), fixed by [#7342](https://github.com/mapbox/mapbox-gl-js/pull/7342)) (h/t [@dcervelli](https://github.com/dcervelli))

### 🐛 Bug fixes

- **Expressions**
  - Fix expressions that use `log2` and `log10` in IE11 ([#7318](https://github.com/mapbox/mapbox-gl-js/issues/7318), fixed by [#7320](https://github.com/mapbox/mapbox-gl-js/pull/7320))
  - Fix `let` expression stripping expected type during parsing ([#7300](https://github.com/mapbox/mapbox-gl-js/issues/7300), fixed by [#7301](https://github.com/mapbox/mapbox-gl-js/pull/7301))
  - Fix superfluous wrapping of literals in `literal` expression ([#7336](https://github.com/mapbox/mapbox-gl-js/issues/7336), fixed by [#7337](https://github.com/mapbox/mapbox-gl-js/pull/7337))
  - Allow calling `to-color` on values that are already of type `Color` ([#7260](https://github.com/mapbox/mapbox-gl-js/pull/7260))
  - Fix `to-array` for empty arrays (([#7261](https://github.com/mapbox/mapbox-gl-js/pull/7261)))
  - Fix identity functions for `text-field` when using formatted text ([#7351](https://github.com/mapbox/mapbox-gl-js/pull/7351))
  - Fix coercion of `null` to `0` in `to-number` expression ([#7083](https://github.com/mapbox/mapbox-gl-js/issues/7083), fixed by [#7274](https://github.com/mapbox/mapbox-gl-js/pull/7274))
- **Canvas source**
  - Fix missing repeats of `CanvasSource` when it crosses the antimeridian ([#7273](https://github.com/mapbox/mapbox-gl-js/pull/7273))
  - Fix `CanvasSource` not respecting alpha values set on `canvas` element ([#7302](https://github.com/mapbox/mapbox-gl-js/issues/7302), fixed by [#7309](https://github.com/mapbox/mapbox-gl-js/pull/7309))
- **Rendering**
  - Fix rendering of fill extrusions with really high heights ([#7292](https://github.com/mapbox/mapbox-gl-js/pull/7292))
  - Fix an error where the map state wouldn't return to `loaded` after certain runtime styling changes when there were errored tiles in the viewport ([#7355](https://github.com/mapbox/mapbox-gl-js/pull/7355))
  - Fix errors when rendering symbol layers without symbols ([#7241](https://github.com/mapbox/mapbox-gl-js/issues/7241), fixed by [#7253](https://github.com/mapbox/mapbox-gl-js/pull/7253))
  - Don't fade in symbols with `*-allow-overlap: true` when panning into the viewport ([#7172](https://github.com/mapbox/mapbox-gl-js/issues/7172), fixed by[#7244](https://github.com/mapbox/mapbox-gl-js/pull/7244))
- **Library**
  - Fix disambiguation for `mouseover` event ([#7295](https://github.com/mapbox/mapbox-gl-js/issues/7295), fixed by [#7299](https://github.com/mapbox/mapbox-gl-js/pull/7299))
  - Fix silent failure of `getImage` if an SVG is requested ([#7312](https://github.com/mapbox/mapbox-gl-js/issues/7312), fixed by [#7313](https://github.com/mapbox/mapbox-gl-js/pull/7313))
  - Fix empty control group box shadow ([#7303](https://github.com/mapbox/mapbox-gl-js/issues/7303), fixed by [#7304](https://github.com/mapbox/mapbox-gl-js/pull/7304)) (h/t [Duder-onomy](https://github.com/Duder-onomy))
  - Fixed an issue where a wrong timestamp was sent for Mapbox turnstile events ([#7381](https://github.com/mapbox/mapbox-gl-js/pull/7381))
  - Fixed a bug that lead to attribution not showing up correctly in Internet Explorer ([#3945](https://github.com/mapbox/mapbox-gl-js/issues/3945), fixed by [#7391](https://github.com/mapbox/mapbox-gl-js/pull/7391))

## 0.49.0

September 6, 2018

### ⚠️ Breaking changes

- Use `client{Height/Width}` instead of `offset{Height/Width}` for map canvas sizing ([#6848](https://github.com/mapbox/mapbox-gl-js/issues/6848), fixed by [#7128](https://github.com/mapbox/mapbox-gl-js/pull/7128))

### 🐛 Bug fixes

- Fix [Top Issues list](https://mapbox.github.io/top-issues/#!mapbox/mapbox-gl-js) for mapbox-gl-js ([#7108](https://github.com/mapbox/mapbox-gl-js/issues/7108), fixed by [#7112](https://github.com/mapbox/mapbox-gl-js/pull/7112))
- Fix bug in which symbols with `icon-allow-overlap: true, text-allow-overlap: true, text-optional: false` would show icons when they shouldn't ([#7041](https://github.com/mapbox/mapbox-gl-js/pull/7041))
- Fix bug where the map would not stop at the exact zoom level requested by Map#FlyTo ([#7222](https://github.com/mapbox/mapbox-gl-js/issues/7222)) ([#7223](https://github.com/mapbox/mapbox-gl-js/pull/7223)) (h/t [@benoitbzl](https://github.com/benoitbzl))
- Keep map centered on the center point of a multi-touch gesture when zooming ([#6722](https://github.com/mapbox/mapbox-gl-js/issues/6722)) ([#7191](https://github.com/mapbox/mapbox-gl-js/pull/7191)) (h/t [pakastin](https://github.com/pakastin))
- Update the style-spec's old `gl-style-migrate` script to include conversion of legacy functions and filters to their expression equivalents ([#6927](https://github.com/mapbox/mapbox-gl-js/issues/6927), fixed by [#7095](https://github.com/mapbox/mapbox-gl-js/pull/7095))
- Fix `icon-size` for small data-driven values ([#7125](https://github.com/mapbox/mapbox-gl-js/pull/7125))
- Fix bug in the way AJAX requests load local files on iOS web view ([#6610](https://github.com/mapbox/mapbox-gl-js/pull/6610)) (h/t [oscarfonts](https://github.com/oscarfonts))
- Fix bug in which canvas sources would not render in world wrapped tiles at the edge of the viewport ([#7271]https://github.com/mapbox/mapbox-gl-js/issues/7271), fixed by [#7273](https://github.com/mapbox/mapbox-gl-js/pull/7273))

### ✨ Features and improvements

- Performance updates:
  - Improve time to first render by updating how feature ID maps are transferred to the main thread ([#7110](https://github.com/mapbox/mapbox-gl-js/issues/7110), fixed by [#7132](https://github.com/mapbox/mapbox-gl-js/pull/7132))
  - Reduce size of JSON transmitted from worker thread to main thread ([#7124](https://github.com/mapbox/mapbox-gl-js/pull/7124))
  - Improve image/glyph atlas packing algorithm ([#7171](https://github.com/mapbox/mapbox-gl-js/pull/7171))
  - Use murmur hash on symbol instance keys to reduce worker transfer costs ([#7127](https://github.com/mapbox/mapbox-gl-js/pull/7127))
- Add GL state management for uniforms ([#6018](https://github.com/mapbox/mapbox-gl-js/pull/6018))
- Add `symbol-z-order` symbol layout property to style spec ([#7219](https://github.com/mapbox/mapbox-gl-js/pull/7219))
- Implement data-driven styling support for `*-pattern properties` ([#6289](https://github.com/mapbox/mapbox-gl-js/pull/6289))
- Add `Map#fitScreenCoordinates` which fits viewport to two points, similar to `Map#fitBounds` but uses screen coordinates and supports non-zero map bearings ([#6894](https://github.com/mapbox/mapbox-gl-js/pull/6894))
- Re-implement LAB/HSL color space interpolation for expressions ([#5326](https://github.com/mapbox/mapbox-gl-js/issues/5326), fixed by [#7123](https://github.com/mapbox/mapbox-gl-js/pull/7123))
- Enable benchmark testing for Mapbox styles ([#7047](https://github.com/mapbox/mapbox-gl-js/pull/7047))
- Allow `Map#setFeatureState` and `Map#getFeatureState` to accept numeric IDs ([#7106](https://github.com/mapbox/mapbox-gl-js/pull/7106)) (h/t [@bfrengley](https://github.com/bfrengley))

## 0.48.0

August 16, 2018

### ⚠️ Breaking changes

- Treat tiles that error with status 404 as empty renderable tiles to prevent rendering duplicate features in some sparse tilesets ([#6803](https://github.com/mapbox/mapbox-gl-js/pull/6803))

### 🐛 Bug fixes

- Fix issue where `text-max-angle` property was being calculated incorrectly internally, causing potential rendering errors when `"symbol-placement": line`
- Require `feature.id` when using `Map#setFeatureState` ([#6974](https://github.com/mapbox/mapbox-gl-js/pull/6974))
- Fix issue with removing the `GeolocateControl` when user location is being used ([#6977](https://github.com/mapbox/mapbox-gl-js/pull/6977)) (h/t [sergei-zelinsky](https://github.com/sergei-zelinsky))
- Fix memory leak caused by a failure to remove all controls added to the map ([#7042](https://github.com/mapbox/mapbox-gl-js/pull/7042))
- Fix bug where the build would fail when using mapbox-gl webpack 2 and UglifyJSPlugin ([#4359](https://github.com/mapbox/mapbox-gl-js/issues/4359), fixed by [#6956](https://api.github.com/repos/mapbox/mapbox-gl-js/pulls/6956))
- Fix bug where fitBounds called with coordinates outside the bounds of Web Mercator resulted in uncaught error ([#6906](https://github.com/mapbox/mapbox-gl-js/issues/6906), fixed by [#6918](https://api.github.com/repos/mapbox/mapbox-gl-js/pulls/6918))
- Fix bug wherein `Map#querySourceFeatures` was returning bad results on zooms > maxZoom ([#7061](https://github.com/mapbox/mapbox-gl-js/pull/7061))
- Relax typing for equality and order expressions ([#6459](https://github.com/mapbox/mapbox-gl-js/issues/6459), fixed by [#6961](https://api.github.com/repos/mapbox/mapbox-gl-js/pulls/6961))
- Fix bug where `queryPadding` for all layers in a source was set by the first layer, causing incorrect querying on other layers and, in some cases, incorrect firing of events associated with individual layers ([#6909](https://github.com/mapbox/mapbox-gl-js/pull/6909))

### ✨ Features and improvements

- Performance Improvements:
  - Stop unnecessary serialization of symbol source features. ([#7013](https://github.com/mapbox/mapbox-gl-js/pull/7013))
  - Optimize calculation for getting visible tile coordinates ([#6998](https://github.com/mapbox/mapbox-gl-js/pull/6998))
  - Improve performance of creating `{Glyph/Image}Atlas`es ([#7091](https://github.com/mapbox/mapbox-gl-js/pull/7091))
  - Optimize and simplify tile retention logic ([#6995](https://github.com/mapbox/mapbox-gl-js/pull/6995))
- Add a user turnstile event for users accessing Mapbox APIs ([#6980](https://github.com/mapbox/mapbox-gl-js/pull/6980))
- Add support for autogenerating feature ids for GeoJSON sources so they can be used more easily with the `Map#setFeatureState` API ([#7043](https://www.github.com/mapbox/mapbox-gl-js/pull/7043))) ([#7091](https://github.com/mapbox/mapbox-gl-js/pull/7091))
- Add ability to style symbol layers labels with multiple fonts and text sizes via `"format"` expression ([#6994](https://www.github.com/mapbox/mapbox-gl-js/pull/6994))
- Add customAttribution option to AttributionControl ([#7033](https://github.com/mapbox/mapbox-gl-js/pull/7033)) (h/t [mklopets](https://github.com/mklopets))
- Publish Flow type definitions alongside compiled bundle ([#7079](https://api.github.com/repos/mapbox/mapbox-gl-js/pulls/7079))
- Introduce symbol cross fading when crossing integer zoom levels to prevent labels from disappearing before newly loaded tiles' labels can be rendered ([#6951](https://github.com/mapbox/mapbox-gl-js/pull/6951))
- Improvements in label collision detection ([#6925](https://api.github.com/repos/mapbox/mapbox-gl-js/pulls/6925)))

## 0.47.0

### ✨ Features and improvements

- Add configurable drag pan threshold ([#6809](https://github.com/mapbox/mapbox-gl-js/pull/6809)) (h/t [msbarry](https://github.com/msbarry))
- Add `raster-resampling` raster paint property ([#6411](https://github.com/mapbox/mapbox-gl-js/pull/6411)) (h/t [@andrewharvey](https://github.com/andrewharvey))
- Add `symbol-placement: line-center` ([#6821](https://github.com/mapbox/mapbox-gl-js/pull/6821))
- Add methods for inspecting GeoJSON clusters ([#3318](https://github.com/mapbox/mapbox-gl-js/issues/3318), fixed by [#6829](https://github.com/mapbox/mapbox-gl-js/pull/6829))
- Add warning to geolocate control when unsupported ([#6923](https://github.com/mapbox/mapbox-gl-js/pull/6923)) (h/t [@aendrew](https://github.com/aendrew))
- Upgrade geojson-vt to 3.1.4 ([#6942](https://github.com/mapbox/mapbox-gl-js/pull/6942))
- Include link to license in compiled bundle ([#6975](https://github.com/mapbox/mapbox-gl-js/pull/6975))

### 🐛 Bug fixes

- Use updateData instead of re-creating buffers for repopulated paint arrays ([#6853](https://github.com/mapbox/mapbox-gl-js/pull/6853))
- Fix ScrollZoom handler setting tr.zoom = NaN ([#6924](https://github.com/mapbox/mapbox-gl-js/pull/6924))
  - Failed to invert matrix error ([#6486](https://github.com/mapbox/mapbox-gl-js/issues/6486), fixed by [#6924](https://github.com/mapbox/mapbox-gl-js/pull/6924))
  - Fixing matrix errors ([#6782](https://github.com/mapbox/mapbox-gl-js/issues/6782), fixed by [#6924](https://github.com/mapbox/mapbox-gl-js/pull/6924))
- Fix heatmap tile clipping when layers are ordered above it ([#6806](https://github.com/mapbox/mapbox-gl-js/issues/6806), fixed by [#6807](https://github.com/mapbox/mapbox-gl-js/pull/6807))
- Fix video source in safari (macOS and iOS) ([#6443](https://github.com/mapbox/mapbox-gl-js/issues/6443), fixed by [#6811](https://github.com/mapbox/mapbox-gl-js/pull/6811))
- Do not reload errored tiles ([#6813](https://github.com/mapbox/mapbox-gl-js/pull/6813))
- Fix send / remove timing bug in Dispatcher ([#6756](https://github.com/mapbox/mapbox-gl-js/pull/6756), fixed by [#6826](https://github.com/mapbox/mapbox-gl-js/pull/6826))
- Fix flyTo not zooming to exact given zoom ([#6828](https://github.com/mapbox/mapbox-gl-js/pull/6828))
- Don't stop animation on map resize ([#6636](https://github.com/mapbox/mapbox-gl-js/pull/6636))
- Fix map.getBounds() with rotated map ([#6875](https://github.com/mapbox/mapbox-gl-js/pull/6875)) (h/t [zoltan-mihalyi](https://github.com/zoltan-mihalyi))
- Support collators in feature filter expressions. ([#6929](https://github.com/mapbox/mapbox-gl-js/pull/6929))
- Fix Webpack production mode compatibility ([#6981](https://github.com/mapbox/mapbox-gl-js/pull/6981))

## 0.46.0

### ⚠️ Breaking changes

- Align implicit type casting behavior of `match` expressions with with `case/==` ([#6684](https://github.com/mapbox/mapbox-gl-js/pull/6684))

### ✨ Features and improvements

- :tada: Add `Map#setFeatureState` and `feature-state` expression to support interactive styling ([#6263](https://github.com/mapbox/mapbox-gl-js/pull/6263))
- Create draggable `Marker` with `setDraggable` ([#6687](https://github.com/mapbox/mapbox-gl-js/pull/6687))
- Add `Map#listImages` for listing all currently active sprites/images ([#6381](https://github.com/mapbox/mapbox-gl-js/issues/6381))
- Add "crossSourceCollisions" option to disable cross-source collision detection ([#6566](https://github.com/mapbox/mapbox-gl-js/pull/6566))
- Handle `text/icon-rotate` for symbols with `symbol-placement: point` ([#6075](https://github.com/mapbox/mapbox-gl-js/issues/6075))
- Automatically compact Mapbox wordmark on narrow maps. ([#4282](https://github.com/mapbox/mapbox-gl-js/issues/4282)) (h/t [@andrewharvey](https://github.com/andrewharvey))
- Only show compacted AttributionControl on interactive displays ([#6506](https://github.com/mapbox/mapbox-gl-js/pull/6506)) (h/t [@andrewharvey](https://github.com/andrewharvey))
- Use postcss to inline svg files into css, reduce size of mapbox-gl.css ([#6513](https://github.com/mapbox/mapbox-gl-js/pull/6513)) (h/t [@andrewharvey](https://github.com/andrewharvey))
- Add support for GeoJSON attribution ([#6364](https://github.com/mapbox/mapbox-gl-js/pull/6364)) (h/t [@andrewharvey](https://github.com/andrewharvey))
- Add instructions for running individual unit and render tests ([#6686](https://github.com/mapbox/mapbox-gl-js/pull/6686))
- Make Map constructor fail if WebGL init fails. ([#6744](https://github.com/mapbox/mapbox-gl-js/pull/6744)) (h/t [uforic](https://github.com/uforic))
- Add browser fallback code for `collectResourceTiming: true` in web workers ([#6721](https://github.com/mapbox/mapbox-gl-js/pull/6721))
- Remove ignored usage of gl.lineWidth ([#5541](https://github.com/mapbox/mapbox-gl-js/pull/5541))
- Split new bounds calculation out of fitBounds into new method ([#6683](https://github.com/mapbox/mapbox-gl-js/pull/6683))
- Allow integration tests to be organized in an arbitrarily deep directory structure ([#3920](https://github.com/mapbox/mapbox-gl-js/issues/3920))
- Make "Missing Mapbox GL JS CSS" a console warning ([#5786](https://github.com/mapbox/mapbox-gl-js/issues/5786))
- Add rel="noopener" to Mapbox attribution link. ([#6729](https://github.com/mapbox/mapbox-gl-js/pull/6729)) (h/t [gorbypark](https://github.com/gorbypark))
- Update to deep equality check in example code ([#6599](https://github.com/mapbox/mapbox-gl-js/pull/6599)) (h/t [jonsadka](https://github.com/jonsadka))
- Upgrades!
  - Upgrade ESM dependency to ^3.0.39 ([#6750](https://github.com/mapbox/mapbox-gl-js/pull/6750))
  - Ditch gl-matrix fork in favor of the original package ([#6751](https://github.com/mapbox/mapbox-gl-js/pull/6751))
  - Update to latest sinon ([#6771](https://github.com/mapbox/mapbox-gl-js/pull/6771))
  - Upgrade to Flow 0.69 ([#6594](https://github.com/mapbox/mapbox-gl-js/pull/6594))
  - Update to mapbox-gl-supported 1.4.0 ([#6773](https://github.com/mapbox/mapbox-gl-js/pull/6773))

### 🐛 Bug fixes

- `collectResourceTiming: true` generates error on iOS9 Safari, IE 11 ([#6690](https://github.com/mapbox/mapbox-gl-js/issues/6690))
- Fix PopupOptions flow type declarations ([#6670](https://github.com/mapbox/mapbox-gl-js/pull/6670)) (h/t [TimPetricola](https://github.com/TimPetricola))
- Add className option to Popup constructor ([#6502](https://github.com/mapbox/mapbox-gl-js/pull/6502)) (h/t [Ashot-KR](https://github.com/Ashot-KR))
- GeoJSON MultiLineStrings with `lineMetrics=true` only rendered first line ([#6649](https://github.com/mapbox/mapbox-gl-js/issues/6649))
- Provide target property for mouseenter/over/leave/out events ([#6623](https://github.com/mapbox/mapbox-gl-js/issues/6623))
- Don't break on sources whose name contains "." ([#6660](https://github.com/mapbox/mapbox-gl-js/issues/6660))
- Rotate and pitch with navigationControl broke in v0.45 ([#6650](https://github.com/mapbox/mapbox-gl-js/issues/6650))
- Zero-width lines remained visible ([#6769](https://github.com/mapbox/mapbox-gl-js/pull/6769))
- Heatmaps inappropriately clipped at tile boundaries ([#6806](https://github.com/mapbox/mapbox-gl-js/issues/6806))
- Use named exports for style-spec entrypoint module ([#6601](https://github.com/mapbox/mapbox-gl-js/issues/6601)
- Don't fire click event if default is prevented on mousedown for a drag event ([#6697](https://github.com/mapbox/mapbox-gl-js/pull/6697), fixes [#6642](https://github.com/mapbox/mapbox-gl-js/issues/6642))
- Double clicking to zoom in breaks map dragging/panning in Edge ([#6740](https://github.com/mapbox/mapbox-gl-js/issues/6740)) (h/t [GUI](https://github.com/GUI))
- \*-transition properties cannot be set with setPaintProperty() ([#6706](https://github.com/mapbox/mapbox-gl-js/issues/6706))
- Marker with `a` element does not open the url when clicked ([#6730](https://github.com/mapbox/mapbox-gl-js/issues/6730))
- `setRTLTextPlugin` fails with relative URLs ([#6719](https://github.com/mapbox/mapbox-gl-js/issues/6719))
- Collision detection incorrect for symbol layers that share the same layout properties ([#6548](https://github.com/mapbox/mapbox-gl-js/pull/6548))
- Fix a possible crash when calling queryRenderedFeatures after querySourceFeatures
  ([#6559](https://github.com/mapbox/mapbox-gl-js/pull/6559))
- Fix a collision detection issue that could cause labels to temporarily be placed too densely during rapid panning ([#5654](https://github.com/mapbox/mapbox-gl-js/issues/5654))

## 0.45.0

### ⚠️ Breaking changes

- `Evented#fire` and `Evented#listens` are now marked as private. Though `Evented` is still exported, and `fire` and `listens` are still functional, we encourage you to seek alternatives; a future version may remove their API accessibility or change its behavior. If you are writing a class that needs event emitting functionality, consider using [`EventEmitter`](https://nodejs.org/api/events.html#events_class_eventemitter) or similar libraries instead.
- The `"to-string"` expression operator now converts `null` to an empty string rather than to `"null"`. [#6534](https://github.com/mapbox/mapbox-gl-js/pull/6534)

### ✨ Features and improvements

- :rainbow: Add `line-gradient` property [#6303](https://github.com/mapbox/mapbox-gl-js/pull/6303)
- Add `abs`, `round`, `floor`, and `ceil` expression operators [#6496](https://github.com/mapbox/mapbox-gl-js/pull/6496)
- Add `collator` expression for controlling case and diacritic sensitivity in string comparisons [#6270](https://github.com/mapbox/mapbox-gl-js/pull/6270)
  - Rename `caseSensitive` and `diacriticSensitive` expressions to `case-sensitive` and `diacritic-sensitive` for consistency [#6598](https://github.com/mapbox/mapbox-gl-js/pull/6598)
  - Prevent `collator` expressions for evaluating as constant to account for potential environment-specific differences in expression evaluation [#6596](https://github.com/mapbox/mapbox-gl-js/pull/6596)
- Add CSS linting to test suite (h/t [@jasonbarry](https://github.com/jasonbarry))) [#6071](https://github.com/mapbox/mapbox-gl-js/pull/6071)
- Add support for configurable maxzoom in `raster-dem` tilesets [#6103](https://github.com/mapbox/mapbox-gl-js/pull/6103)
- Add `Map#isZooming` and `Map#isRotating` methods [#6128](https://github.com/mapbox/mapbox-gl-js/pull/6128), [#6183](https://github.com/mapbox/mapbox-gl-js/pull/6183)
- Add support for Mapzen Terrarium tiles in `raster-dem` sources [#6110](https://github.com/mapbox/mapbox-gl-js/pull/6110)
- Add `preventDefault` method on `mousedown`, `touchstart`, and `dblclick` events [#6218](https://github.com/mapbox/mapbox-gl-js/pull/6218)
- Add `originalEvent` property on `zoomend` and `moveend` for user-initiated scroll events (h/t [@stepankuzmin](https://github.com/stepankuzmin))) [#6175](https://github.com/mapbox/mapbox-gl-js/pull/6175)
- Accept arguments of type `value` in [`"length"` expressions](https://www.mapbox.com/mapbox-gl-js/style-spec/#expressions-length) [#6244](https://github.com/mapbox/mapbox-gl-js/pull/6244)
- Introduce `MapWheelEvent`[#6237](https://github.com/mapbox/mapbox-gl-js/pull/6237)
- Add setter for `ScaleControl` units (h/t [@ryanhamley](https://github.com/ryanhamley))) [#6138](https://github.com/mapbox/mapbox-gl-js/pull/6138), [#6274](https://github.com/mapbox/mapbox-gl-js/pull/6274)
- Add `open` event for `Popup` [#6311](https://github.com/mapbox/mapbox-gl-js/pull/6311)
- Explicit `"object"` type assertions are no longer required when using expressions [#6235](https://github.com/mapbox/mapbox-gl-js/pull/6235)
- Add `anchor` option to `Marker` [#6350](https://github.com/mapbox/mapbox-gl-js/pull/6350)
- `HTMLElement` is now passed to `Marker` as part of the `options` object, but the old function signature is still supported for backwards compatibility [#6356](https://github.com/mapbox/mapbox-gl-js/pull/6356)
- Add support for custom colors when using the default `Marker` SVG element (h/t [@andrewharvey](https://github.com/andrewharvey))) [#6416](https://github.com/mapbox/mapbox-gl-js/pull/6416)
- Allow `CanvasSource` initialization from `HTMLElement` [#6424](https://github.com/mapbox/mapbox-gl-js/pull/6424)
- Add `is-supported-script` expression [#6260](https://github.com/mapbox/mapbox-gl-js/pull/6260)

### 🐛 Bug fixes

- Align `raster-dem` tiles to pixel grid to eliminate blurry rendering on some devices [#6059](https://github.com/mapbox/mapbox-gl-js/pull/6059)
- Fix label collision circle debug drawing on overzoomed tiles [#6073](https://github.com/mapbox/mapbox-gl-js/pull/6073)
- Improve error reporting for some failed requests [#6126](https://github.com/mapbox/mapbox-gl-js/pull/6126), [#6032](https://github.com/mapbox/mapbox-gl-js/pull/6032)
- Fix several `Map#queryRenderedFeatures` bugs:
  - account for `{text, icon}-offset` when querying[#6135](https://github.com/mapbox/mapbox-gl-js/pull/6135)
  - correctly query features that extend across tile boundaries [#5756](https://github.com/mapbox/mapbox-gl-js/pull/6283)
  - fix querying of `circle` layer features with `-pitch-scaling: 'viewport'` or `-pitch-alignment: 'map'` [#6036](https://github.com/mapbox/mapbox-gl-js/pull/6036)
  - eliminate flicker effects when using query results to set a hover effect by switching from tile-based to viewport-based symbol querying [#6497](https://github.com/mapbox/mapbox-gl-js/pull/6497)
- Preserve browser history state when updating the `Map` hash [#6140](https://github.com/mapbox/mapbox-gl-js/pull/6140)
- Fix undefined behavior when `Map#addLayer` is invoked with an `id` of a preexisting layer [#6147](https://github.com/mapbox/mapbox-gl-js/pull/6147)
- Fix bug where `icon-image` would not be rendered if `text-field` is an empty string [#6164](https://github.com/mapbox/mapbox-gl-js/pull/6164)
- Ensure all camera methods fire `rotatestart` and `rotateend` events [#6187](https://github.com/mapbox/mapbox-gl-js/pull/6187)
- Always hide duplicate labels [#6166](https://github.com/mapbox/mapbox-gl-js/pull/6166)
- Fix `DragHandler` bugs where a left-button mouse click would end a right-button drag rotate and a drag gesture would not end if the control key is down on `mouseup` [#6193](https://github.com/mapbox/mapbox-gl-js/pull/6193)
- Add support for calling `{DragPanHandler, DragRotateHandler}#disable` while a gesture is in progress [#6232](https://github.com/mapbox/mapbox-gl-js/pull/6232)
- Fix `GeolocateControl` user location dot sizing when `Map`'s `<div>` inherits `box-sizing: border-box;` (h/t [@andrewharvey](https://github.com/andrewharvey))) [#6227](https://github.com/mapbox/mapbox-gl-js/pull/6232)
- Fix bug causing an off-by-one error in `array` expression error messages (h/t [@drewbo](https://github.com/drewbo))) [#6269](https://github.com/mapbox/mapbox-gl-js/pull/6269)
- Improve error message when an invalid access token triggers a 401 error [#6283](https://github.com/mapbox/mapbox-gl-js/pull/6283)
- Fix bug where lines with `line-width` larger than the sprite height of the `line-pattern` property would render other sprite images [#6246](https://github.com/mapbox/mapbox-gl-js/pull/6246)
- Fix broken touch events for `DragPanHandler` on mobile using Edge (note that zoom/rotate/pitch handlers still do not support Edge touch events [#1928](https://github.com/mapbox/mapbox-gl-js/pull/1928)) [#6325](https://github.com/mapbox/mapbox-gl-js/pull/6325)
- Fix race condition in `VectorTileWorkerSource#reloadTile` causing a rendering timeout [#6308](https://github.com/mapbox/mapbox-gl-js/issues/6308)
- Fix bug causing redundant `gl.stencilFunc` calls due to incorrect state checking (h/t [@yangdonglai](https://github.com/yangdonglai))) [#6330](https://github.com/mapbox/mapbox-gl-js/pull/6330)
- Fix bug where `mousedown` or `touchstart` would cancel camera animations in non-interactive maps [#6338](https://github.com/mapbox/mapbox-gl-js/pull/6338)
- Fix bug causing a full-screen flicker when the map is pitched and a symbol layer uses non-zero `text-translate` [#6365](https://github.com/mapbox/mapbox-gl-js/issues/6365)
- Fix bug in `to-rgba` expression causing division by zero [#6388](https://github.com/mapbox/mapbox-gl-js/pull/6388)
- Fix bug in cross-fading for `*-pattern` properties with non-integer zoom stops [#6430](https://github.com/mapbox/mapbox-gl-js/pull/6430)
- Fix bug where calling `Map#remove` on a map with constructor option `hash: true` throws an error (h/t [@allthesignals](https://github.com/allthesignals))) [#6490](https://github.com/mapbox/mapbox-gl-js/pull/6497)
- Fix bug causing flickering when panning across the anti-meridian [#6438](https://github.com/mapbox/mapbox-gl-js/pull/6438)
- Fix error when using tiles of non-power-of-two size [#6444](https://github.com/mapbox/mapbox-gl-js/pull/6444)
- Fix bug causing `Map#moveLayer(layerId, beforeId)` to remove the layer when `layerId === beforeId` [#6542](https://github.com/mapbox/mapbox-gl-js/pull/6542)

* Fix Rollup build for style-spec module [#6575](https://github.com/mapbox/mapbox-gl-js/pull/6575)
* Fix bug causing `Map#querySourceFeatures` to throw an `Uncaught TypeError`(https://github.com/mapbox/mapbox-gl-js/pull/6555)
* Fix issue where label collision detection was inaccurate for some symbol layers that shared layout properties with another layer [#6558](https://github.com/mapbox/mapbox-gl-js/pull/6558)
* Restore `target` property for `mouse{enter,over,leave,out}` events [#6623](https://github.com/mapbox/mapbox-gl-js/pull/6623)

## 0.44.2

### 🐛 Bug fixes

- Workaround a breaking change in Safari causing page to scroll/zoom in response to user actions intended to pan/zoom the map [#6095](https://github.com/mapbox/mapbox-gl-js/issues/6095). (N.B., not to be confused with the workaround from April 2017 dealing with the same breaking change in Chrome [#4259](https://github.com/mapbox/mapbox-gl-js/issues/6095). See also https://github.com/WICG/interventions/issues/18, https://bugs.webkit.org/show_bug.cgi?id=182521, https://bugs.chromium.org/p/chromium/issues/detail?id=639227 .)

## 0.44.1

### 🐛 Bug fixes

- Fix bug causing features from symbol layers to be omitted from `map.queryRenderedFeatures()` [#6074](https://github.com/mapbox/mapbox-gl-js/issues/6074)
- Fix error triggered by simultaneous scroll-zooming and drag-panning. [#6106](https://github.com/mapbox/mapbox-gl-js/issues/6106)
- Fix bug wherein drag-panning failed to resume after a brief pause [#6063](https://github.com/mapbox/mapbox-gl-js/issues/6063)

## 0.44.0

### ✨ Features and improvements

- The CSP policy of a page using mapbox-gl-js no longer needs to include `script-src 'unsafe-eval'` [#559](https://github.com/mapbox/mapbox-gl-js/issues/559)
- Add `LngLatBounds#isEmpty()` method [#5917](https://github.com/mapbox/mapbox-gl-js/pull/5917)
- Updated to flow 0.62.0 [#5923](https://github.com/mapbox/mapbox-gl-js/issues/5923)
- Make compass and zoom controls optional ([#5348](https://github.com/mapbox/mapbox-gl-js/pull/5348)) (h/t [@matijs](https://github.com/matijs)))
- Add `collectResourceTiming` option to the enable collection of [Resource Timing](https://developer.mozilla.org/en-US/docs/Web/API/Resource_Timing_API/Using_the_Resource_Timing_API) data for requests that are made from Web Workers. ([#5948](https://github.com/mapbox/mapbox-gl-js/issues/5948))
- Improve user location dot appearance across browsers ([#5498](https://github.com/mapbox/mapbox-gl-js/pull/5498)) (h/t [@jasonbarry](https://github.com/jasonbarry)))

### 🐛 Bug fixes

- Fix error triggered by `==` and `!=` expressions [#5947](https://github.com/mapbox/mapbox-gl-js/issues/5947)
- Image sources honor `renderWorldCopies` [#5932](https://github.com/mapbox/mapbox-gl-js/pull/5932)
- Fix transitions to default fill-outline-color [#5953](https://github.com/mapbox/mapbox-gl-js/issues/5953)
- Fix transitions for light properties [#5982](https://github.com/mapbox/mapbox-gl-js/issues/5982)
- Fix minor symbol collisions on pitched maps [#5913](https://github.com/mapbox/mapbox-gl-js/pull/5913)
- Fix memory leaks after `Map#remove()` [#5943](https://github.com/mapbox/mapbox-gl-js/pull/5943), [#5951](https://github.com/mapbox/mapbox-gl-js/pull/5951)
- Fix bug wherein `GeoJSONSource#setData()` caused labels to fade out and back in ([#6002](https://github.com/mapbox/mapbox-gl-js/issues/6002))
- Fix bug that could cause incorrect collisions for labels placed very near to each other at low zoom levels ([#5993](https://github.com/mapbox/mapbox-gl-js/issues/5993))
- Fix bug causing `move` events to be fired out of sync with actual map movements ([#6005](https://github.com/mapbox/mapbox-gl-js/pull/6005))
- Fix bug wherein `Map` did not fire `mouseover` events ([#6000](https://github.com/mapbox/mapbox-gl-js/pull/6000)] (h/t [@jay-manday](https://github.com/jay-manday)))
- Fix bug causing blurry rendering of raster tiles ([#4552](https://github.com/mapbox/mapbox-gl-js/issues/4552))
- Fix potential memory leak caused by removing layers ([#5995](https://github.com/mapbox/mapbox-gl-js/issues/5995))
- Fix bug causing attribution icon to appear incorrectly in compact maps not using Mapbox data ([#6042](https://github.com/mapbox/mapbox-gl-js/pull/6042))
- Fix positioning of default marker element ([#6012](https://github.com/mapbox/mapbox-gl-js/pull/6012)) (h/t [@andrewharvey](https://github.com/andrewharvey)))

## 0.43.0 (December 21, 2017)

### ⚠️ Breaking changes

- It is now an error to attempt to remove a source that is in use [#5562](https://github.com/mapbox/mapbox-gl-js/pull/5562)
- It is now an error if the layer specified by the `before` parameter to `moveLayer` does not exist [#5679](https://github.com/mapbox/mapbox-gl-js/pull/5679)
- `"colorSpace": "hcl"` now uses shortest-path interpolation for hue [#5811](https://github.com/mapbox/mapbox-gl-js/issues/5811)

### ✨ Features and improvements

- Introduce client-side hillshading with `raster-dem` source type and `hillshade` layer type [#5286](https://github.com/mapbox/mapbox-gl-js/pull/5286)
- GeoJSON sources take 2x less memory and generate tiles 20%–100% faster [#5799](https://github.com/mapbox/mapbox-gl-js/pull/5799)
- Enable data-driven values for text-font [#5698](https://github.com/mapbox/mapbox-gl-js/pull/5698)
- Enable data-driven values for heatmap-radius [#5898](https://github.com/mapbox/mapbox-gl-js/pull/5898)
- Add getter and setter for offset on marker [#5759](https://github.com/mapbox/mapbox-gl-js/pull/5759)
- Add `Map#hasImage` [#5775](https://github.com/mapbox/mapbox-gl-js/pull/5775)
- Improve typing for `==` and `!=` expressions [#5840](https://github.com/mapbox/mapbox-gl-js/pull/5840)
- Made `coalesce` expressions more useful [#5755](https://github.com/mapbox/mapbox-gl-js/issues/5755)
- Enable implicit type assertions for array types [#5738](https://github.com/mapbox/mapbox-gl-js/pull/5738)
- Improve hash control precision [#5767](https://github.com/mapbox/mapbox-gl-js/pull/5767)
- `supported()` now returns false on old IE 11 versions that don't support Web Worker blob URLs [#5801](https://github.com/mapbox/mapbox-gl-js/pull/5801)
- Remove flow globals TileJSON and Transferable [#5668](https://github.com/mapbox/mapbox-gl-js/pull/5668)
- Improve performance of image, video, and canvas sources [#5845](https://github.com/mapbox/mapbox-gl-js/pull/5845)

### 🐛 Bug fixes

- Fix popups and markers lag during pan animation [#4670](https://github.com/mapbox/mapbox-gl-js/issues/4670)
- Fix fading of symbol layers caused by setData [#5716](https://github.com/mapbox/mapbox-gl-js/issues/5716)
- Fix behavior of `to-rgba` and `rgba` expressions [#5778](https://github.com/mapbox/mapbox-gl-js/pull/5778), [#5866](https://github.com/mapbox/mapbox-gl-js/pull/5866)
- Fix cross-fading of `*-pattern` and `line-dasharray` [#5791](https://github.com/mapbox/mapbox-gl-js/pull/5791)
- Fix `colorSpace` function property [#5843](https://github.com/mapbox/mapbox-gl-js/pull/5843)
- Fix style diffing when changing GeoJSON source properties [#5731](https://github.com/mapbox/mapbox-gl-js/issues/5731)
- Fix missing labels when zooming out from overzoomed tile [#5827](https://github.com/mapbox/mapbox-gl-js/issues/5827)
- Fix missing labels when zooming out and quickly using setData [#5837](https://github.com/mapbox/mapbox-gl-js/issues/5837)
- Handle NaN as input to step and interpolate expressions [#5757](https://github.com/mapbox/mapbox-gl-js/pull/5757)
- Clone property values on input and output [#5806](https://github.com/mapbox/mapbox-gl-js/pull/5806)
- Bump geojson-rewind dependency [#5769](https://github.com/mapbox/mapbox-gl-js/pull/5769)
- Allow setting Marker's popup before LngLat [#5893](https://github.com/mapbox/mapbox-gl-js/pull/5893)

## 0.42.2 (November 21, 2017)

### 🐛 Bug fixes

- Add box-sizing to the "mapboxgl-ctrl-scale"-class [#5715](https://github.com/mapbox/mapbox-gl-js/pull/5715)
- Fix rendering in Safari [#5712](https://github.com/mapbox/mapbox-gl-js/issues/5712)
- Fix "Cannot read property 'hasTransition' of undefined" error [#5714](https://github.com/mapbox/mapbox-gl-js/issues/5714)
- Fix misplaced raster tiles [#5713](https://github.com/mapbox/mapbox-gl-js/issues/5713)
- Fix raster tile fading [#5722](https://github.com/mapbox/mapbox-gl-js/issues/5722)
- Ensure that an unset filter is undefined rather than null [#5727](https://github.com/mapbox/mapbox-gl-js/pull/5727)
- Restore pitch-with-rotate to nav control [#5725](https://github.com/mapbox/mapbox-gl-js/pull/5725)
- Validate container option in map constructor [#5695](https://github.com/mapbox/mapbox-gl-js/pull/5695)
- Fix queryRenderedFeatures behavior for features displayed in multiple layers [#5172](https://github.com/mapbox/mapbox-gl-js/issues/5172)

## 0.42.1 (November 17, 2017)

### 🐛 Bug fixes

- Workaround for map flashing bug on Chrome 62+ with Intel Iris Graphics 6100 cards [#5704](https://github.com/mapbox/mapbox-gl-js/pull/5704)
- Rerender map when `map.showCollisionBoxes` is set to `false` [#5673](https://github.com/mapbox/mapbox-gl-js/pull/5673)
- Fix transitions from property default values [#5682](https://github.com/mapbox/mapbox-gl-js/pull/5682)
- Fix runtime updating of `heatmap-color` [#5682](https://github.com/mapbox/mapbox-gl-js/pull/5682)
- Fix mobile Safari `history.replaceState` error [#5613](https://github.com/mapbox/mapbox-gl-js/pull/5613)

### ✨ Features and improvements

- Provide default element for Marker class [#5661](https://github.com/mapbox/mapbox-gl-js/pull/5661)

## 0.42.0 (November 10, 2017)

### ⚠️ Breaking changes

- Require that `heatmap-color` use expressions instead of stop functions [#5624](https://github.com/mapbox/mapbox-gl-js/issues/5624)
- Remove support for validating and migrating v6 styles
- Remove support for validating v7 styles [#5604](https://github.com/mapbox/mapbox-gl-js/pull/5604)
- Remove support for including `{tokens}` in expressions for `text-field` and `icon-image` [#5599](https://github.com/mapbox/mapbox-gl-js/issues/5599)
- Split `curve` expression into `step` and `interpolate` expressions [#5542](https://github.com/mapbox/mapbox-gl-js/pull/5542)
- Disallow interpolation in expressions for `line-dasharray` [#5519](https://github.com/mapbox/mapbox-gl-js/pull/5519)

### ✨ Features and improvements

- Improve label collision detection [#5150](https://github.com/mapbox/mapbox-gl-js/pull/5150)
  - Labels from different sources will now collide with each other
  - Collisions caused by rotation and pitch are now smoothly transitioned with a fade
  - Improved algorithm for fewer erroneous collisions, denser label placement, and greater label stability during rotation
- Add `sqrt` expression [#5493](https://github.com/mapbox/mapbox-gl-js/pull/5493)

### 🐛 Bug fixes and error reporting improvements

- Fix viewport calculations for `fitBounds` when both zooming and padding change [#4846](https://github.com/mapbox/mapbox-gl-js/issues/4846)
- Fix WebGL "range out of bounds for buffer" error caused by sorted symbol layers [#5620](https://github.com/mapbox/mapbox-gl-js/issues/5620)
- Fix symbol fading across tile reloads [#5491](https://github.com/mapbox/mapbox-gl-js/issues/5491)
- Change tile rendering order to better match GL Native [#5601](https://github.com/mapbox/mapbox-gl-js/pull/5601)
- Ensure no errors are triggered when calling `queryRenderedFeatures` on a heatmap layer [#5594](https://github.com/mapbox/mapbox-gl-js/pull/5594)
- Fix bug causing `queryRenderedSymbols` to return results from different sources [#5554](https://github.com/mapbox/mapbox-gl-js/issues/5554)
- Fix CJK rendering issues [#5544](https://github.com/mapbox/mapbox-gl-js/issues/5544), [#5546](https://github.com/mapbox/mapbox-gl-js/issues/5546)
- Account for `circle-stroke-width` in `queryRenderedFeatures` [#5514](https://github.com/mapbox/mapbox-gl-js/pull/5514)
- Fix rendering of fill layers atop raster layers [#5513](https://github.com/mapbox/mapbox-gl-js/pull/5513)
- Fix rendering of circle layers with a `circle-stroke-opacity` of 0 [#5496](https://github.com/mapbox/mapbox-gl-js/issues/5496)
- Fix memory leak caused by actor callbacks [#5443](https://github.com/mapbox/mapbox-gl-js/issues/5443)
- Fix source cache size for raster sources with tile sizes other than 512px [#4313](https://github.com/mapbox/mapbox-gl-js/issues/4313)
- Validate that zoom expressions only appear at the top level of an expression [#5609](https://github.com/mapbox/mapbox-gl-js/issues/5609)
- Validate that step and interpolate expressions don't have any duplicate stops [#5605](https://github.com/mapbox/mapbox-gl-js/issues/5605)
- Fix rendering for `icon-text-fit` with a data-driven `text-size` [#5632](https://github.com/mapbox/mapbox-gl-js/pull/5632)
- Improve validation to catch uses of deprecated function syntax [#5667](https://github.com/mapbox/mapbox-gl-js/pull/5667)
- Permit altitude coordinates in `position` field in GeoJSON [#5608](https://github.com/mapbox/mapbox-gl-js/pull/5608)

## 0.41.0 (October 11, 2017)

### :warning: Breaking changes

- Removed support for paint classes [#3643](https://github.com/mapbox/mapbox-gl-js/pull/3643). Instead, use runtime styling APIs or `Map#setStyle`.
- Reverted the `canvas` source `contextType` option added in 0.40.0 [#5449](https://github.com/mapbox/mapbox-gl-js/pull/5449)

### :bug: Bug fixes

- Clip raster tiles to avoid tile overlap [#5105](https://github.com/mapbox/mapbox-gl-js/pull/5105)
- Guard for offset edgecase in flyTo [#5331](https://github.com/mapbox/mapbox-gl-js/pull/5331)
- Ensure the map is updated after the sprite loads [#5367](https://github.com/mapbox/mapbox-gl-js/pull/5367)
- Limit animation duration on flyTo with maxDuration option [#5349](https://github.com/mapbox/mapbox-gl-js/pull/5349)
- Make double-tapping on make zoom in by a factor of 2 on iOS [#5274](https://github.com/mapbox/mapbox-gl-js/pull/5274)
- Fix rendering error with translucent raster tiles [#5380](https://github.com/mapbox/mapbox-gl-js/pull/5380)
- Error if invalid 'before' argument is passed to Map#addLayer [#5401](https://github.com/mapbox/mapbox-gl-js/pull/5401)
- Revert CanvasSource intermediary image buffer fix [#5449](https://github.com/mapbox/mapbox-gl-js/pull/5449)

### :sparkles: Features and improvements

- Use setData operation when diffing geojson sources [#5332](https://github.com/mapbox/mapbox-gl-js/pull/5332)
- Return early from draw calls on layers where opacity=0 [#5429](https://github.com/mapbox/mapbox-gl-js/pull/5429)
- A [heatmap](https://www.mapbox.com/mapbox-gl-js/example/heatmap-layer/) layer type is now available. This layer type allows you to visualize and explore massive datasets of points, reflecting the shape and density of data well while also looking beautiful. See [the blog post](https://blog.mapbox.com/sneak-peek-at-heatmaps-in-mapbox-gl-73b41d4b16ae) for further details.
  ![](https://cdn-images-1.medium.com/max/1600/1*Dme5MAgdA3pYdTRHUQzvLw.png)
- The value of a style property or filter can now be an [expression](http://www.mapbox.com/mapbox-gl-js/style-spec/#expressions). Expressions are a way of doing data-driven and zoom-driven styling that provides more flexibility and control, and unifies property and filter syntax.

  Previously, data-driven and zoom-driven styling relied on stop functions: you specify a feature property and a set of input-output pairs that essentially define a “scale” for how the style should be calculated based on the feature property. For example, the following would set circle colors on a green-to-red scale based on the value of `feature.properties.population`:

  ```
  "circle-color": {
    "property": "population",
    "stops": [
      [0, "green"],
      [1000000, "red"]
    ]
  }
  ```

  This approach is powerful, but we’ve seen a number of use cases that stop functions don't satisfy. Expressions provide the flexibility to address use cases like these:

  **Multiple feature properties**
  Using more than one feature property to calculate a given style property. E.g., styling land polygon colors based on both `feature.properties.land_use_category` and `feature.properties.elevation`.

  **Arithmetic**
  For some use cases it’s necessary to do some arithmetic on the input data. One example is sizing circles to represent quantitative data. Since a circle’s visual size on the screen is really its area (and A=πr^2), the right way to scale `circle-radius` is `square_root(feature.properties.input_data_value)`. Another example is unit conversions: feature data may include properties that are in some particular unit. Displaying such data in units appropriate to, say, a user’s preference or location, requires being able to do simple arithmetic (multiplication, division) on whatever value is in the data.

  **Conditional logic**
  This is a big one: basic if-then logic, for example to decide exactly what text to display for a label based on which properties are available in the feature or even the length of the name. A key example of this is properly supporting bilingual labels, where we have to decide whether to show local + English, local-only, or English-only, based on the data that’s available for each feature.

  **String manipulation**
  More dynamic control over label text with things like uppercase/lowercase/title case transforms, localized number formatting, etc. Without this functionality, crafting and iterating on label content entails a large data-prep burden.

  **Filters**
  Style layer filters had similar limitations. Moreover, they use a different syntax, even though their job is very similar to that of data-driven styling functions: filters say, “here’s how to look at a feature and decide whether to draw it,” and data-driven style functions say, “here’s how to look at a feature and decide how to size/color/place it.” Expressions provide a unified syntax for defining parts of a style that need to be calculated dynamically from feature data.

  For information on the syntax and behavior of expressions, please see [the documentation](http://www.mapbox.com/mapbox-gl-js/style-spec/#expressions).

### :wrench: Development workflow improvements

- Made the performance benchmarking runner more informative and statistically robust

## 0.40.1 (September 18, 2017)

### :bug: Bug fixes

- Fix bug causing flicker when zooming in on overzoomed tiles [#5295](https://github.com/mapbox/mapbox-gl-js/pull/5295)
- Remove erroneous call to Tile#redoPlacement for zoom-only or low pitch camera changes [#5284](https://github.com/mapbox/mapbox-gl-js/pull/5284)
- Fix bug where `CanvasSource` coordinates were flipped and improve performance for non-animated `CanvasSource`s [#5303](https://github.com/mapbox/mapbox-gl-js/pull/5303)
- Fix bug causing map not to render on some cases on Internet Explorer 11 [#5321](https://github.com/mapbox/mapbox-gl-js/pull/5321)
- Remove upper limit on `fill-extrusion-height` property [#5320](https://github.com/mapbox/mapbox-gl-js/pull/5320)

## 0.40.0 (September 13, 2017)

### :warning: Breaking changes

- `Map#addImage` now requires the image as an `HTMLImageElement`, `ImageData`, or object with `width`, `height`, and
  `data` properties with the same format as `ImageData`. It no longer accepts a raw `ArrayBufferView` in the second
  argument and `width` and `height` options in the third argument.
- `canvas` sources now require a `contextType` option specifying the drawing context associated with the source canvas. [#5155](https://github.com/mapbox/mapbox-gl-js/pull/5155)

### :sparkles: Features and improvements

- Correct rendering for multiple `fill-extrusion` layers on the same map [#5101](https://github.com/mapbox/mapbox-gl-js/pull/5101)
- Add an `icon-anchor` property to symbol layers [#5183](https://github.com/mapbox/mapbox-gl-js/pull/5183)
- Add a per-map `transformRequest` option, allowing users to provide a callback that transforms resource request URLs [#5021](https://github.com/mapbox/mapbox-gl-js/pull/5021)
- Add data-driven styling support for
  - `text-max-width` [#5067](https://github.com/mapbox/mapbox-gl-js/pull/5067)
  - `text-letter-spacing` [#5071](https://github.com/mapbox/mapbox-gl-js/pull/5071)
  - `line-join` [#5020](https://github.com/mapbox/mapbox-gl-js/pull/5020)
- Add support for SDF icons in `Map#addImage()` [#5181](https://github.com/mapbox/mapbox-gl-js/pull/5181)
- Added nautical miles unit to ScaleControl [#5238](https://github.com/mapbox/mapbox-gl-js/pull/5238) (h/t [@fmairesse](https://github.com/fmairesse)))
- Eliminate the map-wide limit on the number of glyphs and sprites that may be used in a style [#141](https://github.com/mapbox/mapbox-gl-js/issues/141). (Fixed by [#5190](https://github.com/mapbox/mapbox-gl-js/pull/5190), see also [mapbox-gl-native[#9213](https://github.com/mapbox/mapbox-gl-js/issues/9213)](https://github.com/mapbox/mapbox-gl-native/pull/9213)
- Numerous performance optimizations (including [#5108](https://github.com/mapbox/mapbox-gl-js/pull/5108) h/t [@pirxpilot](https://github.com/pirxpilot)))

### :bug: Bug fixes

- Add missing documentation for mouseenter, mouseover, mouseleave events [#4772](https://github.com/mapbox/mapbox-gl-js/issues/4772)
- Add missing documentation for `Marker#getElement()` method [#5242](https://github.com/mapbox/mapbox-gl-js/pull/5242)
- Fix bug wherein removing canvas source with animate=true leaves map in render loop [#5097](https://github.com/mapbox/mapbox-gl-js/issues/5097)
- Fix fullscreen detection on Firefox [#5272](https://github.com/mapbox/mapbox-gl-js/pull/5272)
- Fix z-fighting on overlapping fills within the same layer [#3320](https://github.com/mapbox/mapbox-gl-js/issues/3320)
- Fix handling of fractional values for `layer.minzoom` [#2929](https://github.com/mapbox/mapbox-gl-js/issues/2929)
- Clarify coordinate ordering in documentation for `center` option [#5042](https://github.com/mapbox/mapbox-gl-js/pull/5042) (h/t [@karthikb351](https://github.com/karthikb351)))
- Fix output of stop functions where two stops have the same input value [#5020](https://github.com/mapbox/mapbox-gl-js/pull/5020) (h/t [@edpop](https://github.com/edpop))
- Fix bug wherein using `Map#addLayer()` with an inline source would mutate its input [#4040](https://github.com/mapbox/mapbox-gl-js/issues/4040)
- Fix invalid css keyframes selector [#5075](https://github.com/mapbox/mapbox-gl-js/pull/5075) (h/t [@aar0nr](https://github.com/aar0nr)))
- Fix GPU-specific bug wherein canvas sources caused an error [#4262](https://github.com/mapbox/mapbox-gl-js/issues/4262)
- Fix a race condition in symbol layer handling that caused sporadic uncaught errors [#5185](https://github.com/mapbox/mapbox-gl-js/pull/5185)
- Fix bug causing line labels to render incorrectly on overzoomed tiles [#5120](https://github.com/mapbox/mapbox-gl-js/pull/5120)
- Fix bug wherein `NavigationControl` triggered mouse events unexpectedly [#5148](https://github.com/mapbox/mapbox-gl-js/issues/5148)
- Fix bug wherein clicking on the `NavigationControl` compass caused an error in IE 11 [#4784](https://github.com/mapbox/mapbox-gl-js/issues/4784)
- Remove dependency on GPL-3-licensed `fast-stable-stringify` module [#5152](https://github.com/mapbox/mapbox-gl-js/issues/5152)
- Fix bug wherein layer-specific an event listener produced an error after its target layer was removed from the map [#5145](https://github.com/mapbox/mapbox-gl-js/issues/5145)
- Fix `Marker#togglePopup()` failing to return the marker instance [#5116](https://github.com/mapbox/mapbox-gl-js/issues/5116)
- Fix bug wherein a marker's position failed to adapt to the marker element's size changing [#5133](https://github.com/mapbox/mapbox-gl-js/issues/5133)
- Fix rendering bug affecting Broadcom GPUs [#5073](https://github.com/mapbox/mapbox-gl-js/pull/5073)

### :wrench: Development workflow improvements

- Add (and now require) Flow type annotations throughout the majority of the codebase.
- Migrate to CircleCI 2.0 [#4939](https://github.com/mapbox/mapbox-gl-js/pull/4939)

## 0.39.1 (July 24, 2017)

### :bug: Bug fixes

- Fix packaging issue in 0.39.0 [#5025](https://github.com/mapbox/mapbox-gl-js/issues/5025)
- Correctly evaluate enum-based identity functions [#5023](https://github.com/mapbox/mapbox-gl-js/issues/5023)

## 0.39.0 (July 21, 2017)

### :warning: Breaking changes

- `GeolocateControl` breaking changes [#4479](https://github.com/mapbox/mapbox-gl-js/pull/4479)
  - The option `watchPosition` has been replaced with `trackUserLocation`
  - The camera operation has changed from `jumpTo` (not animated) to `fitBounds` (animated). An effect of this is the map pitch is no longer reset, although the bearing is still reset to 0.
  - The accuracy of the geolocation provided by the device is used to set the view (previously it was fixed at zoom level 17). The `maxZoom` can be controlled via the new `fitBoundsOptions` option (defaults to 15).
- Anchor `Marker`s at their center by default [#5019](https://github.com/mapbox/mapbox-gl-js/issues/5019) [@andrewharvey](https://github.com/andrewharvey)
- Increase `significantRotateThreshold` for the `TouchZoomRotateHandler` [#4971](https://github.com/mapbox/mapbox-gl-js/pull/4971), [@dagjomar](https://github.com/dagjomar)

### :sparkles: Features and improvements

- Improve performance of updating GeoJSON sources [#4069](https://github.com/mapbox/mapbox-gl-js/pull/4069), [@ezheidtmann](https://github.com/ezheidtmann)
- Improve rendering speed of extrusion layers [#4818](https://github.com/mapbox/mapbox-gl-js/pull/4818)
- Improve line label legibility in pitched views [#4781](https://github.com/mapbox/mapbox-gl-js/pull/4781)
- Improve line label legibility on curved lines [#4853](https://github.com/mapbox/mapbox-gl-js/pull/4853)
- Add user location tracking capability to `GeolocateControl` [#4479](https://github.com/mapbox/mapbox-gl-js/pull/4479), [@andrewharvey](https://github.com/andrewharvey)
  - New option `showUserLocation` to draw a "dot" as a `Marker` on the map at the user's location
  - An active lock and background state are introduced with `trackUserLocation`. When in active lock the camera will update to follow the user location, however if the camera is changed by the API or UI then the control will enter the background state where it won't update the camera to follow the user location.
  - New option `fitBoundsOptions` to control the camera operation
  - New `trackuserlocationstart` and `trackuserlocationend` events
  - New `LngLat.toBounds` method to extend a point location by a given radius to a `LngLatBounds` object
- Include main CSS file in `package.json` [#4809](https://github.com/mapbox/mapbox-gl-js/pull/4809), [@tomscholz](https://github.com/tomscholz)
- Add property function (data-driven styling) support for `line-width` [#4773](https://github.com/mapbox/mapbox-gl-js/pull/4773)
- Add property function (data-driven styling) support for `text-anchor` [#4997](https://github.com/mapbox/mapbox-gl-js/pull/4997)
- Add property function (data-driven styling) support for `text-justify` [#5000](https://github.com/mapbox/mapbox-gl-js/pull/5000)
- Add `maxTileCacheSize` option [#4778](https://github.com/mapbox/mapbox-gl-js/pull/4778), [@jczaplew](https://github.com/jczaplew)
- Add new `icon-pitch-alignment` and `circle-pitch-alignment` properties [#4869](https://github.com/mapbox/mapbox-gl-js/pull/4869) [#4871](https://github.com/mapbox/mapbox-gl-js/pull/4871)
- Add `Map#getMaxBounds` method [#4890](https://github.com/mapbox/mapbox-gl-js/pull/4890), [@andrewharvey](https://github.com/andrewharvey) [@lamuertepeluda](https://github.com/lamuertepeluda)
- Add option (`localIdeographFontFamily`) to use TinySDF to avoid loading expensive CJK glyphs [#4895](https://github.com/mapbox/mapbox-gl-js/pull/4895)
- If `config.API_URL` includes a path prepend it to the request URL [#4995](https://github.com/mapbox/mapbox-gl-js/pull/4995)
- Bump `supercluster` version to expose `cluster_id` property on clustered sources [#5002](https://github.com/mapbox/mapbox-gl-js/pull/5002)

### :bug: Bug fixes

- Do not display `FullscreenControl` on unsupported devices [#4838](https://github.com/mapbox/mapbox-gl-js/pull/4838), [@stepankuzmin](https://github.com/stepankuzmin)
- Fix yarn build on Windows machines [#4887](https://github.com/mapbox/mapbox-gl-js/pull/4887)
- Prevent potential memory leaks by dispatching `loadData` to the same worker every time [#4877](https://github.com/mapbox/mapbox-gl-js/pull/4877)
- Fix bug preventing the rtlTextPlugin from loading before the initial style `load` [#4870](https://github.com/mapbox/mapbox-gl-js/pull/4870)
- Fix bug causing runtime-stying to not take effect in some situations [#4893](https://github.com/mapbox/mapbox-gl-js/pull/4893)
- Prevent requests of vertical glyphs for labels that can't be verticalized [#4720](https://github.com/mapbox/mapbox-gl-js/issues/4720)
- Fix character detection for Zanabazar Square [#4940](https://github.com/mapbox/mapbox-gl-js/pull/4940)
- Fix `LogoControl` logic to update correctly, and hide the `<div>` instead of removing it from the DOM when it is not needed [#4842](https://github.com/mapbox/mapbox-gl-js/pull/4842)
- Fix `GeoJSONSource#serialize` to include all options
- Fix error handling in `GlyphSource#getSimpleGlyphs`[#4992](https://github.com/mapbox/mapbox-gl-js/pull/4992)
- Fix bug causing `setStyle` to reload raster tiles [#4852](https://github.com/mapbox/mapbox-gl-js/pull/4852)
- Fix bug causing symbol layers not to render on devices with non-integer device pixel ratios [#4989](https://github.com/mapbox/mapbox-gl-js/pull/4989)
- Fix bug where `Map#queryRenderedFeatures` would error when returning no results [#4993](https://github.com/mapbox/mapbox-gl-js/pull/4993)
- Fix bug where `Map#areTilesLoaded` would always be false on `sourcedata` events for reloading tiles [#4987](https://github.com/mapbox/mapbox-gl-js/pull/4987)
- Fix bug causing categorical property functions to error on non-ascending order stops [#4996](https://github.com/mapbox/mapbox-gl-js/pull/4996)

### :hammer_and_wrench: Development workflow changes

- Use flow to type much of the code base [#4629](https://github.com/mapbox/mapbox-gl-js/pull/4629) [#4903](https://github.com/mapbox/mapbox-gl-js/pull/4903) [#4909](https://github.com/mapbox/mapbox-gl-js/pull/4909) [#4910](https://github.com/mapbox/mapbox-gl-js/pull/4910) [#4911](https://github.com/mapbox/mapbox-gl-js/pull/4911) [#4913](https://github.com/mapbox/mapbox-gl-js/pull/4913) [#4915](https://github.com/mapbox/mapbox-gl-js/pull/4915) [#4918](https://github.com/mapbox/mapbox-gl-js/pull/4918) [#4932](https://github.com/mapbox/mapbox-gl-js/pull/4932) [#4933](https://github.com/mapbox/mapbox-gl-js/pull/4933) [#4948](https://github.com/mapbox/mapbox-gl-js/pull/4948) [#4949](https://github.com/mapbox/mapbox-gl-js/pull/4949) [#4955](https://github.com/mapbox/mapbox-gl-js/pull/4955) [#4966](https://github.com/mapbox/mapbox-gl-js/pull/4966) [#4967](https://github.com/mapbox/mapbox-gl-js/pull/4967) [#4973](https://github.com/mapbox/mapbox-gl-js/pull/4973) :muscle: [@jfirebaugh](https://github.com/jfirebaugh) [@vicapow](https://github.com/vicapow)
- Use style specification to generate flow type [#4958](https://github.com/mapbox/mapbox-gl-js/pull/4958)
- Explicitly list which files to publish in `package.json` [#4819](https://github.com/mapbox/mapbox-gl-js/pull/4819) [@tomscholz](https://github.com/tomscholz)
- Move render test ignores to a separate file [#4977](https://github.com/mapbox/mapbox-gl-js/pull/4977)
- Add code of conduct [#5015](https://github.com/mapbox/mapbox-gl-js/pull/5015) :sparkling_heart:

## 0.38.0 (June 9, 2017)

#### New features :sparkles:

- Attenuate label size scaling with distance, improving readability of pitched maps [#4547](https://github.com/mapbox/mapbox-gl-js/pull/4547)

#### Bug fixes :beetle:

- Skip rendering for patterned layers when pattern is missing [#4687](https://github.com/mapbox/mapbox-gl-js/pull/4687)
- Fix bug with map failing to rerender after `webglcontextlost` event [#4725](https://github.com/mapbox/mapbox-gl-js/pull/4725) [@cdawi](https://github.com/cdawi)
- Clamp zoom level in `flyTo` to within the map's specified min- and maxzoom to prevent undefined behavior [#4726](https://github.com/mapbox/mapbox-gl-js/pull/4726) [@](https://github.com/) IvanSanchez
- Fix wordmark rendering in IE [#4741](https://github.com/mapbox/mapbox-gl-js/pull/4741)
- Fix slight pixelwise symbol rendering bugs caused by incorrect sprite calculations [#4737](https://github.com/mapbox/mapbox-gl-js/pull/4737)
- Prevent exceptions thrown by certain `flyTo` calls [#4761](https://github.com/mapbox/mapbox-gl-js/pull/4761)
- Fix "Improve this map" link [#4685](https://github.com/mapbox/mapbox-gl-js/pull/4685)
- Tweak `queryRenderedSymbols` logic to better account for pitch scaling [#4792](https://github.com/mapbox/mapbox-gl-js/pull/4792)
- Fix for symbol layers sometimes failing to render, most frequently in Safari [#4795](https://github.com/mapbox/mapbox-gl-js/pull/4795)
- Apply `text-keep-upright` after `text-offset` to keep labels upright when intended [#4779](https://github.com/mapbox/mapbox-gl-js/pull/4779) **[Potentially breaking :warning: but considered a bugfix]**
- Prevent exceptions thrown by empty GeoJSON tiles [#4803](https://github.com/mapbox/mapbox-gl-js/pull/4803)

#### Accessibility improvements :sound:

- Add `aria-label` to popup close button [#4799](https://github.com/mapbox/mapbox-gl-js/pull/4799) [@andrewharvey](https://github.com/andrewharvey)

#### Development workflow + testing improvements :wrench:

- Fix equality assertion bug in tests [#4731](https://github.com/mapbox/mapbox-gl-js/pull/4731) [@IvanSanchez](https://github.com/IvanSanchez)
- Benchmark results page improvements [#4746](https://github.com/mapbox/mapbox-gl-js/pull/4746)
- Require node version >=6.4.0, enabling the use of more ES6 features [#4752](https://github.com/mapbox/mapbox-gl-js/pull/4752)
- Document missing `pitchWithRotate` option [#4800](https://github.com/mapbox/mapbox-gl-js/pull/4800) [@simast](https://github.com/simast)
- Move Github-specific Markdown files into subdirectory [#4806](https://github.com/mapbox/mapbox-gl-js/pull/4806) [@tomscholz](https://github.com/tomscholz)

## 0.37.0 (May 2nd, 2017)

#### :warning: Breaking changes

- Removed `LngLat#wrapToBestWorld`

#### New features :rocket:

- Improve popup/marker positioning [#4577](https://github.com/mapbox/mapbox-gl-js/pull/4577)
- Add `Map#isStyleLoaded` and `Map#areTilesLoaded` events [#4321](https://github.com/mapbox/mapbox-gl-js/pull/4321)
- Support offline sprites using `file:` protocol [#4649](https://github.com/mapbox/mapbox-gl-js/pull/4649) [@oscarfonts](https://github.com/oscarfonts)

#### Bug fixes :bug:

- Fix fullscreen control in Firefox [#4666](https://github.com/mapbox/mapbox-gl-js/pull/4666)
- Fix rendering artifacts that caused tile boundaries to be visible in some cases [#4636](https://github.com/mapbox/mapbox-gl-js/pull/4636)
- Fix default calculation for categorical zoom-and-property functions [#4657](https://github.com/mapbox/mapbox-gl-js/pull/4657)
- Fix scaling of images on retina screens [#4645](https://github.com/mapbox/mapbox-gl-js/pull/4645)
- Rendering error when a transparent image is added via `Map#addImage` [#4644](https://github.com/mapbox/mapbox-gl-js/pull/4644)
- Fix an issue with rendering lines with duplicate points [#4634](https://github.com/mapbox/mapbox-gl-js/pull/4634)
- Fix error when switching from data-driven styles to a constant paint value [#4611](https://github.com/mapbox/mapbox-gl-js/pull/4611)
- Add check to make sure invalid bounds on tilejson don't error out [#4641](https://github.com/mapbox/mapbox-gl-js/pull/4641)

#### Development workflow improvements :computer:

- Add flowtype interfaces and definitions [@vicapow](https://github.com/vicapow)
- Add stylelinting to ensure `mapboxgl-` prefix on all classes [#4584](https://github.com/mapbox/mapbox-gl-js/pull/4584) [@asantos3026](https://github.com/asantos3026)

## 0.36.0 (April 19, 2017)

#### New features :sparkles:

- Replace LogoControl logo with the new Mapbox logo [#4598](https://github.com/mapbox/mapbox-gl-js/pull/4598)

#### Bug fixes :bug:

- Fix bug with the BoxZoomHandler that made it glitchy if it is enabled after the DragPanHandler [#4528](https://github.com/mapbox/mapbox-gl-js/pull/4528)
- Fix undefined behavior in `fill_outline` shaders [#4600](https://github.com/mapbox/mapbox-gl-js/pull/4600)
- Fix `Camera#easeTo` interpolation on pitched maps [#4540](https://github.com/mapbox/mapbox-gl-js/pull/4540)
- Choose property function interpolation method by the `property`'s type [#4614](https://github.com/mapbox/mapbox-gl-js/pull/4614)

#### Development workflow improvements :nerd_face:

- Fix crash on missing `style.json` in integration tests
- `gl-style-composite` is now executable in line with the other tools [@andrewharvey](https://github.com/andrewharvey) [#4595](https://github.com/mapbox/mapbox-gl-js/pull/4595)
- `gl-style-composite` utility now throws an error if a name conflict would occur between layers [@andrewharvey](https://github.com/andrewharvey) [#4595](https://github.com/mapbox/mapbox-gl-js/pull/4595)

## 0.35.1 (April 12, 2017)

#### Bug fixes :bug:

- Add `.json` extension to style-spec `require` statements for webpack compatibility [#4563](https://github.com/mapbox/mapbox-gl-js/pull/4563) [@orangemug](https://github.com/orangemug)
- Fix documentation type for `Map#fitBounde` [#4569](https://github.com/mapbox/mapbox-gl-js/pull/4569) [@andrewharvey](https://github.com/andrewharvey)
- Fix bug causing {Image,Video,Canvas}Source to throw exception if latitude is outside of +/-85.05113 [#4574](https://github.com/mapbox/mapbox-gl-js/pull/4574)
- Fix bug causing overzoomed raster tiles to disappear from map [#4567](https://github.com/mapbox/mapbox-gl-js/pull/4567)
- Fix bug causing queryRenderedFeatures to crash on polygon features that have an `id` field. [#4581](https://github.com/mapbox/mapbox-gl-js/pull/4581)

## 0.35.0 (April 7, 2017)

#### New features :rocket:

- Use anisotropic filtering to improve rendering of raster tiles on pitched maps [#1064](https://github.com/mapbox/mapbox-gl-js/issues/1064)
- Add `pitchstart` and `pitchend` events [#2449](https://github.com/mapbox/mapbox-gl-js/issues/2449)
- Add an optional `layers` parameter to `Map#on` [#1002](https://github.com/mapbox/mapbox-gl-js/issues/1002)
- Add data-driven styling support for `text-offset` [#4495](https://github.com/mapbox/mapbox-gl-js/pull/4495)
- Add data-driven styling support for `text-rotate` [#3516](https://github.com/mapbox/mapbox-gl-js/issues/3516)
- Add data-driven styling support for `icon-image` [#4304](https://github.com/mapbox/mapbox-gl-js/issues/4304)
- Add data-driven styling support for `{text,icon}-size` [#4455](https://github.com/mapbox/mapbox-gl-js/pull/4455)

#### Bug fixes :bug:

- Suppress error messages in JS console due to missing tiles [#1800](https://github.com/mapbox/mapbox-gl-js/issues/1800)
- Fix bug wherein `GeoJSONSource#setData()` could cause unnecessary DOM updates [#4447](https://github.com/mapbox/mapbox-gl-js/issues/4447)
- Fix bug wherein `Map#flyTo` did not respect the `renderWorldCopies` setting [#4449](https://github.com/mapbox/mapbox-gl-js/issues/4449)
- Fix regression in browserify support # 4453
- Fix bug causing poor touch event behavior on mobile devices [#4259](https://github.com/mapbox/mapbox-gl-js/issues/4259)
- Fix bug wherein duplicate stops in property functions could cause an infinite loop [#4498](https://github.com/mapbox/mapbox-gl-js/issues/4498)
- Respect image height/width in `addImage` api [#4531](https://github.com/mapbox/mapbox-gl-js/pull/4531)
- Fix bug preventing correct behavior of `shift+zoom` [#3334](https://github.com/mapbox/mapbox-gl-js/issues/3334)
- Fix bug preventing image source from rendering when coordinate area is too large [#4550](https://github.com/mapbox/mapbox-gl-js/issues/4550)
- Show image source on horizontally wrapped worlds [#4555](https://github.com/mapbox/mapbox-gl-js/pull/4555)
- Fix bug in the handling of `refreshedExpiredTiles` option [#4549](https://github.com/mapbox/mapbox-gl-js/pull/4549)
- Support the TileJSON `bounds` property [#1775](https://github.com/mapbox/mapbox-gl-js/issues/1775)

#### Development workflow improvements :computer:

- Upgrade flow to 0.42.0 ([#4500](https://github.com/mapbox/mapbox-gl-js/pull/4500))

## 0.34.0 (March 17, 2017)

#### New features :rocket:

- Add `Map#addImage` and `Map#removeImage` API to allow adding icon images at runtime [#4404](https://github.com/mapbox/mapbox-gl-js/pull/4404)
- Simplify non-browserify bundler usage by making the distribution build the main entrypoint [#4423](https://github.com/mapbox/mapbox-gl-js/pull/4423)

#### Bug fixes :bug:

- Fix issue where coincident start/end points of LineStrings were incorrectly rendered as joined [#4413](https://github.com/mapbox/mapbox-gl-js/pull/4413)
- Fix bug causing `queryRenderedFeatures` to fail in cases where both multiple sources and data-driven paint properties were present [#4417](https://github.com/mapbox/mapbox-gl-js/issues/4417)
- Fix bug where tile request errors caused `map.loaded()` to incorrectly return `false` [#4425](https://github.com/mapbox/mapbox-gl-js/issues/4425)

#### Testing improvements :white_check_mark:

- Improve test coverage across several core modules [#4432](https://github.com/mapbox/mapbox-gl-js/pull/4432) [#4431](https://github.com/mapbox/mapbox-gl-js/pull/4431) [#4422](https://github.com/mapbox/mapbox-gl-js/pull/4422) [#4244](https://github.com/mapbox/mapbox-gl-js/pull/4244) :bowing_man:

## 0.33.1 (March 10, 2017)

#### Bug fixes :bug:

- Prevent Mapbox logo from being added to the map more than once [#4386](https://github.com/mapbox/mapbox-gl-js/pull/4386)
- Add `type='button'` to `FullscreenControl` to prevent button from acting as a form submit [#4397](https://github.com/mapbox/mapbox-gl-js/pull/4397)
- Fix issue where map would continue to rotate if `Ctrl` key is released before the click during a `DragRotate` event [#4389](https://github.com/mapbox/mapbox-gl-js/pull/4389)
- Remove double `options.easing` description from the `Map#fitBounds` documentation [#4402](https://github.com/mapbox/mapbox-gl-js/pull/4402)

## 0.33.0 (March 8, 2017)

#### :warning: Breaking changes

- Automatically add Mapbox wordmark when required by Mapbox TOS [#3933](https://github.com/mapbox/mapbox-gl-js/pull/3933)
- Increase default `maxZoom` from 20 to 22 [#4333](https://github.com/mapbox/mapbox-gl-js/pull/4333)
- Deprecate `tiledata` and `tiledataloading` events in favor of `sourcedata` and `sourcedataloading`. [#4347](https://github.com/mapbox/mapbox-gl-js/pull/4347)
- `mapboxgl.util` is no longer exported [#1408](https://github.com/mapbox/mapbox-gl-js/issues/1408)
- `"type": "categorical"` is now required for all categorical functions. Previously, some forms of "implicitly" categorical functions worked, and others did not. [#3717](https://github.com/mapbox/mapbox-gl-js/issues/3717)

#### :white_check_mark: New features

- Add property functions support for most symbol paint properties [#4074](https://github.com/mapbox/mapbox-gl-js/pull/4074), [#4186](https://github.com/mapbox/mapbox-gl-js/pull/4186), [#4226](https://github.com/mapbox/mapbox-gl-js/pull/4226)
- Add ability to specify default property value for undefined or invalid property values used in property functions. [#4175](https://github.com/mapbox/mapbox-gl-js/pull/4175)
- Improve `Map#fitBounds` to accept different values for top, bottom, left, and right `padding` [#3890](https://github.com/mapbox/mapbox-gl-js/pull/3890)
- Add a `FullscreenControl` for displaying a fullscreen map [#3977](https://github.com/mapbox/mapbox-gl-js/pull/3977)

#### :beetle: Bug fixes

- Fix validation error on categorical zoom-and-property functions [#4220](https://github.com/mapbox/mapbox-gl-js/pull/4220)
- Fix bug causing expired resources to be re-requested causing an infinite loop [#4255](https://github.com/mapbox/mapbox-gl-js/pull/4255)
- Fix problem where `MapDataEvent#isSourceLoaded` always returned false [#4254](https://github.com/mapbox/mapbox-gl-js/pull/4254)
- Resolve an issue where tiles in the source cache were prematurely deleted, resulting in tiles flickering when zooming in and out and [#4311](https://github.com/mapbox/mapbox-gl-js/pull/4311)
- Make sure `MapEventData` is passed through on calls `Map#flyTo` [#4342](https://github.com/mapbox/mapbox-gl-js/pull/4342)
- Fix incorrect returned values for `Map#isMoving` [#4350](https://github.com/mapbox/mapbox-gl-js/pull/4350)
- Fix categorical functions not allowing boolean stop domain values [#4195](https://github.com/mapbox/mapbox-gl-js/pull/4195)
- Fix piecewise-constant functions to allow non-integer zoom levels. [#4196](https://github.com/mapbox/mapbox-gl-js/pull/4196)
- Fix issues with `$id` in filters [#4236](https://github.com/mapbox/mapbox-gl-js/pull/4236) [#4237](https://github.com/mapbox/mapbox-gl-js/pull/4237)
- Fix a race condition with polygon centroid algorithm causing tiles not to load in some cases. [#4273](https://github.com/mapbox/mapbox-gl-js/pull/4273)
- Throw a meaningful error when giving non-array `layers` parameter to `queryRenderedFeatures` [#4331](https://github.com/mapbox/mapbox-gl-js/pull/4331)
- Throw a meaningful error when supplying invalid `minZoom` and `maxZoom` values [#4324](https://github.com/mapbox/mapbox-gl-js/pull/4324)
- Fix a memory leak when using the RTL Text plugin [#4248](https://github.com/mapbox/mapbox-gl-js/pull/4248)

#### Dev workflow changes

- Merged the [Mapbox GL style specification](https://github.com/mapbox/mapbox-gl-style-spec) repo to this one (now under `src/style-spec` and `test/unit/style-spec`).

## 0.32.1 (Jan 26, 2017)

#### Bug Fixes

- Fix bug causing [`mapbox-gl-rtl-text` plugin](https://github.com/mapbox/mapbox-gl-rtl-text) to not work [#4055](https://github.com/mapbox/mapbox-gl-js/pull/4055)

## 0.32.0 (Jan 26, 2017)

#### Deprecation Notices

- [Style classes](https://www.mapbox.com/mapbox-gl-style-spec/#layer-paint.*) are deprecated and will be removed in an upcoming release of Mapbox GL JS.

#### New Features

- Add `Map#isSourceLoaded` method [#4033](https://github.com/mapbox/mapbox-gl-js/pull/4033)
- Automatically reload tiles based on their `Expires` and `Cache-Control` HTTP headers [#3944](https://github.com/mapbox/mapbox-gl-js/pull/3944)
- Add `around=center` option to `scrollZoom` and `touchZoomRotate` interaction handlers [#3876](https://github.com/mapbox/mapbox-gl-js/pull/3876)
- Add support for [`mapbox-gl-rtl-text` plugin](https://github.com/mapbox/mapbox-gl-rtl-text) to support right-to-left scripts [#3758](https://github.com/mapbox/mapbox-gl-js/pull/3758)
- Add `canvas` source type [#3765](https://github.com/mapbox/mapbox-gl-js/pull/3765)
- Add `Map#isMoving` method [#2792](https://github.com/mapbox/mapbox-gl-js/issues/2792)

#### Bug Fixes

- Fix bug causing garbled text on zoom [#3962](https://github.com/mapbox/mapbox-gl-js/pull/3962)
- Fix bug causing crash in Firefox and Mobile Safari when rendering a large map [#4037](https://github.com/mapbox/mapbox-gl-js/pull/4037)
- Fix bug causing raster tiles to flicker during zoom [#2467](https://github.com/mapbox/mapbox-gl-js/issues/2467)
- Fix bug causing exception when unsetting and resetting fill-outline-color [#3657](https://github.com/mapbox/mapbox-gl-js/issues/3657)
- Fix memory leak when removing raster sources [#3951](https://github.com/mapbox/mapbox-gl-js/issues/3951)
- Fix bug causing exception when when zooming in / out on empty GeoJSON tile [#3985](https://github.com/mapbox/mapbox-gl-js/pull/3985)
- Fix line join artifacts at very sharp angles [#4008](https://github.com/mapbox/mapbox-gl-js/pull/4008)

## 0.31.0 (Jan 10 2017)

#### New Features

- Add `renderWorldCopies` option to the `Map` constructor to give users control over whether multiple worlds are rendered in a map [#3885](https://github.com/mapbox/mapbox-gl-js/pull/3885)

#### Bug Fixes

- Fix performance regression triggered when `Map` pitch or bearing is changed [#3938](https://github.com/mapbox/mapbox-gl-js/pull/3938)
- Fix null pointer exception caused by trying to clear an `undefined` source [#3903](https://github.com/mapbox/mapbox-gl-js/pull/3903)

#### Miscellaneous

- Incorporate integration tests formerly at [`mapbox-gl-test-suite`](https://github.com/mapbox/mapbox-gl-test-suite) into this repository [#3834](https://github.com/mapbox/mapbox-gl-js/pull/3834)

## 0.30.0 (Jan 5 2017)

#### New Features

- Fire an error when map canvas is larger than allowed by `gl.MAX_RENDERBUFFER_SIZE` [#2893](https://github.com/mapbox/mapbox-gl-js/issues/2893)
- Improve error messages when referencing a nonexistent layer id [#2597](https://github.com/mapbox/mapbox-gl-js/issues/2597)
- Fire an error when layer uses a `geojson` source and specifies a `source-layer` [#3896](https://github.com/mapbox/mapbox-gl-js/pull/3896)
- Add inline source declaration syntax [#3857](https://github.com/mapbox/mapbox-gl-js/issues/3857)
- Improve line breaking behavior [#3887](https://github.com/mapbox/mapbox-gl-js/issues/3887)

#### Performance Improvements

- Improve `Map#setStyle` performance in some cases [#3853](https://github.com/mapbox/mapbox-gl-js/pull/3853)

#### Bug Fixes

- Fix unexpected popup positioning when some offsets are unspecified [#3367](https://github.com/mapbox/mapbox-gl-js/issues/3367)
- Fix incorrect interpolation in functions [#3838](https://github.com/mapbox/mapbox-gl-js/issues/3838)
- Fix incorrect opacity when multiple backgrounds are rendered [#3819](https://github.com/mapbox/mapbox-gl-js/issues/3819)
- Fix exception thrown when instantiating geolocation control in Safari [#3844](https://github.com/mapbox/mapbox-gl-js/issues/3844)
- Fix exception thrown when setting `showTileBoundaries` with no sources [#3849](https://github.com/mapbox/mapbox-gl-js/issues/3849)
- Fix incorrect rendering of transparent parts of raster layers in some cases [#3723](https://github.com/mapbox/mapbox-gl-js/issues/3723)
- Fix non-terminating render loop when zooming in in some cases [#3399](https://github.com/mapbox/mapbox-gl-js/pull/3399)

## 0.29.0 (December 20 2016)

#### New Features

- Add support for property functions for many style properties on line layers [#3033](https://github.com/mapbox/mapbox-gl-js/pull/3033)
- Make `Map#setStyle` smoothly transition to the new style [#3621](https://github.com/mapbox/mapbox-gl-js/pull/3621)
- Add `styledata`, `sourcedata`, `styledataloading`, and `sourcedataloading` events
- Add `isSourceLoaded` and `source` properties to `MapDataEvent` [#3590](https://github.com/mapbox/mapbox-gl-js/pull/3590)
- Remove "max zoom" cap of 20 [#3683](https://github.com/mapbox/mapbox-gl-js/pull/3683)
- Add `circle-stroke-*` style properties [#3672](https://github.com/mapbox/mapbox-gl-js/pull/3672)
- Add a more helpful error message when the specified `container` element doesn't exist [#3719](https://github.com/mapbox/mapbox-gl-js/pull/3719)
- Add `watchPosition` option to `GeolocateControl` [#3739](https://github.com/mapbox/mapbox-gl-js/pull/3739)
- Add `positionOptions` option to `GeolocateControl` [#3739](https://github.com/mapbox/mapbox-gl-js/pull/3739)
- Add `aria-label` to map canvas [#3782](https://github.com/mapbox/mapbox-gl-js/pull/3782)
- Adjust multipoint symbol rendering behavior [#3763](https://github.com/mapbox/mapbox-gl-js/pull/3763)
- Add support for property functions for `icon-offset` [#3791](https://github.com/mapbox/mapbox-gl-js/pull/3791)
- Improved antialiasing on pitched lines [#3790](https://github.com/mapbox/mapbox-gl-js/pull/3790)
- Allow attribution control to collapse to an ⓘ button on smaller screens [#3783](https://github.com/mapbox/mapbox-gl-js/pull/3783)
- Improve line breaking algorithm [#3743](https://github.com/mapbox/mapbox-gl-js/pull/3743)

#### Performance Improvements

- Fix memory leak when calling `Map#removeSource` [#3602](https://github.com/mapbox/mapbox-gl-js/pull/3602)
- Reduce bundle size by adding custom build of `gl-matrix` [#3734](https://github.com/mapbox/mapbox-gl-js/pull/3734)
- Improve performance of projection code [#3721](https://github.com/mapbox/mapbox-gl-js/pull/3721)
- Improve performance of style function evaluation [#3816](https://github.com/mapbox/mapbox-gl-js/pull/3816)

#### Bug fixes

- Fix exception thrown when using `line-color` property functions [#3639](https://github.com/mapbox/mapbox-gl-js/issues/3639)
- Fix exception thrown when removing a layer and then adding another layer with the same id but different type [#3655](https://github.com/mapbox/mapbox-gl-js/pull/3655)
- Fix exception thrown when passing a single point to `Map#fitBounds` [#3655](https://github.com/mapbox/mapbox-gl-js/pull/3655)
- Fix exception thrown occasionally during rapid map mutations [#3681](https://github.com/mapbox/mapbox-gl-js/pull/3681)
- Fix rendering defects on pitch=0 on some systems [#3740](https://github.com/mapbox/mapbox-gl-js/pull/3740)
- Fix unnecessary CPU usage when displaying a raster layer [#3764](https://github.com/mapbox/mapbox-gl-js/pull/3764)
- Fix bug causing sprite after `Map#setStyle` [#3829](https://github.com/mapbox/mapbox-gl-js/pull/3829)
- Fix bug preventing `Map` from emitting a `contextmenu` event on Windows browsers [#3822](https://github.com/mapbox/mapbox-gl-js/pull/3822)

## 0.28.0 (November 17 2016)

#### New features and improvements

- Performance improvements for `Map#addLayer` and `Map#removeLayer` [#3584](https://github.com/mapbox/mapbox-gl-js/pull/3584)
- Add method for changing layer order at runtime - `Map#moveLayer` [#3584](https://github.com/mapbox/mapbox-gl-js/pull/3584)
- Update vertical punctuation logic to Unicode 9.0 standard [#3608](https://github.com/mapbox/mapbox-gl-js/pull/3608)

#### Bug fixes

- Fix data-driven `fill-opacity` rendering when using a `fill-pattern` [#3598](https://github.com/mapbox/mapbox-gl-js/pull/3598)
- Fix line rendering artifacts [#3627](https://github.com/mapbox/mapbox-gl-js/pull/3627)
- Fix incorrect rendering of opaque fills on top of transparent fills [#2628](https://github.com/mapbox/mapbox-gl-js/pull/2628)
- Prevent `AssertionErrors` from pitching raster layers by only calling `Worker#redoPlacement` on vector and GeoJSON sources [#3624](https://github.com/mapbox/mapbox-gl-js/pull/3624)
- Restore IE11 compatability [#3635](https://github.com/mapbox/mapbox-gl-js/pull/3635)
- Fix symbol placement for cached tiles [#3637](https://github.com/mapbox/mapbox-gl-js/pull/3637)

## 0.27.0 (November 11 2016)

#### ⚠️ Breaking changes ⚠️

- Replace `fill-extrude-height` and `fill-extrude-base` properties of `fill` render type with a separate `fill-extrusion` type (with corresponding `fill-extrusion-height` and `fill-extrusion-base` properties), solving problems with render parity and runtime switching between flat and extruded fills. https://github.com/mapbox/mapbox-gl-style-spec/issues/554
- Change the units for extrusion height properties (`fill-extrusion-height`, `fill-extrusion-base`) from "magic numbers" to meters. [#3509](https://github.com/mapbox/mapbox-gl-js/pull/3509)
- Remove `mapboxgl.Control` class and change the way custom controls should be implemented. [#3497](https://github.com/mapbox/mapbox-gl-js/pull/3497)
- Remove `mapboxgl.util` functions: `inherit`, `extendAll`, `debounce`, `coalesce`, `startsWith`, `supportsGeolocation`. [#3441](https://github.com/mapbox/mapbox-gl-js/pull/3441) [#3571](https://github.com/mapbox/mapbox-gl-js/pull/3571)
- **`mapboxgl.util` is deprecated** and will be removed in the next release. [#1408](https://github.com/mapbox/mapbox-gl-js/issues/1408)

#### New features and improvements

- Tons of **performance improvements** that combined make rendering **up to 3 times faster**, especially for complex styles. [#3485](https://github.com/mapbox/mapbox-gl-js/pull/3485) [#3489](https://github.com/mapbox/mapbox-gl-js/pull/3489) [#3490](https://github.com/mapbox/mapbox-gl-js/pull/3490) [#3491](https://github.com/mapbox/mapbox-gl-js/pull/3491) [#3498](https://github.com/mapbox/mapbox-gl-js/pull/3498) [#3499](https://github.com/mapbox/mapbox-gl-js/pull/3499) [#3501](https://github.com/mapbox/mapbox-gl-js/pull/3501) [#3510](https://github.com/mapbox/mapbox-gl-js/pull/3510) [#3514](https://github.com/mapbox/mapbox-gl-js/pull/3514) [#3515](https://github.com/mapbox/mapbox-gl-js/pull/3515) [#3486](https://github.com/mapbox/mapbox-gl-js/pull/3486) [#3527](https://github.com/mapbox/mapbox-gl-js/pull/3527) [#3574](https://github.com/mapbox/mapbox-gl-js/pull/3574) ⚡️⚡️⚡️
- 🈯 Added **vertical text writing mode** for languages that support it. [#3438](https://github.com/mapbox/mapbox-gl-js/pull/3438)
- 🈯 Improved **line breaking of Chinese and Japanese text** in point-placed labels. [#3420](https://github.com/mapbox/mapbox-gl-js/pull/3420)
- Reduce the default number of worker threads (`mapboxgl.workerCount`) for better performance. [#3565](https://github.com/mapbox/mapbox-gl-js/pull/3565)
- Automatically use `categorical` style function type when input values are strings. [#3384](https://github.com/mapbox/mapbox-gl-js/pull/3384)
- Improve control buttons accessibility. [#3492](https://github.com/mapbox/mapbox-gl-js/pull/3492)
- Remove geolocation button if geolocation is disabled (e.g. the page is not served through `https`). [#3571](https://github.com/mapbox/mapbox-gl-js/pull/3571)
- Added `Map#getMaxZoom` and `Map#getMinZoom` methods [#3592](https://github.com/mapbox/mapbox-gl-js/pull/3592)

#### Bugfixes

- Fix several line dash rendering bugs. [#3451](https://github.com/mapbox/mapbox-gl-js/pull/3451)
- Fix intermittent map flicker when using image sources. [#3522](https://github.com/mapbox/mapbox-gl-js/pull/3522)
- Fix incorrect rendering of semitransparent `background` layers. [#3521](https://github.com/mapbox/mapbox-gl-js/pull/3521)
- Fix broken `raster-fade-duration` property. [#3532](https://github.com/mapbox/mapbox-gl-js/pull/3532)
- Fix handling of extrusion heights with negative values (by clamping to `0`). [#3463](https://github.com/mapbox/mapbox-gl-js/pull/3463)
- Fix GeoJSON sources not placing labels/icons correctly after map rotation. [#3366](https://github.com/mapbox/mapbox-gl-js/pull/3366)
- Fix icon/label placement not respecting order for layers with numeric names. [#3404](https://github.com/mapbox/mapbox-gl-js/pull/3404)
- Fix `queryRenderedFeatures` working incorrectly on colliding labels. [#3459](https://github.com/mapbox/mapbox-gl-js/pull/3459)
- Fix a bug where changing extrusion properties at runtime sometimes threw an error. [#3487](https://github.com/mapbox/mapbox-gl-js/pull/3487) [#3468](https://github.com/mapbox/mapbox-gl-js/pull/3468)
- Fix a bug where `map.loaded()` always returned `true` when using raster tile sources. [#3302](https://github.com/mapbox/mapbox-gl-js/pull/3302)
- Fix a bug where moving the map out of bounds sometimes threw `failed to invert matrix` error. [#3518](https://github.com/mapbox/mapbox-gl-js/pull/3518)
- Fixed `queryRenderedFeatures` throwing an error if no parameters provided. [#3542](https://github.com/mapbox/mapbox-gl-js/pull/3542)
- Fixed a bug where using multiple `\n` in a text field resulted in an error. [#3570](https://github.com/mapbox/mapbox-gl-js/pull/3570)

#### Misc

- 🐞 Fix `npm install mapbox-gl` pulling in all `devDependencies`, leading to an extremely slow install. [#3377](https://github.com/mapbox/mapbox-gl-js/pull/3377)
- Switch the codebase to ES6. [#c](https://github.com/mapbox/mapbox-gl-js/pull/3388) [#3408](https://github.com/mapbox/mapbox-gl-js/pull/3408) [#3415](https://github.com/mapbox/mapbox-gl-js/pull/3415) [#3421](https://github.com/mapbox/mapbox-gl-js/pull/3421)
- A lot of internal refactoring to make the codebase simpler and more maintainable.
- Various documentation fixes. [#3440](https://github.com/mapbox/mapbox-gl-js/pull/3440)

## 0.26.0 (October 13 2016)

#### New Features & Improvements

- Add `fill-extrude-height` and `fill-extrude-base` style properties (3d buildings) :cityscape: [#3223](https://github.com/mapbox/mapbox-gl-js/pull/3223)
- Add customizable `colorSpace` interpolation to functions [#3245](https://github.com/mapbox/mapbox-gl-js/pull/3245)
- Add `identity` function type [#3274](https://github.com/mapbox/mapbox-gl-js/pull/3274)
- Add depth testing for symbols with `'pitch-alignment': 'map'` [#3243](https://github.com/mapbox/mapbox-gl-js/pull/3243)
- Add `dataloading` events for styles and sources [#3306](https://github.com/mapbox/mapbox-gl-js/pull/3306)
- Add `Control` suffix to all controls :warning: BREAKING CHANGE :warning: [#3355](https://github.com/mapbox/mapbox-gl-js/pull/3355)
- Calculate style layer `ref`s automatically and get rid of user-specified `ref`s :warning: BREAKING CHANGE :warning: [#3486](https://github.com/mapbox/mapbox-gl-js/pull/3486)

#### Performance Improvements

- Ensure removing style or source releases all tile resources [#3359](https://github.com/mapbox/mapbox-gl-js/pull/3359)

#### Bugfixes

- Fix bug causing an error when `Marker#setLngLat` is called [#3294](https://github.com/mapbox/mapbox-gl-js/pull/3294)
- Fix bug causing incorrect coordinates in `touchend` on Android Chrome [#3319](https://github.com/mapbox/mapbox-gl-js/pull/3319)
- Fix bug causing incorrect popup positioning at top of screen [#3333](https://github.com/mapbox/mapbox-gl-js/pull/3333)
- Restore `tile` property to `data` events fired when a tile is removed [#3328](https://github.com/mapbox/mapbox-gl-js/pull/3328)
- Fix bug causing "Improve this map" link to not preload map location [#3356](https://github.com/mapbox/mapbox-gl-js/pull/3356)

## 0.25.1 (September 30 2016)

#### Bugfixes

- Fix bug causing attribution to not be shown [#3278](https://github.com/mapbox/mapbox-gl-js/pull/3278)
- Fix bug causing exceptions when symbol text has a trailing newline [#3281](https://github.com/mapbox/mapbox-gl-js/pull/3281)

## 0.25.0 (September 29 2016)

#### Breaking Changes

- `Evented#off` now require two arguments; omitting the second argument in order to unbind all listeners for an event
  type is no longer supported, as it could cause unintended unbinding of internal listeners.

#### New Features & Improvements

- Consolidate undocumented data lifecycle events into `data` and `dataloading` events ([#3255](https://github.com/mapbox/mapbox-gl-js/pull/3255))
- Add `auto` value for style spec properties ([#3203](https://github.com/mapbox/mapbox-gl-js/pull/3203))

#### Bugfixes

- Fix bug causing "Map#queryRenderedFeatures" to return no features after map rotation or filter change ([#3233](https://github.com/mapbox/mapbox-gl-js/pull/3233))
- Change webpack build process ([#3235](https://github.com/mapbox/mapbox-gl-js/pull/3235)) :warning: BREAKING CHANGE :warning:
- Improved error messages for `LngLat#convert` ([#3232](https://github.com/mapbox/mapbox-gl-js/pull/3232))
- Fix bug where the `tiles` field is omitted from the `RasterTileSource#serialize` method ([#3259](https://github.com/mapbox/mapbox-gl-js/pull/3259))
- Comply with HTML spec by replacing the `div` within the `Navigation` control `<button>` with a `span` element ([#3268](https://github.com/mapbox/mapbox-gl-js/pull/3268))
- Fix bug causing `Marker` instances to be translated to non-whole pixel coordinates that caused blurriness ([#3270](https://github.com/mapbox/mapbox-gl-js/pull/3270))

#### Performance Improvements

- Avoid unnecessary style validation ([#3224](https://github.com/mapbox/mapbox-gl-js/pull/3224))
- Share a single blob URL between all workers ([#3239](https://github.com/mapbox/mapbox-gl-js/pull/3239))

## 0.24.0 (September 19 2016)

#### New Features & Improvements

- Allow querystrings in `mapbox://` URLs [#3113](https://github.com/mapbox/mapbox-gl-js/issues/3113)
- Allow "drag rotate" interaction to control pitch [#3105](https://github.com/mapbox/mapbox-gl-js/pull/3105)
- Improve performance by decreasing `Worker` script `Blob` size [#3158](https://github.com/mapbox/mapbox-gl-js/pull/3158)
- Improve vector tile performance [#3067](https://github.com/mapbox/mapbox-gl-js/pull/3067)
- Decrease size of distributed library by removing `package.json` [#3174](https://github.com/mapbox/mapbox-gl-js/pull/3174)
- Add support for new lines in `text-field` [#3179](https://github.com/mapbox/mapbox-gl-js/pull/3179)
- Make keyboard navigation smoother [#3190](https://github.com/mapbox/mapbox-gl-js/pull/3190)
- Make mouse wheel zooming smoother [#3189](https://github.com/mapbox/mapbox-gl-js/pull/3189)
- Add better error message when calling `Map#queryRenderedFeatures` on nonexistent layer [#3196](https://github.com/mapbox/mapbox-gl-js/pull/3196)
- Add support for imperial units on `Scale` control [#3160](https://github.com/mapbox/mapbox-gl-js/pull/3160)
- Add map's pitch to URL hash [#3218](https://github.com/mapbox/mapbox-gl-js/pull/3218)

#### Bugfixes

- Fix exception thrown when using box zoom handler [#3078](https://github.com/mapbox/mapbox-gl-js/pull/3078)
- Ensure style filters cannot be mutated by reference [#3093](https://github.com/mapbox/mapbox-gl-js/pull/3093)
- Fix exceptions thrown when opening marker-bound popup by click [#3104](https://github.com/mapbox/mapbox-gl-js/pull/3104)
- Fix bug causing fills with transparent colors and patterns to not render [#3107](https://github.com/mapbox/mapbox-gl-js/issues/3107)
- Fix order of latitudes in `Map#getBounds` [#3081](https://github.com/mapbox/mapbox-gl-js/issues/3081)
- Fix incorrect evaluation of zoom-and-property functions [#2827](https://github.com/mapbox/mapbox-gl-js/issues/2827) [#3155](https://github.com/mapbox/mapbox-gl-js/pull/3155)
- Fix incorrect evaluation of property functions [#2828](https://github.com/mapbox/mapbox-gl-js/issues/2828) [#3155](https://github.com/mapbox/mapbox-gl-js/pull/3155)
- Fix bug causing garbled text rendering when multiple maps are rendered on the page [#3086](https://github.com/mapbox/mapbox-gl-js/issues/3086)
- Fix rendering defects caused by `Map#setFilter` and map rotation on iOS 10 [#3207](https://github.com/mapbox/mapbox-gl-js/pull/3207)
- Fix bug causing image and video sources to disappear when zooming in [#3010](https://github.com/mapbox/mapbox-gl-js/issues/3010)

## 0.23.0 (August 25 2016)

#### New Features & Improvements

- Add support for `line-color` property functions [#2938](https://github.com/mapbox/mapbox-gl-js/pull/2938)
- Add `Scale` control [#2940](https://github.com/mapbox/mapbox-gl-js/pull/2940) [#3042](https://github.com/mapbox/mapbox-gl-js/pull/3042)
- Improve polygon label placement by rendering labels at the pole of inaccessability [#3038](https://github.com/mapbox/mapbox-gl-js/pull/3038)
- Add `Popup` `offset` option [#1962](https://github.com/mapbox/mapbox-gl-js/issues/1962)
- Add `Marker#bindPopup` method [#3056](https://github.com/mapbox/mapbox-gl-js/pull/3056)

#### Performance Improvements

- Improve performance of pages with multiple maps using a shared `WebWorker` pool [#2952](https://github.com/mapbox/mapbox-gl-js/pull/2952)

#### Bugfixes

- Make `LatLngBounds` obey its documented argument order (`southwest`, `northeast`), allowing bounds across the dateline [#2414](https://github.com/mapbox/mapbox-gl-js/pull/2414) :warning: **BREAKING CHANGE** :warning:
- Fix bug causing `fill-opacity` property functions to not render as expected [#3061](https://github.com/mapbox/mapbox-gl-js/pull/3061)

## 0.22.1 (August 18 2016)

#### New Features & Improvements

- Reduce library size by using minified version of style specification [#2998](https://github.com/mapbox/mapbox-gl-js/pull/2998)
- Add a warning when rendering artifacts occur due to too many symbols or glyphs being rendered in a tile [#2966](https://github.com/mapbox/mapbox-gl-js/pull/2966)

#### Bugfixes

- Fix bug causing exception to be thrown by `Map#querySourceFeatures` [#3022](https://github.com/mapbox/mapbox-gl-js/pull/3022)
- Fix bug causing `Map#loaded` to return true while there are outstanding tile updates [#2847](https://github.com/mapbox/mapbox-gl-js/pull/2847)

## 0.22.0 (August 11 2016)

#### Breaking Changes

- The `GeoJSONSource`, `VideoSource`, `ImageSource` constructors are now private. Please use `map.addSource({...})` to create sources and `map.getSource(...).setData(...)` to update GeoJSON sources. [#2667](https://github.com/mapbox/mapbox-gl-js/pull/2667)
- `Map#onError` has been removed. You may catch errors by listening for the `error` event. If no listeners are bound to `error`, error messages will be printed to the console. [#2852](https://github.com/mapbox/mapbox-gl-js/pull/2852)

#### New Features & Improvements

- Increase max glyph atlas size to accomodate alphabets with large numbers of characters [#2930](https://github.com/mapbox/mapbox-gl-js/pull/2930)
- Add support for filtering features on GeoJSON / vector tile `$id` [#2888](https://github.com/mapbox/mapbox-gl-js/pull/2888)
- Update geolocate icon [#2973](https://github.com/mapbox/mapbox-gl-js/pull/2973)
- Add a `close` event to `Popup`s [#2953](https://github.com/mapbox/mapbox-gl-js/pull/2953)
- Add a `offset` option to `Marker` [#2885](https://github.com/mapbox/mapbox-gl-js/pull/2885)
- Print `error` events without any listeners to the console [#2852](https://github.com/mapbox/mapbox-gl-js/pull/2852)
- Refactored `Source` interface to prepare for custom source types [#2667](https://github.com/mapbox/mapbox-gl-js/pull/2667)

#### Bugfixes

- Fix opacity property-functions for fill layers [#2971](https://github.com/mapbox/mapbox-gl-js/pull/2971)
- Fix `DataCloneError` in Firefox and IE11 [#2559](https://github.com/mapbox/mapbox-gl-js/pull/2559)
- Fix bug preventing camera animations from being triggered in `moveend` listeners [#2944](https://github.com/mapbox/mapbox-gl-js/pull/2944)
- Fix bug preventing `fill-outline-color` from being unset [#2964](https://github.com/mapbox/mapbox-gl-js/pull/2964)
- Fix webpack support [#2887](https://github.com/mapbox/mapbox-gl-js/pull/2887)
- Prevent buttons in controls from acting like form submit buttons [#2935](https://github.com/mapbox/mapbox-gl-js/pull/2935)
- Fix bug preventing map interactions near two controls in the same corner [#2932](https://github.com/mapbox/mapbox-gl-js/pull/2932)
- Fix crash resulting for large style batch queue [#2926](https://github.com/mapbox/mapbox-gl-js/issues/2926)

## 0.21.0 (July 13 2016)

#### Breaking Changes

- GeoJSON polygon inner rings are now rewound for compliance with the [v2 vector tile](https://github.com/mapbox/vector-tile-spec/blob/master/2.1/README.md#4344-polygon-geometry-type). This may affect some uses of `line-offset`, reversing the direction of the offset. [#2889](https://github.com/mapbox/mapbox-gl-js/issues/2889)

#### New Features & Improvements

- Add `text-pitch-alignment` style property [#2668](https://github.com/mapbox/mapbox-gl-js/pull/2668)
- Allow query parameters on `mapbox://` URLs [#2702](https://github.com/mapbox/mapbox-gl-js/pull/2702)
- Add `icon-text-fit` and `icon-text-fit-padding` style properties [#2720](https://github.com/mapbox/mapbox-gl-js/pull/2720)
- Enable property functions for `icon-rotate` [#2738](https://github.com/mapbox/mapbox-gl-js/pull/2738)
- Enable property functions for `fill-opacity` [#2733](https://github.com/mapbox/mapbox-gl-js/pull/2733)
- Fire `Map#mouseout` events [#2777](https://github.com/mapbox/mapbox-gl-js/pull/2777)
- Allow query parameters on all sprite URLs [#2772](https://github.com/mapbox/mapbox-gl-js/pull/2772)
- Increase sprite atlas size to 1024px square, allowing more and larger sprites [#2802](https://github.com/mapbox/mapbox-gl-js/pull/2802)
- Add `Marker` class [#2725](https://github.com/mapbox/mapbox-gl-js/pull/2725) [#2810](https://github.com/mapbox/mapbox-gl-js/pull/2810)
- Add `{quadkey}` URL parameter [#2805](https://github.com/mapbox/mapbox-gl-js/pull/2805)
- Add `circle-pitch-scale` style property [#2821](https://github.com/mapbox/mapbox-gl-js/pull/2821)

#### Bugfixes

- Fix rendering of layers with large numbers of features [#2794](https://github.com/mapbox/mapbox-gl-js/pull/2794)
- Fix exceptions thrown during drag-rotate interactions [#2840](https://github.com/mapbox/mapbox-gl-js/pull/2840)
- Fix error when adding and removing a layer within the same update cycle [#2845](https://github.com/mapbox/mapbox-gl-js/pull/2845)
- Fix false "Geometry exceeds allowed extent" warnings [#2568](https://github.com/mapbox/mapbox-gl-js/issues/2568)
- Fix `Map#loaded` returning true while there are outstanding tile updates [#2847](https://github.com/mapbox/mapbox-gl-js/pull/2847)
- Fix style validation error thrown while removing a filter [#2847](https://github.com/mapbox/mapbox-gl-js/pull/2847)
- Fix event data object not being passed for double click events [#2814](https://github.com/mapbox/mapbox-gl-js/pull/2814)
- Fix multipolygons disappearing from map at certain zoom levels [#2704](https://github.com/mapbox/mapbox-gl-js/issues/2704)
- Fix exceptions caused by `queryRenderedFeatures` in Safari and Firefox [#2822](https://github.com/mapbox/mapbox-gl-js/pull/2822)
- Fix `mapboxgl#supported()` returning `true` in old versions of IE11 [mapbox/mapbox-gl-supported#1](https://github.com/mapbox/mapbox-gl-supported/issues/1)

## 0.20.1 (June 21 2016)

#### Bugfixes

- Fixed exception thrown when changing `*-translate` properties via `setPaintProperty` ([#2762](https://github.com/mapbox/mapbox-gl-js/issues/2762))

## 0.20.0 (June 10 2016)

#### New Features & Improvements

- Add limited WMS support [#2612](https://github.com/mapbox/mapbox-gl-js/pull/2612)
- Add `workerCount` constructor option [#2666](https://github.com/mapbox/mapbox-gl-js/pull/2666)
- Improve performance of `locationPoint` and `pointLocation` [#2690](https://github.com/mapbox/mapbox-gl-js/pull/2690)
- Remove "Not using VertexArrayObject extension" warning messages [#2707](https://github.com/mapbox/mapbox-gl-js/pull/2707)
- Add `version` property to mapboxgl [#2660](https://github.com/mapbox/mapbox-gl-js/pull/2660)
- Support property functions in `circle-opacity` and `circle-blur` [#2693](https://github.com/mapbox/mapbox-gl-js/pull/2693)

#### Bugfixes

- Fix exception thrown by "drag rotate" handler [#2680](https://github.com/mapbox/mapbox-gl-js/issues/2680)
- Return an empty array instead of an empty object from `queryRenderedFeatures` [#2694](https://github.com/mapbox/mapbox-gl-js/pull/2694)
- Fix bug causing map to not render in IE

## 0.19.1 (June 2 2016)

#### Bugfixes

- Fix rendering of polygons with more than 35k vertices [#2657](https://github.com/mapbox/mapbox-gl-js/issues/2657)

## 0.19.0 (May 31 2016)

#### New Features & Improvements

- Allow use of special characters in property field names [#2547](https://github.com/mapbox/mapbox-gl-js/pull/2547)
- Improve rendering speeds on fill layers [#1606](https://github.com/mapbox/mapbox-gl-js/pull/1606)
- Add data driven styling support for `fill-color` and `fill-outline-color` [#2629](https://github.com/mapbox/mapbox-gl-js/pull/2629)
- Add `has` and `!has` filter operators [mapbox/feature-filter#15](https://github.com/mapbox/feature-filter/pull/15)
- Improve keyboard handlers with held-down keys [#2530](https://github.com/mapbox/mapbox-gl-js/pull/2530)
- Support 'tms' tile scheme [#2565](https://github.com/mapbox/mapbox-gl-js/pull/2565)
- Add `trackResize` option to `Map` [#2591](https://github.com/mapbox/mapbox-gl-js/pull/2591)

#### Bugfixes

- Scale circles when map is displayed at a pitch [#2541](https://github.com/mapbox/mapbox-gl-js/issues/2541)
- Fix background pattern rendering bug [#2557](https://github.com/mapbox/mapbox-gl-js/pull/2557)
- Fix bug that prevented removal of a `fill-pattern` from a fill layer [#2534](https://github.com/mapbox/mapbox-gl-js/issues/2534)
- Fix `line-pattern` and `fill-pattern`rendering [#2596](https://github.com/mapbox/mapbox-gl-js/pull/2596)
- Fix some platform specific rendering bugs [#2553](https://github.com/mapbox/mapbox-gl-js/pull/2553)
- Return empty object from `queryRenderedFeatures` before the map is loaded [#2621](https://github.com/mapbox/mapbox-gl-js/pull/2621)
- Fix "there is no texture bound to the unit 1" warnings [#2509](https://github.com/mapbox/mapbox-gl-js/pull/2509)
- Allow transitioned values to be unset [#2561](https://github.com/mapbox/mapbox-gl-js/pull/2561)

## 0.18.0 (April 13 2016)

#### New Features & Improvements

- Implement zoom-and-property functions for `circle-color` and `circle-size` [#2454](https://github.com/mapbox/mapbox-gl-js/pull/2454)
- Dedupe attributions that are substrings of others [#2453](https://github.com/mapbox/mapbox-gl-js/pull/2453)
- Misc performance improvements [#2483](https://github.com/mapbox/mapbox-gl-js/pull/2483) [#2488](https://github.com/mapbox/mapbox-gl-js/pull/2488)

#### Bugfixes

- Fix errors when unsetting and resetting a style property [#2464](https://github.com/mapbox/mapbox-gl-js/pull/2464)
- Fix errors when updating paint properties while using classes [#2496](https://github.com/mapbox/mapbox-gl-js/pull/2496)
- Fix errors caused by race condition in unserializeBuckets [#2497](https://github.com/mapbox/mapbox-gl-js/pull/2497)
- Fix overzoomed tiles in wrapped worlds [#2482](https://github.com/mapbox/mapbox-gl-js/issues/2482)
- Fix errors caused by mutating a filter object after calling `Map#setFilter` [#2495](https://github.com/mapbox/mapbox-gl-js/pull/2495)

## 0.17.0 (April 13 2016)

#### Breaking Changes

- Remove `map.batch` in favor of automatically batching style mutations (i.e. calls to `Map#setLayoutProperty`, `Map#setPaintProperty`, `Map#setFilter`, `Map#setClasses`, etc.) and applying them once per frame, significantly improving performance when updating the style frequently [#2355](https://github.com/mapbox/mapbox-gl-js/pull/2355) [#2380](https://github.com/mapbox/mapbox-gl-js/pull/2380)
- Remove `util.throttle` [#2345](https://github.com/mapbox/mapbox-gl-js/issues/2345)

#### New Features & Improvements

- Improve performance of all style mutation methods by only recalculating affected properties [#2339](https://github.com/mapbox/mapbox-gl-js/issues/2339)
- Improve fading of labels and icons [#2376](https://github.com/mapbox/mapbox-gl-js/pull/2376)
- Improve rendering performance by reducing work done on the main thread [#2394](https://github.com/mapbox/mapbox-gl-js/pull/2394)
- Validate filters passed to `Map#queryRenderedFeatures` and `Map#querySourceFeatures` [#2349](https://github.com/mapbox/mapbox-gl-js/issues/2349)
- Display a warning if a vector tile's geometry extent is larger than supported [#2383](https://github.com/mapbox/mapbox-gl-js/pull/2383)
- Implement property functions (i.e. data-driven styling) for `circle-color` and `circle-size` [#1932](https://github.com/mapbox/mapbox-gl-js/pull/1932)
- Add `Popup#setDOMContent` method [#2436](https://github.com/mapbox/mapbox-gl-js/pull/2436)

#### Bugfixes

- Fix a performance regression caused by using 1 `WebWorker` instead of `# cpus - 1` `WebWorker`s, slowing down tile loading times [#2408](https://github.com/mapbox/mapbox-gl-js/pull/2408)
- Fix a bug in which `Map#queryRenderedFeatures` would sometimes return features that had been removed [#2353](https://github.com/mapbox/mapbox-gl-js/issues/2353)
- Fix `clusterMaxZoom` option on `GeoJSONSource` not working as expected [#2374](https://github.com/mapbox/mapbox-gl-js/issues/2374)
- Fix anti-aliased rendering for pattern fills [#2372](https://github.com/mapbox/mapbox-gl-js/issues/2372)
- Fix exception caused by calling `Map#queryRenderedFeatures` or `Map#querySourceFeatures` with no arguments
- Fix exception caused by calling `Map#setLayoutProperty` for `text-field` or `icon-image` [#2407](https://github.com/mapbox/mapbox-gl-js/issues/2407)

## 0.16.0 (March 24 2016)

#### Breaking Changes

- Replace `Map#featuresAt` and `Map#featuresIn` with `Map#queryRenderedFeatures` and `map.querySourceFeatures` ([#2224](https://github.com/mapbox/mapbox-gl-js/pull/2224))
  - Replace `featuresAt` and `featuresIn` with `queryRenderedFeatures`
  - Make `queryRenderedFeatures` synchronous, remove the callback and use the return value.
  - Rename `layer` parameter to `layers` and make it an array of layer names.
  - Remove the `radius` parameter. `radius` was used with `featuresAt` to account for style properties like `line-width` and `circle-radius`. `queryRenderedFeatures` accounts for these style properties. If you need to query a larger area, use a bounding box query instead of a point query.
  - Remove the `includeGeometry` parameter because `queryRenderedFeatures` always includes geometries.
- `Map#debug` is renamed to `Map#showTileBoundaries` ([#2284](https://github.com/mapbox/mapbox-gl-js/pull/2284))
- `Map#collisionDebug` is renamed to `Map#showCollisionBoxes` ([#2284](https://github.com/mapbox/mapbox-gl-js/pull/2284))

#### New Features & Improvements

- Improve overall rendering performance. ([#2221](https://github.com/mapbox/mapbox-gl-js/pull/2221))
- Improve performance of `GeoJSONSource#setData`. ([#2222](https://github.com/mapbox/mapbox-gl-js/pull/2222))
- Add `Map#setMaxBounds` method ([#2234](https://github.com/mapbox/mapbox-gl-js/pull/2234))
- Add `isActive` and `isEnabled` methods to interaction handlers ([#2238](https://github.com/mapbox/mapbox-gl-js/pull/2238))
- Add `Map#setZoomBounds` method ([#2243](https://github.com/mapbox/mapbox-gl-js/pull/2243))
- Add touch events ([#2195](https://github.com/mapbox/mapbox-gl-js/issues/2195))
- Add `map.queryRenderedFeatures` to query the styled and rendered representations of features ([#2224](https://github.com/mapbox/mapbox-gl-js/pull/2224))
- Add `map.querySourceFeatures` to get features directly from vector tiles, independent of the style ([#2224](https://github.com/mapbox/mapbox-gl-js/pull/2224))
- Add `mapboxgl.Geolocate` control ([#1939](https://github.com/mapbox/mapbox-gl-js/issues/1939))
- Make background patterns render seamlessly across tile boundaries ([#2305](https://github.com/mapbox/mapbox-gl-js/pull/2305))

#### Bugfixes

- Fix calls to `setFilter`, `setLayoutProperty`, and `setLayerZoomRange` on ref children ([#2228](https://github.com/mapbox/mapbox-gl-js/issues/2228))
- Fix `undefined` bucket errors after `setFilter` calls ([#2244](https://github.com/mapbox/mapbox-gl-js/issues/2244))
- Fix bugs causing hidden symbols to be rendered ([#2246](https://github.com/mapbox/mapbox-gl-js/pull/2246), [#2276](https://github.com/mapbox/mapbox-gl-js/pull/2276))
- Fix raster flickering ([#2236](https://github.com/mapbox/mapbox-gl-js/issues/2236))
- Fix `queryRenderedFeatures` precision at high zoom levels ([#2292](https://github.com/mapbox/mapbox-gl-js/pull/2292))
- Fix holes in GeoJSON data caused by unexpected winding order ([#2285](https://github.com/mapbox/mapbox-gl-js/pull/2285))
- Fix bug causing deleted features to be returned by `queryRenderedFeatures` ([#2306](https://github.com/mapbox/mapbox-gl-js/pull/2306))
- Fix bug causing unexpected fill patterns to be rendered ([#2307](https://github.com/mapbox/mapbox-gl-js/pull/2307))
- Fix popup location with preceding sibling elements ([#2311](https://github.com/mapbox/mapbox-gl-js/pull/2311))
- Fix polygon anti-aliasing ([#2319](https://github.com/mapbox/mapbox-gl-js/pull/2319))
- Fix slivers between non-adjacent polygons ([#2319](https://github.com/mapbox/mapbox-gl-js/pull/2319))
- Fix keyboard shortcuts causing page to scroll ([#2312](https://github.com/mapbox/mapbox-gl-js/pull/2312))

## 0.15.0 (March 1 2016)

#### New Features & Improvements

- Add `ImageSource#setCoordinates` and `VideoSource#setCoordinates` ([#2184](https://github.com/mapbox/mapbox-gl-js/pull/2184))

#### Bugfixes

- Fix flickering on raster layers ([#2211](https://github.com/mapbox/mapbox-gl-js/pull/2211))
- Fix browser hang when zooming quickly on raster layers ([#2211](https://github.com/mapbox/mapbox-gl-js/pull/2211))

## 0.14.3 (Feb 25 2016)

#### New Features & Improvements

- Improve responsiveness of zooming out by using cached parent tiles ([#2168](https://github.com/mapbox/mapbox-gl-js/pull/2168))
- Improve contextual clues on style API validation ([#2170](https://github.com/mapbox/mapbox-gl-js/issues/2170))
- Improve performance of methods including `setData` ([#2174](https://github.com/mapbox/mapbox-gl-js/pull/2174))

#### Bugfixes

- Fix incorrectly sized line dashes ([#2099](https://github.com/mapbox/mapbox-gl-js/issues/2099))
- Fix bug in which `in` feature filter drops features ([#2166](https://github.com/mapbox/mapbox-gl-js/pull/2166))
- Fix bug preventing `Map#load` from firing when tile "Not Found" errors occured ([#2176](https://github.com/mapbox/mapbox-gl-js/pull/2176))
- Fix rendering artifacts on mobile GPUs ([#2117](https://github.com/mapbox/mapbox-gl-js/pull/2117))

## 0.14.2 (Feb 19 2016)

#### Bugfixes

- Look for loaded parent tiles in cache
- Set tile cache size based on viewport size ([#2137](https://github.com/mapbox/mapbox-gl-js/issues/2137))
- Fix tile render order for layer-by-layer
- Remove source update throttling ([#2139](https://github.com/mapbox/mapbox-gl-js/issues/2139))
- Make panning while zooming more linear ([#2070](https://github.com/mapbox/mapbox-gl-js/issues/2070))
- Round points created during bucket creation ([#2067](https://github.com/mapbox/mapbox-gl-js/issues/2067))
- Correct bounds for a rotated or tilted map ([#1842](https://github.com/mapbox/mapbox-gl-js/issues/1842))
- Fix overscaled featuresAt ([#2103](https://github.com/mapbox/mapbox-gl-js/issues/2103))
- Allow using `tileSize: 512` as a switch to trade retina support for 512px raster tiles
- Fix the serialization of paint classes ([#2107](https://github.com/mapbox/mapbox-gl-js/issues/2107))
- Fixed bug where unsetting style properties could mutate the value of other style properties ([#2105](https://github.com/mapbox/mapbox-gl-js/pull/2105))
- Less slanted dashed lines near sharp corners ([#967](https://github.com/mapbox/mapbox-gl-js/issues/967))
- Fire map#load if no initial style is set ([#2042](https://github.com/mapbox/mapbox-gl-js/issues/2042))

## 0.14.1 (Feb 10 2016)

#### Bugfixes

- Fix incorrectly rotated symbols along lines near tile boundries ([#2062](https://github.com/mapbox/mapbox-gl-js/issues/2062))
- Fix broken rendering when a fill layer follows certain symbol layers ([#2092](https://github.com/mapbox/mapbox-gl-js/issues/2092))

## 0.14.0 (Feb 8 2016)

#### Breaking Changes

- Switch `GeoJSONSource` clustering options from being measured in extent-units to pixels ([#2026](https://github.com/mapbox/mapbox-gl-js/pull/2026))

#### New Features & Improvements

- Improved error message for invalid colors ([#2006](https://github.com/mapbox/mapbox-gl-js/pull/2006))
- Added support for tiles with variable extents ([#2010](https://github.com/mapbox/mapbox-gl-js/pull/2010))
- Improved `filter` performance and maximum size ([#2024](https://github.com/mapbox/mapbox-gl-js/issues/2024))
- Changed circle rendering such that all geometry nodes are drawn, not just the geometry's outer ring ([#2027](https://github.com/mapbox/mapbox-gl-js/pull/2027))
- Added `Map#getStyle` method ([#1982](https://github.com/mapbox/mapbox-gl-js/issues/1982))

#### Bugfixes

- Fixed bug causing WebGL contexts to be "used up" by calling `mapboxgl.supported()` ([#2018](https://github.com/mapbox/mapbox-gl-js/issues/2018))
- Fixed non-deterministic symbol z-order sorting ([#2023](https://github.com/mapbox/mapbox-gl-js/pull/2023))
- Fixed garbled labels while zooming ([#2012](https://github.com/mapbox/mapbox-gl-js/issues/2012))
- Fixed icon jumping when touching trackpad with two fingers ([#1990](https://github.com/mapbox/mapbox-gl-js/pull/1990))
- Fixed overzoomed collision debug labels ([#2033](https://github.com/mapbox/mapbox-gl-js/issues/2033))
- Fixed dashes sliding along their line during zooming ([#2039](https://github.com/mapbox/mapbox-gl-js/issues/2039))
- Fixed overscaled `minzoom` setting for GeoJSON sources ([#1651](https://github.com/mapbox/mapbox-gl-js/issues/1651))
- Fixed overly-strict function validation for duplicate stops ([#2075](https://github.com/mapbox/mapbox-gl-js/pull/2075))
- Fixed crash due to `performance.now` not being present on some browsers ([#2056](https://github.com/mapbox/mapbox-gl-js/issues/2056))
- Fixed the unsetting of paint properties ([#2037](https://github.com/mapbox/mapbox-gl-js/issues/2037))
- Fixed bug causing multiple interaction handler event listeners to be attached ([#2069](https://github.com/mapbox/mapbox-gl-js/issues/2069))
- Fixed bug causing only a single debug box to be drawn ([#2034](https://github.com/mapbox/mapbox-gl-js/issues/2034))

## 0.13.1 (Jan 27 2016)

#### Bugfixes

- Fixed broken npm package due to outdated bundled modules

## 0.13.0 (Jan 27 2016)

#### Bugfixes

- Fixed easeTo pan, zoom, and rotate when initial rotation != 0 ([#1950](https://github.com/mapbox/mapbox-gl-js/pull/1950))
- Fixed rendering of tiles with an extent != 4096 ([#1952](https://github.com/mapbox/mapbox-gl-js/issues/1952))
- Fixed missing icon collision boxes ([#1978](https://github.com/mapbox/mapbox-gl-js/issues/1978))
- Fixed null `Tile#buffers` errors ([#1987](https://github.com/mapbox/mapbox-gl-js/pull/1987))

#### New Features & Improvements

- Added `symbol-avoid-edges` style property ([#1951](https://github.com/mapbox/mapbox-gl-js/pull/1951))
- Improved `symbol-max-angle` check algorithm ([#1959](https://github.com/mapbox/mapbox-gl-js/pull/1959))
- Added marker clustering! ([#1931](https://github.com/mapbox/mapbox-gl-js/pull/1931))
- Added zoomstart, zoom, and zoomend events ([#1958](https://github.com/mapbox/mapbox-gl-js/issues/1958))
- Disabled drag on mousedown when using boxzoom ([#1907](https://github.com/mapbox/mapbox-gl-js/issues/1907))

## 0.12.4 (Jan 19 2016)

#### Bugfixes

- Fix elementGroups null value errors ([#1933](https://github.com/mapbox/mapbox-gl-js/issues/1933))
- Fix some glyph atlas overflow cases ([#1923](https://github.com/mapbox/mapbox-gl-js/pull/1923))

## 0.12.3 (Jan 14 2016)

#### API Improvements

- Support inline attribution options in map options ([#1865](https://github.com/mapbox/mapbox-gl-js/issues/1865))
- Improve flyTo options ([#1854](https://github.com/mapbox/mapbox-gl-js/issues/1854), [#1429](https://github.com/mapbox/mapbox-gl-js/issues/1429))

#### Bugfixes

- Fix flickering with overscaled tiles ([#1921](https://github.com/mapbox/mapbox-gl-js/issues/1921))
- Remove Node.remove calls for IE browser compatibility ([#1900](https://github.com/mapbox/mapbox-gl-js/issues/1900))
- Match patterns at tile boundaries ([#1908](https://github.com/mapbox/mapbox-gl-js/pull/1908))
- Fix Tile#positionAt, fix query tests ([#1899](https://github.com/mapbox/mapbox-gl-js/issues/1899))
- Fix flickering on streets ([#1875](https://github.com/mapbox/mapbox-gl-js/issues/1875))
- Fix text-max-angle property ([#1870](https://github.com/mapbox/mapbox-gl-js/issues/1870))
- Fix overscaled line patterns ([#1856](https://github.com/mapbox/mapbox-gl-js/issues/1856))
- Fix patterns and icons for mismatched pixelRatios ([#1851](https://github.com/mapbox/mapbox-gl-js/issues/1851))
- Fix missing labels when text size 0 at max zoom ([#1809](https://github.com/mapbox/mapbox-gl-js/issues/1809))
- Use linear interp when pixel ratios don't match ([#1601](https://github.com/mapbox/mapbox-gl-js/issues/1601))
- Fix blank areas, flickering in raster layers ([#1876](https://github.com/mapbox/mapbox-gl-js/issues/1876), [#675](https://github.com/mapbox/mapbox-gl-js/issues/675))
- Fix labels slipping/cropping at tile bounds ([#757](https://github.com/mapbox/mapbox-gl-js/issues/757))

#### UX Improvements

- Improve touch handler perceived performance ([#1844](https://github.com/mapbox/mapbox-gl-js/issues/1844))

## 0.12.2 (Dec 22 2015)

#### API Improvements

- Support LngLat.convert([w, s, e, n]) ([#1812](https://github.com/mapbox/mapbox-gl-js/issues/1812))
- Invalid GeoJSON is now handled better

#### Bugfixes

- Fixed `Popup#addTo` when the popup is already open ([#1811](https://github.com/mapbox/mapbox-gl-js/issues/1811))
- Fixed warping when rotating / zooming really fast
- `Map#flyTo` now flies across the antimeridan if shorter ([#1853](https://github.com/mapbox/mapbox-gl-js/issues/1853))

## 0.12.1 (Dec 8 2015)

#### Breaking changes

- Reversed the direction of `line-offset` ([#1808](https://github.com/mapbox/mapbox-gl-js/pull/1808))
- Renamed `Pinch` interaction handler to `TouchZoomRotate` ([#1777](https://github.com/mapbox/mapbox-gl-js/pull/1777))
- Made `Map#update` and `Map#render` private methods ([#1798](https://github.com/mapbox/mapbox-gl-js/pull/1798))
- Made `Map#remove` remove created DOM elements ([#1789](https://github.com/mapbox/mapbox-gl-js/issues/1789))

#### API Improvements

- Added an method to disable touch rotation ([#1777](https://github.com/mapbox/mapbox-gl-js/pull/1777))
- Added a `position` option for `Attribution` ([#1689](https://github.com/mapbox/mapbox-gl-js/issues/1689))

#### Bugfixes

- Ensure tile loading errors are properly reported ([#1799](https://github.com/mapbox/mapbox-gl-js/pull/1799))
- Ensure re-adding a previously removed pop-up works ([#1477](https://github.com/mapbox/mapbox-gl-js/issues/1477))

#### UX Improvements

- Don't round zoom level during double-click interaction ([#1640](https://github.com/mapbox/mapbox-gl-js/issues/1640))

## 0.12.0 (Dec 2 2015)

#### API Improvements

- Added `line-offset` style property ([#1778](https://github.com/mapbox/mapbox-gl-js/issues/1778))

## 0.11.5 (Dec 1 2015)

#### Bugfixes

- Fixed unstable symbol layer render order when adding / removing layers ([#1558](https://github.com/mapbox/mapbox-gl-js/issues/1558))
- Fire map loaded event even if raster tiles have errors
- Fix panning animation during easeTo with zoom change
- Fix pitching animation during flyTo
- Fix pitching animation during easeTo
- Prevent rotation from firing `mouseend` events ([#1104](https://github.com/mapbox/mapbox-gl-js/issues/1104))

#### API Improvements

- Fire `mousedown` and `mouseup` events ([#1411](https://github.com/mapbox/mapbox-gl-js/issues/1411))
- Fire `movestart` and `moveend` when panning ([#1658](https://github.com/mapbox/mapbox-gl-js/issues/1658))
- Added drag events ([#1442](https://github.com/mapbox/mapbox-gl-js/issues/1442))
- Request webp images for mapbox:// raster tiles in chrome ([#1725](https://github.com/mapbox/mapbox-gl-js/issues/1725))

#### UX Improvements

- Added inertia to map rotation ([#620](https://github.com/mapbox/mapbox-gl-js/issues/620))

## 0.11.4 (Nov 16 2015)

#### Bugfixes

- Fix alpha blending of alpha layers ([#1684](https://github.com/mapbox/mapbox-gl-js/issues/1684))

## 0.11.3 (Nov 10 2015)

#### Bugfixes

- Fix GeoJSON rendering and performance ([#1685](https://github.com/mapbox/mapbox-gl-js/pull/1685))

#### UX Improvements

- Use SVG assets for UI controls ([#1657](https://github.com/mapbox/mapbox-gl-js/pull/1657))
- Zoom out with shift + dblclick ([#1666](https://github.com/mapbox/mapbox-gl-js/issues/1666))

## 0.11.2 (Oct 29 2015)

- Misc performance improvements

#### Bugfixes

- Fix sprites on systems with non-integer `devicePixelRatio`s ([#1029](https://github.com/mapbox/mapbox-gl-js/issues/1029) [#1475](https://github.com/mapbox/mapbox-gl-js/issues/1475) [#1476](https://github.com/mapbox/mapbox-gl-js/issues/1476))
- Fix layer minZoom being ignored if not less than source maxZoom
- Fix symbol placement at the start of a line ([#1461](https://github.com/mapbox/mapbox-gl-js/issues/1461))
- Fix `raster-opacity` on non-tile sources ([#1270](https://github.com/mapbox/mapbox-gl-js/issues/1270))
- Ignore boxzoom on shift-click ([#1655](https://github.com/mapbox/mapbox-gl-js/issues/1655))

#### UX Improvements

- Enable line breaks on common punctuation ([#1115](https://github.com/mapbox/mapbox-gl-js/issues/1115))

#### API Improvements

- Add toString and toArray methods to LngLat, LngLatBounds ([#1571](https://github.com/mapbox/mapbox-gl-js/issues/1571))
- Add `Transform#resize` method
- Add `Map#getLayer` method ([#1183](https://github.com/mapbox/mapbox-gl-js/issues/1183))
- Add `Transform#unmodified` property ([#1452](https://github.com/mapbox/mapbox-gl-js/issues/1452))
- Propagate WebGL context events ([#1612](https://github.com/mapbox/mapbox-gl-js/pull/1612))

## 0.11.1 (Sep 30 2015)

#### Bugfixes

- Add statistics and checkboxes to debug page
- Fix `Map#featuresAt` for non-4096 vector sources ([#1529](https://github.com/mapbox/mapbox-gl-js/issues/1529))
- Don't fire `mousemove` on drag-pan
- Fix maxBounds constrains ([#1539](https://github.com/mapbox/mapbox-gl-js/issues/1539))
- Fix maxBounds infinite loop ([#1538](https://github.com/mapbox/mapbox-gl-js/issues/1538))
- Fix memory leak in worker
- Assert valid `TileCoord`, fix wrap calculation in `TileCoord#cover` ([#1483](https://github.com/mapbox/mapbox-gl-js/issues/1483))
- Abort raster tile load if not in viewport ([#1490](https://github.com/mapbox/mapbox-gl-js/issues/1490))

#### API Improvements

- Add `Map` event listeners for `mouseup`, `contextmenu` (right click) ([#1532](https://github.com/mapbox/mapbox-gl-js/issues/1532))

## 0.11.0 (Sep 11 2015)

#### API Improvements

- Add `Map#featuresIn`: a bounding-box feature query
- Emit stylesheet validation errors ([#1436](https://github.com/mapbox/mapbox-gl-js/issues/1436))

#### UX Improvements

- Handle v8 style `center`, `zoom`, `bearing`, `pitch` ([#1452](https://github.com/mapbox/mapbox-gl-js/issues/1452))
- Improve circle type styling ([#1446](https://github.com/mapbox/mapbox-gl-js/issues/1446))
- Improve dashed and patterned line antialiasing

#### Bugfixes

- Load images in a way that respects Cache-Control headers
- Filter for rtree matches to those crossing bbox
- Log errors by default ([#1463](https://github.com/mapbox/mapbox-gl-js/issues/1463))
- Fixed modification of `text-size` via `setLayoutProperty` ([#1451](https://github.com/mapbox/mapbox-gl-js/issues/1451))
- Throw on lat > 90 || < -90. ([#1443](https://github.com/mapbox/mapbox-gl-js/issues/1443))
- Fix circle clipping bug ([#1457](https://github.com/mapbox/mapbox-gl-js/issues/1457))

## 0.10.0 (Aug 21 2015)

#### Breaking changes

- Switched to [longitude, latitude] coordinate order, matching GeoJSON. We anticipate that mapbox-gl-js will be widely used
  with GeoJSON, and in the long term having a coordinate order that is consistent with GeoJSON will lead to less confusion
  and impedance mismatch than will a [latitude, longitude] order.

  The following APIs were renamed:

  - `LatLng` was renamed to `LngLat`
  - `LatLngBounds` was renamed to `LngLatBounds`
  - `Popup#setLatLng` was renamed to `Popup#setLngLat`
  - `Popup#getLatLng` was renamed to `Popup#getLngLat`
  - The `latLng` property of Map events was renamed `lngLat`

  The following APIs now expect array coordinates in [longitude, latitude] order:

  - `LngLat.convert`
  - `LngLatBounds.convert`
  - `Popup#setLngLat`
  - The `center` and `maxBounds` options of the `Map` constructor
  - The arguments to `Map#setCenter`, `Map#fitBounds`, `Map#panTo`, and `Map#project`
  - The `center` option of `Map#jumpTo`, `Map#easeTo`, and `Map#flyTo`
  - The `around` option of `Map#zoomTo`, `Map#rotateTo`, and `Map#easeTo`
  - The `coordinates` properties of video and image sources

- Updated to mapbox-gl-style-spec v8.0.0 ([Changelog](https://github.com/mapbox/mapbox-gl-style-spec/blob/v8.0.0/CHANGELOG.md)). Styles are
  now expected to be version 8. You can use the [gl-style-migrate](https://github.com/mapbox/mapbox-gl-style-lint#migrations)
  utility to update existing styles.

- The format for `mapbox://` style and glyphs URLs has changed. For style URLs, you should now use the format
  `mapbox://styles/:username/:style`. The `:style` portion of the URL no longer contains a username. For font URLs, you
  should now use the format `mapbox://fonts/:username/{fontstack}/{range}.pbf`.
- Mapbox default styles are now hosted via the Styles API rather than www.mapbox.com. You can make use of the Styles API
  with a `mapbox://` style URL pointing to a v8 style, e.g. `mapbox://styles/mapbox/streets-v8`.
- The v8 satellite style (`mapbox://styles/mapbox/satellite-v8`) is now a plain satellite style, and not longer supports labels
  or contour lines via classes. For a labeled satellite style, use `mapbox://styles/mapbox/satellite-hybrid`.

- Removed `mbgl.config.HTTP_URL` and `mbgl.config.FORCE_HTTPS`; https is always used when connecting to the Mapbox API.
- Renamed `mbgl.config.HTTPS_URL` to `mbgl.config.API_URL`.

#### Bugfixes

- Don't draw halo when halo-width is 0 ([#1381](https://github.com/mapbox/mapbox-gl-js/issues/1381))
- Reverted shader changes that degraded performance on IE

#### API Improvements

- You can now unset layout and paint properties via the `setLayoutProperty` and `setPaintProperty` APIs
  by passing `undefined` as a property value.
- The `layer` option of `featuresAt` now supports an array of layers.

## 0.9.0 (Jul 29 2015)

- `glyphs` URL now normalizes without the `/v4/` prefix for `mapbox://` urls. Legacy behavior for `mapbox://fontstacks` is still maintained ([#1385](https://github.com/mapbox/mapbox-gl-js/issues/1385))
- Expose `geojson-vt` options for GeoJSON sources ([#1271](https://github.com/mapbox/mapbox-gl-js/issues/1271))
- bearing snaps to "North" within a tolerance of 7 degrees ([#1059](https://github.com/mapbox/mapbox-gl-js/issues/1059))
- Now you can directly mutate the minzoom and maxzoom layer properties with `map.setLayerZoomRange(layerId, minzoom, maxzoom)`
- Exposed `mapboxgl.Control`, a base class used by all UI controls
- Refactored handlers to be individually included in Map options, or enable/disable them individually at runtime, e.g. `map.scrollZoom.disable()`.
- New feature: Batch operations can now be done at once, improving performance for calling multiple style functions: ([#1352](https://github.com/mapbox/mapbox-gl-js/pull/1352))

  ```js
  style.batch(function (s) {
    s.addLayer({ id: "first", type: "symbol", source: "streets" });
    s.addLayer({ id: "second", type: "symbol", source: "streets" });
    s.addLayer({ id: "third", type: "symbol", source: "terrain" });
    s.setPaintProperty("first", "text-color", "black");
    s.setPaintProperty("first", "text-halo-color", "white");
  });
  ```

- Improved documentation
- `featuresAt` performance improvements by exposing `includeGeometry` option
- Better label placement along lines ([#1283](https://github.com/mapbox/mapbox-gl-js/pull/1283))
- Improvements to round linejoins on semi-transparent lines (mapbox/mapbox-gl-native[#1771](https://github.com/mapbox/mapbox-gl-js/pull/1771))
- Round zoom levels for raster tile loading ([@2a2aec](https://github.com/mapbox/mapbox-gl-js/commit/2a2aec44a39e11e73bdf663258bd6d52b83775f5))
- Source#reload cannot be called if source is not loaded ([#1198](https://github.com/mapbox/mapbox-gl-js/issues/1198))
- Events bubble to the canvas container for custom overlays ([#1301](https://github.com/mapbox/mapbox-gl-js/pull/1301))
- Move handlers are now bound on mousedown and touchstart events
- map.featuresAt() now works across the dateline

## 0.8.1 (Jun 16 2015)

- No code changes; released only to correct a build issue in 0.8.0.

## 0.8.0 (Jun 15 2015)

#### Breaking changes

- `map.setView(latlng, zoom, bearing)` has been removed. Use
  [`map.jumpTo(options)`](https://www.mapbox.com/mapbox-gl-js/api/#map/jumpto) instead:

  ```js
  map.setView([40, -74.5], 9); // 0.7.0 or earlier
  map.jumpTo({ center: [40, -74.5], zoom: 9 }); // now
  ```

- [`map.easeTo`](https://www.mapbox.com/mapbox-gl-js/api/#map/easeto) and
  [`map.flyTo`](https://www.mapbox.com/mapbox-gl-js/api/#map/flyto) now accept a single
  options object rather than positional parameters:

  ```js
  map.easeTo([40, -74.5], 9, null, { duration: 400 }); // 0.7.0 or earlier
  map.easeTo({ center: [40, -74.5], zoom: 9, duration: 400 }); // now
  ```

- `mapboxgl.Source` is no longer exported. Use `map.addSource()` instead. See the
  [GeoJSON line](https://www.mapbox.com/mapbox-gl-js/example/geojson-line/) or
  [GeoJSON markers](https://www.mapbox.com/mapbox-gl-js/example/geojson-markers/)
  examples.
- `mapboxgl.util.supported()` moved to [`mapboxgl.supported()`](https://www.mapbox.com/mapbox-gl-js/api/#mapboxgl/supported).

#### UX improvements

- Add perspective rendering ([#1049](https://github.com/mapbox/mapbox-gl-js/pull/1049))
- Better and faster labelling ([#1079](https://github.com/mapbox/mapbox-gl-js/pull/1079))
- Add touch interactions support on mobile devices ([#949](https://github.com/mapbox/mapbox-gl-js/pull/949))
- Viewport-relative popup arrows ([#1065](https://github.com/mapbox/mapbox-gl-js/pull/1065))
- Normalize mousewheel zooming speed ([#1060](https://github.com/mapbox/mapbox-gl-js/pull/1060))
- Add proper handling of GeoJSON features that cross the date line ([#1275](https://github.com/mapbox/mapbox-gl-js/issues/1275))
- Sort overlapping symbols in the y direction ([#470](https://github.com/mapbox/mapbox-gl-js/issues/470))
- Control buttons are now on a 30 pixel grid ([#1143](https://github.com/mapbox/mapbox-gl-js/issues/1143))
- Improve GeoJSON processing performance

#### API Improvements

- Switch to JSDoc for documentation
- Bundling with browserify is now supported
- Validate incoming map styles ([#1054](https://github.com/mapbox/mapbox-gl-js/pull/1054))
- Add `Map` `setPitch` `getPitch`
- Add `Map` `dblclick` event. ([#1168](https://github.com/mapbox/mapbox-gl-js/issues/1168))
- Add `Map` `getSource` ([@660a8c1](https://github.com/mapbox/mapbox-gl-js/commit/660a8c1e087f63282d24a30684d686523bce36cb))
- Add `Map` `setFilter` and `getFilter` ([#985](https://github.com/mapbox/mapbox-gl-js/issues/985))
- Add `Map` `failIfMajorPerformanceCaveat` option ([#1082](https://github.com/mapbox/mapbox-gl-js/pull/1082))
- Add `Map` `preserveDrawingBuffer` option ([#1232](https://github.com/mapbox/mapbox-gl-js/pull/1232))
- Add `VideoSource` `getVideo()` ([#1162](https://github.com/mapbox/mapbox-gl-js/issues/1162))
- Support vector tiles with extents other than 4096 ([#1227](https://github.com/mapbox/mapbox-gl-js/pull/1227))
- Use a DOM hierarchy that supports evented overlays ([#1217](https://github.com/mapbox/mapbox-gl-js/issues/1217))
- Pass `latLng` to the event object ([#1068](https://github.com/mapbox/mapbox-gl-js/pull/1068))

#### UX Bugfixes

- Fix rendering glitch on iOS 8 ([#750](https://github.com/mapbox/mapbox-gl-js/issues/750))
- Fix line triangulation errors ([#1120](https://github.com/mapbox/mapbox-gl-js/issues/1120), [#992](https://github.com/mapbox/mapbox-gl-js/issues/992))
- Support unicode range 65280-65535 ([#1108](https://github.com/mapbox/mapbox-gl-js/pull/1108))
- Fix cracks between fill patterns ([#972](https://github.com/mapbox/mapbox-gl-js/issues/972))
- Fix angle of icons aligned with lines ([@37a498a](https://github.com/mapbox/mapbox-gl-js/commit/37a498a7aa2c37d6b94611b614b4efe134e6dd59))
- Fix dashed line bug for overscaled tiles ([#1132](https://github.com/mapbox/mapbox-gl-js/issues/1132))
- Fix icon artifacts caused by sprite neighbors ([#1195](https://github.com/mapbox/mapbox-gl-js/pull/1195))

#### API Bugfixes

- Don't fire spurious `moveend` events on mouseup ([#1107](https://github.com/mapbox/mapbox-gl-js/issues/1107))
- Fix a race condition in `featuresAt` ([#1220](https://github.com/mapbox/mapbox-gl-js/pull/1220))
- Fix for brittle fontstack name convention ([#1070](https://github.com/mapbox/mapbox-gl-js/pull/1070))
- Fix broken `Popup` `setHTML` ([#1272](https://github.com/mapbox/mapbox-gl-js/issues/1272))
- Fix an issue with cross-origin image requests ([#1269](https://github.com/mapbox/mapbox-gl-js/pull/1269))

## 0.7.0 (Mar 3 2015)

#### Breaking

- Rename `Map` `hover` event to `mousemove`.
- Change `featuresAt` to return GeoJSON objects, including geometry ([#1010](https://github.com/mapbox/mapbox-gl-js/issues/1010))
- Remove `Map` `canvas` and `container` properties, add `getCanvas` and `getContainer` methods instead

#### UX Improvements

- Improve line label density
- Add boxzoom interaction ([#1038](https://github.com/mapbox/mapbox-gl-js/issues/1038))
- Add keyboard interaction ([#1034](https://github.com/mapbox/mapbox-gl-js/pull/1034))
- Faster `GeoJSONSource` `setData` without flickering ([#973](https://github.com/mapbox/mapbox-gl-js/issues/973))

#### API Improvements

- Add Popup component ([#325](https://github.com/mapbox/mapbox-gl-js/issues/325))
- Add layer API ([#1022](https://github.com/mapbox/mapbox-gl-js/issues/1022))
- Add filter API ([#985](https://github.com/mapbox/mapbox-gl-js/issues/985))
- More efficient filter API ([#1018](https://github.com/mapbox/mapbox-gl-js/issues/1018))
- Accept plain old JS object for `addSource` ([#1021](https://github.com/mapbox/mapbox-gl-js/issues/1021))
- Reparse overscaled tiles

#### Bugfixes

- Fix `featuresAt` for LineStrings ([#1006](https://github.com/mapbox/mapbox-gl-js/issues/1006))
- Fix `tileSize` argument to `GeoJSON` worker ([#987](https://github.com/mapbox/mapbox-gl-js/issues/987))
- Remove extraneous files from the npm package ([#1024](https://github.com/mapbox/mapbox-gl-js/issues/1024))
- Hide "improve map" link in print ([#988](https://github.com/mapbox/mapbox-gl-js/issues/988))

## 0.6.0 (Feb 9 2015)

#### Bugfixes

- Add wrapped padding to sprite for repeating images ([#972](https://github.com/mapbox/mapbox-gl-js/issues/972))
- Clear color buffers before rendering ([#966](https://github.com/mapbox/mapbox-gl-js/issues/966))
- Make line-opacity work with line-image ([#970](https://github.com/mapbox/mapbox-gl-js/issues/970))
- event.toElement fallback for Firefox ([#932](https://github.com/mapbox/mapbox-gl-js/issues/932))
- skip duplicate vertices at ends of lines ([#776](https://github.com/mapbox/mapbox-gl-js/issues/776))
- allow characters outside \w to be used in token
- Clear old tiles when new GeoJSON is loaded ([#905](https://github.com/mapbox/mapbox-gl-js/issues/905))

#### Improvements

- Added `map.setPaintProperty()`, `map.getPaintProperty()`, `map.setLayoutProperty()`, and `map.getLayoutProperty()`.
- Switch to ESLint and more strict code rules ([#957](https://github.com/mapbox/mapbox-gl-js/pull/957))
- Grab 2x raster tiles if retina ([#754](https://github.com/mapbox/mapbox-gl-js/issues/754))
- Support for mapbox:// style URLs ([#875](https://github.com/mapbox/mapbox-gl-js/issues/875))

#### Breaking

- Updated to mapbox-gl-style-spec v7.0.0 ([Changelog](https://github.com/mapbox/mapbox-gl-style-spec/blob/a2b0b561ce16015a1ef400dc870326b1b5255091/CHANGELOG.md)). Styles are
  now expected to be version 7. You can use the [gl-style-migrate](https://github.com/mapbox/mapbox-gl-style-lint#migrations)
  utility to update existing styles.
- HTTP_URL and HTTPS_URL config options must no longer include a `/v4` path prefix.
- `addClass`, `removeClass`, `setClasses`, `hasClass`, and `getClasses` are now methods
  on Map.
- `Style#cascade` is now private, pending a public style mutation API ([#755](https://github.com/mapbox/mapbox-gl-js/pull/755)).
- The format for `featuresAt` results changed. Instead of result-per-geometry-cross-layer,
  each result has a `layers` array with all layers that contain the feature. This avoids
  duplication of geometry and properties in the result set.

## 0.5.2 (Jan 07 2015)

#### Bugfixes

- Remove tiles for unused sources ([#863](https://github.com/mapbox/mapbox-gl-js/issues/863))
- Fix fill pattern alignment

#### Improvements

- Add GeoJSONSource maxzoom option ([#760](https://github.com/mapbox/mapbox-gl-js/issues/760))
- Return ref layers in featuresAt ([#847](https://github.com/mapbox/mapbox-gl-js/issues/847))
- Return any extra layer keys provided in the stylesheet in featuresAt
- Faster protobuf parsing

## 0.5.1 (Dec 19 2014)

#### Bugfixes

- Fix race conditions with style loading/rendering
- Fix race conditions with setStyle
- Fix map.remove()
- Fix featuresAt properties

## 0.5.0 (Dec 17 2014)

#### Bugfixes

- Fix multiple calls to setStyle

#### Improvements

- `featuresAt` now returns additional information
- Complete style/source/tile event suite:
  style.load, style.error, style.change,
  source.add, source.remove, source.load, source.error, source.change,
  tile.add, tile.remove, tile.load, tile.error
- Vastly improved performance and correctness for GeoJSON sources
- Map#setStyle accepts a style URL
- Support {prefix} in tile URL templates
- Provide a source map with minified source

#### Breaking

- Results format for `featuresAt` changed

## 0.4.2 (Nov 14 2014)

#### Bugfixes

- Ensure only one easing is active at a time ([#807](https://github.com/mapbox/mapbox-gl-js/issues/807))
- Don't require style to perform easings ([#817](https://github.com/mapbox/mapbox-gl-js/issues/817))
- Fix raster tiles sometimes not showing up ([#761](https://github.com/mapbox/mapbox-gl-js/issues/761))

#### Improvements

- Internet Explorer 11 support (experimental)

## 0.4.1 (Nov 10 2014)

#### Bugfixes

- Interpolate to the closest bearing when doing rotation animations ([#818](https://github.com/mapbox/mapbox-gl-js/issues/818))

## 0.4.0 (Nov 4 2014)

#### Breaking

- Updated to mapbox-gl-style-spec v6.0.0 ([Changelog](https://github.com/mapbox/mapbox-gl-style-spec/blob/v6.0.0/CHANGELOG.md)). Styles are
  now expected to be version 6. You can use the [gl-style-migrate](https://github.com/mapbox/mapbox-gl-style-lint#migrations)
  utility to update existing styles.

## 0.3.2 (Oct 23 2014)

#### Bugfixes

- Fix worker initialization with deferred or async scripts

#### Improvements

- Added map.remove()
- CDN assets are now served with gzip compression

## 0.3.1 (Oct 06 2014)

#### Bugfixes

- Fixed iteration over arrays with for/in
- Made browserify deps non-dev ([#752](https://github.com/mapbox/mapbox-gl-js/issues/752))

## 0.3.0 (Sep 23 2014)

#### Breaking

- Updated to mapbox-gl-style-spec v0.0.5 ([Changelog](https://github.com/mapbox/mapbox-gl-style-spec/blob/v0.0.5/CHANGELOG.md)). Styles are
  now expected to be version 5. You can use the [gl-style-migrate](https://github.com/mapbox/mapbox-gl-style-lint#migrations)
  utility to update existing styles.
- Removed support for composite layers for performance reasons. [#523](https://github.com/mapbox/mapbox-gl-js/issues/523#issuecomment-51731405)
- `raster-hue-rotate` units are now degrees.

### Improvements

- Added LatLng#wrap
- Added support for Mapbox fontstack API.
- Added support for remote, non-Mapbox TileJSON sources and inline TileJSON sources ([#535](https://github.com/mapbox/mapbox-gl-js/issues/535), [#698](https://github.com/mapbox/mapbox-gl-js/issues/698)).
- Added support for `symbol-avoid-edges` property to allow labels to be placed across tile edges.
- Fixed mkdir issue on Windows ([#674](https://github.com/mapbox/mapbox-gl-js/issues/674)).
- Fixed drawing beveled line joins without overlap.

#### Bugfixes

- Fixed performance when underzooming a layer's minzoom.
- Fixed `raster-opacity` for regular raster layers.
- Fixed various corner cases of easing functions.
- Do not modify original stylesheet ([#728](https://github.com/mapbox/mapbox-gl-js/issues/728)).
- Inherit video source from source ([#699](https://github.com/mapbox/mapbox-gl-js/issues/699)).
- Fixed interactivity for geojson layers.
- Stop dblclick on navigation so the map does not pan ([#715](https://github.com/mapbox/mapbox-gl-js/issues/715)).

## 0.2.2 (Aug 12 2014)

#### Breaking

- `map.setBearing()` no longer supports a second argument. Use `map.rotateTo` with an `offset` option and duration 0
  if you need to rotate around a point other than the map center.

#### Improvements

- Improved `GeoJSONSource` to also accept URL as `data` option, eliminating a huge performance bottleneck in case of large GeoJSON files.
  [#669](https://github.com/mapbox/mapbox-gl-js/issues/669) [#671](https://github.com/mapbox/mapbox-gl-js/issues/671)
- Switched to a different fill outlines rendering approach. [#668](https://github.com/mapbox/mapbox-gl-js/issues/668)
- Made the minified build 12% smaller gzipped (66 KB now).
- Added `around` option to `Map` `zoomTo`/`rotateTo`.
- Made the permalink hash more compact.
- Bevel linejoins no longer overlap and look much better when drawn with transparency.

#### Bugfixes

- Fixed the **broken minified build**. [#679](https://github.com/mapbox/mapbox-gl-js/issues/679)
- Fixed **blurry icons** rendering. [#666](https://github.com/mapbox/mapbox-gl-js/issues/666)
- Fixed `util.supports` WebGL detection producing false positives in some cases. [#677](https://github.com/mapbox/mapbox-gl-js/issues/677)
- Fixed invalid font configuration completely blocking tile rendering. [#662](https://github.com/mapbox/mapbox-gl-js/issues/662)
- Fixed `Map` `project`/`unproject` to properly accept array-form values.
- Fixed sprite loading race condition. [#593](https://github.com/mapbox/mapbox-gl-js/issues/593)
- Fixed `GeoJSONSource` `setData` not updating the map until zoomed or panned. [#676](https://github.com/mapbox/mapbox-gl-js/issues/676)

## 0.2.1 (Aug 8 2014)

#### Breaking

- Changed `Navigation` control signature: now it doesn't need `map` in constructor
  and gets added with `map.addControl(nav)` or `nav.addTo(map)`.
- Updated CSS classes to have consistent naming prefixed with `mapboxgl-`.

#### Improvements

- Added attribution control (present by default, disable by passing `attributionControl: false` in options).
- Added rotation by dragging the compass control.
- Added grabbing cursors for the map by default.
- Added `util.inherit` and `util.debounce` functions.
- Changed the default debug page style to OSM Bright.
- Token replacements now support dashes.
- Improved navigation control design.

#### Bugfixes

- Fixed compass control to rotate its icon with the map.
- Fixed navigation control cursors.
- Fixed inertia going to the wrong direction in a rotated map.
- Fixed inertia race condition where error was sometimes thrown after erratic panning/zooming.

## 0.2.0 (Aug 6 2014)

- First public release.<|MERGE_RESOLUTION|>--- conflicted
+++ resolved
@@ -15,11 +15,8 @@
 - Update CONTRIBUTING.md with details on setting up on M1 mac ([#2196](https://github.com/maplibre/maplibre-gl-js/pull/2196))
 - Update default type of originalEvent in MapLibreEvent to be `unknown` ([#2243](https://github.com/maplibre/maplibre-gl-js/pull/2243))
 - Improve performance when forcing full symbol placement by short circuiting pause checks ([#2241](https://github.com/maplibre/maplibre-gl-js/pull/2241))
-<<<<<<< HEAD
 - Adding a `warnonce` when terrain and hillshade source are the same ([#2298](https://github.com/maplibre/maplibre-gl-js/pull/2298))
-=======
 - Remove a deprecation warning by removing an empty texture that is no longer being used in the codebase ([#2299](https://github.com/maplibre/maplibre-gl-js/pull/2299))
->>>>>>> be86cc3d
 - _...Add new stuff here..._
 
 ### 🐞 Bug fixes
