--- conflicted
+++ resolved
@@ -6,6 +6,7 @@
 
 ### 🐞 Bug fixes
 
+- Fix setStyle->style.setState didn't reset _serializedLayers ([#3133](https://github.com/maplibre/maplibre-gl-js/pull/3133)).
 - _...Add new stuff here..._
 
 ## 3.4.0
@@ -23,12 +24,7 @@
 - Fix error thrown when unsetting line-gradient [#2683]
 - Update raster tile end points in documentation
 - Avoiding inertia animation on Mac when reduced motion is on ([#3068](https://github.com/maplibre/maplibre-gl-js/pull/3068))
-<<<<<<< HEAD
-- Fix setStyle->style.setState didn't reset _serializedLayers ([#3133](https://github.com/maplibre/maplibre-gl-js/pull/3133)).
-- _...Add new stuff here..._
-=======
 - 3d buildings example doesn't work as expected ([#3165](https://github.com/maplibre/maplibre-gl-js/pull/3165))
->>>>>>> 9f7e2a90
 
 ## 3.3.1
 
