--- conflicted
+++ resolved
@@ -22,11 +22,8 @@
 - Fix GeolocateControl may be added twice when calling addControl/removeControl/addControl rapidly ([#4454](https://github.com/maplibre/maplibre-gl-js/pull/4454))
 - Fix `style.loadURL` abort error being logged when removing style ([#4425](https://github.com/maplibre/maplibre-gl-js/pull/4425))
 - Fix vector tiles not loading when html is opened via "resource://android" (i.e., the assets folder) in GeckoView on Android ([#4451](https://github.com/maplibre/maplibre-gl-js/pull/4451))
-<<<<<<< HEAD
 - Fix camera being able to move into 3D terrain ([#1542](https://github.com/maplibre/maplibre-gl-js/issues/1542))
 - _...Add new stuff here..._
-=======
->>>>>>> 76410880
 
 ## 4.5.0
 
