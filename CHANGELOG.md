--- conflicted
+++ resolved
@@ -3,11 +3,8 @@
 ### ✨ Features and improvements
 
 - Add getLayersOrder() to Map and Style ([#3279](https://github.com/maplibre/maplibre-gl-js/pull/3279))
-<<<<<<< HEAD
 - ⚠️ Change the undeling worker communication from callbacks to promises. This has a breaking effect on the implementation of custom `WorkerSource` and how it behaves ([#3233](https://github.com/maplibre/maplibre-gl-js/pull/3233))
-=======
 - Updated description of `fullscreen` example ([#3311](https://github.com/maplibre/maplibre-gl-js/pull/3311))
->>>>>>> c6d3f499
 - _...Add new stuff here..._
 
 ### 🐞 Bug fixes
