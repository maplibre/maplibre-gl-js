--- conflicted
+++ resolved
@@ -2,11 +2,8 @@
 ### ✨ Features and improvements
 - *...Add new stuff here...*
 ### 🐞 Bug fixes
-<<<<<<< HEAD
 - Fix issue [#1024](https://github.com/maplibre/maplibre-gl-js/pull/1024) - Zoom center not under cursor when terrain is on 
-=======
 - Fix errors when running style-spec bin scripts and added missing help. Removed unnecessary script 'gl-style-composite'. ([#1971](https://github.com/maplibre/maplibre-gl-js/pull/1971))
->>>>>>> 9546a911
 - *...Add new stuff here...*
 - 
 ## 3.0.0-pre.2
