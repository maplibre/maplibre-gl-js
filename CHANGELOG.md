## main

### ✨ Features and improvements
- _...Add new stuff here..._

### 🐞 Bug fixes
- _...Add new stuff here..._

## 5.0.0-pre.4

### ✨ Features and improvements

- ⚠️ Changed `geometry-type` to identify "Multi-" features ([#4877](https://github.com/maplibre/maplibre-gl-js/pull/4877))
- Add support for pitch > 90 degrees ([#4717](https://github.com/maplibre/maplibre-gl-js/issues/4717))
<<<<<<< HEAD
- Catches network fetching errors such as CORS, DNS or malformed URL as actual `AJAXError` to expose HTTP request details to the `"error"` event (https://github.com/maplibre/maplibre-gl-js/pull/4822)
- _...Add new stuff here..._
=======
>>>>>>> 9ba25c6d

### 🐞 Bug fixes

- ⚠️ Fix order of normalizeSpriteURL and transformRequest in loadSprite ([#3897](https://github.com/maplibre/maplibre-gl-js/issues/3897))
- ⚠️ Remove unminified prod build ([#4906](https://github.com/maplibre/maplibre-gl-js/pull/4906))
- Fix issue where raster tile source won't fetch updates following request error ([#4890](https://github.com/maplibre/maplibre-gl-js/pull/4890))
- Fix 3D models in custom layers not being properly occluded by the globe ([#4817](https://github.com/maplibre/maplibre-gl-js/issues/4817))
- Fix issue where raster tiles were not rendered correctly when using globe and terrain ([#4912](https://github.com/maplibre/maplibre-gl-js/pull/4912))

## v5.0.0-pre.3

### ✨ Features and improvements

- Add support for camera roll angle ([#4717](https://github.com/maplibre/maplibre-gl-js/issues/4717))

### 🐞 Bug fixes

- Fix text not being hidden behind the globe when overlap mode was set to `always` ([#4802](https://github.com/maplibre/maplibre-gl-js/issues/4802))
- Fix a single white frame being displayed when the map internally transitions from mercator to globe projection ([#4816](https://github.com/maplibre/maplibre-gl-js/issues/4816))
- Fix loading of RTL plugin version 0.3.0 ([#4860](https://github.com/maplibre/maplibre-gl-js/pull/4860))

## 5.0.0-pre.2

### ✨ Features and improvements

- Improve performance of `queryRenderedFeatures` by using JavaScript `Set`s to assess layer membership internally ([#4777](https://github.com/maplibre/maplibre-gl-js/pull/4777))

### 🐞 Bug fixes

- Fix a memory leak due to missing removal of event listener registration ([#4824](https://github.com/maplibre/maplibre-gl-js/pull/4824))
- Improve symbol collision performance for both mercator and globe projections ([#4778](https://github.com/maplibre/maplibre-gl-js/pull/4778))
- Fix bad line scaling near the poles under globe projection ([#4778](https://github.com/maplibre/maplibre-gl-js/pull/4778))
- Fix globe loading many tiles at an unnecessarily high zoom level when the camera is pitched ([#4778](https://github.com/maplibre/maplibre-gl-js/pull/4778))

## 5.0.0-pre.1

### ✨ Features and improvements

- Support globe mode ([#3963](https://github.com/maplibre/maplibre-gl-js/issues/3963))
- Merge atmosphere an sky implementation ([#3888](https://github.com/maplibre/maplibre-gl-js/issues/3888))
- Add option to display a realistic atmosphere when using a Globe projection ([#3888](https://github.com/maplibre/maplibre-gl-js/issues/3888))

## 4.7.1

### 🐞 Bug fixes

- Fix circle won't render on mesa 24.1 with AMD GPU ([#4062](https://github.com/maplibre/maplibre-gl-js/issues/4062))
- Fix hash router for urls ending with a hashtag ([#4730](https://github.com/maplibre/maplibre-gl-js/pull/4730))
- Replace rollup-plugin-sourcemaps with rollup-plugin-sourcemaps2 ([#4740](https://github.com/maplibre/maplibre-gl-js/pull/4740))

## 4.7.0

### ✨ Features and improvements

- Support multiple layers in `map.on`, `map.once` and `map.off` methods ([#4570](https://github.com/maplibre/maplibre-gl-js/pull/4570))
- Ensure GeoJSON cluster sources emit a console warning if `maxzoom` is less than or equal to `clusterMaxZoom` since in this case you may see unexpected results. ([#4604](https://github.com/maplibre/maplibre-gl-js/pull/4604))

### 🐞 Bug fixes

- Heatmap Fix for 3D terrain ([#4571](https://github.com/maplibre/maplibre-gl-js/pull/4571))
- Fix Map#off to not remove listener with layer(s) registered with Map#once ([#4592](https://github.com/maplibre/maplibre-gl-js/pull/4592))
- Improve types a bit for `addSource` and `getSource` ([#4616](https://github.com/maplibre/maplibre-gl-js/pull/4616))
- Fix the color near the horizon when terrain is enabled without any sky ([#4607](https://github.com/maplibre/maplibre-gl-js/pull/4607))
- Fix bug where `fitBounds` and `cameraForBounds` would not display across the 180th meridian (antimeridian)
- Fix white flickering on map resize ([#4158](https://github.com/maplibre/maplibre-gl-js/pull/4158))
- Fixed a performance regression related to symbol placement ([#4599](https://github.com/maplibre/maplibre-gl-js/pull/4599))
- Fix a bug where cloning a Transform instance didn't include the `lngRange`. This caused a bug where
using `transformCameraUpdate` caused the `maxBounds` to stop working just for east/west bounds. ([#4625](https://github.com/maplibre/maplibre-gl-js/pull/4625))

## 4.6.0

### ✨ Features and improvements

- Prefer local glyph rendering for all CJKV characters, not just those in the CJK Unified Ideographs, Hiragana, Katakana, and Hangul Syllables blocks. ([#4560](https://github.com/maplibre/maplibre-gl-js/pull/4560)))

### 🐞 Bug fixes

- Fix right-to-left layout of labels that contain characters in the Arabic Extended-B code block. ([#4536](https://github.com/maplibre/maplibre-gl-js/pull/4536))
- Fix 3D map freezing when camera is adjusted against map bounds. ([#4537](https://github.com/maplibre/maplibre-gl-js/issues/4537))
- Fix `getStyle()` to return a clone so the object cannot be internally changed ([#4488](https://github.com/maplibre/maplibre-gl-js/issues/4488))
- Fix issues with setting sky to `undefined` ([#4587](https://github.com/maplibre/maplibre-gl-js/pull/4587)))

## 4.5.2

### ✨ Features and improvements

- Emit events when the cooperative gestures option has prevented a gesture. ([#4470](https://github.com/maplibre/maplibre-gl-js/pull/4470))
- Enable anisotropic filtering only when the pitch is greater than 20 degrees to preserve image sharpness on flat or slightly tilted maps.

### 🐞 Bug fixes

- Fix camera being able to move into 3D terrain ([#1542](https://github.com/maplibre/maplibre-gl-js/issues/1542))

## 4.5.1

### ✨ Features and improvements

- Allow trackpad pinch gestures to break through the `cooperativeGestures` setting, bringing it in line with other embedded map behaviours, such as Google Maps and Mapbox. ([#4465](https://github.com/maplibre/maplibre-gl-js/pull/4465))
- Expose projection matrix parameters ([#3136](https://github.com/maplibre/maplibre-gl-js/pull/3136))
- Add option to position markers at subpixel coordinates to prevent markers jumping on `moveend` ([#4458](https://github.com/maplibre/maplibre-gl-js/pull/4458))

### 🐞 Bug fixes

- Fix lag on fast map zoom ([#4366](https://github.com/maplibre/maplibre-gl-js/pull/4366))
- Fix unguarded read access to possibly undefined object ([#4431](https://github.com/maplibre/maplibre-gl-js/pull/4431))
- Fix remove hash string when map is removed ([#4427](https://github.com/maplibre/maplibre-gl-js/pull/4427))
- Fix GeolocateControl may be added twice when calling addControl/removeControl/addControl rapidly ([#4454](https://github.com/maplibre/maplibre-gl-js/pull/4454))
- Fix `style.loadURL` abort error being logged when removing style ([#4425](https://github.com/maplibre/maplibre-gl-js/pull/4425))
- Fix vector tiles not loading when html is opened via "resource://android" (i.e., the assets folder) in GeckoView on Android ([#4451](https://github.com/maplibre/maplibre-gl-js/pull/4451))

## 4.5.0

### ✨ Features and improvements

- Add sky implementation according to spec ([#3645](https://github.com/maplibre/maplibre-gl-js/pull/3645))

### 🐞 Bug fixes

- Fix (de)serialization of extends of built-ins (currently only AjaxError) not working correctly in web_worker_transfer. Also refactored related web_worker_transfer code and added more tests ([#4024](https://github.com/maplibre/maplibre-gl-js/pull/4211))

## 4.4.1

### 🐞 Bug fixes

- Fix `terrain` listener memory leak when adding and removing Marker ([#4284](https://github.com/maplibre/maplibre-gl-js/pull/4284))

## 4.4.0

### ✨ Features and improvements

- Improve animation curve when easeTo and flyTo with constraints ([#3793](https://github.com/maplibre/maplibre-gl-js/pull/3793))
- For filled extrusions, calculate the elevation per polygon ([#3313](https://github.com/maplibre/maplibre-gl-js/issues/3313))
- Add events to `GeolocateControl` to allow a more granular interaction ([#3847](https://github.com/maplibre/maplibre-gl-js/pull/3847))
- Make `MapOptions.style` optional to be consistent with `Map.setStyle(null)` ([#4151](https://github.com/maplibre/maplibre-gl-js/pull/4151))
- Use Autoprefixer to handle vendor prefixes in CSS ([#4165](https://github.com/maplibre/maplibre-gl-js/pull/4165))
- Make `aria-label` configurable for Map, Marker and Popup ([#4147](https://github.com/maplibre/maplibre-gl-js/pull/4147))
- Map `<canvas>` is focusable only when interactive ([#4147](https://github.com/maplibre/maplibre-gl-js/pull/4147))
- "Accept" headers set in Request Transformers are not overwritten ([#4210](https://github.com/maplibre/maplibre-gl-js/pull/4210))
- ⚠️ Rename projMatrix to modelViewProjectionMatrix. Also rename invProjMatrix, alignedProjMatrix accordingly ([#4215](https://github.com/maplibre/maplibre-gl-js/pull/4215))
- Publish an unminified prod build ([#4265](https://github.com/maplibre/maplibre-gl-js/pull/4265))

### 🐞 Bug fixes

- ⚠️ Allow breaking lines in labels before a left parenthesis ([#4138](https://github.com/maplibre/maplibre-gl-js/pull/4138))
- ⚠️ Fix ignoring embedded line breaks when `symbol-placement` is `line` or `line-center` ([#4124](https://github.com/maplibre/maplibre-gl-js/pull/4124))
- Ensure loseContext exists before calling it ([#4245](https://github.com/maplibre/maplibre-gl-js/pull/4245))
- Update deprecated `-ms-high-contrast` vendor prefix to `(forced-colors: active)` and `(prefers-color-scheme: light)` as appropriate ([#4250](https://github.com/maplibre/maplibre-gl-js/pull/4250))

## 4.3.2

### 🐞 Bug fixes

- Fix an issue with `moveend` zoom being different than the actual current zoom ([#4132](https://github.com/maplibre/maplibre-gl-js/pull/4132))

## 4.3.1

### 🐞 Bug fixes

- Fix drift in zoom that may happen during flyTo and easeTo due to freezeElevation logic. ([#3878](https://github.com/maplibre/maplibre-gl-js/issues/3878))

## 4.3.0

### ✨ Features and improvements

- Add `getData` method for GeoJSON Sources to provide the possibility to obtain all the source's features ([#4082](https://github.com/maplibre/maplibre-gl-js/pull/4082))
- Allow cross-fading between raster tile source updates at the same zoom level ([#4072](https://github.com/maplibre/maplibre-gl-js/pull/4072))

### 🐞 Bug fixes

- Fix normalizeSpriteURL before transformRequest throwing an Error with relative URLs ([#3897](https://github.com/maplibre/maplibre-gl-js/issues/3897))
- Fix return type of map.cameraForBounds ([#3760](https://github.com/maplibre/maplibre-gl-js/issues/3760))
- Fix to run benchmark with MAPLIBRE_STYLES environment variable ([#2122](https://github.com/maplibre/maplibre-gl-js/issues/2122))
- Fix symbol collisions using inaccurate and sometimes entirely wrong collision boxes when the map is pitched or rotated ([#210](https://github.com/maplibre/maplibre-gl-js/issues/210))
- Fix `text-translate` and `icon-translate` behaving weirdly and inconsistently with other `-translate` properties ([#3456](https://github.com/maplibre/maplibre-gl-js/issues/3456))
- Fix symbol collision debug view (`showCollisionBoxes`) not showing the actual bounding boxes used for collision and click areas. The displayed boxes now match actual collision boxes exactly ([#4071](https://github.com/maplibre/maplibre-gl-js/pull/4071))
- Fix symbol collision boxes not being accurate for variable-anchor symbols ([#4071](https://github.com/maplibre/maplibre-gl-js/pull/4071))
- Fix icon collision boxes using `text-translate` property for translation instead of the correct `icon-translate` ([#4071](https://github.com/maplibre/maplibre-gl-js/pull/4071))

## 4.2.0

### ✨ Features and improvements

- Update `Popup`'s methods `addClass` and `removeClass` to return an instance of Popup ([#3975](https://github.com/maplibre/maplibre-gl-js/pull/3975))
- New map option to decide whether to cancel previous pending tiles while zooming in ([#4051](https://github.com/maplibre/maplibre-gl-js/pull/4051))
- Sprites include optional textFitHeight and textFitWidth values ([#4019](https://github.com/maplibre/maplibre-gl-js/pull/4019))
- Add support for `distance` expression ([#4076](https://github.com/maplibre/maplibre-gl-js/pull/4076))

## 4.1.3

### ✨ Features and improvements

- Added const enum for actor messages to improve readability and maintainability. In tsconfig.json, `isolatedModules` flag is set to false in favor of generated JS size. ([#3879](https://github.com/maplibre/maplibre-gl-js/issues/3879))

### 🐞 Bug fixes

- Fix different unwanted panning changes at the end of a panning motion, that happen on a large screen ([#3935](https://github.com/maplibre/maplibre-gl-js/issues/3935))
- Fix image sources not being marked as loaded on error ([#3981](https://github.com/maplibre/maplibre-gl-js/pull/3981))
- Fix ScaleControl options should be optional. ([#4002](https://github.com/maplibre/maplibre-gl-js/pull/4002))
- Fix race condition in `SourceCache` that makes unit tests unstable. Eliminate a redundant 'visibility' event fired from Style class. ([#3992](https://github.com/maplibre/maplibre-gl-js/issues/3992))
- Fix paint property not being updated by setPaintProperty ([#2651](https://github.com/maplibre/maplibre-gl-js/issues/2651))

## 4.1.2

### ✨ Features and improvements

- Hide Popup when its parent Marker is behind terrain ([#3865](https://github.com/maplibre/maplibre-gl-js/pull/3865))

### 🐞 Bug fixes

- Fix type definition on `localIdeographFontFamily` ([#3896](https://github.com/maplibre/maplibre-gl-js/pull/3896))
- Fix unwanted panning changes at the end of a panning motion ([#3872](https://github.com/maplibre/maplibre-gl-js/issues/3872))
- Fix `close` events being fired for popups that aren't open ([#3901](https://github.com/maplibre/maplibre-gl-js/pull/3901))

## 4.1.1

### ✨ Features and improvements

- Improve animation curve when easeTo and flyTo with constraints ([#3793](https://github.com/maplibre/maplibre-gl-js/pull/3793))

### 🐞 Bug fixes

- Fix unwanted zoom changes at the end of a panning motion ([#2094](https://github.com/maplibre/maplibre-gl-js/issues/2094))

## 4.1.0

### ✨ Features and improvements

- Add option to position popup at subpixel coordinates to allow for smooth animations ([#3710](https://github.com/maplibre/maplibre-gl-js/pull/3710))
- Constrain horizontal panning when renderWorldCopies is set to false ([3738](https://github.com/maplibre/maplibre-gl-js/pull/3738))

### 🐞 Bug fixes

- Fix popup appearing far from marker that was moved to a side globe ([3712](https://github.com/maplibre/maplibre-gl-js/pull/3712))
- Set text color to ensure contrast in the attribution pill ([3737](https://github.com/maplibre/maplibre-gl-js/pull/3737))
- Fix memory leak in Worker when map is removed ([3734](https://github.com/maplibre/maplibre-gl-js/pull/3734))
- Fix issue with `FullscreenControl` when MapLibre is within a [ShadowRoot](https://developer.mozilla.org/en-US/docs/Web/API/ShadowRoot) ([#3573](https://github.com/maplibre/maplibre-gl-js/pull/3573))
- Fix performance regression with `setRTLTextPlugin` which can cause 1 or 2 extra frames to render. ([#3728](https://github.com/maplibre/maplibre-gl-js/pull/3728))

## 4.0.2

### 🐞 Bug fixes

- Fix `Style.setState` ignoring validate flag ([#3709](https://github.com/maplibre/maplibre-gl-js/pull/3709))
- Fix marker flying off near horizon ([3704](https://github.com/maplibre/maplibre-gl-js/pull/3704))

## 4.0.1

### ✨ Features and improvements

- Add `setUrl` method to RasterTileSource to dynamically update existing TileJSON resource. ([3700](https://github.com/maplibre/maplibre-gl-js/pull/3700))

### 🐞 Bug fixes

- Fix Marker losing opacity after window resize ([#3656](https://github.com/maplibre/maplibre-gl-js/pull/3656))
- Fix vector tiles not loading when html is opened via "file://" ([#3681](https://github.com/maplibre/maplibre-gl-js/pull/3681))

## 4.0.0

### ✨ Features and improvements

- ⚠️ Remove all global getters and setters from `maplibregl`, this means the the following methods have changed:

  - `maplibregl.version` => `getVersion()`
  - `maplibregl.workerCount` => `getWorkerCount()`, `setWorkerCount(...)`
  - `maplibregl.maxParallelImageRequests` => `getMaxParallelImageRequests()`, `setMaxParallelImageRequests(...)`
  - `maplibregl.workerUrl` => `getWorkerUrl()`, `setWorkerUrl(...)`

  This is to avoid the need to use a global object and allow named exports/imports ([#3601](https://github.com/maplibre/maplibre-gl-js/issues/3601))

- ⚠️ Change attribution to be on by default, change `MapOptions.attributionControl` to be the type that the control handles, removed `MapOptions.customAttribution` ([#3618](https://github.com/maplibre/maplibre-gl-js/issues/3618))
  Note: showing the logo of MapLibre is not required for using MapLibre.
- ⚠️ Changed cooperative gesture config and removed the strings from it in favor of the locale variable ([#3621](https://github.com/maplibre/maplibre-gl-js/issues/3621))
- ⚠️ Changed the terrain enable disable locale key to match the other keys' styles, updated the typings to allow using locale with more ease ([#3621](https://github.com/maplibre/maplibre-gl-js/issues/3621))
- ⚠️ Add the ability to import a script in the worker thread and call `addProtocol` and `removeProtocol` there ([#3459](https://github.com/maplibre/maplibre-gl-js/pull/3459)) - this also changed how `addSourceType` works since now you'll need to load the script with `maplibregl.importScriptInWorkers`.
- ⚠️ Changes `addProtocol` to be promise-based without the usage of callbacks and cancelable ([#3433](https://github.com/maplibre/maplibre-gl-js/pull/3433))
- ⚠️ Moved the `addSourceType` to be a part of the global maplibregl object instead of being per map object ([#3420](https://github.com/maplibre/maplibre-gl-js/pull/3420))
- ⚠️ Removed callback usage from `map.loadImage` in continue to below change ([#3422](https://github.com/maplibre/maplibre-gl-js/pull/3422))
- ⚠️ Changed the `GeoJSONSource`'s `getClusterExpansionZoom`, `getClusterChildren`, `getClusterLeaves` methods to return a `Promise` instead of a callback usage ([#3421](https://github.com/maplibre/maplibre-gl-js/pull/3421))
- ⚠️ Changed the `setRTLTextPlugin` function to return a promise instead of using callback ([#3418](https://github.com/maplibre/maplibre-gl-js/pull/3418)) this also changed how the RTL plugin code is handled internally by splitting the main thread and worker thread code.
- ⚠️ Remove `setCooperativeGestures` and `getCooperativeGestures` functions in favor of `cooperativeGestures` handler which now has an `enabled()` or `disabled()` methods ([#3430](https://github.com/maplibre/maplibre-gl-js/pull/3430))
- ⚠️ Changed the underlying worker communication from callbacks to promises. This has a breaking effect on the implementation of custom `WorkerSource` and how it behaves ([#3233](https://github.com/maplibre/maplibre-gl-js/pull/3233))
- ⚠️ Changed the `Source` interface to return promises instead of callbacks ([#3233](https://github.com/maplibre/maplibre-gl-js/pull/3233))
- ⚠️ Changed all the sources to be promises based. ([#3233](https://github.com/maplibre/maplibre-gl-js/pull/3233))
- ⚠️ Changed the `map.loadImage` method to return a `Promise` instead of a callback usage ([#3233](https://github.com/maplibre/maplibre-gl-js/pull/3233))
- Add "opacity" option and `setOpacity` method to Marker ([#3620](https://github.com/maplibre/maplibre-gl-js/pull/3620))
- Created a new example showing how to place a threejs scene as a `CustomLayer` over maplibre 3d-terrain ([#3429](https://github.com/maplibre/maplibre-gl-js/pull/3429))
- Changed `ImageRequest` to be `Promise` based ([#3233](https://github.com/maplibre/maplibre-gl-js/pull/3233))
- Improved precision and added a subtle fade transition to marker opacity changes ([#3431](https://github.com/maplibre/maplibre-gl-js/pull/3431))
- Adds support for terrain in `setStyle` with diff method ([#3515](https://github.com/maplibre/maplibre-gl-js/pull/3515), [#3463](https://github.com/maplibre/maplibre-gl-js/pull/3463))
- Upgraded to use Node JS 20 and removed the dependency of `gl` package from the tests to allow easier development setup. ([#3452](https://github.com/maplibre/maplibre-gl-js/pull/3452))

### 🐞 Bug fixes

- Fix wheel zoom to be into the same direction above or under the horizon ([#3398](https://github.com/maplibre/maplibre-gl-js/issues/3398))
- Fix \_cameraForBoxAndBearing not fitting bounds properly when using asymmetrical camera viewport and bearing.([#3591](https://github.com/maplibre/maplibre-gl-js/pull/3591))
- Fix missing export `Map` type in the `d.ts` file ([#3564](https://github.com/maplibre/maplibre-gl-js/pull/3564))
- Fix the shifted mouse events after a css transform scale on the map container ([#3437](https://github.com/maplibre/maplibre-gl-js/pull/3437))
- Fix markers remaining transparent when disabling terrain ([#3431](https://github.com/maplibre/maplibre-gl-js/pull/3431))
- Fix labels disappearing when enabling terrain at high zoom ([#3545](https://github.com/maplibre/maplibre-gl-js/pull/3545))
- Fix zooming outside the central globe when terrain 3D is enabled ([#3425](https://github.com/maplibre/maplibre-gl-js/pull/3425))
- Fix cursor being shown indefinitely as a pointer when removing a popup with its `trackPointer` method active ([#3434](https://github.com/maplibre/maplibre-gl-js/pull/3434))
- Fix a bug in showing cooperative gestures when scroll zoom is disabled ([#2498](https://github.com/maplibre/maplibre-gl-js/pull/2498))
- Handle loading of empty raster tiles (204 No Content) ([#3428](https://github.com/maplibre/maplibre-gl-js/pull/3428))
- Fixes a security issue in `Actor` against XSS attacks in postMessage / onmessage ([#3239](https://github.com/maplibre/maplibre-gl-js/pull/3239))

## 4.0.0-pre.6

### ✨ Features and improvements

- ⚠️ Change attribution to be on by default, change `MapOptions.attributionControl` to be the type that the control handles, removed `MapOptions.customAttribution` ([#3618](https://github.com/maplibre/maplibre-gl-js/issues/3618))
  Note: showing the logo of MapLibre is not required for using MapLibre.
- ⚠️ Changed cooperative gesture config and removed the strings from it in favor of the locale variable ([#3621](https://github.com/maplibre/maplibre-gl-js/issues/3621))
- ⚠️ Changed the terrain enable disable locale key to match the other keys' styles, updated the typings to allow using locale with more ease ([#3621](https://github.com/maplibre/maplibre-gl-js/issues/3621))
- Add "opacity" option and "setOpacity" method to Marker ([#3620](https://github.com/maplibre/maplibre-gl-js/pull/3620))

## 4.0.0-pre.5

### ✨ Features and improvements

- ⚠️ Remove all global getters and setters from `maplibregl`, this means the the following methods have changed:
  `maplibregl.version` => `getVersion()`
  `maplibregl.workerCount` => `getWorkerCount()`, `setWorkerCount(...)`
  `maplibregl.maxParallelImageRequests` => `getMaxParallelImageRequests()`, `setMaxParallelImageRequests(...)`
  `maplibregl.workerUrl` => `getWorkerUrl()`, `setWorkerUrl(...)`
  This is to avoid the need to use a global object and allow named exports/imports ([#3601](https://github.com/maplibre/maplibre-gl-js/issues/3601))

### 🐞 Bug fixes

- Fix wheel zoom to be into the same direction above or under the horizon ([#3398](https://github.com/maplibre/maplibre-gl-js/issues/3398))
- Fix \_cameraForBoxAndBearing not fitting bounds properly when using asymmetrical camera viewport and bearing ([#3591](https://github.com/maplibre/maplibre-gl-js/pull/3591))

## 4.0.0-pre.4

### 🐞 Bug fixes

- Fix missing export `Map` type in the `d.ts` file ([#3564](https://github.com/maplibre/maplibre-gl-js/pull/3564))

## 4.0.0-pre.3

### ✨ Features and improvements

- ⚠️ Add the ability to import a script in the worker thread and call `addProtocol` and `removeProtocol` there ([#3459](https://github.com/maplibre/maplibre-gl-js/pull/3459)) - this also changed how `addSourceType` works since now you'll need to load the script with `maplibregl.importScriptInWorkers`.
- Upgraded to use Node JS 20 and removed the dependency of `gl` package from the tests to allow easier development setup. ([#3452](https://github.com/maplibre/maplibre-gl-js/pull/3452))
- Improved precision and added a subtle fade transition to marker opacity changes ([#3431](https://github.com/maplibre/maplibre-gl-js/pull/3431))
- Adds support for terrain in `setStyle` with diff method ([#3515](https://github.com/maplibre/maplibre-gl-js/pull/3515), [#3463](https://github.com/maplibre/maplibre-gl-js/pull/3463))

### 🐞 Bug fixes

- Fix the shifted mouse events after a css transform scale on the map container ([#3437](https://github.com/maplibre/maplibre-gl-js/pull/3437))
- Fix markers remaining transparent when disabling terrain ([#3431](https://github.com/maplibre/maplibre-gl-js/pull/3431))
- Fix labels disappearing when enabling terrain at high zoom ([#3545](https://github.com/maplibre/maplibre-gl-js/pull/3545))

## 4.0.0-pre.2

### ✨ Features and improvements

- ⚠️ Changes `addProtocol` to be promise-based without the usage of callbacks and cancelable ([#3433](https://github.com/maplibre/maplibre-gl-js/pull/3433))
- ⚠️ Moved the `addSourceType` to be a part of the global maplibregl object instead of being per map object ([#3420](https://github.com/maplibre/maplibre-gl-js/pull/3420))
- ⚠️ Removed callback usage from `map.loadImage` in continue to below change ([#3422](https://github.com/maplibre/maplibre-gl-js/pull/3422))
- ⚠️ Changed the `GeoJSONSource`'s `getClusterExpansionZoom`, `getClusterChildren`, `getClusterLeaves` methods to return a `Promise` instead of a callback usage ([#3421](https://github.com/maplibre/maplibre-gl-js/pull/3421))
- ⚠️ Changed the `setRTLTextPlugin` function to return a promise instead of using callback ([#3418](https://github.com/maplibre/maplibre-gl-js/pull/3418)) this also changed how the RTL plugin code is handled internally by splitting the main thread and worker thread code.
- ⚠️ Remove `setCooperativeGestures` and `getCooperativeGestures` functions in favor of `cooperativeGestures` handler which now has an `enabled()` or `disabled()` methods ([#3430](https://github.com/maplibre/maplibre-gl-js/pull/3430))
- Created a new example showing how to place a threejs scene as a `CustomLayer` over maplibre 3d-terrain ([#3429](https://github.com/maplibre/maplibre-gl-js/pull/3429))

### 🐞 Bug fixes

- Fix zooming outside the central globe when terrain 3D is enabled ([#3425](https://github.com/maplibre/maplibre-gl-js/pull/3425))
- Fix cursor being shown indefinitely as a pointer when removing a popup with its `trackPointer` method active ([#3434](https://github.com/maplibre/maplibre-gl-js/pull/3434))
- Fix a bug in showing cooperative gestures when scroll zoom is disabled ([#2498](https://github.com/maplibre/maplibre-gl-js/pull/2498))
- Handle loading of empty raster tiles (204 No Content) ([#3428](https://github.com/maplibre/maplibre-gl-js/pull/3428))

## 4.0.0-pre.1

### ✨ Features and improvements

- Changed `ImageRequest` to be `Promise` based ([#3233](https://github.com/maplibre/maplibre-gl-js/pull/3233))
- ⚠️ Changed the underlying worker communication from callbacks to promises. This has a breaking effect on the implementation of custom `WorkerSource` and how it behaves ([#3233](https://github.com/maplibre/maplibre-gl-js/pull/3233))
- ⚠️ Changed the `Source` interface to return promises instead of callbacks ([#3233](https://github.com/maplibre/maplibre-gl-js/pull/3233))
- ⚠️ Changed all the sources to be promises based. ([#3233](https://github.com/maplibre/maplibre-gl-js/pull/3233))
- ⚠️ Changed the `map.loadImage` method to return a `Promise` instead of a callback usage ([#3233](https://github.com/maplibre/maplibre-gl-js/pull/3233))

### 🐞 Bug fixes

- Fixes a security issue in `Actor` against XSS attacks in postMessage / onmessage ([#3239](https://github.com/maplibre/maplibre-gl-js/pull/3239))

## 3.6.2

### 🐞 Bug fixes

- Fix mapbox-gl-draw example ([#2601](https://github.com/maplibre/maplibre-gl-js/issues/2601), [#3394](https://github.com/maplibre/maplibre-gl-js/pull/3394))
- Fix fill patterns sometimes not rendering at all ([#3339](https://github.com/maplibre/maplibre-gl-js/pull/3339))

## 3.6.1

### 🐞 Bug fixes

- Fix `undefined` `_onEaseFrame` call in `Camera._renderFrameCallback()` while doing `Camera.jumpTo` during a `Camera.easeTo` ([#3332](https://github.com/maplibre/maplibre-gl-js/pull/3332))

## 3.6.0

### ✨ Features and improvements

- Add getLayersOrder() to Map and Style ([#3279](https://github.com/maplibre/maplibre-gl-js/pull/3279))
- Updated description of `fullscreen` example ([#3311](https://github.com/maplibre/maplibre-gl-js/pull/3311))

### 🐞 Bug fixes

- Fix null feature properties in resolve_tokens ([#3272](https://github.com/maplibre/maplibre-gl-js/pull/3272))

## 3.5.2

### ✨ Features and improvements

- Convert plantuml diagrams to mermaid ([#3217](https://github.com/maplibre/maplibre-gl-js/pull/3217))
- Improve buffer transfer in Safari after Safari fixed a memory leak bug ([#3225](https://github.com/maplibre/maplibre-gl-js/pull/3225))
- Minify internal exports to reduce bundle size ([#3216](https://github.com/maplibre/maplibre-gl-js/pull/3216))

### 🐞 Bug fixes

- Add terrain property to map style object ([#3234](https://github.com/maplibre/maplibre-gl-js/pull/3234))
- Fix exception thrown from `isWebGL2` check ([#3238](https://github.com/maplibre/maplibre-gl-js/pull/3238))
- Fix rollup watch mode ([#3270](https://github.com/maplibre/maplibre-gl-js/pull/3270))

## 3.5.1

### 🐞 Bug fixes

- Fix regression introduced in 3.5.0, related to async/await ([#3228](https://github.com/maplibre/maplibre-gl-js/pull/3228))

## 3.5.0

### ✨ Features and improvements

- Add setTiles method to RasterTileSource to dynamically update existing tile sources. ([#3208](https://github.com/maplibre/maplibre-gl-js/pull/3208))

## 3.4.1

### ✨ Features and improvements

- Locally rendered glyphs are double resolution (48px), greatly improving sharpness of CJK text. ([#2990](https://github.com/maplibre/maplibre-gl-js/issues/2990), [#3006](https://github.com/maplibre/maplibre-gl-js/pull/3006))

### 🐞 Bug fixes

- Fix setStyle->style.setState didn't reset \_serializedLayers ([#3133](https://github.com/maplibre/maplibre-gl-js/pull/3133)).
- Fix Raster DEM decoding in safari private browsing mode ([#3185](https://github.com/maplibre/maplibre-gl-js/pull/3185))

## 3.4.0

### ✨ Features and improvements

- Improve error message when a tile can't be loaded ([#3130](https://github.com/maplibre/maplibre-gl-js/pull/3130))
- Support custom raster-dem encodings ([#3087](https://github.com/maplibre/maplibre-gl-js/pull/3087))

### 🐞 Bug fixes

- Fixed Interrupting a scroll zoom causes the next scroll zoom to return to the prior zoom level by reseting scroll handler state properly ([#2709](https://github.com/maplibre/maplibre-gl-js/issues/2709), [#3051](https://github.com/maplibre/maplibre-gl-js/pull/305))
- Fix unit test warning about duplicate module names ([#3049](https://github.com/maplibre/maplibre-gl-js/pull/3049))
- Correct marker position when switching between 2D and 3D view ([#2996](https://github.com/maplibre/maplibre-gl-js/pull/2996))
- Fix error thrown when unsetting line-gradient [#2683]
- Update raster tile end points in documentation
- Avoiding inertia animation on Mac when reduced motion is on ([#3068](https://github.com/maplibre/maplibre-gl-js/pull/3068))
- 3d buildings example doesn't work as expected ([#3165](https://github.com/maplibre/maplibre-gl-js/pull/3165))

## 3.3.1

### ✨ Features and improvements

- Copy LICENSE.txt to dist folder so it's included in 3rdpartylicenses.txt by webpack ([#3021](https://github.com/maplibre/maplibre-gl-js/pull/3021))

### 🐞 Bug fixes

- Correct declared return type of `Map.getLayer()` and `Style.getLayer()` to be `StyleLayer | undefined` to match the documentation ([#2969](https://github.com/maplibre/maplibre-gl-js/pull/2969))
- Correct type of `Map.addLayer()` and `Style.addLayer()` to allow adding a layer with an embedded source, matching the documentation ([#2966](https://github.com/maplibre/maplibre-gl-js/pull/2966))
- Throttle map resizes from ResizeObserver to reduce flicker ([#2986](https://github.com/maplibre/maplibre-gl-js/pull/2986))
- Correct function `Map.setTerrain(options: TerrainSpecification): Map` to be `Map.setTerrain(options: TerrainSpecification | null): Map` per the API spec ([#2993](https://github.com/maplibre/maplibre-gl-js/pull/2993))
- Correct function `Map.getTerrain(): TerrainSpecification` to be `Map.getTerrain(): TerrainSpecification | null` for consistency with the setTerrain function ([#3020](https://github.com/maplibre/maplibre-gl-js/pull/3020))

## 3.3.0

### ✨ Features and improvements

- Add support for [`text-variable-anchor-offset`](https://maplibre.org/maplibre-style-spec/layers/#layout-symbol-text-variable-anchor-offset) symbol style layer property ([#2914](https://github.com/maplibre/maplibre-gl-js/pull/2914))

## 3.2.2

### ✨ Features and improvements

- Add `cache` parameter to [`RequestParameters`](https://maplibre.org/maplibre-gl-js/docs/API/types/maplibregl.RequestParameters/) ([#2910](https://github.com/maplibre/maplibre-gl-js/pull/2910))
- Removed some classed from the docs to better define the public API ([#2945](https://github.com/maplibre/maplibre-gl-js/pull/2945))

### 🐞 Bug fixes

- Properly check ImageBitmap ([#2942](https://github.com/maplibre/maplibre-gl-js/pull/2942), [#2940](https://github.com/maplibre/maplibre-gl-js/issues/2940))
- VectorTileWorkerSource: fix reload for original's load parse would not pass the rawTileData and meta. ([#2941](https://github.com/maplibre/maplibre-gl-js/pull/2941))

## 3.2.1

### ✨ Features and improvements

- Remove cooperative gesture screen from the accessibility tree since screenreaders cannot interact with the map using gestures
- Add `cooperated gestures` example to the doc.([#2860](https://github.com/maplibre/maplibre-gl-js/pull/2860))

### 🐞 Bug fixes

- Incorrect distance field of view calculation for negative elevation, fixed by storing min elevation for the tile in view ([#1655](https://github.com/maplibre/maplibre-gl-js/issues/1655), [#2858](https://github.com/maplibre/maplibre-gl-js/pull/2858))
- Fix reloadCallback not firing on VectorTileWorkerSource.reloadTile ([#1874](https://github.com/maplibre/maplibre-gl-js/pull/1874))
- Don't draw halo pixels underneath text pixels ([#2897](https://github.com/maplibre/maplibre-gl-js/pull/2897))
- Fix RasterDEMTileSource not serializing its options correctly ([#2895](https://github.com/maplibre/maplibre-gl-js/pull/2895))
- Remove node and jest from dist type checking, fix map event and other typing problems ([#2898](https://github.com/maplibre/maplibre-gl-js/pull/2898))

## 3.2.0

### ✨ Features and improvements

- Change all internal exports to named exports([#2711](https://github.com/maplibre/maplibre-gl-js/pull/2711))
- Docs generation is now part of this repo([#2733](https://github.com/maplibre/maplibre-gl-js/pull/2733))
- Add `className` option to Marker constructor ([#2729](https://github.com/maplibre/maplibre-gl-js/pull/2729))
- Immediately redraw the map after setting pixel ratio ([#2674](https://github.com/maplibre/maplibre-gl-js/pull/2673))
- Add maxCanvasSize option to limit canvas size. It can prevent reaching the GL limits and reduce the load on the devices. Default value is [4096, 4096].
- Reduce maxCanvasSize when hitting GL limits to avoid distortions ([#2674](https://github.com/maplibre/maplibre-gl-js/pull/2673))
- Rewrite all the code comments in TSDocs, introduced a new documentation system and moved examples into this repository for better debug options ([#2756](https://github.com/maplibre/maplibre-gl-js/pull/2756))
- ⚠️ Removed non documented `Marker` constructor parameter ([#2756](https://github.com/maplibre/maplibre-gl-js/pull/2756))
- Updated `check-for-support` example ([#2859](https://github.com/maplibre/maplibre-gl-js/pull/2859))

### 🐞 Bug fixes

- Return undefined instead of throwing from `Style.serialize()` when the style hasn't loaded yet ([#2712](https://github.com/maplibre/maplibre-gl-js/pull/2712))
- Don't throw an exception from `checkMaxAngle` when a label with length 0 is on the last segment of a line ([#2710](https://github.com/maplibre/maplibre-gl-js/pull/2710))
- Fix the `tap then drag` zoom gesture detection to abort when the two taps are far away ([#2673](https://github.com/maplibre/maplibre-gl-js/pull/2673))
- Fix regression - update pixel ratio when devicePixelRatio changes, restoring the v1.x behaviour ([#2706](https://github.com/maplibre/maplibre-gl-js/issues/2706))
- Fix incorrect elevation calculation [#2772]

## 3.1.0

### ✨ Features and improvements

- Expose map options.maxTileCacheZoomLevels to allow better control of tile cache ([#2581](https://github.com/maplibre/maplibre-gl-js/pull/2581))

### 🐞 Bug fixes

- Fix regression - Add webgl1 fallback to accommodate users without webgl2 support ([#2653](https://github.com/maplibre/maplibre-gl-js/issues/2653))

## 3.0.1

### ✨ Features and improvements

- Update shaders to GLSL ES 3.0 ([#2599](https://github.com/maplibre/maplibre-gl-js/pull/2599))

### 🐞 Bug fixes

- Fix `RequestTransformFunction` type to return RequestParameters or undefined ([#2586](https://github.com/maplibre/maplibre-gl-js/pull/2586))
- Load `EXT_color_buffer_float` WebGL2 extension to fix heatmap in firefox ([#2595](https://github.com/maplibre/maplibre-gl-js/pull/2595))

## 3.0.0

## New features and improvements

- Add `transformCameraUpdate` callback to `Map` options ([#2535](https://github.com/maplibre/maplibre-gl-js/pull/2535))
- Bump KDBush and supercluster for better memory efficiency ([#2522](https://github.com/maplibre/maplibre-gl-js/pull/2522))
- Improve performance by using HTMLImageElement to download raster source images when refreshExpiredTiles tiles is false ([#2126](https://github.com/maplibre/maplibre-gl-js/pull/2126))
- Set fetchPriority for HTMLImageElement to help improve raster-heavy scenarios ([#2459](https://github.com/maplibre/maplibre-gl-js/pull/2459))
- Reduce rendering calls on initial load. No reason to try rendering before the style is loaded. ([#2464](https://github.com/maplibre/maplibre-gl-js/pull/2464))
- Lazy load default style properties on demand to improve loading performance and reduce memory usage. ([#2476](https://github.com/maplibre/maplibre-gl-js/pull/2476))
- Add queryTerrainElevation allows getting terrain elevation in meters at a specific point ([#2264](https://github.com/maplibre/maplibre-gl-js/pull/2264))
- Improve performance by sending style layers to the worker thread before processing it on the main thread to allow parallel processing ([#2131](https://github.com/maplibre/maplibre-gl-js/pull/2131))
- Add Map.getImage() to retrieve previously-loaded images. ([#2168](https://github.com/maplibre/maplibre-gl-js/pull/2168))
- Add a method to enable/disable cooperative gestures
- Update CONTRIBUTING.md with details on setting up on M1 mac ([#2196](https://github.com/maplibre/maplibre-gl-js/pull/2196))
- Update default type of originalEvent in MapLibreEvent to be `unknown` ([#2243](https://github.com/maplibre/maplibre-gl-js/pull/2243))
- Improve performance when forcing full symbol placement by short-circuiting pause checks ([#2241](https://github.com/maplibre/maplibre-gl-js/pull/2241))
- Adding a `warnonce` when terrain and hillshade source are the same ([#2298](https://github.com/maplibre/maplibre-gl-js/pull/2298))
- Remove a deprecation warning by removing an empty texture that is no longer being used in the codebase ([#2299](https://github.com/maplibre/maplibre-gl-js/pull/2299))
- Improve initial loading performance by lazy serializing layers only when needed. ([#2306](https://github.com/maplibre/maplibre-gl-js/pull/2306))
- Add validateStyle MapOption to allow disabling style validation for faster performance in production environment. ([#2390](https://github.com/maplibre/maplibre-gl-js/pull/2390))
- Add `setiClusterOptions` to update cluster properties of the added sources: fixing these issues ([#429](https://github.com/maplibre/maplibre-gl-js/issues/429)) and ([#1384](https://github.com/maplibre/maplibre-gl-js/issues/1384))
- Add types for `workerOptions` and `_options` in `geojson_source.ts`
- Add fullscreenstart, fullscreenend events to FullscreenControl ([#2128](https://github.com/maplibre/maplibre-gl-js/issues/2128)
- Throttle the image request queue while the map is moving to improve performance ([#2097](https://github.com/maplibre/maplibre-gl-js/issues/2097)
- Add support for multiple `sprite` declarations in one style file ([#1805](https://github.com/maplibre/maplibre-gl-js/pull/1805))
- Extract sprite image on demand to reduce memory usage and improve performance by reducing the number of getImageData calls ([#1809](https://github.com/maplibre/maplibre-gl-js/pull/1809))
- `QueryRenderedFeaturesOptions` type added to both of the params in queryRenderedFeatures in map.ts ([#1900](https://github.com/maplibre/maplibre-gl-js/issues/1900))
- NavigationControlOptions is now optional when creating an instance of NavigationControl ([#1754](https://github.com/maplibre/maplibre-gl-js/issues/1754))
- Listen to webglcontextcreationerror event and give detailed debug info when it fails ([#1715](https://github.com/maplibre/maplibre-gl-js/pull/1715))
- Make sure `cooperativeGestures` overlay is always "on top" (z-index) of map features ([#1753](https://github.com/maplibre/maplibre-gl-js/pull/1753))
- Use `willReadFrequently` hint to optimize 2D canvas usage and remove warnings ([#1808](https://github.com/maplibre/maplibre-gl-js/pull/1808))
- Speed up the cross tile symbol index in certain circumstances ([#1755](https://github.com/maplibre/maplibre-gl-js/pull/1755))
- Improve rendering speed in scenes with many colliding symbolic icons and labels ([#1757](https://github.com/maplibre/maplibre-gl-js/pull/1757))
- Make request for ImageSource cancelable ([#1802](https://github.com/maplibre/maplibre-gl-js/pull/1802))
- Throttle the image request queue while the map is moving to improve performance ([#2097](https://github.com/maplibre/maplibre-gl-js/pull/2097))
- Return a promise from `once` method to allow easier usage of async/await in this case ([#1690](https://github.com/maplibre/maplibre-gl-js/pull/1690))
- Add pseudo (CSS) fullscreen as a fallback for iPhones ([#1678](https://github.com/maplibre/maplibre-gl-js/pull/1678))
- Add `updateData` to `GeoJSONSource` which allows for partial data updates ([#1605](https://github.com/maplibre/maplibre-gl-js/pull/1605))
- Add a RenderPool to render tiles onto textures for 3D ([#1671](https://github.com/maplibre/maplibre-gl-js/pull/1671))
- Add map.getCameraTargetElevation() ([#1558](https://github.com/maplibre/maplibre-gl-js/pull/1558))
- Add `freezeElevation` to `AnimationOptions` to allow smooth camera movement in 3D ([#1514](https://github.com/maplibre/maplibre-gl-js/pull/1514), [#1492](https://github.com/maplibre/maplibre-gl-js/issues/1492))
- Add map.setStyle's transformStyle option ([#1632](https://github.com/maplibre/maplibre-gl-js/pull/1632))

## Potentially breaking changes

Most of these changes will not affect your code but read carefully through the list to asses if a migration is needed.

- ⚠️ Cancel unloaded tile request on zooming in across multiple zooms. Previously these requests were not cancelled. ([#2377](https://github.com/maplibre/maplibre-gl-js/pull/2377))
- ⚠️ Resize map when container element is resized. The "resize"-related events now has different data associated with it ([#2157](https://github.com/maplibre/maplibre-gl-js/pull/2157), [#2551](https://github.com/maplibre/maplibre-gl-js/issues/2551)). Previously the originalEvent field was the reason of this change, for example it could be a `resize` event from the browser. Now it is `ResizeObserverEntry`, see more [here](https://developer.mozilla.org/en-US/docs/web/api/resizeobserverentry).
- ⚠️ Improve rendering of areas below sea level, and remove elevationOffset workaround ([#1578](https://github.com/maplibre/maplibre-gl-js/pull/1578))
- ⚠️ Remove support for `hsl` css color in a format that does not comply with the CSS Color specification. Colors defined in `hsl(110, 0.7, 0.055)` format will no longer work, instead it is recommended to use the format with percentages `hsl(110, 70%, 5.5%)`. ([#2376](https://github.com/maplibre/maplibre-gl-js/pull/2376))
- ⚠️ Move terrain object from style.terrain to map.terrain ([#1628](https://github.com/maplibre/maplibre-gl-js/pull/1628))
- ⚠️ Remove deprecated `mapboxgl-` css classes (use `maplibregl-` instead) ([#1575](https://github.com/maplibre/maplibre-gl-js/pull/1575))
- ⚠️ Full transition from WebGL1 to WebGL2 ([browser support](https://caniuse.com/?search=webgl2)) ([#2512](https://github.com/maplibre/maplibre-gl-js/pull/2512), [#1891](https://github.com/maplibre/maplibre-gl-js/pull/1891))
- ⚠️ `LngLat.toBounds()` is replaced by a static method `LngLatBounds.fromLngLat()` ([#2188](https://github.com/maplibre/maplibre-gl-js/pull/2188))
- ⚠️ Make geojson data source a required field to align with the docs ([#1396](https://github.com/maplibre/maplibre-gl-js/issue/1396))
- ⚠️ Improve control initial loading performance by forcing fadeDuration to 0 till first idle event ([#2447](https://github.com/maplibre/maplibre-gl-js/pull/2447))
- ⚠️ Remove "mapbox-gl-supported" package from API. If needed, please reference it directly instead of going through MapLibre. ([#2451](https://github.com/maplibre/maplibre-gl-js/pull/2451))
- ⚠️ Improve control performance by restricting worker count to a max of 1 except for Safari browser. ([#2354](https://github.com/maplibre/maplibre-gl-js/pull/2354))

## Bug fixes

- Fix of incorrect dash in diagonal lines with a vector source at some zoom levels. ([#2479](https://github.com/maplibre/maplibre-gl-js/pull/2479))
- Fix event.isSourceLoaded to reflect the state of source loading for sourcedata event ([#2543](https://github.com/maplibre/maplibre-gl-js/pull/2543))
- Fix overlapping of 3D building parts when 3D Terrain is activated ([#2513](https://github.com/maplibre/maplibre-gl-js/issues/2513))
- Show 3D buildings located below sea level when 3D Terrain is activated ([#2544](https://github.com/maplibre/maplibre-gl-js/issues/2544))
- Fix `LngLatBounds.extend()` to correctly handle `{ lng: number, lat: number }` coordinates. ([#2425](https://github.com/maplibre/maplibre-gl-js/pull/2425))
- Fix the accuracy-circle in the geolocate control from randomly resizing. ([#2450](https://github.com/maplibre/maplibre-gl-js/pull/2450))
- Fix the type of the `features` property on `MapLayerMouseEvent` and `MapLayerTouchEvent` to be `MapGeoJSONFeature[]` in lieu of `GeoJSON.Feature[]` ([#2244](https://github.com/maplibre/maplibre-gl-js/pull/2244))
- Fix GeolocateControl error if removed quickly ([#2391](https://github.com/maplibre/maplibre-gl-js/pull/2391))
- Fix issue unloading sprite sheet when using `setStyle(style, {diff:true})` ([#2146](https://github.com/maplibre/maplibre-gl-js/pull/2146))
- Fix wrap coords in `getTerrain` when `fitBounds` across the AM ([#2155](https://github.com/maplibre/maplibre-gl-js/pull/2155))
- Fix LngLat `toArray` method return type to [number,number] ([#2233](https://github.com/maplibre/maplibre-gl-js/issues/2233))
- Fix handling of text-offset with symbol-placement: line ([#2170](https://github.com/maplibre/maplibre-gl-js/issues/2170) and [#2171](https://github.com/maplibre/maplibre-gl-js/issues/2171))
- Fix geolocate control permissions failure on IOS16 web view with fallback to `window.navigator.geolocation` ([#2359](https://github.com/maplibre/maplibre-gl-js/pull/2359))
- Prevent unnecessary reload of raster sources when RTL Text Plugin loads ([#2380](https://github.com/maplibre/maplibre-gl-js/issues/2380))
- Fix Handle AddProtocol callback function returning an HTMLImageElement ([#](https://github.com/maplibre/maplibre-gl-js/pull/2393)2393](https://github.com/maplibre/maplibre-gl-js/pull/2393))
- Fix raster tiles being retained when raster-fade-duration is 0 ([#2445](https://github.com/maplibre/maplibre-gl-js/issues/2445), [#2501](https://github.com/maplibre/maplibre-gl-js/issues/2501))
- Fix the worker been terminated on setting new style ([#2123](https://github.com/maplibre/maplibre-gl-js/pull/2123))
- Change how meta key is detected for cooperative gestures
- Fix the worker been terminated on setting new style ([#2123](https://github.com/maplibre/maplibre-gl-js/pull/2123))
- Fix issue [#1024](https://github.com/maplibre/maplibre-gl-js/pull/1024) - Zoom center not under cursor when terrain is on
- Fix errors when running style-spec bin scripts and added missing help. Removed unnecessary script 'gl-style-composite'. ([#1971](https://github.com/maplibre/maplibre-gl-js/pull/1971))
- Fix the `slice` expression type ([#1886](https://github.com/maplibre/maplibre-gl-js/issues/1886))
- Remove dependency on `@rollup/plugin-json`, which was in conflict with `rollup-plugin-import-assert`
- Remove dependency on `@mapbox/gazetteer` which caused some build warnings ([#1757](https://github.com/maplibre/maplibre-gl-js/pull/1757) [#1898](https://github.com/maplibre/maplibre-gl-js/pull/1898))
- Fix `getElevation()` causing uncaught error ([#1650](https://github.com/maplibre/maplibre-gl-js/issues/1650)).
- Fix headless benchmark execution especially on VM ([#1732](https://github.com/maplibre/maplibre-gl-js/pull/1732))
- fix issue [#860](https://github.com/maplibre/maplibre-gl-js/issues/860) fill-pattern with pixelRatio > 1 is now switched correctly at runtime. ([#1765](https://github.com/maplibre/maplibre-gl-js/pull/1765))
- Fix the exception that would be thrown on `map.setStyle` when it is passed with transformStyle option and map is initialized without an initial style. ([#1824](https://github.com/maplibre/maplibre-gl-js/pull/1824))
- Fix the behavior of the compass button on touch devices. ([#1852](https://github.com/maplibre/maplibre-gl-js/pull/1852))
- Fix `GeoJSONSource` appearing to never finish loading when calling its `setData` method immediately after adding it to a `Map` due to it not firing a `metadata` `data` event ([#1693](https://github.com/maplibre/maplibre-gl-js/issues/1693))
- Fix the gap between terrain elevated tiles ([#1602](https://github.com/maplibre/maplibre-gl-js/issues/1602))
- Fix showTileBoundaries to show the first vector source [#1395](https://github.com/maplibre/maplibre-gl-js/pull/1395)
- Fix `match` expression type ([#1631](https://github.com/maplibre/maplibre-gl-js/pull/1631))
- Fix for blurry raster tiles due to raster tiles requests stuck in image queue. ([#2511](https://github.com/maplibre/maplibre-gl-js/pull/2511))

## 3.0.0-pre.9

### 🐞 Bug fixes

- Fixes issue with ResizeObserver firing an initial 'resize' event (since 3.0.0-pre.5) ([#2551](https://github.com/maplibre/maplibre-gl-js/issues/2551))

## 3.0.0-pre.8

### ✨ Features and improvements

- Add `transformCameraUpdate` callback to `Map` options ([#2535](https://github.com/maplibre/maplibre-gl-js/pull/2535))

### 🐞 Bug fixes

- Revise previous fix ([#2445](https://github.com/maplibre/maplibre-gl-js/issues/2445)) for raster tiles being retained when raster-fade-duration is 0 ([#2501](https://github.com/maplibre/maplibre-gl-js/issues/2501))

## 3.0.0-pre.7

### ✨ Features and improvements

- ⚠️ Breaking - Remove WebGL1 support. Move to WebGL2 ([#2512](https://github.com/maplibre/maplibre-gl-js/pull/2512))
- Bump KDBush and supercluster ([#2522](https://github.com/maplibre/maplibre-gl-js/pull/2522))

## 3.0.0-pre.6

### ✨ Features and improvements

- ⚠️ Breaking - Improve control performance by restricting worker count to a max of 1 except safari browser. ([#2354](https://github.com/maplibre/maplibre-gl-js/pull/2354))
- Improve performance by using HTMLImageElement to download raster source images when refreshExpiredTiles tiles is false ([#2126](https://github.com/maplibre/maplibre-gl-js/pull/2126))
- ⚠️ Breaking - Improve control initial loading performance by forcing fadeDuration to 0 till first idle event ([#2447](https://github.com/maplibre/maplibre-gl-js/pull/2447))
- ⚠️ Breaking - Remove "mapbox-gl-supported" package from API. If needed, please reference it directly instead of going through MapLibre. ([#2451](https://github.com/maplibre/maplibre-gl-js/pull/2451))
- Set fetchPriority for HTMLImageElement to help improve raster heavy scenarios ([#2459](https://github.com/maplibre/maplibre-gl-js/pull/2459))
- Reduce rendering calls on initial load. No reason to try rendering before style is loaded. ([#2464](https://github.com/maplibre/maplibre-gl-js/pull/2464))
- Lazy load default style properties on demand to improve loading performance and reduce memory usage. ([#2476](https://github.com/maplibre/maplibre-gl-js/pull/2476))
- Conditional WebGL2 support ([#1891](https://github.com/maplibre/maplibre-gl-js/pull/1891)

### 🐞 Bug fixes

- Fix `LngLatBounds.extend()` to correctly handle `{ lng: number, lat: number }` coordinates. ([#2425](https://github.com/maplibre/maplibre-gl-js/pull/2425))
- Fix the accuracy-circle in the geolocate control from randomly resizing. ([#2450](https://github.com/maplibre/maplibre-gl-js/pull/2450))

## 3.0.0-pre.5

### ✨ Features and improvements

- Add queryTerrainElevation allows getting terrain elevation in meters at specific point ([#2264](https://github.com/maplibre/maplibre-gl-js/pull/2264))
- Improve performance by sending style layers to worker thread before processing it on main thread to allow parallel processing ([#2131](https://github.com/maplibre/maplibre-gl-js/pull/2131))
- ⚠️ Breaking - Resize map when container element is resized. The resize related events now has different data associated with it ([#2157](https://github.com/maplibre/maplibre-gl-js/pull/2157)). Previously the originalEvent field was the reason of this change, for example it could be a `resize` event from the browser. Now it is `ResizeObserverEntry`, see more [here](https://developer.mozilla.org/en-US/docs/web/api/resizeobserverentry).
- Add Map.getImage() to retrieve previously-loaded images. ([#2168](https://github.com/maplibre/maplibre-gl-js/pull/2168))
- Add method to enable/disable cooperative gestures
- ⚠️ Breaking - `LngLat.toBounds()` is replaced by a static method `LngLatBounds.fromLngLat()` ([#2188](https://github.com/maplibre/maplibre-gl-js/pull/2188))
- Update CONTRIBUTING.md with details on setting up on M1 mac ([#2196](https://github.com/maplibre/maplibre-gl-js/pull/2196))
- Update default type of originalEvent in MapLibreEvent to be `unknown` ([#2243](https://github.com/maplibre/maplibre-gl-js/pull/2243))
- Improve performance when forcing full symbol placement by short circuiting pause checks ([#2241](https://github.com/maplibre/maplibre-gl-js/pull/2241))
- Adding a `warnonce` when terrain and hillshade source are the same ([#2298](https://github.com/maplibre/maplibre-gl-js/pull/2298))
- Remove a deprecation warning by removing an empty texture that is no longer being used in the codebase ([#2299](https://github.com/maplibre/maplibre-gl-js/pull/2299))
- Improve initial loading performance by lazy serializing layers only when needed. ([#2306](https://github.com/maplibre/maplibre-gl-js/pull/2306))
- ⚠️ Breaking - Cancel unloaded tile request on zooming in across multiple zoom. Previously these requests were not cancelled. ([#2377](https://github.com/maplibre/maplibre-gl-js/pull/2377))
- Add validateStyle MapOption to allow disabling style validation for faster performance in production environment. ([#2390](https://github.com/maplibre/maplibre-gl-js/pull/2390))
- ⚠️ Breaking - Remove support for `hsl` css color in a format that does not comply with the CSS Color specification. Colors defined in `hsl(110, 0.7, 0.055)` format will no longer work, instead it is recommended to use the format with percentages `hsl(110, 70%, 5.5%)`. ([#2376](https://github.com/maplibre/maplibre-gl-js/pull/2376))

### 🐞 Bug fixes

- Fix the type of the `features` property on `MapLayerMouseEvent` and `MapLayerTouchEvent` to be `MapGeoJSONFeature[]` in lieu of `GeoJSON.Feature[]` ([#2244](https://github.com/maplibre/maplibre-gl-js/pull/2244))
- Fix GeolocateControl error if removed quickly ([#2391](https://github.com/maplibre/maplibre-gl-js/pull/2391))
- Fix issue unloading sprite sheet when using `setStyle(style, {diff:true})` ([#2146](https://github.com/maplibre/maplibre-gl-js/pull/2146))
- Fix wrap coords in `getTerrain` when `fitBounds` across the AM ([#2155](https://github.com/maplibre/maplibre-gl-js/pull/2155))
- Fix LngLat `toArray` method return type to [number,number] ([#2233](https://github.com/maplibre/maplibre-gl-js/issues/2233))
- Fix handling of text-offset with symbol-placement: line ([#2170](https://github.com/maplibre/maplibre-gl-js/issues/2170) and [#2171](https://github.com/maplibre/maplibre-gl-js/issues/2171))
- Fix geolocate control permissions failure on IOS16 web view with fallback to `window.navigator.geolocation` ([#2359](https://github.com/maplibre/maplibre-gl-js/pull/2359))
- Prevent unnecessary reload of raster sources when RTL Text Plugin loads ([#2380](https://github.com/maplibre/maplibre-gl-js/issues/2380))
- Fix Handle AddProtocol callback function returning an HTMLImageElement ([#](https://github.com/maplibre/maplibre-gl-js/pull/2393)2393](https://github.com/maplibre/maplibre-gl-js/pull/2393))
- Fix raster tiles being retained when raster-fade-duration is 0 ([#2445](https://github.com/maplibre/maplibre-gl-js/issues/2445))

## 3.0.0-pre.4

### ✨ Features and improvements

- Add `setiClusterOptions` to update cluster properties of the added sources: fixing these issues ([#429](https://github.com/maplibre/maplibre-gl-js/issues/429)) and ([#1384](https://github.com/maplibre/maplibre-gl-js/issues/1384))
- Add types for `workerOptions` and `_options` in `geojson_source.ts`
- Add fullscreenstart, fullscreenend events to FullscreenControl ([#2128](https://github.com/maplibre/maplibre-gl-js/issues/2128)
- Throttle the image request queue while the map is moving to improve performance ([#2097](https://github.com/maplibre/maplibre-gl-js/issues/2097)

### 🐞 Bug fixes

- Fix the worker been terminated on setting new style ([#2123](https://github.com/maplibre/maplibre-gl-js/pull/2123))
- Change how meta key is detected for cooperative gestures
- Fix the worker been terminated on setting new style ([#2123](https://github.com/maplibre/maplibre-gl-js/pull/2123))

## 3.0.0-pre.3

### ✨ Features and improvements

- Add support for multiple `sprite` declarations in one style file ([#1805](https://github.com/maplibre/maplibre-gl-js/pull/1805))
- Extract sprite image on demand to reduce memory usage and improve performance by reducing number of getImageData calls ([#1809](https://github.com/maplibre/maplibre-gl-js/pull/1809))

### 🐞 Bug fixes

- Fix issue [#1024](https://github.com/maplibre/maplibre-gl-js/pull/1024) - Zoom center not under cursor when terrain is on
- Fix errors when running style-spec bin scripts and added missing help. Removed unnecessary script 'gl-style-composite'. ([#1971](https://github.com/maplibre/maplibre-gl-js/pull/1971))
- Fix the `slice` expression type ([#1886](https://github.com/maplibre/maplibre-gl-js/issues/1886))

## 3.0.0-pre.2

### ✨ Features and improvements

- `QueryRenderedFeaturesOptions` type added to both of the params in queryRenderedFeatures in map.ts ([#1900](https://github.com/maplibre/maplibre-gl-js/issues/1900))
- NavigationControlOptions is now optional when creating an instance of NavigationControl ([#1754](https://github.com/maplibre/maplibre-gl-js/issues/1754))
- Listen to webglcontextcreationerror event and give detailed debug info when it fails ([#1715](https://github.com/maplibre/maplibre-gl-js/pull/1715))
- Make sure `cooperativeGestures` overlay is always "on top" (z-index) of map features ([#1753](https://github.com/maplibre/maplibre-gl-js/pull/1753))
- Use `willReadFrequently` hint to optimize 2D canvas usage and remove warnings ([#1808](https://github.com/maplibre/maplibre-gl-js/pull/1808))
- Speed up the cross tile symbol index in certain circumstances ([#1755](https://github.com/maplibre/maplibre-gl-js/pull/1755))
- Improve rendering speed in scenes with many colliding symbolic icons and labels ([#1757](https://github.com/maplibre/maplibre-gl-js/pull/1757))
- Make request for ImageSource cancelable ([#1802](https://github.com/maplibre/maplibre-gl-js/pull/1802))
- Throttle the image request queue while the map is moving to improve performance ([#2097](https://github.com/maplibre/maplibre-gl-js/pull/2097))

### 🐞 Bug fixes

- Remove dependency on `@rollup/plugin-json`, which was in conflict with `rollup-plugin-import-assert`
- Remove dependency on `@mapbox/gazetteer` which caused some build warnings ([#1757](https://github.com/maplibre/maplibre-gl-js/pull/1757) [#1898](https://github.com/maplibre/maplibre-gl-js/pull/1898))
- Fix `getElevation()` causing uncaught error ([#1650](https://github.com/maplibre/maplibre-gl-js/issues/1650)).
- Fix headless benchmark execution especially on VM ([#1732](https://github.com/maplibre/maplibre-gl-js/pull/1732))
- fix issue [#860](https://github.com/maplibre/maplibre-gl-js/issues/860) fill-pattern with pixelRatio > 1 is now switched correctly at runtime. ([#1765](https://github.com/maplibre/maplibre-gl-js/pull/1765))
- Fix the exception that would be thrown on `map.setStyle` when it is passed with transformStyle option and map is initialized without an initial style. ([#1824](https://github.com/maplibre/maplibre-gl-js/pull/1824))
- Fix the behavior of the compass button on touch devices.

## 3.0.0-pre.1

### ✨ Features and improvements

- Return a promise from `once` method to allow easier usage of async/await in this case ([#1690](https://github.com/maplibre/maplibre-gl-js/pull/1690))
- Add pseudo (CSS) fullscreen as a fallback for iPhones ([#1678](https://github.com/maplibre/maplibre-gl-js/pull/1678))
- Add `updateData` to `GeoJSONSource` which allows for partial data updates ([#1605](https://github.com/maplibre/maplibre-gl-js/pull/1605))

### 🐞 Bug fixes

- Fix `GeoJSONSource` appearing to never finish loading when calling its `setData` method immediately after adding it to a `Map` due to it not firing a `metadata` `data` event ([#1693](https://github.com/maplibre/maplibre-gl-js/issues/1693))
- Fix the gap between terrain elevated tiles ([#1602](https://github.com/maplibre/maplibre-gl-js/issues/1602))

## 3.0.0-pre.0

### ✨ Features and improvements

- Add a RenderPool to render tiles onto textures for 3D ([#1671](https://github.com/maplibre/maplibre-gl-js/pull/1671))
- Add map.getCameraTargetElevation() ([#1558](https://github.com/maplibre/maplibre-gl-js/pull/1558))
- Add `freezeElevation` to `AnimationOptions` to allow smooth camera movement in 3D ([#1514](https://github.com/maplibre/maplibre-gl-js/pull/1514), [#1492](https://github.com/maplibre/maplibre-gl-js/issues/1492))
- ⚠️ Breaking - Remove deprecated `mapboxgl-` css classes ([#1575](https://github.com/maplibre/maplibre-gl-js/pull/1575))
- Add map.setStyle's transformStyle option ([#1632](https://github.com/maplibre/maplibre-gl-js/pull/1632))
- ⚠️ Breaking - Improve rendering of areas below sea level, and remove elevationOffset workaround ([#1578](https://github.com/maplibre/maplibre-gl-js/pull/1578))
- ⚠️ Breaking - Move terrain object from style.terrain to map.terrain ([#1628](https://github.com/maplibre/maplibre-gl-js/pull/1628))

### 🐞 Bug fixes

- ⚠️ Breaking - Make geojson data source a required field to align with the docs ([#1396](https://github.com/maplibre/maplibre-gl-js/issue/1396))
- Fix showTileBoundaries to show the first vector source [#1395](https://github.com/maplibre/maplibre-gl-js/pull/1395)
- Fix `match` expression type ([#1631](https://github.com/maplibre/maplibre-gl-js/pull/1631))

## 2.4.0

### ✨ Features and improvements

- Added calculateCameraOptionsFromTo to camera ([#1427](https://github.com/maplibre/maplibre-gl-js/pull/1427))
- Improve expression types ([#1510](https://github.com/maplibre/maplibre-gl-js/pull/1510))
- Improve performance for primitive size selection ([#1508](https://github.com/maplibre/maplibre-gl-js/pull/1508))
- Upgrade target from ES2017 to ES2019 ([#1499](https://github.com/maplibre/maplibre-gl-js/pull/1499))
- Improve error handling ([#1485](https://github.com/maplibre/maplibre-gl-js/pull/1485))
- Removed `_interpolationType` unused field ([#264](https://github.com/maplibre/maplibre-gl-js/issues/264))

### 🐞 Bug fixes

- Fix attribution not being displayed for terrain ([#1516](https://github.com/maplibre/maplibre-gl-js/pull/1516))
- No triggering of contextmenu after rotate, pitch, etc. also on Windows ([#1537](https://github.com/maplibre/maplibre-gl-js/pull/1537))

## 2.3.1-pre.2

### ✨ Features and improvements

- Improve expression types ([#1510](https://github.com/maplibre/maplibre-gl-js/pull/1510))
- Improve performance for primitive size selection ([#1508](https://github.com/maplibre/maplibre-gl-js/pull/1508))
- Upgrade target from ES2017 to ES2019 ([#1499](https://github.com/maplibre/maplibre-gl-js/pull/1499))

## 2.3.1-pre.1

### ✨ Features and improvements

- Improve error handling ([#1485](https://github.com/maplibre/maplibre-gl-js/pull/1485))

## 2.3.0

### ✨ Features and improvements

- Re-enable method to get library version. Either with `import {version} from 'maplibre-gl'`, or on a Map instance as `map.version`.

## 2.2.1

### 🐞 Bug fixes

- Fix types generation and make sure they run as part of the CI ([#1462](https://github.com/maplibre/maplibre-gl-js/issues/1462), [#1465](https://github.com/maplibre/maplibre-gl-js/pull/1465))

## 2.2.0

Everything from the four previous pre-releases:

### ✨ Features and improvements

- Update `icon-padding` symbol layout property to support asymmetric padding ([#1289](https://github.com/maplibre/maplibre-gl-js/pull/1289))
- Added `cooperativeGestures` option when instantiating map to prevent inadvertent scrolling/panning when navigating a page where map is embedded inline ([#234](https://github.com/maplibre/maplibre-gl-js/issues/234))
- Improve filter specification typings ([#1390](https://github.com/maplibre/maplibre-gl-js/pull/1390))
- Add 3D terrain capabilities ([#165](https://github.com/maplibre/maplibre-gl-js/pull/165), [#1022](https://github.com/maplibre/maplibre-gl-js/pull/1022))
- Cancel pending GeoJSON requests when `GeoJSONSource.setData()` is called instead of waiting for any pending request to complete before issuing the request for the new URL ([#1102](https://github.com/maplibre/maplibre-gl-js/pull/1102))

### 🐞 Bug fixes

- Fix compact attribution style when using global CSS that sets `box-sizing: border-box;` ([#1250](https://github.com/maplibre/maplibre-gl-js/pull/1250))
- Handle maxBounds which cross the meridian at longitude ±180° ([#1298](https://github.com/maplibre/maplibre-gl-js/pull/1298), [#1299](https://github.com/maplibre/maplibre-gl-js/pull/1299))
- Hide arrow displayed in default `summary` styles on the attribution control ([#1258](https://github.com/maplibre/maplibre-gl-js/pull/1258))
- Fix memory usage in terrain 3D ([#1291](https://github.com/maplibre/maplibre-gl-js/issues/1291), [#1302](https://github.com/maplibre/maplibre-gl-js/pull/1302))
- Fix disappearance of closest tiles when 3D terrain is enabled ([#1241](https://github.com/maplibre/maplibre-gl-js/issues/1241), [#1300](https://github.com/maplibre/maplibre-gl-js/pull/1300))

## 2.2.0-pre.4

### ✨ Features and improvements

- Update `icon-padding` symbol layout property to support asymmetric padding ([#1289](https://github.com/maplibre/maplibre-gl-js/pull/1289))
- Added `cooperativeGestures` option when instantiating map to prevent inadvertent scrolling/panning when navigating a page where map is embedded inline ([#234](https://github.com/maplibre/maplibre-gl-js/issues/234))
- Improve filter specification typings ([#1390](https://github.com/maplibre/maplibre-gl-js/pull/1390))

### 🐞 Bug fixes

- Fix compact attribution style when using global CSS that sets `box-sizing: border-box;` ([#1250](https://github.com/maplibre/maplibre-gl-js/pull/1250))

## 2.2.0-pre.3

### 🐞 Bug fixes

- Handle maxBounds which cross the meridian at longitude ±180° ([#1298](https://github.com/maplibre/maplibre-gl-js/issues/1298), [#1299](https://github.com/maplibre/maplibre-gl-js/pull/1299))
- Hide arrow displayed in default `summary` styles on the attribution control ([#1258](https://github.com/maplibre/maplibre-gl-js/pull/1258))
- Fix memory usage in terrain 3D ([#1291](https://github.com/maplibre/maplibre-gl-js/issues/1291), [#1302](https://github.com/maplibre/maplibre-gl-js/pull/1302))
- Fix disappearance of closest tiles when 3D terrain is enabled ([#1241](https://github.com/maplibre/maplibre-gl-js/issues/1241), [#1300](https://github.com/maplibre/maplibre-gl-js/pull/1300))

## 2.2.0-pre.2

### ✨ Features and improvements

- Add 3D terrain capabilities ([#165](https://github.com/maplibre/maplibre-gl-js/pull/165), [#1022](https://github.com/maplibre/maplibre-gl-js/pull/1022))

## 2.2.0-pre.1

### ✨ Features and improvements

- Cancel pending GeoJSON requests when `GeoJSONSource.setData()` is called instead of waiting for any pending request to complete before issuing the request for the new URL ([#1102](https://github.com/maplibre/maplibre-gl-js/pull/1102))

## 2.1.9

### 🐞 Bug fixes

- Add back typescript typings to dependencies instead of devDependencies ([#1178](https://github.com/maplibre/maplibre-gl-js/pull/1178))

## 2.1.8

### ✨ Features and improvements

- Changed logic for showing the MapLibre logo. The MapLibre logo is now shown by setting the map option 'maplibreLogo' to true or by adding it to a map with addControl. TileJSON no longer controls if the logo is shown. ([#786](https://github.com/maplibre/maplibre-gl-js/pull/786))

### 🐞 Bug fixes

- Fix missing `touchmove` in `MapTouchEvent["type"]` ([#1131](https://github.com/maplibre/maplibre-gl-js/pull/1131))
- Type CustomLayerInterface renderingMode, onRemove, onAdd, and prerender optional ([#1122](https://github.com/maplibre/maplibre-gl-js/pull/1122))

## 2.1.8-pre.3

### 🐞 Bug fixes

- Use correct location for mouse events of line layer with line-offset ([#1108](https://github.com/maplibre/maplibre-gl-js/issues/1108)).
- Change `GeoJSONFeature.properties` type from `{}` to `{ [name: string]: any; }` ([#1115](https://github.com/maplibre/maplibre-gl-js/pull/1115)).
- Fix `error TS2503: Cannot find namespace 'GeoJSON'` ([#1096](https://github.com/maplibre/maplibre-gl-js/issues/1096)).

## 2.1.8-pre.2

### ✨ Features and improvements

- Removal of the unminified production build target, so `npm run build-prod` will be the main build command going forward.

### 🐞 Bug fixes

- Dispose source resources on map style removal, it also fixes `cannot read properties of undefined (reading 'sourceCaches')` error ([#1099](https://github.com/maplibre/maplibre-gl-js/pull/1099)).
- Add MapGeoJSONFeature type as replacement for MapboxGeoJSONFeature. MapGeoJSONFeature type extends GeoJSONFeature type with layer, source, sourceLayer, and state properties ([#1104](https://github.com/maplibre/maplibre-gl-js/pull/1104)).
- Fix automatic refreshing of expired raster tiles ([#1106](https://github.com/maplibre/maplibre-gl-js/pull/1106))
- Fix precision loss in some matrix calculations ([#1105](https://github.com/maplibre/maplibre-gl-js/pull/1105))

## 2.1.8-pre.1

### ✨ Features and improvements

- Add option `viewport-glyph` to `text-rotation-alignment` which places glyphs along a linestring and rotates them to the x-axis of the viewport ([#716](https://github.com/maplibre/maplibre-gl-js/pull/716)).

### 🐞 Bug fixes

- Change `GeoJSONFeature.id` type from `number | string | void` to `number | string | undefined` ([#1093](https://github.com/maplibre/maplibre-gl-js/pull/1093))
- Add FeatureIdentifier type to define feature parameter in setFeatureState, removeFeatureState, and getFeatureState methods. Change FeatureIdentifier.id from `id: string | number;` to `id?: string | number | undefined;` ([#1095](https://github.com/maplibre/maplibre-gl-js/pull/1095))
- Change map.on, map.off, and map.once type parameter from "type: MapEvent" to "type: MapEvent | string" ([#1094](https://github.com/maplibre/maplibre-gl-js/pull/1094))

## 2.1.7

### 🐞 Bug fixes

- Add adjustment for glyph rendering, CJK fonts are mainly affected ([#1002](https://github.com/maplibre/maplibre-gl-js/issues/1002)).
- Improve typings to fix Angular strict mode failure ([#790](https://github.com/maplibre/maplibre-gl-js/issues/790), [#970](https://github.com/maplibre/maplibre-gl-js/issues/970), [#934](https://github.com/maplibre/maplibre-gl-js/issues/934))
- Fix `SourceCache.loaded()` always returning `true` following a load error ([#1025](https://github.com/maplibre/maplibre-gl-js/issues/1025))
- Added back csp and dev builds to npm package ([#1042](https://github.com/maplibre/maplibre-gl-js/issues/1042))

## 2.1.6

### 🐞 Bug fixes

- Publish `dist/package.json` ([#998](https://github.com/maplibre/maplibre-gl-js/pull/998)).

## 2.1.6-pre.1

### 🐞 Bug fixes

- Publish `dist/package.json` ([#998](https://github.com/maplibre/maplibre-gl-js/pull/998)).

## 2.1.5

### 🐞 Bug fixes

- Publish empty `postinstall.js` file. Follow-up on ([#990](https://github.com/maplibre/maplibre-gl-js/issues/990)), ([#991](https://github.com/maplibre/maplibre-gl-js/pull/991)), ([#992](https://github.com/maplibre/maplibre-gl-js/pull/992)).

## 2.1.5-pre.1

### 🐞 Bug fixes

- Publish empty `postinstall.js` file. Follow-up on ([#990](https://github.com/maplibre/maplibre-gl-js/pull/990)), ([#991](https://github.com/maplibre/maplibre-gl-js/pull/991)), ([#992](https://github.com/maplibre/maplibre-gl-js/pull/992)).

## 2.1.4

### 🐞 Bug fixes

- Fix missing `postinstall.js` file in npm publish. Follow-up on ([#990](https://github.com/maplibre/maplibre-gl-js/issues/990)), ([#991](https://github.com/maplibre/maplibre-gl-js/pull/991)).

## 2.1.3

### 🐞 Bug fixes

- Fix postinstall `ts-node` error on non-dev installs ([#900](https://github.com/maplibre/maplibre-gl-js/pull/900))

## 2.1.2

### Features and improvements

- Default compact attribution to be open by default to comply with OpenStreetMap Attribution Guidelines ([#795](https://github.com/maplibre/maplibre-gl-js/pull/795))
- Export `Source` classes (`GeoJSONSource` etc.) declarations. ([#801](https://github.com/maplibre/maplibre-gl-js/issues/801))
- Make `AJAXError` public so error HTTP responses can be handled differently from other errors.

### 🐞 Bug fixes

- Fix compact attribution button showing when attribution is blank ([#795](https://github.com/maplibre/maplibre-gl-js/pull/795))
- Fix error mismatched image size for CJK characters ([#718](https://github.com/maplibre/maplibre-gl-js/issues/718))
- Fire `dataabort` and `sourcedataabort` events when a tile request is aborted ([#794](https://github.com/maplibre/maplibre-gl-js/issues/794))
- Fix NextJs `performance` undefined ([#768](https://github.com/maplibre/maplibre-gl-js/issues/768))

## 2.1.1

### 🐞 Bug fixes

- Fix stale tiles being shown when calling VectorTileSource#setTiles while the map is moving.

## 2.1.0

### ✨ Features and improvements

- Add `icon-overlap` and `text-overlap` symbol layout properties [#347](https://github.com/maplibre/maplibre-gl-js/pull/347)
- Deprecate `icon-allow-overlap` and `text-allow-overlap` symbol layout properties. `icon-overlap` and `text-overlap` are their replacements.
- Remove node package chalk from devDependencies ([#789](https://github.com/maplibre/maplibre-gl-js/pull/789)).
- Allow setting a custom pixel ratio by adding a `MapOptions#pixelRatio` property and a `Map#setPixelRatio` method. Since a high `devicePixelRatio` value can lead to performance and display problems, it is done at your own risk. ([#769](https://github.com/maplibre/maplibre-gl-js/issues/769))

## 2.0.5

### 🐞 Bug fixes

- Remove list of node versions allowed to install the package.

## 2.0.4

### 🐞 Bug fixes

- Missing package.json file in version 2.0.3 dist in npm ([#811](https://github.com/maplibre/maplibre-gl-js/issues/811)) - this causes webpack to fail

## 2.0.3

### Features and improvements

- Remove node package chalk from devDependencies ([#789](https://github.com/maplibre/maplibre-gl-js/pull/789)).
- Remove vector-tile module declaration and revert to using point from [@mapbox/point-geometry](https://github.com/mapbox/point-geometry] ([#788](https://github.com/maplibre/maplibre-gl-js/issues/788), [#800](https://github.com/maplibre/maplibre-gl-js/pull/800))
- Moved development environment to use NodeJs 16 ([#781](https://github.com/maplibre/maplibre-gl-js/pull/781), [#806](https://github.com/maplibre/maplibre-gl-js/pull/806))

### 🐞 Bug fixes

- Fix max cluster zoom in geojson source ([#61](https://github.com/maplibre/maplibre-gl-js/issues/61))

## 2.0.2

### 🐞 Bug fixes

- Fix typescript generated file ([#776](https://github.com/maplibre/maplibre-gl-js/issues/776)).

## 2.0.1

### 🐞 Bug fixes

- Fix documentation of `addProtocol` and `removeProtocol`.

## 2.0.0

### Features and improvements

- Migrated the production code to typescript
- ** Breaking Change ** removed `version` from the public API
- ** Breaking Change ** stopped supporting IE (internet explorer)
- ** Breaking Change ** stopped supporting Chrome 49-65. Chrome 66+ required. For Chrome 49-65 support use version 1.15.2.
- ** Breaking Change ** removed all code related to `accessToken` and Mapbox specific urls starting with `mapbox://`. Telemetry and tracking code was removed.
- ** Breaking Change ** removed `baseApiUrl` as it was used only for Mapbox related urls
- ** Breaking Change ** typescript typings have changed:
  - `Style` => `StyleSpecification`
  - `AnyLayer` => `LayerSpecification`
  - `AnySourceData` => `SourceSpecification`
  - `MapboxEvent` => `MapLibreEvent`
  - `MapboxOptions` => `MapOptions`
  - `MapBoxZoomEvent` => `MapLibreZoomEvent`
  - `*SourceRaw` + `*SourceOptions` => `*SourceSpecification`
  - `*Source` (source implementation definition) were removed
  - `*Layer` => `*LayerSpecification`
  - `*Paint` => `*LayerSpecification['paint']`
  - `*Layout` => `*LayerSpecification['layout']`
  - `MapboxGeoJSONFeature` => `GeoJSONFeature`
- Added `redraw` function to map ([#206](https://github.com/maplibre/maplibre-gl-js/issues/206))
- Improve attribution controls accessibility. See [#359](https://github.com/maplibre/maplibre-gl-js/issues/359)
- Allow maxPitch value up to 85, use values greater than 60 at your own risk ([#574](https://github.com/maplibre/maplibre-gl-js/pull/574))
- `getImage` uses createImageBitmap when supported ([#650](https://github.com/maplibre/maplibre-gl-js/pull/650))

### 🐞 Bug fixes

- Fix warning due to strict comparison of SDF property in image sprite ([#303](https://github.com/maplibre/maplibre-gl-js/issues/303))
- Fix tile placeholder replacement to allow for placeholders to be in a URL more than once. ([#348](https://github.com/maplibre/maplibre-gl-js/pull/348))
- Fix type check for non dom environment. ([#334](https://github.com/maplibre/maplibre-gl-js/issues/334))
- Fix precision problem in patterns when overzoomed in OpenGL ES devices.
- Fix padding-top of the popup to improve readability of popup text ([#354](https://github.com/maplibre/maplibre-gl-js/pull/354)).
- Fix GeoJSONSource#loaded sometimes returning true while there are still pending loads ([#669](https://github.com/maplibre/maplibre-gl-js/issues/669))
- Fix MapDataEvent#isSourceLoaded being true in GeoJSONSource "dataloading" event handlers ([#694](https://github.com/maplibre/maplibre-gl-js/issues/694))
- Fix events being fired after Map#remove has been called when the WebGL context is lost and restored ([#726](https://github.com/maplibre/maplibre-gl-js/issues/726))
- Fix nested expressions types definition [#757](https://github.com/maplibre/maplibre-gl-js/pull/757)

## 1.15.2

### 🐞 Bug fixes

- Fix breaking changes introduced in v1.15.0 by adoption dual naming scheme for CSS class names

## 1.15.1

### 🐞 Bug fixes

- Add void return for some method declaration to match TS strict mode ([#194](https://github.com/maplibre/maplibre-gl-js/pull/194))
- Fix css leftovers ([#83](https://github.com/maplibre/maplibre-gl-js/issues/83))

## 1.15.0

### Features and improvements

- ** Breaking Change: ** Rename css classes ([#83](https://github.com/maplibre/maplibre-gl-js/issues/83))
- Added custom protocol support to allow overriding ajax calls ([#29](https://github.com/maplibre/maplibre-gl-js/issues/29))
- Added setTransformRequest to map ([#159](https://github.com/maplibre/maplibre-gl-js/pull/159))
- Publish @maplibre/maplibre-gl-style-spec v14.0.0 on NPM ([#149](https://github.com/maplibre/maplibre-gl-js/pull/149))
- Replace link to mapbox on LogoControl by link to maplibre ([#151](https://github.com/maplibre/maplibre-gl-js/pull/151))
- Migrate style spec files from mapbox to maplibre ([#147](https://github.com/maplibre/maplibre-gl-js/pull/147))
- Publish the MapLibre style spec in NPM ([#140](https://github.com/maplibre/maplibre-gl-js/pull/140))
- Replace mapboxgl with maplibregl in JSDocs inline examples ([#134](https://github.com/maplibre/maplibre-gl-js/pull/134))
- Bring in typescript definitions file ([#24](https://github.com/maplibre/maplibre-gl-js/issues/24))
- Update example links to https://maplibre.org/maplibre-gl-js-docs/ ([#131](https://github.com/maplibre/maplibre-gl-js/pull/131))
- Improve performance of layers with constant `*-sort-key` ([#78](https://github.com/maplibre/maplibre-gl-js/pull/78))

### 🐞 Bug fixes

- Prevented attribution button from submitting form ([#178](https://github.com/maplibre/maplibre-gl-js/issues/178))

## 1.14.0

### Features and improvements

- Rebranded to MapLibre
- New logo

### 🐞 Bug fixes

- Rename SVGs mapboxgl-ctrl-\*.svg to maplibregl ([#85](https://github.com/maplibre/maplibre-gl-js/pull/85))
- fix ImageSource not working in FF/Safari ([#87](https://github.com/maplibre/maplibre-gl-js/pull/87))
- Update HTML debug files to use MapLibre in titles ([#84](https://github.com/maplibre/maplibre-gl-js/pull/84))
- fix CI checksize job to use maplibre name ([#86](https://github.com/maplibre/maplibre-gl-js/pull/86))
- Move output files from mapbox._ to maplibre._ ([#75](https://github.com/maplibre/maplibre-gl-js/pull/75))
- Remove mapbox specifics and branding from .github ([#64](https://github.com/maplibre/maplibre-gl-js/pull/64))
- Fix a bug where mapbox-gl-js is no longer licensed as open source, but we owe immeasurable gratitude to Mapbox for releasing all their initial code to the community under BSD-3 license.

## 1.13.0

### ✨ Features and improvements

- Improve accessibility by fixing issues reported by WCAG 2.1. [#9991](https://github.com/mapbox/mapbox-gl-js/pull/9991)
- Improve accessibility when opening a popup by immediately focusing on the content. [#9774](https://github.com/mapbox/mapbox-gl-js/pull/9774) (h/t [@watofundefined](https://github.com/watofundefined)))
- Improve rendering performance of symbols with `symbol-sort-key`. [#9751](https://github.com/mapbox/mapbox-gl-js/pull/9751) (h/t [@osvodef](https://github.com/osvodef)))
- Add `Marker` `clickTolerance` option. [#9640](https://github.com/mapbox/mapbox-gl-js/pull/9640) (h/t [@ChristopherChudzicki](https://github.com/ChristopherChudzicki)))
- Add `Map` `hasControl` method. [#10035](https://github.com/mapbox/mapbox-gl-js/pull/10035)
- Add `Popup` `setOffset` method. [#9946](https://github.com/mapbox/mapbox-gl-js/pull/9946) (h/t [@jutaz](https://github.com/jutaz)))
- Add `KeyboardHandler` `disableRotation` and `enableRotation` methods. [#10072](https://github.com/mapbox/mapbox-gl-js/pull/10072) (h/t [@jmbott](https://github.com/jmbott)))

### 🐞 Bug fixes

- Fix a bug where `queryRenderedFeatures` didn't properly expose the paint values if they were data-driven. [#10074](https://github.com/mapbox/mapbox-gl-js/pull/10074) (h/t [@osvodef](https://github.com/osvodef)))
- Fix a bug where attribution didn't update when layer visibility changed during zooming. [#9943](https://github.com/mapbox/mapbox-gl-js/pull/9943)
- Fix a bug where hash control conflicted with external history manipulation (e.g. in single-page apps). [#9960](https://github.com/mapbox/mapbox-gl-js/pull/9960) (h/t [@raegen](https://github.com/raegen)))
- Fix a bug where `fitBounds` had an unexpected result with non-zero bearing and uneven padding. [#9821](https://github.com/mapbox/mapbox-gl-js/pull/9821) (h/t [@allison-strandberg](https://github.com/allison-strandberg)))
- Fix HTTP support when running GL JS against [Mapbox Atlas](https://www.mapbox.com/atlas). [#10090](https://github.com/mapbox/mapbox-gl-js/pull/10090)
- Fix a bug where the `within` expression didn't work in `querySourceFeatures`. [#9933](https://github.com/mapbox/mapbox-gl-js/pull/9933)
- Fix a bug where `Popup` content HTML element was removed on `setDOMContent`. [#10036](https://github.com/mapbox/mapbox-gl-js/pull/10036)
- Fix a compatibility bug when `icon-image` is used as a legacy categorical function. [#10060](https://github.com/mapbox/mapbox-gl-js/pull/10060)
- Reduce rapid memory growth in Safari by ensuring `Image` dataURI's are released. [#10118](https://github.com/mapbox/mapbox-gl-js/pull/10118)

### ⚠️ Note on IE11

We intend to remove support for Internet Explorer 11 in a future release of GL JS later this year.

## 1.12.0

### ✨ Features and improvements

- Add methods for changing a vector tile source dynamically (e.g. `setTiles`, `setUrl`). [#8048](https://github.com/mapbox/mapbox-gl-js/pull/8048) (h/t [@stepankuzmin](https://github.com/stepankuzmin))
- Add a `filter` option for GeoJSON sources to filter out features prior to processing (e.g. before clustering). [#9864](https://github.com/mapbox/mapbox-gl-js/pull/9864)
- Vastly increase precision of `line-gradient` for long lines. [#9694](https://github.com/mapbox/mapbox-gl-js/pull/9694)
- Improve `raster-dem` sources to properly support the `maxzoom` option and overzooming. [#9789](https://github.com/mapbox/mapbox-gl-js/pull/9789) (h/t [@brendan-ward](@brendanhttps://github.com/ward))

### 🐞 Bug fixes

- Fix a bug where bearing snap interfered with `easeTo` and `flyTo` animations, freezing the map. [#9884](https://github.com/mapbox/mapbox-gl-js/pull/9884) (h/t [@andycalder](https://github.com/andycalder))
- Fix a bug where a fallback image was not used if it was added via `addImage`. [#9911](https://github.com/mapbox/mapbox-gl-js/pull/9911) (h/t [@francois2metz](https://github.com/francois2metz))
- Fix a bug where `promoteId` option failed for fill extrusions with defined feature ids. [#9863](https://github.com/mapbox/mapbox-gl-js/pull/9863)

### 🛠️ Workflow

- Renamed the default development branch from `master` to `main`.

## 1.11.1

### 🐞 Bug fixes

- Fix a bug that caused `map.loaded()` to incorrectly return `false` after a click event. ([#9825](https://github.com/mapbox/mapbox-gl-js/pull/9825))

## 1.11.0

### ✨ Features and improvements

- Add an option to scale the default `Marker` icon.([#9414](https://github.com/mapbox/mapbox-gl-js/pull/9414)) (h/t [@adrianababakanian](https://github.com/adrianababakanian))
- Improving the shader compilation speed by manually getting the run-time attributes and uniforms.([#9497](https://github.com/mapbox/mapbox-gl-js/pull/9497))
- Added `clusterMinPoints` option for clustered GeoJSON sources that defines the minimum number of points to form a cluster.([#9748](https://github.com/mapbox/mapbox-gl-js/pull/9748))

### 🐞 Bug fixes

- Fix a bug where map got stuck in a DragRotate interaction if it's mouseup occurred outside of the browser window or iframe.([#9512](https://github.com/mapbox/mapbox-gl-js/pull/9512))
- Fix potential visual regression for `*-pattern` properties on AMD graphics card vendor.([#9681](https://github.com/mapbox/mapbox-gl-js/pull/9681))
- Fix zooming with a double tap on iOS Safari 13.([#9757](https://github.com/mapbox/mapbox-gl-js/pull/9757))
- Removed a misleading `geometry exceeds allowed extent` warning when using Mapbox Streets vector tiles.([#9753](https://github.com/mapbox/mapbox-gl-js/pull/9753))
- Fix reference error when requiring the browser bundle in Node. ([#9749](https://github.com/mapbox/mapbox-gl-js/pull/9749))

## 1.10.2

### 🐞 Bug fixes

- Fix zooming with a double tap in iOS Safari 13.([#9757](https://github.com/mapbox/mapbox-gl-js/pull/9757))

## 1.10.1

### 🐞 Bug fixes

- Fix markers interrupting touch gestures ([#9675](https://github.com/mapbox/mapbox-gl-js/issues/9675), fixed by [#9683](https://github.com/mapbox/mapbox-gl-js/pull/9683))
- Fix bug where `map.isMoving()` returned true while map was not moving ([#9647](https://github.com/mapbox/mapbox-gl-js/issues/9647), fixed by [#9679](https://github.com/mapbox/mapbox-gl-js/pull/9679))
- Fix regression that prevented `touchmove` events from firing during gestures ([#9676](https://github.com/mapbox/mapbox-gl-js/issues/9676), fixed by [#9685](https://github.com/mapbox/mapbox-gl-js/pull/9685))
- Fix `image` expression evaluation which was broken under certain conditions ([#9630](https://github.com/mapbox/mapbox-gl-js/issues/9630), fixed by [#9685](https://github.com/mapbox/mapbox-gl-js/pull/9668))
- Fix nested `within` expressions in filters not evaluating correctly ([#9605](https://github.com/mapbox/mapbox-gl-js/issues/9605), fixed by [#9611](https://github.com/mapbox/mapbox-gl-js/pull/9611))
- Fix potential `undefined` paint variable in `StyleLayer` ([#9688](https://github.com/mapbox/mapbox-gl-js/pull/9688)) (h/t [mannnick24](https://github.com/mannnick24))

## 1.10.0

### ✨ Features

- Add `mapboxgl.prewarm()` and `mapboxgl.clearPrewarmedResources()` methods to allow developers to optimize load times for their maps ([#9391](https://github.com/mapbox/mapbox-gl-js/pull/9391))
- Add `index-of` and `slice` expressions to search arrays and strings for the first occurrence of a specified value and return a section of the original array or string ([#9450](https://github.com/mapbox/mapbox-gl-js/pull/9450)) (h/t [lbutler](https://github.com/lbutler))
- Correctly set RTL text plugin status if the plugin URL could not be loaded. This allows developers to add retry logic on network errors when loading the plugin ([#9489](https://github.com/mapbox/mapbox-gl-js/pull/9489))

### 🍏 Gestures

This release significantly refactors and improves gesture handling on desktop and mobile. Three new touch gestures have been added: `two-finger swipe` to adjust pitch, `two-finger double tap` to zoom out, and `tap then drag` to adjust zoom with one finger ([#9365](https://github.com/mapbox/mapbox-gl-js/pull/9365)). In addition, this release brings the following changes and bug fixes:

- It's now possible to interact with multiple maps on the same page at the same time ([#9365](https://github.com/mapbox/mapbox-gl-js/pull/9365))
- Fix map jump when releasing one finger after pinch zoom ([#9136](https://github.com/mapbox/mapbox-gl-js/issues/9136))
- Stop mousedown and touchstart from interrupting `easeTo` animations when interaction handlers are disabled ([#8725](https://github.com/mapbox/mapbox-gl-js/issues/8725))
- Stop mouse wheel from interrupting animations when `map.scrollZoom` is disabled ([#9230](https://github.com/mapbox/mapbox-gl-js/issues/9230))
- A camera change can no longer be prevented by disabling the interaction handler within the camera change event. Selectively prevent camera changes by listening to the `mousedown` or `touchstart` map event and calling [.preventDefault()](https://docs.mapbox.com/mapbox-gl-js/api/#mapmouseevent#preventdefault) ([#9365](https://github.com/mapbox/mapbox-gl-js/pull/9365))
- Undocumented properties on the camera change events fired by the doubleClickZoom handler have been removed ([#9365](https://github.com/mapbox/mapbox-gl-js/pull/9365))

### 🐞 Improvements and bug fixes

- Line labels now have improved collision detection, with greater precision in placement, reduced memory footprint, better placement under pitched camera orientations ([#9219](https://github.com/mapbox/mapbox-gl-js/pull/9219))
- Fix `GlyphManager` continually re-requesting missing glyph ranges ([#8027](https://github.com/mapbox/mapbox-gl-js/issues/8027), fixed by [#9375](https://github.com/mapbox/mapbox-gl-js/pull/9375)) (h/t [oterral](https://github.com/oterral))
- Avoid throwing errors when calling certain popup methods before the popup element is created ([#9433](https://github.com/mapbox/mapbox-gl-js/pull/9433))
- Fix a bug where fill-extrusion features with colinear points were not returned by `map.queryRenderedFeatures(...)` ([#9454](https://github.com/mapbox/mapbox-gl-js/pull/9454))
- Fix a bug where using feature state on a large input could cause a stack overflow error ([#9463](https://github.com/mapbox/mapbox-gl-js/pull/9463))
- Fix exception when using `background-pattern` with data driven expressions ([#9518](https://github.com/mapbox/mapbox-gl-js/issues/9518), fixed by [#9520](https://github.com/mapbox/mapbox-gl-js/pull/9520))
- Fix a bug where UI popups were potentially leaking event listeners ([#9498](https://github.com/mapbox/mapbox-gl-js/pull/9498)) (h/t [mbell697](https://github.com/mbell697))
- Fix a bug where the `within` expression would return inconsistent values for points on tile boundaries ([#9411](https://github.com/mapbox/mapbox-gl-js/issues/9411), [#9428](https://github.com/mapbox/mapbox-gl-js/pull/9428))
- Fix a bug where the `within` expression would incorrectly evaluate geometries that cross the antimeridian ([#9440](https://github.com/mapbox/mapbox-gl-js/pull/9440))
- Fix possible undefined exception on paint variable of style layer ([#9437](https://github.com/mapbox/mapbox-gl-js/pull/9437)) (h/t [mannnick24](https://github.com/mannnick24))
- Upgrade minimist to ^1.2.5 to get fix for security issue [CVE-2020-7598](https://cve.mitre.org/cgi-bin/cvename.cgi?name=CVE-2020-7598) upstream ([#9425](https://github.com/mapbox/mapbox-gl-js/issues/9431), fixed by [#9425](https://github.com/mapbox/mapbox-gl-js/pull/9425)) (h/t [watson](https://github.com/watson))

## 1.9.1

### 🐞 Bug fixes

- Fix a bug [#9477](https://github.com/mapbox/mapbox-gl-js/issues/9477) in `Map#fitBounds(..)` wherein the `padding` passed to options would get applied twice.
- Fix rendering bug [#9479](https://github.com/mapbox/mapbox-gl-js/issues/9479) caused when data-driven `*-pattern` properties reference images added with `Map#addImage(..)`.
- Fix a bug [#9468](https://github.com/mapbox/mapbox-gl-js/issues/9468) in which an exception would get thrown when updating symbol layer paint property using `setPaintProperty`.

## 1.9.0

With this release, we're adding [a new changelog policy](./CONTRIBUTING.md#changelog-conventions) to our contribution guidelines.

This release also fixes several long-standing bugs and unintentional rendering behavior with `line-pattern`. The fixes come with a visual change to how patterns added with `line-pattern` scale. Previously, patterns that became larger than the line would be clipped, sometimes distorting the pattern, particularly on mobile and retina devices. Now the pattern will be scaled to fit under all circumstances. [#9266](https://github.com/mapbox/mapbox-gl-js/pull/9266) showcases examples of the visual differences. For more information and to provide feedback on this change, see [#9394](https://github.com/mapbox/mapbox-gl-js/pull/9394).

### ✨ Features

- Add `within` expression for testing whether an evaluated feature lies within a given GeoJSON object ([#9352](https://github.com/mapbox/mapbox-gl-js/pull/9352)). - We are aware of an edge case in which points with wrapped coordinates (e.g. longitude -185) are not evaluated properly. See ([#9442](https://github.com/mapbox/mapbox-gl-js/issues/9442)) for more information. - An example of the `within` expression:<br>
  `"icon-opacity": ["case", ["==", ["within", "some-polygon"], true], 1,
["==", ["within", "some-polygon"], false], 0]`
- Map API functions such as `easeTo` and `flyTo` now support `padding: PaddingOptions` which lets developers shift a map's center of perspective when building floating sidebars ([#8638](https://github.com/mapbox/mapbox-gl-js/pull/8638))

### 🍏 Improvements

- Results from `queryRenderedFeatures` now have evaluated property values rather than raw expressions ([#9198](https://github.com/mapbox/mapbox-gl-js/pull/9198))
- Improve scaling of patterns used in `line-pattern` on all device resolutions and pixel ratios ([#9266](https://github.com/mapbox/mapbox-gl-js/pull/9266))
- Slightly improve GPU memory footprint ([#9377](https://github.com/mapbox/mapbox-gl-js/pull/9377))
- `LngLatBounds.extend` is more flexible because it now accepts objects with `lat` and `lon` properties as well as arrays of coordinates ([#9293](https://github.com/mapbox/mapbox-gl-js/pull/9293))
- Reduce bundle size and improve visual quality of `showTileBoundaries` debug text ([#9267](https://github.com/mapbox/mapbox-gl-js/pull/9267))

### 🐞 Bug fixes

- Correctly adjust patterns added with `addImage(id, image, pixelRatio)` by the asset pixel ratio, not the device pixel ratio ([#9372](https://github.com/mapbox/mapbox-gl-js/pull/9372))
- Allow needle argument to `in` expression to be false ([#9295](https://github.com/mapbox/mapbox-gl-js/pull/9295))
- Fix exception thrown when trying to set `feature-state` for a layer that has been removed, fixes [#8634](https://github.com/mapbox/mapbox-gl-js/issues/8634) ([#9305](https://github.com/mapbox/mapbox-gl-js/pull/9305))
- Fix a bug where maps were not displaying inside elements with `dir=rtl` ([#9332](https://github.com/mapbox/mapbox-gl-js/pull/9332))
- Fix a rendering error for very old versions of Chrome (ca. 2016) where text would appear much bigger than intended ([#9349](https://github.com/mapbox/mapbox-gl-js/pull/9349))
- Prevent exception resulting from `line-dash-array` of empty length ([#9385](https://github.com/mapbox/mapbox-gl-js/pull/9385))
- Fix a bug where `icon-image` expression that evaluates to an empty string (`''`) produced a warning ([#9380](https://github.com/mapbox/mapbox-gl-js/pull/9380))
- Fix a bug where certain `popup` methods threw errors when accessing the container element before it was created, fixes [#9429](https://github.com/mapbox/mapbox-gl-js/issues/9429)([#9433](https://github.com/mapbox/mapbox-gl-js/pull/9433))

## 1.8.1

- Fixed a bug where all labels showed up on a diagonal line on Windows when using an integrated Intel GPU from the Haswell generation ([#9327](https://github.com/mapbox/mapbox-gl-js/issues/9327), fixed by reverting [#9229](https://github.com/mapbox/mapbox-gl-js/pull/9229))

## 1.8.0

### ✨ Features and improvements

- Reduce size of line atlas by removing unused channels ([#9232](https://github.com/mapbox/mapbox-gl-js/pull/9232))
- Prevent empty buffers from being created for debug data when unused ([#9237](https://github.com/mapbox/mapbox-gl-js/pull/9237))
- Add space between distance and unit in scale control ([#9276](https://github.com/mapbox/mapbox-gl-js/pull/9276)) (h/t [gely](https://api.github.com/users/gely)) and ([#9284](https://github.com/mapbox/mapbox-gl-js/pull/9284)) (h/t [pakastin](https://api.github.com/users/pakastin))
- Add a `showAccuracyCircle` option to GeolocateControl that shows the accuracy of the user's location as a transparent circle. Mapbox GL JS will show this circle by default. ([#9253](https://github.com/mapbox/mapbox-gl-js/pull/9253)) (h/t [Meekohi](https://api.github.com/users/Meekohi))
- Implemented a new tile coverage algorithm to enable level-of-detail support in a future release ([#8975](https://github.com/mapbox/mapbox-gl-js/pull/8975))

### 🐞 Bug fixes

- `line-dasharray` is now ignored correctly when `line-pattern` is set ([#9189](https://github.com/mapbox/mapbox-gl-js/pull/9189))
- Fix line distances breaking gradient across tile boundaries ([#9220](https://github.com/mapbox/mapbox-gl-js/pull/9220))
- Fix a bug where lines with duplicate endpoints could disappear at zoom 18+ ([#9218](https://github.com/mapbox/mapbox-gl-js/pull/9218))
- Fix a bug where Ctrl-click to drag rotate the map was disabled if the Alt, Cmd or Windows key is also pressed ([#9203](https://github.com/mapbox/mapbox-gl-js/pull/9203))
- Pass errors to `getClusterExpansionZoom`, `getClusterChildren`, and `getClusterLeaves` callbacks ([#9251](https://github.com/mapbox/mapbox-gl-js/pull/9251))
- Fix a rendering performance regression ([#9261](https://github.com/mapbox/mapbox-gl-js/pull/9261))
- Fix visual artifact for `line-dasharray` ([#9246](https://github.com/mapbox/mapbox-gl-js/pull/9246))
- Fixed a bug in the GeolocateControl which resulted in an error when `trackUserLocation` was `false` and the control was removed before the Geolocation API had returned a location ([#9291](https://github.com/mapbox/mapbox-gl-js/pull/9291))
- Fix `promoteId` for line layers ([#9210](https://github.com/mapbox/mapbox-gl-js/pull/9210))
- Improve accuracy of distance calculations ([#9202](https://github.com/mapbox/mapbox-gl-js/pull/9202)) (h/t [Meekohi](https://api.github.com/users/Meekohi))

## 1.7.0

### ✨ Features

- Add `promoteId` option to use a feature property as ID for feature state ([#8987](https://github.com/mapbox/mapbox-gl-js/pull/8987))
- Add a new constructor option to `mapboxgl.Popup`, `closeOnMove`, that closes the popup when the map's position changes ([#9163](https://github.com/mapbox/mapbox-gl-js/pull/9163))
- Allow creating a map without a style (an empty one will be created automatically) (h/t [@stepankuzmin](https://github.com/stepankuzmin)) ([#8924](https://github.com/mapbox/mapbox-gl-js/pull/8924))
- `map.once()` now allows specifying a layer id as a third parameter making it consistent with `map.on()` ([#8875](https://github.com/mapbox/mapbox-gl-js/pull/8875))

### 🍏 Improvements

- Improve performance of raster layers on large screens ([#9050](https://github.com/mapbox/mapbox-gl-js/pull/9050))
- Improve performance for hillshade and raster layers by implementing a progressive enhancement that utilizes `ImageBitmap` and `OffscreenCanvas` ([#8845](https://github.com/mapbox/mapbox-gl-js/pull/8845))
- Improve performance for raster tile rendering by using the stencil buffer ([#9012](https://github.com/mapbox/mapbox-gl-js/pull/9012))
- Update `symbol-avoid-edges` documentation to acknowledge the existence of global collision detection ([#9157](https://github.com/mapbox/mapbox-gl-js/pull/9157))
- Remove reference to `in` function which has been replaced by the `in` expression ([#9102](https://github.com/mapbox/mapbox-gl-js/pull/9102))

### 🐞 Bug Fixes

- Change the type of tile id key to string to prevent hash collisions ([#8979](https://github.com/mapbox/mapbox-gl-js/pull/8979))
- Prevent changing bearing via URL hash when rotation is disabled ([#9156](https://github.com/mapbox/mapbox-gl-js/pull/9156))
- Fix URL hash with no bearing causing map to fail to load ([#9170](https://github.com/mapbox/mapbox-gl-js/pull/9170))
- Fix bug in `GeolocateControl` where multiple instances of the control on one page may result in the user location not being updated ([#9092](https://github.com/mapbox/mapbox-gl-js/pull/9092))
- Fix query `fill-extrusions` made from polygons with coincident points and polygons with less than four points ([#9138](https://github.com/mapbox/mapbox-gl-js/pull/9138))
- Fix bug where `symbol-sort-key` was not used for collisions that crossed tile boundaries ([#9054](https://github.com/mapbox/mapbox-gl-js/pull/9054))
- Fix bug in `DragRotateHandler._onMouseUp` getting stuck in drag/rotate ([#9137](https://github.com/mapbox/mapbox-gl-js/pull/9137))
- Fix "Click on Compass" on some mobile devices (add `clickTolerance` to `DragRotateHandler`) ([#9015](https://github.com/mapbox/mapbox-gl-js/pull/9015)) (h/t [Yanonix](https://github.com/Yanonix))

## 1.6.1

### 🐞 Bug Fixes

- Fix style validation error messages not being displayed ([#9073](https://github.com/mapbox/mapbox-gl-js/pull/9073))
- Fix deferred loading of rtl-text-plugin not working for labels created from GeoJSON sources ([#9091](https://github.com/mapbox/mapbox-gl-js/pull/9091))
- Fix RTL text not being rendered with the rtl-text-plugin on pages that don't allow `script-src: blob:` in their CSP.([#9122](https://github.com/mapbox/mapbox-gl-js/pull/9122))

## 1.6.0

### ✨ Features

- Add ability to insert images into text labels using an `image` expression within a `format` expression: `"text-field": ["format", "Some text", ["image", "my-image"], "some more text"]` ([#8904](https://github.com/mapbox/mapbox-gl-js/pull/8904))
- Add support for stretchable images (aka nine-part or nine-patch images). Stretchable images can be used with `icon-text-fit` to draw resized images with unstretched corners and borders. ([#8997](https://github.com/mapbox/mapbox-gl-js/pull/8997))
- Add `in` expression. It can check if a value is in an array (`["in", value, array]`) or a substring is in a string (`["in", substring, string]`) ([#8876](https://github.com/mapbox/mapbox-gl-js/pull/8876))
- Add `minPitch` and `maxPitch` map options ([#8834](https://github.com/mapbox/mapbox-gl-js/pull/8834))
- Add `rotation`, `rotationAlignment` and `pitchAlignment` options to markers ([#8836](https://github.com/mapbox/mapbox-gl-js/pull/8836)) (h/t [@dburnsii](https://github.com/dburnsii))
- Add methods to Popup to manipulate container class names ([#8759](https://github.com/mapbox/mapbox-gl-js/pull/8759)) (h/t [Ashot-KR](https://github.com/Ashot-KR))
- Add configurable inertia settings for panning (h/t [@aMoniker](https://github.com/aMoniker))) ([#8887](https://github.com/mapbox/mapbox-gl-js/pull/8887))
- Add ability to localize UI controls ([#8095](https://github.com/mapbox/mapbox-gl-js/pull/8095)) (h/t [@dmytro-gokun](https://github.com/dmytro-gokun))
- Add LatLngBounds.contains() method ([#7512](https://github.com/mapbox/mapbox-gl-js/issues/7512), fixed by [#8200](https://github.com/mapbox/mapbox-gl-js/pull/8200))
- Add option to load rtl-text-plugin lazily ([#8865](https://github.com/mapbox/mapbox-gl-js/pull/8865))
- Add `essential` parameter to AnimationOptions that can override `prefers-reduced-motion: reduce` ([#8743](https://github.com/mapbox/mapbox-gl-js/issues/8743), fixed by [#8883](https://github.com/mapbox/mapbox-gl-js/pull/8883))

### 🍏 Improvements

- Allow rendering full world smaller than 512px. To restore the previous limit call `map.setMinZoom(0)` ([#9028](https://github.com/mapbox/mapbox-gl-js/pull/9028))
- Add an es modules build for mapbox-gl-style-spec in dist/ ([#8247](https://github.com/mapbox/mapbox-gl-js/pull/8247)) (h/t [@ahocevar](https://github.com/ahocevar))
- Add 'image/webp,_/_' accept header to fetch/ajax image requests when webp supported ([#8262](https://github.com/mapbox/mapbox-gl-js/pull/8262))
- Improve documentation for setStyle, getStyle, and isStyleLoaded ([#8807](https://github.com/mapbox/mapbox-gl-js/pull/8807))

### 🐞 Bug Fixes

- Fix map rendering after addImage and removeImage are used to change a used image ([#9016](https://github.com/mapbox/mapbox-gl-js/pull/9016))
- Fix visibility of controls in High Contrast mode in IE ([#8874](https://github.com/mapbox/mapbox-gl-js/pull/8874))
- Fix customizable url hash string in IE 11 ([#8990](https://github.com/mapbox/mapbox-gl-js/pull/8990)) (h/t [pakastin](https://github.com/pakastin))
- Allow expression stops up to zoom 24 instead of 22 ([#8908](https://github.com/mapbox/mapbox-gl-js/pull/8908)) (h/t [nicholas-l](https://github.com/nicholas-l))
- Fix alignment of lines in really overscaled tiles ([#9024](https://github.com/mapbox/mapbox-gl-js/pull/9024))
- Fix `Failed to execute 'shaderSource' on 'WebGLRenderingContext'` errors ([#9017](https://github.com/mapbox/mapbox-gl-js/pull/9017))
- Make expression validation fail on NaN ([#8615](https://github.com/mapbox/mapbox-gl-js/pull/8615))
- Fix setLayerZoomRange bug that caused tiles to be re-requested ([#7865](https://github.com/mapbox/mapbox-gl-js/issues/7865), fixed by [#8854](https://github.com/mapbox/mapbox-gl-js/pull/8854))
- Fix `map.showTileBoundaries` rendering ([#7314](https://github.com/mapbox/mapbox-gl-js/pull/7314))
- Fix using `generateId` in conjunction with `cluster` in a GeoJSONSource ([#8223](https://github.com/mapbox/mapbox-gl-js/issues/8223), fixed by [#8945](https://github.com/mapbox/mapbox-gl-js/pull/8945))
- Fix opening popup on a marker from keyboard ([#6835](https://github.com/mapbox/mapbox-gl-js/pull/6835))
- Fix error thrown when request aborted ([#7614](https://github.com/mapbox/mapbox-gl-js/issues/7614), fixed by [#9021](https://github.com/mapbox/mapbox-gl-js/pull/9021))
- Fix attribution control when repeatedly removing and adding it ([#9052](https://github.com/mapbox/mapbox-gl-js/pull/9052))

## 1.5.1

This patch introduces two workarounds that address longstanding issues related to unbounded memory growth in Safari, including [#8771](https://github.com/mapbox/mapbox-gl-js/issues/8771) and [#4695](https://github.com/mapbox/mapbox-gl-js/issues/4695). We’ve identified two memory leaks in Safari: one in the [CacheStorage](https://developer.mozilla.org/en-US/docs/Web/API/CacheStorage) API, addressed by [#8956](https://github.com/mapbox/mapbox-gl-js/pull/8956), and one in transferring data between web workers through [Transferables](https://developer.mozilla.org/en-US/docs/Web/API/Transferable), addressed by [#9003](https://github.com/mapbox/mapbox-gl-js/pull/9003).

### 🍏 Improvements

- Implement workaround for memory leak in Safari when using the `CacheStorage` API. ([#8856](https://github.com/mapbox/mapbox-gl-js/pull/8956))
- Implement workaround for memory leak in Safari when using `Transferable` objects to transfer `ArrayBuffers` to WebWorkers. If GL-JS detects that it is running in Safari, the use of `Transferables` to transfer data to WebWorkers is disabled. ([#9003](https://github.com/mapbox/mapbox-gl-js/pull/9003))
- Improve animation performance when using `map.setData`. ([#8913](https://github.com/mapbox/mapbox-gl-js/pull/8913)) (h/t [msbarry](https://github.com/msbarry))

## 1.5.0

### ✨ Features

- Add disabled icon to GeolocateControl if user denies geolocation permission. [#8871](https://github.com/mapbox/mapbox-gl-js/pull/8871))
- Add `outofmaxbounds` event to GeolocateControl, which is emitted when the user is outside of `map.maxBounds` ([#8756](https://github.com/mapbox/mapbox-gl-js/pull/8756)) (h/t [MoradiDavijani](https://github.com/MoradiDavijani))
- Add `mapboxgl.getRTLTextPluginStatus()` to query the current status of the `rtl-text-plugin` to make it easier to allow clearing the plugin when necessary. (ref. [#7869](https://github.com/mapbox/mapbox-gl-js/issues/7869)) ([#8864](https://github.com/mapbox/mapbox-gl-js/pull/8864))
- Allow `hash` Map option to be set as a string, which sets the map hash in the url to a custom query parameter. ([#8603](https://github.com/mapbox/mapbox-gl-js/pull/8603)) (h/t [SebCorbin](https://github.com/SebCorbin))

### 🍏 Improvements

- Fade symbols faster when zooming out quickly, reducing overlap. ([#8628](https://github.com/mapbox/mapbox-gl-js/pull/8628))
- Reduce memory usage for vector tiles that contain long strings in feature properties. ([#8863](https://github.com/mapbox/mapbox-gl-js/pull/8863))

### 🐞 Bug Fixes

- Fix `text-variable-anchor` not trying multiple placements during collision with icons when `icon-text-fit` is enabled. ([#8803](https://github.com/mapbox/mapbox-gl-js/pull/8803))
- Fix `icon-text-fit` not properly respecting vertical labels. ([#8835](https://github.com/mapbox/mapbox-gl-js/pull/8835))
- Fix opacity interpolation for composition expressions. ([#8818](https://github.com/mapbox/mapbox-gl-js/pull/8818))
- Fix rotate and pitch events being fired at the same time. ([#8872](https://github.com/mapbox/mapbox-gl-js/pull/8872))
- Fix memory leaks that occurred during tile loading and map removal.([#8813](https://github.com/mapbox/mapbox-gl-js/pull/8813) and [#8850](https://github.com/mapbox/mapbox-gl-js/pull/8850))
- Fix web-worker transfer of `ArrayBuffers` in environments where `instanceof ArrayBuffer` fails.(e.g `cypress`) ([#8868](https://github.com/mapbox/mapbox-gl-js/pull/8868))

## 1.4.1

### 🐞 Bug Fixes

- Fix the way that `coalesce` handles the `image` operator so available images are rendered properly ([#8839](https://github.com/mapbox/mapbox-gl-js/pull/8839))
- Do not emit the `styleimagemissing` event for an empty string value ([#8840](https://github.com/mapbox/mapbox-gl-js/pull/8840))
- Fix serialization of `ResolvedImage` type so `*-pattern` properties work properly ([#8833](https://github.com/mapbox/mapbox-gl-js/pull/8833))

## 1.4.0

### ✨ Features

- Add `image` expression operator to determine image availability ([#8684](https://github.com/mapbox/mapbox-gl-js/pull/8684))
- Enable `text-offset` with variable label placement ([#8642](https://github.com/mapbox/mapbox-gl-js/pull/8642))

### 🍏 Improvements

- Faster loading and better look of raster terrain ([#8694](https://github.com/mapbox/mapbox-gl-js/pull/8694))
- Improved code documentation around resizing and {get/set}RenderedWorldCopies and more ([#8748](https://github.com/mapbox/mapbox-gl-js/pull/8748), [#8754](https://github.com/mapbox/mapbox-gl-js/pull/8754))
- Improve single vs. multi-touch zoom & pan interaction ([#7196](https://github.com/mapbox/mapbox-gl-js/issues/7196)) ([#8100](https://github.com/mapbox/mapbox-gl-js/pull/8100))

### 🐞 Bug fixes

- Fix rendering of `collisionBox` when `text-translate` or `icon-translate` is enabled ([#8659](https://github.com/mapbox/mapbox-gl-js/pull/8659))
- Fix `TypeError` when reloading a source and immediately removing the map ([#8711](https://github.com/mapbox/mapbox-gl-js/pull/8711))
- Adding tooltip to the geolocation control button ([#8735](https://github.com/mapbox/mapbox-gl-js/pull/8735)) (h/t [BAByrne](https://github.com/BAByrne))
- Add `originalEvent` property to NavigationControl events ([#8693](https://github.com/mapbox/mapbox-gl-js/pull/8693)) (h/t [stepankuzmin](https://github.com/stepankuzmin))
- Don't cancel follow mode in the GeolocateControl when resizing the map or rotating the screen ([#8736](https://github.com/mapbox/mapbox-gl-js/pull/8736))
- Fix error when calling `Popup#trackPointer` before setting its content or location ([#8757](https://github.com/mapbox/mapbox-gl-js/pull/8757)) (h/t [zxwandrew](https://github.com/zxwandrew))
- Respect newline characters when text-max-width is set to zero ([#8706](https://github.com/mapbox/mapbox-gl-js/pull/8706))
- Update earcut to v2.2.0 to fix polygon tessellation errors ([#8772](https://github.com/mapbox/mapbox-gl-js/pull/8772))
- Fix icon-fit with variable label placement ([#8755](https://github.com/mapbox/mapbox-gl-js/pull/8755))
- Icons stretched with `icon-text-fit` are now sized correctly ([#8741](https://github.com/mapbox/mapbox-gl-js/pull/8741))
- Collision detection for icons with `icon-text-fit` now works correctly ([#8741](https://github.com/mapbox/mapbox-gl-js/pull/8741))

## 1.3.2

- Fix a SecurityError in Firefox >= 69 when accessing the cache [#8780](https://github.com/mapbox/mapbox-gl-js/pull/8780)

## 1.3.1

### 🐞 Bug Fixes

- Fix a race condition that produced an error when a map was removed while reloading a source. [#8711](https://github.com/mapbox/mapbox-gl-js/pull/8711)
- Fix a race condition were `render` event was sometimes not fired after `load` event in IE11. [#8708](https://github.com/mapbox/mapbox-gl-js/pull/8708)

## 1.3.0

### 🍏 Features

- Introduce `text-writing-mode` symbol layer property to allow placing point labels vertically. [#8399](https://github.com/mapbox/mapbox-gl-js/pull/8399)
- Extend variable text placement to work when `text/icon-allow-overlap` is set to `true`. [#8620](https://github.com/mapbox/mapbox-gl-js/pull/8620)
- Allow `text-color` to be used in formatted expressions to be able to draw different parts of a label in different colors. [#8068](https://github.com/mapbox/mapbox-gl-js/pull/8068)

### ✨ Improvements

- Improve tile loading logic to cancel requests more aggressively, improving performance when zooming or panning quickly. [#8633](https://github.com/mapbox/mapbox-gl-js/pull/8633)
- Display outline on control buttons when focused (e.g. with a tab key) for better accessibility. [#8520](https://github.com/mapbox/mapbox-gl-js/pull/8520)
- Improve the shape of line round joins. [#8275](https://github.com/mapbox/mapbox-gl-js/pull/8275)
- Improve performance of processing line layers. [#8303](https://github.com/mapbox/mapbox-gl-js/pull/8303)
- Improve legibility of info displayed with `map.showTileBoundaries = true`. [#8380](https://github.com/mapbox/mapbox-gl-js/pull/8380) (h/t [@andrewharvey](https://github.com/andrewharvey))
- Add `MercatorCoordinate.meterInMercatorCoordinateUnits` method to make it easier to convert from meter units to coordinate values used in custom layers. [#8524](https://github.com/mapbox/mapbox-gl-js/pull/8524) (h/t [@andrewharvey](https://github.com/andrewharvey))
- Improve conversion of legacy filters with duplicate values. [#8542](https://github.com/mapbox/mapbox-gl-js/pull/8542)
- Move out documentation & examples website source to a separate `mapbox-gl-js-docs` repo. [#8582](https://github.com/mapbox/mapbox-gl-js/pull/8582)

### 🐞 Bug Fixes

- Fix a bug where local CJK fonts would switch to server-generated ones in overzoomed tiles. [#8657](https://github.com/mapbox/mapbox-gl-js/pull/8657)
- Fix precision issues in [deck.gl](https://deck.gl)-powered custom layers. [#8502](https://github.com/mapbox/mapbox-gl-js/pull/8502)
- Fix a bug where fill and line layers wouldn't render correctly over fill extrusions when coming from the same source. [#8661](https://github.com/mapbox/mapbox-gl-js/pull/8661)
- Fix map loading for documents loaded from Blob URLs. [#8612](https://github.com/mapbox/mapbox-gl-js/pull/8612)
- Fix classification of relative file:// URLs when in documents loaded from a file URL. [#8612](https://github.com/mapbox/mapbox-gl-js/pull/8612)
- Remove `esm` from package `dependencies` (so that it's not installed on `npm install mapbox-gl`). [#8586](https://github.com/mapbox/mapbox-gl-js/pull/8586) (h/t [@DatGreekChick](https://github.com/DatGreekChick))

## 1.2.1

### 🐞 Bug fixes

- Fix bug in `NavigationControl` compass button that prevented it from rotating with the map ([#8605](https://github.com/mapbox/mapbox-gl-js/pull/8605))

## 1.2.0

### Features and improvements

- Add `*-sort-key` layout property for circle, fill, and line layers, to dictate which features appear above others within a single layer([#8467](https://github.com/mapbox/mapbox-gl-js/pull/8467))
- Add ability to instantiate maps with specific access tokens ([#8364](https://github.com/mapbox/mapbox-gl-js/pull/8364))
- Accommodate `prefers-reduced-motion` settings in browser ([#8494](https://github.com/mapbox/mapbox-gl-js/pull/8494))
- Add Map `visualizePitch` option that tilts the compass as the map pitches ([#8208](https://github.com/mapbox/mapbox-gl-js/issues/8208), fixed by [#8296](https://github.com/mapbox/mapbox-gl-js/pull/8296)) (h/t [pakastin](https://github.com/pakastin))
- Make source options take precedence over TileJSON ([#8232](https://github.com/mapbox/mapbox-gl-js/pull/8232)) (h/t [jingsam](https://github.com/jingsam))
- Make requirements for text offset properties more precise ([#8418](https://github.com/mapbox/mapbox-gl-js/pull/8418))
- Expose `convertFilter` API in the style specification ([#8493](https://github.com/mapbox/mapbox-gl-js/pull/8493)

### Bug fixes

- Fix changes to `text-variable-anchor`, such that previous anchor positions would take precedence only if they are present in the updated array (considered a bug fix, but is technically a breaking change from previous behavior) ([#8473](https://github.com/mapbox/mapbox-gl-js/pull/8473))
- Fix rendering of opaque pass layers over heatmap and fill-extrusion layers ([#8440](https://github.com/mapbox/mapbox-gl-js/pull/8440))
- Fix rendering of extraneous vertical line in vector tiles ([#8477](https://github.com/mapbox/mapbox-gl-js/issues/8477), fixed by [#8479](https://github.com/mapbox/mapbox-gl-js/pull/8479))
- Turn off 'move' event listeners when removing a marker ([#8465](https://github.com/mapbox/mapbox-gl-js/pull/8465))
- Fix class toggling on navigation control for IE ([#8495](https://github.com/mapbox/mapbox-gl-js/pull/8495)) (h/t [@cs09g](https://github.com/cs09g))
- Fix background rotation hovering on geolocate control ([#8367](https://github.com/mapbox/mapbox-gl-js/pull/8367)) (h/t [GuillaumeGomez](https://github.com/GuillaumeGomez))
- Fix error in click events on markers where `startPos` is not defined ([#8462](https://github.com/mapbox/mapbox-gl-js/pull/8462)) (h/t [@msbarry](https://github.com/msbarry))
- Fix malformed urls when using custom `baseAPIURL` of a certain form ([#8466](https://github.com/mapbox/mapbox-gl-js/pull/8466))

## 1.1.1

### 🐞 Bug fixes

- Fix unbounded memory growth caused by failure to cancel requests to the cache ([#8472](https://github.com/mapbox/mapbox-gl-js/pull/8472))
- Fix unbounded memory growth caused by failure to cancel requests in IE ([#8481](https://github.com/mapbox/mapbox-gl-js/issues/8481))
- Fix performance of getting tiles from the cache ([#8489](https://github.com/mapbox/mapbox-gl-js/pull/8449))

## 1.1.0

### ✨ Minor features and improvements

- Improve line rendering performance by using a more compact line attributes layout ([#8306](https://github.com/mapbox/mapbox-gl-js/pull/8306))
- Improve data-driven symbol layers rendering performance ([#8295](https://github.com/mapbox/mapbox-gl-js/pull/8295))
- Add the ability to disable validation during `queryRenderedFeatures` and `querySourceFeatures` calls, as a performance optimization ([#8211](https://github.com/mapbox/mapbox-gl-js/pull/8211)) (h/t [gorshkov-leonid](https://github.com/gorshkov-leonid))
- Improve `setFilter` performance by caching keys in `groupByLayout` routine ([#8122](https://github.com/mapbox/mapbox-gl-js/pull/8122)) (h/t [vallendm](https://github.com/vallendm))
- Improve rendering of symbol layers with `symbol-z-order: viewport-y`, when icons are allowed to overlap but not text ([#8180](https://github.com/mapbox/mapbox-gl-js/pull/8180))
- Prefer breaking lines at a zero width space to allow better break point suggestions for Japanese labels ([#8255](https://github.com/mapbox/mapbox-gl-js/pull/8255))
- Add a `WebGLRenderingContext` argument to `onRemove` function of `CustomLayerInterface`, to allow direct cleanup of related context ([#8156](https://github.com/mapbox/mapbox-gl-js/pull/8156)) (h/t [ogiermaitre](https://github.com/ogiermaitre))
- Allow zoom speed customization by adding `setZoomRate` and `setWheelZoomRate` methods to `ScrollZoomHandler` ([#7863](https://github.com/mapbox/mapbox-gl-js/pull/7863)) (h/t [sf31](https://github.com/sf31))
- Add `trackPointer` method to `Popup` API that continuously repositions the popup to the mouse cursor when the cursor is within the map ([#7786](https://github.com/mapbox/mapbox-gl-js/pull/7786))
- Add `getElement` method to `Popup` to retrieve the popup's HTML element ([#8123](https://github.com/mapbox/mapbox-gl-js/pull/8123)) (h/t [@bravecow](https://github.com/bravecow))
- Add `fill-pattern` example to the documentation ([#8022](https://github.com/mapbox/mapbox-gl-js/pull/8022)) (h/t [@flawyte](https://github.com/flawyte))
- Update script detection for Unicode 12.1 ([#8158](https://github.com/mapbox/mapbox-gl-js/pull/8158))
- Add `nofollow` to Mapbox logo & "Improve this map" links ([#8106](https://github.com/mapbox/mapbox-gl-js/pull/8106)) (h/t [viniciuskneves](https://github.com/viniciuskneves))
- Include source name in invalid GeoJSON error ([#8113](https://github.com/mapbox/mapbox-gl-js/pull/8113)) (h/t [Zirak](https://github.com/Zirak))

### 🐞 Bug fixes

- Fix `updateImage` not working as expected in Chrome ([#8199](https://github.com/mapbox/mapbox-gl-js/pull/8199))
- Fix issues with double-tap zoom on touch devices ([#8086](https://github.com/mapbox/mapbox-gl-js/pull/8086))
- Fix duplication of `movestart` events when zooming ([#8259](https://github.com/mapbox/mapbox-gl-js/pull/8259)) (h/t [@bambielli-flex](https://github.com/bambielli-flex))
- Fix validation of `"format"` expression failing when options are provided ([#8339](https://github.com/mapbox/mapbox-gl-js/pull/8339))
- Fix `setPaintProperty` not working on `line-pattern` property ([#8289](https://github.com/mapbox/mapbox-gl-js/pull/8289))
- Fix the GL context being left in unpredictable states when using custom layers ([#8132](https://github.com/mapbox/mapbox-gl-js/pull/8132))
- Fix unnecessary updates to attribution control string ([#8082](https://github.com/mapbox/mapbox-gl-js/pull/8082)) (h/t [poletani](https://github.com/poletani))
- Fix bugs in `findStopLessThanOrEqualTo` algorithm ([#8134](https://github.com/mapbox/mapbox-gl-js/pull/8134)) (h/t [Mike96Angelo](https://github.com/Mike96Angelo))
- Fix map not displaying properly when inside an element with `text-align: center` ([#8227](https://github.com/mapbox/mapbox-gl-js/pull/8227)) (h/t [mc100s](https://github.com/mc100s))
- Clarify in documentation that `Popup#maxWidth` accepts all `max-width` CSS values ([#8312](https://github.com/mapbox/mapbox-gl-js/pull/8312)) (h/t [viniciuskneves](https://github.com/viniciuskneves))
- Fix location dot shadow not displaying ([#8119](https://github.com/mapbox/mapbox-gl-js/pull/8119)) (h/t [@bravecow](https://github.com/bravecow))
- Fix docs dev dependencies being mistakenly installed as package dependencies ([#8121](https://github.com/mapbox/mapbox-gl-js/pull/8121)) (h/t [@bravecow](https://github.com/bravecow))
- Various typo fixes ([#8230](https://github.com/mapbox/mapbox-gl-js/pull/8230), h/t [@erictheise](https://github.com/erictheise)) ([#8236](https://github.com/mapbox/mapbox-gl-js/pull/8236), h/t [@fredj](https://github.com/fredj))
- Fix geolocate button CSS ([#8367](https://github.com/mapbox/mapbox-gl-js/pull/8367), h/t [GuillaumeGomez](https://github.com/GuillaumeGomez))
- Fix caching for Mapbox tiles ([#8389](https://github.com/mapbox/mapbox-gl-js/pull/8389))

## 1.0.0

### ⚠️ Breaking changes

This release replaces the existing “map views” pricing model in favor of a “map load” model. Learn more in [a recent blog post about these changes](https://blog.mapbox.com/new-pricing-46b7c26166e7).

**By upgrading to this release, you are opting in to the new map loads pricing.**

**Why is this change being made?**

This change allows us to implement a more standardized and predictable method of billing GL JS map usage. You’ll be charged whenever your website or web application loads, not by when users pan and zoom around the map, incentivizing developers to create highly interactive map experiences. The new pricing structure also creates a significantly larger free tier to help developers get started building their applications with Mapbox tools while pay-as-you-go pricing and automatic volume discounts help your application scale with Mapbox. Session billing also aligns invoices with metrics web developers already track and makes it easier to compare usage with other mapping providers.

**What is changing?**

- Add SKU token to Mapbox API requests [#8276](https://github.com/mapbox/mapbox-gl-js/pull/8276)

When (and only when) loading tiles from a Mapbox API with a Mapbox access token set (`mapboxgl.accessToken`), a query parameter named `sku` will be added to all requests for vector, raster and raster-dem tiles. Every map instance uses a unique `sku` value, which is refreshed every 12 hours. The token itself is comprised of a token version (always “1”), a sku ID (always “01”) and a random 10-digit base-62 number. The purpose of the token is to allow for metering of map sessions on the server-side. A session lasts from a new map instantiation until the map is destroyed or 12 hours passes, whichever comes first.

For further information on the pricing changes, you can read our [blog post](https://blog.mapbox.com/new-pricing-46b7c26166e7) and check out our new [pricing page](https://www.mapbox.com/pricing), which has a price calculator. As always, you can also contact our team at [https://support.mapbox.com](https://support.mapbox.com).

## 0.54.1

### Bug fixes

- Fix unbounded memory growth caused by failure to cancel requests in IE ([#8481](https://github.com/mapbox/mapbox-gl-js/issues/8481))

## 0.54.0

### Breaking changes

- Turned `localIdeographFontFamily` map option on by default. This may change how CJK labels are rendered, but dramatically improves performance of CJK maps (because the browser no longer needs to download heavy amounts of font data from the server). Add `localIdeographFontFamily: false` to turn this off. [#8008](https://github.com/mapbox/mapbox-gl-js/pull/8008)
- Added `Popup` `maxWidth` option, set to `"240px"` by default. [#7906](https://github.com/mapbox/mapbox-gl-js/pull/7906)

### Major features

- Added support for updating and animating style images. [#7999](https://github.com/mapbox/mapbox-gl-js/pull/7999)
- Added support for generating style images dynamically (e.g. for drawing icons based on feature properties). [#7987](https://github.com/mapbox/mapbox-gl-js/pull/7987)
- Added antialiasing support for custom layers. [#7821](https://github.com/mapbox/mapbox-gl-js/pull/7821)
- Added a new `mapbox-gl-csp.js` bundle for strict CSP environments where `worker-src: blob` is disallowed. [#8044](https://github.com/mapbox/mapbox-gl-js/pull/8044)

### Minor features and improvements

- Improved performance of fill extrusions. [#7821](https://github.com/mapbox/mapbox-gl-js/pull/7821)
- Improved performance of symbol layers. [#7967](https://github.com/mapbox/mapbox-gl-js/pull/7967)
- Slightly improved rendering performance in general. [#7969](https://github.com/mapbox/mapbox-gl-js/pull/7969)
- Slightly improved performance of HTML markers. [#8018](https://github.com/mapbox/mapbox-gl-js/pull/8018)
- Improved diffing of styles with `"visibility": "visible"`. [#8005](https://github.com/mapbox/mapbox-gl-js/pull/8005)
- Improved zoom buttons to grey out when reaching min/max zoom. [#8023](https://github.com/mapbox/mapbox-gl-js/pull/8023)
- Added a title to fullscreen control button. [#8012](https://github.com/mapbox/mapbox-gl-js/pull/8012)
- Added `rel="noopener"` attributes to links that lead to external websites (such as Mapbox logo and OpenStreetMap edit link) for improved security. [#7914](https://github.com/mapbox/mapbox-gl-js/pull/7914)
- Added tile size info when `map.showTileBoundaries` is turned on. [#7963](https://github.com/mapbox/mapbox-gl-js/pull/7963)
- Significantly improved load times of the benchmark suite. [#8066](https://github.com/mapbox/mapbox-gl-js/pull/8066)
- Improved behavior of `canvasSource.pause` to be more reliable and able to render a single frame. [#8130](https://github.com/mapbox/mapbox-gl-js/pull/8130)

### Bug fixes

- Fixed a bug in Mac Safari 12+ where controls would disappear until you interact with the map. [#8193](https://github.com/mapbox/mapbox-gl-js/pull/8193)
- Fixed a memory leak when calling `source.setData(url)` many times. [#8035](https://github.com/mapbox/mapbox-gl-js/pull/8035)
- Fixed a bug where marker lost focus when dragging. [#7799](https://github.com/mapbox/mapbox-gl-js/pull/7799)
- Fixed a bug where `map.getCenter()` returned a reference to an internal `LngLat` object instead of cloning it, leading to potential mutability bugs. [#7922](https://github.com/mapbox/mapbox-gl-js/pull/7922)
- Fixed a bug where default HTML marker positioning was slightly off. [#8074](https://github.com/mapbox/mapbox-gl-js/pull/8074)
- Fixed a bug where adding a fill extrusion layer for non-polygon layers would lead to visual artifacts. [#7685](https://github.com/mapbox/mapbox-gl-js/pull/7685)
- Fixed intermittent Flow failures on CI. [#8061](https://github.com/mapbox/mapbox-gl-js/pull/8061)
- Fixed a bug where calling `Map#removeFeatureState` does not remove the state from some tile zooms [#8087](https://github.com/mapbox/mapbox-gl-js/pull/8087)
- Fixed a bug where `removeFeatureState` didn't work on features with `id` equal to `0`. [#8150](https://github.com/mapbox/mapbox-gl-js/pull/8150) (h/t [jutaz](https://github.com/jutaz))

## 0.53.1

### Bug fixes

- Turn off telemetry for Mapbox Atlas ([#7945](https://github.com/mapbox/mapbox-gl-js/pull/7945))
- Fix order of 3D features in query results (fix [#7883](https://github.com/mapbox/mapbox-gl-js/issues/7883)) ([#7953](https://github.com/mapbox/mapbox-gl-js/pull/7953))
- Fix RemovePaintState benchmarks ([#7930](https://github.com/mapbox/mapbox-gl-js/pull/7930))

## 0.53.0

### Features and improvements

- Enable `fill-extrusion` querying with ray picking ([#7499](https://github.com/mapbox/mapbox-gl-js/pull/7499))
- Add `clusterProperties` option for aggregated cluster properties ([#2412](https://github.com/mapbox/mapbox-gl-js/issues/2412), fixed by [#7584](https://github.com/mapbox/mapbox-gl-js/pull/7584))
- Allow initial map bounds to be adjusted with `fitBounds` options. ([#7681](https://github.com/mapbox/mapbox-gl-js/pull/7681)) (h/t [@elyobo](https://github.com/elyobo))
- Remove popups on `Map#remove` ([#7749](https://github.com/mapbox/mapbox-gl-js/pull/7749)) (h/t [@andycalder](https://github.com/andycalder))
- Add `Map#removeFeatureState` ([#7761](https://github.com/mapbox/mapbox-gl-js/pull/7761))
- Add `number-format` expression ([#7626](https://github.com/mapbox/mapbox-gl-js/pull/7626))
- Add `symbol-sort-key` style property ([#7678](https://github.com/mapbox/mapbox-gl-js/pull/7678))

### Bug fixes

- Upgrades Earcut to fix a rare bug in rendering polygons that contain a coincident chain of holes ([#7806](https://github.com/mapbox/mapbox-gl-js/issues/7806), fixed by [#7878](https://github.com/mapbox/mapbox-gl-js/pull/7878))
- Allow `file://` protocol in XHR requests for Cordova/Ionic/etc ([#7818](https://github.com/mapbox/mapbox-gl-js/pull/7818))
- Correctly handle WebP images in Edge 18 ([#7687](https://github.com/mapbox/mapbox-gl-js/pull/7687))
- Fix bug which mistakenly requested WebP images in browsers that do not support WebP ([#7817](https://github.com/mapbox/mapbox-gl-js/pull/7817)) ([#7819](https://github.com/mapbox/mapbox-gl-js/pull/7819))
- Fix images not being aborted when dequeued ([#7655](https://github.com/mapbox/mapbox-gl-js/pull/7655))
- Fix DEM layer memory leak ([#7690](https://github.com/mapbox/mapbox-gl-js/issues/7690), fixed by [#7691](https://github.com/mapbox/mapbox-gl-js/pull/7691))
- Set correct color state before rendering custom layer ([#7711](https://github.com/mapbox/mapbox-gl-js/pull/7711))
- Set `LngLat.toBounds()` default radius to 0 ([#7722](https://github.com/mapbox/mapbox-gl-js/issues/7722), fixed by [#7723](https://github.com/mapbox/mapbox-gl-js/pull/7723)) (h/t [@cherniavskii](https://github.com/cherniavskii))
- Fix race condition in `feature-state` dependent layers ([#7523](https://github.com/mapbox/mapbox-gl-js/issues/7523), fixed by [#7790](https://github.com/mapbox/mapbox-gl-js/pull/7790))
- Prevent `map.repaint` from mistakenly enabling continuous repaints ([#7667](https://github.com/mapbox/mapbox-gl-js/pull/7667))
- Prevent map shaking while zooming in on raster tiles ([#7426](https://github.com/mapbox/mapbox-gl-js/pull/7426))
- Fix query point translation for multi-point geometry ([#6833](https://github.com/mapbox/mapbox-gl-js/issues/6833), fixed by [#7581](https://github.com/mapbox/mapbox-gl-js/pull/7581))

## 0.52.0

### Breaking changes

- Canonicalize tile urls to `mapbox://` urls so they can be transformed with `config.API_URL` ([#7594](https://github.com/mapbox/mapbox-gl-js/pull/7594))

### Features and improvements

- Add getter and setter for `config.API_URL` ([#7594](https://github.com/mapbox/mapbox-gl-js/pull/7594))
- Allow user to define element other than map container for full screen control ([#7548](https://github.com/mapbox/mapbox-gl-js/pull/7548))
- Add validation option to style setters ([#7604](https://github.com/mapbox/mapbox-gl-js/pull/7604))
- Add 'idle' event: fires when no further rendering is expected without further interaction. ([#7625](https://github.com/mapbox/mapbox-gl-js/pull/7625))

### Bug fixes

- Fire error when map.getLayoutProperty references missing layer ([#7537](https://github.com/mapbox/mapbox-gl-js/issues/7537), fixed by [#7539](https://github.com/mapbox/mapbox-gl-js/pull/7539))
- Fix shaky sprites when zooming with scrolling ([#7558](https://github.com/mapbox/mapbox-gl-js/pull/7558))
- Fix layout problems in attribution control ([#7608](https://github.com/mapbox/mapbox-gl-js/pull/7608)) (h/t [lucaswoj](https://github.com/lucaswoj))
- Fixes resetting map's pitch to 0 if initial bounds is set ([#7617](https://github.com/mapbox/mapbox-gl-js/pull/7617)) (h/t [stepankuzmin](https://github.com/stepankuzmin))
- Fix occasional failure to load images after multiple image request abortions [#7641](https://github.com/mapbox/mapbox-gl-js/pull/7641)
- Update repo url to correct one ([#7486](https://github.com/mapbox/mapbox-gl-js/pull/7486)) (h/t [nicholas-l](https://github.com/nicholas-l))
- Fix bug where symbols where sometimes not rendered immediately ([#7610](https://github.com/mapbox/mapbox-gl-js/pull/7610))
- Fix bug where cameraForBounds returns incorrect CameraOptions with asymmetrical padding/offset ([#7517](https://github.com/mapbox/mapbox-gl-js/issues/7517), fixed by [#7518](https://github.com/mapbox/mapbox-gl-js/pull/7518)) (h/t [mike-marcacci](https://github.com/mike-marcacci))
- Use diff+patch approach to map.setStyle when the parameter is a URL ([#4025](https://github.com/mapbox/mapbox-gl-js/issues/4025), fixed by [#7562](https://github.com/mapbox/mapbox-gl-js/pull/7562))
- Begin touch zoom immediately when rotation disabled ([#7582](https://github.com/mapbox/mapbox-gl-js/pull/7582)) (h/t [msbarry](https://github.com/msbarry))
- Fix symbol rendering under opaque fill layers ([#7612](https://github.com/mapbox/mapbox-gl-js/pull/7612))
- Fix shaking by aligning raster sources to pixel grid only when map is idle ([#7426](https://github.com/mapbox/mapbox-gl-js/pull/7426))
- Fix raster layers in Edge 18 by disabling it's incomplete WebP support ([#7687](https://github.com/mapbox/mapbox-gl-js/pull/7687))
- Fix memory leak in hillshade layer ([#7691](https://github.com/mapbox/mapbox-gl-js/pull/7691))
- Fix disappearing custom layers ([#7711](https://github.com/mapbox/mapbox-gl-js/pull/7711))

## 0.51.0

November 7, 2018

### ✨ Features and improvements

- Add initial bounds as map constructor option ([#5518](https://github.com/mapbox/mapbox-gl-js/pull/5518)) (h/t [stepankuzmin](https://github.com/stepankuzmin))
- Improve performance on machines with > 8 cores ([#7407](https://github.com/mapbox/mapbox-gl-js/issues/7407), fixed by [#7430](https://github.com/mapbox/mapbox-gl-js/pull/7430))
- Add `MercatorCoordinate` type ([#7488](https://github.com/mapbox/mapbox-gl-js/pull/7488))
- Allow browser-native `contextmenu` to be enabled ([#2301](https://github.com/mapbox/mapbox-gl-js/issues/2301), fixed by [#7369](https://github.com/mapbox/mapbox-gl-js/pull/7369))
- Add an unminified production build to the NPM package ([#7403](https://github.com/mapbox/mapbox-gl-js/pull/7403))
- Add support for `LngLat` conversion from `{lat, lon}` ([#7507](https://github.com/mapbox/mapbox-gl-js/pull/7507)) (h/t [@bfrengley](https://github.com/bfrengley))
- Add tooltips for navigation controls ([#7373](https://github.com/mapbox/mapbox-gl-js/pull/7373))
- Show attribution only for used sources ([#7384](https://github.com/mapbox/mapbox-gl-js/pull/7384))
- Add telemetry event to log map loads ([#7431](https://github.com/mapbox/mapbox-gl-js/pull/7431))
- **Tighten style validation**
  - Disallow expressions as stop values ([#7396](https://github.com/mapbox/mapbox-gl-js/pull/7396))
  - Disallow `feature-state` expressions in filters ([#7366](https://github.com/mapbox/mapbox-gl-js/pull/7366))

### 🐛 Bug fixes

- Fix for GeoJSON geometries not working when coincident with tile boundaries([#7436](https://github.com/mapbox/mapbox-gl-js/issues/7436), fixed by [#7448](https://github.com/mapbox/mapbox-gl-js/pull/7448))
- Fix depth buffer-related rendering issues on some Android devices. ([#7471](https://github.com/mapbox/mapbox-gl-js/pull/7471))
- Fix positioning of compact attribution strings ([#7444](https://github.com/mapbox/mapbox-gl-js/pull/7444), [#7445](https://github.com/mapbox/mapbox-gl-js/pull/7445), and [#7391](https://github.com/mapbox/mapbox-gl-js/pull/7391))
- Fix an issue with removing markers in mouse event callbacks ([#7442](https://github.com/mapbox/mapbox-gl-js/pull/7442)) (h/t [vbud](https://github.com/vbud))
- Remove controls before destroying a map ([#7479](https://github.com/mapbox/mapbox-gl-js/pull/7479))
- Fix display of Scale control values < 1 ([#7469](https://github.com/mapbox/mapbox-gl-js/pull/7469)) (h/t [MichaelHedman](https://github.com/MichaelHedman))
- Fix an error when using location `hash` within iframes in IE11 ([#7411](https://github.com/mapbox/mapbox-gl-js/pull/7411))
- Fix depth mode usage in custom layers ([#7432](https://github.com/mapbox/mapbox-gl-js/pull/7432)) (h/t [markusjohnsson](https://github.com/markusjohnsson))
- Fix an issue with shaky sprite images during scroll zooms ([#7558](https://github.com/mapbox/mapbox-gl-js/pull/7558))

## 0.50.0

October 10, 2018

### ✨ Features and improvements

- 🎉 Add Custom Layers that can be rendered into with user-provided WebGL code ([#7039](https://github.com/mapbox/mapbox-gl-js/pull/7039))
- Add WebGL face culling for increased performance ([#7178](https://github.com/mapbox/mapbox-gl-js/pull/7178))
- Improve speed of expression evaluation ([#7334](https://github.com/mapbox/mapbox-gl-js/pull/7334))
- Automatically coerce to string for `concat` expression and `text-field` property ([#6190](https://github.com/mapbox/mapbox-gl-js/issues/6190), fixed by [#7280](https://github.com/mapbox/mapbox-gl-js/pull/7280))
- Add `fill-extrusion-vertical-gradient` property for controlling shading of fill extrusions ([#5768](https://github.com/mapbox/mapbox-gl-js/issues/5768), fixed by [#6841](https://github.com/mapbox/mapbox-gl-js/pull/6841))
- Add update functionality for images provided via `ImageSource` ([#4050](https://github.com/mapbox/mapbox-gl-js/issues/4050), fixed by [#7342](https://github.com/mapbox/mapbox-gl-js/pull/7342)) (h/t [@dcervelli](https://github.com/dcervelli))

### 🐛 Bug fixes

- **Expressions**
  - Fix expressions that use `log2` and `log10` in IE11 ([#7318](https://github.com/mapbox/mapbox-gl-js/issues/7318), fixed by [#7320](https://github.com/mapbox/mapbox-gl-js/pull/7320))
  - Fix `let` expression stripping expected type during parsing ([#7300](https://github.com/mapbox/mapbox-gl-js/issues/7300), fixed by [#7301](https://github.com/mapbox/mapbox-gl-js/pull/7301))
  - Fix superfluous wrapping of literals in `literal` expression ([#7336](https://github.com/mapbox/mapbox-gl-js/issues/7336), fixed by [#7337](https://github.com/mapbox/mapbox-gl-js/pull/7337))
  - Allow calling `to-color` on values that are already of type `Color` ([#7260](https://github.com/mapbox/mapbox-gl-js/pull/7260))
  - Fix `to-array` for empty arrays (([#7261](https://github.com/mapbox/mapbox-gl-js/pull/7261)))
  - Fix identity functions for `text-field` when using formatted text ([#7351](https://github.com/mapbox/mapbox-gl-js/pull/7351))
  - Fix coercion of `null` to `0` in `to-number` expression ([#7083](https://github.com/mapbox/mapbox-gl-js/issues/7083), fixed by [#7274](https://github.com/mapbox/mapbox-gl-js/pull/7274))
- **Canvas source**
  - Fix missing repeats of `CanvasSource` when it crosses the antimeridian ([#7273](https://github.com/mapbox/mapbox-gl-js/pull/7273))
  - Fix `CanvasSource` not respecting alpha values set on `canvas` element ([#7302](https://github.com/mapbox/mapbox-gl-js/issues/7302), fixed by [#7309](https://github.com/mapbox/mapbox-gl-js/pull/7309))
- **Rendering**
  - Fix rendering of fill extrusions with really high heights ([#7292](https://github.com/mapbox/mapbox-gl-js/pull/7292))
  - Fix an error where the map state wouldn't return to `loaded` after certain runtime styling changes when there were errored tiles in the viewport ([#7355](https://github.com/mapbox/mapbox-gl-js/pull/7355))
  - Fix errors when rendering symbol layers without symbols ([#7241](https://github.com/mapbox/mapbox-gl-js/issues/7241), fixed by [#7253](https://github.com/mapbox/mapbox-gl-js/pull/7253))
  - Don't fade in symbols with `*-allow-overlap: true` when panning into the viewport ([#7172](https://github.com/mapbox/mapbox-gl-js/issues/7172), fixed by[#7244](https://github.com/mapbox/mapbox-gl-js/pull/7244))
- **Library**
  - Fix disambiguation for `mouseover` event ([#7295](https://github.com/mapbox/mapbox-gl-js/issues/7295), fixed by [#7299](https://github.com/mapbox/mapbox-gl-js/pull/7299))
  - Fix silent failure of `getImage` if an SVG is requested ([#7312](https://github.com/mapbox/mapbox-gl-js/issues/7312), fixed by [#7313](https://github.com/mapbox/mapbox-gl-js/pull/7313))
  - Fix empty control group box shadow ([#7303](https://github.com/mapbox/mapbox-gl-js/issues/7303), fixed by [#7304](https://github.com/mapbox/mapbox-gl-js/pull/7304)) (h/t [Duder-onomy](https://github.com/Duder-onomy))
  - Fixed an issue where a wrong timestamp was sent for Mapbox turnstile events ([#7381](https://github.com/mapbox/mapbox-gl-js/pull/7381))
  - Fixed a bug that lead to attribution not showing up correctly in Internet Explorer ([#3945](https://github.com/mapbox/mapbox-gl-js/issues/3945), fixed by [#7391](https://github.com/mapbox/mapbox-gl-js/pull/7391))

## 0.49.0

September 6, 2018

### ⚠️ Breaking changes

- Use `client{Height/Width}` instead of `offset{Height/Width}` for map canvas sizing ([#6848](https://github.com/mapbox/mapbox-gl-js/issues/6848), fixed by [#7128](https://github.com/mapbox/mapbox-gl-js/pull/7128))

### 🐛 Bug fixes

- Fix [Top Issues list](https://mapbox.github.io/top-issues/#!mapbox/mapbox-gl-js) for mapbox-gl-js ([#7108](https://github.com/mapbox/mapbox-gl-js/issues/7108), fixed by [#7112](https://github.com/mapbox/mapbox-gl-js/pull/7112))
- Fix bug in which symbols with `icon-allow-overlap: true, text-allow-overlap: true, text-optional: false` would show icons when they shouldn't ([#7041](https://github.com/mapbox/mapbox-gl-js/pull/7041))
- Fix bug where the map would not stop at the exact zoom level requested by Map#FlyTo ([#7222](https://github.com/mapbox/mapbox-gl-js/issues/7222)) ([#7223](https://github.com/mapbox/mapbox-gl-js/pull/7223)) (h/t [@benoitbzl](https://github.com/benoitbzl))
- Keep map centered on the center point of a multi-touch gesture when zooming ([#6722](https://github.com/mapbox/mapbox-gl-js/issues/6722)) ([#7191](https://github.com/mapbox/mapbox-gl-js/pull/7191)) (h/t [pakastin](https://github.com/pakastin))
- Update the style-spec's old `gl-style-migrate` script to include conversion of legacy functions and filters to their expression equivalents ([#6927](https://github.com/mapbox/mapbox-gl-js/issues/6927), fixed by [#7095](https://github.com/mapbox/mapbox-gl-js/pull/7095))
- Fix `icon-size` for small data-driven values ([#7125](https://github.com/mapbox/mapbox-gl-js/pull/7125))
- Fix bug in the way AJAX requests load local files on iOS web view ([#6610](https://github.com/mapbox/mapbox-gl-js/pull/6610)) (h/t [oscarfonts](https://github.com/oscarfonts))
- Fix bug in which canvas sources would not render in world wrapped tiles at the edge of the viewport ([#7271]https://github.com/mapbox/mapbox-gl-js/issues/7271), fixed by [#7273](https://github.com/mapbox/mapbox-gl-js/pull/7273))

### ✨ Features and improvements

- Performance updates:
  - Improve time to first render by updating how feature ID maps are transferred to the main thread ([#7110](https://github.com/mapbox/mapbox-gl-js/issues/7110), fixed by [#7132](https://github.com/mapbox/mapbox-gl-js/pull/7132))
  - Reduce size of JSON transmitted from worker thread to main thread ([#7124](https://github.com/mapbox/mapbox-gl-js/pull/7124))
  - Improve image/glyph atlas packing algorithm ([#7171](https://github.com/mapbox/mapbox-gl-js/pull/7171))
  - Use murmur hash on symbol instance keys to reduce worker transfer costs ([#7127](https://github.com/mapbox/mapbox-gl-js/pull/7127))
- Add GL state management for uniforms ([#6018](https://github.com/mapbox/mapbox-gl-js/pull/6018))
- Add `symbol-z-order` symbol layout property to style spec ([#7219](https://github.com/mapbox/mapbox-gl-js/pull/7219))
- Implement data-driven styling support for `*-pattern properties` ([#6289](https://github.com/mapbox/mapbox-gl-js/pull/6289))
- Add `Map#fitScreenCoordinates` which fits viewport to two points, similar to `Map#fitBounds` but uses screen coordinates and supports non-zero map bearings ([#6894](https://github.com/mapbox/mapbox-gl-js/pull/6894))
- Re-implement LAB/HSL color space interpolation for expressions ([#5326](https://github.com/mapbox/mapbox-gl-js/issues/5326), fixed by [#7123](https://github.com/mapbox/mapbox-gl-js/pull/7123))
- Enable benchmark testing for Mapbox styles ([#7047](https://github.com/mapbox/mapbox-gl-js/pull/7047))
- Allow `Map#setFeatureState` and `Map#getFeatureState` to accept numeric IDs ([#7106](https://github.com/mapbox/mapbox-gl-js/pull/7106)) (h/t [@bfrengley](https://github.com/bfrengley))

## 0.48.0

August 16, 2018

### ⚠️ Breaking changes

- Treat tiles that error with status 404 as empty renderable tiles to prevent rendering duplicate features in some sparse tilesets ([#6803](https://github.com/mapbox/mapbox-gl-js/pull/6803))

### 🐛 Bug fixes

- Fix issue where `text-max-angle` property was being calculated incorrectly internally, causing potential rendering errors when `"symbol-placement": line`
- Require `feature.id` when using `Map#setFeatureState` ([#6974](https://github.com/mapbox/mapbox-gl-js/pull/6974))
- Fix issue with removing the `GeolocateControl` when user location is being used ([#6977](https://github.com/mapbox/mapbox-gl-js/pull/6977)) (h/t [sergei-zelinsky](https://github.com/sergei-zelinsky))
- Fix memory leak caused by a failure to remove all controls added to the map ([#7042](https://github.com/mapbox/mapbox-gl-js/pull/7042))
- Fix bug where the build would fail when using mapbox-gl webpack 2 and UglifyJSPlugin ([#4359](https://github.com/mapbox/mapbox-gl-js/issues/4359), fixed by [#6956](https://api.github.com/repos/mapbox/mapbox-gl-js/pulls/6956))
- Fix bug where fitBounds called with coordinates outside the bounds of Web Mercator resulted in uncaught error ([#6906](https://github.com/mapbox/mapbox-gl-js/issues/6906), fixed by [#6918](https://api.github.com/repos/mapbox/mapbox-gl-js/pulls/6918))
- Fix bug wherein `Map#querySourceFeatures` was returning bad results on zooms > maxZoom ([#7061](https://github.com/mapbox/mapbox-gl-js/pull/7061))
- Relax typing for equality and order expressions ([#6459](https://github.com/mapbox/mapbox-gl-js/issues/6459), fixed by [#6961](https://api.github.com/repos/mapbox/mapbox-gl-js/pulls/6961))
- Fix bug where `queryPadding` for all layers in a source was set by the first layer, causing incorrect querying on other layers and, in some cases, incorrect firing of events associated with individual layers ([#6909](https://github.com/mapbox/mapbox-gl-js/pull/6909))

### ✨ Features and improvements

- Performance Improvements:
  - Stop unnecessary serialization of symbol source features. ([#7013](https://github.com/mapbox/mapbox-gl-js/pull/7013))
  - Optimize calculation for getting visible tile coordinates ([#6998](https://github.com/mapbox/mapbox-gl-js/pull/6998))
  - Improve performance of creating `{Glyph/Image}Atlas`es ([#7091](https://github.com/mapbox/mapbox-gl-js/pull/7091))
  - Optimize and simplify tile retention logic ([#6995](https://github.com/mapbox/mapbox-gl-js/pull/6995))
- Add a user turnstile event for users accessing Mapbox APIs ([#6980](https://github.com/mapbox/mapbox-gl-js/pull/6980))
- Add support for autogenerating feature ids for GeoJSON sources so they can be used more easily with the `Map#setFeatureState` API ([#7043](https://www.github.com/mapbox/mapbox-gl-js/pull/7043))) ([#7091](https://github.com/mapbox/mapbox-gl-js/pull/7091))
- Add ability to style symbol layers labels with multiple fonts and text sizes via `"format"` expression ([#6994](https://www.github.com/mapbox/mapbox-gl-js/pull/6994))
- Add customAttribution option to AttributionControl ([#7033](https://github.com/mapbox/mapbox-gl-js/pull/7033)) (h/t [mklopets](https://github.com/mklopets))
- Publish Flow type definitions alongside compiled bundle ([#7079](https://api.github.com/repos/mapbox/mapbox-gl-js/pulls/7079))
- Introduce symbol cross fading when crossing integer zoom levels to prevent labels from disappearing before newly loaded tiles' labels can be rendered ([#6951](https://github.com/mapbox/mapbox-gl-js/pull/6951))
- Improvements in label collision detection ([#6925](https://api.github.com/repos/mapbox/mapbox-gl-js/pulls/6925)))

## 0.47.0

### ✨ Features and improvements

- Add configurable drag pan threshold ([#6809](https://github.com/mapbox/mapbox-gl-js/pull/6809)) (h/t [msbarry](https://github.com/msbarry))
- Add `raster-resampling` raster paint property ([#6411](https://github.com/mapbox/mapbox-gl-js/pull/6411)) (h/t [@andrewharvey](https://github.com/andrewharvey))
- Add `symbol-placement: line-center` ([#6821](https://github.com/mapbox/mapbox-gl-js/pull/6821))
- Add methods for inspecting GeoJSON clusters ([#3318](https://github.com/mapbox/mapbox-gl-js/issues/3318), fixed by [#6829](https://github.com/mapbox/mapbox-gl-js/pull/6829))
- Add warning to geolocate control when unsupported ([#6923](https://github.com/mapbox/mapbox-gl-js/pull/6923)) (h/t [@aendrew](https://github.com/aendrew))
- Upgrade geojson-vt to 3.1.4 ([#6942](https://github.com/mapbox/mapbox-gl-js/pull/6942))
- Include link to license in compiled bundle ([#6975](https://github.com/mapbox/mapbox-gl-js/pull/6975))

### 🐛 Bug fixes

- Use updateData instead of re-creating buffers for repopulated paint arrays ([#6853](https://github.com/mapbox/mapbox-gl-js/pull/6853))
- Fix ScrollZoom handler setting tr.zoom = NaN ([#6924](https://github.com/mapbox/mapbox-gl-js/pull/6924))
  - Failed to invert matrix error ([#6486](https://github.com/mapbox/mapbox-gl-js/issues/6486), fixed by [#6924](https://github.com/mapbox/mapbox-gl-js/pull/6924))
  - Fixing matrix errors ([#6782](https://github.com/mapbox/mapbox-gl-js/issues/6782), fixed by [#6924](https://github.com/mapbox/mapbox-gl-js/pull/6924))
- Fix heatmap tile clipping when layers are ordered above it ([#6806](https://github.com/mapbox/mapbox-gl-js/issues/6806), fixed by [#6807](https://github.com/mapbox/mapbox-gl-js/pull/6807))
- Fix video source in safari (macOS and iOS) ([#6443](https://github.com/mapbox/mapbox-gl-js/issues/6443), fixed by [#6811](https://github.com/mapbox/mapbox-gl-js/pull/6811))
- Do not reload errored tiles ([#6813](https://github.com/mapbox/mapbox-gl-js/pull/6813))
- Fix send / remove timing bug in Dispatcher ([#6756](https://github.com/mapbox/mapbox-gl-js/pull/6756), fixed by [#6826](https://github.com/mapbox/mapbox-gl-js/pull/6826))
- Fix flyTo not zooming to exact given zoom ([#6828](https://github.com/mapbox/mapbox-gl-js/pull/6828))
- Don't stop animation on map resize ([#6636](https://github.com/mapbox/mapbox-gl-js/pull/6636))
- Fix map.getBounds() with rotated map ([#6875](https://github.com/mapbox/mapbox-gl-js/pull/6875)) (h/t [zoltan-mihalyi](https://github.com/zoltan-mihalyi))
- Support collators in feature filter expressions. ([#6929](https://github.com/mapbox/mapbox-gl-js/pull/6929))
- Fix Webpack production mode compatibility ([#6981](https://github.com/mapbox/mapbox-gl-js/pull/6981))

## 0.46.0

### ⚠️ Breaking changes

- Align implicit type casting behavior of `match` expressions with with `case/==` ([#6684](https://github.com/mapbox/mapbox-gl-js/pull/6684))

### ✨ Features and improvements

- :tada: Add `Map#setFeatureState` and `feature-state` expression to support interactive styling ([#6263](https://github.com/mapbox/mapbox-gl-js/pull/6263))
- Create draggable `Marker` with `setDraggable` ([#6687](https://github.com/mapbox/mapbox-gl-js/pull/6687))
- Add `Map#listImages` for listing all currently active sprites/images ([#6381](https://github.com/mapbox/mapbox-gl-js/issues/6381))
- Add "crossSourceCollisions" option to disable cross-source collision detection ([#6566](https://github.com/mapbox/mapbox-gl-js/pull/6566))
- Handle `text/icon-rotate` for symbols with `symbol-placement: point` ([#6075](https://github.com/mapbox/mapbox-gl-js/issues/6075))
- Automatically compact Mapbox wordmark on narrow maps. ([#4282](https://github.com/mapbox/mapbox-gl-js/issues/4282)) (h/t [@andrewharvey](https://github.com/andrewharvey))
- Only show compacted AttributionControl on interactive displays ([#6506](https://github.com/mapbox/mapbox-gl-js/pull/6506)) (h/t [@andrewharvey](https://github.com/andrewharvey))
- Use postcss to inline svg files into css, reduce size of mapbox-gl.css ([#6513](https://github.com/mapbox/mapbox-gl-js/pull/6513)) (h/t [@andrewharvey](https://github.com/andrewharvey))
- Add support for GeoJSON attribution ([#6364](https://github.com/mapbox/mapbox-gl-js/pull/6364)) (h/t [@andrewharvey](https://github.com/andrewharvey))
- Add instructions for running individual unit and render tests ([#6686](https://github.com/mapbox/mapbox-gl-js/pull/6686))
- Make Map constructor fail if WebGL init fails. ([#6744](https://github.com/mapbox/mapbox-gl-js/pull/6744)) (h/t [uforic](https://github.com/uforic))
- Add browser fallback code for `collectResourceTiming: true` in web workers ([#6721](https://github.com/mapbox/mapbox-gl-js/pull/6721))
- Remove ignored usage of gl.lineWidth ([#5541](https://github.com/mapbox/mapbox-gl-js/pull/5541))
- Split new bounds calculation out of fitBounds into new method ([#6683](https://github.com/mapbox/mapbox-gl-js/pull/6683))
- Allow integration tests to be organized in an arbitrarily deep directory structure ([#3920](https://github.com/mapbox/mapbox-gl-js/issues/3920))
- Make "Missing Mapbox GL JS CSS" a console warning ([#5786](https://github.com/mapbox/mapbox-gl-js/issues/5786))
- Add rel="noopener" to Mapbox attribution link. ([#6729](https://github.com/mapbox/mapbox-gl-js/pull/6729)) (h/t [gorbypark](https://github.com/gorbypark))
- Update to deep equality check in example code ([#6599](https://github.com/mapbox/mapbox-gl-js/pull/6599)) (h/t [jonsadka](https://github.com/jonsadka))
- Upgrades!
  - Upgrade ESM dependency to ^3.0.39 ([#6750](https://github.com/mapbox/mapbox-gl-js/pull/6750))
  - Ditch gl-matrix fork in favor of the original package ([#6751](https://github.com/mapbox/mapbox-gl-js/pull/6751))
  - Update to latest sinon ([#6771](https://github.com/mapbox/mapbox-gl-js/pull/6771))
  - Upgrade to Flow 0.69 ([#6594](https://github.com/mapbox/mapbox-gl-js/pull/6594))
  - Update to mapbox-gl-supported 1.4.0 ([#6773](https://github.com/mapbox/mapbox-gl-js/pull/6773))

### 🐛 Bug fixes

- `collectResourceTiming: true` generates error on iOS9 Safari, IE 11 ([#6690](https://github.com/mapbox/mapbox-gl-js/issues/6690))
- Fix PopupOptions flow type declarations ([#6670](https://github.com/mapbox/mapbox-gl-js/pull/6670)) (h/t [TimPetricola](https://github.com/TimPetricola))
- Add className option to Popup constructor ([#6502](https://github.com/mapbox/mapbox-gl-js/pull/6502)) (h/t [Ashot-KR](https://github.com/Ashot-KR))
- GeoJSON MultiLineStrings with `lineMetrics=true` only rendered first line ([#6649](https://github.com/mapbox/mapbox-gl-js/issues/6649))
- Provide target property for mouseenter/over/leave/out events ([#6623](https://github.com/mapbox/mapbox-gl-js/issues/6623))
- Don't break on sources whose name contains "." ([#6660](https://github.com/mapbox/mapbox-gl-js/issues/6660))
- Rotate and pitch with navigationControl broke in v0.45 ([#6650](https://github.com/mapbox/mapbox-gl-js/issues/6650))
- Zero-width lines remained visible ([#6769](https://github.com/mapbox/mapbox-gl-js/pull/6769))
- Heatmaps inappropriately clipped at tile boundaries ([#6806](https://github.com/mapbox/mapbox-gl-js/issues/6806))
- Use named exports for style-spec entrypoint module ([#6601](https://github.com/mapbox/mapbox-gl-js/issues/6601)
- Don't fire click event if default is prevented on mousedown for a drag event ([#6697](https://github.com/mapbox/mapbox-gl-js/pull/6697), fixes [#6642](https://github.com/mapbox/mapbox-gl-js/issues/6642))
- Double clicking to zoom in breaks map dragging/panning in Edge ([#6740](https://github.com/mapbox/mapbox-gl-js/issues/6740)) (h/t [GUI](https://github.com/GUI))
- \*-transition properties cannot be set with setPaintProperty() ([#6706](https://github.com/mapbox/mapbox-gl-js/issues/6706))
- Marker with `a` element does not open the url when clicked ([#6730](https://github.com/mapbox/mapbox-gl-js/issues/6730))
- `setRTLTextPlugin` fails with relative URLs ([#6719](https://github.com/mapbox/mapbox-gl-js/issues/6719))
- Collision detection incorrect for symbol layers that share the same layout properties ([#6548](https://github.com/mapbox/mapbox-gl-js/pull/6548))
- Fix a possible crash when calling queryRenderedFeatures after querySourceFeatures
  ([#6559](https://github.com/mapbox/mapbox-gl-js/pull/6559))
- Fix a collision detection issue that could cause labels to temporarily be placed too densely during rapid panning ([#5654](https://github.com/mapbox/mapbox-gl-js/issues/5654))

## 0.45.0

### ⚠️ Breaking changes

- `Evented#fire` and `Evented#listens` are now marked as private. Though `Evented` is still exported, and `fire` and `listens` are still functional, we encourage you to seek alternatives; a future version may remove their API accessibility or change its behavior. If you are writing a class that needs event emitting functionality, consider using [`EventEmitter`](https://nodejs.org/api/events.html#events_class_eventemitter) or similar libraries instead.
- The `"to-string"` expression operator now converts `null` to an empty string rather than to `"null"`. [#6534](https://github.com/mapbox/mapbox-gl-js/pull/6534)

### ✨ Features and improvements

- :rainbow: Add `line-gradient` property [#6303](https://github.com/mapbox/mapbox-gl-js/pull/6303)
- Add `abs`, `round`, `floor`, and `ceil` expression operators [#6496](https://github.com/mapbox/mapbox-gl-js/pull/6496)
- Add `collator` expression for controlling case and diacritic sensitivity in string comparisons [#6270](https://github.com/mapbox/mapbox-gl-js/pull/6270)
  - Rename `caseSensitive` and `diacriticSensitive` expressions to `case-sensitive` and `diacritic-sensitive` for consistency [#6598](https://github.com/mapbox/mapbox-gl-js/pull/6598)
  - Prevent `collator` expressions for evaluating as constant to account for potential environment-specific differences in expression evaluation [#6596](https://github.com/mapbox/mapbox-gl-js/pull/6596)
- Add CSS linting to test suite (h/t [@jasonbarry](https://github.com/jasonbarry))) [#6071](https://github.com/mapbox/mapbox-gl-js/pull/6071)
- Add support for configurable maxzoom in `raster-dem` tilesets [#6103](https://github.com/mapbox/mapbox-gl-js/pull/6103)
- Add `Map#isZooming` and `Map#isRotating` methods [#6128](https://github.com/mapbox/mapbox-gl-js/pull/6128), [#6183](https://github.com/mapbox/mapbox-gl-js/pull/6183)
- Add support for Mapzen Terrarium tiles in `raster-dem` sources [#6110](https://github.com/mapbox/mapbox-gl-js/pull/6110)
- Add `preventDefault` method on `mousedown`, `touchstart`, and `dblclick` events [#6218](https://github.com/mapbox/mapbox-gl-js/pull/6218)
- Add `originalEvent` property on `zoomend` and `moveend` for user-initiated scroll events (h/t [@stepankuzmin](https://github.com/stepankuzmin))) [#6175](https://github.com/mapbox/mapbox-gl-js/pull/6175)
- Accept arguments of type `value` in [`"length"` expressions](https://www.mapbox.com/mapbox-gl-js/style-spec/#expressions-length) [#6244](https://github.com/mapbox/mapbox-gl-js/pull/6244)
- Introduce `MapWheelEvent`[#6237](https://github.com/mapbox/mapbox-gl-js/pull/6237)
- Add setter for `ScaleControl` units (h/t [@ryanhamley](https://github.com/ryanhamley))) [#6138](https://github.com/mapbox/mapbox-gl-js/pull/6138), [#6274](https://github.com/mapbox/mapbox-gl-js/pull/6274)
- Add `open` event for `Popup` [#6311](https://github.com/mapbox/mapbox-gl-js/pull/6311)
- Explicit `"object"` type assertions are no longer required when using expressions [#6235](https://github.com/mapbox/mapbox-gl-js/pull/6235)
- Add `anchor` option to `Marker` [#6350](https://github.com/mapbox/mapbox-gl-js/pull/6350)
- `HTMLElement` is now passed to `Marker` as part of the `options` object, but the old function signature is still supported for backwards compatibility [#6356](https://github.com/mapbox/mapbox-gl-js/pull/6356)
- Add support for custom colors when using the default `Marker` SVG element (h/t [@andrewharvey](https://github.com/andrewharvey))) [#6416](https://github.com/mapbox/mapbox-gl-js/pull/6416)
- Allow `CanvasSource` initialization from `HTMLElement` [#6424](https://github.com/mapbox/mapbox-gl-js/pull/6424)
- Add `is-supported-script` expression [#6260](https://github.com/mapbox/mapbox-gl-js/pull/6260)

### 🐛 Bug fixes

- Align `raster-dem` tiles to pixel grid to eliminate blurry rendering on some devices [#6059](https://github.com/mapbox/mapbox-gl-js/pull/6059)
- Fix label collision circle debug drawing on overzoomed tiles [#6073](https://github.com/mapbox/mapbox-gl-js/pull/6073)
- Improve error reporting for some failed requests [#6126](https://github.com/mapbox/mapbox-gl-js/pull/6126), [#6032](https://github.com/mapbox/mapbox-gl-js/pull/6032)
- Fix several `Map#queryRenderedFeatures` bugs:
  - account for `{text, icon}-offset` when querying[#6135](https://github.com/mapbox/mapbox-gl-js/pull/6135)
  - correctly query features that extend across tile boundaries [#5756](https://github.com/mapbox/mapbox-gl-js/pull/6283)
  - fix querying of `circle` layer features with `-pitch-scaling: 'viewport'` or `-pitch-alignment: 'map'` [#6036](https://github.com/mapbox/mapbox-gl-js/pull/6036)
  - eliminate flicker effects when using query results to set a hover effect by switching from tile-based to viewport-based symbol querying [#6497](https://github.com/mapbox/mapbox-gl-js/pull/6497)
- Preserve browser history state when updating the `Map` hash [#6140](https://github.com/mapbox/mapbox-gl-js/pull/6140)
- Fix undefined behavior when `Map#addLayer` is invoked with an `id` of a preexisting layer [#6147](https://github.com/mapbox/mapbox-gl-js/pull/6147)
- Fix bug where `icon-image` would not be rendered if `text-field` is an empty string [#6164](https://github.com/mapbox/mapbox-gl-js/pull/6164)
- Ensure all camera methods fire `rotatestart` and `rotateend` events [#6187](https://github.com/mapbox/mapbox-gl-js/pull/6187)
- Always hide duplicate labels [#6166](https://github.com/mapbox/mapbox-gl-js/pull/6166)
- Fix `DragHandler` bugs where a left-button mouse click would end a right-button drag rotate and a drag gesture would not end if the control key is down on `mouseup` [#6193](https://github.com/mapbox/mapbox-gl-js/pull/6193)
- Add support for calling `{DragPanHandler, DragRotateHandler}#disable` while a gesture is in progress [#6232](https://github.com/mapbox/mapbox-gl-js/pull/6232)
- Fix `GeolocateControl` user location dot sizing when `Map`'s `<div>` inherits `box-sizing: border-box;` (h/t [@andrewharvey](https://github.com/andrewharvey))) [#6227](https://github.com/mapbox/mapbox-gl-js/pull/6232)
- Fix bug causing an off-by-one error in `array` expression error messages (h/t [@drewbo](https://github.com/drewbo))) [#6269](https://github.com/mapbox/mapbox-gl-js/pull/6269)
- Improve error message when an invalid access token triggers a 401 error [#6283](https://github.com/mapbox/mapbox-gl-js/pull/6283)
- Fix bug where lines with `line-width` larger than the sprite height of the `line-pattern` property would render other sprite images [#6246](https://github.com/mapbox/mapbox-gl-js/pull/6246)
- Fix broken touch events for `DragPanHandler` on mobile using Edge (note that zoom/rotate/pitch handlers still do not support Edge touch events [#1928](https://github.com/mapbox/mapbox-gl-js/pull/1928)) [#6325](https://github.com/mapbox/mapbox-gl-js/pull/6325)
- Fix race condition in `VectorTileWorkerSource#reloadTile` causing a rendering timeout [#6308](https://github.com/mapbox/mapbox-gl-js/issues/6308)
- Fix bug causing redundant `gl.stencilFunc` calls due to incorrect state checking (h/t [@yangdonglai](https://github.com/yangdonglai))) [#6330](https://github.com/mapbox/mapbox-gl-js/pull/6330)
- Fix bug where `mousedown` or `touchstart` would cancel camera animations in non-interactive maps [#6338](https://github.com/mapbox/mapbox-gl-js/pull/6338)
- Fix bug causing a full-screen flicker when the map is pitched and a symbol layer uses non-zero `text-translate` [#6365](https://github.com/mapbox/mapbox-gl-js/issues/6365)
- Fix bug in `to-rgba` expression causing division by zero [#6388](https://github.com/mapbox/mapbox-gl-js/pull/6388)
- Fix bug in cross-fading for `*-pattern` properties with non-integer zoom stops [#6430](https://github.com/mapbox/mapbox-gl-js/pull/6430)
- Fix bug where calling `Map#remove` on a map with constructor option `hash: true` throws an error (h/t [@allthesignals](https://github.com/allthesignals))) [#6490](https://github.com/mapbox/mapbox-gl-js/pull/6497)
- Fix bug causing flickering when panning across the anti-meridian [#6438](https://github.com/mapbox/mapbox-gl-js/pull/6438)
- Fix error when using tiles of non-power-of-two size [#6444](https://github.com/mapbox/mapbox-gl-js/pull/6444)
- Fix bug causing `Map#moveLayer(layerId, beforeId)` to remove the layer when `layerId === beforeId` [#6542](https://github.com/mapbox/mapbox-gl-js/pull/6542)

* Fix Rollup build for style-spec module [#6575](https://github.com/mapbox/mapbox-gl-js/pull/6575)
* Fix bug causing `Map#querySourceFeatures` to throw an `Uncaught TypeError`(https://github.com/mapbox/mapbox-gl-js/pull/6555)
* Fix issue where label collision detection was inaccurate for some symbol layers that shared layout properties with another layer [#6558](https://github.com/mapbox/mapbox-gl-js/pull/6558)
* Restore `target` property for `mouse{enter,over,leave,out}` events [#6623](https://github.com/mapbox/mapbox-gl-js/pull/6623)

## 0.44.2

### 🐛 Bug fixes

- Workaround a breaking change in Safari causing page to scroll/zoom in response to user actions intended to pan/zoom the map [#6095](https://github.com/mapbox/mapbox-gl-js/issues/6095). (N.B., not to be confused with the workaround from April 2017 dealing with the same breaking change in Chrome [#4259](https://github.com/mapbox/mapbox-gl-js/issues/6095). See also https://github.com/WICG/interventions/issues/18, https://bugs.webkit.org/show_bug.cgi?id=182521, https://bugs.chromium.org/p/chromium/issues/detail?id=639227 .)

## 0.44.1

### 🐛 Bug fixes

- Fix bug causing features from symbol layers to be omitted from `map.queryRenderedFeatures()` [#6074](https://github.com/mapbox/mapbox-gl-js/issues/6074)
- Fix error triggered by simultaneous scroll-zooming and drag-panning. [#6106](https://github.com/mapbox/mapbox-gl-js/issues/6106)
- Fix bug wherein drag-panning failed to resume after a brief pause [#6063](https://github.com/mapbox/mapbox-gl-js/issues/6063)

## 0.44.0

### ✨ Features and improvements

- The CSP policy of a page using mapbox-gl-js no longer needs to include `script-src 'unsafe-eval'` [#559](https://github.com/mapbox/mapbox-gl-js/issues/559)
- Add `LngLatBounds#isEmpty()` method [#5917](https://github.com/mapbox/mapbox-gl-js/pull/5917)
- Updated to flow 0.62.0 [#5923](https://github.com/mapbox/mapbox-gl-js/issues/5923)
- Make compass and zoom controls optional ([#5348](https://github.com/mapbox/mapbox-gl-js/pull/5348)) (h/t [@matijs](https://github.com/matijs)))
- Add `collectResourceTiming` option to the enable collection of [Resource Timing](https://developer.mozilla.org/en-US/docs/Web/API/Resource_Timing_API/Using_the_Resource_Timing_API) data for requests that are made from Web Workers. ([#5948](https://github.com/mapbox/mapbox-gl-js/issues/5948))
- Improve user location dot appearance across browsers ([#5498](https://github.com/mapbox/mapbox-gl-js/pull/5498)) (h/t [@jasonbarry](https://github.com/jasonbarry)))

### 🐛 Bug fixes

- Fix error triggered by `==` and `!=` expressions [#5947](https://github.com/mapbox/mapbox-gl-js/issues/5947)
- Image sources honor `renderWorldCopies` [#5932](https://github.com/mapbox/mapbox-gl-js/pull/5932)
- Fix transitions to default fill-outline-color [#5953](https://github.com/mapbox/mapbox-gl-js/issues/5953)
- Fix transitions for light properties [#5982](https://github.com/mapbox/mapbox-gl-js/issues/5982)
- Fix minor symbol collisions on pitched maps [#5913](https://github.com/mapbox/mapbox-gl-js/pull/5913)
- Fix memory leaks after `Map#remove()` [#5943](https://github.com/mapbox/mapbox-gl-js/pull/5943), [#5951](https://github.com/mapbox/mapbox-gl-js/pull/5951)
- Fix bug wherein `GeoJSONSource#setData()` caused labels to fade out and back in ([#6002](https://github.com/mapbox/mapbox-gl-js/issues/6002))
- Fix bug that could cause incorrect collisions for labels placed very near to each other at low zoom levels ([#5993](https://github.com/mapbox/mapbox-gl-js/issues/5993))
- Fix bug causing `move` events to be fired out of sync with actual map movements ([#6005](https://github.com/mapbox/mapbox-gl-js/pull/6005))
- Fix bug wherein `Map` did not fire `mouseover` events ([#6000](https://github.com/mapbox/mapbox-gl-js/pull/6000)] (h/t [@jay-manday](https://github.com/jay-manday)))
- Fix bug causing blurry rendering of raster tiles ([#4552](https://github.com/mapbox/mapbox-gl-js/issues/4552))
- Fix potential memory leak caused by removing layers ([#5995](https://github.com/mapbox/mapbox-gl-js/issues/5995))
- Fix bug causing attribution icon to appear incorrectly in compact maps not using Mapbox data ([#6042](https://github.com/mapbox/mapbox-gl-js/pull/6042))
- Fix positioning of default marker element ([#6012](https://github.com/mapbox/mapbox-gl-js/pull/6012)) (h/t [@andrewharvey](https://github.com/andrewharvey)))

## 0.43.0 (December 21, 2017)

### ⚠️ Breaking changes

- It is now an error to attempt to remove a source that is in use [#5562](https://github.com/mapbox/mapbox-gl-js/pull/5562)
- It is now an error if the layer specified by the `before` parameter to `moveLayer` does not exist [#5679](https://github.com/mapbox/mapbox-gl-js/pull/5679)
- `"colorSpace": "hcl"` now uses shortest-path interpolation for hue [#5811](https://github.com/mapbox/mapbox-gl-js/issues/5811)

### ✨ Features and improvements

- Introduce client-side hillshading with `raster-dem` source type and `hillshade` layer type [#5286](https://github.com/mapbox/mapbox-gl-js/pull/5286)
- GeoJSON sources take 2x less memory and generate tiles 20%–100% faster [#5799](https://github.com/mapbox/mapbox-gl-js/pull/5799)
- Enable data-driven values for text-font [#5698](https://github.com/mapbox/mapbox-gl-js/pull/5698)
- Enable data-driven values for heatmap-radius [#5898](https://github.com/mapbox/mapbox-gl-js/pull/5898)
- Add getter and setter for offset on marker [#5759](https://github.com/mapbox/mapbox-gl-js/pull/5759)
- Add `Map#hasImage` [#5775](https://github.com/mapbox/mapbox-gl-js/pull/5775)
- Improve typing for `==` and `!=` expressions [#5840](https://github.com/mapbox/mapbox-gl-js/pull/5840)
- Made `coalesce` expressions more useful [#5755](https://github.com/mapbox/mapbox-gl-js/issues/5755)
- Enable implicit type assertions for array types [#5738](https://github.com/mapbox/mapbox-gl-js/pull/5738)
- Improve hash control precision [#5767](https://github.com/mapbox/mapbox-gl-js/pull/5767)
- `supported()` now returns false on old IE 11 versions that don't support Web Worker blob URLs [#5801](https://github.com/mapbox/mapbox-gl-js/pull/5801)
- Remove flow globals TileJSON and Transferable [#5668](https://github.com/mapbox/mapbox-gl-js/pull/5668)
- Improve performance of image, video, and canvas sources [#5845](https://github.com/mapbox/mapbox-gl-js/pull/5845)

### 🐛 Bug fixes

- Fix popups and markers lag during pan animation [#4670](https://github.com/mapbox/mapbox-gl-js/issues/4670)
- Fix fading of symbol layers caused by setData [#5716](https://github.com/mapbox/mapbox-gl-js/issues/5716)
- Fix behavior of `to-rgba` and `rgba` expressions [#5778](https://github.com/mapbox/mapbox-gl-js/pull/5778), [#5866](https://github.com/mapbox/mapbox-gl-js/pull/5866)
- Fix cross-fading of `*-pattern` and `line-dasharray` [#5791](https://github.com/mapbox/mapbox-gl-js/pull/5791)
- Fix `colorSpace` function property [#5843](https://github.com/mapbox/mapbox-gl-js/pull/5843)
- Fix style diffing when changing GeoJSON source properties [#5731](https://github.com/mapbox/mapbox-gl-js/issues/5731)
- Fix missing labels when zooming out from overzoomed tile [#5827](https://github.com/mapbox/mapbox-gl-js/issues/5827)
- Fix missing labels when zooming out and quickly using setData [#5837](https://github.com/mapbox/mapbox-gl-js/issues/5837)
- Handle NaN as input to step and interpolate expressions [#5757](https://github.com/mapbox/mapbox-gl-js/pull/5757)
- Clone property values on input and output [#5806](https://github.com/mapbox/mapbox-gl-js/pull/5806)
- Bump geojson-rewind dependency [#5769](https://github.com/mapbox/mapbox-gl-js/pull/5769)
- Allow setting Marker's popup before LngLat [#5893](https://github.com/mapbox/mapbox-gl-js/pull/5893)

## 0.42.2 (November 21, 2017)

### 🐛 Bug fixes

- Add box-sizing to the "mapboxgl-ctrl-scale"-class [#5715](https://github.com/mapbox/mapbox-gl-js/pull/5715)
- Fix rendering in Safari [#5712](https://github.com/mapbox/mapbox-gl-js/issues/5712)
- Fix "Cannot read property 'hasTransition' of undefined" error [#5714](https://github.com/mapbox/mapbox-gl-js/issues/5714)
- Fix misplaced raster tiles [#5713](https://github.com/mapbox/mapbox-gl-js/issues/5713)
- Fix raster tile fading [#5722](https://github.com/mapbox/mapbox-gl-js/issues/5722)
- Ensure that an unset filter is undefined rather than null [#5727](https://github.com/mapbox/mapbox-gl-js/pull/5727)
- Restore pitch-with-rotate to nav control [#5725](https://github.com/mapbox/mapbox-gl-js/pull/5725)
- Validate container option in map constructor [#5695](https://github.com/mapbox/mapbox-gl-js/pull/5695)
- Fix queryRenderedFeatures behavior for features displayed in multiple layers [#5172](https://github.com/mapbox/mapbox-gl-js/issues/5172)

## 0.42.1 (November 17, 2017)

### 🐛 Bug fixes

- Workaround for map flashing bug on Chrome 62+ with Intel Iris Graphics 6100 cards [#5704](https://github.com/mapbox/mapbox-gl-js/pull/5704)
- Rerender map when `map.showCollisionBoxes` is set to `false` [#5673](https://github.com/mapbox/mapbox-gl-js/pull/5673)
- Fix transitions from property default values [#5682](https://github.com/mapbox/mapbox-gl-js/pull/5682)
- Fix runtime updating of `heatmap-color` [#5682](https://github.com/mapbox/mapbox-gl-js/pull/5682)
- Fix mobile Safari `history.replaceState` error [#5613](https://github.com/mapbox/mapbox-gl-js/pull/5613)

### ✨ Features and improvements

- Provide default element for Marker class [#5661](https://github.com/mapbox/mapbox-gl-js/pull/5661)

## 0.42.0 (November 10, 2017)

### ⚠️ Breaking changes

- Require that `heatmap-color` use expressions instead of stop functions [#5624](https://github.com/mapbox/mapbox-gl-js/issues/5624)
- Remove support for validating and migrating v6 styles
- Remove support for validating v7 styles [#5604](https://github.com/mapbox/mapbox-gl-js/pull/5604)
- Remove support for including `{tokens}` in expressions for `text-field` and `icon-image` [#5599](https://github.com/mapbox/mapbox-gl-js/issues/5599)
- Split `curve` expression into `step` and `interpolate` expressions [#5542](https://github.com/mapbox/mapbox-gl-js/pull/5542)
- Disallow interpolation in expressions for `line-dasharray` [#5519](https://github.com/mapbox/mapbox-gl-js/pull/5519)

### ✨ Features and improvements

- Improve label collision detection [#5150](https://github.com/mapbox/mapbox-gl-js/pull/5150)
  - Labels from different sources will now collide with each other
  - Collisions caused by rotation and pitch are now smoothly transitioned with a fade
  - Improved algorithm for fewer erroneous collisions, denser label placement, and greater label stability during rotation
- Add `sqrt` expression [#5493](https://github.com/mapbox/mapbox-gl-js/pull/5493)

### 🐛 Bug fixes and error reporting improvements

- Fix viewport calculations for `fitBounds` when both zooming and padding change [#4846](https://github.com/mapbox/mapbox-gl-js/issues/4846)
- Fix WebGL "range out of bounds for buffer" error caused by sorted symbol layers [#5620](https://github.com/mapbox/mapbox-gl-js/issues/5620)
- Fix symbol fading across tile reloads [#5491](https://github.com/mapbox/mapbox-gl-js/issues/5491)
- Change tile rendering order to better match GL Native [#5601](https://github.com/mapbox/mapbox-gl-js/pull/5601)
- Ensure no errors are triggered when calling `queryRenderedFeatures` on a heatmap layer [#5594](https://github.com/mapbox/mapbox-gl-js/pull/5594)
- Fix bug causing `queryRenderedSymbols` to return results from different sources [#5554](https://github.com/mapbox/mapbox-gl-js/issues/5554)
- Fix CJK rendering issues [#5544](https://github.com/mapbox/mapbox-gl-js/issues/5544), [#5546](https://github.com/mapbox/mapbox-gl-js/issues/5546)
- Account for `circle-stroke-width` in `queryRenderedFeatures` [#5514](https://github.com/mapbox/mapbox-gl-js/pull/5514)
- Fix rendering of fill layers atop raster layers [#5513](https://github.com/mapbox/mapbox-gl-js/pull/5513)
- Fix rendering of circle layers with a `circle-stroke-opacity` of 0 [#5496](https://github.com/mapbox/mapbox-gl-js/issues/5496)
- Fix memory leak caused by actor callbacks [#5443](https://github.com/mapbox/mapbox-gl-js/issues/5443)
- Fix source cache size for raster sources with tile sizes other than 512px [#4313](https://github.com/mapbox/mapbox-gl-js/issues/4313)
- Validate that zoom expressions only appear at the top level of an expression [#5609](https://github.com/mapbox/mapbox-gl-js/issues/5609)
- Validate that step and interpolate expressions don't have any duplicate stops [#5605](https://github.com/mapbox/mapbox-gl-js/issues/5605)
- Fix rendering for `icon-text-fit` with a data-driven `text-size` [#5632](https://github.com/mapbox/mapbox-gl-js/pull/5632)
- Improve validation to catch uses of deprecated function syntax [#5667](https://github.com/mapbox/mapbox-gl-js/pull/5667)
- Permit altitude coordinates in `position` field in GeoJSON [#5608](https://github.com/mapbox/mapbox-gl-js/pull/5608)

## 0.41.0 (October 11, 2017)

### :warning: Breaking changes

- Removed support for paint classes [#3643](https://github.com/mapbox/mapbox-gl-js/pull/3643). Instead, use runtime styling APIs or `Map#setStyle`.
- Reverted the `canvas` source `contextType` option added in 0.40.0 [#5449](https://github.com/mapbox/mapbox-gl-js/pull/5449)

### :bug: Bug fixes

- Clip raster tiles to avoid tile overlap [#5105](https://github.com/mapbox/mapbox-gl-js/pull/5105)
- Guard for offset edgecase in flyTo [#5331](https://github.com/mapbox/mapbox-gl-js/pull/5331)
- Ensure the map is updated after the sprite loads [#5367](https://github.com/mapbox/mapbox-gl-js/pull/5367)
- Limit animation duration on flyTo with maxDuration option [#5349](https://github.com/mapbox/mapbox-gl-js/pull/5349)
- Make double-tapping on make zoom in by a factor of 2 on iOS [#5274](https://github.com/mapbox/mapbox-gl-js/pull/5274)
- Fix rendering error with translucent raster tiles [#5380](https://github.com/mapbox/mapbox-gl-js/pull/5380)
- Error if invalid 'before' argument is passed to Map#addLayer [#5401](https://github.com/mapbox/mapbox-gl-js/pull/5401)
- Revert CanvasSource intermediary image buffer fix [#5449](https://github.com/mapbox/mapbox-gl-js/pull/5449)

### :sparkles: Features and improvements

- Use setData operation when diffing geojson sources [#5332](https://github.com/mapbox/mapbox-gl-js/pull/5332)
- Return early from draw calls on layers where opacity=0 [#5429](https://github.com/mapbox/mapbox-gl-js/pull/5429)
- A [heatmap](https://www.mapbox.com/mapbox-gl-js/example/heatmap-layer/) layer type is now available. This layer type allows you to visualize and explore massive datasets of points, reflecting the shape and density of data well while also looking beautiful. See [the blog post](https://blog.mapbox.com/sneak-peek-at-heatmaps-in-mapbox-gl-73b41d4b16ae) for further details.
  ![heatmap screenshot](https://cdn-images-1.medium.com/max/1600/1*Dme5MAgdA3pYdTRHUQzvLw.png)
- The value of a style property or filter can now be an [expression](https://www.mapbox.com/mapbox-gl-js/style-spec/#expressions). Expressions are a way of doing data-driven and zoom-driven styling that provides more flexibility and control, and unifies property and filter syntax.

  Previously, data-driven and zoom-driven styling relied on stop functions: you specify a feature property and a set of input-output pairs that essentially define a “scale” for how the style should be calculated based on the feature property. For example, the following would set circle colors on a green-to-red scale based on the value of `feature.properties.population`:

  ```
  "circle-color": {
    "property": "population",
    "stops": [
      [0, "green"],
      [1000000, "red"]
    ]
  }
  ```

  This approach is powerful, but we’ve seen a number of use cases that stop functions don't satisfy. Expressions provide the flexibility to address use cases like these:

  **Multiple feature properties**
  Using more than one feature property to calculate a given style property. E.g., styling land polygon colors based on both `feature.properties.land_use_category` and `feature.properties.elevation`.

  **Arithmetic**
  For some use cases it’s necessary to do some arithmetic on the input data. One example is sizing circles to represent quantitative data. Since a circle’s visual size on the screen is really its area (and A=πr^2), the right way to scale `circle-radius` is `square_root(feature.properties.input_data_value)`. Another example is unit conversions: feature data may include properties that are in some particular unit. Displaying such data in units appropriate to, say, a user’s preference or location, requires being able to do simple arithmetic (multiplication, division) on whatever value is in the data.

  **Conditional logic**
  This is a big one: basic if-then logic, for example to decide exactly what text to display for a label based on which properties are available in the feature or even the length of the name. A key example of this is properly supporting bilingual labels, where we have to decide whether to show local + English, local-only, or English-only, based on the data that’s available for each feature.

  **String manipulation**
  More dynamic control over label text with things like uppercase/lowercase/title case transforms, localized number formatting, etc. Without this functionality, crafting and iterating on label content entails a large data-prep burden.

  **Filters**
  Style layer filters had similar limitations. Moreover, they use a different syntax, even though their job is very similar to that of data-driven styling functions: filters say, “here’s how to look at a feature and decide whether to draw it,” and data-driven style functions say, “here’s how to look at a feature and decide how to size/color/place it.” Expressions provide a unified syntax for defining parts of a style that need to be calculated dynamically from feature data.

  For information on the syntax and behavior of expressions, please see [the documentation](https://www.mapbox.com/mapbox-gl-js/style-spec/#expressions).

### :wrench: Development workflow improvements

- Made the performance benchmarking runner more informative and statistically robust

## 0.40.1 (September 18, 2017)

### :bug: Bug fixes

- Fix bug causing flicker when zooming in on overzoomed tiles [#5295](https://github.com/mapbox/mapbox-gl-js/pull/5295)
- Remove erroneous call to Tile#redoPlacement for zoom-only or low pitch camera changes [#5284](https://github.com/mapbox/mapbox-gl-js/pull/5284)
- Fix bug where `CanvasSource` coordinates were flipped and improve performance for non-animated `CanvasSource`s [#5303](https://github.com/mapbox/mapbox-gl-js/pull/5303)
- Fix bug causing map not to render on some cases on Internet Explorer 11 [#5321](https://github.com/mapbox/mapbox-gl-js/pull/5321)
- Remove upper limit on `fill-extrusion-height` property [#5320](https://github.com/mapbox/mapbox-gl-js/pull/5320)

## 0.40.0 (September 13, 2017)

### :warning: Breaking changes

- `Map#addImage` now requires the image as an `HTMLImageElement`, `ImageData`, or object with `width`, `height`, and
  `data` properties with the same format as `ImageData`. It no longer accepts a raw `ArrayBufferView` in the second
  argument and `width` and `height` options in the third argument.
- `canvas` sources now require a `contextType` option specifying the drawing context associated with the source canvas. [#5155](https://github.com/mapbox/mapbox-gl-js/pull/5155)

### :sparkles: Features and improvements

- Correct rendering for multiple `fill-extrusion` layers on the same map [#5101](https://github.com/mapbox/mapbox-gl-js/pull/5101)
- Add an `icon-anchor` property to symbol layers [#5183](https://github.com/mapbox/mapbox-gl-js/pull/5183)
- Add a per-map `transformRequest` option, allowing users to provide a callback that transforms resource request URLs [#5021](https://github.com/mapbox/mapbox-gl-js/pull/5021)
- Add data-driven styling support for
  - `text-max-width` [#5067](https://github.com/mapbox/mapbox-gl-js/pull/5067)
  - `text-letter-spacing` [#5071](https://github.com/mapbox/mapbox-gl-js/pull/5071)
  - `line-join` [#5020](https://github.com/mapbox/mapbox-gl-js/pull/5020)
- Add support for SDF icons in `Map#addImage()` [#5181](https://github.com/mapbox/mapbox-gl-js/pull/5181)
- Added nautical miles unit to ScaleControl [#5238](https://github.com/mapbox/mapbox-gl-js/pull/5238) (h/t [@fmairesse](https://github.com/fmairesse)))
- Eliminate the map-wide limit on the number of glyphs and sprites that may be used in a style [#141](https://github.com/mapbox/mapbox-gl-js/issues/141). (Fixed by [#5190](https://github.com/mapbox/mapbox-gl-js/pull/5190), see also [mapbox-gl-native[#9213](https://github.com/mapbox/mapbox-gl-js/issues/9213)](https://github.com/mapbox/mapbox-gl-native/pull/9213)
- Numerous performance optimizations (including [#5108](https://github.com/mapbox/mapbox-gl-js/pull/5108) h/t [@pirxpilot](https://github.com/pirxpilot)))

### :bug: Bug fixes

- Add missing documentation for mouseenter, mouseover, mouseleave events [#4772](https://github.com/mapbox/mapbox-gl-js/issues/4772)
- Add missing documentation for `Marker#getElement()` method [#5242](https://github.com/mapbox/mapbox-gl-js/pull/5242)
- Fix bug wherein removing canvas source with animate=true leaves map in render loop [#5097](https://github.com/mapbox/mapbox-gl-js/issues/5097)
- Fix fullscreen detection on Firefox [#5272](https://github.com/mapbox/mapbox-gl-js/pull/5272)
- Fix z-fighting on overlapping fills within the same layer [#3320](https://github.com/mapbox/mapbox-gl-js/issues/3320)
- Fix handling of fractional values for `layer.minzoom` [#2929](https://github.com/mapbox/mapbox-gl-js/issues/2929)
- Clarify coordinate ordering in documentation for `center` option [#5042](https://github.com/mapbox/mapbox-gl-js/pull/5042) (h/t [@karthikb351](https://github.com/karthikb351)))
- Fix output of stop functions where two stops have the same input value [#5020](https://github.com/mapbox/mapbox-gl-js/pull/5020) (h/t [@edpop](https://github.com/edpop))
- Fix bug wherein using `Map#addLayer()` with an inline source would mutate its input [#4040](https://github.com/mapbox/mapbox-gl-js/issues/4040)
- Fix invalid css keyframes selector [#5075](https://github.com/mapbox/mapbox-gl-js/pull/5075) (h/t [@aar0nr](https://github.com/aar0nr)))
- Fix GPU-specific bug wherein canvas sources caused an error [#4262](https://github.com/mapbox/mapbox-gl-js/issues/4262)
- Fix a race condition in symbol layer handling that caused sporadic uncaught errors [#5185](https://github.com/mapbox/mapbox-gl-js/pull/5185)
- Fix bug causing line labels to render incorrectly on overzoomed tiles [#5120](https://github.com/mapbox/mapbox-gl-js/pull/5120)
- Fix bug wherein `NavigationControl` triggered mouse events unexpectedly [#5148](https://github.com/mapbox/mapbox-gl-js/issues/5148)
- Fix bug wherein clicking on the `NavigationControl` compass caused an error in IE 11 [#4784](https://github.com/mapbox/mapbox-gl-js/issues/4784)
- Remove dependency on GPL-3-licensed `fast-stable-stringify` module [#5152](https://github.com/mapbox/mapbox-gl-js/issues/5152)
- Fix bug wherein layer-specific an event listener produced an error after its target layer was removed from the map [#5145](https://github.com/mapbox/mapbox-gl-js/issues/5145)
- Fix `Marker#togglePopup()` failing to return the marker instance [#5116](https://github.com/mapbox/mapbox-gl-js/issues/5116)
- Fix bug wherein a marker's position failed to adapt to the marker element's size changing [#5133](https://github.com/mapbox/mapbox-gl-js/issues/5133)
- Fix rendering bug affecting Broadcom GPUs [#5073](https://github.com/mapbox/mapbox-gl-js/pull/5073)

### :wrench: Development workflow improvements

- Add (and now require) Flow type annotations throughout the majority of the codebase.
- Migrate to CircleCI 2.0 [#4939](https://github.com/mapbox/mapbox-gl-js/pull/4939)

## 0.39.1 (July 24, 2017)

### :bug: Bug fixes

- Fix packaging issue in 0.39.0 [#5025](https://github.com/mapbox/mapbox-gl-js/issues/5025)
- Correctly evaluate enum-based identity functions [#5023](https://github.com/mapbox/mapbox-gl-js/issues/5023)

## 0.39.0 (July 21, 2017)

### :warning: Breaking changes

- `GeolocateControl` breaking changes [#4479](https://github.com/mapbox/mapbox-gl-js/pull/4479)
  - The option `watchPosition` has been replaced with `trackUserLocation`
  - The camera operation has changed from `jumpTo` (not animated) to `fitBounds` (animated). An effect of this is the map pitch is no longer reset, although the bearing is still reset to 0.
  - The accuracy of the geolocation provided by the device is used to set the view (previously it was fixed at zoom level 17). The `maxZoom` can be controlled via the new `fitBoundsOptions` option (defaults to 15).
- Anchor `Marker`s at their center by default [#5019](https://github.com/mapbox/mapbox-gl-js/issues/5019) [@andrewharvey](https://github.com/andrewharvey)
- Increase `significantRotateThreshold` for the `TouchZoomRotateHandler` [#4971](https://github.com/mapbox/mapbox-gl-js/pull/4971), [@dagjomar](https://github.com/dagjomar)

### :sparkles: Features and improvements

- Improve performance of updating GeoJSON sources [#4069](https://github.com/mapbox/mapbox-gl-js/pull/4069), [@ezheidtmann](https://github.com/ezheidtmann)
- Improve rendering speed of extrusion layers [#4818](https://github.com/mapbox/mapbox-gl-js/pull/4818)
- Improve line label legibility in pitched views [#4781](https://github.com/mapbox/mapbox-gl-js/pull/4781)
- Improve line label legibility on curved lines [#4853](https://github.com/mapbox/mapbox-gl-js/pull/4853)
- Add user location tracking capability to `GeolocateControl` [#4479](https://github.com/mapbox/mapbox-gl-js/pull/4479), [@andrewharvey](https://github.com/andrewharvey)
  - New option `showUserLocation` to draw a "dot" as a `Marker` on the map at the user's location
  - An active lock and background state are introduced with `trackUserLocation`. When in active lock the camera will update to follow the user location, however if the camera is changed by the API or UI then the control will enter the background state where it won't update the camera to follow the user location.
  - New option `fitBoundsOptions` to control the camera operation
  - New `trackuserlocationstart` and `trackuserlocationend` events
  - New `LngLat.toBounds` method to extend a point location by a given radius to a `LngLatBounds` object
- Include main CSS file in `package.json` [#4809](https://github.com/mapbox/mapbox-gl-js/pull/4809), [@tomscholz](https://github.com/tomscholz)
- Add property function (data-driven styling) support for `line-width` [#4773](https://github.com/mapbox/mapbox-gl-js/pull/4773)
- Add property function (data-driven styling) support for `text-anchor` [#4997](https://github.com/mapbox/mapbox-gl-js/pull/4997)
- Add property function (data-driven styling) support for `text-justify` [#5000](https://github.com/mapbox/mapbox-gl-js/pull/5000)
- Add `maxTileCacheSize` option [#4778](https://github.com/mapbox/mapbox-gl-js/pull/4778), [@jczaplew](https://github.com/jczaplew)
- Add new `icon-pitch-alignment` and `circle-pitch-alignment` properties [#4869](https://github.com/mapbox/mapbox-gl-js/pull/4869) [#4871](https://github.com/mapbox/mapbox-gl-js/pull/4871)
- Add `Map#getMaxBounds` method [#4890](https://github.com/mapbox/mapbox-gl-js/pull/4890), [@andrewharvey](https://github.com/andrewharvey) [@lamuertepeluda](https://github.com/lamuertepeluda)
- Add option (`localIdeographFontFamily`) to use TinySDF to avoid loading expensive CJK glyphs [#4895](https://github.com/mapbox/mapbox-gl-js/pull/4895)
- If `config.API_URL` includes a path prepend it to the request URL [#4995](https://github.com/mapbox/mapbox-gl-js/pull/4995)
- Bump `supercluster` version to expose `cluster_id` property on clustered sources [#5002](https://github.com/mapbox/mapbox-gl-js/pull/5002)

### :bug: Bug fixes

- Do not display `FullscreenControl` on unsupported devices [#4838](https://github.com/mapbox/mapbox-gl-js/pull/4838), [@stepankuzmin](https://github.com/stepankuzmin)
- Fix yarn build on Windows machines [#4887](https://github.com/mapbox/mapbox-gl-js/pull/4887)
- Prevent potential memory leaks by dispatching `loadData` to the same worker every time [#4877](https://github.com/mapbox/mapbox-gl-js/pull/4877)
- Fix bug preventing the rtlTextPlugin from loading before the initial style `load` [#4870](https://github.com/mapbox/mapbox-gl-js/pull/4870)
- Fix bug causing runtime-stying to not take effect in some situations [#4893](https://github.com/mapbox/mapbox-gl-js/pull/4893)
- Prevent requests of vertical glyphs for labels that can't be verticalized [#4720](https://github.com/mapbox/mapbox-gl-js/issues/4720)
- Fix character detection for Zanabazar Square [#4940](https://github.com/mapbox/mapbox-gl-js/pull/4940)
- Fix `LogoControl` logic to update correctly, and hide the `<div>` instead of removing it from the DOM when it is not needed [#4842](https://github.com/mapbox/mapbox-gl-js/pull/4842)
- Fix `GeoJSONSource#serialize` to include all options
- Fix error handling in `GlyphSource#getSimpleGlyphs`[#4992](https://github.com/mapbox/mapbox-gl-js/pull/4992)
- Fix bug causing `setStyle` to reload raster tiles [#4852](https://github.com/mapbox/mapbox-gl-js/pull/4852)
- Fix bug causing symbol layers not to render on devices with non-integer device pixel ratios [#4989](https://github.com/mapbox/mapbox-gl-js/pull/4989)
- Fix bug where `Map#queryRenderedFeatures` would error when returning no results [#4993](https://github.com/mapbox/mapbox-gl-js/pull/4993)
- Fix bug where `Map#areTilesLoaded` would always be false on `sourcedata` events for reloading tiles [#4987](https://github.com/mapbox/mapbox-gl-js/pull/4987)
- Fix bug causing categorical property functions to error on non-ascending order stops [#4996](https://github.com/mapbox/mapbox-gl-js/pull/4996)

### :hammer_and_wrench: Development workflow changes

- Use flow to type much of the code base [#4629](https://github.com/mapbox/mapbox-gl-js/pull/4629) [#4903](https://github.com/mapbox/mapbox-gl-js/pull/4903) [#4909](https://github.com/mapbox/mapbox-gl-js/pull/4909) [#4910](https://github.com/mapbox/mapbox-gl-js/pull/4910) [#4911](https://github.com/mapbox/mapbox-gl-js/pull/4911) [#4913](https://github.com/mapbox/mapbox-gl-js/pull/4913) [#4915](https://github.com/mapbox/mapbox-gl-js/pull/4915) [#4918](https://github.com/mapbox/mapbox-gl-js/pull/4918) [#4932](https://github.com/mapbox/mapbox-gl-js/pull/4932) [#4933](https://github.com/mapbox/mapbox-gl-js/pull/4933) [#4948](https://github.com/mapbox/mapbox-gl-js/pull/4948) [#4949](https://github.com/mapbox/mapbox-gl-js/pull/4949) [#4955](https://github.com/mapbox/mapbox-gl-js/pull/4955) [#4966](https://github.com/mapbox/mapbox-gl-js/pull/4966) [#4967](https://github.com/mapbox/mapbox-gl-js/pull/4967) [#4973](https://github.com/mapbox/mapbox-gl-js/pull/4973) :muscle: [@jfirebaugh](https://github.com/jfirebaugh) [@vicapow](https://github.com/vicapow)
- Use style specification to generate flow type [#4958](https://github.com/mapbox/mapbox-gl-js/pull/4958)
- Explicitly list which files to publish in `package.json` [#4819](https://github.com/mapbox/mapbox-gl-js/pull/4819) [@tomscholz](https://github.com/tomscholz)
- Move render test ignores to a separate file [#4977](https://github.com/mapbox/mapbox-gl-js/pull/4977)
- Add code of conduct [#5015](https://github.com/mapbox/mapbox-gl-js/pull/5015) :sparkling_heart:

## 0.38.0 (June 9, 2017)

#### New features :sparkles:

- Attenuate label size scaling with distance, improving readability of pitched maps [#4547](https://github.com/mapbox/mapbox-gl-js/pull/4547)

#### Bug fixes :beetle:

- Skip rendering for patterned layers when pattern is missing [#4687](https://github.com/mapbox/mapbox-gl-js/pull/4687)
- Fix bug with map failing to rerender after `webglcontextlost` event [#4725](https://github.com/mapbox/mapbox-gl-js/pull/4725) [@cdawi](https://github.com/cdawi)
- Clamp zoom level in `flyTo` to within the map's specified min- and maxzoom to prevent undefined behavior [#4726](https://github.com/mapbox/mapbox-gl-js/pull/4726) [@](https://github.com/) IvanSanchez
- Fix wordmark rendering in IE [#4741](https://github.com/mapbox/mapbox-gl-js/pull/4741)
- Fix slight pixelwise symbol rendering bugs caused by incorrect sprite calculations [#4737](https://github.com/mapbox/mapbox-gl-js/pull/4737)
- Prevent exceptions thrown by certain `flyTo` calls [#4761](https://github.com/mapbox/mapbox-gl-js/pull/4761)
- Fix "Improve this map" link [#4685](https://github.com/mapbox/mapbox-gl-js/pull/4685)
- Tweak `queryRenderedSymbols` logic to better account for pitch scaling [#4792](https://github.com/mapbox/mapbox-gl-js/pull/4792)
- Fix for symbol layers sometimes failing to render, most frequently in Safari [#4795](https://github.com/mapbox/mapbox-gl-js/pull/4795)
- Apply `text-keep-upright` after `text-offset` to keep labels upright when intended [#4779](https://github.com/mapbox/mapbox-gl-js/pull/4779) **[Potentially breaking :warning: but considered a bugfix]**
- Prevent exceptions thrown by empty GeoJSON tiles [#4803](https://github.com/mapbox/mapbox-gl-js/pull/4803)

#### Accessibility improvements :sound:

- Add `aria-label` to popup close button [#4799](https://github.com/mapbox/mapbox-gl-js/pull/4799) [@andrewharvey](https://github.com/andrewharvey)

#### Development workflow + testing improvements :wrench:

- Fix equality assertion bug in tests [#4731](https://github.com/mapbox/mapbox-gl-js/pull/4731) [@IvanSanchez](https://github.com/IvanSanchez)
- Benchmark results page improvements [#4746](https://github.com/mapbox/mapbox-gl-js/pull/4746)
- Require node version >=6.4.0, enabling the use of more ES6 features [#4752](https://github.com/mapbox/mapbox-gl-js/pull/4752)
- Document missing `pitchWithRotate` option [#4800](https://github.com/mapbox/mapbox-gl-js/pull/4800) [@simast](https://github.com/simast)
- Move Github-specific Markdown files into subdirectory [#4806](https://github.com/mapbox/mapbox-gl-js/pull/4806) [@tomscholz](https://github.com/tomscholz)

## 0.37.0 (May 2nd, 2017)

#### :warning: Breaking changes

- Removed `LngLat#wrapToBestWorld`

#### New features :rocket:

- Improve popup/marker positioning [#4577](https://github.com/mapbox/mapbox-gl-js/pull/4577)
- Add `Map#isStyleLoaded` and `Map#areTilesLoaded` events [#4321](https://github.com/mapbox/mapbox-gl-js/pull/4321)
- Support offline sprites using `file:` protocol [#4649](https://github.com/mapbox/mapbox-gl-js/pull/4649) [@oscarfonts](https://github.com/oscarfonts)

#### Bug fixes :bug:

- Fix fullscreen control in Firefox [#4666](https://github.com/mapbox/mapbox-gl-js/pull/4666)
- Fix rendering artifacts that caused tile boundaries to be visible in some cases [#4636](https://github.com/mapbox/mapbox-gl-js/pull/4636)
- Fix default calculation for categorical zoom-and-property functions [#4657](https://github.com/mapbox/mapbox-gl-js/pull/4657)
- Fix scaling of images on retina screens [#4645](https://github.com/mapbox/mapbox-gl-js/pull/4645)
- Rendering error when a transparent image is added via `Map#addImage` [#4644](https://github.com/mapbox/mapbox-gl-js/pull/4644)
- Fix an issue with rendering lines with duplicate points [#4634](https://github.com/mapbox/mapbox-gl-js/pull/4634)
- Fix error when switching from data-driven styles to a constant paint value [#4611](https://github.com/mapbox/mapbox-gl-js/pull/4611)
- Add check to make sure invalid bounds on tilejson don't error out [#4641](https://github.com/mapbox/mapbox-gl-js/pull/4641)

#### Development workflow improvements :computer:

- Add flowtype interfaces and definitions [@vicapow](https://github.com/vicapow)
- Add stylelinting to ensure `mapboxgl-` prefix on all classes [#4584](https://github.com/mapbox/mapbox-gl-js/pull/4584) [@asantos3026](https://github.com/asantos3026)

## 0.36.0 (April 19, 2017)

#### New features :sparkles:

- Replace LogoControl logo with the new Mapbox logo [#4598](https://github.com/mapbox/mapbox-gl-js/pull/4598)

#### Bug fixes :bug:

- Fix bug with the BoxZoomHandler that made it glitchy if it is enabled after the DragPanHandler [#4528](https://github.com/mapbox/mapbox-gl-js/pull/4528)
- Fix undefined behavior in `fill_outline` shaders [#4600](https://github.com/mapbox/mapbox-gl-js/pull/4600)
- Fix `Camera#easeTo` interpolation on pitched maps [#4540](https://github.com/mapbox/mapbox-gl-js/pull/4540)
- Choose property function interpolation method by the `property`'s type [#4614](https://github.com/mapbox/mapbox-gl-js/pull/4614)

#### Development workflow improvements :nerd_face:

- Fix crash on missing `style.json` in integration tests
- `gl-style-composite` is now executable in line with the other tools [@andrewharvey](https://github.com/andrewharvey) [#4595](https://github.com/mapbox/mapbox-gl-js/pull/4595)
- `gl-style-composite` utility now throws an error if a name conflict would occur between layers [@andrewharvey](https://github.com/andrewharvey) [#4595](https://github.com/mapbox/mapbox-gl-js/pull/4595)

## 0.35.1 (April 12, 2017)

#### Bug fixes :bug:

- Add `.json` extension to style-spec `require` statements for webpack compatibility [#4563](https://github.com/mapbox/mapbox-gl-js/pull/4563) [@orangemug](https://github.com/orangemug)
- Fix documentation type for `Map#fitBounde` [#4569](https://github.com/mapbox/mapbox-gl-js/pull/4569) [@andrewharvey](https://github.com/andrewharvey)
- Fix bug causing {Image,Video,Canvas}Source to throw exception if latitude is outside of +/-85.05113 [#4574](https://github.com/mapbox/mapbox-gl-js/pull/4574)
- Fix bug causing overzoomed raster tiles to disappear from map [#4567](https://github.com/mapbox/mapbox-gl-js/pull/4567)
- Fix bug causing queryRenderedFeatures to crash on polygon features that have an `id` field. [#4581](https://github.com/mapbox/mapbox-gl-js/pull/4581)

## 0.35.0 (April 7, 2017)

#### New features :rocket:

- Use anisotropic filtering to improve rendering of raster tiles on pitched maps [#1064](https://github.com/mapbox/mapbox-gl-js/issues/1064)
- Add `pitchstart` and `pitchend` events [#2449](https://github.com/mapbox/mapbox-gl-js/issues/2449)
- Add an optional `layers` parameter to `Map#on` [#1002](https://github.com/mapbox/mapbox-gl-js/issues/1002)
- Add data-driven styling support for `text-offset` [#4495](https://github.com/mapbox/mapbox-gl-js/pull/4495)
- Add data-driven styling support for `text-rotate` [#3516](https://github.com/mapbox/mapbox-gl-js/issues/3516)
- Add data-driven styling support for `icon-image` [#4304](https://github.com/mapbox/mapbox-gl-js/issues/4304)
- Add data-driven styling support for `{text,icon}-size` [#4455](https://github.com/mapbox/mapbox-gl-js/pull/4455)

#### Bug fixes :bug:

- Suppress error messages in JS console due to missing tiles [#1800](https://github.com/mapbox/mapbox-gl-js/issues/1800)
- Fix bug wherein `GeoJSONSource#setData()` could cause unnecessary DOM updates [#4447](https://github.com/mapbox/mapbox-gl-js/issues/4447)
- Fix bug wherein `Map#flyTo` did not respect the `renderWorldCopies` setting [#4449](https://github.com/mapbox/mapbox-gl-js/issues/4449)
- Fix regression in browserify support # 4453
- Fix bug causing poor touch event behavior on mobile devices [#4259](https://github.com/mapbox/mapbox-gl-js/issues/4259)
- Fix bug wherein duplicate stops in property functions could cause an infinite loop [#4498](https://github.com/mapbox/mapbox-gl-js/issues/4498)
- Respect image height/width in `addImage` api [#4531](https://github.com/mapbox/mapbox-gl-js/pull/4531)
- Fix bug preventing correct behavior of `shift+zoom` [#3334](https://github.com/mapbox/mapbox-gl-js/issues/3334)
- Fix bug preventing image source from rendering when coordinate area is too large [#4550](https://github.com/mapbox/mapbox-gl-js/issues/4550)
- Show image source on horizontally wrapped worlds [#4555](https://github.com/mapbox/mapbox-gl-js/pull/4555)
- Fix bug in the handling of `refreshedExpiredTiles` option [#4549](https://github.com/mapbox/mapbox-gl-js/pull/4549)
- Support the TileJSON `bounds` property [#1775](https://github.com/mapbox/mapbox-gl-js/issues/1775)

#### Development workflow improvements :computer:

- Upgrade flow to 0.42.0 ([#4500](https://github.com/mapbox/mapbox-gl-js/pull/4500))

## 0.34.0 (March 17, 2017)

#### New features :rocket:

- Add `Map#addImage` and `Map#removeImage` API to allow adding icon images at runtime [#4404](https://github.com/mapbox/mapbox-gl-js/pull/4404)
- Simplify non-browserify bundler usage by making the distribution build the main entrypoint [#4423](https://github.com/mapbox/mapbox-gl-js/pull/4423)

#### Bug fixes :bug:

- Fix issue where coincident start/end points of LineStrings were incorrectly rendered as joined [#4413](https://github.com/mapbox/mapbox-gl-js/pull/4413)
- Fix bug causing `queryRenderedFeatures` to fail in cases where both multiple sources and data-driven paint properties were present [#4417](https://github.com/mapbox/mapbox-gl-js/issues/4417)
- Fix bug where tile request errors caused `map.loaded()` to incorrectly return `false` [#4425](https://github.com/mapbox/mapbox-gl-js/issues/4425)

#### Testing improvements :white_check_mark:

- Improve test coverage across several core modules [#4432](https://github.com/mapbox/mapbox-gl-js/pull/4432) [#4431](https://github.com/mapbox/mapbox-gl-js/pull/4431) [#4422](https://github.com/mapbox/mapbox-gl-js/pull/4422) [#4244](https://github.com/mapbox/mapbox-gl-js/pull/4244) :bowing_man:

## 0.33.1 (March 10, 2017)

#### Bug fixes :bug:

- Prevent Mapbox logo from being added to the map more than once [#4386](https://github.com/mapbox/mapbox-gl-js/pull/4386)
- Add `type='button'` to `FullscreenControl` to prevent button from acting as a form submit [#4397](https://github.com/mapbox/mapbox-gl-js/pull/4397)
- Fix issue where map would continue to rotate if `Ctrl` key is released before the click during a `DragRotate` event [#4389](https://github.com/mapbox/mapbox-gl-js/pull/4389)
- Remove double `options.easing` description from the `Map#fitBounds` documentation [#4402](https://github.com/mapbox/mapbox-gl-js/pull/4402)

## 0.33.0 (March 8, 2017)

#### :warning: Breaking changes

- Automatically add Mapbox wordmark when required by Mapbox TOS [#3933](https://github.com/mapbox/mapbox-gl-js/pull/3933)
- Increase default `maxZoom` from 20 to 22 [#4333](https://github.com/mapbox/mapbox-gl-js/pull/4333)
- Deprecate `tiledata` and `tiledataloading` events in favor of `sourcedata` and `sourcedataloading`. [#4347](https://github.com/mapbox/mapbox-gl-js/pull/4347)
- `mapboxgl.util` is no longer exported [#1408](https://github.com/mapbox/mapbox-gl-js/issues/1408)
- `"type": "categorical"` is now required for all categorical functions. Previously, some forms of "implicitly" categorical functions worked, and others did not. [#3717](https://github.com/mapbox/mapbox-gl-js/issues/3717)

#### :white_check_mark: New features

- Add property functions support for most symbol paint properties [#4074](https://github.com/mapbox/mapbox-gl-js/pull/4074), [#4186](https://github.com/mapbox/mapbox-gl-js/pull/4186), [#4226](https://github.com/mapbox/mapbox-gl-js/pull/4226)
- Add ability to specify default property value for undefined or invalid property values used in property functions. [#4175](https://github.com/mapbox/mapbox-gl-js/pull/4175)
- Improve `Map#fitBounds` to accept different values for top, bottom, left, and right `padding` [#3890](https://github.com/mapbox/mapbox-gl-js/pull/3890)
- Add a `FullscreenControl` for displaying a fullscreen map [#3977](https://github.com/mapbox/mapbox-gl-js/pull/3977)

#### :beetle: Bug fixes

- Fix validation error on categorical zoom-and-property functions [#4220](https://github.com/mapbox/mapbox-gl-js/pull/4220)
- Fix bug causing expired resources to be re-requested causing an infinite loop [#4255](https://github.com/mapbox/mapbox-gl-js/pull/4255)
- Fix problem where `MapDataEvent#isSourceLoaded` always returned false [#4254](https://github.com/mapbox/mapbox-gl-js/pull/4254)
- Resolve an issue where tiles in the source cache were prematurely deleted, resulting in tiles flickering when zooming in and out and [#4311](https://github.com/mapbox/mapbox-gl-js/pull/4311)
- Make sure `MapEventData` is passed through on calls `Map#flyTo` [#4342](https://github.com/mapbox/mapbox-gl-js/pull/4342)
- Fix incorrect returned values for `Map#isMoving` [#4350](https://github.com/mapbox/mapbox-gl-js/pull/4350)
- Fix categorical functions not allowing boolean stop domain values [#4195](https://github.com/mapbox/mapbox-gl-js/pull/4195)
- Fix piecewise-constant functions to allow non-integer zoom levels. [#4196](https://github.com/mapbox/mapbox-gl-js/pull/4196)
- Fix issues with `$id` in filters [#4236](https://github.com/mapbox/mapbox-gl-js/pull/4236) [#4237](https://github.com/mapbox/mapbox-gl-js/pull/4237)
- Fix a race condition with polygon centroid algorithm causing tiles not to load in some cases. [#4273](https://github.com/mapbox/mapbox-gl-js/pull/4273)
- Throw a meaningful error when giving non-array `layers` parameter to `queryRenderedFeatures` [#4331](https://github.com/mapbox/mapbox-gl-js/pull/4331)
- Throw a meaningful error when supplying invalid `minZoom` and `maxZoom` values [#4324](https://github.com/mapbox/mapbox-gl-js/pull/4324)
- Fix a memory leak when using the RTL Text plugin [#4248](https://github.com/mapbox/mapbox-gl-js/pull/4248)

#### Dev workflow changes

- Merged the [Mapbox GL style specification](https://github.com/mapbox/mapbox-gl-style-spec) repo to this one (now under `src/style-spec` and `test/unit/style-spec`).

## 0.32.1 (Jan 26, 2017)

#### Bug Fixes

- Fix bug causing [`mapbox-gl-rtl-text` plugin](https://github.com/mapbox/mapbox-gl-rtl-text) to not work [#4055](https://github.com/mapbox/mapbox-gl-js/pull/4055)

## 0.32.0 (Jan 26, 2017)

#### Deprecation Notices

- [Style classes](https://www.mapbox.com/mapbox-gl-style-spec/#layer-paint.*) are deprecated and will be removed in an upcoming release of Mapbox GL JS.

#### New Features

- Add `Map#isSourceLoaded` method [#4033](https://github.com/mapbox/mapbox-gl-js/pull/4033)
- Automatically reload tiles based on their `Expires` and `Cache-Control` HTTP headers [#3944](https://github.com/mapbox/mapbox-gl-js/pull/3944)
- Add `around=center` option to `scrollZoom` and `touchZoomRotate` interaction handlers [#3876](https://github.com/mapbox/mapbox-gl-js/pull/3876)
- Add support for [`mapbox-gl-rtl-text` plugin](https://github.com/mapbox/mapbox-gl-rtl-text) to support right-to-left scripts [#3758](https://github.com/mapbox/mapbox-gl-js/pull/3758)
- Add `canvas` source type [#3765](https://github.com/mapbox/mapbox-gl-js/pull/3765)
- Add `Map#isMoving` method [#2792](https://github.com/mapbox/mapbox-gl-js/issues/2792)

#### Bug Fixes

- Fix bug causing garbled text on zoom [#3962](https://github.com/mapbox/mapbox-gl-js/pull/3962)
- Fix bug causing crash in Firefox and Mobile Safari when rendering a large map [#4037](https://github.com/mapbox/mapbox-gl-js/pull/4037)
- Fix bug causing raster tiles to flicker during zoom [#2467](https://github.com/mapbox/mapbox-gl-js/issues/2467)
- Fix bug causing exception when unsetting and resetting fill-outline-color [#3657](https://github.com/mapbox/mapbox-gl-js/issues/3657)
- Fix memory leak when removing raster sources [#3951](https://github.com/mapbox/mapbox-gl-js/issues/3951)
- Fix bug causing exception when when zooming in / out on empty GeoJSON tile [#3985](https://github.com/mapbox/mapbox-gl-js/pull/3985)
- Fix line join artifacts at very sharp angles [#4008](https://github.com/mapbox/mapbox-gl-js/pull/4008)

## 0.31.0 (Jan 10 2017)

#### New Features

- Add `renderWorldCopies` option to the `Map` constructor to give users control over whether multiple worlds are rendered in a map [#3885](https://github.com/mapbox/mapbox-gl-js/pull/3885)

#### Bug Fixes

- Fix performance regression triggered when `Map` pitch or bearing is changed [#3938](https://github.com/mapbox/mapbox-gl-js/pull/3938)
- Fix null pointer exception caused by trying to clear an `undefined` source [#3903](https://github.com/mapbox/mapbox-gl-js/pull/3903)

#### Miscellaneous

- Incorporate integration tests formerly at [`mapbox-gl-test-suite`](https://github.com/mapbox/mapbox-gl-test-suite) into this repository [#3834](https://github.com/mapbox/mapbox-gl-js/pull/3834)

## 0.30.0 (Jan 5 2017)

#### New Features

- Fire an error when map canvas is larger than allowed by `gl.MAX_RENDERBUFFER_SIZE` [#2893](https://github.com/mapbox/mapbox-gl-js/issues/2893)
- Improve error messages when referencing a nonexistent layer id [#2597](https://github.com/mapbox/mapbox-gl-js/issues/2597)
- Fire an error when layer uses a `geojson` source and specifies a `source-layer` [#3896](https://github.com/mapbox/mapbox-gl-js/pull/3896)
- Add inline source declaration syntax [#3857](https://github.com/mapbox/mapbox-gl-js/issues/3857)
- Improve line breaking behavior [#3887](https://github.com/mapbox/mapbox-gl-js/issues/3887)

#### Performance Improvements

- Improve `Map#setStyle` performance in some cases [#3853](https://github.com/mapbox/mapbox-gl-js/pull/3853)

#### Bug Fixes

- Fix unexpected popup positioning when some offsets are unspecified [#3367](https://github.com/mapbox/mapbox-gl-js/issues/3367)
- Fix incorrect interpolation in functions [#3838](https://github.com/mapbox/mapbox-gl-js/issues/3838)
- Fix incorrect opacity when multiple backgrounds are rendered [#3819](https://github.com/mapbox/mapbox-gl-js/issues/3819)
- Fix exception thrown when instantiating geolocation control in Safari [#3844](https://github.com/mapbox/mapbox-gl-js/issues/3844)
- Fix exception thrown when setting `showTileBoundaries` with no sources [#3849](https://github.com/mapbox/mapbox-gl-js/issues/3849)
- Fix incorrect rendering of transparent parts of raster layers in some cases [#3723](https://github.com/mapbox/mapbox-gl-js/issues/3723)
- Fix non-terminating render loop when zooming in in some cases [#3399](https://github.com/mapbox/mapbox-gl-js/pull/3399)

## 0.29.0 (December 20 2016)

#### New Features

- Add support for property functions for many style properties on line layers [#3033](https://github.com/mapbox/mapbox-gl-js/pull/3033)
- Make `Map#setStyle` smoothly transition to the new style [#3621](https://github.com/mapbox/mapbox-gl-js/pull/3621)
- Add `styledata`, `sourcedata`, `styledataloading`, and `sourcedataloading` events
- Add `isSourceLoaded` and `source` properties to `MapDataEvent` [#3590](https://github.com/mapbox/mapbox-gl-js/pull/3590)
- Remove "max zoom" cap of 20 [#3683](https://github.com/mapbox/mapbox-gl-js/pull/3683)
- Add `circle-stroke-*` style properties [#3672](https://github.com/mapbox/mapbox-gl-js/pull/3672)
- Add a more helpful error message when the specified `container` element doesn't exist [#3719](https://github.com/mapbox/mapbox-gl-js/pull/3719)
- Add `watchPosition` option to `GeolocateControl` [#3739](https://github.com/mapbox/mapbox-gl-js/pull/3739)
- Add `positionOptions` option to `GeolocateControl` [#3739](https://github.com/mapbox/mapbox-gl-js/pull/3739)
- Add `aria-label` to map canvas [#3782](https://github.com/mapbox/mapbox-gl-js/pull/3782)
- Adjust multipoint symbol rendering behavior [#3763](https://github.com/mapbox/mapbox-gl-js/pull/3763)
- Add support for property functions for `icon-offset` [#3791](https://github.com/mapbox/mapbox-gl-js/pull/3791)
- Improved antialiasing on pitched lines [#3790](https://github.com/mapbox/mapbox-gl-js/pull/3790)
- Allow attribution control to collapse to an ⓘ button on smaller screens [#3783](https://github.com/mapbox/mapbox-gl-js/pull/3783)
- Improve line breaking algorithm [#3743](https://github.com/mapbox/mapbox-gl-js/pull/3743)

#### Performance Improvements

- Fix memory leak when calling `Map#removeSource` [#3602](https://github.com/mapbox/mapbox-gl-js/pull/3602)
- Reduce bundle size by adding custom build of `gl-matrix` [#3734](https://github.com/mapbox/mapbox-gl-js/pull/3734)
- Improve performance of projection code [#3721](https://github.com/mapbox/mapbox-gl-js/pull/3721)
- Improve performance of style function evaluation [#3816](https://github.com/mapbox/mapbox-gl-js/pull/3816)

#### Bug fixes

- Fix exception thrown when using `line-color` property functions [#3639](https://github.com/mapbox/mapbox-gl-js/issues/3639)
- Fix exception thrown when removing a layer and then adding another layer with the same id but different type [#3655](https://github.com/mapbox/mapbox-gl-js/pull/3655)
- Fix exception thrown when passing a single point to `Map#fitBounds` [#3655](https://github.com/mapbox/mapbox-gl-js/pull/3655)
- Fix exception thrown occasionally during rapid map mutations [#3681](https://github.com/mapbox/mapbox-gl-js/pull/3681)
- Fix rendering defects on pitch=0 on some systems [#3740](https://github.com/mapbox/mapbox-gl-js/pull/3740)
- Fix unnecessary CPU usage when displaying a raster layer [#3764](https://github.com/mapbox/mapbox-gl-js/pull/3764)
- Fix bug causing sprite after `Map#setStyle` [#3829](https://github.com/mapbox/mapbox-gl-js/pull/3829)
- Fix bug preventing `Map` from emitting a `contextmenu` event on Windows browsers [#3822](https://github.com/mapbox/mapbox-gl-js/pull/3822)

## 0.28.0 (November 17 2016)

#### New features and improvements

- Performance improvements for `Map#addLayer` and `Map#removeLayer` [#3584](https://github.com/mapbox/mapbox-gl-js/pull/3584)
- Add method for changing layer order at runtime - `Map#moveLayer` [#3584](https://github.com/mapbox/mapbox-gl-js/pull/3584)
- Update vertical punctuation logic to Unicode 9.0 standard [#3608](https://github.com/mapbox/mapbox-gl-js/pull/3608)

#### Bug fixes

- Fix data-driven `fill-opacity` rendering when using a `fill-pattern` [#3598](https://github.com/mapbox/mapbox-gl-js/pull/3598)
- Fix line rendering artifacts [#3627](https://github.com/mapbox/mapbox-gl-js/pull/3627)
- Fix incorrect rendering of opaque fills on top of transparent fills [#2628](https://github.com/mapbox/mapbox-gl-js/pull/2628)
- Prevent `AssertionErrors` from pitching raster layers by only calling `Worker#redoPlacement` on vector and GeoJSON sources [#3624](https://github.com/mapbox/mapbox-gl-js/pull/3624)
- Restore IE11 compatability [#3635](https://github.com/mapbox/mapbox-gl-js/pull/3635)
- Fix symbol placement for cached tiles [#3637](https://github.com/mapbox/mapbox-gl-js/pull/3637)

## 0.27.0 (November 11 2016)

#### ⚠️ Breaking changes ⚠️

- Replace `fill-extrude-height` and `fill-extrude-base` properties of `fill` render type with a separate `fill-extrusion` type (with corresponding `fill-extrusion-height` and `fill-extrusion-base` properties), solving problems with render parity and runtime switching between flat and extruded fills. https://github.com/mapbox/mapbox-gl-style-spec/issues/554
- Change the units for extrusion height properties (`fill-extrusion-height`, `fill-extrusion-base`) from "magic numbers" to meters. [#3509](https://github.com/mapbox/mapbox-gl-js/pull/3509)
- Remove `mapboxgl.Control` class and change the way custom controls should be implemented. [#3497](https://github.com/mapbox/mapbox-gl-js/pull/3497)
- Remove `mapboxgl.util` functions: `inherit`, `extendAll`, `debounce`, `coalesce`, `startsWith`, `supportsGeolocation`. [#3441](https://github.com/mapbox/mapbox-gl-js/pull/3441) [#3571](https://github.com/mapbox/mapbox-gl-js/pull/3571)
- **`mapboxgl.util` is deprecated** and will be removed in the next release. [#1408](https://github.com/mapbox/mapbox-gl-js/issues/1408)

#### New features and improvements

- Tons of **performance improvements** that combined make rendering **up to 3 times faster**, especially for complex styles. [#3485](https://github.com/mapbox/mapbox-gl-js/pull/3485) [#3489](https://github.com/mapbox/mapbox-gl-js/pull/3489) [#3490](https://github.com/mapbox/mapbox-gl-js/pull/3490) [#3491](https://github.com/mapbox/mapbox-gl-js/pull/3491) [#3498](https://github.com/mapbox/mapbox-gl-js/pull/3498) [#3499](https://github.com/mapbox/mapbox-gl-js/pull/3499) [#3501](https://github.com/mapbox/mapbox-gl-js/pull/3501) [#3510](https://github.com/mapbox/mapbox-gl-js/pull/3510) [#3514](https://github.com/mapbox/mapbox-gl-js/pull/3514) [#3515](https://github.com/mapbox/mapbox-gl-js/pull/3515) [#3486](https://github.com/mapbox/mapbox-gl-js/pull/3486) [#3527](https://github.com/mapbox/mapbox-gl-js/pull/3527) [#3574](https://github.com/mapbox/mapbox-gl-js/pull/3574) ⚡️⚡️⚡️
- 🈯 Added **vertical text writing mode** for languages that support it. [#3438](https://github.com/mapbox/mapbox-gl-js/pull/3438)
- 🈯 Improved **line breaking of Chinese and Japanese text** in point-placed labels. [#3420](https://github.com/mapbox/mapbox-gl-js/pull/3420)
- Reduce the default number of worker threads (`mapboxgl.workerCount`) for better performance. [#3565](https://github.com/mapbox/mapbox-gl-js/pull/3565)
- Automatically use `categorical` style function type when input values are strings. [#3384](https://github.com/mapbox/mapbox-gl-js/pull/3384)
- Improve control buttons accessibility. [#3492](https://github.com/mapbox/mapbox-gl-js/pull/3492)
- Remove geolocation button if geolocation is disabled (e.g. the page is not served through `https`). [#3571](https://github.com/mapbox/mapbox-gl-js/pull/3571)
- Added `Map#getMaxZoom` and `Map#getMinZoom` methods [#3592](https://github.com/mapbox/mapbox-gl-js/pull/3592)

#### Bugfixes

- Fix several line dash rendering bugs. [#3451](https://github.com/mapbox/mapbox-gl-js/pull/3451)
- Fix intermittent map flicker when using image sources. [#3522](https://github.com/mapbox/mapbox-gl-js/pull/3522)
- Fix incorrect rendering of semitransparent `background` layers. [#3521](https://github.com/mapbox/mapbox-gl-js/pull/3521)
- Fix broken `raster-fade-duration` property. [#3532](https://github.com/mapbox/mapbox-gl-js/pull/3532)
- Fix handling of extrusion heights with negative values (by clamping to `0`). [#3463](https://github.com/mapbox/mapbox-gl-js/pull/3463)
- Fix GeoJSON sources not placing labels/icons correctly after map rotation. [#3366](https://github.com/mapbox/mapbox-gl-js/pull/3366)
- Fix icon/label placement not respecting order for layers with numeric names. [#3404](https://github.com/mapbox/mapbox-gl-js/pull/3404)
- Fix `queryRenderedFeatures` working incorrectly on colliding labels. [#3459](https://github.com/mapbox/mapbox-gl-js/pull/3459)
- Fix a bug where changing extrusion properties at runtime sometimes threw an error. [#3487](https://github.com/mapbox/mapbox-gl-js/pull/3487) [#3468](https://github.com/mapbox/mapbox-gl-js/pull/3468)
- Fix a bug where `map.loaded()` always returned `true` when using raster tile sources. [#3302](https://github.com/mapbox/mapbox-gl-js/pull/3302)
- Fix a bug where moving the map out of bounds sometimes threw `failed to invert matrix` error. [#3518](https://github.com/mapbox/mapbox-gl-js/pull/3518)
- Fixed `queryRenderedFeatures` throwing an error if no parameters provided. [#3542](https://github.com/mapbox/mapbox-gl-js/pull/3542)
- Fixed a bug where using multiple `\n` in a text field resulted in an error. [#3570](https://github.com/mapbox/mapbox-gl-js/pull/3570)

#### Misc

- 🐞 Fix `npm install mapbox-gl` pulling in all `devDependencies`, leading to an extremely slow install. [#3377](https://github.com/mapbox/mapbox-gl-js/pull/3377)
- Switch the codebase to ES6. [#c](https://github.com/mapbox/mapbox-gl-js/pull/3388) [#3408](https://github.com/mapbox/mapbox-gl-js/pull/3408) [#3415](https://github.com/mapbox/mapbox-gl-js/pull/3415) [#3421](https://github.com/mapbox/mapbox-gl-js/pull/3421)
- A lot of internal refactoring to make the codebase simpler and more maintainable.
- Various documentation fixes. [#3440](https://github.com/mapbox/mapbox-gl-js/pull/3440)

## 0.26.0 (October 13 2016)

#### New Features & Improvements

- Add `fill-extrude-height` and `fill-extrude-base` style properties (3d buildings) :cityscape: [#3223](https://github.com/mapbox/mapbox-gl-js/pull/3223)
- Add customizable `colorSpace` interpolation to functions [#3245](https://github.com/mapbox/mapbox-gl-js/pull/3245)
- Add `identity` function type [#3274](https://github.com/mapbox/mapbox-gl-js/pull/3274)
- Add depth testing for symbols with `'pitch-alignment': 'map'` [#3243](https://github.com/mapbox/mapbox-gl-js/pull/3243)
- Add `dataloading` events for styles and sources [#3306](https://github.com/mapbox/mapbox-gl-js/pull/3306)
- Add `Control` suffix to all controls :warning: BREAKING CHANGE :warning: [#3355](https://github.com/mapbox/mapbox-gl-js/pull/3355)
- Calculate style layer `ref`s automatically and get rid of user-specified `ref`s :warning: BREAKING CHANGE :warning: [#3486](https://github.com/mapbox/mapbox-gl-js/pull/3486)

#### Performance Improvements

- Ensure removing style or source releases all tile resources [#3359](https://github.com/mapbox/mapbox-gl-js/pull/3359)

#### Bugfixes

- Fix bug causing an error when `Marker#setLngLat` is called [#3294](https://github.com/mapbox/mapbox-gl-js/pull/3294)
- Fix bug causing incorrect coordinates in `touchend` on Android Chrome [#3319](https://github.com/mapbox/mapbox-gl-js/pull/3319)
- Fix bug causing incorrect popup positioning at top of screen [#3333](https://github.com/mapbox/mapbox-gl-js/pull/3333)
- Restore `tile` property to `data` events fired when a tile is removed [#3328](https://github.com/mapbox/mapbox-gl-js/pull/3328)
- Fix bug causing "Improve this map" link to not preload map location [#3356](https://github.com/mapbox/mapbox-gl-js/pull/3356)

## 0.25.1 (September 30 2016)

#### Bugfixes

- Fix bug causing attribution to not be shown [#3278](https://github.com/mapbox/mapbox-gl-js/pull/3278)
- Fix bug causing exceptions when symbol text has a trailing newline [#3281](https://github.com/mapbox/mapbox-gl-js/pull/3281)

## 0.25.0 (September 29 2016)

#### Breaking Changes

- `Evented#off` now require two arguments; omitting the second argument in order to unbind all listeners for an event
  type is no longer supported, as it could cause unintended unbinding of internal listeners.

#### New Features & Improvements

- Consolidate undocumented data lifecycle events into `data` and `dataloading` events ([#3255](https://github.com/mapbox/mapbox-gl-js/pull/3255))
- Add `auto` value for style spec properties ([#3203](https://github.com/mapbox/mapbox-gl-js/pull/3203))

#### Bugfixes

- Fix bug causing "Map#queryRenderedFeatures" to return no features after map rotation or filter change ([#3233](https://github.com/mapbox/mapbox-gl-js/pull/3233))
- Change webpack build process ([#3235](https://github.com/mapbox/mapbox-gl-js/pull/3235)) :warning: BREAKING CHANGE :warning:
- Improved error messages for `LngLat#convert` ([#3232](https://github.com/mapbox/mapbox-gl-js/pull/3232))
- Fix bug where the `tiles` field is omitted from the `RasterTileSource#serialize` method ([#3259](https://github.com/mapbox/mapbox-gl-js/pull/3259))
- Comply with HTML spec by replacing the `div` within the `Navigation` control `<button>` with a `span` element ([#3268](https://github.com/mapbox/mapbox-gl-js/pull/3268))
- Fix bug causing `Marker` instances to be translated to non-whole pixel coordinates that caused blurriness ([#3270](https://github.com/mapbox/mapbox-gl-js/pull/3270))

#### Performance Improvements

- Avoid unnecessary style validation ([#3224](https://github.com/mapbox/mapbox-gl-js/pull/3224))
- Share a single blob URL between all workers ([#3239](https://github.com/mapbox/mapbox-gl-js/pull/3239))

## 0.24.0 (September 19 2016)

#### New Features & Improvements

- Allow querystrings in `mapbox://` URLs [#3113](https://github.com/mapbox/mapbox-gl-js/issues/3113)
- Allow "drag rotate" interaction to control pitch [#3105](https://github.com/mapbox/mapbox-gl-js/pull/3105)
- Improve performance by decreasing `Worker` script `Blob` size [#3158](https://github.com/mapbox/mapbox-gl-js/pull/3158)
- Improve vector tile performance [#3067](https://github.com/mapbox/mapbox-gl-js/pull/3067)
- Decrease size of distributed library by removing `package.json` [#3174](https://github.com/mapbox/mapbox-gl-js/pull/3174)
- Add support for new lines in `text-field` [#3179](https://github.com/mapbox/mapbox-gl-js/pull/3179)
- Make keyboard navigation smoother [#3190](https://github.com/mapbox/mapbox-gl-js/pull/3190)
- Make mouse wheel zooming smoother [#3189](https://github.com/mapbox/mapbox-gl-js/pull/3189)
- Add better error message when calling `Map#queryRenderedFeatures` on nonexistent layer [#3196](https://github.com/mapbox/mapbox-gl-js/pull/3196)
- Add support for imperial units on `Scale` control [#3160](https://github.com/mapbox/mapbox-gl-js/pull/3160)
- Add map's pitch to URL hash [#3218](https://github.com/mapbox/mapbox-gl-js/pull/3218)

#### Bugfixes

- Fix exception thrown when using box zoom handler [#3078](https://github.com/mapbox/mapbox-gl-js/pull/3078)
- Ensure style filters cannot be mutated by reference [#3093](https://github.com/mapbox/mapbox-gl-js/pull/3093)
- Fix exceptions thrown when opening marker-bound popup by click [#3104](https://github.com/mapbox/mapbox-gl-js/pull/3104)
- Fix bug causing fills with transparent colors and patterns to not render [#3107](https://github.com/mapbox/mapbox-gl-js/issues/3107)
- Fix order of latitudes in `Map#getBounds` [#3081](https://github.com/mapbox/mapbox-gl-js/issues/3081)
- Fix incorrect evaluation of zoom-and-property functions [#2827](https://github.com/mapbox/mapbox-gl-js/issues/2827) [#3155](https://github.com/mapbox/mapbox-gl-js/pull/3155)
- Fix incorrect evaluation of property functions [#2828](https://github.com/mapbox/mapbox-gl-js/issues/2828) [#3155](https://github.com/mapbox/mapbox-gl-js/pull/3155)
- Fix bug causing garbled text rendering when multiple maps are rendered on the page [#3086](https://github.com/mapbox/mapbox-gl-js/issues/3086)
- Fix rendering defects caused by `Map#setFilter` and map rotation on iOS 10 [#3207](https://github.com/mapbox/mapbox-gl-js/pull/3207)
- Fix bug causing image and video sources to disappear when zooming in [#3010](https://github.com/mapbox/mapbox-gl-js/issues/3010)

## 0.23.0 (August 25 2016)

#### New Features & Improvements

- Add support for `line-color` property functions [#2938](https://github.com/mapbox/mapbox-gl-js/pull/2938)
- Add `Scale` control [#2940](https://github.com/mapbox/mapbox-gl-js/pull/2940) [#3042](https://github.com/mapbox/mapbox-gl-js/pull/3042)
- Improve polygon label placement by rendering labels at the pole of inaccessibility [#3038](https://github.com/mapbox/mapbox-gl-js/pull/3038)
- Add `Popup` `offset` option [#1962](https://github.com/mapbox/mapbox-gl-js/issues/1962)
- Add `Marker#bindPopup` method [#3056](https://github.com/mapbox/mapbox-gl-js/pull/3056)

#### Performance Improvements

- Improve performance of pages with multiple maps using a shared `WebWorker` pool [#2952](https://github.com/mapbox/mapbox-gl-js/pull/2952)

#### Bugfixes

- Make `LatLngBounds` obey its documented argument order (`southwest`, `northeast`), allowing bounds across the dateline [#2414](https://github.com/mapbox/mapbox-gl-js/pull/2414) :warning: **BREAKING CHANGE** :warning:
- Fix bug causing `fill-opacity` property functions to not render as expected [#3061](https://github.com/mapbox/mapbox-gl-js/pull/3061)

## 0.22.1 (August 18 2016)

#### New Features & Improvements

- Reduce library size by using minified version of style specification [#2998](https://github.com/mapbox/mapbox-gl-js/pull/2998)
- Add a warning when rendering artifacts occur due to too many symbols or glyphs being rendered in a tile [#2966](https://github.com/mapbox/mapbox-gl-js/pull/2966)

#### Bugfixes

- Fix bug causing exception to be thrown by `Map#querySourceFeatures` [#3022](https://github.com/mapbox/mapbox-gl-js/pull/3022)
- Fix bug causing `Map#loaded` to return true while there are outstanding tile updates [#2847](https://github.com/mapbox/mapbox-gl-js/pull/2847)

## 0.22.0 (August 11 2016)

#### Breaking Changes

- The `GeoJSONSource`, `VideoSource`, `ImageSource` constructors are now private. Please use `map.addSource({...})` to create sources and `map.getSource(...).setData(...)` to update GeoJSON sources. [#2667](https://github.com/mapbox/mapbox-gl-js/pull/2667)
- `Map#onError` has been removed. You may catch errors by listening for the `error` event. If no listeners are bound to `error`, error messages will be printed to the console. [#2852](https://github.com/mapbox/mapbox-gl-js/pull/2852)

#### New Features & Improvements

- Increase max glyph atlas size to accommodate alphabets with large numbers of characters [#2930](https://github.com/mapbox/mapbox-gl-js/pull/2930)
- Add support for filtering features on GeoJSON / vector tile `$id` [#2888](https://github.com/mapbox/mapbox-gl-js/pull/2888)
- Update geolocate icon [#2973](https://github.com/mapbox/mapbox-gl-js/pull/2973)
- Add a `close` event to `Popup`s [#2953](https://github.com/mapbox/mapbox-gl-js/pull/2953)
- Add a `offset` option to `Marker` [#2885](https://github.com/mapbox/mapbox-gl-js/pull/2885)
- Print `error` events without any listeners to the console [#2852](https://github.com/mapbox/mapbox-gl-js/pull/2852)
- Refactored `Source` interface to prepare for custom source types [#2667](https://github.com/mapbox/mapbox-gl-js/pull/2667)

#### Bugfixes

- Fix opacity property-functions for fill layers [#2971](https://github.com/mapbox/mapbox-gl-js/pull/2971)
- Fix `DataCloneError` in Firefox and IE11 [#2559](https://github.com/mapbox/mapbox-gl-js/pull/2559)
- Fix bug preventing camera animations from being triggered in `moveend` listeners [#2944](https://github.com/mapbox/mapbox-gl-js/pull/2944)
- Fix bug preventing `fill-outline-color` from being unset [#2964](https://github.com/mapbox/mapbox-gl-js/pull/2964)
- Fix webpack support [#2887](https://github.com/mapbox/mapbox-gl-js/pull/2887)
- Prevent buttons in controls from acting like form submit buttons [#2935](https://github.com/mapbox/mapbox-gl-js/pull/2935)
- Fix bug preventing map interactions near two controls in the same corner [#2932](https://github.com/mapbox/mapbox-gl-js/pull/2932)
- Fix crash resulting for large style batch queue [#2926](https://github.com/mapbox/mapbox-gl-js/issues/2926)

## 0.21.0 (July 13 2016)

#### Breaking Changes

- GeoJSON polygon inner rings are now rewound for compliance with the [v2 vector tile](https://github.com/mapbox/vector-tile-spec/blob/master/2.1/README.md#4344-polygon-geometry-type). This may affect some uses of `line-offset`, reversing the direction of the offset. [#2889](https://github.com/mapbox/mapbox-gl-js/issues/2889)

#### New Features & Improvements

- Add `text-pitch-alignment` style property [#2668](https://github.com/mapbox/mapbox-gl-js/pull/2668)
- Allow query parameters on `mapbox://` URLs [#2702](https://github.com/mapbox/mapbox-gl-js/pull/2702)
- Add `icon-text-fit` and `icon-text-fit-padding` style properties [#2720](https://github.com/mapbox/mapbox-gl-js/pull/2720)
- Enable property functions for `icon-rotate` [#2738](https://github.com/mapbox/mapbox-gl-js/pull/2738)
- Enable property functions for `fill-opacity` [#2733](https://github.com/mapbox/mapbox-gl-js/pull/2733)
- Fire `Map#mouseout` events [#2777](https://github.com/mapbox/mapbox-gl-js/pull/2777)
- Allow query parameters on all sprite URLs [#2772](https://github.com/mapbox/mapbox-gl-js/pull/2772)
- Increase sprite atlas size to 1024px square, allowing more and larger sprites [#2802](https://github.com/mapbox/mapbox-gl-js/pull/2802)
- Add `Marker` class [#2725](https://github.com/mapbox/mapbox-gl-js/pull/2725) [#2810](https://github.com/mapbox/mapbox-gl-js/pull/2810)
- Add `{quadkey}` URL parameter [#2805](https://github.com/mapbox/mapbox-gl-js/pull/2805)
- Add `circle-pitch-scale` style property [#2821](https://github.com/mapbox/mapbox-gl-js/pull/2821)

#### Bugfixes

- Fix rendering of layers with large numbers of features [#2794](https://github.com/mapbox/mapbox-gl-js/pull/2794)
- Fix exceptions thrown during drag-rotate interactions [#2840](https://github.com/mapbox/mapbox-gl-js/pull/2840)
- Fix error when adding and removing a layer within the same update cycle [#2845](https://github.com/mapbox/mapbox-gl-js/pull/2845)
- Fix false "Geometry exceeds allowed extent" warnings [#2568](https://github.com/mapbox/mapbox-gl-js/issues/2568)
- Fix `Map#loaded` returning true while there are outstanding tile updates [#2847](https://github.com/mapbox/mapbox-gl-js/pull/2847)
- Fix style validation error thrown while removing a filter [#2847](https://github.com/mapbox/mapbox-gl-js/pull/2847)
- Fix event data object not being passed for double click events [#2814](https://github.com/mapbox/mapbox-gl-js/pull/2814)
- Fix multipolygons disappearing from map at certain zoom levels [#2704](https://github.com/mapbox/mapbox-gl-js/issues/2704)
- Fix exceptions caused by `queryRenderedFeatures` in Safari and Firefox [#2822](https://github.com/mapbox/mapbox-gl-js/pull/2822)
- Fix `mapboxgl#supported()` returning `true` in old versions of IE11 [mapbox/mapbox-gl-supported#1](https://github.com/mapbox/mapbox-gl-supported/issues/1)

## 0.20.1 (June 21 2016)

#### Bugfixes

- Fixed exception thrown when changing `*-translate` properties via `setPaintProperty` ([#2762](https://github.com/mapbox/mapbox-gl-js/issues/2762))

## 0.20.0 (June 10 2016)

#### New Features & Improvements

- Add limited WMS support [#2612](https://github.com/mapbox/mapbox-gl-js/pull/2612)
- Add `workerCount` constructor option [#2666](https://github.com/mapbox/mapbox-gl-js/pull/2666)
- Improve performance of `locationPoint` and `pointLocation` [#2690](https://github.com/mapbox/mapbox-gl-js/pull/2690)
- Remove "Not using VertexArrayObject extension" warning messages [#2707](https://github.com/mapbox/mapbox-gl-js/pull/2707)
- Add `version` property to mapboxgl [#2660](https://github.com/mapbox/mapbox-gl-js/pull/2660)
- Support property functions in `circle-opacity` and `circle-blur` [#2693](https://github.com/mapbox/mapbox-gl-js/pull/2693)

#### Bugfixes

- Fix exception thrown by "drag rotate" handler [#2680](https://github.com/mapbox/mapbox-gl-js/issues/2680)
- Return an empty array instead of an empty object from `queryRenderedFeatures` [#2694](https://github.com/mapbox/mapbox-gl-js/pull/2694)
- Fix bug causing map to not render in IE

## 0.19.1 (June 2 2016)

#### Bugfixes

- Fix rendering of polygons with more than 35k vertices [#2657](https://github.com/mapbox/mapbox-gl-js/issues/2657)

## 0.19.0 (May 31 2016)

#### New Features & Improvements

- Allow use of special characters in property field names [#2547](https://github.com/mapbox/mapbox-gl-js/pull/2547)
- Improve rendering speeds on fill layers [#1606](https://github.com/mapbox/mapbox-gl-js/pull/1606)
- Add data driven styling support for `fill-color` and `fill-outline-color` [#2629](https://github.com/mapbox/mapbox-gl-js/pull/2629)
- Add `has` and `!has` filter operators [mapbox/feature-filter#15](https://github.com/mapbox/feature-filter/pull/15)
- Improve keyboard handlers with held-down keys [#2530](https://github.com/mapbox/mapbox-gl-js/pull/2530)
- Support 'tms' tile scheme [#2565](https://github.com/mapbox/mapbox-gl-js/pull/2565)
- Add `trackResize` option to `Map` [#2591](https://github.com/mapbox/mapbox-gl-js/pull/2591)

#### Bugfixes

- Scale circles when map is displayed at a pitch [#2541](https://github.com/mapbox/mapbox-gl-js/issues/2541)
- Fix background pattern rendering bug [#2557](https://github.com/mapbox/mapbox-gl-js/pull/2557)
- Fix bug that prevented removal of a `fill-pattern` from a fill layer [#2534](https://github.com/mapbox/mapbox-gl-js/issues/2534)
- Fix `line-pattern` and `fill-pattern`rendering [#2596](https://github.com/mapbox/mapbox-gl-js/pull/2596)
- Fix some platform specific rendering bugs [#2553](https://github.com/mapbox/mapbox-gl-js/pull/2553)
- Return empty object from `queryRenderedFeatures` before the map is loaded [#2621](https://github.com/mapbox/mapbox-gl-js/pull/2621)
- Fix "there is no texture bound to the unit 1" warnings [#2509](https://github.com/mapbox/mapbox-gl-js/pull/2509)
- Allow transitioned values to be unset [#2561](https://github.com/mapbox/mapbox-gl-js/pull/2561)

## 0.18.0 (April 13 2016)

#### New Features & Improvements

- Implement zoom-and-property functions for `circle-color` and `circle-size` [#2454](https://github.com/mapbox/mapbox-gl-js/pull/2454)
- Dedupe attributions that are substrings of others [#2453](https://github.com/mapbox/mapbox-gl-js/pull/2453)
- Misc performance improvements [#2483](https://github.com/mapbox/mapbox-gl-js/pull/2483) [#2488](https://github.com/mapbox/mapbox-gl-js/pull/2488)

#### Bugfixes

- Fix errors when unsetting and resetting a style property [#2464](https://github.com/mapbox/mapbox-gl-js/pull/2464)
- Fix errors when updating paint properties while using classes [#2496](https://github.com/mapbox/mapbox-gl-js/pull/2496)
- Fix errors caused by race condition in unserializeBuckets [#2497](https://github.com/mapbox/mapbox-gl-js/pull/2497)
- Fix overzoomed tiles in wrapped worlds [#2482](https://github.com/mapbox/mapbox-gl-js/issues/2482)
- Fix errors caused by mutating a filter object after calling `Map#setFilter` [#2495](https://github.com/mapbox/mapbox-gl-js/pull/2495)

## 0.17.0 (April 13 2016)

#### Breaking Changes

- Remove `map.batch` in favor of automatically batching style mutations (i.e. calls to `Map#setLayoutProperty`, `Map#setPaintProperty`, `Map#setFilter`, `Map#setClasses`, etc.) and applying them once per frame, significantly improving performance when updating the style frequently [#2355](https://github.com/mapbox/mapbox-gl-js/pull/2355) [#2380](https://github.com/mapbox/mapbox-gl-js/pull/2380)
- Remove `util.throttle` [#2345](https://github.com/mapbox/mapbox-gl-js/issues/2345)

#### New Features & Improvements

- Improve performance of all style mutation methods by only recalculating affected properties [#2339](https://github.com/mapbox/mapbox-gl-js/issues/2339)
- Improve fading of labels and icons [#2376](https://github.com/mapbox/mapbox-gl-js/pull/2376)
- Improve rendering performance by reducing work done on the main thread [#2394](https://github.com/mapbox/mapbox-gl-js/pull/2394)
- Validate filters passed to `Map#queryRenderedFeatures` and `Map#querySourceFeatures` [#2349](https://github.com/mapbox/mapbox-gl-js/issues/2349)
- Display a warning if a vector tile's geometry extent is larger than supported [#2383](https://github.com/mapbox/mapbox-gl-js/pull/2383)
- Implement property functions (i.e. data-driven styling) for `circle-color` and `circle-size` [#1932](https://github.com/mapbox/mapbox-gl-js/pull/1932)
- Add `Popup#setDOMContent` method [#2436](https://github.com/mapbox/mapbox-gl-js/pull/2436)

#### Bugfixes

- Fix a performance regression caused by using 1 `WebWorker` instead of `# cpus - 1` `WebWorker`s, slowing down tile loading times [#2408](https://github.com/mapbox/mapbox-gl-js/pull/2408)
- Fix a bug in which `Map#queryRenderedFeatures` would sometimes return features that had been removed [#2353](https://github.com/mapbox/mapbox-gl-js/issues/2353)
- Fix `clusterMaxZoom` option on `GeoJSONSource` not working as expected [#2374](https://github.com/mapbox/mapbox-gl-js/issues/2374)
- Fix anti-aliased rendering for pattern fills [#2372](https://github.com/mapbox/mapbox-gl-js/issues/2372)
- Fix exception caused by calling `Map#queryRenderedFeatures` or `Map#querySourceFeatures` with no arguments
- Fix exception caused by calling `Map#setLayoutProperty` for `text-field` or `icon-image` [#2407](https://github.com/mapbox/mapbox-gl-js/issues/2407)

## 0.16.0 (March 24 2016)

#### Breaking Changes

- Replace `Map#featuresAt` and `Map#featuresIn` with `Map#queryRenderedFeatures` and `map.querySourceFeatures` ([#2224](https://github.com/mapbox/mapbox-gl-js/pull/2224))
  - Replace `featuresAt` and `featuresIn` with `queryRenderedFeatures`
  - Make `queryRenderedFeatures` synchronous, remove the callback and use the return value.
  - Rename `layer` parameter to `layers` and make it an array of layer names.
  - Remove the `radius` parameter. `radius` was used with `featuresAt` to account for style properties like `line-width` and `circle-radius`. `queryRenderedFeatures` accounts for these style properties. If you need to query a larger area, use a bounding box query instead of a point query.
  - Remove the `includeGeometry` parameter because `queryRenderedFeatures` always includes geometries.
- `Map#debug` is renamed to `Map#showTileBoundaries` ([#2284](https://github.com/mapbox/mapbox-gl-js/pull/2284))
- `Map#collisionDebug` is renamed to `Map#showCollisionBoxes` ([#2284](https://github.com/mapbox/mapbox-gl-js/pull/2284))

#### New Features & Improvements

- Improve overall rendering performance. ([#2221](https://github.com/mapbox/mapbox-gl-js/pull/2221))
- Improve performance of `GeoJSONSource#setData`. ([#2222](https://github.com/mapbox/mapbox-gl-js/pull/2222))
- Add `Map#setMaxBounds` method ([#2234](https://github.com/mapbox/mapbox-gl-js/pull/2234))
- Add `isActive` and `isEnabled` methods to interaction handlers ([#2238](https://github.com/mapbox/mapbox-gl-js/pull/2238))
- Add `Map#setZoomBounds` method ([#2243](https://github.com/mapbox/mapbox-gl-js/pull/2243))
- Add touch events ([#2195](https://github.com/mapbox/mapbox-gl-js/issues/2195))
- Add `map.queryRenderedFeatures` to query the styled and rendered representations of features ([#2224](https://github.com/mapbox/mapbox-gl-js/pull/2224))
- Add `map.querySourceFeatures` to get features directly from vector tiles, independent of the style ([#2224](https://github.com/mapbox/mapbox-gl-js/pull/2224))
- Add `mapboxgl.Geolocate` control ([#1939](https://github.com/mapbox/mapbox-gl-js/issues/1939))
- Make background patterns render seamlessly across tile boundaries ([#2305](https://github.com/mapbox/mapbox-gl-js/pull/2305))

#### Bugfixes

- Fix calls to `setFilter`, `setLayoutProperty`, and `setLayerZoomRange` on ref children ([#2228](https://github.com/mapbox/mapbox-gl-js/issues/2228))
- Fix `undefined` bucket errors after `setFilter` calls ([#2244](https://github.com/mapbox/mapbox-gl-js/issues/2244))
- Fix bugs causing hidden symbols to be rendered ([#2246](https://github.com/mapbox/mapbox-gl-js/pull/2246), [#2276](https://github.com/mapbox/mapbox-gl-js/pull/2276))
- Fix raster flickering ([#2236](https://github.com/mapbox/mapbox-gl-js/issues/2236))
- Fix `queryRenderedFeatures` precision at high zoom levels ([#2292](https://github.com/mapbox/mapbox-gl-js/pull/2292))
- Fix holes in GeoJSON data caused by unexpected winding order ([#2285](https://github.com/mapbox/mapbox-gl-js/pull/2285))
- Fix bug causing deleted features to be returned by `queryRenderedFeatures` ([#2306](https://github.com/mapbox/mapbox-gl-js/pull/2306))
- Fix bug causing unexpected fill patterns to be rendered ([#2307](https://github.com/mapbox/mapbox-gl-js/pull/2307))
- Fix popup location with preceding sibling elements ([#2311](https://github.com/mapbox/mapbox-gl-js/pull/2311))
- Fix polygon anti-aliasing ([#2319](https://github.com/mapbox/mapbox-gl-js/pull/2319))
- Fix slivers between non-adjacent polygons ([#2319](https://github.com/mapbox/mapbox-gl-js/pull/2319))
- Fix keyboard shortcuts causing page to scroll ([#2312](https://github.com/mapbox/mapbox-gl-js/pull/2312))

## 0.15.0 (March 1 2016)

#### New Features & Improvements

- Add `ImageSource#setCoordinates` and `VideoSource#setCoordinates` ([#2184](https://github.com/mapbox/mapbox-gl-js/pull/2184))

#### Bugfixes

- Fix flickering on raster layers ([#2211](https://github.com/mapbox/mapbox-gl-js/pull/2211))
- Fix browser hang when zooming quickly on raster layers ([#2211](https://github.com/mapbox/mapbox-gl-js/pull/2211))

## 0.14.3 (Feb 25 2016)

#### New Features & Improvements

- Improve responsiveness of zooming out by using cached parent tiles ([#2168](https://github.com/mapbox/mapbox-gl-js/pull/2168))
- Improve contextual clues on style API validation ([#2170](https://github.com/mapbox/mapbox-gl-js/issues/2170))
- Improve performance of methods including `setData` ([#2174](https://github.com/mapbox/mapbox-gl-js/pull/2174))

#### Bugfixes

- Fix incorrectly sized line dashes ([#2099](https://github.com/mapbox/mapbox-gl-js/issues/2099))
- Fix bug in which `in` feature filter drops features ([#2166](https://github.com/mapbox/mapbox-gl-js/pull/2166))
- Fix bug preventing `Map#load` from firing when tile "Not Found" errors occurred ([#2176](https://github.com/mapbox/mapbox-gl-js/pull/2176))
- Fix rendering artifacts on mobile GPUs ([#2117](https://github.com/mapbox/mapbox-gl-js/pull/2117))

## 0.14.2 (Feb 19 2016)

#### Bugfixes

- Look for loaded parent tiles in cache
- Set tile cache size based on viewport size ([#2137](https://github.com/mapbox/mapbox-gl-js/issues/2137))
- Fix tile render order for layer-by-layer
- Remove source update throttling ([#2139](https://github.com/mapbox/mapbox-gl-js/issues/2139))
- Make panning while zooming more linear ([#2070](https://github.com/mapbox/mapbox-gl-js/issues/2070))
- Round points created during bucket creation ([#2067](https://github.com/mapbox/mapbox-gl-js/issues/2067))
- Correct bounds for a rotated or tilted map ([#1842](https://github.com/mapbox/mapbox-gl-js/issues/1842))
- Fix overscaled featuresAt ([#2103](https://github.com/mapbox/mapbox-gl-js/issues/2103))
- Allow using `tileSize: 512` as a switch to trade retina support for 512px raster tiles
- Fix the serialization of paint classes ([#2107](https://github.com/mapbox/mapbox-gl-js/issues/2107))
- Fixed bug where unsetting style properties could mutate the value of other style properties ([#2105](https://github.com/mapbox/mapbox-gl-js/pull/2105))
- Less slanted dashed lines near sharp corners ([#967](https://github.com/mapbox/mapbox-gl-js/issues/967))
- Fire map#load if no initial style is set ([#2042](https://github.com/mapbox/mapbox-gl-js/issues/2042))

## 0.14.1 (Feb 10 2016)

#### Bugfixes

- Fix incorrectly rotated symbols along lines near tile boundaries ([#2062](https://github.com/mapbox/mapbox-gl-js/issues/2062))
- Fix broken rendering when a fill layer follows certain symbol layers ([#2092](https://github.com/mapbox/mapbox-gl-js/issues/2092))

## 0.14.0 (Feb 8 2016)

#### Breaking Changes

- Switch `GeoJSONSource` clustering options from being measured in extent-units to pixels ([#2026](https://github.com/mapbox/mapbox-gl-js/pull/2026))

#### New Features & Improvements

- Improved error message for invalid colors ([#2006](https://github.com/mapbox/mapbox-gl-js/pull/2006))
- Added support for tiles with variable extents ([#2010](https://github.com/mapbox/mapbox-gl-js/pull/2010))
- Improved `filter` performance and maximum size ([#2024](https://github.com/mapbox/mapbox-gl-js/issues/2024))
- Changed circle rendering such that all geometry nodes are drawn, not just the geometry's outer ring ([#2027](https://github.com/mapbox/mapbox-gl-js/pull/2027))
- Added `Map#getStyle` method ([#1982](https://github.com/mapbox/mapbox-gl-js/issues/1982))

#### Bugfixes

- Fixed bug causing WebGL contexts to be "used up" by calling `mapboxgl.supported()` ([#2018](https://github.com/mapbox/mapbox-gl-js/issues/2018))
- Fixed non-deterministic symbol z-order sorting ([#2023](https://github.com/mapbox/mapbox-gl-js/pull/2023))
- Fixed garbled labels while zooming ([#2012](https://github.com/mapbox/mapbox-gl-js/issues/2012))
- Fixed icon jumping when touching trackpad with two fingers ([#1990](https://github.com/mapbox/mapbox-gl-js/pull/1990))
- Fixed overzoomed collision debug labels ([#2033](https://github.com/mapbox/mapbox-gl-js/issues/2033))
- Fixed dashes sliding along their line during zooming ([#2039](https://github.com/mapbox/mapbox-gl-js/issues/2039))
- Fixed overscaled `minzoom` setting for GeoJSON sources ([#1651](https://github.com/mapbox/mapbox-gl-js/issues/1651))
- Fixed overly-strict function validation for duplicate stops ([#2075](https://github.com/mapbox/mapbox-gl-js/pull/2075))
- Fixed crash due to `performance.now` not being present on some browsers ([#2056](https://github.com/mapbox/mapbox-gl-js/issues/2056))
- Fixed the unsetting of paint properties ([#2037](https://github.com/mapbox/mapbox-gl-js/issues/2037))
- Fixed bug causing multiple interaction handler event listeners to be attached ([#2069](https://github.com/mapbox/mapbox-gl-js/issues/2069))
- Fixed bug causing only a single debug box to be drawn ([#2034](https://github.com/mapbox/mapbox-gl-js/issues/2034))

## 0.13.1 (Jan 27 2016)

#### Bugfixes

- Fixed broken npm package due to outdated bundled modules

## 0.13.0 (Jan 27 2016)

#### Bugfixes

- Fixed easeTo pan, zoom, and rotate when initial rotation != 0 ([#1950](https://github.com/mapbox/mapbox-gl-js/pull/1950))
- Fixed rendering of tiles with an extent != 4096 ([#1952](https://github.com/mapbox/mapbox-gl-js/issues/1952))
- Fixed missing icon collision boxes ([#1978](https://github.com/mapbox/mapbox-gl-js/issues/1978))
- Fixed null `Tile#buffers` errors ([#1987](https://github.com/mapbox/mapbox-gl-js/pull/1987))

#### New Features & Improvements

- Added `symbol-avoid-edges` style property ([#1951](https://github.com/mapbox/mapbox-gl-js/pull/1951))
- Improved `symbol-max-angle` check algorithm ([#1959](https://github.com/mapbox/mapbox-gl-js/pull/1959))
- Added marker clustering! ([#1931](https://github.com/mapbox/mapbox-gl-js/pull/1931))
- Added zoomstart, zoom, and zoomend events ([#1958](https://github.com/mapbox/mapbox-gl-js/issues/1958))
- Disabled drag on mousedown when using boxzoom ([#1907](https://github.com/mapbox/mapbox-gl-js/issues/1907))

## 0.12.4 (Jan 19 2016)

#### Bugfixes

- Fix elementGroups null value errors ([#1933](https://github.com/mapbox/mapbox-gl-js/issues/1933))
- Fix some glyph atlas overflow cases ([#1923](https://github.com/mapbox/mapbox-gl-js/pull/1923))

## 0.12.3 (Jan 14 2016)

#### API Improvements

- Support inline attribution options in map options ([#1865](https://github.com/mapbox/mapbox-gl-js/issues/1865))
- Improve flyTo options ([#1854](https://github.com/mapbox/mapbox-gl-js/issues/1854), [#1429](https://github.com/mapbox/mapbox-gl-js/issues/1429))

#### Bugfixes

- Fix flickering with overscaled tiles ([#1921](https://github.com/mapbox/mapbox-gl-js/issues/1921))
- Remove Node.remove calls for IE browser compatibility ([#1900](https://github.com/mapbox/mapbox-gl-js/issues/1900))
- Match patterns at tile boundaries ([#1908](https://github.com/mapbox/mapbox-gl-js/pull/1908))
- Fix Tile#positionAt, fix query tests ([#1899](https://github.com/mapbox/mapbox-gl-js/issues/1899))
- Fix flickering on streets ([#1875](https://github.com/mapbox/mapbox-gl-js/issues/1875))
- Fix text-max-angle property ([#1870](https://github.com/mapbox/mapbox-gl-js/issues/1870))
- Fix overscaled line patterns ([#1856](https://github.com/mapbox/mapbox-gl-js/issues/1856))
- Fix patterns and icons for mismatched pixelRatios ([#1851](https://github.com/mapbox/mapbox-gl-js/issues/1851))
- Fix missing labels when text size 0 at max zoom ([#1809](https://github.com/mapbox/mapbox-gl-js/issues/1809))
- Use linear interp when pixel ratios don't match ([#1601](https://github.com/mapbox/mapbox-gl-js/issues/1601))
- Fix blank areas, flickering in raster layers ([#1876](https://github.com/mapbox/mapbox-gl-js/issues/1876), [#675](https://github.com/mapbox/mapbox-gl-js/issues/675))
- Fix labels slipping/cropping at tile bounds ([#757](https://github.com/mapbox/mapbox-gl-js/issues/757))

#### UX Improvements

- Improve touch handler perceived performance ([#1844](https://github.com/mapbox/mapbox-gl-js/issues/1844))

## 0.12.2 (Dec 22 2015)

#### API Improvements

- Support LngLat.convert([w, s, e, n]) ([#1812](https://github.com/mapbox/mapbox-gl-js/issues/1812))
- Invalid GeoJSON is now handled better

#### Bugfixes

- Fixed `Popup#addTo` when the popup is already open ([#1811](https://github.com/mapbox/mapbox-gl-js/issues/1811))
- Fixed warping when rotating / zooming really fast
- `Map#flyTo` now flies across the antimeridian if shorter ([#1853](https://github.com/mapbox/mapbox-gl-js/issues/1853))

## 0.12.1 (Dec 8 2015)

#### Breaking changes

- Reversed the direction of `line-offset` ([#1808](https://github.com/mapbox/mapbox-gl-js/pull/1808))
- Renamed `Pinch` interaction handler to `TouchZoomRotate` ([#1777](https://github.com/mapbox/mapbox-gl-js/pull/1777))
- Made `Map#update` and `Map#render` private methods ([#1798](https://github.com/mapbox/mapbox-gl-js/pull/1798))
- Made `Map#remove` remove created DOM elements ([#1789](https://github.com/mapbox/mapbox-gl-js/issues/1789))

#### API Improvements

- Added an method to disable touch rotation ([#1777](https://github.com/mapbox/mapbox-gl-js/pull/1777))
- Added a `position` option for `Attribution` ([#1689](https://github.com/mapbox/mapbox-gl-js/issues/1689))

#### Bugfixes

- Ensure tile loading errors are properly reported ([#1799](https://github.com/mapbox/mapbox-gl-js/pull/1799))
- Ensure re-adding a previously removed pop-up works ([#1477](https://github.com/mapbox/mapbox-gl-js/issues/1477))

#### UX Improvements

- Don't round zoom level during double-click interaction ([#1640](https://github.com/mapbox/mapbox-gl-js/issues/1640))

## 0.12.0 (Dec 2 2015)

#### API Improvements

- Added `line-offset` style property ([#1778](https://github.com/mapbox/mapbox-gl-js/issues/1778))

## 0.11.5 (Dec 1 2015)

#### Bugfixes

- Fixed unstable symbol layer render order when adding / removing layers ([#1558](https://github.com/mapbox/mapbox-gl-js/issues/1558))
- Fire map loaded event even if raster tiles have errors
- Fix panning animation during easeTo with zoom change
- Fix pitching animation during flyTo
- Fix pitching animation during easeTo
- Prevent rotation from firing `mouseend` events ([#1104](https://github.com/mapbox/mapbox-gl-js/issues/1104))

#### API Improvements

- Fire `mousedown` and `mouseup` events ([#1411](https://github.com/mapbox/mapbox-gl-js/issues/1411))
- Fire `movestart` and `moveend` when panning ([#1658](https://github.com/mapbox/mapbox-gl-js/issues/1658))
- Added drag events ([#1442](https://github.com/mapbox/mapbox-gl-js/issues/1442))
- Request webp images for mapbox:// raster tiles in chrome ([#1725](https://github.com/mapbox/mapbox-gl-js/issues/1725))

#### UX Improvements

- Added inertia to map rotation ([#620](https://github.com/mapbox/mapbox-gl-js/issues/620))

## 0.11.4 (Nov 16 2015)

#### Bugfixes

- Fix alpha blending of alpha layers ([#1684](https://github.com/mapbox/mapbox-gl-js/issues/1684))

## 0.11.3 (Nov 10 2015)

#### Bugfixes

- Fix GeoJSON rendering and performance ([#1685](https://github.com/mapbox/mapbox-gl-js/pull/1685))

#### UX Improvements

- Use SVG assets for UI controls ([#1657](https://github.com/mapbox/mapbox-gl-js/pull/1657))
- Zoom out with shift + dblclick ([#1666](https://github.com/mapbox/mapbox-gl-js/issues/1666))

## 0.11.2 (Oct 29 2015)

- Misc performance improvements

#### Bugfixes

- Fix sprites on systems with non-integer `devicePixelRatio`s ([#1029](https://github.com/mapbox/mapbox-gl-js/issues/1029) [#1475](https://github.com/mapbox/mapbox-gl-js/issues/1475) [#1476](https://github.com/mapbox/mapbox-gl-js/issues/1476))
- Fix layer minZoom being ignored if not less than source maxZoom
- Fix symbol placement at the start of a line ([#1461](https://github.com/mapbox/mapbox-gl-js/issues/1461))
- Fix `raster-opacity` on non-tile sources ([#1270](https://github.com/mapbox/mapbox-gl-js/issues/1270))
- Ignore boxzoom on shift-click ([#1655](https://github.com/mapbox/mapbox-gl-js/issues/1655))

#### UX Improvements

- Enable line breaks on common punctuation ([#1115](https://github.com/mapbox/mapbox-gl-js/issues/1115))

#### API Improvements

- Add toString and toArray methods to LngLat, LngLatBounds ([#1571](https://github.com/mapbox/mapbox-gl-js/issues/1571))
- Add `Transform#resize` method
- Add `Map#getLayer` method ([#1183](https://github.com/mapbox/mapbox-gl-js/issues/1183))
- Add `Transform#unmodified` property ([#1452](https://github.com/mapbox/mapbox-gl-js/issues/1452))
- Propagate WebGL context events ([#1612](https://github.com/mapbox/mapbox-gl-js/pull/1612))

## 0.11.1 (Sep 30 2015)

#### Bugfixes

- Add statistics and checkboxes to debug page
- Fix `Map#featuresAt` for non-4096 vector sources ([#1529](https://github.com/mapbox/mapbox-gl-js/issues/1529))
- Don't fire `mousemove` on drag-pan
- Fix maxBounds constrains ([#1539](https://github.com/mapbox/mapbox-gl-js/issues/1539))
- Fix maxBounds infinite loop ([#1538](https://github.com/mapbox/mapbox-gl-js/issues/1538))
- Fix memory leak in worker
- Assert valid `TileCoord`, fix wrap calculation in `TileCoord#cover` ([#1483](https://github.com/mapbox/mapbox-gl-js/issues/1483))
- Abort raster tile load if not in viewport ([#1490](https://github.com/mapbox/mapbox-gl-js/issues/1490))

#### API Improvements

- Add `Map` event listeners for `mouseup`, `contextmenu` (right click) ([#1532](https://github.com/mapbox/mapbox-gl-js/issues/1532))

## 0.11.0 (Sep 11 2015)

#### API Improvements

- Add `Map#featuresIn`: a bounding-box feature query
- Emit stylesheet validation errors ([#1436](https://github.com/mapbox/mapbox-gl-js/issues/1436))

#### UX Improvements

- Handle v8 style `center`, `zoom`, `bearing`, `pitch` ([#1452](https://github.com/mapbox/mapbox-gl-js/issues/1452))
- Improve circle type styling ([#1446](https://github.com/mapbox/mapbox-gl-js/issues/1446))
- Improve dashed and patterned line antialiasing

#### Bugfixes

- Load images in a way that respects Cache-Control headers
- Filter for rtree matches to those crossing bbox
- Log errors by default ([#1463](https://github.com/mapbox/mapbox-gl-js/issues/1463))
- Fixed modification of `text-size` via `setLayoutProperty` ([#1451](https://github.com/mapbox/mapbox-gl-js/issues/1451))
- Throw on lat > 90 || < -90. ([#1443](https://github.com/mapbox/mapbox-gl-js/issues/1443))
- Fix circle clipping bug ([#1457](https://github.com/mapbox/mapbox-gl-js/issues/1457))

## 0.10.0 (Aug 21 2015)

#### Breaking changes

- Switched to [longitude, latitude] coordinate order, matching GeoJSON. We anticipate that mapbox-gl-js will be widely used
  with GeoJSON, and in the long term having a coordinate order that is consistent with GeoJSON will lead to less confusion
  and impedance mismatch than will a [latitude, longitude] order.

  The following APIs were renamed:

  - `LatLng` was renamed to `LngLat`
  - `LatLngBounds` was renamed to `LngLatBounds`
  - `Popup#setLatLng` was renamed to `Popup#setLngLat`
  - `Popup#getLatLng` was renamed to `Popup#getLngLat`
  - The `latLng` property of Map events was renamed `lngLat`

  The following APIs now expect array coordinates in [longitude, latitude] order:

  - `LngLat.convert`
  - `LngLatBounds.convert`
  - `Popup#setLngLat`
  - The `center` and `maxBounds` options of the `Map` constructor
  - The arguments to `Map#setCenter`, `Map#fitBounds`, `Map#panTo`, and `Map#project`
  - The `center` option of `Map#jumpTo`, `Map#easeTo`, and `Map#flyTo`
  - The `around` option of `Map#zoomTo`, `Map#rotateTo`, and `Map#easeTo`
  - The `coordinates` properties of video and image sources

- Updated to mapbox-gl-style-spec v8.0.0 ([Changelog](https://github.com/mapbox/mapbox-gl-style-spec/blob/v8.0.0/CHANGELOG.md)). Styles are
  now expected to be version 8. You can use the [gl-style-migrate](https://github.com/mapbox/mapbox-gl-style-lint#migrations)
  utility to update existing styles.

- The format for `mapbox://` style and glyphs URLs has changed. For style URLs, you should now use the format
  `mapbox://styles/:username/:style`. The `:style` portion of the URL no longer contains a username. For font URLs, you
  should now use the format `mapbox://fonts/:username/{fontstack}/{range}.pbf`.
- Mapbox default styles are now hosted via the Styles API rather than www.mapbox.com. You can make use of the Styles API
  with a `mapbox://` style URL pointing to a v8 style, e.g. `mapbox://styles/mapbox/streets-v8`.
- The v8 satellite style (`mapbox://styles/mapbox/satellite-v8`) is now a plain satellite style, and not longer supports labels
  or contour lines via classes. For a labeled satellite style, use `mapbox://styles/mapbox/satellite-hybrid`.

- Removed `mbgl.config.HTTP_URL` and `mbgl.config.FORCE_HTTPS`; https is always used when connecting to the Mapbox API.
- Renamed `mbgl.config.HTTPS_URL` to `mbgl.config.API_URL`.

#### Bugfixes

- Don't draw halo when halo-width is 0 ([#1381](https://github.com/mapbox/mapbox-gl-js/issues/1381))
- Reverted shader changes that degraded performance on IE

#### API Improvements

- You can now unset layout and paint properties via the `setLayoutProperty` and `setPaintProperty` APIs
  by passing `undefined` as a property value.
- The `layer` option of `featuresAt` now supports an array of layers.

## 0.9.0 (Jul 29 2015)

- `glyphs` URL now normalizes without the `/v4/` prefix for `mapbox://` urls. Legacy behavior for `mapbox://fontstacks` is still maintained ([#1385](https://github.com/mapbox/mapbox-gl-js/issues/1385))
- Expose `geojson-vt` options for GeoJSON sources ([#1271](https://github.com/mapbox/mapbox-gl-js/issues/1271))
- bearing snaps to "North" within a tolerance of 7 degrees ([#1059](https://github.com/mapbox/mapbox-gl-js/issues/1059))
- Now you can directly mutate the minzoom and maxzoom layer properties with `map.setLayerZoomRange(layerId, minzoom, maxzoom)`
- Exposed `mapboxgl.Control`, a base class used by all UI controls
- Refactored handlers to be individually included in Map options, or enable/disable them individually at runtime, e.g. `map.scrollZoom.disable()`.
- New feature: Batch operations can now be done at once, improving performance for calling multiple style functions: ([#1352](https://github.com/mapbox/mapbox-gl-js/pull/1352))

  ```js
  style.batch(function (s) {
    s.addLayer({ id: "first", type: "symbol", source: "streets" });
    s.addLayer({ id: "second", type: "symbol", source: "streets" });
    s.addLayer({ id: "third", type: "symbol", source: "terrain" });
    s.setPaintProperty("first", "text-color", "black");
    s.setPaintProperty("first", "text-halo-color", "white");
  });
  ```

- Improved documentation
- `featuresAt` performance improvements by exposing `includeGeometry` option
- Better label placement along lines ([#1283](https://github.com/mapbox/mapbox-gl-js/pull/1283))
- Improvements to round linejoins on semi-transparent lines (mapbox/mapbox-gl-native[#1771](https://github.com/mapbox/mapbox-gl-js/pull/1771))
- Round zoom levels for raster tile loading ([@2a2aec](https://github.com/mapbox/mapbox-gl-js/commit/2a2aec44a39e11e73bdf663258bd6d52b83775f5))
- Source#reload cannot be called if source is not loaded ([#1198](https://github.com/mapbox/mapbox-gl-js/issues/1198))
- Events bubble to the canvas container for custom overlays ([#1301](https://github.com/mapbox/mapbox-gl-js/pull/1301))
- Move handlers are now bound on mousedown and touchstart events
- map.featuresAt() now works across the dateline

## 0.8.1 (Jun 16 2015)

- No code changes; released only to correct a build issue in 0.8.0.

## 0.8.0 (Jun 15 2015)

#### Breaking changes

- `map.setView(latlng, zoom, bearing)` has been removed. Use
  [`map.jumpTo(options)`](https://www.mapbox.com/mapbox-gl-js/api/#map/jumpto) instead:

  ```js
  map.setView([40, -74.5], 9); // 0.7.0 or earlier
  map.jumpTo({ center: [40, -74.5], zoom: 9 }); // now
  ```

- [`map.easeTo`](https://www.mapbox.com/mapbox-gl-js/api/#map/easeto) and
  [`map.flyTo`](https://www.mapbox.com/mapbox-gl-js/api/#map/flyto) now accept a single
  options object rather than positional parameters:

  ```js
  map.easeTo([40, -74.5], 9, null, { duration: 400 }); // 0.7.0 or earlier
  map.easeTo({ center: [40, -74.5], zoom: 9, duration: 400 }); // now
  ```

- `mapboxgl.Source` is no longer exported. Use `map.addSource()` instead. See the
  [GeoJSON line](https://www.mapbox.com/mapbox-gl-js/example/geojson-line/) or
  [GeoJSON markers](https://www.mapbox.com/mapbox-gl-js/example/geojson-markers/)
  examples.
- `mapboxgl.util.supported()` moved to [`mapboxgl.supported()`](https://www.mapbox.com/mapbox-gl-js/api/#mapboxgl/supported).

#### UX improvements

- Add perspective rendering ([#1049](https://github.com/mapbox/mapbox-gl-js/pull/1049))
- Better and faster labelling ([#1079](https://github.com/mapbox/mapbox-gl-js/pull/1079))
- Add touch interactions support on mobile devices ([#949](https://github.com/mapbox/mapbox-gl-js/pull/949))
- Viewport-relative popup arrows ([#1065](https://github.com/mapbox/mapbox-gl-js/pull/1065))
- Normalize mousewheel zooming speed ([#1060](https://github.com/mapbox/mapbox-gl-js/pull/1060))
- Add proper handling of GeoJSON features that cross the date line ([#1275](https://github.com/mapbox/mapbox-gl-js/issues/1275))
- Sort overlapping symbols in the y direction ([#470](https://github.com/mapbox/mapbox-gl-js/issues/470))
- Control buttons are now on a 30 pixel grid ([#1143](https://github.com/mapbox/mapbox-gl-js/issues/1143))
- Improve GeoJSON processing performance

#### API Improvements

- Switch to JSDoc for documentation
- Bundling with browserify is now supported
- Validate incoming map styles ([#1054](https://github.com/mapbox/mapbox-gl-js/pull/1054))
- Add `Map` `setPitch` `getPitch`
- Add `Map` `dblclick` event. ([#1168](https://github.com/mapbox/mapbox-gl-js/issues/1168))
- Add `Map` `getSource` ([@660a8c1](https://github.com/mapbox/mapbox-gl-js/commit/660a8c1e087f63282d24a30684d686523bce36cb))
- Add `Map` `setFilter` and `getFilter` ([#985](https://github.com/mapbox/mapbox-gl-js/issues/985))
- Add `Map` `failIfMajorPerformanceCaveat` option ([#1082](https://github.com/mapbox/mapbox-gl-js/pull/1082))
- Add `Map` `preserveDrawingBuffer` option ([#1232](https://github.com/mapbox/mapbox-gl-js/pull/1232))
- Add `VideoSource` `getVideo()` ([#1162](https://github.com/mapbox/mapbox-gl-js/issues/1162))
- Support vector tiles with extents other than 4096 ([#1227](https://github.com/mapbox/mapbox-gl-js/pull/1227))
- Use a DOM hierarchy that supports evented overlays ([#1217](https://github.com/mapbox/mapbox-gl-js/issues/1217))
- Pass `latLng` to the event object ([#1068](https://github.com/mapbox/mapbox-gl-js/pull/1068))

#### UX Bugfixes

- Fix rendering glitch on iOS 8 ([#750](https://github.com/mapbox/mapbox-gl-js/issues/750))
- Fix line triangulation errors ([#1120](https://github.com/mapbox/mapbox-gl-js/issues/1120), [#992](https://github.com/mapbox/mapbox-gl-js/issues/992))
- Support unicode range 65280-65535 ([#1108](https://github.com/mapbox/mapbox-gl-js/pull/1108))
- Fix cracks between fill patterns ([#972](https://github.com/mapbox/mapbox-gl-js/issues/972))
- Fix angle of icons aligned with lines ([@37a498a](https://github.com/mapbox/mapbox-gl-js/commit/37a498a7aa2c37d6b94611b614b4efe134e6dd59))
- Fix dashed line bug for overscaled tiles ([#1132](https://github.com/mapbox/mapbox-gl-js/issues/1132))
- Fix icon artifacts caused by sprite neighbors ([#1195](https://github.com/mapbox/mapbox-gl-js/pull/1195))

#### API Bugfixes

- Don't fire spurious `moveend` events on mouseup ([#1107](https://github.com/mapbox/mapbox-gl-js/issues/1107))
- Fix a race condition in `featuresAt` ([#1220](https://github.com/mapbox/mapbox-gl-js/pull/1220))
- Fix for brittle fontstack name convention ([#1070](https://github.com/mapbox/mapbox-gl-js/pull/1070))
- Fix broken `Popup` `setHTML` ([#1272](https://github.com/mapbox/mapbox-gl-js/issues/1272))
- Fix an issue with cross-origin image requests ([#1269](https://github.com/mapbox/mapbox-gl-js/pull/1269))

## 0.7.0 (Mar 3 2015)

#### Breaking

- Rename `Map` `hover` event to `mousemove`.
- Change `featuresAt` to return GeoJSON objects, including geometry ([#1010](https://github.com/mapbox/mapbox-gl-js/issues/1010))
- Remove `Map` `canvas` and `container` properties, add `getCanvas` and `getContainer` methods instead

#### UX Improvements

- Improve line label density
- Add boxzoom interaction ([#1038](https://github.com/mapbox/mapbox-gl-js/issues/1038))
- Add keyboard interaction ([#1034](https://github.com/mapbox/mapbox-gl-js/pull/1034))
- Faster `GeoJSONSource` `setData` without flickering ([#973](https://github.com/mapbox/mapbox-gl-js/issues/973))

#### API Improvements

- Add Popup component ([#325](https://github.com/mapbox/mapbox-gl-js/issues/325))
- Add layer API ([#1022](https://github.com/mapbox/mapbox-gl-js/issues/1022))
- Add filter API ([#985](https://github.com/mapbox/mapbox-gl-js/issues/985))
- More efficient filter API ([#1018](https://github.com/mapbox/mapbox-gl-js/issues/1018))
- Accept plain old JS object for `addSource` ([#1021](https://github.com/mapbox/mapbox-gl-js/issues/1021))
- Reparse overscaled tiles

#### Bugfixes

- Fix `featuresAt` for LineStrings ([#1006](https://github.com/mapbox/mapbox-gl-js/issues/1006))
- Fix `tileSize` argument to `GeoJSON` worker ([#987](https://github.com/mapbox/mapbox-gl-js/issues/987))
- Remove extraneous files from the npm package ([#1024](https://github.com/mapbox/mapbox-gl-js/issues/1024))
- Hide "improve map" link in print ([#988](https://github.com/mapbox/mapbox-gl-js/issues/988))

## 0.6.0 (Feb 9 2015)

#### Bugfixes

- Add wrapped padding to sprite for repeating images ([#972](https://github.com/mapbox/mapbox-gl-js/issues/972))
- Clear color buffers before rendering ([#966](https://github.com/mapbox/mapbox-gl-js/issues/966))
- Make line-opacity work with line-image ([#970](https://github.com/mapbox/mapbox-gl-js/issues/970))
- event.toElement fallback for Firefox ([#932](https://github.com/mapbox/mapbox-gl-js/issues/932))
- skip duplicate vertices at ends of lines ([#776](https://github.com/mapbox/mapbox-gl-js/issues/776))
- allow characters outside \w to be used in token
- Clear old tiles when new GeoJSON is loaded ([#905](https://github.com/mapbox/mapbox-gl-js/issues/905))

#### Improvements

- Added `map.setPaintProperty()`, `map.getPaintProperty()`, `map.setLayoutProperty()`, and `map.getLayoutProperty()`.
- Switch to ESLint and more strict code rules ([#957](https://github.com/mapbox/mapbox-gl-js/pull/957))
- Grab 2x raster tiles if retina ([#754](https://github.com/mapbox/mapbox-gl-js/issues/754))
- Support for mapbox:// style URLs ([#875](https://github.com/mapbox/mapbox-gl-js/issues/875))

#### Breaking

- Updated to mapbox-gl-style-spec v7.0.0 ([Changelog](https://github.com/mapbox/mapbox-gl-style-spec/blob/a2b0b561ce16015a1ef400dc870326b1b5255091/CHANGELOG.md)). Styles are
  now expected to be version 7. You can use the [gl-style-migrate](https://github.com/mapbox/mapbox-gl-style-lint#migrations)
  utility to update existing styles.
- HTTP_URL and HTTPS_URL config options must no longer include a `/v4` path prefix.
- `addClass`, `removeClass`, `setClasses`, `hasClass`, and `getClasses` are now methods
  on Map.
- `Style#cascade` is now private, pending a public style mutation API ([#755](https://github.com/mapbox/mapbox-gl-js/pull/755)).
- The format for `featuresAt` results changed. Instead of result-per-geometry-cross-layer,
  each result has a `layers` array with all layers that contain the feature. This avoids
  duplication of geometry and properties in the result set.

## 0.5.2 (Jan 07 2015)

#### Bugfixes

- Remove tiles for unused sources ([#863](https://github.com/mapbox/mapbox-gl-js/issues/863))
- Fix fill pattern alignment

#### Improvements

- Add GeoJSONSource maxzoom option ([#760](https://github.com/mapbox/mapbox-gl-js/issues/760))
- Return ref layers in featuresAt ([#847](https://github.com/mapbox/mapbox-gl-js/issues/847))
- Return any extra layer keys provided in the stylesheet in featuresAt
- Faster protobuf parsing

## 0.5.1 (Dec 19 2014)

#### Bugfixes

- Fix race conditions with style loading/rendering
- Fix race conditions with setStyle
- Fix map.remove()
- Fix featuresAt properties

## 0.5.0 (Dec 17 2014)

#### Bugfixes

- Fix multiple calls to setStyle

#### Improvements

- `featuresAt` now returns additional information
- Complete style/source/tile event suite:
  style.load, style.error, style.change,
  source.add, source.remove, source.load, source.error, source.change,
  tile.add, tile.remove, tile.load, tile.error
- Vastly improved performance and correctness for GeoJSON sources
- Map#setStyle accepts a style URL
- Support {prefix} in tile URL templates
- Provide a source map with minified source

#### Breaking

- Results format for `featuresAt` changed

## 0.4.2 (Nov 14 2014)

#### Bugfixes

- Ensure only one easing is active at a time ([#807](https://github.com/mapbox/mapbox-gl-js/issues/807))
- Don't require style to perform easings ([#817](https://github.com/mapbox/mapbox-gl-js/issues/817))
- Fix raster tiles sometimes not showing up ([#761](https://github.com/mapbox/mapbox-gl-js/issues/761))

#### Improvements

- Internet Explorer 11 support (experimental)

## 0.4.1 (Nov 10 2014)

#### Bugfixes

- Interpolate to the closest bearing when doing rotation animations ([#818](https://github.com/mapbox/mapbox-gl-js/issues/818))

## 0.4.0 (Nov 4 2014)

#### Breaking

- Updated to mapbox-gl-style-spec v6.0.0 ([Changelog](https://github.com/mapbox/mapbox-gl-style-spec/blob/v6.0.0/CHANGELOG.md)). Styles are
  now expected to be version 6. You can use the [gl-style-migrate](https://github.com/mapbox/mapbox-gl-style-lint#migrations)
  utility to update existing styles.

## 0.3.2 (Oct 23 2014)

#### Bugfixes

- Fix worker initialization with deferred or async scripts

#### Improvements

- Added map.remove()
- CDN assets are now served with gzip compression

## 0.3.1 (Oct 06 2014)

#### Bugfixes

- Fixed iteration over arrays with for/in
- Made browserify deps non-dev ([#752](https://github.com/mapbox/mapbox-gl-js/issues/752))

## 0.3.0 (Sep 23 2014)

#### Breaking

- Updated to mapbox-gl-style-spec v0.0.5 ([Changelog](https://github.com/mapbox/mapbox-gl-style-spec/blob/v0.0.5/CHANGELOG.md)). Styles are
  now expected to be version 5. You can use the [gl-style-migrate](https://github.com/mapbox/mapbox-gl-style-lint#migrations)
  utility to update existing styles.
- Removed support for composite layers for performance reasons. [#523](https://github.com/mapbox/mapbox-gl-js/issues/523#issuecomment-51731405)
- `raster-hue-rotate` units are now degrees.

### Improvements

- Added LatLng#wrap
- Added support for Mapbox fontstack API.
- Added support for remote, non-Mapbox TileJSON sources and inline TileJSON sources ([#535](https://github.com/mapbox/mapbox-gl-js/issues/535), [#698](https://github.com/mapbox/mapbox-gl-js/issues/698)).
- Added support for `symbol-avoid-edges` property to allow labels to be placed across tile edges.
- Fixed mkdir issue on Windows ([#674](https://github.com/mapbox/mapbox-gl-js/issues/674)).
- Fixed drawing beveled line joins without overlap.

#### Bugfixes

- Fixed performance when underzooming a layer's minzoom.
- Fixed `raster-opacity` for regular raster layers.
- Fixed various corner cases of easing functions.
- Do not modify original stylesheet ([#728](https://github.com/mapbox/mapbox-gl-js/issues/728)).
- Inherit video source from source ([#699](https://github.com/mapbox/mapbox-gl-js/issues/699)).
- Fixed interactivity for geojson layers.
- Stop dblclick on navigation so the map does not pan ([#715](https://github.com/mapbox/mapbox-gl-js/issues/715)).

## 0.2.2 (Aug 12 2014)

#### Breaking

- `map.setBearing()` no longer supports a second argument. Use `map.rotateTo` with an `offset` option and duration 0
  if you need to rotate around a point other than the map center.

#### Improvements

- Improved `GeoJSONSource` to also accept URL as `data` option, eliminating a huge performance bottleneck in case of large GeoJSON files.
  [#669](https://github.com/mapbox/mapbox-gl-js/issues/669) [#671](https://github.com/mapbox/mapbox-gl-js/issues/671)
- Switched to a different fill outlines rendering approach. [#668](https://github.com/mapbox/mapbox-gl-js/issues/668)
- Made the minified build 12% smaller gzipped (66 KB now).
- Added `around` option to `Map` `zoomTo`/`rotateTo`.
- Made the permalink hash more compact.
- Bevel linejoins no longer overlap and look much better when drawn with transparency.

#### Bugfixes

- Fixed the **broken minified build**. [#679](https://github.com/mapbox/mapbox-gl-js/issues/679)
- Fixed **blurry icons** rendering. [#666](https://github.com/mapbox/mapbox-gl-js/issues/666)
- Fixed `util.supports` WebGL detection producing false positives in some cases. [#677](https://github.com/mapbox/mapbox-gl-js/issues/677)
- Fixed invalid font configuration completely blocking tile rendering. [#662](https://github.com/mapbox/mapbox-gl-js/issues/662)
- Fixed `Map` `project`/`unproject` to properly accept array-form values.
- Fixed sprite loading race condition. [#593](https://github.com/mapbox/mapbox-gl-js/issues/593)
- Fixed `GeoJSONSource` `setData` not updating the map until zoomed or panned. [#676](https://github.com/mapbox/mapbox-gl-js/issues/676)

## 0.2.1 (Aug 8 2014)

#### Breaking

- Changed `Navigation` control signature: now it doesn't need `map` in constructor
  and gets added with `map.addControl(nav)` or `nav.addTo(map)`.
- Updated CSS classes to have consistent naming prefixed with `mapboxgl-`.

#### Improvements

- Added attribution control (present by default, disable by passing `attributionControl: false` in options).
- Added rotation by dragging the compass control.
- Added grabbing cursors for the map by default.
- Added `util.inherit` and `util.debounce` functions.
- Changed the default debug page style to OSM Bright.
- Token replacements now support dashes.
- Improved navigation control design.

#### Bugfixes

- Fixed compass control to rotate its icon with the map.
- Fixed navigation control cursors.
- Fixed inertia going to the wrong direction in a rotated map.
- Fixed inertia race condition where error was sometimes thrown after erratic panning/zooming.

## 0.2.0 (Aug 6 2014)

- First public release.<|MERGE_RESOLUTION|>--- conflicted
+++ resolved
@@ -1,6 +1,7 @@
 ## main
 
 ### ✨ Features and improvements
+- Catches network fetching errors such as CORS, DNS or malformed URL as actual `AJAXError` to expose HTTP request details to the `"error"` event (https://github.com/maplibre/maplibre-gl-js/pull/4822)
 - _...Add new stuff here..._
 
 ### 🐞 Bug fixes
@@ -12,11 +13,6 @@
 
 - ⚠️ Changed `geometry-type` to identify "Multi-" features ([#4877](https://github.com/maplibre/maplibre-gl-js/pull/4877))
 - Add support for pitch > 90 degrees ([#4717](https://github.com/maplibre/maplibre-gl-js/issues/4717))
-<<<<<<< HEAD
-- Catches network fetching errors such as CORS, DNS or malformed URL as actual `AJAXError` to expose HTTP request details to the `"error"` event (https://github.com/maplibre/maplibre-gl-js/pull/4822)
-- _...Add new stuff here..._
-=======
->>>>>>> 9ba25c6d
 
 ### 🐞 Bug fixes
 
