## main

### ✨ Features and improvements
- Add `setiClusterOptions` to update cluster properties of the added sources: fixing these issues ([#429](https://github.com/maplibre/maplibre-gl-js/issues/429)) and ([1384](https://github.com/maplibre/maplibre-gl-js/issues/1384))
- Add types for `workerOptions` and `_options` in `geojson_source.ts`
<<<<<<< HEAD
- Make jest tests easier to run in CI and local development
=======
- Add fullscreenstart, fullscreenend events to FullscreenControl
>>>>>>> ff99b076
- *...Add new stuff here...*
### 🐞 Bug fixes
- *...Add new stuff here...*
## 3.0.0-pre.3

### ✨ Features and improvements
- Add support for multiple `sprite` declarations in one style file ([#1805](https://github.com/maplibre/maplibre-gl-js/pull/1805))
- Extract sprite image on demand to reduce memory usage and improve performance by reducing number of getImageData calls ([#1809](https://github.com/maplibre/maplibre-gl-js/pull/1809))

### 🐞 Bug fixes
- Fix issue [#1024](https://github.com/maplibre/maplibre-gl-js/pull/1024) - Zoom center not under cursor when terrain is on 
- Fix errors when running style-spec bin scripts and added missing help. Removed unnecessary script 'gl-style-composite'. ([#1971](https://github.com/maplibre/maplibre-gl-js/pull/1971))
- Fix the `slice` expression type ([#1886](https://github.com/maplibre/maplibre-gl-js/issues/1886))
## 3.0.0-pre.2

### ✨ Features and improvements
- Move to rollup 3 ([#1949](https://github.com/maplibre/maplibre-gl-js/pull/1949))
- `QueryRenderedFeaturesOptions` type added to both of the params in queryRenderedFeatures in map.ts ([#1900](https://github.com/maplibre/maplibre-gl-js/issues/1900))
- NavigationControlOptions is now optional when creating an instance of NavigationControl ([#1754](https://github.com/maplibre/maplibre-gl-js/issues/1754))
- Listen to webglcontextcreationerror event and give detailed debug info when it fails ([#1715](https://github.com/maplibre/maplibre-gl-js/pull/1715))
- Make sure `cooperativeGestures` overlay is always "on top" (z-index) of map features ([#1753](https://github.com/maplibre/maplibre-gl-js/pull/1753))
- Use `willReadFrequently` hint to optimize 2D canvas usage and remove warnings ([#1808](https://github.com/maplibre/maplibre-gl-js/pull/1808))
- Speed up the cross tile symbol index in certain circumstances ([#1755](https://github.com/maplibre/maplibre-gl-js/pull/1755))
- Improve rendering speed in scenes with many colliding symbolic icons and labels ([#1757](https://github.com/maplibre/maplibre-gl-js/pull/1757))
- Make request for ImageSource cancelable ([#1802](https://github.com/maplibre/maplibre-gl-js/pull/1802))
- Throttle the image request queue while the map is moving to improve performance ([#2097](https://github.com/maplibre/maplibre-gl-js/pull/2097))

### 🐞 Bug fixes
- Remove dependency on `@rollup/plugin-json`, which was in conflict with `rollup-plugin-import-assert`
- Remove dependency on `@mapbox/gazetteer` which caused some build warnings ([#1757](https://github.com/maplibre/maplibre-gl-js/pull/1757) [#1898](https://github.com/maplibre/maplibre-gl-js/pull/1898))
- Fix `getElevation()` causing uncaught error ([#1650](https://github.com/maplibre/maplibre-gl-js/issues/1650)).
- Add dev version for csp build ([#1730](https://github.com/maplibre/maplibre-gl-js/pull/1730))
- Fix headless benchmark execution especially on VM ([#1732](https://github.com/maplibre/maplibre-gl-js/pull/1732))
- fix issue [#860](https://github.com/maplibre/maplibre-gl-js/issues/860) fill-pattern with pixelRatio > 1 is now switched correctly at runtime. ([#1765](https://github.com/maplibre/maplibre-gl-js/pull/1765))
- Fix the exception that would be thrown on `map.setStyle` when it is passed with transformStyle option and map is initialized without an initial style. ([#1824](https://github.com/maplibre/maplibre-gl-js/pull/1824))
- fix issue [#1582](https://github.com/maplibre/maplibre-gl-js/issues/1582) source maps are now properly generated
- Fix the behavior of the compass button on touch devices.


## 3.0.0-pre.1

### ✨ Features and improvements
- Return a promise from `once` method to allow easier usage of async/await in this case ([#1690(https://github.com/maplibre/maplibre-gl-js/pull/1690))
- Add pseudo (CSS) fullscreen as a fallback for iphones ([#1678](https://github.com/maplibre/maplibre-gl-js/pull/1678))
- Add `updateData` to `GeoJSONSource` which allows for partial data updates ([#1605](https://github.com/maplibre/maplibre-gl-js/pull/1605))

### 🐞 Bug fixes
- Fix `GeoJSONSource` appearing to never finish loading when calling its `setData` method immediately after adding it to a `Map` due to it not firing a `metadata` `data` event ([#1693](https://github.com/maplibre/maplibre-gl-js/issues/1693))
- Fix the gap between terrain elevated tiles ([#1602](https://github.com/maplibre/maplibre-gl-js/issues/1602))

## 3.0.0-pre.0

### ✨ Features and improvements
- Add a RenderPool to render tiles onto textures for 3D ([#1671](https://github.com/maplibre/maplibre-gl-js/pull/1671))
- Add map.getCameraTargetElevation() ([#1558](https://github.com/maplibre/maplibre-gl-js/pull/1558))
- Add `freezeElevation` to `AnimationOptions` to allow smooth camera movement in 3D ([#1514](https://github.com/maplibre/maplibre-gl-js/pull/1514), [#1492](https://github.com/maplibre/maplibre-gl-js/issues/1492))
- [Breaking] Remove deprecated mapboxgl css classes ([#1575](https://github.com/maplibre/maplibre-gl-js/pull/1575))
- Add map.setStyle's transformStyle option ([#1632](https://github.com/maplibre/maplibre-gl-js/pull/1632))
- [Breaking] Improve rendering of areas below sea level, and remove elevationOffset workaround ([#1578](https://github.com/maplibre/maplibre-gl-js/pull/1578))
- [Breaking] Move terrain object from style.terrain to map.terrain ([#1628](https://github.com/maplibre/maplibre-gl-js/pull/1628))

### 🐞 Bug fixes
- [Breaking] Make geojson data source a required field to align with the docs ([#1396](https://github.com/maplibre/maplibre-gl-js/issue/1396))
- Fix showTileBoundaries to show the first vector source [#1395](https://github.com/maplibre/maplibre-gl-js/pull/1395)
- Fix `match` expression type ([#1631](https://github.com/maplibre/maplibre-gl-js/pull/1631))

## 2.4.0

### ✨ Features and improvements
- Added calculateCameraOptionsFromTo to camera ([#1427](https://github.com/maplibre/maplibre-gl-js/pull/1427))
- Improve expression types ([#1510](https://github.com/maplibre/maplibre-gl-js/pull/1510))
- Improve performance for primitive size selection ([#1508](https://github.com/maplibre/maplibre-gl-js/pull/1508))
- Upgrade target from ES2017 to ES2019 ([#1499](https://github.com/maplibre/maplibre-gl-js/pull/1499))
- Improve error handling ([#1485](https://github.com/maplibre/maplibre-gl-js/pull/1485))
- Removed `_interpolationType` unused field ([#264](https://github.com/maplibre/maplibre-gl-js/issues/264))

### 🐞 Bug fixes
- Fix query tests on windows ([#1506](https://github.com/maplibre/maplibre-gl-js/pull/1506))
- Fix attribution not being displayed for terrain ([#1516](https://github.com/maplibre/maplibre-gl-js/pull/1516))
- No triggering of contextmenu after rotate, pitch, etc. also on Windows ([#1537](https://github.com/maplibre/maplibre-gl-js/pull/1537))

## 2.3.1-pre.2

### ✨ Features and improvements
- Improve expression types ([#1510](https://github.com/maplibre/maplibre-gl-js/pull/1510))
- Improve performance for primitive size selection ([#1508](https://github.com/maplibre/maplibre-gl-js/pull/1508))
- Upgrade target from ES2017 to ES2019 ([#1499](https://github.com/maplibre/maplibre-gl-js/pull/1499))

### 🐞 Bug fixes
- Fix query tests on windows ([#1506](https://github.com/maplibre/maplibre-gl-js/pull/1506))

## 2.3.1-pre.1

### ✨ Features and improvements
- Improve error handling ([#1485](https://github.com/maplibre/maplibre-gl-js/pull/1485))

## 2.3.0

### ✨ Features and improvements

- Re-enable method to get library version. Either with `import {version} from 'maplibre-gl'`, or on a Map instance as `map.version`.

## 2.2.1

### 🐞 Bug fixes

- Fix types generation and make sure they run as part of the CI ([#1462](https://github.com/maplibre/maplibre-gl-js/issues/1462), [#1465](https://github.com/maplibre/maplibre-gl-js/pull/1465))

## 2.2.0

Everything from the four previous pre-releases:

### ✨ Features and improvements

- Update `icon-padding` symbol layout property to support asymmetric padding ([#1289](https://github.com/maplibre/maplibre-gl-js/pull/1289))
- Added `cooperativeGestures` option when instantiating map to prevent inadvertent scrolling/panning when navigating a page where map is embedded inline ([#234](https://github.com/maplibre/maplibre-gl-js/issues/234))
- Improve filter specification typings ([#1390](https://github.com/maplibre/maplibre-gl-js/pull/1390))
- Add internal support for Node 18 ([#1431](https://github.com/maplibre/maplibre-gl-js/pull/1431))
- Add 3D terrain capabilities  ([#165](https://github.com/maplibre/maplibre-gl-js/pull/165), [#1022](https://github.com/maplibre/maplibre-gl-js/pull/1022))
- Cancel pending GeoJSON requests when `GeoJSONSource.setData()` is called instead of waiting for any pending request to complete before issuing the request for the new URL ([#1102](https://github.com/maplibre/maplibre-gl-js/pull/1102))

### 🐞 Bug fixes

- Fix compact attribution style when using global CSS that sets `box-sizing: border-box;` ([#1250](https://github.com/maplibre/maplibre-gl-js/pull/1250))
- Handle maxBounds which cross the meridian at longitude ±180° ([#1298](https://github.com/maplibre/maplibre-gl-js/pull/1298), [#1299](https://github.com/maplibre/maplibre-gl-js/pull/1299))
- Hide arrow displayed in default `summary` styles on the attribution control ([#1258](https://github.com/maplibre/maplibre-gl-js/pull/1258))
- Fix memory usage in terrain 3D ([#1291](https://github.com/maplibre/maplibre-gl-js/issues/1291), [#1302](https://github.com/maplibre/maplibre-gl-js/pull/1302))
- Fix disappearence of closest tiles when 3D terrain is enabled ([#1241](https://github.com/maplibre/maplibre-gl-js/issues/1241), [#1300](https://github.com/maplibre/maplibre-gl-js/pull/1300))

## 2.2.0-pre.4

### ✨ Features and improvements

- Update `icon-padding` symbol layout property to support asymmetric padding ([#1289](https://github.com/maplibre/maplibre-gl-js/pull/1289))
- Added `cooperativeGestures` option when instantiating map to prevent inadvertent scrolling/panning when navigating a page where map is embedded inline ([#234](https://github.com/maplibre/maplibre-gl-js/issues/234))
- Improve filter specification typings ([#1390](https://github.com/maplibre/maplibre-gl-js/pull/1390))
- Add internal support for Node 18 ([#1431](https://github.com/maplibre/maplibre-gl-js/pull/1431))

### 🐞 Bug fixes

- Fix compact attribution style when using global CSS that sets `box-sizing: border-box;` ([#1250](https://github.com/maplibre/maplibre-gl-js/pull/1250))

## 2.2.0-pre.3

### 🐞 Bug fixes

- Handle maxBounds which cross the meridian at longitude ±180° ([#1298](https://github.com/maplibre/maplibre-gl-js/issues/1298), [#1299](https://github.com/maplibre/maplibre-gl-js/pull/1299))
- Hide arrow displayed in default `summary` styles on the attribution control ([#1258](https://github.com/maplibre/maplibre-gl-js/pull/1258))
- Fix memory usage in terrain 3D ([#1291](https://github.com/maplibre/maplibre-gl-js/issues/1291), [#1302](https://github.com/maplibre/maplibre-gl-js/pull/1302))
- Fix disappearence of closest tiles when 3D terrain is enabled ([#1241](https://github.com/maplibre/maplibre-gl-js/issues/1241), [#1300](https://github.com/maplibre/maplibre-gl-js/pull/1300))

## 2.2.0-pre.2

### ✨ Features and improvements

- Add 3D terrain capabilities  ([#165](https://github.com/maplibre/maplibre-gl-js/pull/165), [#1022](https://github.com/maplibre/maplibre-gl-js/pull/1022))

## 2.2.0-pre.1

### ✨ Features and improvements

- Cancel pending GeoJSON requests when `GeoJSONSource.setData()` is called instead of waiting for any pending request to complete before issuing the request for the new URL ([#1102](https://github.com/maplibre/maplibre-gl-js/pull/1102))

## 2.1.9

### 🐞 Bug fixes

- Add back typescript typings to dependencies instead of devDependencies ([#1178](https://github.com/maplibre/maplibre-gl-js/pull/1178))

## 2.1.8

### ✨ Features and improvements

- Changed logic for showing the Maplibre logo. The Maplibre logo is now shown by setting the map option 'maplibreLogo' to true or by adding it to a map with addControl. TileJSON no longer controls if the logo is shown. ([#786](https://github.com/maplibre/maplibre-gl-js/pull/786))

### 🐞 Bug fixes

- Fix missing `touchmove` in `MapTouchEvent["type"]` ([#1131](https://github.com/maplibre/maplibre-gl-js/pull/1131))
- Type CustomLayerInterface renderingMode, onRemove, onAdd, and prerender optional ([#1122](https://github.com/maplibre/maplibre-gl-js/pull/1122))

## 2.1.8-pre.3

### 🐞 Bug fixes

- Use correct location for mouse events of line layer with line-offset ([#1108](https://github.com/maplibre/maplibre-gl-js/issues/1108)).
- Change `GeoJSONFeature.properties` type from `{}` to `{ [name: string]: any; }` ([#1115](https://github.com/maplibre/maplibre-gl-js/pull/1115)).
- Fix `error TS2503: Cannot find namespace 'GeoJSON'` ([#1096](https://github.com/maplibre/maplibre-gl-js/issues/1096)).

## 2.1.8-pre.2

### ✨ Features and improvements
- Removal of the unminified production build target, so `npm run build-prod` will be the main build command going forward.
### 🐞 Bug fixes

- Dispose source resources on map style removal, it also fixes `cannot read properties of undefined (reading 'sourceCaches')` error ([#1099](https://github.com/maplibre/maplibre-gl-js/pull/1099)).
- Add MapGeoJSONFeature type as replacement for MapboxGeoJSONFeature. MapGeoJSONFeature type extends GeoJSONFeature type with layer, source, sourceLayer, and state properties ([#1104](https://github.com/maplibre/maplibre-gl-js/pull/1104)).
- Fix automatic refreshing of expired raster tiles ([#1106](https://github.com/maplibre/maplibre-gl-js/pull/1106))
- Fix precision loss in some matrix calculations ([#1105](https://github.com/maplibre/maplibre-gl-js/pull/1105))

## 2.1.8-pre.1

### ✨ Features and improvements

- Add option `viewport-glyph` to `text-rotation-alignment` which places glyphs along a linestring and rotates them to the x-axis of the viewport ([#716](https://github.com/maplibre/maplibre-gl-js/pull/716)).

### 🐞 Bug fixes

- Change `GeoJSONFeature.id` type from `number | string | void` to `number | string | undefined` ([#1093](https://github.com/maplibre/maplibre-gl-js/pull/1093))
- Add FeatureIdentifier type to define feature parameter in setFeatureState, removeFeatureState, and getFeatureState methods. Change FeatureIdentifier.id from `id: string | number;` to `id?: string | number | undefined;` ([#1095](https://github.com/maplibre/maplibre-gl-js/pull/1095))
- Change map.on, map.off, and map.once type parameter from "type: MapEvent" to "type: MapEvent | string" ([#1094](https://github.com/maplibre/maplibre-gl-js/pull/1094))

## 2.1.7

### 🐞 Bug fixes

- Add adjustment for glyph rendering, CJK fonts are mainly affected ([#1002](https://github.com/maplibre/maplibre-gl-js/issues/1002)).
- Improve typings to fix Angular strict mode failure ([#790](https://github.com/maplibre/maplibre-gl-js/issues/790), [#970](https://github.com/maplibre/maplibre-gl-js/issues/970), [#934](https://github.com/maplibre/maplibre-gl-js/issues/934))
- Fix `SourceCache.loaded()` always returning `true` following a load error ([#1025](https://github.com/maplibre/maplibre-gl-js/issues/1025))
- Added back csp and dev builds to npm package ([#1042](https://github.com/maplibre/maplibre-gl-js/issues/1042))

## 2.1.6

### 🐞 Bug fixes

- Publish `dist/package.json` ([#998](https://github.com/maplibre/maplibre-gl-js/pull/998)).

## 2.1.6-pre.1

### 🐞 Bug fixes

- Publish `dist/package.json` ([#998](https://github.com/maplibre/maplibre-gl-js/pull/998)).

## 2.1.5

### 🐞 Bug fixes

- Publish empty `postinstall.js` file. Follow-up on ([#990](https://github.com/maplibre/maplibre-gl-js/issues/990)), ([#991](https://github.com/maplibre/maplibre-gl-js/pull/991)), ([#992](https://github.com/maplibre/maplibre-gl-js/pull/992)).

## 2.1.5-pre.1

### 🐞 Bug fixes

- Publish empty `postinstall.js` file. Follow-up on ([#990](https://github.com/maplibre/maplibre-gl-js/pull/990)), ([#991](https://github.com/maplibre/maplibre-gl-js/pull/991)), ([#992](https://github.com/maplibre/maplibre-gl-js/pull/992)).

## 2.1.4

### 🐞 Bug fixes

- Fix missing `postinstall.js` file in npm publish. Follow-up on ([#990](https://github.com/maplibre/maplibre-gl-js/issues/990)), ([#991](https://github.com/maplibre/maplibre-gl-js/pull/991)).

## 2.1.3

### 🐞 Bug fixes

- Fix postinstall `ts-node` error on non-dev installs ([#900](https://github.com/maplibre/maplibre-gl-js/pull/900))

## 2.1.2

### Features and improvements

- Default compact attribution to be open by default to comply with OpenSteetMap Attribution Guidelines ([#795](https://github.com/maplibre/maplibre-gl-js/pull/795))
- Export `Source` classes (`GeoJSONSource` etc.) declarations. ([#801](https://github.com/maplibre/maplibre-gl-js/issues/801))
- Make `AJAXError` public so error HTTP responses can be handled differently from other errors.

### 🐞 Bug fixes

- Fix compact attribution button showing when attribution is blank ([#795](https://github.com/maplibre/maplibre-gl-js/pull/795))
- Fix error mismatched image size for CJK characters ([#718](https://github.com/maplibre/maplibre-gl-js/issues/718))
- Fire `dataabort` and `sourcedataabort` events when a tile request is aborted ([#794](https://github.com/maplibre/maplibre-gl-js/issues/794))
- Fix NextJs `performance` undefined ([#768](https://github.com/maplibre/maplibre-gl-js/issues/768))

## 2.1.1

### 🐞 Bug fixes

- Fix stale tiles being shown when calling VectorTileSource#setTiles while the map is moving.

## 2.1.0
### ✨ Features and improvements

* Add `icon-overlap` and `text-overlap` symbol layout properties [#347](https://github.com/maplibre/maplibre-gl-js/pull/347)
* Deprecate `icon-allow-overlap` and `text-allow-overlap` symbol layout properties. `icon-overlap` and `text-overlap` are their replacements.
* Remove node package chalk from devDependencies ([#789](https://github.com/maplibre/maplibre-gl-js/pull/789)).
* Allow setting a custom pixel ratio by adding a `MapOptions#pixelRatio` property and a `Map#setPixelRatio` method. Since a high `devicePixelRatio` value can lead to performance and display problems, it is done at your own risk.  ([#769](https://github.com/maplibre/maplibre-gl-js/issues/769))

## 2.0.5
### 🐞 Bug fixes
- Remove list of node versions allowed to install the package.

## 2.0.4
### 🐞 Bug fixes
- Missing package.json file in version 2.0.3 dist in npm ([#811](https://github.com/maplibre/maplibre-gl-js/issues/811)) - this causes webpack to fail

## 2.0.3
### Features and improvements

* Remove node package chalk from devDependencies ([#789](https://github.com/maplibre/maplibre-gl-js/pull/789)).
* Remove vector-tile module declaration and revert to using point from [@mapbox/point-geometry](https://github.com/mapbox/point-geometry] ([#788](https://github.com/maplibre/maplibre-gl-js/issues/788), [#800](https://github.com/maplibre/maplibre-gl-js/pull/800))
* Moved development environemnt to use NodeJs 16 ([#781](https://github.com/maplibre/maplibre-gl-js/pull/781), [#806](https://github.com/maplibre/maplibre-gl-js/pull/806))

### 🐞 Bug fixes

- Fix max cluster zoom in geojson source ([#61](https://github.com/maplibre/maplibre-gl-js/issues/61))

## 2.0.2

### 🐞 Bug fixes

- Fix typescript generated file ([#776](https://github.com/maplibre/maplibre-gl-js/issues/776)).

## 2.0.1

### 🐞 Bug fixes

- Fix documentation of `addProtocol` and `removeProtocol`.

## 2.0.0

### Features and improvements

- Migrated the production code to typescript
- ** Breaking Change ** removed `version` from the public API
- ** Breaking Change ** stopped supporting IE (internet explorer)
- ** Breaking Change ** stopped supporting Chrome 49-65. Chrome 66+ required. For Chrome 49-65 support use version 1.15.2.
- ** Breaking Change ** removed all code related to `accessToken` and Mapbox specific urls starting with `mapbox://`. Telemetry and tracking code was removed.
- ** Breaking Change ** removed `baseApiUrl` as it was used only for Mapbox related urls
- ** Breaking Change ** typescript typings have changed:
  - `Style` => `StyleSpecification`
  - `AnyLayer` => `LayerSpecification`
  - `AnySourceData` => `SourceSpecification`
  - `MapboxEvent` => `MapLibreEvent`
  - `MapboxOptions` => `MapOptions`
  - `MapBoxZoomEvent` => `MapLibreZoomEvent`
  - `*SourceRaw` + `*SourceOptions` => `*SourceSpecification`
  - `*Source` (source implementation definition) were removed
  - `*Layer` => `*LayerSpecification`
  - `*Paint` => `*LayerSpecification['paint']`
  - `*Layout` => `*LayerSpecification['layout']`
  - `MapboxGeoJSONFeature` => `GeoJSONFeature`
- Added `redraw` function to map ([#206](https://github.com/maplibre/maplibre-gl-js/issues/206))
- Improve attribution controls accessibility. See [#359](https://github.com/maplibre/maplibre-gl-js/issues/359)
- Allow maxPitch value up to 85, use values greater than 60 at your own risk ([#574](https://github.com/maplibre/maplibre-gl-js/pull/574))
- `getImage` uses createImageBitmap when supported ([#650](https://github.com/maplibre/maplibre-gl-js/pull/650))

### 🐞 Bug fixes

- Fix warning due to strict comparison of SDF property in image sprite ([#303](https://github.com/maplibre/maplibre-gl-js/issues/303))
- Fix tile placeholder replacement to allow for placeholders to be in a URL more than once. ([#348](https://github.com/maplibre/maplibre-gl-js/pull/348))
- Fix type check for non dom environment. ([#334](https://github.com/maplibre/maplibre-gl-js/issues/334))
- Fix precision problem in patterns when overzoomed in OpenGL ES devices.
- Fix padding-top of the popup to improve readability of popup text ([#354](https://github.com/maplibre/maplibre-gl-js/pull/354)).
- Fix GeoJSONSource#loaded sometimes returning true while there are still pending loads ([#669](https://github.com/maplibre/maplibre-gl-js/issues/669))
- Fix MapDataEvent#isSourceLoaded being true in GeoJSONSource "dataloading" event handlers ([#694](https://github.com/maplibre/maplibre-gl-js/issues/694))
- Fix events being fired after Map#remove has been called when the WebGL context is lost and restored ([#726](https://github.com/maplibre/maplibre-gl-js/issues/726))
- Fix nested expressions types definition [#757](https://github.com/maplibre/maplibre-gl-js/pull/757)

## 1.15.2

### 🐞 Bug fixes
- Fix breaking changes introduced in v1.15.0 by adoption dual naming scheme for CSS class names

## 1.15.1

### 🐞 Bug fixes

- Add void return for some method declaration to match TS strict mode ([#194](https://github.com/maplibre/maplibre-gl-js/pull/194))
- Fix css leftovers ([#83](https://github.com/maplibre/maplibre-gl-js/issues/83))

## 1.15.0

### Features and improvements

- ** Breaking Change: ** Rename css classes ([#83](https://github.com/maplibre/maplibre-gl-js/issues/83))
- Added custom protocol support to allow overriding ajax calls ([#29](https://github.com/maplibre/maplibre-gl-js/issues/29))
- Added setTransformRequest to map ([#159](https://github.com/maplibre/maplibre-gl-js/pull/159))
- Publish @maplibre/maplibre-gl-style-spec v14.0.0 on NPM ([#149](https://github.com/maplibre/maplibre-gl-js/pull/149))
- Replace link to mapbox on LogoControl by link to maplibre ([#151](https://github.com/maplibre/maplibre-gl-js/pull/151))
- Migrate style spec files from mapbox to maplibre ([#147](https://github.com/maplibre/maplibre-gl-js/pull/147))
- Publish the MapLibre style spec in NPM ([#140](https://github.com/maplibre/maplibre-gl-js/pull/140))
- Replace mapboxgl with maplibregl in JSDocs inline examples ([#134](https://github.com/maplibre/maplibre-gl-js/pull/134))
- Bring in typescript definitions file ([#24](https://github.com/maplibre/maplibre-gl-js/issues/24))
- Update example links to https://maplibre.org/maplibre-gl-js-docs/ ([#131](https://github.com/maplibre/maplibre-gl-js/pull/131))
- Improve performance of layers with constant `*-sort-key` ([#78](https://github.com/maplibre/maplibre-gl-js/pull/78))

### 🐞 Bug fixes

- Prevented attribution button from submiting form ([#178](https://github.com/maplibre/maplibre-gl-js/issues/178))

## 1.14.0

### Features and improvements

- Rebranded to MapLibre
- New logo

### 🐞 Bug fixes

- Rename SVGs mapboxgl-ctrl-*.svg to maplibregl ([#85](https://github.com/maplibre/maplibre-gl-js/pull/85))
- fix ImageSource not working in FF/Safari ([#87](https://github.com/maplibre/maplibre-gl-js/pull/87))
- Update HTML debug files to use MapLibre in titles ([#84](https://github.com/maplibre/maplibre-gl-js/pull/84))
- fix CI checksize job to use maplibre name ([#86](https://github.com/maplibre/maplibre-gl-js/pull/86))
- Move output files from mapbox.* to maplibre.* ([#75](https://github.com/maplibre/maplibre-gl-js/pull/75))
- Remove mapbox specifics and branding from .github ([#64](https://github.com/maplibre/maplibre-gl-js/pull/64))
- Fix a bug where mapbox-gl-js is no longer licensed as open source, but we owe immeasurable gratitude to Mapbox for releasing all their initial code to the community under BSD-3 license.

## 1.13.0

### ✨ Features and improvements

- Improve accessibility by fixing issues reported by WCAG 2.1. [#9991](https://github.com/mapbox/mapbox-gl-js/pull/9991)
- Improve accessibility when opening a popup by immediately focusing on the content. [#9774](https://github.com/mapbox/mapbox-gl-js/pull/9774) (h/t [@watofundefined](https://github.com/watofundefined)))
- Improve rendering performance of symbols with `symbol-sort-key`. [#9751](https://github.com/mapbox/mapbox-gl-js/pull/9751) (h/t [@osvodef](https://github.com/osvodef)))
- Add `Marker` `clickTolerance` option. [#9640](https://github.com/mapbox/mapbox-gl-js/pull/9640) (h/t [@ChristopherChudzicki](https://github.com/ChristopherChudzicki)))
- Add `Map` `hasControl` method. [#10035](https://github.com/mapbox/mapbox-gl-js/pull/10035)
- Add `Popup` `setOffset` method. [#9946](https://github.com/mapbox/mapbox-gl-js/pull/9946) (h/t [@jutaz](https://github.com/jutaz)))
- Add `KeyboardHandler` `disableRotation` and `enableRotation` methods. [#10072](https://github.com/mapbox/mapbox-gl-js/pull/10072) (h/t [@jmbott](https://github.com/jmbott)))

### 🐞 Bug fixes

- Fix a bug where `queryRenderedFeatures` didn't properly expose the paint values if they were data-driven. [#10074](https://github.com/mapbox/mapbox-gl-js/pull/10074) (h/t [@osvodef](https://github.com/osvodef)))
- Fix a bug where attribution didn't update when layer visibility changed during zooming. [#9943](https://github.com/mapbox/mapbox-gl-js/pull/9943)
- Fix a bug where hash control conflicted with external history manipulation (e.g. in single-page apps). [#9960](https://github.com/mapbox/mapbox-gl-js/pull/9960) (h/t [@raegen](https://github.com/raegen)))
- Fix a bug where `fitBounds` had an unexpected result with non-zero bearing and uneven padding. [#9821](https://github.com/mapbox/mapbox-gl-js/pull/9821) (h/t [@allison-strandberg](https://github.com/allison-strandberg)))
- Fix HTTP support when running GL JS against [Mapbox Atlas](https://www.mapbox.com/atlas). [#10090](https://github.com/mapbox/mapbox-gl-js/pull/10090)
- Fix a bug where the `within` expression didn't work in `querySourceFeatures`. [#9933](https://github.com/mapbox/mapbox-gl-js/pull/9933)
- Fix a bug where `Popup` content HTML element was removed on `setDOMContent`. [#10036](https://github.com/mapbox/mapbox-gl-js/pull/10036)
- Fix a compatibility bug when `icon-image` is used as a legacy categorical function. [#10060](https://github.com/mapbox/mapbox-gl-js/pull/10060)
- Reduce rapid memory growth in Safari by ensuring `Image` dataURI's are released. [#10118](https://github.com/mapbox/mapbox-gl-js/pull/10118)

### ⚠️ Note on IE11

We intend to remove support for Internet Explorer 11 in a future release of GL JS later this year.

## 1.12.0

### ✨ Features and improvements

* Add methods for changing a vector tile source dynamically (e.g. `setTiles`, `setUrl`). [#8048](https://github.com/mapbox/mapbox-gl-js/pull/8048) (h/t [@stepankuzmin](https://github.com/stepankuzmin))
* Add a `filter` option for GeoJSON sources to filter out features prior to processing (e.g. before clustering). [#9864](https://github.com/mapbox/mapbox-gl-js/pull/9864)
* Vastly increase precision of `line-gradient` for long lines. [#9694](https://github.com/mapbox/mapbox-gl-js/pull/9694)
* Improve `raster-dem` sources to properly support the `maxzoom` option and overzooming. [#9789](https://github.com/mapbox/mapbox-gl-js/pull/9789) (h/t [@brendan-ward](@brendanhttps://github.com/ward))

### 🐞 Bug fixes

* Fix a bug where bearing snap interfered with `easeTo` and `flyTo` animations, freezing the map. [#9884](https://github.com/mapbox/mapbox-gl-js/pull/9884) (h/t [@andycalder](https://github.com/andycalder))
* Fix a bug where a fallback image was not used if it was added via `addImage`. [#9911](https://github.com/mapbox/mapbox-gl-js/pull/9911) (h/t [@francois2metz](https://github.com/francois2metz))
* Fix a bug where `promoteId` option failed for fill extrusions with defined feature ids. [#9863](https://github.com/mapbox/mapbox-gl-js/pull/9863)

### 🛠️ Workflow

* Renamed the default development branch from `master` to `main`.

## 1.11.1

### 🐞 Bug fixes
* Fix a bug that caused  `map.loaded()` to incorrectly return `false` after a click event. ([#9825](https://github.com/mapbox/mapbox-gl-js/pull/9825))

## 1.11.0

### ✨ Features and improvements
* Add an option to scale the default `Marker` icon.([#9414](https://github.com/mapbox/mapbox-gl-js/pull/9414)) (h/t [@adrianababakanian](https://github.com/adrianababakanian))
* Improving the shader compilation speed by manually getting the run-time attributes and uniforms.([#9497](https://github.com/mapbox/mapbox-gl-js/pull/9497))
* Added `clusterMinPoints` option for clustered GeoJSON sources that defines the minimum number of points to form a cluster.([#9748](https://github.com/mapbox/mapbox-gl-js/pull/9748))

### 🐞 Bug fixes
* Fix a bug where map got stuck in a DragRotate interaction if it's mouseup occurred outside of the browser window or iframe.([#9512](https://github.com/mapbox/mapbox-gl-js/pull/9512))
* Fix potential visual regression for `*-pattern` properties on AMD graphics card vendor.([#9681](https://github.com/mapbox/mapbox-gl-js/pull/9681))
* Fix zooming with a double tap on iOS Safari 13.([#9757](https://github.com/mapbox/mapbox-gl-js/pull/9757))
* Removed a misleading `geometry exceeds allowed extent` warning when using Mapbox Streets vector tiles.([#9753](https://github.com/mapbox/mapbox-gl-js/pull/9753))
* Fix reference error when requiring the browser bundle in Node. ([#9749](https://github.com/mapbox/mapbox-gl-js/pull/9749))

## 1.10.2

### 🐞 Bug fixes
* Fix zooming with a double tap in iOS Safari 13.([#9757](https://github.com/mapbox/mapbox-gl-js/pull/9757))

## 1.10.1

### 🐞 Bug fixes
* Fix markers interrupting touch gestures ([#9675](https://github.com/mapbox/mapbox-gl-js/issues/9675), fixed by [#9683](https://github.com/mapbox/mapbox-gl-js/pull/9683))
* Fix bug where `map.isMoving()` returned true while map was not moving ([#9647](https://github.com/mapbox/mapbox-gl-js/issues/9647), fixed by [#9679](https://github.com/mapbox/mapbox-gl-js/pull/9679))
* Fix regression that prevented `touchmove` events from firing during gestures ([#9676](https://github.com/mapbox/mapbox-gl-js/issues/9676), fixed by [#9685](https://github.com/mapbox/mapbox-gl-js/pull/9685))
* Fix `image` expression evaluation which was broken under certain conditions ([#9630](https://github.com/mapbox/mapbox-gl-js/issues/9630), fixed by [#9685](https://github.com/mapbox/mapbox-gl-js/pull/9668))
* Fix nested `within` expressions in filters not evaluating correctly  ([#9605](https://github.com/mapbox/mapbox-gl-js/issues/9605), fixed by [#9611](https://github.com/mapbox/mapbox-gl-js/pull/9611))
* Fix potential `undefined` paint variable in `StyleLayer` ([#9688](https://github.com/mapbox/mapbox-gl-js/pull/9688)) (h/t [mannnick24](https://github.com/mannnick24))

## 1.10.0

### ✨ Features
* Add `mapboxgl.prewarm()` and `mapboxgl.clearPrewarmedResources()` methods to allow developers to optimize load times for their maps ([#9391](https://github.com/mapbox/mapbox-gl-js/pull/9391))
* Add `index-of` and `slice` expressions to search arrays and strings for the first occurrence of a specified value and return a section of the original array or string ([#9450](https://github.com/mapbox/mapbox-gl-js/pull/9450)) (h/t [lbutler](https://github.com/lbutler))
* Correctly set RTL text plugin status if the plugin URL could not be loaded. This allows developers to add retry logic on network errors when loading the plugin ([#9489](https://github.com/mapbox/mapbox-gl-js/pull/9489))

### 🍏 Gestures
This release significantly refactors and improves gesture handling on desktop and mobile. Three new touch gestures have been added: `two-finger swipe` to adjust pitch, `two-finger double tap` to zoom out, and `tap then drag` to adjust zoom with one finger ([#9365](https://github.com/mapbox/mapbox-gl-js/pull/9365)). In addition, this release brings the following changes and bug fixes:

- It's now possible to interact with multiple maps on the same page at the same time ([#9365](https://github.com/mapbox/mapbox-gl-js/pull/9365))
- Fix map jump when releasing one finger after pinch zoom ([#9136](https://github.com/mapbox/mapbox-gl-js/issues/9136))
- Stop mousedown and touchstart from interrupting `easeTo` animations when interaction handlers are disabled ([#8725](https://github.com/mapbox/mapbox-gl-js/issues/8725))
- Stop mouse wheel from interrupting animations when `map.scrollZoom` is disabled ([#9230](https://github.com/mapbox/mapbox-gl-js/issues/9230))
- A camera change can no longer be prevented by disabling the interaction handler within the camera change event. Selectively prevent camera changes by listening to the `mousedown` or `touchstart` map event and calling [.preventDefault()](https://docs.mapbox.com/mapbox-gl-js/api/#mapmouseevent#preventdefault) ([#9365](https://github.com/mapbox/mapbox-gl-js/pull/9365))
- Undocumented properties on the camera change events fired by the doubleClickZoom handler have been removed ([#9365](https://github.com/mapbox/mapbox-gl-js/pull/9365))

### 🐞 Improvements and bug fixes
* Line labels now have improved collision detection, with greater precision in placement, reduced memory footprint, better placement under pitched camera orientations ([#9219](https://github.com/mapbox/mapbox-gl-js/pull/9219))
* Fix `GlyphManager` continually re-requesting missing glyph ranges ([#8027](https://github.com/mapbox/mapbox-gl-js/issues/8027), fixed by [#9375](https://github.com/mapbox/mapbox-gl-js/pull/9375)) (h/t [oterral](https://github.com/oterral))
* Avoid throwing errors when calling certain popup methods before the popup element is created ([#9433](https://github.com/mapbox/mapbox-gl-js/pull/9433))
* Fix a bug where fill-extrusion features with colinear points were not returned by `map.queryRenderedFeatures(...)` ([#9454](https://github.com/mapbox/mapbox-gl-js/pull/9454))
* Fix a bug where using feature state on a large input could cause a stack overflow error ([#9463](https://github.com/mapbox/mapbox-gl-js/pull/9463))
* Fix exception when using `background-pattern` with data driven expressions ([#9518](https://github.com/mapbox/mapbox-gl-js/issues/9518), fixed by [#9520](https://github.com/mapbox/mapbox-gl-js/pull/9520))
* Fix a bug where UI popups were potentially leaking event listeners ([#9498](https://github.com/mapbox/mapbox-gl-js/pull/9498)) (h/t [mbell697](https://github.com/mbell697))
* Fix a bug where the `within` expression would return inconsistent values for points on tile boundaries ([#9411](https://github.com/mapbox/mapbox-gl-js/issues/9411), [#9428](https://github.com/mapbox/mapbox-gl-js/pull/9428))
* Fix a bug where the `within` expression would incorrectly evaluate geometries that cross the antimeridian ([#9440](https://github.com/mapbox/mapbox-gl-js/pull/9440))
* Fix possible undefined exception on paint variable of style layer ([#9437](https://github.com/mapbox/mapbox-gl-js/pull/9437)) (h/t [mannnick24](https://github.com/mannnick24))
* Upgrade minimist to ^1.2.5 to get fix for security issue [CVE-2020-7598](https://cve.mitre.org/cgi-bin/cvename.cgi?name=CVE-2020-7598) upstream ([#9425](https://github.com/mapbox/mapbox-gl-js/issues/9431), fixed by [#9425](https://github.com/mapbox/mapbox-gl-js/pull/9425)) (h/t [watson](https://github.com/watson))

## 1.9.1

### 🐞 Bug fixes
* Fix a bug [#9477](https://github.com/mapbox/mapbox-gl-js/issues/9477) in `Map#fitBounds(..)` wherein the `padding` passed to options would get applied twice.
* Fix rendering bug [#9479](https://github.com/mapbox/mapbox-gl-js/issues/9479) caused when data-driven `*-pattern` properties reference images added with `Map#addImage(..)`.
* Fix a bug [#9468](https://github.com/mapbox/mapbox-gl-js/issues/9468) in which an exception would get thrown when updating symbol layer paint property using `setPaintProperty`.

## 1.9.0
With this release, we're adding [a new changelog policy](./CONTRIBUTING.md#changelog-conventions) to our contribution guidelines.

This release also fixes several long-standing bugs and unintentional rendering behavior with `line-pattern`. The fixes come with a visual change to how patterns added with `line-pattern` scale. Previously, patterns that became larger than the line would be clipped, sometimes distorting the pattern, particularly on mobile and retina devices. Now the pattern will be scaled to fit under all circumstances. [#9266](https://github.com/mapbox/mapbox-gl-js/pull/9266) showcases examples of the visual differences. For more information and to provide feedback on this change, see [#9394](https://github.com/mapbox/mapbox-gl-js/pull/9394).

### ✨ Features
* Add `within` expression for testing whether an evaluated feature lies within a given GeoJSON object ([#9352](https://github.com/mapbox/mapbox-gl-js/pull/9352)).
    - We are aware of an edge case in which points with wrapped coordinates (e.g. longitude -185) are not evaluated properly. See ([#9442](https://github.com/mapbox/mapbox-gl-js/issues/9442)) for more information.
    - An example of the `within` expression:<br>
`"icon-opacity": ["case", ["==", ["within", "some-polygon"], true], 1,
["==", ["within", "some-polygon"], false], 0]`
* Map API functions such as `easeTo` and `flyTo` now support `padding: PaddingOptions` which lets developers shift a map's center of perspective when building floating sidebars ([#8638](https://github.com/mapbox/mapbox-gl-js/pull/8638))

### 🍏 Improvements
* Results from `queryRenderedFeatures` now have evaluated property values rather than raw expressions ([#9198](https://github.com/mapbox/mapbox-gl-js/pull/9198))
* Improve scaling of patterns used in `line-pattern` on all device resolutions and pixel ratios ([#9266](https://github.com/mapbox/mapbox-gl-js/pull/9266))
* Slightly improve GPU memory footprint ([#9377](https://github.com/mapbox/mapbox-gl-js/pull/9377))
* `LngLatBounds.extend` is more flexible because it now accepts objects with `lat` and `lon` properties as well as arrays of coordinates ([#9293](https://github.com/mapbox/mapbox-gl-js/pull/9293))
* Reduce bundle size and improve visual quality of `showTileBoundaries` debug text ([#9267](https://github.com/mapbox/mapbox-gl-js/pull/9267))

### 🐞 Bug fixes
* Correctly adjust patterns added with `addImage(id, image, pixelRatio)` by the asset pixel ratio, not the device pixel ratio ([#9372](https://github.com/mapbox/mapbox-gl-js/pull/9372))
* Allow needle argument to `in` expression to be false ([#9295](https://github.com/mapbox/mapbox-gl-js/pull/9295))
* Fix exception thrown when trying to set `feature-state` for a layer that has been removed, fixes [#8634](https://github.com/mapbox/mapbox-gl-js/issues/8634) ([#9305](https://github.com/mapbox/mapbox-gl-js/pull/9305))
* Fix a bug where maps were not displaying inside elements with `dir=rtl` ([#9332](https://github.com/mapbox/mapbox-gl-js/pull/9332))
* Fix a rendering error for very old versions of Chrome (ca. 2016) where text would appear much bigger than intended ([#9349](https://github.com/mapbox/mapbox-gl-js/pull/9349))
* Prevent exception resulting from `line-dash-array` of empty length ([#9385](https://github.com/mapbox/mapbox-gl-js/pull/9385))
* Fix a bug where `icon-image` expression that evaluates to an empty string (`''`) produced a warning ([#9380](https://github.com/mapbox/mapbox-gl-js/pull/9380))
* Fix a bug where certain `popup` methods threw errors when accessing the container element before it was created, fixes [#9429](https://github.com/mapbox/mapbox-gl-js/issues/9429)([#9433](https://github.com/mapbox/mapbox-gl-js/pull/9433))

## 1.8.1

* Fixed a bug where all labels showed up on a diagonal line on Windows when using an integrated Intel GPU from the Haswell generation ([#9327](https://github.com/mapbox/mapbox-gl-js/issues/9327), fixed by reverting [#9229](https://github.com/mapbox/mapbox-gl-js/pull/9229))

## 1.8.0

### ✨ Features and improvements
* Reduce size of line atlas by removing unused channels ([#9232](https://github.com/mapbox/mapbox-gl-js/pull/9232))
* Prevent empty buffers from being created for debug data when unused ([#9237](https://github.com/mapbox/mapbox-gl-js/pull/9237))
* Add space between distance and unit in scale control ([#9276](https://github.com/mapbox/mapbox-gl-js/pull/9276)) (h/t [gely](https://api.github.com/users/gely)) and ([#9284](https://github.com/mapbox/mapbox-gl-js/pull/9284)) (h/t [pakastin](https://api.github.com/users/pakastin))
* Add a `showAccuracyCircle` option to GeolocateControl that shows the accuracy of the user's location as a transparent circle. Mapbox GL JS will show this circle by default. ([#9253](https://github.com/mapbox/mapbox-gl-js/pull/9253)) (h/t [Meekohi](https://api.github.com/users/Meekohi))
* Implemented a new tile coverage algorithm to enable level-of-detail support in a future release ([#8975](https://github.com/mapbox/mapbox-gl-js/pull/8975))

### 🐞 Bug fixes
* `line-dasharray` is now ignored correctly when `line-pattern` is set ([#9189](https://github.com/mapbox/mapbox-gl-js/pull/9189))
* Fix line distances breaking gradient across tile boundaries ([#9220](https://github.com/mapbox/mapbox-gl-js/pull/9220))
* Fix a bug where lines with duplicate endpoints could disappear at zoom 18+ ([#9218](https://github.com/mapbox/mapbox-gl-js/pull/9218))
* Fix a bug where Ctrl-click to drag rotate the map was disabled if the Alt, Cmd or Windows key is also pressed ([#9203](https://github.com/mapbox/mapbox-gl-js/pull/9203))
* Pass errors to `getClusterExpansionZoom`, `getClusterChildren`, and `getClusterLeaves` callbacks ([#9251](https://github.com/mapbox/mapbox-gl-js/pull/9251))
* Fix a rendering performance regression ([#9261](https://github.com/mapbox/mapbox-gl-js/pull/9261))
* Fix visual artifact for `line-dasharray` ([#9246](https://github.com/mapbox/mapbox-gl-js/pull/9246))
* Fixed a bug in the GeolocateControl which resulted in an error when `trackUserLocation` was `false` and the control was removed before the Geolocation API had returned a location ([#9291](https://github.com/mapbox/mapbox-gl-js/pull/9291))
* Fix `promoteId` for line layers ([#9210](https://github.com/mapbox/mapbox-gl-js/pull/9210))
* Improve accuracy of distance calculations ([#9202](https://github.com/mapbox/mapbox-gl-js/pull/9202)) (h/t [Meekohi](https://api.github.com/users/Meekohi))


## 1.7.0

### ✨ Features
* Add `promoteId` option to use a feature property as ID for feature state ([#8987](https://github.com/mapbox/mapbox-gl-js/pull/8987))
* Add a new constructor option to `mapboxgl.Popup`, `closeOnMove`, that closes the popup when the map's position changes ([#9163](https://github.com/mapbox/mapbox-gl-js/pull/9163))
* Allow creating a map without a style (an empty one will be created automatically) (h/t [@stepankuzmin](https://github.com/stepankuzmin)) ([#8924](https://github.com/mapbox/mapbox-gl-js/pull/8924))
* `map.once()` now allows specifying a layer id as a third parameter making it consistent with `map.on()` ([#8875](https://github.com/mapbox/mapbox-gl-js/pull/8875))

### 🍏 Improvements
* Improve performance of raster layers on large screens ([#9050](https://github.com/mapbox/mapbox-gl-js/pull/9050))
* Improve performance for hillshade and raster layers by implementing a progressive enhancement that utilizes `ImageBitmap` and `OffscreenCanvas` ([#8845](https://github.com/mapbox/mapbox-gl-js/pull/8845))
* Improve performance for raster tile rendering by using the stencil buffer ([#9012](https://github.com/mapbox/mapbox-gl-js/pull/9012))
* Update `symbol-avoid-edges` documentation to acknowledge the existence of global collision detection ([#9157](https://github.com/mapbox/mapbox-gl-js/pull/9157))
* Remove reference to `in` function which has been replaced by the `in` expression ([#9102](https://github.com/mapbox/mapbox-gl-js/pull/9102))

### 🐞 Bug Fixes
* Change the type of tile id key to string to prevent hash collisions ([#8979](https://github.com/mapbox/mapbox-gl-js/pull/8979))
* Prevent changing bearing via URL hash when rotation is disabled ([#9156](https://github.com/mapbox/mapbox-gl-js/pull/9156))
* Fix URL hash with no bearing causing map to fail to load ([#9170](https://github.com/mapbox/mapbox-gl-js/pull/9170))
* Fix bug in `GeolocateControl` where multiple instances of the control on one page may result in the user location not being updated ([#9092](https://github.com/mapbox/mapbox-gl-js/pull/9092))
* Fix query `fill-extrusions` made from polygons with coincident points and polygons with less than four points ([#9138](https://github.com/mapbox/mapbox-gl-js/pull/9138))
* Fix bug where `symbol-sort-key` was not used for collisions that crossed tile boundaries ([#9054](https://github.com/mapbox/mapbox-gl-js/pull/9054))
* Fix bug in `DragRotateHandler._onMouseUp` getting stuck in drag/rotate ([#9137](https://github.com/mapbox/mapbox-gl-js/pull/9137))
* Fix "Click on Compass" on some mobile devices (add `clickTolerance` to `DragRotateHandler`) ([#9015](https://github.com/mapbox/mapbox-gl-js/pull/9015)) (h/t [Yanonix](https://github.com/Yanonix))

## 1.6.1

### 🐞 Bug Fixes
* Fix style validation error messages not being displayed ([#9073](https://github.com/mapbox/mapbox-gl-js/pull/9073))
* Fix deferred loading of rtl-text-plugin not working for labels created from GeoJSON sources ([#9091](https://github.com/mapbox/mapbox-gl-js/pull/9091))
* Fix RTL text not being rendered with the rtl-text-plugin on pages that don't allow `script-src: blob:` in their CSP.([#9122](https://github.com/mapbox/mapbox-gl-js/pull/9122))

## 1.6.0

### ✨ Features
* Add ability to insert images into text labels using an `image` expression within a `format` expression: `"text-field": ["format", "Some text", ["image", "my-image"], "some more text"]` ([#8904](https://github.com/mapbox/mapbox-gl-js/pull/8904))
* Add support for stretchable images (aka nine-part or nine-patch images). Stretchable images can be used with `icon-text-fit` to draw resized images with unstretched corners and borders. ([#8997](https://github.com/mapbox/mapbox-gl-js/pull/8997))
* Add `in` expression. It can check if a value is in an array (`["in", value, array]`) or a substring is in a string (`["in", substring, string]`) ([#8876](https://github.com/mapbox/mapbox-gl-js/pull/8876))
* Add `minPitch` and `maxPitch` map options ([#8834](https://github.com/mapbox/mapbox-gl-js/pull/8834))
* Add `rotation`, `rotationAlignment` and `pitchAlignment` options to markers ([#8836](https://github.com/mapbox/mapbox-gl-js/pull/8836)) (h/t [@dburnsii](https://github.com/dburnsii))
* Add methods to Popup to manipulate container class names ([#8759](https://github.com/mapbox/mapbox-gl-js/pull/8759)) (h/t [Ashot-KR](https://github.com/Ashot-KR))
* Add configurable inertia settings for panning (h/t [@aMoniker](https://github.com/aMoniker))) ([#8887](https://github.com/mapbox/mapbox-gl-js/pull/8887))
* Add ability to localize UI controls ([#8095](https://github.com/mapbox/mapbox-gl-js/pull/8095)) (h/t [@dmytro-gokun](https://github.com/dmytro-gokun))
* Add LatLngBounds.contains() method ([#7512](https://github.com/mapbox/mapbox-gl-js/issues/7512), fixed by [#8200](https://github.com/mapbox/mapbox-gl-js/pull/8200))
* Add option to load rtl-text-plugin lazily ([#8865](https://github.com/mapbox/mapbox-gl-js/pull/8865))
* Add `essential` parameter to AnimationOptions that can override `prefers-reduced-motion: reduce` ([#8743](https://github.com/mapbox/mapbox-gl-js/issues/8743), fixed by [#8883](https://github.com/mapbox/mapbox-gl-js/pull/8883))

### 🍏 Improvements
* Allow rendering full world smaller than 512px. To restore the previous limit call `map.setMinZoom(0)` ([#9028](https://github.com/mapbox/mapbox-gl-js/pull/9028))
* Add an es modules build for mapbox-gl-style-spec in dist/ ([#8247](https://github.com/mapbox/mapbox-gl-js/pull/8247)) (h/t [@ahocevar](https://github.com/ahocevar))
* Add 'image/webp,*/*' accept header to fetch/ajax image requests when webp supported ([#8262](https://github.com/mapbox/mapbox-gl-js/pull/8262))
* Improve documentation for setStyle, getStyle, and isStyleLoaded ([#8807](https://github.com/mapbox/mapbox-gl-js/pull/8807))

### 🐞 Bug Fixes
* Fix map rendering after addImage and removeImage are used to change a used image ([#9016](https://github.com/mapbox/mapbox-gl-js/pull/9016))
* Fix visibility of controls in High Contrast mode in IE ([#8874](https://github.com/mapbox/mapbox-gl-js/pull/8874))
* Fix customizable url hash string in IE 11 ([#8990](https://github.com/mapbox/mapbox-gl-js/pull/8990)) (h/t [pakastin](https://github.com/pakastin))
* Allow expression stops up to zoom 24 instead of 22 ([#8908](https://github.com/mapbox/mapbox-gl-js/pull/8908)) (h/t [nicholas-l](https://github.com/nicholas-l))
* Fix alignment of lines in really overscaled tiles ([#9024](https://github.com/mapbox/mapbox-gl-js/pull/9024))
* Fix `Failed to execute 'shaderSource' on 'WebGLRenderingContext'` errors ([#9017](https://github.com/mapbox/mapbox-gl-js/pull/9017))
* Make expression validation fail on NaN ([#8615](https://github.com/mapbox/mapbox-gl-js/pull/8615))
* Fix setLayerZoomRange bug that caused tiles to be re-requested ([#7865](https://github.com/mapbox/mapbox-gl-js/issues/7865), fixed by [#8854](https://github.com/mapbox/mapbox-gl-js/pull/8854))
* Fix `map.showTileBoundaries` rendering ([#7314](https://github.com/mapbox/mapbox-gl-js/pull/7314))
* Fix using `generateId` in conjunction with `cluster` in a GeoJSONSource ([#8223](https://github.com/mapbox/mapbox-gl-js/issues/8223), fixed by [#8945](https://github.com/mapbox/mapbox-gl-js/pull/8945))
* Fix opening popup on a marker from keyboard ([#6835](https://github.com/mapbox/mapbox-gl-js/pull/6835))
* Fix error thrown when request aborted ([#7614](https://github.com/mapbox/mapbox-gl-js/issues/7614), fixed by [#9021](https://github.com/mapbox/mapbox-gl-js/pull/9021))
* Fix attribution control when repeatedly removing and adding it ([#9052](https://github.com/mapbox/mapbox-gl-js/pull/9052))

## 1.5.1
This patch introduces two workarounds that address longstanding issues related to unbounded memory growth in Safari, including [#8771](https://github.com/mapbox/mapbox-gl-js/issues/8771) and [#4695](https://github.com/mapbox/mapbox-gl-js/issues/4695). We’ve identified two memory leaks in Safari: one in the [CacheStorage](https://developer.mozilla.org/en-US/docs/Web/API/CacheStorage) API, addressed by [#8956](https://github.com/mapbox/mapbox-gl-js/pull/8956), and one in transferring data between web workers through [Transferables](https://developer.mozilla.org/en-US/docs/Web/API/Transferable), addressed by [#9003](https://github.com/mapbox/mapbox-gl-js/pull/9003).

### 🍏 Improvements
* Implement workaround for memory leak in Safari when using the `CacheStorage` API. ([#8856](https://github.com/mapbox/mapbox-gl-js/pull/8956))
* Implement workaround for memory leak in Safari when using `Transferable` objects to transfer `ArrayBuffers` to WebWorkers. If GL-JS detetcts that it is running in Safari, the use of `Transferables` to transfer data to WebWorkers is disabled. ([#9003](https://github.com/mapbox/mapbox-gl-js/pull/9003))
* Improve animation performance when using `map.setData`. ([#8913](https://github.com/mapbox/mapbox-gl-js/pull/8913)) (h/t [msbarry](https://github.com/msbarry))

## 1.5.0

### ✨ Features
* Add disabled icon to GeolocateControl if user denies geolocation permission. [#8871](https://github.com/mapbox/mapbox-gl-js/pull/8871))
* Add `outofmaxbounds` event to GeolocateControl, which is emitted when the user is outside of `map.maxBounds` ([#8756](https://github.com/mapbox/mapbox-gl-js/pull/8756)) (h/t [MoradiDavijani](https://github.com/MoradiDavijani))
* Add `mapboxgl.getRTLTextPluginStatus()` to query the current status of the `rtl-text-plugin` to make it easier to allow clearing the plugin when necessary. (ref. [#7869](https://github.com/mapbox/mapbox-gl-js/issues/7869)) ([#8864](https://github.com/mapbox/mapbox-gl-js/pull/8864))
* Allow `hash` Map option to be set as a string, which sets the map hash in the url to a custom query parameter. ([#8603](https://github.com/mapbox/mapbox-gl-js/pull/8603)) (h/t [SebCorbin](https://github.com/SebCorbin))

### 🍏 Improvements
* Fade symbols faster when zooming out quickly, reducing overlap. ([#8628](https://github.com/mapbox/mapbox-gl-js/pull/8628))
* Reduce memory usage for vector tiles that contain long strings in feature properties. ([#8863](https://github.com/mapbox/mapbox-gl-js/pull/8863))

### 🐞 Bug Fixes
* Fix `text-variable-anchor` not trying multiple placements during collision with icons when `icon-text-fit` is enabled. ([#8803](https://github.com/mapbox/mapbox-gl-js/pull/8803))
* Fix `icon-text-fit` not properly respecting vertical labels. ([#8835](https://github.com/mapbox/mapbox-gl-js/pull/8835))
* Fix opacity interpolation for composition expressions. ([#8818](https://github.com/mapbox/mapbox-gl-js/pull/8818))
* Fix rotate and pitch events being fired at the same time. ([#8872](https://github.com/mapbox/mapbox-gl-js/pull/8872))
* Fix memory leaks that occured during tile loading and map removal.([#8813](https://github.com/mapbox/mapbox-gl-js/pull/8813) and [#8850](https://github.com/mapbox/mapbox-gl-js/pull/8850))
* Fix web-worker transfer of `ArrayBuffers` in environments where `instanceof ArrayBuffer` fails.(e.g `cypress`) ([#8868](https://github.com/mapbox/mapbox-gl-js/pull/8868))

## 1.4.1

### 🐞 Bug Fixes
* Fix the way that `coalesce` handles the `image` operator so available images are rendered properly ([#8839](https://github.com/mapbox/mapbox-gl-js/pull/8839))
* Do not emit the `styleimagemissing` event for an empty string value ([#8840](https://github.com/mapbox/mapbox-gl-js/pull/8840))
* Fix serialization of `ResolvedImage` type so `*-pattern` properties work properly ([#8833](https://github.com/mapbox/mapbox-gl-js/pull/8833))

## 1.4.0

### ✨ Features
* Add `image` expression operator to determine image availability ([#8684](https://github.com/mapbox/mapbox-gl-js/pull/8684))
* Enable `text-offset` with variable label placement ([#8642](https://github.com/mapbox/mapbox-gl-js/pull/8642))

### 🍏 Improvements
* Faster loading and better look of raster terrain ([#8694](https://github.com/mapbox/mapbox-gl-js/pull/8694))
* Improved code documentation around resizing and {get/set}RenderedWorldCopies and more ([#8748](https://github.com/mapbox/mapbox-gl-js/pull/8748), [#8754](https://github.com/mapbox/mapbox-gl-js/pull/8754))
* Improve single vs. multi-touch zoom & pan interaction ([#7196](https://github.com/mapbox/mapbox-gl-js/issues/7196)) ([#8100](https://github.com/mapbox/mapbox-gl-js/pull/8100))

### 🐞 Bug fixes
* Fix rendering of `collisionBox` when `text-translate` or `icon-translate` is enabled ([#8659](https://github.com/mapbox/mapbox-gl-js/pull/8659))
* Fix `TypeError` when reloading a source and immediately removing the map ([#8711](https://github.com/mapbox/mapbox-gl-js/pull/8711))
* Adding tooltip to the geolocation control button ([#8735](https://github.com/mapbox/mapbox-gl-js/pull/8735)) (h/t [BAByrne](https://github.com/BAByrne))
* Add `originalEvent` property to NavigationControl events ([#8693](https://github.com/mapbox/mapbox-gl-js/pull/8693)) (h/t [stepankuzmin](https://github.com/stepankuzmin))
* Don't cancel follow mode in the GeolocateControl when resizing the map or rotating the screen ([#8736](https://github.com/mapbox/mapbox-gl-js/pull/8736))
* Fix error when calling `Popup#trackPointer` before setting its content or location ([#8757](https://github.com/mapbox/mapbox-gl-js/pull/8757)) (h/t [zxwandrew](https://github.com/zxwandrew))
* Respect newline characters when text-max-width is set to zero ([#8706](https://github.com/mapbox/mapbox-gl-js/pull/8706))
* Update earcut to v2.2.0 to fix polygon tesselation errors ([#8772](https://github.com/mapbox/mapbox-gl-js/pull/8772))
* Fix icon-fit with variable label placement ([#8755](https://github.com/mapbox/mapbox-gl-js/pull/8755))
* Icons stretched with `icon-text-fit` are now sized correctly ([#8741](https://github.com/mapbox/mapbox-gl-js/pull/8741))
* Collision detection for icons with `icon-text-fit` now works correctly ([#8741](https://github.com/mapbox/mapbox-gl-js/pull/8741))

## 1.3.2

- Fix a SecurityError in Firefox >= 69 when accessing the cache [#8780](https://github.com/mapbox/mapbox-gl-js/pull/8780)

## 1.3.1

### 🐞 Bug Fixes

- Fix a race condition that produced an error when a map was removed while reloading a source. [#8711](https://github.com/mapbox/mapbox-gl-js/pull/8711)
- Fix a race condition were `render` event was sometimes not fired after `load` event in IE11. [#8708](https://github.com/mapbox/mapbox-gl-js/pull/8708)

## 1.3.0

### 🍏 Features

- Introduce `text-writing-mode` symbol layer property to allow placing point labels vertically. [#8399](https://github.com/mapbox/mapbox-gl-js/pull/8399)
- Extend variable text placement to work when `text/icon-allow-overlap` is set to `true`. [#8620](https://github.com/mapbox/mapbox-gl-js/pull/8620)
- Allow `text-color` to be used in formatted expressions to be able to draw different parts of a label in different colors. [#8068](https://github.com/mapbox/mapbox-gl-js/pull/8068)

### ✨ Improvements

- Improve tile loading logic to cancel requests more aggressively, improving performance when zooming or panning quickly. [#8633](https://github.com/mapbox/mapbox-gl-js/pull/8633)
- Display outline on control buttons when focused (e.g. with a tab key) for better accessibility. [#8520](https://github.com/mapbox/mapbox-gl-js/pull/8520)
- Improve the shape of line round joins. [#8275](https://github.com/mapbox/mapbox-gl-js/pull/8275)
- Improve performance of processing line layers. [#8303](https://github.com/mapbox/mapbox-gl-js/pull/8303)
- Improve legibility of info displayed with `map.showTileBoundaries = true`. [#8380](https://github.com/mapbox/mapbox-gl-js/pull/8380) (h/t [@andrewharvey](https://github.com/andrewharvey))
- Add `MercatorCoordinate.meterInMercatorCoordinateUnits` method to make it easier to convert from meter units to coordinate values used in custom layers. [#8524](https://github.com/mapbox/mapbox-gl-js/pull/8524) (h/t [@andrewharvey](https://github.com/andrewharvey))
- Improve conversion of legacy filters with duplicate values. [#8542](https://github.com/mapbox/mapbox-gl-js/pull/8542)
- Move out documentation & examples website source to a separate `mapbox-gl-js-docs` repo. [#8582](https://github.com/mapbox/mapbox-gl-js/pull/8582)

### 🐞 Bug Fixes

- Fix a bug where local CJK fonts would switch to server-generated ones in overzoomed tiles. [#8657](https://github.com/mapbox/mapbox-gl-js/pull/8657)
- Fix precision issues in [deck.gl](https://deck.gl)-powered custom layers. [#8502](https://github.com/mapbox/mapbox-gl-js/pull/8502)
- Fix a bug where fill and line layers wouldn't render correctly over fill extrusions when coming from the same source. [#8661](https://github.com/mapbox/mapbox-gl-js/pull/8661)
- Fix map loading for documents loaded from Blob URLs. [#8612](https://github.com/mapbox/mapbox-gl-js/pull/8612)
- Fix classification of relative file:// URLs when in documents loaded from a file URL. [#8612](https://github.com/mapbox/mapbox-gl-js/pull/8612)
- Remove `esm` from package `dependencies` (so that it's not installed on `npm install mapbox-gl`). [#8586](https://github.com/mapbox/mapbox-gl-js/pull/8586) (h/t [@DatGreekChick](https://github.com/DatGreekChick))

## 1.2.1

### 🐞 Bug fixes

* Fix bug in `NavigationControl` compass button that prevented it from rotating with the map ([#8605](https://github.com/mapbox/mapbox-gl-js/pull/8605))

## 1.2.0

### Features and improvements
* Add `*-sort-key` layout property for circle, fill, and line layers, to dictate which features appear above others within a single layer([#8467](https://github.com/mapbox/mapbox-gl-js/pull/8467))
* Add ability to instantiate maps with specific access tokens ([#8364](https://github.com/mapbox/mapbox-gl-js/pull/8364))
* Accommodate `prefers-reduced-motion` settings in browser ([#8494](https://github.com/mapbox/mapbox-gl-js/pull/8494))
* Add Map `visualizePitch` option that tilts the compass as the map pitches ([#8208](https://github.com/mapbox/mapbox-gl-js/issues/8208), fixed by [#8296](https://github.com/mapbox/mapbox-gl-js/pull/8296)) (h/t [pakastin](https://github.com/pakastin))
* Make source options take precedence over TileJSON ([#8232](https://github.com/mapbox/mapbox-gl-js/pull/8232)) (h/t [jingsam](https://github.com/jingsam))
* Make requirements for text offset properties more precise ([#8418](https://github.com/mapbox/mapbox-gl-js/pull/8418))
* Expose `convertFilter` API in the style specification ([#8493](https://github.com/mapbox/mapbox-gl-js/pull/8493)

### Bug fixes
* Fix changes to `text-variable-anchor`, such that previous anchor positions would take precedence only if they are present in the updated array (considered a bug fix, but is technically a breaking change from previous behavior) ([#8473](https://github.com/mapbox/mapbox-gl-js/pull/8473))
* Fix rendering of opaque pass layers over heatmap and fill-extrusion layers ([#8440](https://github.com/mapbox/mapbox-gl-js/pull/8440))
* Fix rendering of extraneous vertical line in vector tiles ([#8477](https://github.com/mapbox/mapbox-gl-js/issues/8477), fixed by [#8479](https://github.com/mapbox/mapbox-gl-js/pull/8479))
* Turn off 'move' event listeners when removing a marker ([#8465](https://github.com/mapbox/mapbox-gl-js/pull/8465))
* Fix class toggling on navigation control for IE ([#8495](https://github.com/mapbox/mapbox-gl-js/pull/8495)) (h/t [@cs09g](https://github.com/cs09g))
* Fix background rotation hovering on geolocate control ([#8367](https://github.com/mapbox/mapbox-gl-js/pull/8367)) (h/t [GuillaumeGomez](https://github.com/GuillaumeGomez))
* Fix error in click events on markers where `startPos` is not defined ([#8462](https://github.com/mapbox/mapbox-gl-js/pull/8462)) (h/t [@msbarry](https://github.com/msbarry))
* Fix malformed urls when using custom `baseAPIURL` of a certain form ([#8466](https://github.com/mapbox/mapbox-gl-js/pull/8466))

## 1.1.1

### 🐞 Bug fixes

* Fix unbounded memory growth caused by failure to cancel requests to the cache ([#8472](https://github.com/mapbox/mapbox-gl-js/pull/8472))
* Fix unbounded memory growth caused by failure to cancel requests in IE ([#8481](https://github.com/mapbox/mapbox-gl-js/issues/8481))
* Fix performance of getting tiles from the cache ([#8489](https://github.com/mapbox/mapbox-gl-js/pull/8449))

## 1.1.0

### ✨ Minor features and improvements
* Improve line rendering performance by using a more compact line attributes layout ([#8306](https://github.com/mapbox/mapbox-gl-js/pull/8306))
* Improve data-driven symbol layers rendering performance ([#8295](https://github.com/mapbox/mapbox-gl-js/pull/8295))
* Add the ability to disable validation during `queryRenderedFeatures` and `querySourceFeatures` calls, as a performance optimization ([#8211](https://github.com/mapbox/mapbox-gl-js/pull/8211)) (h/t [gorshkov-leonid](https://github.com/gorshkov-leonid))
* Improve `setFilter` performance by caching keys in `groupByLayout` routine ([#8122](https://github.com/mapbox/mapbox-gl-js/pull/8122)) (h/t [vallendm](https://github.com/vallendm))
* Improve rendering of symbol layers with `symbol-z-order: viewport-y`, when icons are allowed to overlap but not text ([#8180](https://github.com/mapbox/mapbox-gl-js/pull/8180))
* Prefer breaking lines at a zero width space to allow better break point suggestions for Japanese labels ([#8255](https://github.com/mapbox/mapbox-gl-js/pull/8255))
* Add a `WebGLRenderingContext` argument to `onRemove` function of `CustomLayerInterface`, to allow direct cleanup of related context ([#8156](https://github.com/mapbox/mapbox-gl-js/pull/8156)) (h/t [ogiermaitre](https://github.com/ogiermaitre))
* Allow zoom speed customization by adding `setZoomRate` and `setWheelZoomRate` methods to `ScrollZoomHandler` ([#7863](https://github.com/mapbox/mapbox-gl-js/pull/7863)) (h/t [sf31](https://github.com/sf31))
* Add `trackPointer` method to `Popup` API that continuously repositions the popup to the mouse cursor when the cursor is within the map ([#7786](https://github.com/mapbox/mapbox-gl-js/pull/7786))
* Add `getElement` method to `Popup` to retrieve the popup's HTML element ([#8123](https://github.com/mapbox/mapbox-gl-js/pull/8123)) (h/t [@bravecow](https://github.com/bravecow))
* Add `fill-pattern` example to the documentation ([#8022](https://github.com/mapbox/mapbox-gl-js/pull/8022)) (h/t [@flawyte](https://github.com/flawyte))
* Update script detection for Unicode 12.1 ([#8158](https://github.com/mapbox/mapbox-gl-js/pull/8158))
* Add `nofollow` to Mapbox logo & "Improve this map" links ([#8106](https://github.com/mapbox/mapbox-gl-js/pull/8106)) (h/t [viniciuskneves](https://github.com/viniciuskneves))
* Include source name in invalid GeoJSON error ([#8113](https://github.com/mapbox/mapbox-gl-js/pull/8113)) (h/t [Zirak](https://github.com/Zirak))

### 🐞 Bug fixes
* Fix `updateImage` not working as expected in Chrome ([#8199](https://github.com/mapbox/mapbox-gl-js/pull/8199))
* Fix issues with double-tap zoom on touch devices ([#8086](https://github.com/mapbox/mapbox-gl-js/pull/8086))
* Fix duplication of `movestart` events when zooming ([#8259](https://github.com/mapbox/mapbox-gl-js/pull/8259)) (h/t [@bambielli-flex](https://github.com/bambielli-flex))
* Fix validation of ``"format"`` expression failing when options are provided ([#8339](https://github.com/mapbox/mapbox-gl-js/pull/8339))
* Fix `setPaintProperty` not working on `line-pattern` property ([#8289](https://github.com/mapbox/mapbox-gl-js/pull/8289))
* Fix the GL context being left in unpredictable states when using custom layers ([#8132](https://github.com/mapbox/mapbox-gl-js/pull/8132))
* Fix unnecessary updates to attribution control string ([#8082](https://github.com/mapbox/mapbox-gl-js/pull/8082)) (h/t [poletani](https://github.com/poletani))
* Fix bugs in `findStopLessThanOrEqualTo` algorithm ([#8134](https://github.com/mapbox/mapbox-gl-js/pull/8134)) (h/t [Mike96Angelo](https://github.com/Mike96Angelo))
* Fix map not displaying properly when inside an element with `text-align: center` ([#8227](https://github.com/mapbox/mapbox-gl-js/pull/8227)) (h/t [mc100s](https://github.com/mc100s))
* Clarify in documentation that `Popup#maxWidth` accepts all `max-width` CSS values ([#8312](https://github.com/mapbox/mapbox-gl-js/pull/8312)) (h/t [viniciuskneves](https://github.com/viniciuskneves))
* Fix location dot shadow not displaying ([#8119](https://github.com/mapbox/mapbox-gl-js/pull/8119)) (h/t [@bravecow](https://github.com/bravecow))
* Fix docs dev dependencies being mistakenly installed as package dependencies ([#8121](https://github.com/mapbox/mapbox-gl-js/pull/8121)) (h/t [@bravecow](https://github.com/bravecow))
* Various typo fixes ([#8230](https://github.com/mapbox/mapbox-gl-js/pull/8230), h/t [@erictheise](https://github.com/erictheise)) ([#8236](https://github.com/mapbox/mapbox-gl-js/pull/8236), h/t [@fredj](https://github.com/fredj))
* Fix geolocate button CSS ([#8367](https://github.com/mapbox/mapbox-gl-js/pull/8367), h/t [GuillaumeGomez](https://github.com/GuillaumeGomez))
* Fix caching for Mapbox tiles ([#8389](https://github.com/mapbox/mapbox-gl-js/pull/8389))

## 1.0.0

### ⚠️ Breaking changes

This release replaces the existing “map views” pricing model in favor of a “map load” model. Learn more in [a recent blog post about these changes](https://blog.mapbox.com/new-pricing-46b7c26166e7).

**By upgrading to this release, you are opting in to the new map loads pricing.**

**Why is this change being made?**

This change allows us to implement a more standardized and predictable method of billing GL JS map usage. You’ll be charged whenever your website or web application loads, not by when users pan and zoom around the map, incentivizing developers to create highly interactive map experiences. The new pricing structure also creates a significantly larger free tier to help developers get started building their applications with Mapbox tools while pay-as-you-go pricing and automatic volume discounts help your application scale with Mapbox. Session billing also aligns invoices with metrics web developers already track and makes it easier to compare usage with other mapping providers.

**What is changing?**
- Add SKU token to Mapbox API requests [#8276](https://github.com/mapbox/mapbox-gl-js/pull/8276)

When (and only when) loading tiles from a Mapbox API with a Mapbox access token set (`mapboxgl.accessToken`), a query parameter named `sku` will be added to all requests for vector, raster and raster-dem tiles. Every map instance uses a unique `sku` value, which is refreshed every 12 hours. The token itself is comprised of a token version (always “1”), a sku ID (always “01”) and a random 10-digit base-62 number. The purpose of the token is to allow for metering of map sessions on the server-side. A session lasts from a new map instantiation until the map is destroyed or 12 hours passes, whichever comes first.

For further information on the pricing changes, you can read our [blog post](https://blog.mapbox.com/new-pricing-46b7c26166e7) and check out our new [pricing page](https://www.mapbox.com/pricing), which has a price calculator. As always, you can also contact our team at [https://support.mapbox.com](https://support.mapbox.com).

## 0.54.1

### Bug fixes

- Fix unbounded memory growth caused by failure to cancel requests in IE ([#8481](https://github.com/mapbox/mapbox-gl-js/issues/8481))

## 0.54.0

### Breaking changes

- Turned `localIdeographFontFamily` map option on by default. This may change how CJK labels are rendered, but dramatically improves performance of CJK maps (because the browser no longer needs to download heavy amounts of font data from the server). Add `localIdeographFontFamily: false` to turn this off. [#8008](https://github.com/mapbox/mapbox-gl-js/pull/8008)
- Added `Popup` `maxWidth` option, set to `"240px"` by default. [#7906](https://github.com/mapbox/mapbox-gl-js/pull/7906)

### Major features

- Added support for updating and animating style images. [#7999](https://github.com/mapbox/mapbox-gl-js/pull/7999)
- Added support for generating style images dynamically (e.g. for drawing icons based on feature properties). [#7987](https://github.com/mapbox/mapbox-gl-js/pull/7987)
- Added antialiasing support for custom layers. [#7821](https://github.com/mapbox/mapbox-gl-js/pull/7821)
- Added a new `mapbox-gl-csp.js` bundle for strict CSP environments where `worker-src: blob` is disallowed. [#8044](https://github.com/mapbox/mapbox-gl-js/pull/8044)

### Minor features and improvements

- Improved performance of fill extrusions. [#7821](https://github.com/mapbox/mapbox-gl-js/pull/7821)
- Improved performance of symbol layers. [#7967](https://github.com/mapbox/mapbox-gl-js/pull/7967)
- Slightly improved rendering performance in general. [#7969](https://github.com/mapbox/mapbox-gl-js/pull/7969)
- Slightly improved performance of HTML markers. [#8018](https://github.com/mapbox/mapbox-gl-js/pull/8018)
- Improved diffing of styles with `"visibility": "visible"`. [#8005](https://github.com/mapbox/mapbox-gl-js/pull/8005)
- Improved zoom buttons to grey out when reaching min/max zoom. [#8023](https://github.com/mapbox/mapbox-gl-js/pull/8023)
- Added a title to fullscreen control button. [#8012](https://github.com/mapbox/mapbox-gl-js/pull/8012)
- Added `rel="noopener"` attributes to links that lead to external websites (such as Mapbox logo and OpenStreetMap edit link) for improved security. [#7914](https://github.com/mapbox/mapbox-gl-js/pull/7914)
- Added tile size info when `map.showTileBoundaries` is turned on. [#7963](https://github.com/mapbox/mapbox-gl-js/pull/7963)
- Significantly improved load times of the benchmark suite. [#8066](https://github.com/mapbox/mapbox-gl-js/pull/8066)
- Improved behavior of `canvasSource.pause` to be more reliable and able to render a single frame. [#8130](https://github.com/mapbox/mapbox-gl-js/pull/8130)

### Bug fixes

- Fixed a bug in Mac Safari 12+ where controls would disappear until you interact with the map. [#8193](https://github.com/mapbox/mapbox-gl-js/pull/8193)
- Fixed a memory leak when calling `source.setData(url)` many times. [#8035](https://github.com/mapbox/mapbox-gl-js/pull/8035)
- Fixed a bug where marker lost focus when dragging. [#7799](https://github.com/mapbox/mapbox-gl-js/pull/7799)
- Fixed a bug where `map.getCenter()` returned a reference to an internal `LngLat` object instead of cloning it, leading to potential mutability bugs. [#7922](https://github.com/mapbox/mapbox-gl-js/pull/7922)
- Fixed a bug where default HTML marker positioning was slightly off. [#8074](https://github.com/mapbox/mapbox-gl-js/pull/8074)
- Fixed a bug where adding a fill extrusion layer for non-polygon layers would lead to visual artifacts. [#7685](https://github.com/mapbox/mapbox-gl-js/pull/7685)
- Fixed intermittent Flow failures on CI. [#8061](https://github.com/mapbox/mapbox-gl-js/pull/8061)
- Fixed a bug where calling `Map#removeFeatureState` does not remove the state from some tile zooms [#8087](https://github.com/mapbox/mapbox-gl-js/pull/8087)
- Fixed a bug where `removeFeatureState` didn't work on features with `id` equal to `0`. [#8150](https://github.com/mapbox/mapbox-gl-js/pull/8150) (h/t [jutaz](https://github.com/jutaz))

## 0.53.1

### Bug fixes
* Turn off telemetry for Mapbox Atlas ([#7945](https://github.com/mapbox/mapbox-gl-js/pull/7945))
* Fix order of 3D features in query results (fix [#7883](https://github.com/mapbox/mapbox-gl-js/issues/7883)) ([#7953](https://github.com/mapbox/mapbox-gl-js/pull/7953))
* Fix RemovePaintState benchmarks ([#7930](https://github.com/mapbox/mapbox-gl-js/pull/7930))

## 0.53.0

### Features and improvements
* Enable `fill-extrusion` querying with ray picking ([#7499](https://github.com/mapbox/mapbox-gl-js/pull/7499))
* Add `clusterProperties` option for aggregated cluster properties ([#2412](https://github.com/mapbox/mapbox-gl-js/issues/2412), fixed by [#7584](https://github.com/mapbox/mapbox-gl-js/pull/7584))
* Allow initial map bounds to be adjusted with `fitBounds` options. ([#7681](https://github.com/mapbox/mapbox-gl-js/pull/7681)) (h/t [@elyobo](https://github.com/elyobo))
* Remove popups on `Map#remove` ([#7749](https://github.com/mapbox/mapbox-gl-js/pull/7749)) (h/t [@andycalder](https://github.com/andycalder))
* Add `Map#removeFeatureState` ([#7761](https://github.com/mapbox/mapbox-gl-js/pull/7761))
* Add `number-format` expression ([#7626](https://github.com/mapbox/mapbox-gl-js/pull/7626))
* Add `symbol-sort-key` style property ([#7678](https://github.com/mapbox/mapbox-gl-js/pull/7678))

### Bug fixes
* Upgrades Earcut to fix a rare bug in rendering polygons that contain a coincident chain of holes ([#7806](https://github.com/mapbox/mapbox-gl-js/issues/7806), fixed by [#7878](https://github.com/mapbox/mapbox-gl-js/pull/7878))
* Allow `file://` protocol in XHR requests for Cordova/Ionic/etc ([#7818](https://github.com/mapbox/mapbox-gl-js/pull/7818))
* Correctly handle WebP images in Edge 18 ([#7687](https://github.com/mapbox/mapbox-gl-js/pull/7687))
* Fix bug which mistakenly requested WebP images in browsers that do not support WebP ([#7817](https://github.com/mapbox/mapbox-gl-js/pull/7817)) ([#7819](https://github.com/mapbox/mapbox-gl-js/pull/7819))
* Fix images not being aborted when dequeued ([#7655](https://github.com/mapbox/mapbox-gl-js/pull/7655))
* Fix DEM layer memory leak ([#7690](https://github.com/mapbox/mapbox-gl-js/issues/7690), fixed by [#7691](https://github.com/mapbox/mapbox-gl-js/pull/7691))
* Set correct color state before rendering custom layer ([#7711](https://github.com/mapbox/mapbox-gl-js/pull/7711))
* Set `LngLat.toBounds()` default radius to 0 ([#7722](https://github.com/mapbox/mapbox-gl-js/issues/7722), fixed by [#7723](https://github.com/mapbox/mapbox-gl-js/pull/7723)) (h/t [@cherniavskii](https://github.com/cherniavskii))
* Fix race condition in `feature-state` dependent layers ([#7523](https://github.com/mapbox/mapbox-gl-js/issues/7523), fixed by [#7790](https://github.com/mapbox/mapbox-gl-js/pull/7790))
* Prevent `map.repaint` from mistakenly enabling continuous repaints ([#7667](https://github.com/mapbox/mapbox-gl-js/pull/7667))
* Prevent map shaking while zooming in on raster tiles ([#7426](https://github.com/mapbox/mapbox-gl-js/pull/7426))
* Fix query point translation for multi-point geometry ([#6833](https://github.com/mapbox/mapbox-gl-js/issues/6833), fixed by [#7581](https://github.com/mapbox/mapbox-gl-js/pull/7581))

## 0.52.0

### Breaking changes
* Canonicalize tile urls to `mapbox://` urls so they can be transformed with `config.API_URL` ([#7594](https://github.com/mapbox/mapbox-gl-js/pull/7594))

### Features and improvements
* Add getter and setter for `config.API_URL` ([#7594](https://github.com/mapbox/mapbox-gl-js/pull/7594))
* Allow user to define element other than map container for full screen control ([#7548](https://github.com/mapbox/mapbox-gl-js/pull/7548))
* Add validation option to style setters ([#7604](https://github.com/mapbox/mapbox-gl-js/pull/7604))
* Add 'idle' event: fires when no further rendering is expected without further interaction. ([#7625](https://github.com/mapbox/mapbox-gl-js/pull/7625))

### Bug fixes
* Fire error when map.getLayoutProperty references missing layer ([#7537](https://github.com/mapbox/mapbox-gl-js/issues/7537), fixed by [#7539](https://github.com/mapbox/mapbox-gl-js/pull/7539))
* Fix shaky sprites when zooming with scrolling ([#7558](https://github.com/mapbox/mapbox-gl-js/pull/7558))
* Fix layout problems in attribution control ([#7608](https://github.com/mapbox/mapbox-gl-js/pull/7608)) (h/t [lucaswoj](https://github.com/lucaswoj))
* Fixes resetting map's pitch to 0 if initial bounds is set ([#7617](https://github.com/mapbox/mapbox-gl-js/pull/7617)) (h/t [stepankuzmin](https://github.com/stepankuzmin))
* Fix occasional failure to load images after multiple image request abortions [#7641](https://github.com/mapbox/mapbox-gl-js/pull/7641)
* Update repo url to correct one ([#7486](https://github.com/mapbox/mapbox-gl-js/pull/7486)) (h/t [nicholas-l](https://github.com/nicholas-l))
* Fix bug where symbols where sometimes not rendered immediately ([#7610](https://github.com/mapbox/mapbox-gl-js/pull/7610))
* Fix bug where cameraForBounds returns incorrect CameraOptions with asymmetrical padding/offset ([#7517](https://github.com/mapbox/mapbox-gl-js/issues/7517), fixed by [#7518](https://github.com/mapbox/mapbox-gl-js/pull/7518)) (h/t [mike-marcacci](https://github.com/mike-marcacci))
* Use diff+patch approach to map.setStyle when the parameter is a URL ([#4025](https://github.com/mapbox/mapbox-gl-js/issues/4025), fixed by [#7562](https://github.com/mapbox/mapbox-gl-js/pull/7562))
* Begin touch zoom immediately when rotation disabled ([#7582](https://github.com/mapbox/mapbox-gl-js/pull/7582)) (h/t [msbarry](https://github.com/msbarry))
* Fix symbol rendering under opaque fill layers ([#7612](https://github.com/mapbox/mapbox-gl-js/pull/7612))
* Fix shaking by aligning raster sources to pixel grid only when map is idle ([#7426](https://github.com/mapbox/mapbox-gl-js/pull/7426))
* Fix raster layers in Edge 18 by disabling it's incomplete WebP support ([#7687](https://github.com/mapbox/mapbox-gl-js/pull/7687))
* Fix memory leak in hillshade layer ([#7691](https://github.com/mapbox/mapbox-gl-js/pull/7691))
* Fix disappearing custom layers ([#7711](https://github.com/mapbox/mapbox-gl-js/pull/7711))

## 0.51.0
November 7, 2018

### ✨ Features and improvements
* Add initial bounds as map constructor option ([#5518](https://github.com/mapbox/mapbox-gl-js/pull/5518)) (h/t [stepankuzmin](https://github.com/stepankuzmin))
* Improve performance on machines with > 8 cores ([#7407](https://github.com/mapbox/mapbox-gl-js/issues/7407), fixed by [#7430](https://github.com/mapbox/mapbox-gl-js/pull/7430))
* Add `MercatorCoordinate` type ([#7488](https://github.com/mapbox/mapbox-gl-js/pull/7488))
* Allow browser-native `contextmenu` to be enabled ([#2301](https://github.com/mapbox/mapbox-gl-js/issues/2301), fixed by [#7369](https://github.com/mapbox/mapbox-gl-js/pull/7369))
* Add an unminified production build to the NPM package ([#7403](https://github.com/mapbox/mapbox-gl-js/pull/7403))
* Add support for `LngLat` conversion from `{lat, lon}` ([#7507](https://github.com/mapbox/mapbox-gl-js/pull/7507)) (h/t [@bfrengley](https://github.com/bfrengley))
* Add tooltips for navigation controls ([#7373](https://github.com/mapbox/mapbox-gl-js/pull/7373))
* Show attribution only for used sources ([#7384](https://github.com/mapbox/mapbox-gl-js/pull/7384))
* Add telemetry event to log map loads ([#7431](https://github.com/mapbox/mapbox-gl-js/pull/7431))
* **Tighten style validation**
    * Disallow expressions as stop values ([#7396](https://github.com/mapbox/mapbox-gl-js/pull/7396))
    * Disallow `feature-state` expressions in filters ([#7366](https://github.com/mapbox/mapbox-gl-js/pull/7366))

### 🐛 Bug fixes
* Fix for GeoJSON geometries not working when coincident with tile boundaries([#7436](https://github.com/mapbox/mapbox-gl-js/issues/7436), fixed by [#7448](https://github.com/mapbox/mapbox-gl-js/pull/7448))
* Fix depth buffer-related rendering issues on some Android devices. ([#7471](https://github.com/mapbox/mapbox-gl-js/pull/7471))
* Fix positioning of compact attribution strings ([#7444](https://github.com/mapbox/mapbox-gl-js/pull/7444), [#7445](https://github.com/mapbox/mapbox-gl-js/pull/7445), and [#7391](https://github.com/mapbox/mapbox-gl-js/pull/7391))
* Fix an issue with removing markers in mouse event callbacks ([#7442](https://github.com/mapbox/mapbox-gl-js/pull/7442)) (h/t [vbud](https://github.com/vbud))
* Remove controls before destroying a map ([#7479](https://github.com/mapbox/mapbox-gl-js/pull/7479))
* Fix display of Scale control values < 1 ([#7469](https://github.com/mapbox/mapbox-gl-js/pull/7469)) (h/t [MichaelHedman](https://github.com/MichaelHedman))
* Fix an error when using location `hash` within iframes in IE11 ([#7411](https://github.com/mapbox/mapbox-gl-js/pull/7411))
* Fix depth mode usage in custom layers ([#7432](https://github.com/mapbox/mapbox-gl-js/pull/7432)) (h/t [markusjohnsson](https://github.com/markusjohnsson))
* Fix an issue with shaky sprite images during scroll zooms ([#7558](https://github.com/mapbox/mapbox-gl-js/pull/7558))


## 0.50.0
October 10, 2018

### ✨ Features and improvements
* 🎉 Add Custom Layers that can be rendered into with user-provided WebGL code ([#7039](https://github.com/mapbox/mapbox-gl-js/pull/7039))
* Add WebGL face culling for increased performance ([#7178](https://github.com/mapbox/mapbox-gl-js/pull/7178))
* Improve speed of expression evaluation ([#7334](https://github.com/mapbox/mapbox-gl-js/pull/7334))
* Automatically coerce to string for `concat` expression and `text-field` property ([#6190](https://github.com/mapbox/mapbox-gl-js/issues/6190), fixed by [#7280](https://github.com/mapbox/mapbox-gl-js/pull/7280))
* Add `fill-extrusion-vertical-gradient` property for controlling shading of fill extrusions ([#5768](https://github.com/mapbox/mapbox-gl-js/issues/5768), fixed by [#6841](https://github.com/mapbox/mapbox-gl-js/pull/6841))
* Add update functionality for images provided via `ImageSource` ([#4050](https://github.com/mapbox/mapbox-gl-js/issues/4050), fixed by [#7342](https://github.com/mapbox/mapbox-gl-js/pull/7342)) (h/t [@dcervelli](https://github.com/dcervelli))



### 🐛 Bug fixes
* **Expressions**
	* Fix expressions that use `log2` and `log10` in IE11 ([#7318](https://github.com/mapbox/mapbox-gl-js/issues/7318), fixed by [#7320](https://github.com/mapbox/mapbox-gl-js/pull/7320))
	* Fix `let` expression stripping expected type during parsing ([#7300](https://github.com/mapbox/mapbox-gl-js/issues/7300), fixed by [#7301](https://github.com/mapbox/mapbox-gl-js/pull/7301))
	* Fix superfluous wrapping of literals in `literal` expression ([#7336](https://github.com/mapbox/mapbox-gl-js/issues/7336), fixed by [#7337](https://github.com/mapbox/mapbox-gl-js/pull/7337))
	* Allow calling `to-color` on values that are already of type `Color` ([#7260](https://github.com/mapbox/mapbox-gl-js/pull/7260))
	* Fix `to-array` for empty arrays (([#7261](https://github.com/mapbox/mapbox-gl-js/pull/7261)))
	* Fix identity functions for `text-field` when using formatted text ([#7351](https://github.com/mapbox/mapbox-gl-js/pull/7351))
	* Fix coercion of `null` to `0` in `to-number` expression ([#7083](https://github.com/mapbox/mapbox-gl-js/issues/7083), fixed by [#7274](https://github.com/mapbox/mapbox-gl-js/pull/7274))
* **Canvas source**
	* Fix missing repeats of `CanvasSource` when it crosses the antimeridian ([#7273](https://github.com/mapbox/mapbox-gl-js/pull/7273))
	* Fix `CanvasSource` not respecting alpha values set on `canvas` element ([#7302](https://github.com/mapbox/mapbox-gl-js/issues/7302), fixed by [#7309](https://github.com/mapbox/mapbox-gl-js/pull/7309))
* **Rendering**
	* Fix rendering of fill extrusions with really high heights ([#7292](https://github.com/mapbox/mapbox-gl-js/pull/7292))
	* Fix an error where the map state wouldn't return to `loaded` after certain runtime styling changes when there were errored tiles in the viewport ([#7355](https://github.com/mapbox/mapbox-gl-js/pull/7355))
	* Fix errors when rendering symbol layers without symbols ([#7241](https://github.com/mapbox/mapbox-gl-js/issues/7241), fixed by [#7253](https://github.com/mapbox/mapbox-gl-js/pull/7253))
	* Don't fade in symbols with `*-allow-overlap: true` when panning into the viewport ([#7172](https://github.com/mapbox/mapbox-gl-js/issues/7172), fixed by[#7244](https://github.com/mapbox/mapbox-gl-js/pull/7244))
* **Library**
	* Fix disambiguation for `mouseover` event ([#7295](https://github.com/mapbox/mapbox-gl-js/issues/7295), fixed by [#7299](https://github.com/mapbox/mapbox-gl-js/pull/7299))
	* Fix silent failure of `getImage` if an SVG is requested ([#7312](https://github.com/mapbox/mapbox-gl-js/issues/7312), fixed by [#7313](https://github.com/mapbox/mapbox-gl-js/pull/7313))
	* Fix empty control group box shadow ([#7303](https://github.com/mapbox/mapbox-gl-js/issues/7303), fixed by [#7304](https://github.com/mapbox/mapbox-gl-js/pull/7304)) (h/t [Duder-onomy](https://github.com/Duder-onomy))
	* Fixed an issue where a wrong timestamp was sent for Mapbox turnstile events ([#7381](https://github.com/mapbox/mapbox-gl-js/pull/7381))
	* Fixed a bug that lead to attribution not showing up correctly in Internet Explorer ([#3945](https://github.com/mapbox/mapbox-gl-js/issues/3945), fixed by [#7391](https://github.com/mapbox/mapbox-gl-js/pull/7391))


## 0.49.0
September 6, 2018

### ⚠️ Breaking changes
* Use `client{Height/Width}` instead of `offset{Height/Width}` for map canvas sizing ([#6848](https://github.com/mapbox/mapbox-gl-js/issues/6848), fixed by [#7128](https://github.com/mapbox/mapbox-gl-js/pull/7128))

### 🐛 Bug fixes
* Fix [Top Issues list](https://mapbox.github.io/top-issues/#!mapbox/mapbox-gl-js) for mapbox-gl-js ([#7108](https://github.com/mapbox/mapbox-gl-js/issues/7108), fixed by [#7112](https://github.com/mapbox/mapbox-gl-js/pull/7112))
* Fix bug in which symbols with `icon-allow-overlap: true, text-allow-overlap: true, text-optional: false` would show icons when they shouldn't ([#7041](https://github.com/mapbox/mapbox-gl-js/pull/7041))
* Fix bug where the map would not stop at the exact zoom level requested by Map#FlyTo ([#7222](https://github.com/mapbox/mapbox-gl-js/issues/7222)) ([#7223](https://github.com/mapbox/mapbox-gl-js/pull/7223)) (h/t [@benoitbzl](https://github.com/benoitbzl))
* Keep map centered on the center point of a multi-touch gesture when zooming ([#6722](https://github.com/mapbox/mapbox-gl-js/issues/6722)) ([#7191](https://github.com/mapbox/mapbox-gl-js/pull/7191)) (h/t [pakastin](https://github.com/pakastin))
* Update the style-spec's old `gl-style-migrate` script to include conversion of legacy functions and filters to their expression equivalents ([#6927](https://github.com/mapbox/mapbox-gl-js/issues/6927), fixed by [#7095](https://github.com/mapbox/mapbox-gl-js/pull/7095))
* Fix `icon-size` for small data-driven values ([#7125](https://github.com/mapbox/mapbox-gl-js/pull/7125))
* Fix bug in the way AJAX requests load local files on iOS web view ([#6610](https://github.com/mapbox/mapbox-gl-js/pull/6610)) (h/t [oscarfonts](https://github.com/oscarfonts))
* Fix bug in which canvas sources would not render in world wrapped tiles at the edge of the viewport ([#7271]https://github.com/mapbox/mapbox-gl-js/issues/7271), fixed by [#7273](https://github.com/mapbox/mapbox-gl-js/pull/7273))

### ✨ Features and improvements
* Performance updates:
  * Improve time to first render by updating how feature ID maps are transferred to the main thread ([#7110](https://github.com/mapbox/mapbox-gl-js/issues/7110), fixed by [#7132](https://github.com/mapbox/mapbox-gl-js/pull/7132))
  * Reduce size of JSON transmitted from worker thread to main thread ([#7124](https://github.com/mapbox/mapbox-gl-js/pull/7124))
  * Improve image/glyph atlas packing algorithm ([#7171](https://github.com/mapbox/mapbox-gl-js/pull/7171))
  * Use murmur hash on symbol instance keys to reduce worker transfer costs ([#7127](https://github.com/mapbox/mapbox-gl-js/pull/7127))
* Add GL state management for uniforms ([#6018](https://github.com/mapbox/mapbox-gl-js/pull/6018))
* Add `symbol-z-order` symbol layout property to style spec ([#7219](https://github.com/mapbox/mapbox-gl-js/pull/7219))
* Implement data-driven styling support for `*-pattern properties` ([#6289](https://github.com/mapbox/mapbox-gl-js/pull/6289))
* Add `Map#fitScreenCoordinates` which fits viewport to two points, similar to `Map#fitBounds` but uses screen coordinates and supports non-zero map bearings ([#6894](https://github.com/mapbox/mapbox-gl-js/pull/6894))
* Re-implement LAB/HSL color space interpolation for expressions ([#5326](https://github.com/mapbox/mapbox-gl-js/issues/5326), fixed by [#7123](https://github.com/mapbox/mapbox-gl-js/pull/7123))
* Enable benchmark testing for Mapbox styles ([#7047](https://github.com/mapbox/mapbox-gl-js/pull/7047))
* Allow `Map#setFeatureState` and `Map#getFeatureState` to accept numeric IDs ([#7106](https://github.com/mapbox/mapbox-gl-js/pull/7106)) (h/t [@bfrengley](https://github.com/bfrengley))

## 0.48.0
August 16, 2018

### ⚠️ Breaking changes
* Treat tiles that error with status 404 as empty renderable tiles to prevent rendering duplicate features in some sparse tilesets ([#6803](https://github.com/mapbox/mapbox-gl-js/pull/6803))

### 🐛 Bug fixes
* Fix issue where `text-max-angle` property was being calculated incorrectly internally, causing potential rendering errors when `"symbol-placement": line`
* Require `feature.id` when using `Map#setFeatureState` ([#6974](https://github.com/mapbox/mapbox-gl-js/pull/6974))
* Fix issue with removing the `GeolocateControl` when user location is being used ([#6977](https://github.com/mapbox/mapbox-gl-js/pull/6977)) (h/t [sergei-zelinsky](https://github.com/sergei-zelinsky))
* Fix memory leak caused by a failure to remove all controls added to the map ([#7042](https://github.com/mapbox/mapbox-gl-js/pull/7042))
* Fix bug where the build would fail when using mapbox-gl webpack 2 and UglifyJSPlugin ([#4359](https://github.com/mapbox/mapbox-gl-js/issues/4359), fixed by [#6956](https://api.github.com/repos/mapbox/mapbox-gl-js/pulls/6956))
* Fix bug where fitBounds called with coordinates outside the bounds of Web Mercator resulted in uncaught error ([#6906](https://github.com/mapbox/mapbox-gl-js/issues/6906), fixed by [#6918](https://api.github.com/repos/mapbox/mapbox-gl-js/pulls/6918))
* Fix bug wherein `Map#querySourceFeatures` was returning bad results on zooms > maxZoom ([#7061](https://github.com/mapbox/mapbox-gl-js/pull/7061))
* Relax typing for equality and order expressions ([#6459](https://github.com/mapbox/mapbox-gl-js/issues/6459), fixed by [#6961](https://api.github.com/repos/mapbox/mapbox-gl-js/pulls/6961))
* Fix bug where `queryPadding` for all layers in a source was set by the first layer, causing incorrect querying on other layers and, in some cases, incorrect firing of events associated with individual layers ([#6909](https://github.com/mapbox/mapbox-gl-js/pull/6909))

### ✨ Features and improvements

* Performance Improvements:
  * Stop unnecessary serialization of symbol source features. ([#7013](https://github.com/mapbox/mapbox-gl-js/pull/7013))
  * Optimize calculation for getting visible tile coordinates ([#6998](https://github.com/mapbox/mapbox-gl-js/pull/6998))
  * Improve performance of creating `{Glyph/Image}Atlas`es ([#7091](https://github.com/mapbox/mapbox-gl-js/pull/7091))
  * Optimize and simplify tile retention logic ([#6995](https://github.com/mapbox/mapbox-gl-js/pull/6995))
* Add a user turnstile event for users accessing Mapbox APIs ([#6980](https://github.com/mapbox/mapbox-gl-js/pull/6980))
* Add support for autogenerating feature ids for GeoJSON sources so they can be used more easily with the `Map#setFeatureState` API ([#7043](https://www.github.com/mapbox/mapbox-gl-js/pull/7043))) ([#7091](https://github.com/mapbox/mapbox-gl-js/pull/7091))
* Add ability to style symbol layers labels with multiple fonts and text sizes via `"format"` expression ([#6994](https://www.github.com/mapbox/mapbox-gl-js/pull/6994))
* Add customAttribution option to AttributionControl ([#7033](https://github.com/mapbox/mapbox-gl-js/pull/7033)) (h/t [mklopets](https://github.com/mklopets))
* Publish Flow type definitions alongside compiled bundle ([#7079](https://api.github.com/repos/mapbox/mapbox-gl-js/pulls/7079))
* Introduce symbol cross fading when crossing integer zoom levels to prevent labels from disappearing before newly loaded tiles' labels can be rendered ([#6951](https://github.com/mapbox/mapbox-gl-js/pull/6951))
* Improvements in label collision detection ([#6925](https://api.github.com/repos/mapbox/mapbox-gl-js/pulls/6925)))

## 0.47.0

### ✨ Features and improvements
* Add configurable drag pan threshold ([#6809](https://github.com/mapbox/mapbox-gl-js/pull/6809)) (h/t [msbarry](https://github.com/msbarry))
* Add `raster-resampling` raster paint property ([#6411](https://github.com/mapbox/mapbox-gl-js/pull/6411)) (h/t [@andrewharvey](https://github.com/andrewharvey))
* Add `symbol-placement: line-center` ([#6821](https://github.com/mapbox/mapbox-gl-js/pull/6821))
* Add methods for inspecting GeoJSON clusters ([#3318](https://github.com/mapbox/mapbox-gl-js/issues/3318), fixed by [#6829](https://github.com/mapbox/mapbox-gl-js/pull/6829))
* Add warning to geolocate control when unsupported ([#6923](https://github.com/mapbox/mapbox-gl-js/pull/6923)) (h/t [@aendrew](https://github.com/aendrew))
* Upgrade geojson-vt to 3.1.4 ([#6942](https://github.com/mapbox/mapbox-gl-js/pull/6942))
* Include link to license in compiled bundle ([#6975](https://github.com/mapbox/mapbox-gl-js/pull/6975))

### 🐛 Bug fixes
* Use updateData instead of re-creating buffers for repopulated paint arrays ([#6853](https://github.com/mapbox/mapbox-gl-js/pull/6853))
* Fix ScrollZoom handler setting tr.zoom = NaN ([#6924](https://github.com/mapbox/mapbox-gl-js/pull/6924))
  - Failed to invert matrix error ([#6486](https://github.com/mapbox/mapbox-gl-js/issues/6486), fixed by [#6924](https://github.com/mapbox/mapbox-gl-js/pull/6924))
  - Fixing matrix errors ([#6782](https://github.com/mapbox/mapbox-gl-js/issues/6782), fixed by [#6924](https://github.com/mapbox/mapbox-gl-js/pull/6924))
* Fix heatmap tile clipping when layers are ordered above it ([#6806](https://github.com/mapbox/mapbox-gl-js/issues/6806), fixed by [#6807](https://github.com/mapbox/mapbox-gl-js/pull/6807))
* Fix video source in safari (macOS and iOS) ([#6443](https://github.com/mapbox/mapbox-gl-js/issues/6443), fixed by [#6811](https://github.com/mapbox/mapbox-gl-js/pull/6811))
* Do not reload errored tiles ([#6813](https://github.com/mapbox/mapbox-gl-js/pull/6813))
* Fix send / remove timing bug in Dispatcher ([#6756](https://github.com/mapbox/mapbox-gl-js/pull/6756), fixed by [#6826](https://github.com/mapbox/mapbox-gl-js/pull/6826))
* Fix flyTo not zooming to exact given zoom ([#6828](https://github.com/mapbox/mapbox-gl-js/pull/6828))
* Don't stop animation on map resize ([#6636](https://github.com/mapbox/mapbox-gl-js/pull/6636))
* Fix map.getBounds() with rotated map ([#6875](https://github.com/mapbox/mapbox-gl-js/pull/6875)) (h/t [zoltan-mihalyi](https://github.com/zoltan-mihalyi))
* Support collators in feature filter expressions. ([#6929](https://github.com/mapbox/mapbox-gl-js/pull/6929))
* Fix Webpack production mode compatibility ([#6981](https://github.com/mapbox/mapbox-gl-js/pull/6981))

## 0.46.0

### ⚠️ Breaking changes

* Align implicit type casting behavior of `match` expressions with with `case/==` ([#6684](https://github.com/mapbox/mapbox-gl-js/pull/6684))

### ✨ Features and improvements

* :tada: Add `Map#setFeatureState` and `feature-state` expression to support interactive styling ([#6263](https://github.com/mapbox/mapbox-gl-js/pull/6263))
* Create draggable `Marker` with `setDraggable` ([#6687](https://github.com/mapbox/mapbox-gl-js/pull/6687))
* Add `Map#listImages` for listing all currently active sprites/images ([#6381](https://github.com/mapbox/mapbox-gl-js/issues/6381))
* Add "crossSourceCollisions" option to disable cross-source collision detection ([#6566](https://github.com/mapbox/mapbox-gl-js/pull/6566))
* Handle `text/icon-rotate` for symbols with `symbol-placement: point` ([#6075](https://github.com/mapbox/mapbox-gl-js/issues/6075))
* Automatically compact Mapbox wordmark on narrow maps. ([#4282](https://github.com/mapbox/mapbox-gl-js/issues/4282)) (h/t [@andrewharvey](https://github.com/andrewharvey))
* Only show compacted AttributionControl on interactive displays ([#6506](https://github.com/mapbox/mapbox-gl-js/pull/6506)) (h/t [@andrewharvey](https://github.com/andrewharvey))
* Use postcss to inline svg files into css, reduce size of mapbox-gl.css ([#6513](https://github.com/mapbox/mapbox-gl-js/pull/6513)) (h/t [@andrewharvey](https://github.com/andrewharvey))
* Add support for GeoJSON attribution ([#6364](https://github.com/mapbox/mapbox-gl-js/pull/6364)) (h/t [@andrewharvey](https://github.com/andrewharvey))
* Add instructions for running individual unit and render tests ([#6686](https://github.com/mapbox/mapbox-gl-js/pull/6686))
* Make Map constructor fail if WebGL init fails. ([#6744](https://github.com/mapbox/mapbox-gl-js/pull/6744)) (h/t [uforic](https://github.com/uforic))
* Add browser fallback code for `collectResourceTiming: true` in web workers ([#6721](https://github.com/mapbox/mapbox-gl-js/pull/6721))
* Remove ignored usage of gl.lineWidth ([#5541](https://github.com/mapbox/mapbox-gl-js/pull/5541))
* Split new bounds calculation out of fitBounds into new method ([#6683](https://github.com/mapbox/mapbox-gl-js/pull/6683))
* Allow integration tests to be organized in an arbitrarily deep directory structure ([#3920](https://github.com/mapbox/mapbox-gl-js/issues/3920))
* Make "Missing Mapbox GL JS CSS" a console warning ([#5786](https://github.com/mapbox/mapbox-gl-js/issues/5786))
* Add rel="noopener" to Mapbox attribution link. ([#6729](https://github.com/mapbox/mapbox-gl-js/pull/6729)) (h/t [gorbypark](https://github.com/gorbypark))
* Update to deep equality check in example code ([#6599](https://github.com/mapbox/mapbox-gl-js/pull/6599)) (h/t [jonsadka](https://github.com/jonsadka))
* Upgrades!
  - Upgrade ESM dependency to ^3.0.39 ([#6750](https://github.com/mapbox/mapbox-gl-js/pull/6750))
  - Ditch gl-matrix fork in favor of the original package ([#6751](https://github.com/mapbox/mapbox-gl-js/pull/6751))
  - Update to latest sinon ([#6771](https://github.com/mapbox/mapbox-gl-js/pull/6771))
  - Upgrade to Flow 0.69 ([#6594](https://github.com/mapbox/mapbox-gl-js/pull/6594))
  - Update to mapbox-gl-supported 1.4.0 ([#6773](https://github.com/mapbox/mapbox-gl-js/pull/6773))

### 🐛 Bug fixes

* `collectResourceTiming: true` generates error on iOS9 Safari, IE 11 ([#6690](https://github.com/mapbox/mapbox-gl-js/issues/6690))
* Fix PopupOptions flow type declarations ([#6670](https://github.com/mapbox/mapbox-gl-js/pull/6670)) (h/t [TimPetricola](https://github.com/TimPetricola))
* Add className option to Popup constructor ([#6502](https://github.com/mapbox/mapbox-gl-js/pull/6502)) (h/t [Ashot-KR](https://github.com/Ashot-KR))
* GeoJSON MultiLineStrings with `lineMetrics=true` only rendered first line ([#6649](https://github.com/mapbox/mapbox-gl-js/issues/6649))
* Provide target property for mouseenter/over/leave/out events ([#6623](https://github.com/mapbox/mapbox-gl-js/issues/6623))
* Don't break on sources whose name contains "." ([#6660](https://github.com/mapbox/mapbox-gl-js/issues/6660))
* Rotate and pitch with navigationControl broke in v0.45 ([#6650](https://github.com/mapbox/mapbox-gl-js/issues/6650))
* Zero-width lines remained visible ([#6769](https://github.com/mapbox/mapbox-gl-js/pull/6769))
* Heatmaps inappropriately clipped at tile boundaries ([#6806](https://github.com/mapbox/mapbox-gl-js/issues/6806))
* Use named exports for style-spec entrypoint module ([#6601](https://github.com/mapbox/mapbox-gl-js/issues/6601)
* Don't fire click event if default is prevented on mousedown for a drag event ([#6697](https://github.com/mapbox/mapbox-gl-js/pull/6697), fixes [#6642](https://github.com/mapbox/mapbox-gl-js/issues/6642))
* Double clicking to zoom in breaks map dragging/panning in Edge ([#6740](https://github.com/mapbox/mapbox-gl-js/issues/6740)) (h/t [GUI](https://github.com/GUI))
* \*-transition properties cannot be set with setPaintProperty() ([#6706](https://github.com/mapbox/mapbox-gl-js/issues/6706))
* Marker with `a` element does not open the url when clicked ([#6730](https://github.com/mapbox/mapbox-gl-js/issues/6730))
* `setRTLTextPlugin` fails with relative URLs ([#6719](https://github.com/mapbox/mapbox-gl-js/issues/6719))
* Collision detection incorrect for symbol layers that share the same layout properties ([#6548](https://github.com/mapbox/mapbox-gl-js/pull/6548))
* Fix a possible crash when calling queryRenderedFeatures after querySourceFeatures
 ([#6559](https://github.com/mapbox/mapbox-gl-js/pull/6559))
* Fix a collision detection issue that could cause labels to temporarily be placed too densely during rapid panning ([#5654](https://github.com/mapbox/mapbox-gl-js/issues/5654))

## 0.45.0

### ⚠️ Breaking changes

* `Evented#fire` and `Evented#listens` are now marked as private. Though `Evented` is still exported, and `fire` and `listens` are still functional, we encourage you to seek alternatives; a future version may remove their API accessibility or change its behavior. If you are writing a class that needs event emitting functionality, consider using [`EventEmitter`](https://nodejs.org/api/events.html#events_class_eventemitter) or similar libraries instead.
* The `"to-string"` expression operator now converts `null` to an empty string rather than to `"null"`. [#6534](https://github.com/mapbox/mapbox-gl-js/pull/6534)

### ✨ Features and improvements

* :rainbow: Add `line-gradient` property [#6303](https://github.com/mapbox/mapbox-gl-js/pull/6303)
* Add `abs`, `round`, `floor`, and `ceil` expression operators [#6496](https://github.com/mapbox/mapbox-gl-js/pull/6496)
* Add `collator` expression for controlling case and diacritic sensitivity in string comparisons [#6270](https://github.com/mapbox/mapbox-gl-js/pull/6270)
  - Rename `caseSensitive` and `diacriticSensitive` expressions to `case-sensitive` and `diacritic-sensitive` for consistency [#6598](https://github.com/mapbox/mapbox-gl-js/pull/6598)
  - Prevent `collator` expressions for evaluating as constant to account for potential environment-specific differences in expression evaluation [#6596](https://github.com/mapbox/mapbox-gl-js/pull/6596)
* Add CSS linting to test suite (h/t [@jasonbarry](https://github.com/jasonbarry))) [#6071](https://github.com/mapbox/mapbox-gl-js/pull/6071)
* Add support for configurable maxzoom in `raster-dem` tilesets [#6103](https://github.com/mapbox/mapbox-gl-js/pull/6103)
* Add `Map#isZooming` and `Map#isRotating` methods [#6128](https://github.com/mapbox/mapbox-gl-js/pull/6128), [#6183](https://github.com/mapbox/mapbox-gl-js/pull/6183)
* Add support for Mapzen Terrarium tiles in `raster-dem` sources [#6110](https://github.com/mapbox/mapbox-gl-js/pull/6110)
* Add `preventDefault` method on `mousedown`, `touchstart`, and `dblclick` events [#6218](https://github.com/mapbox/mapbox-gl-js/pull/6218)
* Add `originalEvent` property on `zoomend` and `moveend` for user-initiated scroll events (h/t [@stepankuzmin](https://github.com/stepankuzmin))) [#6175](https://github.com/mapbox/mapbox-gl-js/pull/6175)
* Accept arguments of type `value` in [`"length"` expressions](https://www.mapbox.com/mapbox-gl-js/style-spec/#expressions-length) [#6244](https://github.com/mapbox/mapbox-gl-js/pull/6244)
* Introduce `MapWheelEvent`[#6237](https://github.com/mapbox/mapbox-gl-js/pull/6237)
* Add setter for `ScaleControl` units (h/t [@ryanhamley](https://github.com/ryanhamley))) [#6138](https://github.com/mapbox/mapbox-gl-js/pull/6138), [#6274](https://github.com/mapbox/mapbox-gl-js/pull/6274)
* Add `open` event for `Popup` [#6311](https://github.com/mapbox/mapbox-gl-js/pull/6311)
* Explicit `"object"` type assertions are no longer required when using expressions [#6235](https://github.com/mapbox/mapbox-gl-js/pull/6235)
* Add `anchor` option to `Marker` [#6350](https://github.com/mapbox/mapbox-gl-js/pull/6350)
* `HTMLElement` is now passed to `Marker` as part of the `options` object, but the old function signature is still supported for backwards compatibility [#6356](https://github.com/mapbox/mapbox-gl-js/pull/6356)
* Add support for custom colors when using the default `Marker` SVG element (h/t [@andrewharvey](https://github.com/andrewharvey))) [#6416](https://github.com/mapbox/mapbox-gl-js/pull/6416)
* Allow `CanvasSource` initialization from `HTMLElement` [#6424](https://github.com/mapbox/mapbox-gl-js/pull/6424)
* Add `is-supported-script` expression [#6260](https://github.com/mapbox/mapbox-gl-js/pull/6260)

### 🐛 Bug fixes

* Align `raster-dem` tiles to pixel grid to eliminate blurry rendering on some devices [#6059](https://github.com/mapbox/mapbox-gl-js/pull/6059)
* Fix label collision circle debug drawing on overzoomed tiles [#6073](https://github.com/mapbox/mapbox-gl-js/pull/6073)
* Improve error reporting for some failed requests [#6126](https://github.com/mapbox/mapbox-gl-js/pull/6126), [#6032](https://github.com/mapbox/mapbox-gl-js/pull/6032)
* Fix several `Map#queryRenderedFeatures` bugs:
  - account for `{text, icon}-offset` when querying[#6135](https://github.com/mapbox/mapbox-gl-js/pull/6135)
  - correctly query features that extend across tile boundaries [#5756](https://github.com/mapbox/mapbox-gl-js/pull/6283)
  - fix querying of `circle` layer features with `-pitch-scaling: 'viewport'` or `-pitch-alignment: 'map'` [#6036](https://github.com/mapbox/mapbox-gl-js/pull/6036)
  - eliminate flicker effects when using query results to set a hover effect by switching from tile-based to viewport-based symbol querying [#6497](https://github.com/mapbox/mapbox-gl-js/pull/6497)
* Preserve browser history state when updating the `Map` hash [#6140](https://github.com/mapbox/mapbox-gl-js/pull/6140)
* Fix undefined behavior when `Map#addLayer` is invoked with an `id` of a preexisting layer [#6147](https://github.com/mapbox/mapbox-gl-js/pull/6147)
* Fix bug where `icon-image` would not be rendered if `text-field` is an empty string [#6164](https://github.com/mapbox/mapbox-gl-js/pull/6164)
* Ensure all camera methods fire `rotatestart` and `rotateend` events [#6187](https://github.com/mapbox/mapbox-gl-js/pull/6187)
* Always hide duplicate labels [#6166](https://github.com/mapbox/mapbox-gl-js/pull/6166)
* Fix `DragHandler` bugs where a left-button mouse click would end a right-button drag rotate and a drag gesture would not end if the control key is down on `mouseup` [#6193](https://github.com/mapbox/mapbox-gl-js/pull/6193)
* Add support for calling `{DragPanHandler, DragRotateHandler}#disable` while a gesture is in progress [#6232](https://github.com/mapbox/mapbox-gl-js/pull/6232)
* Fix `GeolocateControl` user location dot sizing when `Map`'s `<div>` inherits `box-sizing: border-box;` (h/t [@andrewharvey](https://github.com/andrewharvey))) [#6227](https://github.com/mapbox/mapbox-gl-js/pull/6232)
* Fix bug causing an off-by-one error in `array` expression error messages (h/t [@drewbo](https://github.com/drewbo))) [#6269](https://github.com/mapbox/mapbox-gl-js/pull/6269)
* Improve error message when an invalid access token triggers a 401 error [#6283](https://github.com/mapbox/mapbox-gl-js/pull/6283)
* Fix bug where lines with `line-width` larger than the sprite height of the `line-pattern` property would render other sprite images [#6246](https://github.com/mapbox/mapbox-gl-js/pull/6246)
* Fix broken touch events for `DragPanHandler` on mobile using Edge (note that zoom/rotate/pitch handlers still do not support Edge touch events [#1928](https://github.com/mapbox/mapbox-gl-js/pull/1928)) [#6325](https://github.com/mapbox/mapbox-gl-js/pull/6325)
* Fix race condition in `VectorTileWorkerSource#reloadTile` causing a rendering timeout [#6308](https://github.com/mapbox/mapbox-gl-js/issues/6308)
* Fix bug causing redundant `gl.stencilFunc` calls due to incorrect state checking (h/t [@yangdonglai](https://github.com/yangdonglai))) [#6330](https://github.com/mapbox/mapbox-gl-js/pull/6330)
* Fix bug where `mousedown` or `touchstart` would cancel camera animations in non-interactive maps [#6338](https://github.com/mapbox/mapbox-gl-js/pull/6338)
* Fix bug causing a full-screen flicker when the map is pitched and a symbol layer uses non-zero `text-translate` [#6365](https://github.com/mapbox/mapbox-gl-js/issues/6365)
* Fix bug in `to-rgba` expression causing division by zero [#6388](https://github.com/mapbox/mapbox-gl-js/pull/6388)
* Fix bug in cross-fading for `*-pattern` properties with non-integer zoom stops [#6430](https://github.com/mapbox/mapbox-gl-js/pull/6430)
* Fix bug where calling `Map#remove` on a map with constructor option `hash: true` throws an error (h/t [@allthesignals](https://github.com/allthesignals))) [#6490](https://github.com/mapbox/mapbox-gl-js/pull/6497)
* Fix bug causing flickering when panning across the anti-meridian [#6438](https://github.com/mapbox/mapbox-gl-js/pull/6438)
* Fix error when using tiles of non-power-of-two size [#6444](https://github.com/mapbox/mapbox-gl-js/pull/6444)
* Fix bug causing `Map#moveLayer(layerId, beforeId)` to remove the layer when `layerId === beforeId` [#6542](https://github.com/mapbox/mapbox-gl-js/pull/6542)
- Fix Rollup build for style-spec module [#6575](https://github.com/mapbox/mapbox-gl-js/pull/6575)
- Fix bug causing `Map#querySourceFeatures` to throw an `Uncaught TypeError`(https://github.com/mapbox/mapbox-gl-js/pull/6555)
- Fix issue where label collision detection was inaccurate for some symbol layers that shared layout properties with another layer [#6558](https://github.com/mapbox/mapbox-gl-js/pull/6558)
- Restore `target` property for `mouse{enter,over,leave,out}` events [#6623](https://github.com/mapbox/mapbox-gl-js/pull/6623)

## 0.44.2

### 🐛 Bug fixes

* Workaround a breaking change in Safari causing page to scroll/zoom in response to user actions intended to pan/zoom the map [#6095](https://github.com/mapbox/mapbox-gl-js/issues/6095). (N.B., not to be confused with the workaround from April 2017 dealing with the same breaking change in Chrome [#4259](https://github.com/mapbox/mapbox-gl-js/issues/6095). See also https://github.com/WICG/interventions/issues/18, https://bugs.webkit.org/show_bug.cgi?id=182521, https://bugs.chromium.org/p/chromium/issues/detail?id=639227 .)

## 0.44.1

### 🐛 Bug fixes

* Fix bug causing features from symbol layers to be omitted from `map.queryRenderedFeatures()` [#6074](https://github.com/mapbox/mapbox-gl-js/issues/6074)
* Fix error triggered by simultaneous scroll-zooming and drag-panning. [#6106](https://github.com/mapbox/mapbox-gl-js/issues/6106)
* Fix bug wherein drag-panning failed to resume after a brief pause [#6063](https://github.com/mapbox/mapbox-gl-js/issues/6063)

## 0.44.0

### ✨ Features and improvements

* The CSP policy of a page using mapbox-gl-js no longer needs to include `script-src 'unsafe-eval'` [#559](https://github.com/mapbox/mapbox-gl-js/issues/559)
* Add `LngLatBounds#isEmpty()` method [#5917](https://github.com/mapbox/mapbox-gl-js/pull/5917)
* Updated to flow 0.62.0 [#5923](https://github.com/mapbox/mapbox-gl-js/issues/5923)
* Make compass and zoom controls optional ([#5348](https://github.com/mapbox/mapbox-gl-js/pull/5348)) (h/t [@matijs](https://github.com/matijs)))
* Add `collectResourceTiming` option to the enable collection of [Resource Timing](https://developer.mozilla.org/en-US/docs/Web/API/Resource_Timing_API/Using_the_Resource_Timing_API) data for requests that are made from Web Workers. ([#5948](https://github.com/mapbox/mapbox-gl-js/issues/5948))
* Improve user location dot appearance across browsers ([#5498](https://github.com/mapbox/mapbox-gl-js/pull/5498)) (h/t [@jasonbarry](https://github.com/jasonbarry)))

### 🐛 Bug fixes

* Fix error triggered by `==` and `!=` expressions [#5947](https://github.com/mapbox/mapbox-gl-js/issues/5947)
* Image sources honor `renderWorldCopies` [#5932](https://github.com/mapbox/mapbox-gl-js/pull/5932)
* Fix transitions to default fill-outline-color [#5953](https://github.com/mapbox/mapbox-gl-js/issues/5953)
* Fix transitions for light properties [#5982](https://github.com/mapbox/mapbox-gl-js/issues/5982)
* Fix minor symbol collisions on pitched maps [#5913](https://github.com/mapbox/mapbox-gl-js/pull/5913)
* Fix memory leaks after `Map#remove()` [#5943](https://github.com/mapbox/mapbox-gl-js/pull/5943), [#5951](https://github.com/mapbox/mapbox-gl-js/pull/5951)
* Fix bug wherein `GeoJSONSource#setData()` caused labels to fade out and back in ([#6002](https://github.com/mapbox/mapbox-gl-js/issues/6002))
* Fix bug that could cause incorrect collisions for labels placed very near to each other at low zoom levels ([#5993](https://github.com/mapbox/mapbox-gl-js/issues/5993))
* Fix bug causing `move` events to be fired out of sync with actual map movements ([#6005](https://github.com/mapbox/mapbox-gl-js/pull/6005))
* Fix bug wherein `Map` did not fire `mouseover` events ([#6000](https://github.com/mapbox/mapbox-gl-js/pull/6000)] (h/t [@jay-manday](https://github.com/jay-manday)))
* Fix bug causing blurry rendering of raster tiles ([#4552](https://github.com/mapbox/mapbox-gl-js/issues/4552))
* Fix potential memory leak caused by removing layers ([#5995](https://github.com/mapbox/mapbox-gl-js/issues/5995))
* Fix bug causing attribution icon to appear incorrectly in compact maps not using Mapbox data ([#6042](https://github.com/mapbox/mapbox-gl-js/pull/6042))
* Fix positioning of default marker element ([#6012](https://github.com/mapbox/mapbox-gl-js/pull/6012)) (h/t [@andrewharvey](https://github.com/andrewharvey)))

## 0.43.0 (December 21, 2017)

### ⚠️ Breaking changes

* It is now an error to attempt to remove a source that is in use [#5562](https://github.com/mapbox/mapbox-gl-js/pull/5562)
* It is now an error if the layer specified by the `before` parameter to `moveLayer` does not exist [#5679](https://github.com/mapbox/mapbox-gl-js/pull/5679)
* `"colorSpace": "hcl"` now uses shortest-path interpolation for hue [#5811](https://github.com/mapbox/mapbox-gl-js/issues/5811)

### ✨ Features and improvements

* Introduce client-side hillshading with `raster-dem` source type and `hillshade` layer type [#5286](https://github.com/mapbox/mapbox-gl-js/pull/5286)
* GeoJSON sources take 2x less memory and generate tiles 20%–100% faster [#5799](https://github.com/mapbox/mapbox-gl-js/pull/5799)
* Enable data-driven values for text-font [#5698](https://github.com/mapbox/mapbox-gl-js/pull/5698)
* Enable data-driven values for heatmap-radius [#5898](https://github.com/mapbox/mapbox-gl-js/pull/5898)
* Add getter and setter for offset on marker [#5759](https://github.com/mapbox/mapbox-gl-js/pull/5759)
* Add `Map#hasImage` [#5775](https://github.com/mapbox/mapbox-gl-js/pull/5775)
* Improve typing for `==` and `!=` expressions [#5840](https://github.com/mapbox/mapbox-gl-js/pull/5840)
* Made `coalesce` expressions more useful [#5755](https://github.com/mapbox/mapbox-gl-js/issues/5755)
* Enable implicit type assertions for array types [#5738](https://github.com/mapbox/mapbox-gl-js/pull/5738)
* Improve hash control precision [#5767](https://github.com/mapbox/mapbox-gl-js/pull/5767)
* `supported()` now returns false on old IE 11 versions that don't support Web Worker blob URLs [#5801](https://github.com/mapbox/mapbox-gl-js/pull/5801)
* Remove flow globals TileJSON and Transferable [#5668](https://github.com/mapbox/mapbox-gl-js/pull/5668)
* Improve performance of image, video, and canvas sources [#5845](https://github.com/mapbox/mapbox-gl-js/pull/5845)

### 🐛 Bug fixes

* Fix popups and markers lag during pan animation [#4670](https://github.com/mapbox/mapbox-gl-js/issues/4670)
* Fix fading of symbol layers caused by setData [#5716](https://github.com/mapbox/mapbox-gl-js/issues/5716)
* Fix behavior of `to-rgba` and `rgba` expressions [#5778](https://github.com/mapbox/mapbox-gl-js/pull/5778), [#5866](https://github.com/mapbox/mapbox-gl-js/pull/5866)
* Fix cross-fading of `*-pattern` and `line-dasharray` [#5791](https://github.com/mapbox/mapbox-gl-js/pull/5791)
* Fix `colorSpace` function property [#5843](https://github.com/mapbox/mapbox-gl-js/pull/5843)
* Fix style diffing when changing GeoJSON source properties [#5731](https://github.com/mapbox/mapbox-gl-js/issues/5731)
* Fix missing labels when zooming out from overzoomed tile [#5827](https://github.com/mapbox/mapbox-gl-js/issues/5827)
* Fix missing labels when zooming out and quickly using setData [#5837](https://github.com/mapbox/mapbox-gl-js/issues/5837)
* Handle NaN as input to step and interpolate expressions [#5757](https://github.com/mapbox/mapbox-gl-js/pull/5757)
* Clone property values on input and output [#5806](https://github.com/mapbox/mapbox-gl-js/pull/5806)
* Bump geojson-rewind dependency [#5769](https://github.com/mapbox/mapbox-gl-js/pull/5769)
* Allow setting Marker's popup before LngLat [#5893](https://github.com/mapbox/mapbox-gl-js/pull/5893)

## 0.42.2 (November 21, 2017)

### 🐛 Bug fixes

- Add box-sizing to the "mapboxgl-ctrl-scale"-class [#5715](https://github.com/mapbox/mapbox-gl-js/pull/5715)
- Fix rendering in Safari [#5712](https://github.com/mapbox/mapbox-gl-js/issues/5712)
- Fix "Cannot read property 'hasTransition' of undefined" error [#5714](https://github.com/mapbox/mapbox-gl-js/issues/5714)
- Fix misplaced raster tiles [#5713](https://github.com/mapbox/mapbox-gl-js/issues/5713)
- Fix raster tile fading [#5722](https://github.com/mapbox/mapbox-gl-js/issues/5722)
- Ensure that an unset filter is undefined rather than null [#5727](https://github.com/mapbox/mapbox-gl-js/pull/5727)
- Restore pitch-with-rotate to nav control [#5725](https://github.com/mapbox/mapbox-gl-js/pull/5725)
- Validate container option in map constructor [#5695](https://github.com/mapbox/mapbox-gl-js/pull/5695)
- Fix queryRenderedFeatures behavior for features displayed in multiple layers [#5172](https://github.com/mapbox/mapbox-gl-js/issues/5172)

## 0.42.1 (November 17, 2017)

### 🐛 Bug fixes

- Workaround for map flashing bug on Chrome 62+ with Intel Iris Graphics 6100 cards [#5704](https://github.com/mapbox/mapbox-gl-js/pull/5704)
- Rerender map when `map.showCollisionBoxes` is set to `false` [#5673](https://github.com/mapbox/mapbox-gl-js/pull/5673)
- Fix transitions from property default values [#5682](https://github.com/mapbox/mapbox-gl-js/pull/5682)
- Fix runtime updating of `heatmap-color` [#5682](https://github.com/mapbox/mapbox-gl-js/pull/5682)
- Fix mobile Safari `history.replaceState` error [#5613](https://github.com/mapbox/mapbox-gl-js/pull/5613)

### ✨ Features and improvements

- Provide default element for Marker class [#5661](https://github.com/mapbox/mapbox-gl-js/pull/5661)

## 0.42.0 (November 10, 2017)

### ⚠️ Breaking changes

- Require that `heatmap-color` use expressions instead of stop functions [#5624](https://github.com/mapbox/mapbox-gl-js/issues/5624)
- Remove support for validating and migrating v6 styles
- Remove support for validating v7 styles [#5604](https://github.com/mapbox/mapbox-gl-js/pull/5604)
- Remove support for including `{tokens}` in expressions for `text-field` and `icon-image` [#5599](https://github.com/mapbox/mapbox-gl-js/issues/5599)
- Split `curve` expression into `step` and `interpolate` expressions [#5542](https://github.com/mapbox/mapbox-gl-js/pull/5542)
- Disallow interpolation in expressions for `line-dasharray` [#5519](https://github.com/mapbox/mapbox-gl-js/pull/5519)

### ✨ Features and improvements

- Improve label collision detection [#5150](https://github.com/mapbox/mapbox-gl-js/pull/5150)
  - Labels from different sources will now collide with each other
  - Collisions caused by rotation and pitch are now smoothly transitioned with a fade
  - Improved algorithm for fewer erroneous collisions, denser label placement, and greater label stability during rotation
- Add `sqrt` expression [#5493](https://github.com/mapbox/mapbox-gl-js/pull/5493)

### 🐛 Bug fixes and error reporting improvements

- Fix viewport calculations for `fitBounds` when both zooming and padding change [#4846](https://github.com/mapbox/mapbox-gl-js/issues/4846)
- Fix WebGL "range out of bounds for buffer" error caused by sorted symbol layers [#5620](https://github.com/mapbox/mapbox-gl-js/issues/5620)
- Fix symbol fading across tile reloads [#5491](https://github.com/mapbox/mapbox-gl-js/issues/5491)
- Change tile rendering order to better match GL Native [#5601](https://github.com/mapbox/mapbox-gl-js/pull/5601)
- Ensure no errors are triggered when calling `queryRenderedFeatures` on a heatmap layer [#5594](https://github.com/mapbox/mapbox-gl-js/pull/5594)
- Fix bug causing `queryRenderedSymbols` to return results from different sources [#5554](https://github.com/mapbox/mapbox-gl-js/issues/5554)
- Fix CJK rendering issues [#5544](https://github.com/mapbox/mapbox-gl-js/issues/5544), [#5546](https://github.com/mapbox/mapbox-gl-js/issues/5546)
- Account for `circle-stroke-width` in `queryRenderedFeatures` [#5514](https://github.com/mapbox/mapbox-gl-js/pull/5514)
- Fix rendering of fill layers atop raster layers [#5513](https://github.com/mapbox/mapbox-gl-js/pull/5513)
- Fix rendering of circle layers with a `circle-stroke-opacity` of 0 [#5496](https://github.com/mapbox/mapbox-gl-js/issues/5496)
- Fix memory leak caused by actor callbacks [#5443](https://github.com/mapbox/mapbox-gl-js/issues/5443)
- Fix source cache size for raster sources with tile sizes other than 512px [#4313](https://github.com/mapbox/mapbox-gl-js/issues/4313)
- Validate that zoom expressions only appear at the top level of an expression [#5609](https://github.com/mapbox/mapbox-gl-js/issues/5609)
- Validate that step and interpolate expressions don't have any duplicate stops [#5605](https://github.com/mapbox/mapbox-gl-js/issues/5605)
- Fix rendering for `icon-text-fit` with a data-driven `text-size` [#5632](https://github.com/mapbox/mapbox-gl-js/pull/5632)
- Improve validation to catch uses of deprecated function syntax [#5667](https://github.com/mapbox/mapbox-gl-js/pull/5667)
- Permit altitude coordinates in `position` field in GeoJSON [#5608](https://github.com/mapbox/mapbox-gl-js/pull/5608)

## 0.41.0 (October 11, 2017)

### :warning: Breaking changes
- Removed support for paint classes [#3643](https://github.com/mapbox/mapbox-gl-js/pull/3643). Instead, use runtime styling APIs or `Map#setStyle`.
- Reverted the `canvas` source `contextType` option added in 0.40.0 [#5449](https://github.com/mapbox/mapbox-gl-js/pull/5449)

### :bug: Bug fixes
- Clip raster tiles to avoid tile overlap [#5105](https://github.com/mapbox/mapbox-gl-js/pull/5105)
- Guard for offset edgecase in flyTo [#5331](https://github.com/mapbox/mapbox-gl-js/pull/5331)
- Ensure the map is updated after the sprite loads [#5367](https://github.com/mapbox/mapbox-gl-js/pull/5367)
- Limit animation duration on flyTo with maxDuration option [#5349](https://github.com/mapbox/mapbox-gl-js/pull/5349)
- Make double-tapping on make zoom in by a factor of 2 on iOS [#5274](https://github.com/mapbox/mapbox-gl-js/pull/5274)
- Fix rendering error with translucent raster tiles [#5380](https://github.com/mapbox/mapbox-gl-js/pull/5380)
- Error if invalid 'before' argument is passed to Map#addLayer [#5401](https://github.com/mapbox/mapbox-gl-js/pull/5401)
- Revert CanvasSource intermediary image buffer fix [#5449](https://github.com/mapbox/mapbox-gl-js/pull/5449)

### :sparkles: Features and improvements
- Use setData operation when diffing geojson sources [#5332](https://github.com/mapbox/mapbox-gl-js/pull/5332)
- Return early from draw calls on layers where opacity=0 [#5429](https://github.com/mapbox/mapbox-gl-js/pull/5429)
- A [heatmap](https://www.mapbox.com/mapbox-gl-js/example/heatmap-layer/) layer type is now available. This layer type allows you to visualize and explore massive datasets of points, reflecting the shape and density of data well while also looking beautiful. See [the blog post](https://blog.mapbox.com/sneak-peek-at-heatmaps-in-mapbox-gl-73b41d4b16ae) for further details.
  ![](https://cdn-images-1.medium.com/max/1600/1*Dme5MAgdA3pYdTRHUQzvLw.png)
- The value of a style property or filter can now be an [expression](http://www.mapbox.com/mapbox-gl-js/style-spec/#expressions). Expressions are a way of doing data-driven and zoom-driven styling that provides more flexibility and control, and unifies property and filter syntax.

  Previously, data-driven and zoom-driven styling relied on stop functions: you specify a feature property and a set of input-output pairs that essentially define a “scale” for how the style should be calculated based on the feature property. For example, the following would set circle colors on a green-to-red scale based on the value of `feature.properties.population`:

  ```
  "circle-color": {
    "property": "population",
    "stops": [
      [0, "green"],
      [1000000, "red"]
    ]
  }
  ```

  This approach is powerful, but we’ve seen a number of use cases that stop functions don't satisfy. Expressions provide the flexibility to address use cases like these:

  **Multiple feature properties**
  Using more than one feature property to calculate a given style property. E.g., styling land polygon colors based on both `feature.properties.land_use_category` and `feature.properties.elevation`.

  **Arithmetic**
  For some use cases it’s necessary to do some arithmetic on the input data. One example is sizing circles to represent quantitative data. Since a circle’s visual size on the screen is really its area (and A=πr^2), the right way to scale `circle-radius` is `square_root(feature.properties.input_data_value)`. Another example is unit conversions: feature data may include properties that are in some particular unit. Displaying such data in units appropriate to, say, a user’s preference or location, requires being able to do simple arithmetic (multiplication, division) on whatever value is in the data.

  **Conditional logic**
  This is a big one: basic if-then logic, for example to decide exactly what text to display for a label based on which properties are available in the feature or even the length of the name. A key example of this is properly supporting bilingual labels, where we have to decide whether to show local + English, local-only, or English-only, based on the data that’s available for each feature.

  **String manipulation**
  More dynamic control over label text with things like uppercase/lowercase/title case transforms, localized number formatting, etc. Without this functionality, crafting and iterating on label content entails a large data-prep burden.

  **Filters**
  Style layer filters had similar limitations. Moreover, they use a different syntax, even though their job is very similar to that of data-driven styling functions: filters say, “here’s how to look at a feature and decide whether to draw it,” and data-driven style functions say, “here’s how to look at a feature and decide how to size/color/place it.” Expressions provide a unified syntax for defining parts of a style that need to be calculated dynamically from feature data.

  For information on the syntax and behavior of expressions, please see [the documentation](http://www.mapbox.com/mapbox-gl-js/style-spec/#expressions).

### :wrench: Development workflow improvements
- Made the performance benchmarking runner more informative and statistically robust

## 0.40.1 (September 18, 2017)

### :bug: Bug fixes
- Fix bug causing flicker when zooming in on overzoomed tiles [#5295](https://github.com/mapbox/mapbox-gl-js/pull/5295)
- Remove erroneous call to Tile#redoPlacement for zoom-only or low pitch camera changes [#5284](https://github.com/mapbox/mapbox-gl-js/pull/5284)
- Fix bug where `CanvasSource` coordinates were flipped and improve performance for non-animated `CanvasSource`s [#5303](https://github.com/mapbox/mapbox-gl-js/pull/5303)
- Fix bug causing map not to render on some cases on Internet Explorer 11 [#5321](https://github.com/mapbox/mapbox-gl-js/pull/5321)
- Remove upper limit on `fill-extrusion-height` property [#5320](https://github.com/mapbox/mapbox-gl-js/pull/5320)

## 0.40.0 (September 13, 2017)

### :warning: Breaking changes
- `Map#addImage` now requires the image as an `HTMLImageElement`, `ImageData`, or object with `width`, `height`, and
  `data` properties with the same format as `ImageData`. It no longer accepts a raw `ArrayBufferView` in the second
  argument and `width` and `height` options in the third argument.
- `canvas` sources now require a `contextType` option specifying the drawing context associated with the source canvas. [#5155](https://github.com/mapbox/mapbox-gl-js/pull/5155)


### :sparkles: Features and improvements
- Correct rendering for multiple `fill-extrusion` layers on the same map [#5101](https://github.com/mapbox/mapbox-gl-js/pull/5101)
- Add an `icon-anchor` property to symbol layers [#5183](https://github.com/mapbox/mapbox-gl-js/pull/5183)
- Add a per-map `transformRequest` option, allowing users to provide a callback that transforms resource request URLs [#5021](https://github.com/mapbox/mapbox-gl-js/pull/5021)
- Add data-driven styling support for
  - `text-max-width` [#5067](https://github.com/mapbox/mapbox-gl-js/pull/5067)
  - `text-letter-spacing` [#5071](https://github.com/mapbox/mapbox-gl-js/pull/5071)
  - `line-join` [#5020](https://github.com/mapbox/mapbox-gl-js/pull/5020)
- Add support for SDF icons in `Map#addImage()` [#5181](https://github.com/mapbox/mapbox-gl-js/pull/5181)
- Added nautical miles unit to ScaleControl [#5238](https://github.com/mapbox/mapbox-gl-js/pull/5238) (h/t [@fmairesse](https://github.com/fmairesse)))
- Eliminate the map-wide limit on the number of glyphs and sprites that may be used in a style [#141](https://github.com/mapbox/mapbox-gl-js/issues/141). (Fixed by [#5190](https://github.com/mapbox/mapbox-gl-js/pull/5190), see also [mapbox-gl-native[#9213](https://github.com/mapbox/mapbox-gl-js/issues/9213)](https://github.com/mapbox/mapbox-gl-native/pull/9213)
- Numerous performance optimizations (including [#5108](https://github.com/mapbox/mapbox-gl-js/pull/5108) h/t [@pirxpilot](https://github.com/pirxpilot)))


### :bug: Bug fixes
- Add missing documentation for mouseenter, mouseover, mouseleave events [#4772](https://github.com/mapbox/mapbox-gl-js/issues/4772)
- Add missing documentation for `Marker#getElement()` method [#5242](https://github.com/mapbox/mapbox-gl-js/pull/5242)
- Fix bug wherein removing canvas source with animate=true leaves map in render loop [#5097](https://github.com/mapbox/mapbox-gl-js/issues/5097)
- Fix fullscreen detection on Firefox [#5272](https://github.com/mapbox/mapbox-gl-js/pull/5272)
- Fix z-fighting on overlapping fills within the same layer [#3320](https://github.com/mapbox/mapbox-gl-js/issues/3320)
- Fix handling of fractional values for `layer.minzoom` [#2929](https://github.com/mapbox/mapbox-gl-js/issues/2929)
- Clarify coordinate ordering in documentation for `center` option [#5042](https://github.com/mapbox/mapbox-gl-js/pull/5042) (h/t [@karthikb351](https://github.com/karthikb351)))
- Fix output of stop functions where two stops have the same input value [#5020](https://github.com/mapbox/mapbox-gl-js/pull/5020) (h/t [@edpop](https://github.com/edpop))
- Fix bug wherein using `Map#addLayer()`  with an inline source would mutate its input [#4040](https://github.com/mapbox/mapbox-gl-js/issues/4040)
- Fix invalid css keyframes selector [#5075](https://github.com/mapbox/mapbox-gl-js/pull/5075) (h/t [@aar0nr](https://github.com/aar0nr)))
- Fix GPU-specific bug wherein canvas sources caused an error [#4262](https://github.com/mapbox/mapbox-gl-js/issues/4262)
- Fix a race condition in symbol layer handling that caused sporadic uncaught errors [#5185](https://github.com/mapbox/mapbox-gl-js/pull/5185)
- Fix bug causing line labels to render incorrectly on overzoomed tiles [#5120](https://github.com/mapbox/mapbox-gl-js/pull/5120)
- Fix bug wherein `NavigationControl` triggered mouse events unexpectedly [#5148](https://github.com/mapbox/mapbox-gl-js/issues/5148)
- Fix bug wherein clicking on the `NavigationControl` compass caused an error in IE 11 [#4784](https://github.com/mapbox/mapbox-gl-js/issues/4784)
- Remove dependency on GPL-3-licensed `fast-stable-stringify` module [#5152](https://github.com/mapbox/mapbox-gl-js/issues/5152)
- Fix bug wherein layer-specific an event listener produced an error after its target layer was removed from the map [#5145](https://github.com/mapbox/mapbox-gl-js/issues/5145)
- Fix `Marker#togglePopup()` failing to return the marker instance [#5116](https://github.com/mapbox/mapbox-gl-js/issues/5116)
- Fix bug wherein a marker's position failed to adapt to the marker element's size changing [#5133](https://github.com/mapbox/mapbox-gl-js/issues/5133)
- Fix rendering bug affecting Broadcom GPUs [#5073](https://github.com/mapbox/mapbox-gl-js/pull/5073)

### :wrench: Development workflow improvements
- Add (and now require) Flow type annotations throughout the majority of the codebase.
- Migrate to CircleCI 2.0 [#4939](https://github.com/mapbox/mapbox-gl-js/pull/4939)


## 0.39.1 (July 24, 2017)

### :bug: Bug fixes
- Fix packaging issue in 0.39.0 [#5025](https://github.com/mapbox/mapbox-gl-js/issues/5025)
- Correctly evaluate enum-based identity functions [#5023](https://github.com/mapbox/mapbox-gl-js/issues/5023)

## 0.39.0 (July 21, 2017)

### :warning: Breaking changes

- `GeolocateControl` breaking changes [#4479](https://github.com/mapbox/mapbox-gl-js/pull/4479)
  * The option `watchPosition` has been replaced with `trackUserLocation`
  * The camera operation has changed from `jumpTo` (not animated) to `fitBounds` (animated). An effect of this is the map pitch is no longer reset, although the bearing is still reset to 0.
  * The accuracy of the geolocation provided by the device is used to set the view (previously it was fixed at zoom level 17). The `maxZoom` can be controlled via the new `fitBoundsOptions` option (defaults to 15).
- Anchor `Marker`s at their center by default [#5019](https://github.com/mapbox/mapbox-gl-js/issues/5019) [@andrewharvey](https://github.com/andrewharvey)
- Increase `significantRotateThreshold` for the `TouchZoomRotateHandler` [#4971](https://github.com/mapbox/mapbox-gl-js/pull/4971), [@dagjomar](https://github.com/dagjomar)

### :sparkles: Features and improvements
- Improve performance of updating GeoJSON sources [#4069](https://github.com/mapbox/mapbox-gl-js/pull/4069), [@ezheidtmann](https://github.com/ezheidtmann)
- Improve rendering speed of extrusion layers [#4818](https://github.com/mapbox/mapbox-gl-js/pull/4818)
- Improve line label legibility in pitched views [#4781](https://github.com/mapbox/mapbox-gl-js/pull/4781)
- Improve line label legibility on curved lines [#4853](https://github.com/mapbox/mapbox-gl-js/pull/4853)
- Add user location tracking capability to `GeolocateControl` [#4479](https://github.com/mapbox/mapbox-gl-js/pull/4479), [@andrewharvey](https://github.com/andrewharvey)
  * New option `showUserLocation` to draw a "dot" as a `Marker` on the map at the user's location
  * An active lock and background state are introduced with `trackUserLocation`. When in active lock the camera will update to follow the user location, however if the camera is changed by the API or UI then the control will enter the background state where it won't update the camera to follow the user location.
  * New option `fitBoundsOptions` to control the camera operation
  * New `trackuserlocationstart` and `trackuserlocationend` events
  * New `LngLat.toBounds` method to extend a point location by a given radius to a `LngLatBounds` object
- Include main CSS file in `package.json` [#4809](https://github.com/mapbox/mapbox-gl-js/pull/4809), [@tomscholz](https://github.com/tomscholz)
- Add property function (data-driven styling) support for `line-width` [#4773](https://github.com/mapbox/mapbox-gl-js/pull/4773)
- Add property function (data-driven styling) support for `text-anchor` [#4997](https://github.com/mapbox/mapbox-gl-js/pull/4997)
- Add property function (data-driven styling) support for `text-justify` [#5000](https://github.com/mapbox/mapbox-gl-js/pull/5000)
- Add `maxTileCacheSize` option [#4778](https://github.com/mapbox/mapbox-gl-js/pull/4778), [@jczaplew](https://github.com/jczaplew)
- Add new `icon-pitch-alignment` and `circle-pitch-alignment` properties [#4869](https://github.com/mapbox/mapbox-gl-js/pull/4869) [#4871](https://github.com/mapbox/mapbox-gl-js/pull/4871)
- Add `Map#getMaxBounds` method [#4890](https://github.com/mapbox/mapbox-gl-js/pull/4890), [@andrewharvey](https://github.com/andrewharvey ) [@lamuertepeluda](https://github.com/lamuertepeluda)
- Add option (`localIdeographFontFamily`) to use TinySDF to avoid loading expensive CJK glyphs [#4895](https://github.com/mapbox/mapbox-gl-js/pull/4895)
- If `config.API_URL` includes a path prepend it to the request URL [#4995](https://github.com/mapbox/mapbox-gl-js/pull/4995)
- Bump `supercluster` version to expose `cluster_id` property on clustered sources [#5002](https://github.com/mapbox/mapbox-gl-js/pull/5002)

### :bug: Bug fixes
- Do not display `FullscreenControl` on unsupported devices [#4838](https://github.com/mapbox/mapbox-gl-js/pull/4838), [@stepankuzmin](https://github.com/stepankuzmin)
- Fix yarn build on Windows machines [#4887](https://github.com/mapbox/mapbox-gl-js/pull/4887)
- Prevent potential memory leaks by dispatching `loadData` to the same worker every time [#4877](https://github.com/mapbox/mapbox-gl-js/pull/4877)
- Fix bug preventing the rtlTextPlugin from loading before the initial style `load` [#4870](https://github.com/mapbox/mapbox-gl-js/pull/4870)
- Fix bug causing runtime-stying to not take effect in some situations [#4893](https://github.com/mapbox/mapbox-gl-js/pull/4893)
- Prevent requests of vertical glyphs for labels that can't be verticalized [#4720](https://github.com/mapbox/mapbox-gl-js/issues/4720)
- Fix character detection for Zanabazar Square [#4940](https://github.com/mapbox/mapbox-gl-js/pull/4940)
- Fix `LogoControl` logic to update correctly, and hide the `<div>` instead of removing it from the DOM when it is not needed [#4842](https://github.com/mapbox/mapbox-gl-js/pull/4842)
- Fix `GeoJSONSource#serialize` to include all options
- Fix error handling in `GlyphSource#getSimpleGlyphs`[#4992](https://github.com/mapbox/mapbox-gl-js/pull/4992)
- Fix bug causing `setStyle` to reload raster tiles [#4852](https://github.com/mapbox/mapbox-gl-js/pull/4852)
- Fix bug causing symbol layers not to render on devices with non-integer device pixel ratios [#4989](https://github.com/mapbox/mapbox-gl-js/pull/4989)
- Fix bug where `Map#queryRenderedFeatures` would error when returning no results [#4993](https://github.com/mapbox/mapbox-gl-js/pull/4993)
- Fix bug where `Map#areTilesLoaded` would always be false on `sourcedata` events for reloading tiles [#4987](https://github.com/mapbox/mapbox-gl-js/pull/4987)
- Fix bug causing categorical property functions to error on non-ascending order stops [#4996](https://github.com/mapbox/mapbox-gl-js/pull/4996)

### :hammer_and_wrench: Development workflow changes
- Use flow to type much of the code base [#4629](https://github.com/mapbox/mapbox-gl-js/pull/4629) [#4903](https://github.com/mapbox/mapbox-gl-js/pull/4903) [#4909](https://github.com/mapbox/mapbox-gl-js/pull/4909) [#4910](https://github.com/mapbox/mapbox-gl-js/pull/4910) [#4911](https://github.com/mapbox/mapbox-gl-js/pull/4911) [#4913](https://github.com/mapbox/mapbox-gl-js/pull/4913) [#4915](https://github.com/mapbox/mapbox-gl-js/pull/4915) [#4918](https://github.com/mapbox/mapbox-gl-js/pull/4918) [#4932](https://github.com/mapbox/mapbox-gl-js/pull/4932) [#4933](https://github.com/mapbox/mapbox-gl-js/pull/4933) [#4948](https://github.com/mapbox/mapbox-gl-js/pull/4948) [#4949](https://github.com/mapbox/mapbox-gl-js/pull/4949) [#4955](https://github.com/mapbox/mapbox-gl-js/pull/4955) [#4966](https://github.com/mapbox/mapbox-gl-js/pull/4966) [#4967](https://github.com/mapbox/mapbox-gl-js/pull/4967) [#4973](https://github.com/mapbox/mapbox-gl-js/pull/4973) :muscle: [@jfirebaugh](https://github.com/jfirebaugh ) [@vicapow](https://github.com/vicapow)
- Use style specification to generate flow type [#4958](https://github.com/mapbox/mapbox-gl-js/pull/4958)
- Explicitly list which files to publish in `package.json` [#4819](https://github.com/mapbox/mapbox-gl-js/pull/4819)  [@tomscholz](https://github.com/tomscholz)
- Move render test ignores to a separate file [#4977](https://github.com/mapbox/mapbox-gl-js/pull/4977)
- Add code of conduct [#5015](https://github.com/mapbox/mapbox-gl-js/pull/5015) :sparkling_heart:

## 0.38.0 (June 9, 2017)

#### New features :sparkles:

- Attenuate label size scaling with distance, improving readability of pitched maps [#4547](https://github.com/mapbox/mapbox-gl-js/pull/4547)

#### Bug fixes :beetle:

- Skip rendering for patterned layers when pattern is missing [#4687](https://github.com/mapbox/mapbox-gl-js/pull/4687)
- Fix bug with map failing to rerender after `webglcontextlost` event [#4725](https://github.com/mapbox/mapbox-gl-js/pull/4725) [@cdawi](https://github.com/cdawi)
- Clamp zoom level in `flyTo` to within the map's specified min- and maxzoom to prevent undefined behavior [#4726](https://github.com/mapbox/mapbox-gl-js/pull/4726) [@](https://github.com/ ) IvanSanchez
- Fix wordmark rendering in IE [#4741](https://github.com/mapbox/mapbox-gl-js/pull/4741)
- Fix slight pixelwise symbol rendering bugs caused by incorrect sprite calculations [#4737](https://github.com/mapbox/mapbox-gl-js/pull/4737)
- Prevent exceptions thrown by certain `flyTo` calls [#4761](https://github.com/mapbox/mapbox-gl-js/pull/4761)
- Fix "Improve this map" link [#4685](https://github.com/mapbox/mapbox-gl-js/pull/4685)
- Tweak `queryRenderedSymbols` logic to better account for pitch scaling [#4792](https://github.com/mapbox/mapbox-gl-js/pull/4792)
- Fix for symbol layers sometimes failing to render, most frequently in Safari [#4795](https://github.com/mapbox/mapbox-gl-js/pull/4795)
- Apply `text-keep-upright` after `text-offset` to keep labels upright when intended [#4779](https://github.com/mapbox/mapbox-gl-js/pull/4779) **[Potentially breaking :warning: but considered a bugfix]**
- Prevent exceptions thrown by empty GeoJSON tiles [#4803](https://github.com/mapbox/mapbox-gl-js/pull/4803)

#### Accessibility improvements :sound:

- Add `aria-label` to popup close button [#4799](https://github.com/mapbox/mapbox-gl-js/pull/4799) [@andrewharvey](https://github.com/andrewharvey)

#### Development workflow + testing improvements :wrench:

- Fix equality assertion bug in tests [#4731](https://github.com/mapbox/mapbox-gl-js/pull/4731) [@IvanSanchez](https://github.com/IvanSanchez)
- Benchmark results page improvements [#4746](https://github.com/mapbox/mapbox-gl-js/pull/4746)
- Require node version >=6.4.0, enabling the use of more ES6 features [#4752](https://github.com/mapbox/mapbox-gl-js/pull/4752)
- Document missing `pitchWithRotate` option [#4800](https://github.com/mapbox/mapbox-gl-js/pull/4800) [@simast](https://github.com/simast)
- Move Github-specific Markdown files into subdirectory [#4806](https://github.com/mapbox/mapbox-gl-js/pull/4806) [@tomscholz](https://github.com/tomscholz)

## 0.37.0 (May 2nd, 2017)

#### :warning: Breaking changes

- Removed `LngLat#wrapToBestWorld`

#### New features :rocket:

- Improve popup/marker positioning [#4577](https://github.com/mapbox/mapbox-gl-js/pull/4577)
- Add `Map#isStyleLoaded` and `Map#areTilesLoaded` events [#4321](https://github.com/mapbox/mapbox-gl-js/pull/4321)
- Support offline sprites using `file:` protocol [#4649](https://github.com/mapbox/mapbox-gl-js/pull/4649) [@oscarfonts](https://github.com/oscarfonts)

#### Bug fixes :bug:

- Fix fullscreen control in Firefox [#4666](https://github.com/mapbox/mapbox-gl-js/pull/4666)
- Fix rendering artifacts that caused tile boundaries to be visible in some cases [#4636](https://github.com/mapbox/mapbox-gl-js/pull/4636)
- Fix default calculation for categorical zoom-and-property functions [#4657](https://github.com/mapbox/mapbox-gl-js/pull/4657)
- Fix scaling of images on retina screens [#4645](https://github.com/mapbox/mapbox-gl-js/pull/4645)
- Rendering error when a transparent image is added via `Map#addImage` [#4644](https://github.com/mapbox/mapbox-gl-js/pull/4644)
- Fix an issue with rendering lines with duplicate points [#4634](https://github.com/mapbox/mapbox-gl-js/pull/4634)
- Fix error when switching from data-driven styles to a constant paint value [#4611](https://github.com/mapbox/mapbox-gl-js/pull/4611)
- Add check to make sure invalid bounds on tilejson don't error out [#4641](https://github.com/mapbox/mapbox-gl-js/pull/4641)

#### Development workflow improvements :computer:

- Add flowtype interfaces and definitions [@vicapow](https://github.com/vicapow)
- Add stylelinting to ensure `mapboxgl-` prefix on all classes [#4584](https://github.com/mapbox/mapbox-gl-js/pull/4584) [@asantos3026](https://github.com/asantos3026)

## 0.36.0 (April 19, 2017)

#### New features :sparkles:

- Replace LogoControl logo with the new Mapbox logo [#4598](https://github.com/mapbox/mapbox-gl-js/pull/4598)

#### Bug fixes :bug:

- Fix bug with the BoxZoomHandler that made it glitchy if it is enabled after the DragPanHandler [#4528](https://github.com/mapbox/mapbox-gl-js/pull/4528)
- Fix undefined behavior in `fill_outline` shaders [#4600](https://github.com/mapbox/mapbox-gl-js/pull/4600)
- Fix `Camera#easeTo` interpolation on pitched maps [#4540](https://github.com/mapbox/mapbox-gl-js/pull/4540)
- Choose property function interpolation method by the `property`'s type [#4614](https://github.com/mapbox/mapbox-gl-js/pull/4614)

#### Development workflow improvements :nerd_face:

- Fix crash on missing `style.json` in integration tests
- `gl-style-composite` is now executable in line with the other tools [@andrewharvey](https://github.com/andrewharvey ) [#4595](https://github.com/mapbox/mapbox-gl-js/pull/4595)
- `gl-style-composite` utility now throws an error if a name conflict would occur between layers [@andrewharvey](https://github.com/andrewharvey ) [#4595](https://github.com/mapbox/mapbox-gl-js/pull/4595)

## 0.35.1 (April 12, 2017)

#### Bug fixes :bug:

- Add `.json` extension to style-spec `require` statements for webpack compatibility [#4563](https://github.com/mapbox/mapbox-gl-js/pull/4563) [@orangemug](https://github.com/orangemug)
- Fix documentation type for `Map#fitBounde` [#4569](https://github.com/mapbox/mapbox-gl-js/pull/4569) [@andrewharvey](https://github.com/andrewharvey)
- Fix bug causing {Image,Video,Canvas}Source to throw exception if latitude is outside of +/-85.05113 [#4574](https://github.com/mapbox/mapbox-gl-js/pull/4574)
- Fix bug causing overzoomed raster tiles to disappear from map [#4567](https://github.com/mapbox/mapbox-gl-js/pull/4567)
- Fix bug causing queryRenderedFeatures to crash on polygon features that have an `id` field. [#4581](https://github.com/mapbox/mapbox-gl-js/pull/4581)

## 0.35.0 (April 7, 2017)

#### New features :rocket:
- Use anisotropic filtering to improve rendering of raster tiles on pitched maps [#1064](https://github.com/mapbox/mapbox-gl-js/issues/1064)
- Add `pitchstart` and `pitchend` events [#2449](https://github.com/mapbox/mapbox-gl-js/issues/2449)
- Add an optional `layers` parameter to `Map#on` [#1002](https://github.com/mapbox/mapbox-gl-js/issues/1002)
- Add data-driven styling support for `text-offset` [#4495](https://github.com/mapbox/mapbox-gl-js/pull/4495)
- Add data-driven styling support for `text-rotate` [#3516](https://github.com/mapbox/mapbox-gl-js/issues/3516)
- Add data-driven styling support for `icon-image` [#4304](https://github.com/mapbox/mapbox-gl-js/issues/4304)
- Add data-driven styling support for `{text,icon}-size` [#4455](https://github.com/mapbox/mapbox-gl-js/pull/4455)

#### Bug fixes :bug:
- Suppress error messages in JS console due to missing tiles [#1800](https://github.com/mapbox/mapbox-gl-js/issues/1800)
- Fix bug wherein `GeoJSONSource#setData()` could cause unnecessary DOM updates [#4447](https://github.com/mapbox/mapbox-gl-js/issues/4447)
- Fix bug wherein `Map#flyTo` did not respect the `renderWorldCopies` setting [#4449](https://github.com/mapbox/mapbox-gl-js/issues/4449)
- Fix regression in browserify support # 4453
- Fix bug causing poor touch event behavior on mobile devices [#4259](https://github.com/mapbox/mapbox-gl-js/issues/4259)
- Fix bug wherein duplicate stops in property functions could cause an infinite loop [#4498](https://github.com/mapbox/mapbox-gl-js/issues/4498)
- Respect image height/width in `addImage` api [#4531](https://github.com/mapbox/mapbox-gl-js/pull/4531)
- Fix bug preventing correct behavior of `shift+zoom` [#3334](https://github.com/mapbox/mapbox-gl-js/issues/3334)
- Fix bug preventing image source from rendering when coordinate area is too large [#4550](https://github.com/mapbox/mapbox-gl-js/issues/4550)
- Show image source on horizontally wrapped worlds [#4555](https://github.com/mapbox/mapbox-gl-js/pull/4555)
- Fix bug in the handling of `refreshedExpiredTiles` option [#4549](https://github.com/mapbox/mapbox-gl-js/pull/4549)
- Support the TileJSON `bounds` property [#1775](https://github.com/mapbox/mapbox-gl-js/issues/1775)

#### Development workflow improvements :computer:
- Upgrade flow to 0.42.0 ([#4500](https://github.com/mapbox/mapbox-gl-js/pull/4500))


## 0.34.0 (March 17, 2017)

#### New features :rocket:
- Add `Map#addImage` and `Map#removeImage` API to allow adding icon images at runtime [#4404](https://github.com/mapbox/mapbox-gl-js/pull/4404)
- Simplify non-browserify bundler usage by making the distribution build the main entrypoint [#4423](https://github.com/mapbox/mapbox-gl-js/pull/4423)

#### Bug fixes :bug:
- Fix issue where coincident start/end points of LineStrings were incorrectly rendered as joined [#4413](https://github.com/mapbox/mapbox-gl-js/pull/4413)
- Fix bug causing `queryRenderedFeatures` to fail in cases where both multiple sources and data-driven paint properties were present [#4417](https://github.com/mapbox/mapbox-gl-js/issues/4417)
- Fix bug where tile request errors caused `map.loaded()` to incorrectly return `false` [#4425](https://github.com/mapbox/mapbox-gl-js/issues/4425)

#### Testing improvements :white_check_mark:
- Improve test coverage across several core modules [#4432](https://github.com/mapbox/mapbox-gl-js/pull/4432) [#4431](https://github.com/mapbox/mapbox-gl-js/pull/4431) [#4422](https://github.com/mapbox/mapbox-gl-js/pull/4422) [#4244](https://github.com/mapbox/mapbox-gl-js/pull/4244) :bowing_man:

## 0.33.1 (March 10, 2017)

#### Bug fixes :bug:
- Prevent Mapbox logo from being added to the map more than once [#4386](https://github.com/mapbox/mapbox-gl-js/pull/4386)
- Add `type='button'` to `FullscreenControl` to prevent button from acting as a form submit [#4397](https://github.com/mapbox/mapbox-gl-js/pull/4397)
- Fix issue where map would continue to rotate if `Ctrl` key is released before the click during a `DragRotate` event [#4389](https://github.com/mapbox/mapbox-gl-js/pull/4389)
- Remove double `options.easing` description from the `Map#fitBounds` documentation [#4402](https://github.com/mapbox/mapbox-gl-js/pull/4402)


## 0.33.0 (March 8, 2017)

#### :warning: Breaking changes
- Automatically add Mapbox wordmark when required by Mapbox TOS [#3933](https://github.com/mapbox/mapbox-gl-js/pull/3933)
- Increase default `maxZoom` from 20 to 22 [#4333](https://github.com/mapbox/mapbox-gl-js/pull/4333)
- Deprecate `tiledata` and `tiledataloading` events in favor of `sourcedata` and `sourcedataloading`. [#4347](https://github.com/mapbox/mapbox-gl-js/pull/4347)
- `mapboxgl.util` is no longer exported [#1408](https://github.com/mapbox/mapbox-gl-js/issues/1408)
- `"type": "categorical"` is now required for all categorical functions. Previously, some forms of "implicitly" categorical functions worked, and others did not. [#3717](https://github.com/mapbox/mapbox-gl-js/issues/3717)

#### :white_check_mark: New features
- Add property functions support for most symbol paint properties [#4074](https://github.com/mapbox/mapbox-gl-js/pull/4074), [#4186](https://github.com/mapbox/mapbox-gl-js/pull/4186), [#4226](https://github.com/mapbox/mapbox-gl-js/pull/4226)
- Add ability to specify default property value for undefined or invalid property values used in property functions. [#4175](https://github.com/mapbox/mapbox-gl-js/pull/4175)
- Improve `Map#fitBounds` to accept different values for top, bottom, left, and right `padding` [#3890](https://github.com/mapbox/mapbox-gl-js/pull/3890)
- Add a `FullscreenControl` for displaying a fullscreen map [#3977](https://github.com/mapbox/mapbox-gl-js/pull/3977)

#### :beetle: Bug fixes
- Fix validation error on categorical zoom-and-property functions [#4220](https://github.com/mapbox/mapbox-gl-js/pull/4220)
- Fix bug causing expired resources to be re-requested causing an infinite loop [#4255](https://github.com/mapbox/mapbox-gl-js/pull/4255)
- Fix problem where `MapDataEvent#isSourceLoaded` always returned false [#4254](https://github.com/mapbox/mapbox-gl-js/pull/4254)
- Resolve an issue where tiles in the source cache were prematurely deleted, resulting in tiles flickering when zooming in and out and  [#4311](https://github.com/mapbox/mapbox-gl-js/pull/4311)
- Make sure `MapEventData` is passed through on calls `Map#flyTo` [#4342](https://github.com/mapbox/mapbox-gl-js/pull/4342)
- Fix incorrect returned values for `Map#isMoving` [#4350](https://github.com/mapbox/mapbox-gl-js/pull/4350)
- Fix categorical functions not allowing boolean stop domain values [#4195](https://github.com/mapbox/mapbox-gl-js/pull/4195)
- Fix piecewise-constant functions to allow non-integer zoom levels. [#4196](https://github.com/mapbox/mapbox-gl-js/pull/4196)
- Fix issues with `$id` in filters [#4236](https://github.com/mapbox/mapbox-gl-js/pull/4236) [#4237](https://github.com/mapbox/mapbox-gl-js/pull/4237)
- Fix a race condition with polygon centroid algorithm causing tiles not to load in some cases. [#4273](https://github.com/mapbox/mapbox-gl-js/pull/4273)
- Throw a meaningful error when giving non-array `layers` parameter to `queryRenderedFeatures` [#4331](https://github.com/mapbox/mapbox-gl-js/pull/4331)
- Throw a meaningful error when supplying invalid `minZoom` and `maxZoom` values [#4324](https://github.com/mapbox/mapbox-gl-js/pull/4324)
- Fix a memory leak when using the RTL Text plugin [#4248](https://github.com/mapbox/mapbox-gl-js/pull/4248)

#### Dev workflow changes
- Merged the [Mapbox GL style specification](https://github.com/mapbox/mapbox-gl-style-spec) repo to this one (now under `src/style-spec` and `test/unit/style-spec`).

## 0.32.1 (Jan 26, 2017)

#### Bug Fixes

 - Fix bug causing [`mapbox-gl-rtl-text` plugin](https://github.com/mapbox/mapbox-gl-rtl-text) to not work [#4055](https://github.com/mapbox/mapbox-gl-js/pull/4055)

## 0.32.0 (Jan 26, 2017)

#### Deprecation Notices

- [Style classes](https://www.mapbox.com/mapbox-gl-style-spec/#layer-paint.*) are deprecated and will be removed in an upcoming release of Mapbox GL JS.

#### New Features

 - Add `Map#isSourceLoaded` method [#4033](https://github.com/mapbox/mapbox-gl-js/pull/4033)
 - Automatically reload tiles based on their `Expires` and `Cache-Control` HTTP headers [#3944](https://github.com/mapbox/mapbox-gl-js/pull/3944)
 - Add `around=center` option to `scrollZoom` and `touchZoomRotate` interaction handlers [#3876](https://github.com/mapbox/mapbox-gl-js/pull/3876)
 - Add support for [`mapbox-gl-rtl-text` plugin](https://github.com/mapbox/mapbox-gl-rtl-text) to support right-to-left scripts [#3758](https://github.com/mapbox/mapbox-gl-js/pull/3758)
 - Add `canvas` source type [#3765](https://github.com/mapbox/mapbox-gl-js/pull/3765)
 - Add `Map#isMoving` method [#2792](https://github.com/mapbox/mapbox-gl-js/issues/2792)

#### Bug Fixes

 - Fix bug causing garbled text on zoom [#3962](https://github.com/mapbox/mapbox-gl-js/pull/3962)
 - Fix bug causing crash in Firefox and Mobile Safari when rendering a large map [#4037](https://github.com/mapbox/mapbox-gl-js/pull/4037)
 - Fix bug causing raster tiles to flicker during zoom [#2467](https://github.com/mapbox/mapbox-gl-js/issues/2467)
 - Fix bug causing exception when unsetting and resetting fill-outline-color [#3657](https://github.com/mapbox/mapbox-gl-js/issues/3657)
 - Fix memory leak when removing raster sources [#3951](https://github.com/mapbox/mapbox-gl-js/issues/3951)
 - Fix bug causing exception when when zooming in / out on empty GeoJSON tile [#3985](https://github.com/mapbox/mapbox-gl-js/pull/3985)
 - Fix line join artifacts at very sharp angles [#4008](https://github.com/mapbox/mapbox-gl-js/pull/4008)

## 0.31.0 (Jan 10 2017)

#### New Features

- Add `renderWorldCopies` option to the `Map` constructor to give users control over whether multiple worlds are rendered in a map [#3885](https://github.com/mapbox/mapbox-gl-js/pull/3885)

#### Bug Fixes

- Fix performance regression triggered when `Map` pitch or bearing is changed [#3938](https://github.com/mapbox/mapbox-gl-js/pull/3938)
- Fix null pointer exception caused by trying to clear an `undefined` source [#3903](https://github.com/mapbox/mapbox-gl-js/pull/3903)

#### Miscellaneous

- Incorporate integration tests formerly at [`mapbox-gl-test-suite`](https://github.com/mapbox/mapbox-gl-test-suite) into this repository [#3834](https://github.com/mapbox/mapbox-gl-js/pull/3834)

## 0.30.0 (Jan 5 2017)

#### New Features

 - Fire an error when map canvas is larger than allowed by `gl.MAX_RENDERBUFFER_SIZE` [#2893](https://github.com/mapbox/mapbox-gl-js/issues/2893)
 - Improve error messages when referencing a nonexistent layer id [#2597](https://github.com/mapbox/mapbox-gl-js/issues/2597)
 - Fire an error when layer uses a `geojson` source and specifies a `source-layer` [#3896](https://github.com/mapbox/mapbox-gl-js/pull/3896)
 - Add inline source declaration syntax [#3857](https://github.com/mapbox/mapbox-gl-js/issues/3857)
 - Improve line breaking behavior [#3887](https://github.com/mapbox/mapbox-gl-js/issues/3887)

#### Performance Improvements

 - Improve `Map#setStyle` performance in some cases [#3853](https://github.com/mapbox/mapbox-gl-js/pull/3853)

#### Bug Fixes

 - Fix unexpected popup positioning when some offsets are unspecified [#3367](https://github.com/mapbox/mapbox-gl-js/issues/3367)
 - Fix incorrect interpolation in functions [#3838](https://github.com/mapbox/mapbox-gl-js/issues/3838)
 - Fix incorrect opacity when multiple backgrounds are rendered [#3819](https://github.com/mapbox/mapbox-gl-js/issues/3819)
 - Fix exception thrown when instantiating geolocation control in Safari [#3844](https://github.com/mapbox/mapbox-gl-js/issues/3844)
 - Fix exception thrown when setting `showTileBoundaries` with no sources [#3849](https://github.com/mapbox/mapbox-gl-js/issues/3849)
 - Fix incorrect rendering of transparent parts of raster layers in some cases [#3723](https://github.com/mapbox/mapbox-gl-js/issues/3723)
 - Fix non-terminating render loop when zooming in in some cases [#3399](https://github.com/mapbox/mapbox-gl-js/pull/3399)

## 0.29.0 (December 20 2016)

#### New Features

 - Add support for property functions for many style properties on line layers [#3033](https://github.com/mapbox/mapbox-gl-js/pull/3033)
 - Make `Map#setStyle` smoothly transition to the new style [#3621](https://github.com/mapbox/mapbox-gl-js/pull/3621)
 - Add `styledata`, `sourcedata`, `styledataloading`, and `sourcedataloading` events
 - Add `isSourceLoaded` and `source` properties to `MapDataEvent` [#3590](https://github.com/mapbox/mapbox-gl-js/pull/3590)
 - Remove "max zoom" cap of 20 [#3683](https://github.com/mapbox/mapbox-gl-js/pull/3683)
 - Add `circle-stroke-*` style properties [#3672](https://github.com/mapbox/mapbox-gl-js/pull/3672)
 - Add a more helpful error message when the specified `container` element doesn't exist [#3719](https://github.com/mapbox/mapbox-gl-js/pull/3719)
 - Add `watchPosition` option to `GeolocateControl` [#3739](https://github.com/mapbox/mapbox-gl-js/pull/3739)
 - Add `positionOptions` option to `GeolocateControl` [#3739](https://github.com/mapbox/mapbox-gl-js/pull/3739)
 - Add `aria-label` to map canvas [#3782](https://github.com/mapbox/mapbox-gl-js/pull/3782)
 - Adjust multipoint symbol rendering behavior [#3763](https://github.com/mapbox/mapbox-gl-js/pull/3763)
 - Add support for property functions for `icon-offset` [#3791](https://github.com/mapbox/mapbox-gl-js/pull/3791)
 - Improved antialiasing on pitched lines [#3790](https://github.com/mapbox/mapbox-gl-js/pull/3790)
 - Allow attribution control to collapse to an ⓘ button on smaller screens [#3783](https://github.com/mapbox/mapbox-gl-js/pull/3783)
 - Improve line breaking algorithm [#3743](https://github.com/mapbox/mapbox-gl-js/pull/3743)

#### Performance Improvements

 - Fix memory leak when calling `Map#removeSource` [#3602](https://github.com/mapbox/mapbox-gl-js/pull/3602)
 - Reduce bundle size by adding custom build of `gl-matrix` [#3734](https://github.com/mapbox/mapbox-gl-js/pull/3734)
 - Improve performance of projection code [#3721](https://github.com/mapbox/mapbox-gl-js/pull/3721)
 - Improve performance of style function evaluation [#3816](https://github.com/mapbox/mapbox-gl-js/pull/3816)

#### Bug fixes

 - Fix exception thrown when using `line-color` property functions [#3639](https://github.com/mapbox/mapbox-gl-js/issues/3639)
 - Fix exception thrown when removing a layer and then adding another layer with the same id but different type [#3655](https://github.com/mapbox/mapbox-gl-js/pull/3655)
 - Fix exception thrown when passing a single point to `Map#fitBounds` [#3655](https://github.com/mapbox/mapbox-gl-js/pull/3655)
 - Fix exception thrown occasionally during rapid map mutations [#3681](https://github.com/mapbox/mapbox-gl-js/pull/3681)
 - Fix rendering defects on pitch=0 on some systems [#3740](https://github.com/mapbox/mapbox-gl-js/pull/3740)
 - Fix unnecessary CPU usage when displaying a raster layer [#3764](https://github.com/mapbox/mapbox-gl-js/pull/3764)
 - Fix bug causing sprite after `Map#setStyle` [#3829](https://github.com/mapbox/mapbox-gl-js/pull/3829)
 - Fix bug preventing `Map` from emitting a `contextmenu` event on Windows browsers [#3822](https://github.com/mapbox/mapbox-gl-js/pull/3822)

## 0.28.0 (November 17 2016)

#### New features and improvements

- Performance improvements for `Map#addLayer` and `Map#removeLayer` [#3584](https://github.com/mapbox/mapbox-gl-js/pull/3584)
- Add method for changing layer order at runtime - `Map#moveLayer` [#3584](https://github.com/mapbox/mapbox-gl-js/pull/3584)
- Update vertical punctuation logic to Unicode 9.0 standard [#3608](https://github.com/mapbox/mapbox-gl-js/pull/3608)

#### Bug fixes

- Fix data-driven `fill-opacity` rendering when using a `fill-pattern` [#3598](https://github.com/mapbox/mapbox-gl-js/pull/3598)
- Fix line rendering artifacts [#3627](https://github.com/mapbox/mapbox-gl-js/pull/3627)
- Fix incorrect rendering of opaque fills on top of transparent fills [#2628](https://github.com/mapbox/mapbox-gl-js/pull/2628)
- Prevent `AssertionErrors` from pitching raster layers by only calling `Worker#redoPlacement` on vector and GeoJSON sources [#3624](https://github.com/mapbox/mapbox-gl-js/pull/3624)
- Restore IE11 compatability [#3635](https://github.com/mapbox/mapbox-gl-js/pull/3635)
- Fix symbol placement for cached tiles [#3637](https://github.com/mapbox/mapbox-gl-js/pull/3637)


## 0.27.0 (November 11 2016)

#### ⚠️ Breaking changes ⚠️

- Replace `fill-extrude-height` and `fill-extrude-base` properties of `fill` render type with a separate `fill-extrusion` type (with corresponding `fill-extrusion-height` and `fill-extrusion-base` properties), solving problems with render parity and runtime switching between flat and extruded fills. https://github.com/mapbox/mapbox-gl-style-spec/issues/554
- Change the units for extrusion height properties (`fill-extrusion-height`, `fill-extrusion-base`) from "magic numbers" to meters. [#3509](https://github.com/mapbox/mapbox-gl-js/pull/3509)
- Remove `mapboxgl.Control` class and change the way custom controls should be implemented. [#3497](https://github.com/mapbox/mapbox-gl-js/pull/3497)
- Remove `mapboxgl.util` functions: `inherit`, `extendAll`, `debounce`, `coalesce`, `startsWith`, `supportsGeolocation`. [#3441](https://github.com/mapbox/mapbox-gl-js/pull/3441) [#3571](https://github.com/mapbox/mapbox-gl-js/pull/3571)
- **`mapboxgl.util` is deprecated** and will be removed in the next release. [#1408](https://github.com/mapbox/mapbox-gl-js/issues/1408)

#### New features and improvements

- Tons of **performance improvements** that combined make rendering **up to 3 times faster**, especially for complex styles. [#3485](https://github.com/mapbox/mapbox-gl-js/pull/3485) [#3489](https://github.com/mapbox/mapbox-gl-js/pull/3489) [#3490](https://github.com/mapbox/mapbox-gl-js/pull/3490) [#3491](https://github.com/mapbox/mapbox-gl-js/pull/3491) [#3498](https://github.com/mapbox/mapbox-gl-js/pull/3498) [#3499](https://github.com/mapbox/mapbox-gl-js/pull/3499) [#3501](https://github.com/mapbox/mapbox-gl-js/pull/3501) [#3510](https://github.com/mapbox/mapbox-gl-js/pull/3510) [#3514](https://github.com/mapbox/mapbox-gl-js/pull/3514) [#3515](https://github.com/mapbox/mapbox-gl-js/pull/3515) [#3486](https://github.com/mapbox/mapbox-gl-js/pull/3486) [#3527](https://github.com/mapbox/mapbox-gl-js/pull/3527) [#3574](https://github.com/mapbox/mapbox-gl-js/pull/3574) ⚡️⚡️⚡️
- 🈯 Added **vertical text writing mode** for languages that support it. [#3438](https://github.com/mapbox/mapbox-gl-js/pull/3438)
- 🈯 Improved **line breaking of Chinese and Japanese text** in point-placed labels. [#3420](https://github.com/mapbox/mapbox-gl-js/pull/3420)
- Reduce the default number of worker threads (`mapboxgl.workerCount`) for better performance. [#3565](https://github.com/mapbox/mapbox-gl-js/pull/3565)
- Automatically use `categorical` style function type when input values are strings. [#3384](https://github.com/mapbox/mapbox-gl-js/pull/3384)
- Improve control buttons accessibility. [#3492](https://github.com/mapbox/mapbox-gl-js/pull/3492)
- Remove geolocation button if geolocation is disabled (e.g. the page is not served through `https`). [#3571](https://github.com/mapbox/mapbox-gl-js/pull/3571)
- Added `Map#getMaxZoom` and `Map#getMinZoom` methods [#3592](https://github.com/mapbox/mapbox-gl-js/pull/3592)

#### Bugfixes

- Fix several line dash rendering bugs. [#3451](https://github.com/mapbox/mapbox-gl-js/pull/3451)
- Fix intermittent map flicker when using image sources. [#3522](https://github.com/mapbox/mapbox-gl-js/pull/3522)
- Fix incorrect rendering of semitransparent `background` layers. [#3521](https://github.com/mapbox/mapbox-gl-js/pull/3521)
- Fix broken `raster-fade-duration` property. [#3532](https://github.com/mapbox/mapbox-gl-js/pull/3532)
- Fix handling of extrusion heights with negative values (by clamping to `0`). [#3463](https://github.com/mapbox/mapbox-gl-js/pull/3463)
- Fix GeoJSON sources not placing labels/icons correctly after map rotation. [#3366](https://github.com/mapbox/mapbox-gl-js/pull/3366)
- Fix icon/label placement not respecting order for layers with numeric names. [#3404](https://github.com/mapbox/mapbox-gl-js/pull/3404)
- Fix `queryRenderedFeatures` working incorrectly on colliding labels. [#3459](https://github.com/mapbox/mapbox-gl-js/pull/3459)
- Fix a bug where changing extrusion properties at runtime sometimes threw an error. [#3487](https://github.com/mapbox/mapbox-gl-js/pull/3487) [#3468](https://github.com/mapbox/mapbox-gl-js/pull/3468)
- Fix a bug where `map.loaded()` always returned `true` when using raster tile sources. [#3302](https://github.com/mapbox/mapbox-gl-js/pull/3302)
- Fix a bug where moving the map out of bounds sometimes threw `failed to invert matrix` error. [#3518](https://github.com/mapbox/mapbox-gl-js/pull/3518)
- Fixed `queryRenderedFeatures` throwing an error if no parameters provided. [#3542](https://github.com/mapbox/mapbox-gl-js/pull/3542)
- Fixed a bug where using multiple `\n` in a text field resulted in an error. [#3570](https://github.com/mapbox/mapbox-gl-js/pull/3570)

#### Misc

- 🐞 Fix `npm install mapbox-gl` pulling in all `devDependencies`, leading to an extremely slow install. [#3377](https://github.com/mapbox/mapbox-gl-js/pull/3377)
- Switch the codebase to ES6. [#c](https://github.com/mapbox/mapbox-gl-js/pull/3388) [#3408](https://github.com/mapbox/mapbox-gl-js/pull/3408) [#3415](https://github.com/mapbox/mapbox-gl-js/pull/3415) [#3421](https://github.com/mapbox/mapbox-gl-js/pull/3421)
- A lot of internal refactoring to make the codebase simpler and more maintainable.
- Various documentation fixes. [#3440](https://github.com/mapbox/mapbox-gl-js/pull/3440)

## 0.26.0 (October 13 2016)

#### New Features & Improvements

 * Add `fill-extrude-height` and `fill-extrude-base` style properties (3d buildings) :cityscape: [#3223](https://github.com/mapbox/mapbox-gl-js/pull/3223)
 * Add customizable `colorSpace` interpolation to functions [#3245](https://github.com/mapbox/mapbox-gl-js/pull/3245)
 * Add `identity` function type [#3274](https://github.com/mapbox/mapbox-gl-js/pull/3274)
 * Add depth testing for symbols with `'pitch-alignment': 'map'` [#3243](https://github.com/mapbox/mapbox-gl-js/pull/3243)
 * Add `dataloading` events for styles and sources [#3306](https://github.com/mapbox/mapbox-gl-js/pull/3306)
 * Add `Control` suffix to all controls :warning: BREAKING CHANGE :warning: [#3355](https://github.com/mapbox/mapbox-gl-js/pull/3355)
 * Calculate style layer `ref`s automatically and get rid of user-specified `ref`s :warning: BREAKING CHANGE :warning: [#3486](https://github.com/mapbox/mapbox-gl-js/pull/3486)

#### Performance Improvements

 * Ensure removing style or source releases all tile resources [#3359](https://github.com/mapbox/mapbox-gl-js/pull/3359)

#### Bugfixes

 * Fix bug causing an error when `Marker#setLngLat` is called [#3294](https://github.com/mapbox/mapbox-gl-js/pull/3294)
 * Fix bug causing incorrect coordinates in `touchend` on Android Chrome [#3319](https://github.com/mapbox/mapbox-gl-js/pull/3319)
 * Fix bug causing incorrect popup positioning at top of screen [#3333](https://github.com/mapbox/mapbox-gl-js/pull/3333)
 * Restore `tile` property to `data` events fired when a tile is removed [#3328](https://github.com/mapbox/mapbox-gl-js/pull/3328)
 * Fix bug causing "Improve this map" link to not preload map location [#3356](https://github.com/mapbox/mapbox-gl-js/pull/3356)

## 0.25.1 (September 30 2016)

#### Bugfixes

  * Fix bug causing attribution to not be shown [#3278](https://github.com/mapbox/mapbox-gl-js/pull/3278)
  * Fix bug causing exceptions when symbol text has a trailing newline [#3281](https://github.com/mapbox/mapbox-gl-js/pull/3281)

## 0.25.0 (September 29 2016)

#### Breaking Changes

  * `Evented#off` now require two arguments; omitting the second argument in order to unbind all listeners for an event
     type is no longer supported, as it could cause unintended unbinding of internal listeners.

#### New Features & Improvements

  * Consolidate undocumented data lifecycle events into `data` and `dataloading` events ([#3255](https://github.com/mapbox/mapbox-gl-js/pull/3255))
  * Add `auto` value for style spec properties ([#3203](https://github.com/mapbox/mapbox-gl-js/pull/3203))

#### Bugfixes

  * Fix bug causing "Map#queryRenderedFeatures" to return no features after map rotation or filter change ([#3233](https://github.com/mapbox/mapbox-gl-js/pull/3233))
  * Change webpack build process ([#3235](https://github.com/mapbox/mapbox-gl-js/pull/3235)) :warning: BREAKING CHANGE :warning:
  * Improved error messages for `LngLat#convert` ([#3232](https://github.com/mapbox/mapbox-gl-js/pull/3232))
  * Fix bug where the `tiles` field is omitted from the `RasterTileSource#serialize` method ([#3259](https://github.com/mapbox/mapbox-gl-js/pull/3259))
  * Comply with HTML spec by replacing the `div` within the `Navigation` control `<button>` with a `span` element ([#3268](https://github.com/mapbox/mapbox-gl-js/pull/3268))
  * Fix bug causing `Marker` instances to be translated to non-whole pixel coordinates that caused blurriness ([#3270](https://github.com/mapbox/mapbox-gl-js/pull/3270))

#### Performance Improvements

  * Avoid unnecessary style validation ([#3224](https://github.com/mapbox/mapbox-gl-js/pull/3224))
  * Share a single blob URL between all workers ([#3239](https://github.com/mapbox/mapbox-gl-js/pull/3239))

## 0.24.0 (September 19 2016)

#### New Features & Improvements

 * Allow querystrings in `mapbox://` URLs [#3113](https://github.com/mapbox/mapbox-gl-js/issues/3113)
 * Allow "drag rotate" interaction to control pitch [#3105](https://github.com/mapbox/mapbox-gl-js/pull/3105)
 * Improve performance by decreasing `Worker` script `Blob` size [#3158](https://github.com/mapbox/mapbox-gl-js/pull/3158)
 * Improve vector tile performance [#3067](https://github.com/mapbox/mapbox-gl-js/pull/3067)
 * Decrease size of distributed library by removing `package.json` [#3174](https://github.com/mapbox/mapbox-gl-js/pull/3174)
 * Add support for new lines in `text-field` [#3179](https://github.com/mapbox/mapbox-gl-js/pull/3179)
 * Make keyboard navigation smoother [#3190](https://github.com/mapbox/mapbox-gl-js/pull/3190)
 * Make mouse wheel zooming smoother [#3189](https://github.com/mapbox/mapbox-gl-js/pull/3189)
 * Add better error message when calling `Map#queryRenderedFeatures` on nonexistent layer [#3196](https://github.com/mapbox/mapbox-gl-js/pull/3196)
 * Add support for imperial units on `Scale` control [#3160](https://github.com/mapbox/mapbox-gl-js/pull/3160)
 * Add map's pitch to URL hash [#3218](https://github.com/mapbox/mapbox-gl-js/pull/3218)

#### Bugfixes

 * Fix exception thrown when using box zoom handler [#3078](https://github.com/mapbox/mapbox-gl-js/pull/3078)
 * Ensure style filters cannot be mutated by reference [#3093](https://github.com/mapbox/mapbox-gl-js/pull/3093)
 * Fix exceptions thrown when opening marker-bound popup by click [#3104](https://github.com/mapbox/mapbox-gl-js/pull/3104)
 * Fix bug causing fills with transparent colors and patterns to not render [#3107](https://github.com/mapbox/mapbox-gl-js/issues/3107)
 * Fix order of latitudes in `Map#getBounds` [#3081](https://github.com/mapbox/mapbox-gl-js/issues/3081)
 * Fix incorrect evaluation of zoom-and-property functions [#2827](https://github.com/mapbox/mapbox-gl-js/issues/2827) [#3155](https://github.com/mapbox/mapbox-gl-js/pull/3155)
 * Fix incorrect evaluation of property functions [#2828](https://github.com/mapbox/mapbox-gl-js/issues/2828) [#3155](https://github.com/mapbox/mapbox-gl-js/pull/3155)
 * Fix bug causing garbled text rendering when multiple maps are rendered on the page [#3086](https://github.com/mapbox/mapbox-gl-js/issues/3086)
 * Fix rendering defects caused by `Map#setFilter` and map rotation on iOS 10 [#3207](https://github.com/mapbox/mapbox-gl-js/pull/3207)
 * Fix bug causing image and video sources to disappear when zooming in [#3010](https://github.com/mapbox/mapbox-gl-js/issues/3010)


## 0.23.0 (August 25 2016)

#### New Features & Improvements

* Add support for `line-color` property functions [#2938](https://github.com/mapbox/mapbox-gl-js/pull/2938)
* Add `Scale` control [#2940](https://github.com/mapbox/mapbox-gl-js/pull/2940) [#3042](https://github.com/mapbox/mapbox-gl-js/pull/3042)
* Improve polygon label placement by rendering labels at the pole of inaccessability [#3038](https://github.com/mapbox/mapbox-gl-js/pull/3038)
* Add `Popup` `offset` option [#1962](https://github.com/mapbox/mapbox-gl-js/issues/1962)
* Add `Marker#bindPopup` method [#3056](https://github.com/mapbox/mapbox-gl-js/pull/3056)

#### Performance Improvements

* Improve performance of pages with multiple maps using a shared `WebWorker` pool [#2952](https://github.com/mapbox/mapbox-gl-js/pull/2952)

#### Bugfixes

* Make `LatLngBounds` obey its documented argument order (`southwest`, `northeast`), allowing bounds across the dateline [#2414](https://github.com/mapbox/mapbox-gl-js/pull/2414) :warning: **BREAKING CHANGE** :warning:
* Fix bug causing `fill-opacity` property functions to not render as expected [#3061](https://github.com/mapbox/mapbox-gl-js/pull/3061)

## 0.22.1 (August 18 2016)

#### New Features & Improvements

 * Reduce library size by using minified version of style specification [#2998](https://github.com/mapbox/mapbox-gl-js/pull/2998)
 * Add a warning when rendering artifacts occur due to too many symbols or glyphs being rendered in a tile [#2966](https://github.com/mapbox/mapbox-gl-js/pull/2966)

#### Bugfixes

 * Fix bug causing exception to be thrown by `Map#querySourceFeatures` [#3022](https://github.com/mapbox/mapbox-gl-js/pull/3022)
 * Fix bug causing `Map#loaded` to return true while there are outstanding tile updates [#2847](https://github.com/mapbox/mapbox-gl-js/pull/2847)

## 0.22.0 (August 11 2016)

#### Breaking Changes

 * The `GeoJSONSource`, `VideoSource`, `ImageSource` constructors are now private. Please use `map.addSource({...})` to create sources and `map.getSource(...).setData(...)` to update GeoJSON sources. [#2667](https://github.com/mapbox/mapbox-gl-js/pull/2667)
 * `Map#onError` has been removed. You may catch errors by listening for the `error` event. If no listeners are bound to `error`, error messages will be printed to the console. [#2852](https://github.com/mapbox/mapbox-gl-js/pull/2852)

#### New Features & Improvements

 * Increase max glyph atlas size to accomodate alphabets with large numbers of characters [#2930](https://github.com/mapbox/mapbox-gl-js/pull/2930)
 * Add support for filtering features on GeoJSON / vector tile `$id` [#2888](https://github.com/mapbox/mapbox-gl-js/pull/2888)
 * Update geolocate icon [#2973](https://github.com/mapbox/mapbox-gl-js/pull/2973)
 * Add a `close` event to `Popup`s [#2953](https://github.com/mapbox/mapbox-gl-js/pull/2953)
 * Add a `offset` option to `Marker` [#2885](https://github.com/mapbox/mapbox-gl-js/pull/2885)
 * Print `error` events without any listeners to the console [#2852](https://github.com/mapbox/mapbox-gl-js/pull/2852)
 * Refactored `Source` interface to prepare for custom source types [#2667](https://github.com/mapbox/mapbox-gl-js/pull/2667)

#### Bugfixes

 * Fix opacity property-functions for fill layers [#2971](https://github.com/mapbox/mapbox-gl-js/pull/2971)
 * Fix `DataCloneError` in Firefox and IE11 [#2559](https://github.com/mapbox/mapbox-gl-js/pull/2559)
 * Fix bug preventing camera animations from being triggered in `moveend` listeners [#2944](https://github.com/mapbox/mapbox-gl-js/pull/2944)
 * Fix bug preventing `fill-outline-color` from being unset [#2964](https://github.com/mapbox/mapbox-gl-js/pull/2964)
 * Fix webpack support [#2887](https://github.com/mapbox/mapbox-gl-js/pull/2887)
 * Prevent buttons in controls from acting like form submit buttons [#2935](https://github.com/mapbox/mapbox-gl-js/pull/2935)
 * Fix bug preventing map interactions near two controls in the same corner [#2932](https://github.com/mapbox/mapbox-gl-js/pull/2932)
 * Fix crash resulting for large style batch queue [#2926](https://github.com/mapbox/mapbox-gl-js/issues/2926)

## 0.21.0 (July 13 2016)

#### Breaking Changes

 * GeoJSON polygon inner rings are now rewound for compliance with the [v2 vector tile](https://github.com/mapbox/vector-tile-spec/blob/master/2.1/README.md#4344-polygon-geometry-type). This may affect some uses of `line-offset`, reversing the direction of the offset. [#2889](https://github.com/mapbox/mapbox-gl-js/issues/2889)

#### New Features & Improvements

 * Add `text-pitch-alignment` style property [#2668](https://github.com/mapbox/mapbox-gl-js/pull/2668)
 * Allow query parameters on `mapbox://` URLs [#2702](https://github.com/mapbox/mapbox-gl-js/pull/2702)
 * Add `icon-text-fit` and `icon-text-fit-padding` style properties [#2720](https://github.com/mapbox/mapbox-gl-js/pull/2720)
 * Enable property functions for `icon-rotate` [#2738](https://github.com/mapbox/mapbox-gl-js/pull/2738)
 * Enable property functions for `fill-opacity` [#2733](https://github.com/mapbox/mapbox-gl-js/pull/2733)
 * Fire `Map#mouseout` events [#2777](https://github.com/mapbox/mapbox-gl-js/pull/2777)
 * Allow query parameters on all sprite URLs [#2772](https://github.com/mapbox/mapbox-gl-js/pull/2772)
 * Increase sprite atlas size to 1024px square, allowing more and larger sprites [#2802](https://github.com/mapbox/mapbox-gl-js/pull/2802)
 * Add `Marker` class [#2725](https://github.com/mapbox/mapbox-gl-js/pull/2725) [#2810](https://github.com/mapbox/mapbox-gl-js/pull/2810)
 * Add `{quadkey}` URL parameter [#2805](https://github.com/mapbox/mapbox-gl-js/pull/2805)
 * Add `circle-pitch-scale` style property [#2821](https://github.com/mapbox/mapbox-gl-js/pull/2821)

#### Bugfixes

 * Fix rendering of layers with large numbers of features [#2794](https://github.com/mapbox/mapbox-gl-js/pull/2794)
 * Fix exceptions thrown during drag-rotate interactions [#2840](https://github.com/mapbox/mapbox-gl-js/pull/2840)
 * Fix error when adding and removing a layer within the same update cycle [#2845](https://github.com/mapbox/mapbox-gl-js/pull/2845)
 * Fix false "Geometry exceeds allowed extent" warnings [#2568](https://github.com/mapbox/mapbox-gl-js/issues/2568)
 * Fix `Map#loaded` returning true while there are outstanding tile updates [#2847](https://github.com/mapbox/mapbox-gl-js/pull/2847)
 * Fix style validation error thrown while removing a filter [#2847](https://github.com/mapbox/mapbox-gl-js/pull/2847)
 * Fix event data object not being passed for double click events [#2814](https://github.com/mapbox/mapbox-gl-js/pull/2814)
 * Fix multipolygons disappearing from map at certain zoom levels [#2704](https://github.com/mapbox/mapbox-gl-js/issues/2704)
 * Fix exceptions caused by `queryRenderedFeatures` in Safari and Firefox [#2822](https://github.com/mapbox/mapbox-gl-js/pull/2822)
 * Fix `mapboxgl#supported()` returning `true` in old versions of IE11 [mapbox/mapbox-gl-supported#1](https://github.com/mapbox/mapbox-gl-supported/issues/1)

## 0.20.1 (June 21 2016)

#### Bugfixes

* Fixed exception thrown when changing `*-translate` properties via `setPaintProperty` ([#2762](https://github.com/mapbox/mapbox-gl-js/issues/2762))

## 0.20.0 (June 10 2016)

#### New Features & Improvements

 * Add limited WMS support [#2612](https://github.com/mapbox/mapbox-gl-js/pull/2612)
 * Add `workerCount` constructor option [#2666](https://github.com/mapbox/mapbox-gl-js/pull/2666)
 * Improve performance of `locationPoint` and `pointLocation` [#2690](https://github.com/mapbox/mapbox-gl-js/pull/2690)
 * Remove "Not using VertexArrayObject extension" warning messages [#2707](https://github.com/mapbox/mapbox-gl-js/pull/2707)
 * Add `version` property to mapboxgl [#2660](https://github.com/mapbox/mapbox-gl-js/pull/2660)
 * Support property functions in `circle-opacity` and `circle-blur` [#2693](https://github.com/mapbox/mapbox-gl-js/pull/2693)

#### Bugfixes

* Fix exception thrown by "drag rotate" handler [#2680](https://github.com/mapbox/mapbox-gl-js/issues/2680)
* Return an empty array instead of an empty object from `queryRenderedFeatures` [#2694](https://github.com/mapbox/mapbox-gl-js/pull/2694)
* Fix bug causing map to not render in IE

## 0.19.1 (June 2 2016)

#### Bugfixes

* Fix rendering of polygons with more than 35k vertices [#2657](https://github.com/mapbox/mapbox-gl-js/issues/2657)

## 0.19.0 (May 31 2016)

#### New Features & Improvements

* Allow use of special characters in property field names [#2547](https://github.com/mapbox/mapbox-gl-js/pull/2547)
* Improve rendering speeds on fill layers [#1606](https://github.com/mapbox/mapbox-gl-js/pull/1606)
* Add data driven styling support for `fill-color` and `fill-outline-color` [#2629](https://github.com/mapbox/mapbox-gl-js/pull/2629)
* Add `has` and `!has` filter operators [mapbox/feature-filter#15](https://github.com/mapbox/feature-filter/pull/15)
* Improve keyboard handlers with held-down keys [#2530](https://github.com/mapbox/mapbox-gl-js/pull/2530)
* Support 'tms' tile scheme [#2565](https://github.com/mapbox/mapbox-gl-js/pull/2565)
* Add `trackResize` option to `Map` [#2591](https://github.com/mapbox/mapbox-gl-js/pull/2591)

#### Bugfixes

* Scale circles when map is displayed at a pitch [#2541](https://github.com/mapbox/mapbox-gl-js/issues/2541)
* Fix background pattern rendering bug [#2557](https://github.com/mapbox/mapbox-gl-js/pull/2557)
* Fix bug that prevented removal of a `fill-pattern` from a fill layer [#2534](https://github.com/mapbox/mapbox-gl-js/issues/2534)
* Fix `line-pattern` and `fill-pattern`rendering [#2596](https://github.com/mapbox/mapbox-gl-js/pull/2596)
* Fix some platform specific rendering bugs [#2553](https://github.com/mapbox/mapbox-gl-js/pull/2553)
* Return empty object from `queryRenderedFeatures` before the map is loaded [#2621](https://github.com/mapbox/mapbox-gl-js/pull/2621)
* Fix "there is no texture bound to the unit 1" warnings [#2509](https://github.com/mapbox/mapbox-gl-js/pull/2509)
* Allow transitioned values to be unset [#2561](https://github.com/mapbox/mapbox-gl-js/pull/2561)

## 0.18.0 (April 13 2016)

#### New Features & Improvements

* Implement zoom-and-property functions for `circle-color` and `circle-size` [#2454](https://github.com/mapbox/mapbox-gl-js/pull/2454)
* Dedupe attributions that are substrings of others [#2453](https://github.com/mapbox/mapbox-gl-js/pull/2453)
* Misc performance improvements [#2483](https://github.com/mapbox/mapbox-gl-js/pull/2483) [#2488](https://github.com/mapbox/mapbox-gl-js/pull/2488)

#### Bugfixes

* Fix errors when unsetting and resetting a style property [#2464](https://github.com/mapbox/mapbox-gl-js/pull/2464)
* Fix errors when updating paint properties while using classes [#2496](https://github.com/mapbox/mapbox-gl-js/pull/2496)
* Fix errors caused by race condition in unserializeBuckets [#2497](https://github.com/mapbox/mapbox-gl-js/pull/2497)
* Fix overzoomed tiles in wrapped worlds [#2482](https://github.com/mapbox/mapbox-gl-js/issues/2482)
* Fix errors caused by mutating a filter object after calling `Map#setFilter` [#2495](https://github.com/mapbox/mapbox-gl-js/pull/2495)

## 0.17.0 (April 13 2016)

#### Breaking Changes

* Remove `map.batch` in favor of automatically batching style mutations (i.e. calls to `Map#setLayoutProperty`, `Map#setPaintProperty`, `Map#setFilter`, `Map#setClasses`, etc.) and applying them once per frame, significantly improving performance when updating the style frequently [#2355](https://github.com/mapbox/mapbox-gl-js/pull/2355) [#2380](https://github.com/mapbox/mapbox-gl-js/pull/2380)
* Remove `util.throttle` [#2345](https://github.com/mapbox/mapbox-gl-js/issues/2345)

#### New Features & Improvements

* Improve performance of all style mutation methods by only recalculating affected properties [#2339](https://github.com/mapbox/mapbox-gl-js/issues/2339)
* Improve fading of labels and icons [#2376](https://github.com/mapbox/mapbox-gl-js/pull/2376)
* Improve rendering performance by reducing work done on the main thread [#2394](https://github.com/mapbox/mapbox-gl-js/pull/2394)
* Validate filters passed to `Map#queryRenderedFeatures` and `Map#querySourceFeatures` [#2349](https://github.com/mapbox/mapbox-gl-js/issues/2349)
* Display a warning if a vector tile's geometry extent is larger than supported  [#2383](https://github.com/mapbox/mapbox-gl-js/pull/2383)
* Implement property functions (i.e. data-driven styling) for `circle-color` and `circle-size` [#1932](https://github.com/mapbox/mapbox-gl-js/pull/1932)
* Add `Popup#setDOMContent` method [#2436](https://github.com/mapbox/mapbox-gl-js/pull/2436)

#### Bugfixes

* Fix a performance regression caused by using 1 `WebWorker` instead of `# cpus - 1` `WebWorker`s, slowing down tile loading times [#2408](https://github.com/mapbox/mapbox-gl-js/pull/2408)
* Fix a bug in which `Map#queryRenderedFeatures` would sometimes return features that had been removed [#2353](https://github.com/mapbox/mapbox-gl-js/issues/2353)
* Fix `clusterMaxZoom` option on `GeoJSONSource` not working as expected [#2374](https://github.com/mapbox/mapbox-gl-js/issues/2374)
* Fix anti-aliased rendering for pattern fills [#2372](https://github.com/mapbox/mapbox-gl-js/issues/2372)
* Fix exception caused by calling `Map#queryRenderedFeatures` or `Map#querySourceFeatures` with no arguments
* Fix exception caused by calling `Map#setLayoutProperty` for `text-field` or `icon-image` [#2407](https://github.com/mapbox/mapbox-gl-js/issues/2407)

## 0.16.0 (March 24 2016)

#### Breaking Changes

* Replace `Map#featuresAt` and `Map#featuresIn` with `Map#queryRenderedFeatures` and `map.querySourceFeatures` ([#2224](https://github.com/mapbox/mapbox-gl-js/pull/2224))
    * Replace `featuresAt` and `featuresIn` with `queryRenderedFeatures`
    * Make `queryRenderedFeatures` synchronous, remove the callback and use the return value.
    * Rename `layer` parameter to `layers` and make it an array of layer names.
    * Remove the `radius` parameter. `radius` was used with `featuresAt` to account for style properties like `line-width` and `circle-radius`. `queryRenderedFeatures` accounts for these style properties. If you need to query a larger area, use a bounding box query instead of a point query.
    * Remove the `includeGeometry` parameter because `queryRenderedFeatures` always includes geometries.
* `Map#debug` is renamed to `Map#showTileBoundaries` ([#2284](https://github.com/mapbox/mapbox-gl-js/pull/2284))
* `Map#collisionDebug` is renamed to `Map#showCollisionBoxes` ([#2284](https://github.com/mapbox/mapbox-gl-js/pull/2284))

#### New Features & Improvements

* Improve overall rendering performance. ([#2221](https://github.com/mapbox/mapbox-gl-js/pull/2221))
* Improve performance of `GeoJSONSource#setData`. ([#2222](https://github.com/mapbox/mapbox-gl-js/pull/2222))
* Add `Map#setMaxBounds` method ([#2234](https://github.com/mapbox/mapbox-gl-js/pull/2234))
* Add `isActive` and `isEnabled` methods to interaction handlers ([#2238](https://github.com/mapbox/mapbox-gl-js/pull/2238))
* Add `Map#setZoomBounds` method ([#2243](https://github.com/mapbox/mapbox-gl-js/pull/2243))
* Add touch events ([#2195](https://github.com/mapbox/mapbox-gl-js/issues/2195))
* Add `map.queryRenderedFeatures` to query the styled and rendered representations of features ([#2224](https://github.com/mapbox/mapbox-gl-js/pull/2224))
* Add `map.querySourceFeatures` to get features directly from vector tiles, independent of the style ([#2224](https://github.com/mapbox/mapbox-gl-js/pull/2224))
* Add `mapboxgl.Geolocate` control ([#1939](https://github.com/mapbox/mapbox-gl-js/issues/1939))
* Make background patterns render seamlessly across tile boundaries ([#2305](https://github.com/mapbox/mapbox-gl-js/pull/2305))

#### Bugfixes

* Fix calls to `setFilter`, `setLayoutProperty`, and `setLayerZoomRange` on ref children ([#2228](https://github.com/mapbox/mapbox-gl-js/issues/2228))
* Fix `undefined` bucket errors after `setFilter` calls ([#2244](https://github.com/mapbox/mapbox-gl-js/issues/2244))
* Fix bugs causing hidden symbols to be rendered ([#2246](https://github.com/mapbox/mapbox-gl-js/pull/2246), [#2276](https://github.com/mapbox/mapbox-gl-js/pull/2276))
* Fix raster flickering ([#2236](https://github.com/mapbox/mapbox-gl-js/issues/2236))
* Fix `queryRenderedFeatures` precision at high zoom levels ([#2292](https://github.com/mapbox/mapbox-gl-js/pull/2292))
* Fix holes in GeoJSON data caused by unexpected winding order ([#2285](https://github.com/mapbox/mapbox-gl-js/pull/2285))
* Fix bug causing deleted features to be returned by `queryRenderedFeatures` ([#2306](https://github.com/mapbox/mapbox-gl-js/pull/2306))
* Fix bug causing unexpected fill patterns to be rendered ([#2307](https://github.com/mapbox/mapbox-gl-js/pull/2307))
* Fix popup location with preceding sibling elements ([#2311](https://github.com/mapbox/mapbox-gl-js/pull/2311))
* Fix polygon anti-aliasing ([#2319](https://github.com/mapbox/mapbox-gl-js/pull/2319))
* Fix slivers between non-adjacent polygons ([#2319](https://github.com/mapbox/mapbox-gl-js/pull/2319))
* Fix keyboard shortcuts causing page to scroll ([#2312](https://github.com/mapbox/mapbox-gl-js/pull/2312))

## 0.15.0 (March 1 2016)

#### New Features & Improvements

* Add `ImageSource#setCoordinates` and `VideoSource#setCoordinates` ([#2184](https://github.com/mapbox/mapbox-gl-js/pull/2184))

#### Bugfixes

* Fix flickering on raster layers ([#2211](https://github.com/mapbox/mapbox-gl-js/pull/2211))
* Fix browser hang when zooming quickly on raster layers ([#2211](https://github.com/mapbox/mapbox-gl-js/pull/2211))

## 0.14.3 (Feb 25 2016)

#### New Features & Improvements

* Improve responsiveness of zooming out by using cached parent tiles ([#2168](https://github.com/mapbox/mapbox-gl-js/pull/2168))
* Improve contextual clues on style API validation ([#2170](https://github.com/mapbox/mapbox-gl-js/issues/2170))
* Improve performance of methods including `setData` ([#2174](https://github.com/mapbox/mapbox-gl-js/pull/2174))

#### Bugfixes

* Fix incorrectly sized line dashes ([#2099](https://github.com/mapbox/mapbox-gl-js/issues/2099))
* Fix bug in which `in` feature filter drops features ([#2166](https://github.com/mapbox/mapbox-gl-js/pull/2166))
* Fix bug preventing `Map#load` from firing when tile "Not Found" errors occured ([#2176](https://github.com/mapbox/mapbox-gl-js/pull/2176))
* Fix rendering artifacts on mobile GPUs ([#2117](https://github.com/mapbox/mapbox-gl-js/pull/2117))

## 0.14.2 (Feb 19 2016)

#### Bugfixes

* Look for loaded parent tiles in cache
* Set tile cache size based on viewport size ([#2137](https://github.com/mapbox/mapbox-gl-js/issues/2137))
* Fix tile render order for layer-by-layer
* Remove source update throttling ([#2139](https://github.com/mapbox/mapbox-gl-js/issues/2139))
* Make panning while zooming more linear ([#2070](https://github.com/mapbox/mapbox-gl-js/issues/2070))
* Round points created during bucket creation ([#2067](https://github.com/mapbox/mapbox-gl-js/issues/2067))
* Correct bounds for a rotated or tilted map ([#1842](https://github.com/mapbox/mapbox-gl-js/issues/1842))
* Fix overscaled featuresAt ([#2103](https://github.com/mapbox/mapbox-gl-js/issues/2103))
* Allow using `tileSize: 512` as a switch to trade retina support for 512px raster tiles
* Fix the serialization of paint classes ([#2107](https://github.com/mapbox/mapbox-gl-js/issues/2107))
* Fixed bug where unsetting style properties could mutate the value of other style properties ([#2105](https://github.com/mapbox/mapbox-gl-js/pull/2105))
* Less slanted dashed lines near sharp corners ([#967](https://github.com/mapbox/mapbox-gl-js/issues/967))
* Fire map#load if no initial style is set ([#2042](https://github.com/mapbox/mapbox-gl-js/issues/2042))

## 0.14.1 (Feb 10 2016)

#### Bugfixes

* Fix incorrectly rotated symbols along lines near tile boundries ([#2062](https://github.com/mapbox/mapbox-gl-js/issues/2062))
* Fix broken rendering when a fill layer follows certain symbol layers ([#2092](https://github.com/mapbox/mapbox-gl-js/issues/2092))

## 0.14.0 (Feb 8 2016)

#### Breaking Changes

* Switch `GeoJSONSource` clustering options from being measured in extent-units to pixels ([#2026](https://github.com/mapbox/mapbox-gl-js/pull/2026))

#### New Features & Improvements

* Improved error message for invalid colors ([#2006](https://github.com/mapbox/mapbox-gl-js/pull/2006))
* Added support for tiles with variable extents ([#2010](https://github.com/mapbox/mapbox-gl-js/pull/2010))
* Improved `filter` performance and maximum size ([#2024](https://github.com/mapbox/mapbox-gl-js/issues/2024))
* Changed circle rendering such that all geometry nodes are drawn, not just the geometry's outer ring ([#2027](https://github.com/mapbox/mapbox-gl-js/pull/2027))
* Added `Map#getStyle` method ([#1982](https://github.com/mapbox/mapbox-gl-js/issues/1982))

#### Bugfixes

* Fixed bug causing WebGL contexts to be "used up" by calling `mapboxgl.supported()` ([#2018](https://github.com/mapbox/mapbox-gl-js/issues/2018))
* Fixed non-deterministic symbol z-order sorting ([#2023](https://github.com/mapbox/mapbox-gl-js/pull/2023))
* Fixed garbled labels while zooming ([#2012](https://github.com/mapbox/mapbox-gl-js/issues/2012))
* Fixed icon jumping when touching trackpad with two fingers ([#1990](https://github.com/mapbox/mapbox-gl-js/pull/1990))
* Fixed overzoomed collision debug labels ([#2033](https://github.com/mapbox/mapbox-gl-js/issues/2033))
* Fixed dashes sliding along their line during zooming ([#2039](https://github.com/mapbox/mapbox-gl-js/issues/2039))
* Fixed overscaled `minzoom` setting for GeoJSON sources ([#1651](https://github.com/mapbox/mapbox-gl-js/issues/1651))
* Fixed overly-strict function validation for duplicate stops ([#2075](https://github.com/mapbox/mapbox-gl-js/pull/2075))
* Fixed crash due to `performance.now` not being present on some browsers ([#2056](https://github.com/mapbox/mapbox-gl-js/issues/2056))
* Fixed the unsetting of paint properties ([#2037](https://github.com/mapbox/mapbox-gl-js/issues/2037))
* Fixed bug causing multiple interaction handler event listeners to be attached ([#2069](https://github.com/mapbox/mapbox-gl-js/issues/2069))
* Fixed bug causing only a single debug box to be drawn ([#2034](https://github.com/mapbox/mapbox-gl-js/issues/2034))

## 0.13.1 (Jan 27 2016)

#### Bugfixes

* Fixed broken npm package due to outdated bundled modules

## 0.13.0 (Jan 27 2016)

#### Bugfixes

* Fixed easeTo pan, zoom, and rotate when initial rotation != 0 ([#1950](https://github.com/mapbox/mapbox-gl-js/pull/1950))
* Fixed rendering of tiles with an extent != 4096 ([#1952](https://github.com/mapbox/mapbox-gl-js/issues/1952))
* Fixed missing icon collision boxes ([#1978](https://github.com/mapbox/mapbox-gl-js/issues/1978))
* Fixed null `Tile#buffers` errors ([#1987](https://github.com/mapbox/mapbox-gl-js/pull/1987))

#### New Features & Improvements

* Added `symbol-avoid-edges` style property ([#1951](https://github.com/mapbox/mapbox-gl-js/pull/1951))
* Improved `symbol-max-angle` check algorithm ([#1959](https://github.com/mapbox/mapbox-gl-js/pull/1959))
* Added marker clustering! ([#1931](https://github.com/mapbox/mapbox-gl-js/pull/1931))
* Added zoomstart, zoom, and zoomend events ([#1958](https://github.com/mapbox/mapbox-gl-js/issues/1958))
* Disabled drag on mousedown when using boxzoom ([#1907](https://github.com/mapbox/mapbox-gl-js/issues/1907))

## 0.12.4 (Jan 19 2016)

#### Bugfixes

* Fix elementGroups null value errors ([#1933](https://github.com/mapbox/mapbox-gl-js/issues/1933))
* Fix some glyph atlas overflow cases ([#1923](https://github.com/mapbox/mapbox-gl-js/pull/1923))

## 0.12.3 (Jan 14 2016)

#### API Improvements
* Support inline attribution options in map options ([#1865](https://github.com/mapbox/mapbox-gl-js/issues/1865))
* Improve flyTo options ([#1854](https://github.com/mapbox/mapbox-gl-js/issues/1854), [#1429](https://github.com/mapbox/mapbox-gl-js/issues/1429))

#### Bugfixes
* Fix flickering with overscaled tiles ([#1921](https://github.com/mapbox/mapbox-gl-js/issues/1921))
* Remove Node.remove calls for IE browser compatibility ([#1900](https://github.com/mapbox/mapbox-gl-js/issues/1900))
* Match patterns at tile boundaries ([#1908](https://github.com/mapbox/mapbox-gl-js/pull/1908))
* Fix Tile#positionAt, fix query tests ([#1899](https://github.com/mapbox/mapbox-gl-js/issues/1899))
* Fix flickering on streets ([#1875](https://github.com/mapbox/mapbox-gl-js/issues/1875))
* Fix text-max-angle property ([#1870](https://github.com/mapbox/mapbox-gl-js/issues/1870))
* Fix overscaled line patterns ([#1856](https://github.com/mapbox/mapbox-gl-js/issues/1856))
* Fix patterns and icons for mismatched pixelRatios ([#1851](https://github.com/mapbox/mapbox-gl-js/issues/1851))
* Fix missing labels when text size 0 at max zoom ([#1809](https://github.com/mapbox/mapbox-gl-js/issues/1809))
* Use linear interp when pixel ratios don't match ([#1601](https://github.com/mapbox/mapbox-gl-js/issues/1601))
* Fix blank areas, flickering in raster layers ([#1876](https://github.com/mapbox/mapbox-gl-js/issues/1876), [#675](https://github.com/mapbox/mapbox-gl-js/issues/675))
* Fix labels slipping/cropping at tile bounds ([#757](https://github.com/mapbox/mapbox-gl-js/issues/757))

#### UX Improvements
* Improve touch handler perceived performance ([#1844](https://github.com/mapbox/mapbox-gl-js/issues/1844))

## 0.12.2 (Dec 22 2015)

#### API Improvements

* Support LngLat.convert([w, s, e, n]) ([#1812](https://github.com/mapbox/mapbox-gl-js/issues/1812))
* Invalid GeoJSON is now handled better

#### Bugfixes

* Fixed `Popup#addTo` when the popup is already open ([#1811](https://github.com/mapbox/mapbox-gl-js/issues/1811))
* Fixed warping when rotating / zooming really fast
* `Map#flyTo` now flies across the antimeridan if shorter ([#1853](https://github.com/mapbox/mapbox-gl-js/issues/1853))

## 0.12.1 (Dec 8 2015)

#### Breaking changes

* Reversed the direction of `line-offset` ([#1808](https://github.com/mapbox/mapbox-gl-js/pull/1808))
* Renamed `Pinch` interaction handler to `TouchZoomRotate` ([#1777](https://github.com/mapbox/mapbox-gl-js/pull/1777))
* Made `Map#update` and `Map#render` private methods ([#1798](https://github.com/mapbox/mapbox-gl-js/pull/1798))
* Made `Map#remove` remove created DOM elements ([#1789](https://github.com/mapbox/mapbox-gl-js/issues/1789))

#### API Improvements

* Added an method to disable touch rotation ([#1777](https://github.com/mapbox/mapbox-gl-js/pull/1777))
* Added a `position` option for `Attribution` ([#1689](https://github.com/mapbox/mapbox-gl-js/issues/1689))

#### Bugfixes

* Ensure tile loading errors are properly reported ([#1799](https://github.com/mapbox/mapbox-gl-js/pull/1799))
* Ensure re-adding a previously removed pop-up works ([#1477](https://github.com/mapbox/mapbox-gl-js/issues/1477))

#### UX Improvements

* Don't round zoom level during double-click interaction ([#1640](https://github.com/mapbox/mapbox-gl-js/issues/1640))

## 0.12.0 (Dec 2 2015)

#### API Improvements

* Added `line-offset` style property ([#1778](https://github.com/mapbox/mapbox-gl-js/issues/1778))

## 0.11.5 (Dec 1 2015)

#### Bugfixes

* Fixed unstable symbol layer render order when adding / removing layers ([#1558](https://github.com/mapbox/mapbox-gl-js/issues/1558))
* Fire map loaded event even if raster tiles have errors
* Fix panning animation during easeTo with zoom change
* Fix pitching animation during flyTo
* Fix pitching animation during easeTo
* Prevent rotation from firing `mouseend` events ([#1104](https://github.com/mapbox/mapbox-gl-js/issues/1104))

#### API Improvements

* Fire `mousedown` and `mouseup` events ([#1411](https://github.com/mapbox/mapbox-gl-js/issues/1411))
* Fire `movestart` and `moveend` when panning ([#1658](https://github.com/mapbox/mapbox-gl-js/issues/1658))
* Added drag events ([#1442](https://github.com/mapbox/mapbox-gl-js/issues/1442))
* Request webp images for mapbox:// raster tiles in chrome ([#1725](https://github.com/mapbox/mapbox-gl-js/issues/1725))

#### UX Improvements

* Added inertia to map rotation ([#620](https://github.com/mapbox/mapbox-gl-js/issues/620))

## 0.11.4 (Nov 16 2015)

#### Bugfixes

* Fix alpha blending of alpha layers ([#1684](https://github.com/mapbox/mapbox-gl-js/issues/1684))

## 0.11.3 (Nov 10 2015)

#### Bugfixes

* Fix GeoJSON rendering and performance ([#1685](https://github.com/mapbox/mapbox-gl-js/pull/1685))

#### UX Improvements

* Use SVG assets for UI controls ([#1657](https://github.com/mapbox/mapbox-gl-js/pull/1657))
* Zoom out with shift + dblclick ([#1666](https://github.com/mapbox/mapbox-gl-js/issues/1666))

## 0.11.2 (Oct 29 2015)

* Misc performance improvements

#### Bugfixes

* Fix sprites on systems with non-integer `devicePixelRatio`s ([#1029](https://github.com/mapbox/mapbox-gl-js/issues/1029) [#1475](https://github.com/mapbox/mapbox-gl-js/issues/1475) [#1476](https://github.com/mapbox/mapbox-gl-js/issues/1476))
* Fix layer minZoom being ignored if not less than source maxZoom
* Fix symbol placement at the start of a line ([#1461](https://github.com/mapbox/mapbox-gl-js/issues/1461))
* Fix `raster-opacity` on non-tile sources ([#1270](https://github.com/mapbox/mapbox-gl-js/issues/1270))
* Ignore boxzoom on shift-click ([#1655](https://github.com/mapbox/mapbox-gl-js/issues/1655))

#### UX Improvements

* Enable line breaks on common punctuation ([#1115](https://github.com/mapbox/mapbox-gl-js/issues/1115))

#### API Improvements

* Add toString and toArray methods to LngLat, LngLatBounds ([#1571](https://github.com/mapbox/mapbox-gl-js/issues/1571))
* Add `Transform#resize` method
* Add `Map#getLayer` method ([#1183](https://github.com/mapbox/mapbox-gl-js/issues/1183))
* Add `Transform#unmodified` property ([#1452](https://github.com/mapbox/mapbox-gl-js/issues/1452))
* Propagate WebGL context events ([#1612](https://github.com/mapbox/mapbox-gl-js/pull/1612))

## 0.11.1 (Sep 30 2015)

#### Bugfixes

* Add statistics and checkboxes to debug page
* Fix `Map#featuresAt` for non-4096 vector sources ([#1529](https://github.com/mapbox/mapbox-gl-js/issues/1529))
* Don't fire `mousemove` on drag-pan
* Fix maxBounds constrains ([#1539](https://github.com/mapbox/mapbox-gl-js/issues/1539))
* Fix maxBounds infinite loop ([#1538](https://github.com/mapbox/mapbox-gl-js/issues/1538))
* Fix memory leak in worker
* Assert valid `TileCoord`, fix wrap calculation in `TileCoord#cover` ([#1483](https://github.com/mapbox/mapbox-gl-js/issues/1483))
* Abort raster tile load if not in viewport ([#1490](https://github.com/mapbox/mapbox-gl-js/issues/1490))

#### API Improvements

* Add `Map` event listeners for `mouseup`, `contextmenu` (right click) ([#1532](https://github.com/mapbox/mapbox-gl-js/issues/1532))


## 0.11.0 (Sep 11 2015)

#### API Improvements

* Add `Map#featuresIn`: a bounding-box feature query
* Emit stylesheet validation errors ([#1436](https://github.com/mapbox/mapbox-gl-js/issues/1436))

#### UX Improvements

* Handle v8 style `center`, `zoom`, `bearing`, `pitch` ([#1452](https://github.com/mapbox/mapbox-gl-js/issues/1452))
* Improve circle type styling ([#1446](https://github.com/mapbox/mapbox-gl-js/issues/1446))
* Improve dashed and patterned line antialiasing

#### Bugfixes

* Load images in a way that respects Cache-Control headers
* Filter for rtree matches to those crossing bbox
* Log errors by default ([#1463](https://github.com/mapbox/mapbox-gl-js/issues/1463))
* Fixed modification of `text-size` via `setLayoutProperty` ([#1451](https://github.com/mapbox/mapbox-gl-js/issues/1451))
* Throw on lat > 90 || < -90. ([#1443](https://github.com/mapbox/mapbox-gl-js/issues/1443))
* Fix circle clipping bug ([#1457](https://github.com/mapbox/mapbox-gl-js/issues/1457))


## 0.10.0 (Aug 21 2015)

#### Breaking changes

* Switched to [longitude, latitude] coordinate order, matching GeoJSON. We anticipate that mapbox-gl-js will be widely used
  with GeoJSON, and in the long term having a coordinate order that is consistent with GeoJSON will lead to less confusion
  and impedance mismatch than will a [latitude, longitude] order.

  The following APIs were renamed:

    * `LatLng` was renamed to `LngLat`
    * `LatLngBounds` was renamed to `LngLatBounds`
    * `Popup#setLatLng` was renamed to `Popup#setLngLat`
    * `Popup#getLatLng` was renamed to `Popup#getLngLat`
    * The `latLng` property of Map events was renamed `lngLat`

  The following APIs now expect array coordinates in [longitude, latitude] order:

    * `LngLat.convert`
    * `LngLatBounds.convert`
    * `Popup#setLngLat`
    * The `center` and `maxBounds` options of the `Map` constructor
    * The arguments to `Map#setCenter`, `Map#fitBounds`, `Map#panTo`, and `Map#project`
    * The `center` option of `Map#jumpTo`, `Map#easeTo`, and `Map#flyTo`
    * The `around` option of `Map#zoomTo`, `Map#rotateTo`, and `Map#easeTo`
    * The `coordinates` properties of video and image sources

* Updated to mapbox-gl-style-spec v8.0.0 ([Changelog](https://github.com/mapbox/mapbox-gl-style-spec/blob/v8.0.0/CHANGELOG.md)). Styles are
  now expected to be version 8. You can use the [gl-style-migrate](https://github.com/mapbox/mapbox-gl-style-lint#migrations)
  utility to update existing styles.

* The format for `mapbox://` style and glyphs URLs has changed. For style URLs, you should now use the format
  `mapbox://styles/:username/:style`. The `:style` portion of the URL no longer contains a username. For font URLs, you
  should now use the format `mapbox://fonts/:username/{fontstack}/{range}.pbf`.
* Mapbox default styles are now hosted via the Styles API rather than www.mapbox.com. You can make use of the Styles API
  with a `mapbox://` style URL pointing to a v8 style, e.g. `mapbox://styles/mapbox/streets-v8`.
* The v8 satellite style (`mapbox://styles/mapbox/satellite-v8`) is now a plain satellite style, and not longer supports labels
  or contour lines via classes. For a labeled satellite style, use `mapbox://styles/mapbox/satellite-hybrid`.

* Removed `mbgl.config.HTTP_URL` and `mbgl.config.FORCE_HTTPS`; https is always used when connecting to the Mapbox API.
* Renamed `mbgl.config.HTTPS_URL` to `mbgl.config.API_URL`.

#### Bugfixes

* Don't draw halo when halo-width is 0 ([#1381](https://github.com/mapbox/mapbox-gl-js/issues/1381))
* Reverted shader changes that degraded performance on IE

#### API Improvements

* You can now unset layout and paint properties via the `setLayoutProperty` and `setPaintProperty` APIs
  by passing `undefined` as a property value.
* The `layer` option of `featuresAt` now supports an array of layers.

## 0.9.0 (Jul 29 2015)

* `glyphs` URL now normalizes without the `/v4/` prefix for `mapbox://` urls. Legacy behavior for `mapbox://fontstacks` is still maintained ([#1385](https://github.com/mapbox/mapbox-gl-js/issues/1385))
* Expose `geojson-vt` options for GeoJSON sources ([#1271](https://github.com/mapbox/mapbox-gl-js/issues/1271))
* bearing snaps to "North" within a tolerance of 7 degrees ([#1059](https://github.com/mapbox/mapbox-gl-js/issues/1059))
* Now you can directly mutate the minzoom and maxzoom layer properties with `map.setLayerZoomRange(layerId, minzoom, maxzoom)`
* Exposed `mapboxgl.Control`, a base class used by all UI controls
* Refactored handlers to be individually included in Map options, or enable/disable them individually at runtime, e.g. `map.scrollZoom.disable()`.
* New feature: Batch operations can now be done at once, improving performance for calling multiple style functions: ([#1352](https://github.com/mapbox/mapbox-gl-js/pull/1352))

  ```js
  style.batch(function(s) {
      s.addLayer({ id: 'first', type: 'symbol', source: 'streets' });
      s.addLayer({ id: 'second', type: 'symbol', source: 'streets' });
      s.addLayer({ id: 'third', type: 'symbol', source: 'terrain' });
      s.setPaintProperty('first', 'text-color', 'black');
      s.setPaintProperty('first', 'text-halo-color', 'white');
  });
  ```
* Improved documentation
* `featuresAt` performance improvements by exposing `includeGeometry` option
* Better label placement along lines ([#1283](https://github.com/mapbox/mapbox-gl-js/pull/1283))
* Improvements to round linejoins on semi-transparent lines (mapbox/mapbox-gl-native[#1771](https://github.com/mapbox/mapbox-gl-js/pull/1771))
* Round zoom levels for raster tile loading ([@2a2aec](https://github.com/mapbox/mapbox-gl-js/commit/2a2aec44a39e11e73bdf663258bd6d52b83775f5))
* Source#reload cannot be called if source is not loaded ([#1198](https://github.com/mapbox/mapbox-gl-js/issues/1198))
* Events bubble to the canvas container for custom overlays ([#1301](https://github.com/mapbox/mapbox-gl-js/pull/1301))
* Move handlers are now bound on mousedown and touchstart events
* map.featuresAt() now works across the dateline

## 0.8.1 (Jun 16 2015)

* No code changes; released only to correct a build issue in 0.8.0.

## 0.8.0 (Jun 15 2015)

#### Breaking changes

* `map.setView(latlng, zoom, bearing)` has been removed. Use
  [`map.jumpTo(options)`](https://www.mapbox.com/mapbox-gl-js/api/#map/jumpto) instead:

  ```js
  map.setView([40, -74.50], 9) // 0.7.0 or earlier
  map.jumpTo({center: [40, -74.50], zoom: 9}); // now
  ```
* [`map.easeTo`](https://www.mapbox.com/mapbox-gl-js/api/#map/easeto) and
  [`map.flyTo`](https://www.mapbox.com/mapbox-gl-js/api/#map/flyto) now accept a single
  options object rather than positional parameters:

  ```js
  map.easeTo([40, -74.50], 9, null, {duration: 400}); // 0.7.0 or earlier
  map.easeTo({center: [40, -74.50], zoom: 9, duration: 400}); // now
  ```
* `mapboxgl.Source` is no longer exported. Use `map.addSource()` instead. See the
  [GeoJSON line](https://www.mapbox.com/mapbox-gl-js/example/geojson-line/) or
  [GeoJSON markers](https://www.mapbox.com/mapbox-gl-js/example/geojson-markers/)
  examples.
* `mapboxgl.util.supported()` moved to [`mapboxgl.supported()`](https://www.mapbox.com/mapbox-gl-js/api/#mapboxgl/supported).

#### UX improvements

* Add perspective rendering ([#1049](https://github.com/mapbox/mapbox-gl-js/pull/1049))
* Better and faster labelling ([#1079](https://github.com/mapbox/mapbox-gl-js/pull/1079))
* Add touch interactions support on mobile devices ([#949](https://github.com/mapbox/mapbox-gl-js/pull/949))
* Viewport-relative popup arrows ([#1065](https://github.com/mapbox/mapbox-gl-js/pull/1065))
* Normalize mousewheel zooming speed ([#1060](https://github.com/mapbox/mapbox-gl-js/pull/1060))
* Add proper handling of GeoJSON features that cross the date line ([#1275](https://github.com/mapbox/mapbox-gl-js/issues/1275))
* Sort overlapping symbols in the y direction ([#470](https://github.com/mapbox/mapbox-gl-js/issues/470))
* Control buttons are now on a 30 pixel grid ([#1143](https://github.com/mapbox/mapbox-gl-js/issues/1143))
* Improve GeoJSON processing performance

#### API Improvements

* Switch to JSDoc for documentation
* Bundling with browserify is now supported
* Validate incoming map styles ([#1054](https://github.com/mapbox/mapbox-gl-js/pull/1054))
* Add `Map` `setPitch` `getPitch`
* Add `Map` `dblclick` event. ([#1168](https://github.com/mapbox/mapbox-gl-js/issues/1168))
* Add `Map` `getSource` ([@660a8c1](https://github.com/mapbox/mapbox-gl-js/commit/660a8c1e087f63282d24a30684d686523bce36cb))
* Add `Map` `setFilter` and `getFilter` ([#985](https://github.com/mapbox/mapbox-gl-js/issues/985))
* Add `Map` `failIfMajorPerformanceCaveat` option ([#1082](https://github.com/mapbox/mapbox-gl-js/pull/1082))
* Add `Map` `preserveDrawingBuffer` option ([#1232](https://github.com/mapbox/mapbox-gl-js/pull/1232))
* Add `VideoSource` `getVideo()` ([#1162](https://github.com/mapbox/mapbox-gl-js/issues/1162))
* Support vector tiles with extents other than 4096 ([#1227](https://github.com/mapbox/mapbox-gl-js/pull/1227))
* Use a DOM hierarchy that supports evented overlays ([#1217](https://github.com/mapbox/mapbox-gl-js/issues/1217))
* Pass `latLng` to the event object ([#1068](https://github.com/mapbox/mapbox-gl-js/pull/1068))

#### UX Bugfixes

* Fix rendering glitch on iOS 8 ([#750](https://github.com/mapbox/mapbox-gl-js/issues/750))
* Fix line triangulation errors ([#1120](https://github.com/mapbox/mapbox-gl-js/issues/1120), [#992](https://github.com/mapbox/mapbox-gl-js/issues/992))
* Support unicode range 65280-65535 ([#1108](https://github.com/mapbox/mapbox-gl-js/pull/1108))
* Fix cracks between fill patterns ([#972](https://github.com/mapbox/mapbox-gl-js/issues/972))
* Fix angle of icons aligned with lines ([@37a498a](https://github.com/mapbox/mapbox-gl-js/commit/37a498a7aa2c37d6b94611b614b4efe134e6dd59))
* Fix dashed line bug for overscaled tiles ([#1132](https://github.com/mapbox/mapbox-gl-js/issues/1132))
* Fix icon artifacts caused by sprite neighbors ([#1195](https://github.com/mapbox/mapbox-gl-js/pull/1195))

#### API Bugfixes

* Don't fire spurious `moveend` events on mouseup ([#1107](https://github.com/mapbox/mapbox-gl-js/issues/1107))
* Fix a race condition in `featuresAt` ([#1220](https://github.com/mapbox/mapbox-gl-js/pull/1220))
* Fix for brittle fontstack name convention ([#1070](https://github.com/mapbox/mapbox-gl-js/pull/1070))
* Fix broken `Popup` `setHTML` ([#1272](https://github.com/mapbox/mapbox-gl-js/issues/1272))
* Fix an issue with cross-origin image requests ([#1269](https://github.com/mapbox/mapbox-gl-js/pull/1269))


## 0.7.0 (Mar 3 2015)

#### Breaking

* Rename `Map` `hover` event to `mousemove`.
* Change `featuresAt` to return GeoJSON objects, including geometry ([#1010](https://github.com/mapbox/mapbox-gl-js/issues/1010))
* Remove `Map` `canvas` and `container` properties, add `getCanvas` and `getContainer` methods instead

#### UX Improvements

* Improve line label density
* Add boxzoom interaction ([#1038](https://github.com/mapbox/mapbox-gl-js/issues/1038))
* Add keyboard interaction ([#1034](https://github.com/mapbox/mapbox-gl-js/pull/1034))
* Faster `GeoJSONSource` `setData` without flickering ([#973](https://github.com/mapbox/mapbox-gl-js/issues/973))

#### API Improvements

* Add Popup component ([#325](https://github.com/mapbox/mapbox-gl-js/issues/325))
* Add layer API ([#1022](https://github.com/mapbox/mapbox-gl-js/issues/1022))
* Add filter API ([#985](https://github.com/mapbox/mapbox-gl-js/issues/985))
* More efficient filter API ([#1018](https://github.com/mapbox/mapbox-gl-js/issues/1018))
* Accept plain old JS object for `addSource` ([#1021](https://github.com/mapbox/mapbox-gl-js/issues/1021))
* Reparse overscaled tiles

#### Bugfixes

* Fix `featuresAt` for LineStrings ([#1006](https://github.com/mapbox/mapbox-gl-js/issues/1006))
* Fix `tileSize` argument to `GeoJSON` worker ([#987](https://github.com/mapbox/mapbox-gl-js/issues/987))
* Remove extraneous files from the npm package ([#1024](https://github.com/mapbox/mapbox-gl-js/issues/1024))
* Hide "improve map" link in print ([#988](https://github.com/mapbox/mapbox-gl-js/issues/988))


## 0.6.0 (Feb 9 2015)

#### Bugfixes

* Add wrapped padding to sprite for repeating images ([#972](https://github.com/mapbox/mapbox-gl-js/issues/972))
* Clear color buffers before rendering ([#966](https://github.com/mapbox/mapbox-gl-js/issues/966))
* Make line-opacity work with line-image ([#970](https://github.com/mapbox/mapbox-gl-js/issues/970))
* event.toElement fallback for Firefox ([#932](https://github.com/mapbox/mapbox-gl-js/issues/932))
* skip duplicate vertices at ends of lines ([#776](https://github.com/mapbox/mapbox-gl-js/issues/776))
* allow characters outside \w to be used in token
* Clear old tiles when new GeoJSON is loaded ([#905](https://github.com/mapbox/mapbox-gl-js/issues/905))

#### Improvements

* Added `map.setPaintProperty()`, `map.getPaintProperty()`, `map.setLayoutProperty()`, and `map.getLayoutProperty()`.
* Switch to ESLint and more strict code rules ([#957](https://github.com/mapbox/mapbox-gl-js/pull/957))
* Grab 2x raster tiles if retina ([#754](https://github.com/mapbox/mapbox-gl-js/issues/754))
* Support for mapbox:// style URLs ([#875](https://github.com/mapbox/mapbox-gl-js/issues/875))

#### Breaking

* Updated to mapbox-gl-style-spec v7.0.0 ([Changelog](https://github.com/mapbox/mapbox-gl-style-spec/blob/a2b0b561ce16015a1ef400dc870326b1b5255091/CHANGELOG.md)). Styles are
  now expected to be version 7. You can use the [gl-style-migrate](https://github.com/mapbox/mapbox-gl-style-lint#migrations)
  utility to update existing styles.
* HTTP_URL and HTTPS_URL config options must no longer include a `/v4` path prefix.
* `addClass`, `removeClass`, `setClasses`, `hasClass`, and `getClasses` are now methods
  on Map.
* `Style#cascade` is now private, pending a public style mutation API ([#755](https://github.com/mapbox/mapbox-gl-js/pull/755)).
* The format for `featuresAt` results changed. Instead of result-per-geometry-cross-layer,
  each result has a `layers` array with all layers that contain the feature. This avoids
  duplication of geometry and properties in the result set.


## 0.5.2 (Jan 07 2015)

#### Bugfixes

* Remove tiles for unused sources ([#863](https://github.com/mapbox/mapbox-gl-js/issues/863))
* Fix fill pattern alignment

#### Improvements

* Add GeoJSONSource maxzoom option ([#760](https://github.com/mapbox/mapbox-gl-js/issues/760))
* Return ref layers in featuresAt ([#847](https://github.com/mapbox/mapbox-gl-js/issues/847))
* Return any extra layer keys provided in the stylesheet in featuresAt
* Faster protobuf parsing

## 0.5.1 (Dec 19 2014)

#### Bugfixes

* Fix race conditions with style loading/rendering
* Fix race conditions with setStyle
* Fix map.remove()
* Fix featuresAt properties

## 0.5.0 (Dec 17 2014)

#### Bugfixes

* Fix multiple calls to setStyle

#### Improvements

* `featuresAt` now returns additional information
* Complete style/source/tile event suite:
  style.load, style.error, style.change,
  source.add, source.remove, source.load, source.error, source.change,
  tile.add, tile.remove, tile.load, tile.error
* Vastly improved performance and correctness for GeoJSON sources
* Map#setStyle accepts a style URL
* Support {prefix} in tile URL templates
* Provide a source map with minified source

#### Breaking

* Results format for `featuresAt` changed

## 0.4.2 (Nov 14 2014)

#### Bugfixes

- Ensure only one easing is active at a time ([#807](https://github.com/mapbox/mapbox-gl-js/issues/807))
- Don't require style to perform easings ([#817](https://github.com/mapbox/mapbox-gl-js/issues/817))
- Fix raster tiles sometimes not showing up ([#761](https://github.com/mapbox/mapbox-gl-js/issues/761))

#### Improvements

- Internet Explorer 11 support (experimental)

## 0.4.1 (Nov 10 2014)

#### Bugfixes

- Interpolate to the closest bearing when doing rotation animations ([#818](https://github.com/mapbox/mapbox-gl-js/issues/818))

## 0.4.0 (Nov 4 2014)

#### Breaking

- Updated to mapbox-gl-style-spec v6.0.0 ([Changelog](https://github.com/mapbox/mapbox-gl-style-spec/blob/v6.0.0/CHANGELOG.md)). Styles are
  now expected to be version 6. You can use the [gl-style-migrate](https://github.com/mapbox/mapbox-gl-style-lint#migrations)
  utility to update existing styles.

## 0.3.2 (Oct 23 2014)

#### Bugfixes

- Fix worker initialization with deferred or async scripts

#### Improvements

- Added map.remove()
- CDN assets are now served with gzip compression

## 0.3.1 (Oct 06 2014)

#### Bugfixes

- Fixed iteration over arrays with for/in
- Made browserify deps non-dev ([#752](https://github.com/mapbox/mapbox-gl-js/issues/752))

## 0.3.0 (Sep 23 2014)

#### Breaking

- Updated to mapbox-gl-style-spec v0.0.5 ([Changelog](https://github.com/mapbox/mapbox-gl-style-spec/blob/v0.0.5/CHANGELOG.md)). Styles are
  now expected to be version 5. You can use the [gl-style-migrate](https://github.com/mapbox/mapbox-gl-style-lint#migrations)
  utility to update existing styles.
- Removed support for composite layers for performance reasons. [#523](https://github.com/mapbox/mapbox-gl-js/issues/523#issuecomment-51731405)
- `raster-hue-rotate` units are now degrees.

### Improvements

- Added LatLng#wrap
- Added support for Mapbox fontstack API.
- Added support for remote, non-Mapbox TileJSON sources and inline TileJSON sources ([#535](https://github.com/mapbox/mapbox-gl-js/issues/535), [#698](https://github.com/mapbox/mapbox-gl-js/issues/698)).
- Added support for `symbol-avoid-edges` property to allow labels to be placed across tile edges.
- Fixed mkdir issue on Windows ([#674](https://github.com/mapbox/mapbox-gl-js/issues/674)).
- Fixed drawing beveled line joins without overlap.

#### Bugfixes

- Fixed performance when underzooming a layer's minzoom.
- Fixed `raster-opacity` for regular raster layers.
- Fixed various corner cases of easing functions.
- Do not modify original stylesheet ([#728](https://github.com/mapbox/mapbox-gl-js/issues/728)).
- Inherit video source from source ([#699](https://github.com/mapbox/mapbox-gl-js/issues/699)).
- Fixed interactivity for geojson layers.
- Stop dblclick on navigation so the map does not pan ([#715](https://github.com/mapbox/mapbox-gl-js/issues/715)).

## 0.2.2 (Aug 12 2014)

#### Breaking

- `map.setBearing()` no longer supports a second argument. Use `map.rotateTo` with an `offset` option and duration 0
if you need to rotate around a point other than the map center.

#### Improvements

- Improved `GeoJSONSource` to also accept URL as `data` option, eliminating a huge performance bottleneck in case of large GeoJSON files.
[#669](https://github.com/mapbox/mapbox-gl-js/issues/669) [#671](https://github.com/mapbox/mapbox-gl-js/issues/671)
- Switched to a different fill outlines rendering approach. [#668](https://github.com/mapbox/mapbox-gl-js/issues/668)
- Made the minified build 12% smaller gzipped (66 KB now).
- Added `around` option to `Map` `zoomTo`/`rotateTo`.
- Made the permalink hash more compact.
- Bevel linejoins no longer overlap and look much better when drawn with transparency.

#### Bugfixes

- Fixed the **broken minified build**. [#679](https://github.com/mapbox/mapbox-gl-js/issues/679)
- Fixed **blurry icons** rendering. [#666](https://github.com/mapbox/mapbox-gl-js/issues/666)
- Fixed `util.supports` WebGL detection producing false positives in some cases. [#677](https://github.com/mapbox/mapbox-gl-js/issues/677)
- Fixed invalid font configuration completely blocking tile rendering.  [#662](https://github.com/mapbox/mapbox-gl-js/issues/662)
- Fixed `Map` `project`/`unproject` to properly accept array-form values.
- Fixed sprite loading race condition. [#593](https://github.com/mapbox/mapbox-gl-js/issues/593)
- Fixed `GeoJSONSource` `setData` not updating the map until zoomed or panned. [#676](https://github.com/mapbox/mapbox-gl-js/issues/676)

## 0.2.1 (Aug 8 2014)

#### Breaking

- Changed `Navigation` control signature: now it doesn't need `map` in constructor
and gets added with `map.addControl(nav)` or `nav.addTo(map)`.
- Updated CSS classes to have consistent naming prefixed with `mapboxgl-`.

#### Improvements

- Added attribution control (present by default, disable by passing `attributionControl: false` in options).
- Added rotation by dragging the compass control.
- Added grabbing cursors for the map by default.
- Added `util.inherit` and `util.debounce` functions.
- Changed the default debug page style to OSM Bright.
- Token replacements now support dashes.
- Improved navigation control design.

#### Bugfixes

- Fixed compass control to rotate its icon with the map.
- Fixed navigation control cursors.
- Fixed inertia going to the wrong direction in a rotated map.
- Fixed inertia race condition where error was sometimes thrown after erratic panning/zooming.


## 0.2.0 (Aug 6 2014)

- First public release.<|MERGE_RESOLUTION|>--- conflicted
+++ resolved
@@ -3,11 +3,8 @@
 ### ✨ Features and improvements
 - Add `setiClusterOptions` to update cluster properties of the added sources: fixing these issues ([#429](https://github.com/maplibre/maplibre-gl-js/issues/429)) and ([1384](https://github.com/maplibre/maplibre-gl-js/issues/1384))
 - Add types for `workerOptions` and `_options` in `geojson_source.ts`
-<<<<<<< HEAD
+- Add fullscreenstart, fullscreenend events to FullscreenControl
 - Make jest tests easier to run in CI and local development
-=======
-- Add fullscreenstart, fullscreenend events to FullscreenControl
->>>>>>> ff99b076
 - *...Add new stuff here...*
 ### 🐞 Bug fixes
 - *...Add new stuff here...*
