## main

### ✨ Features and improvements

- _...Add new stuff here..._

### 🐞 Bug fixes

<<<<<<< HEAD
- Fixed Interrupting a scroll zoom causes the next scroll zoom to return to the prior zoom level by reseting scroll handler state properly ([#2709](https://github.com/maplibre/maplibre-gl-js/issues/2709), [#3051](https://github.com/maplibre/maplibre-gl-js/pull/305))
=======
- Fix unit test warning about duplicate module names ([#3049](https://github.com/maplibre/maplibre-gl-js/pull/3049))
>>>>>>> 8a88c6e6
- _...Add new stuff here..._

## 3.3.1

### ✨ Features and improvements

- Copy LICENSE.txt to dist folder so it's included in 3rdpartylicenses.txt by webpack ([#3021](https://github.com/maplibre/maplibre-gl-js/pull/3021))

### 🐞 Bug fixes

- Correct declared return type of `Map.getLayer()` and `Style.getLayer()` to be `StyleLayer | undefined` to match the documentation ([#2969](https://github.com/maplibre/maplibre-gl-js/pull/2969))
- Correct type of `Map.addLayer()` and `Style.addLayer()` to allow adding a layer with an embedded source, matching the documentation ([#2966](https://github.com/maplibre/maplibre-gl-js/pull/2966))
- Throttle map resizes from ResizeObserver to reduce flicker ([#2986](https://github.com/maplibre/maplibre-gl-js/pull/2986))
- Correct function `Map.setTerrain(options: TerrainSpecification): Map` to be `Map.setTerrain(options: TerrainSpecification | null): Map` per the API spec ([#2993](https://github.com/maplibre/maplibre-gl-js/pull/2993))
- Correct function `Map.getTerrain(): TerrainSpecification` to be `Map.getTerrain(): TerrainSpecification | null` for consistency with the setTerrain function ([#3020](https://github.com/maplibre/maplibre-gl-js/pull/3020))

## 3.3.0

### ✨ Features and improvements

- Add support for [`text-variable-anchor-offset`](https://maplibre.org/maplibre-style-spec/layers/#layout-symbol-text-variable-anchor-offset) symbol style layer property ([#2914](https://github.com/maplibre/maplibre-gl-js/pull/2914))

## 3.2.2

### ✨ Features and improvements

- Add `cache` parameter to [`RequestParameters`](https://maplibre.org/maplibre-gl-js/docs/API/types/maplibregl.RequestParameters/) ([#2910](https://github.com/maplibre/maplibre-gl-js/pull/2910))
- Removed some classed from the docs to better define the public API ([#2945](https://github.com/maplibre/maplibre-gl-js/pull/2945))

### 🐞 Bug fixes

- Properly check ImageBitmap ([#2942](https://github.com/maplibre/maplibre-gl-js/pull/2942), [#2940](https://github.com/maplibre/maplibre-gl-js/issues/2940))
- VectorTileWorkerSource: fix reload for original's load parse would not pass the rawTileData and meta. ([#2941](https://github.com/maplibre/maplibre-gl-js/pull/2941))

## 3.2.1

### ✨ Features and improvements

- Remove cooperative gesture screen from the accessibility tree since screenreaders cannot interact with the map using gestures
- Add `cooperated gestures` example to the doc.([#2860](https://github.com/maplibre/maplibre-gl-js/pull/2860))

### 🐞 Bug fixes

- Incorrect distance field of view calculation for negative elevation, fixed by storing min elevation for the tile in view ([#1655](https://github.com/maplibre/maplibre-gl-js/issues/1655), [#2858](https://github.com/maplibre/maplibre-gl-js/pull/2858))
- Fix reloadCallback not firing on VectorTileWorkerSource.reloadTile ([#1874](https://github.com/maplibre/maplibre-gl-js/pull/1874))
- Don't draw halo pixels underneath text pixels ([#2897](https://github.com/maplibre/maplibre-gl-js/pull/2897))
- Fix RasterDEMTileSource not serializing its options correctly ([#2895](https://github.com/maplibre/maplibre-gl-js/pull/2895))
- Remove node and jest from dist type checking, fix map event and other typing problems ([#2898](https://github.com/maplibre/maplibre-gl-js/pull/2898))

## 3.2.0

### ✨ Features and improvements

- Change all internal exports to named exports([#2711](https://github.com/maplibre/maplibre-gl-js/pull/2711))
- Docs generation is now part of this repo([#2733](https://github.com/maplibre/maplibre-gl-js/pull/2733))
- Add `className` option to Marker constructor ([#2729](https://github.com/maplibre/maplibre-gl-js/pull/2729))
- Immediately redraw the map after setting pixel ratio ([#2674](https://github.com/maplibre/maplibre-gl-js/pull/2673))
- Add maxCanvasSize option to limit canvas size. It can prevent reaching the GL limits and reduce the load on the devices. Default value is [4096, 4096].
- Reduce maxCanvasSize when hitting GL limits to avoid distortions ([#2674](https://github.com/maplibre/maplibre-gl-js/pull/2673))
- Rewrite all the code comments in TSDocs, introduced a new documentaiton system and moved examples into this repository for better debug options ([#2756](https://github.com/maplibre/maplibre-gl-js/pull/2756))
- ⚠️ Removed non documented `Marker` constructor parameter ([#2756](https://github.com/maplibre/maplibre-gl-js/pull/2756))
- Updated `check-for-support` example ([#2859](https://github.com/maplibre/maplibre-gl-js/pull/2859))

### 🐞 Bug fixes

- Return undefined instead of throwing from `Style.serialize()` when the style hasn't loaded yet ([#2712](https://github.com/maplibre/maplibre-gl-js/pull/2712))
- Don't throw an exception from `checkMaxAngle` when a label with length 0 is on the last segment of a line ([#2710](https://github.com/maplibre/maplibre-gl-js/pull/2710))
- Fix the `tap then drag` zoom gesture detection to abort when the two taps are far away ([#2673](https://github.com/maplibre/maplibre-gl-js/pull/2673))
- Fix regression - update pixel ratio when devicePixelRatio changes, restoring the v1.x behaviour ([#2706](https://github.com/maplibre/maplibre-gl-js/issues/2706))
- Fix incorrect elevation calculation [#2772]

## 3.1.0

### ✨ Features and improvements

- Expose map options.maxTileCacheZoomLevels to allow better control of tile cache ([#2581](https://github.com/maplibre/maplibre-gl-js/pull/2581))

### 🐞 Bug fixes

- Fix regression - Add webgl1 fallback to accomondate users without webgl2 support ([#2653](https://github.com/maplibre/maplibre-gl-js/issues/2653))

## 3.0.1

### ✨ Features and improvements

- Update shaders to GLSL ES 3.0 ([#2599](https://github.com/maplibre/maplibre-gl-js/pull/2599))

### 🐞 Bug fixes

- Fix `RequestTransformFunction` type to return RequestParameters or undefined ([#2586](https://github.com/maplibre/maplibre-gl-js/pull/2586))
- Load `EXT_color_buffer_float` WebGL2 extension to fix heatmap in firefox ([#2595](https://github.com/maplibre/maplibre-gl-js/pull/2595))

## 3.0.0

## New features and improvements

- Add `transformCameraUpdate` callback to `Map` options ([#2535](https://github.com/maplibre/maplibre-gl-js/pull/2535))
- Bump KDBush and supercluster for better memory efficiency ([#2522](https://github.com/maplibre/maplibre-gl-js/pull/2522))
- Improve performance by using HTMLImageElement to download raster source images when refreshExpiredTiles tiles is false ([#2126](https://github.com/maplibre/maplibre-gl-js/pull/2126))
- Set fetchPriority for HTMLImageElement to help improve raster-heavy scenarios ([#2459](https://github.com/maplibre/maplibre-gl-js/pull/2459))
- Reduce rendering calls on initial load. No reason to try rendering before the style is loaded. ([#2464](https://github.com/maplibre/maplibre-gl-js/pull/2464))
- Lazy load default style properties on demand to improve loading performance and reduce memory usage. ([#2476](https://github.com/maplibre/maplibre-gl-js/pull/2476))
- Add queryTerrainElevation allows getting terrain elevation in meters at a specific point ([#2264](https://github.com/maplibre/maplibre-gl-js/pull/2264))
- Improve performance by sending style layers to the worker thread before processing it on the main thread to allow parallel processing ([#2131](https://github.com/maplibre/maplibre-gl-js/pull/2131))
- Add Map.getImage() to retrieve previously-loaded images. ([#2168](https://github.com/maplibre/maplibre-gl-js/pull/2168))
- Add a method to enable/disable cooperative gestures
- Update CONTRIBUTING.md with details on setting up on M1 mac ([#2196](https://github.com/maplibre/maplibre-gl-js/pull/2196))
- Update default type of originalEvent in MapLibreEvent to be `unknown` ([#2243](https://github.com/maplibre/maplibre-gl-js/pull/2243))
- Improve performance when forcing full symbol placement by short-circuiting pause checks ([#2241](https://github.com/maplibre/maplibre-gl-js/pull/2241))
- Adding a `warnonce` when terrain and hillshade source are the same ([#2298](https://github.com/maplibre/maplibre-gl-js/pull/2298))
- Remove a deprecation warning by removing an empty texture that is no longer being used in the codebase ([#2299](https://github.com/maplibre/maplibre-gl-js/pull/2299))
- Improve initial loading performance by lazy serializing layers only when needed. ([#2306](https://github.com/maplibre/maplibre-gl-js/pull/2306))
- Add validateStyle MapOption to allow disabling style validation for faster performance in production environment. ([#2390](https://github.com/maplibre/maplibre-gl-js/pull/2390))
- Add `setiClusterOptions` to update cluster properties of the added sources: fixing these issues ([#429](https://github.com/maplibre/maplibre-gl-js/issues/429)) and ([#1384](https://github.com/maplibre/maplibre-gl-js/issues/1384))
- Add types for `workerOptions` and `_options` in `geojson_source.ts`
- Add fullscreenstart, fullscreenend events to FullscreenControl ([#2128](https://github.com/maplibre/maplibre-gl-js/issues/2128)
- Throttle the image request queue while the map is moving to improve performance ([#2097](https://github.com/maplibre/maplibre-gl-js/issues/2097)
- Add support for multiple `sprite` declarations in one style file ([#1805](https://github.com/maplibre/maplibre-gl-js/pull/1805))
- Extract sprite image on demand to reduce memory usage and improve performance by reducing the number of getImageData calls ([#1809](https://github.com/maplibre/maplibre-gl-js/pull/1809))
- `QueryRenderedFeaturesOptions` type added to both of the params in queryRenderedFeatures in map.ts ([#1900](https://github.com/maplibre/maplibre-gl-js/issues/1900))
- NavigationControlOptions is now optional when creating an instance of NavigationControl ([#1754](https://github.com/maplibre/maplibre-gl-js/issues/1754))
- Listen to webglcontextcreationerror event and give detailed debug info when it fails ([#1715](https://github.com/maplibre/maplibre-gl-js/pull/1715))
- Make sure `cooperativeGestures` overlay is always "on top" (z-index) of map features ([#1753](https://github.com/maplibre/maplibre-gl-js/pull/1753))
- Use `willReadFrequently` hint to optimize 2D canvas usage and remove warnings ([#1808](https://github.com/maplibre/maplibre-gl-js/pull/1808))
- Speed up the cross tile symbol index in certain circumstances ([#1755](https://github.com/maplibre/maplibre-gl-js/pull/1755))
- Improve rendering speed in scenes with many colliding symbolic icons and labels ([#1757](https://github.com/maplibre/maplibre-gl-js/pull/1757))
- Make request for ImageSource cancelable ([#1802](https://github.com/maplibre/maplibre-gl-js/pull/1802))
- Throttle the image request queue while the map is moving to improve performance ([#2097](https://github.com/maplibre/maplibre-gl-js/pull/2097))
- Return a promise from `once` method to allow easier usage of async/await in this case ([#1690](https://github.com/maplibre/maplibre-gl-js/pull/1690))
- Add pseudo (CSS) fullscreen as a fallback for iPhones ([#1678](https://github.com/maplibre/maplibre-gl-js/pull/1678))
- Add `updateData` to `GeoJSONSource` which allows for partial data updates ([#1605](https://github.com/maplibre/maplibre-gl-js/pull/1605))
- Add a RenderPool to render tiles onto textures for 3D ([#1671](https://github.com/maplibre/maplibre-gl-js/pull/1671))
- Add map.getCameraTargetElevation() ([#1558](https://github.com/maplibre/maplibre-gl-js/pull/1558))
- Add `freezeElevation` to `AnimationOptions` to allow smooth camera movement in 3D ([#1514](https://github.com/maplibre/maplibre-gl-js/pull/1514), [#1492](https://github.com/maplibre/maplibre-gl-js/issues/1492))
- Add map.setStyle's transformStyle option ([#1632](https://github.com/maplibre/maplibre-gl-js/pull/1632))

## Potentially breaking changes

Most of these changes will not affect your code but read carefully through the list to asses if a migration is needed.

- ⚠️ Cancel unloaded tile request on zooming in across multiple zooms. Previously these requests were not cancelled. ([#2377](https://github.com/maplibre/maplibre-gl-js/pull/2377))
- ⚠️ Resize map when container element is resized. The "resize"-related events now has different data associated with it ([#2157](https://github.com/maplibre/maplibre-gl-js/pull/2157), [#2551](https://github.com/maplibre/maplibre-gl-js/issues/2551)). Previously the originalEvent field was the reason of this change, for example it could be a `resize` event from the browser. Now it is `ResizeObserverEntry`, see more [here](https://developer.mozilla.org/en-US/docs/web/api/resizeobserverentry).
- ⚠️ Improve rendering of areas below sea level, and remove elevationOffset workaround ([#1578](https://github.com/maplibre/maplibre-gl-js/pull/1578))
- ⚠️ Remove support for `hsl` css color in a format that does not comply with the CSS Color specification. Colors defined in `hsl(110, 0.7, 0.055)` format will no longer work, instead it is recommended to use the format with percentages `hsl(110, 70%, 5.5%)`. ([#2376](https://github.com/maplibre/maplibre-gl-js/pull/2376))
- ⚠️ Move terrain object from style.terrain to map.terrain ([#1628](https://github.com/maplibre/maplibre-gl-js/pull/1628))
- ⚠️ Remove deprecated `mapboxgl-` css classes (use `maplibregl-` instead) ([#1575](https://github.com/maplibre/maplibre-gl-js/pull/1575))
- ⚠️ Full transition from WebGL1 to WebGL2 ([browser support](https://caniuse.com/?search=webgl2)) ([#2512](https://github.com/maplibre/maplibre-gl-js/pull/2512), [#1891](https://github.com/maplibre/maplibre-gl-js/pull/1891))
- ⚠️ `LngLat.toBounds()` is replaced by a static method `LngLatBounds.fromLngLat()` ([#2188](https://github.com/maplibre/maplibre-gl-js/pull/2188))
- ⚠️ Make geojson data source a required field to align with the docs ([#1396](https://github.com/maplibre/maplibre-gl-js/issue/1396))
- ⚠️ Improve control initial loading performance by forcing fadeDuration to 0 till first idle event ([#2447](https://github.com/maplibre/maplibre-gl-js/pull/2447))
- ⚠️ Remove "mapbox-gl-supported" package from API. If needed, please reference it directly instead of going through MapLibre. ([#2451](https://github.com/maplibre/maplibre-gl-js/pull/2451))
- ⚠️ Improve control performance by restricting worker count to a max of 1 except for Safari browser. ([#2354](https://github.com/maplibre/maplibre-gl-js/pull/2354))

## Bug fixes

- Fix of incorrect dash in diagonal lines with a vector source at some zoom levels. ([#2479](https://github.com/maplibre/maplibre-gl-js/pull/2479))
- Fix event.isSourceLoaded to reflect the state of source loading for sourcedata event ([#2543](https://github.com/maplibre/maplibre-gl-js/pull/2543))
- Fix overlapping of 3D building parts when 3D Terrain is activated ([#2513](https://github.com/maplibre/maplibre-gl-js/issues/2513))
- Show 3D buildings located below sea level when 3D Terrain is activated ([#2544](https://github.com/maplibre/maplibre-gl-js/issues/2544))
- Fix `LngLatBounds.extend()` to correctly handle `{ lng: number, lat: number }` coordinates. ([#2425](https://github.com/maplibre/maplibre-gl-js/pull/2425))
- Fix the accuracy-circle in the geolocate control from randomly resizing. ([#2450](https://github.com/maplibre/maplibre-gl-js/pull/2450))
- Fix the type of the `features` property on `MapLayerMouseEvent` and `MapLayerTouchEvent` to be `MapGeoJSONFeature[]` in lieu of `GeoJSON.Feature[]` ([#2244](https://github.com/maplibre/maplibre-gl-js/pull/2244))
- Fix GeolocateControl error if removed quickly ([#2391](https://github.com/maplibre/maplibre-gl-js/pull/2391))
- Fix issue unloading sprite sheet when using `setStyle(style, {diff:true})` ([#2146](https://github.com/maplibre/maplibre-gl-js/pull/2146))
- Fix wrap coords in `getTerrain` when `fitBounds` across the AM ([#2155](https://github.com/maplibre/maplibre-gl-js/pull/2155))
- Fix LngLat `toArray` method return type to [number,number] ([#2233](https://github.com/maplibre/maplibre-gl-js/issues/2233))
- Fix handling of text-offset with symbol-placement: line ([#2170](https://github.com/maplibre/maplibre-gl-js/issues/2170) and [#2171](https://github.com/maplibre/maplibre-gl-js/issues/2171))
- Fix geolocate control permissions failure on IOS16 web view with fallback to `window.navigator.geolocation` ([#2359](https://github.com/maplibre/maplibre-gl-js/pull/2359))
- Prevent unnecessary reload of raster sources when RTL Text Plugin loads ([#2380](https://github.com/maplibre/maplibre-gl-js/issues/2380))
- Fix Handle AddProtocol callback function returning an HTMLImageElement ([#](https://github.com/maplibre/maplibre-gl-js/pull/2393)2393](https://github.com/maplibre/maplibre-gl-js/pull/2393))
- Fix raster tiles being retained when raster-fade-duration is 0 ([#2445](https://github.com/maplibre/maplibre-gl-js/issues/2445), [#2501](https://github.com/maplibre/maplibre-gl-js/issues/2501))
- Fix the worker been terminated on setting new style ([#2123](https://github.com/maplibre/maplibre-gl-js/pull/2123))
- Change how meta key is detected for cooperative gestures
- Fix the worker been terminated on setting new style ([#2123](https://github.com/maplibre/maplibre-gl-js/pull/2123))
- Fix issue [#1024](https://github.com/maplibre/maplibre-gl-js/pull/1024) - Zoom center not under cursor when terrain is on
- Fix errors when running style-spec bin scripts and added missing help. Removed unnecessary script 'gl-style-composite'. ([#1971](https://github.com/maplibre/maplibre-gl-js/pull/1971))
- Fix the `slice` expression type ([#1886](https://github.com/maplibre/maplibre-gl-js/issues/1886))
- Remove dependency on `@rollup/plugin-json`, which was in conflict with `rollup-plugin-import-assert`
- Remove dependency on `@mapbox/gazetteer` which caused some build warnings ([#1757](https://github.com/maplibre/maplibre-gl-js/pull/1757) [#1898](https://github.com/maplibre/maplibre-gl-js/pull/1898))
- Fix `getElevation()` causing uncaught error ([#1650](https://github.com/maplibre/maplibre-gl-js/issues/1650)).
- Fix headless benchmark execution especially on VM ([#1732](https://github.com/maplibre/maplibre-gl-js/pull/1732))
- fix issue [#860](https://github.com/maplibre/maplibre-gl-js/issues/860) fill-pattern with pixelRatio > 1 is now switched correctly at runtime. ([#1765](https://github.com/maplibre/maplibre-gl-js/pull/1765))
- Fix the exception that would be thrown on `map.setStyle` when it is passed with transformStyle option and map is initialized without an initial style. ([#1824](https://github.com/maplibre/maplibre-gl-js/pull/1824))
- Fix the behavior of the compass button on touch devices. ([#1852](https://github.com/maplibre/maplibre-gl-js/pull/1852))
- Fix `GeoJSONSource` appearing to never finish loading when calling its `setData` method immediately after adding it to a `Map` due to it not firing a `metadata` `data` event ([#1693](https://github.com/maplibre/maplibre-gl-js/issues/1693))
- Fix the gap between terrain elevated tiles ([#1602](https://github.com/maplibre/maplibre-gl-js/issues/1602))
- Fix showTileBoundaries to show the first vector source [#1395](https://github.com/maplibre/maplibre-gl-js/pull/1395)
- Fix `match` expression type ([#1631](https://github.com/maplibre/maplibre-gl-js/pull/1631))
- Fix for blurry raster tiles due to raster tiles requests stuck in image queue. ([#2511](https://github.com/maplibre/maplibre-gl-js/pull/2511))

## 3.0.0-pre.9

### 🐞 Bug fixes

- Fixes issue with ResizeObserver firing an initial 'resize' event (since 3.0.0-pre.5) ([#2551](https://github.com/maplibre/maplibre-gl-js/issues/2551))

## 3.0.0-pre.8

### ✨ Features and improvements

- Add `transformCameraUpdate` callback to `Map` options ([#2535](https://github.com/maplibre/maplibre-gl-js/pull/2535))

### 🐞 Bug fixes

- Revise previous fix ([#2445](https://github.com/maplibre/maplibre-gl-js/issues/2445)) for raster tiles being retained when raster-fade-duration is 0 ([#2501](https://github.com/maplibre/maplibre-gl-js/issues/2501))

## 3.0.0-pre.7

### ✨ Features and improvements

- ⚠️ Breaking - Remove WebGL1 support. Move to WebGL2 ([#2512](https://github.com/maplibre/maplibre-gl-js/pull/2512))
- Bump KDBush and supercluster ([#2522](https://github.com/maplibre/maplibre-gl-js/pull/2522))

## 3.0.0-pre.6

### ✨ Features and improvements

- ⚠️ Breaking - Improve control performance by restricting worker count to a max of 1 except safari browser. ([#2354](https://github.com/maplibre/maplibre-gl-js/pull/2354))
- Improve performance by using HTMLImageElement to download raster source images when refreshExpiredTiles tiles is false ([#2126](https://github.com/maplibre/maplibre-gl-js/pull/2126))
- ⚠️ Breaking - Improve control initial loading performance by forcing fadeDuration to 0 till first idle event ([#2447](https://github.com/maplibre/maplibre-gl-js/pull/2447))
- ⚠️ Breaking - Remove "mapbox-gl-supported" package from API. If needed, please reference it directly instead of going through MapLibre. ([#2451](https://github.com/maplibre/maplibre-gl-js/pull/2451))
- Set fetchPriority for HTMLImageElement to help improve raster heavy scenarios ([#2459](https://github.com/maplibre/maplibre-gl-js/pull/2459))
- Reduce rendering calls on initial load. No reason to try rendering before style is loaded. ([#2464](https://github.com/maplibre/maplibre-gl-js/pull/2464))
- Lazy load default style properties on demand to improve loading performance and reduce memory usage. ([#2476](https://github.com/maplibre/maplibre-gl-js/pull/2476))
- Conditional WebGL2 support ([#1891](https://github.com/maplibre/maplibre-gl-js/pull/1891)

### 🐞 Bug fixes

- Fix `LngLatBounds.extend()` to correctly handle `{ lng: number, lat: number }` coordinates. ([#2425](https://github.com/maplibre/maplibre-gl-js/pull/2425))
- Fix the accuracy-circle in the geolocate control from randomly resizing. ([#2450](https://github.com/maplibre/maplibre-gl-js/pull/2450))

## 3.0.0-pre.5

### ✨ Features and improvements

- Add queryTerrainElevation allows getting terrain elevation in meters at specific point ([#2264](https://github.com/maplibre/maplibre-gl-js/pull/2264))
- Improve performance by sending style layers to worker thread before processing it on main thread to allow parallel processing ([#2131](https://github.com/maplibre/maplibre-gl-js/pull/2131))
- ⚠️ Breaking - Resize map when container element is resized. The resize related events now has different data associated with it ([#2157](https://github.com/maplibre/maplibre-gl-js/pull/2157)). Previously the originalEvent field was the reason of this change, for example it could be a `resize` event from the browser. Now it is `ResizeObserverEntry`, see more [here](https://developer.mozilla.org/en-US/docs/web/api/resizeobserverentry).
- Add Map.getImage() to retrieve previously-loaded images. ([#2168](https://github.com/maplibre/maplibre-gl-js/pull/2168))
- Add method to enable/disable cooperative gestures
- ⚠️ Breaking - `LngLat.toBounds()` is replaced by a static method `LngLatBounds.fromLngLat()` ([#2188](https://github.com/maplibre/maplibre-gl-js/pull/2188))
- Update CONTRIBUTING.md with details on setting up on M1 mac ([#2196](https://github.com/maplibre/maplibre-gl-js/pull/2196))
- Update default type of originalEvent in MapLibreEvent to be `unknown` ([#2243](https://github.com/maplibre/maplibre-gl-js/pull/2243))
- Improve performance when forcing full symbol placement by short circuiting pause checks ([#2241](https://github.com/maplibre/maplibre-gl-js/pull/2241))
- Adding a `warnonce` when terrain and hillshade source are the same ([#2298](https://github.com/maplibre/maplibre-gl-js/pull/2298))
- Remove a deprecation warning by removing an empty texture that is no longer being used in the codebase ([#2299](https://github.com/maplibre/maplibre-gl-js/pull/2299))
- Improve initial loading performance by lazy serializing layers only when needed. ([#2306](https://github.com/maplibre/maplibre-gl-js/pull/2306))
- ⚠️ Breaking - Cancel unloaded tile request on zooming in across multiple zoom. Previously these requests were not cancelled. ([#2377](https://github.com/maplibre/maplibre-gl-js/pull/2377))
- Add validateStyle MapOption to allow disabling style validation for faster performance in production environment. ([#2390](https://github.com/maplibre/maplibre-gl-js/pull/2390))
- ⚠️ Breaking - Remove support for `hsl` css color in a format that does not comply with the CSS Color specification. Colors defined in `hsl(110, 0.7, 0.055)` format will no longer work, instead it is recommended to use the format with percentages `hsl(110, 70%, 5.5%)`. ([#2376](https://github.com/maplibre/maplibre-gl-js/pull/2376))

### 🐞 Bug fixes

- Fix the type of the `features` property on `MapLayerMouseEvent` and `MapLayerTouchEvent` to be `MapGeoJSONFeature[]` in lieu of `GeoJSON.Feature[]` ([#2244](https://github.com/maplibre/maplibre-gl-js/pull/2244))
- Fix GeolocateControl error if removed quickly ([#2391](https://github.com/maplibre/maplibre-gl-js/pull/2391))
- Fix issue unloading sprite sheet when using `setStyle(style, {diff:true})` ([#2146](https://github.com/maplibre/maplibre-gl-js/pull/2146))
- Fix wrap coords in `getTerrain` when `fitBounds` across the AM ([#2155](https://github.com/maplibre/maplibre-gl-js/pull/2155))
- Fix LngLat `toArray` method return type to [number,number] ([#2233](https://github.com/maplibre/maplibre-gl-js/issues/2233))
- Fix handling of text-offset with symbol-placement: line ([#2170](https://github.com/maplibre/maplibre-gl-js/issues/2170) and [#2171](https://github.com/maplibre/maplibre-gl-js/issues/2171))
- Fix geolocate control permissions failure on IOS16 web view with fallback to `window.navigator.geolocation` ([#2359](https://github.com/maplibre/maplibre-gl-js/pull/2359))
- Prevent unnecessary reload of raster sources when RTL Text Plugin loads ([#2380](https://github.com/maplibre/maplibre-gl-js/issues/2380))
- Fix Handle AddProtocol callback function returning an HTMLImageElement ([#](https://github.com/maplibre/maplibre-gl-js/pull/2393)2393](https://github.com/maplibre/maplibre-gl-js/pull/2393))
- Fix raster tiles being retained when raster-fade-duration is 0 ([#2445](https://github.com/maplibre/maplibre-gl-js/issues/2445))

## 3.0.0-pre.4

### ✨ Features and improvements

- Add `setiClusterOptions` to update cluster properties of the added sources: fixing these issues ([#429](https://github.com/maplibre/maplibre-gl-js/issues/429)) and ([#1384](https://github.com/maplibre/maplibre-gl-js/issues/1384))
- Add types for `workerOptions` and `_options` in `geojson_source.ts`
- Add fullscreenstart, fullscreenend events to FullscreenControl ([#2128](https://github.com/maplibre/maplibre-gl-js/issues/2128)
- Throttle the image request queue while the map is moving to improve performance ([#2097](https://github.com/maplibre/maplibre-gl-js/issues/2097)

### 🐞 Bug fixes

- Fix the worker been terminated on setting new style ([#2123](https://github.com/maplibre/maplibre-gl-js/pull/2123))
- Change how meta key is detected for cooperative gestures
- Fix the worker been terminated on setting new style ([#2123](https://github.com/maplibre/maplibre-gl-js/pull/2123))

## 3.0.0-pre.3

### ✨ Features and improvements

- Add support for multiple `sprite` declarations in one style file ([#1805](https://github.com/maplibre/maplibre-gl-js/pull/1805))
- Extract sprite image on demand to reduce memory usage and improve performance by reducing number of getImageData calls ([#1809](https://github.com/maplibre/maplibre-gl-js/pull/1809))

### 🐞 Bug fixes

- Fix issue [#1024](https://github.com/maplibre/maplibre-gl-js/pull/1024) - Zoom center not under cursor when terrain is on
- Fix errors when running style-spec bin scripts and added missing help. Removed unnecessary script 'gl-style-composite'. ([#1971](https://github.com/maplibre/maplibre-gl-js/pull/1971))
- Fix the `slice` expression type ([#1886](https://github.com/maplibre/maplibre-gl-js/issues/1886))

## 3.0.0-pre.2

### ✨ Features and improvements

- `QueryRenderedFeaturesOptions` type added to both of the params in queryRenderedFeatures in map.ts ([#1900](https://github.com/maplibre/maplibre-gl-js/issues/1900))
- NavigationControlOptions is now optional when creating an instance of NavigationControl ([#1754](https://github.com/maplibre/maplibre-gl-js/issues/1754))
- Listen to webglcontextcreationerror event and give detailed debug info when it fails ([#1715](https://github.com/maplibre/maplibre-gl-js/pull/1715))
- Make sure `cooperativeGestures` overlay is always "on top" (z-index) of map features ([#1753](https://github.com/maplibre/maplibre-gl-js/pull/1753))
- Use `willReadFrequently` hint to optimize 2D canvas usage and remove warnings ([#1808](https://github.com/maplibre/maplibre-gl-js/pull/1808))
- Speed up the cross tile symbol index in certain circumstances ([#1755](https://github.com/maplibre/maplibre-gl-js/pull/1755))
- Improve rendering speed in scenes with many colliding symbolic icons and labels ([#1757](https://github.com/maplibre/maplibre-gl-js/pull/1757))
- Make request for ImageSource cancelable ([#1802](https://github.com/maplibre/maplibre-gl-js/pull/1802))
- Throttle the image request queue while the map is moving to improve performance ([#2097](https://github.com/maplibre/maplibre-gl-js/pull/2097))

### 🐞 Bug fixes

- Remove dependency on `@rollup/plugin-json`, which was in conflict with `rollup-plugin-import-assert`
- Remove dependency on `@mapbox/gazetteer` which caused some build warnings ([#1757](https://github.com/maplibre/maplibre-gl-js/pull/1757) [#1898](https://github.com/maplibre/maplibre-gl-js/pull/1898))
- Fix `getElevation()` causing uncaught error ([#1650](https://github.com/maplibre/maplibre-gl-js/issues/1650)).
- Fix headless benchmark execution especially on VM ([#1732](https://github.com/maplibre/maplibre-gl-js/pull/1732))
- fix issue [#860](https://github.com/maplibre/maplibre-gl-js/issues/860) fill-pattern with pixelRatio > 1 is now switched correctly at runtime. ([#1765](https://github.com/maplibre/maplibre-gl-js/pull/1765))
- Fix the exception that would be thrown on `map.setStyle` when it is passed with transformStyle option and map is initialized without an initial style. ([#1824](https://github.com/maplibre/maplibre-gl-js/pull/1824))
- Fix the behavior of the compass button on touch devices.

## 3.0.0-pre.1

### ✨ Features and improvements

- Return a promise from `once` method to allow easier usage of async/await in this case ([#1690](https://github.com/maplibre/maplibre-gl-js/pull/1690))
- Add pseudo (CSS) fullscreen as a fallback for iPhones ([#1678](https://github.com/maplibre/maplibre-gl-js/pull/1678))
- Add `updateData` to `GeoJSONSource` which allows for partial data updates ([#1605](https://github.com/maplibre/maplibre-gl-js/pull/1605))

### 🐞 Bug fixes

- Fix `GeoJSONSource` appearing to never finish loading when calling its `setData` method immediately after adding it to a `Map` due to it not firing a `metadata` `data` event ([#1693](https://github.com/maplibre/maplibre-gl-js/issues/1693))
- Fix the gap between terrain elevated tiles ([#1602](https://github.com/maplibre/maplibre-gl-js/issues/1602))

## 3.0.0-pre.0

### ✨ Features and improvements

- Add a RenderPool to render tiles onto textures for 3D ([#1671](https://github.com/maplibre/maplibre-gl-js/pull/1671))
- Add map.getCameraTargetElevation() ([#1558](https://github.com/maplibre/maplibre-gl-js/pull/1558))
- Add `freezeElevation` to `AnimationOptions` to allow smooth camera movement in 3D ([#1514](https://github.com/maplibre/maplibre-gl-js/pull/1514), [#1492](https://github.com/maplibre/maplibre-gl-js/issues/1492))
- ⚠️ Breaking - Remove deprecated `mapboxgl-` css classes ([#1575](https://github.com/maplibre/maplibre-gl-js/pull/1575))
- Add map.setStyle's transformStyle option ([#1632](https://github.com/maplibre/maplibre-gl-js/pull/1632))
- ⚠️ Breaking - Improve rendering of areas below sea level, and remove elevationOffset workaround ([#1578](https://github.com/maplibre/maplibre-gl-js/pull/1578))
- ⚠️ Breaking - Move terrain object from style.terrain to map.terrain ([#1628](https://github.com/maplibre/maplibre-gl-js/pull/1628))

### 🐞 Bug fixes

- ⚠️ Breaking - Make geojson data source a required field to align with the docs ([#1396](https://github.com/maplibre/maplibre-gl-js/issue/1396))
- Fix showTileBoundaries to show the first vector source [#1395](https://github.com/maplibre/maplibre-gl-js/pull/1395)
- Fix `match` expression type ([#1631](https://github.com/maplibre/maplibre-gl-js/pull/1631))

## 2.4.0

### ✨ Features and improvements

- Added calculateCameraOptionsFromTo to camera ([#1427](https://github.com/maplibre/maplibre-gl-js/pull/1427))
- Improve expression types ([#1510](https://github.com/maplibre/maplibre-gl-js/pull/1510))
- Improve performance for primitive size selection ([#1508](https://github.com/maplibre/maplibre-gl-js/pull/1508))
- Upgrade target from ES2017 to ES2019 ([#1499](https://github.com/maplibre/maplibre-gl-js/pull/1499))
- Improve error handling ([#1485](https://github.com/maplibre/maplibre-gl-js/pull/1485))
- Removed `_interpolationType` unused field ([#264](https://github.com/maplibre/maplibre-gl-js/issues/264))

### 🐞 Bug fixes

- Fix attribution not being displayed for terrain ([#1516](https://github.com/maplibre/maplibre-gl-js/pull/1516))
- No triggering of contextmenu after rotate, pitch, etc. also on Windows ([#1537](https://github.com/maplibre/maplibre-gl-js/pull/1537))

## 2.3.1-pre.2

### ✨ Features and improvements

- Improve expression types ([#1510](https://github.com/maplibre/maplibre-gl-js/pull/1510))
- Improve performance for primitive size selection ([#1508](https://github.com/maplibre/maplibre-gl-js/pull/1508))
- Upgrade target from ES2017 to ES2019 ([#1499](https://github.com/maplibre/maplibre-gl-js/pull/1499))

## 2.3.1-pre.1

### ✨ Features and improvements

- Improve error handling ([#1485](https://github.com/maplibre/maplibre-gl-js/pull/1485))

## 2.3.0

### ✨ Features and improvements

- Re-enable method to get library version. Either with `import {version} from 'maplibre-gl'`, or on a Map instance as `map.version`.

## 2.2.1

### 🐞 Bug fixes

- Fix types generation and make sure they run as part of the CI ([#1462](https://github.com/maplibre/maplibre-gl-js/issues/1462), [#1465](https://github.com/maplibre/maplibre-gl-js/pull/1465))

## 2.2.0

Everything from the four previous pre-releases:

### ✨ Features and improvements

- Update `icon-padding` symbol layout property to support asymmetric padding ([#1289](https://github.com/maplibre/maplibre-gl-js/pull/1289))
- Added `cooperativeGestures` option when instantiating map to prevent inadvertent scrolling/panning when navigating a page where map is embedded inline ([#234](https://github.com/maplibre/maplibre-gl-js/issues/234))
- Improve filter specification typings ([#1390](https://github.com/maplibre/maplibre-gl-js/pull/1390))
- Add 3D terrain capabilities ([#165](https://github.com/maplibre/maplibre-gl-js/pull/165), [#1022](https://github.com/maplibre/maplibre-gl-js/pull/1022))
- Cancel pending GeoJSON requests when `GeoJSONSource.setData()` is called instead of waiting for any pending request to complete before issuing the request for the new URL ([#1102](https://github.com/maplibre/maplibre-gl-js/pull/1102))

### 🐞 Bug fixes

- Fix compact attribution style when using global CSS that sets `box-sizing: border-box;` ([#1250](https://github.com/maplibre/maplibre-gl-js/pull/1250))
- Handle maxBounds which cross the meridian at longitude ±180° ([#1298](https://github.com/maplibre/maplibre-gl-js/pull/1298), [#1299](https://github.com/maplibre/maplibre-gl-js/pull/1299))
- Hide arrow displayed in default `summary` styles on the attribution control ([#1258](https://github.com/maplibre/maplibre-gl-js/pull/1258))
- Fix memory usage in terrain 3D ([#1291](https://github.com/maplibre/maplibre-gl-js/issues/1291), [#1302](https://github.com/maplibre/maplibre-gl-js/pull/1302))
- Fix disappearence of closest tiles when 3D terrain is enabled ([#1241](https://github.com/maplibre/maplibre-gl-js/issues/1241), [#1300](https://github.com/maplibre/maplibre-gl-js/pull/1300))

## 2.2.0-pre.4

### ✨ Features and improvements

- Update `icon-padding` symbol layout property to support asymmetric padding ([#1289](https://github.com/maplibre/maplibre-gl-js/pull/1289))
- Added `cooperativeGestures` option when instantiating map to prevent inadvertent scrolling/panning when navigating a page where map is embedded inline ([#234](https://github.com/maplibre/maplibre-gl-js/issues/234))
- Improve filter specification typings ([#1390](https://github.com/maplibre/maplibre-gl-js/pull/1390))

### 🐞 Bug fixes

- Fix compact attribution style when using global CSS that sets `box-sizing: border-box;` ([#1250](https://github.com/maplibre/maplibre-gl-js/pull/1250))

## 2.2.0-pre.3

### 🐞 Bug fixes

- Handle maxBounds which cross the meridian at longitude ±180° ([#1298](https://github.com/maplibre/maplibre-gl-js/issues/1298), [#1299](https://github.com/maplibre/maplibre-gl-js/pull/1299))
- Hide arrow displayed in default `summary` styles on the attribution control ([#1258](https://github.com/maplibre/maplibre-gl-js/pull/1258))
- Fix memory usage in terrain 3D ([#1291](https://github.com/maplibre/maplibre-gl-js/issues/1291), [#1302](https://github.com/maplibre/maplibre-gl-js/pull/1302))
- Fix disappearence of closest tiles when 3D terrain is enabled ([#1241](https://github.com/maplibre/maplibre-gl-js/issues/1241), [#1300](https://github.com/maplibre/maplibre-gl-js/pull/1300))

## 2.2.0-pre.2

### ✨ Features and improvements

- Add 3D terrain capabilities ([#165](https://github.com/maplibre/maplibre-gl-js/pull/165), [#1022](https://github.com/maplibre/maplibre-gl-js/pull/1022))

## 2.2.0-pre.1

### ✨ Features and improvements

- Cancel pending GeoJSON requests when `GeoJSONSource.setData()` is called instead of waiting for any pending request to complete before issuing the request for the new URL ([#1102](https://github.com/maplibre/maplibre-gl-js/pull/1102))

## 2.1.9

### 🐞 Bug fixes

- Add back typescript typings to dependencies instead of devDependencies ([#1178](https://github.com/maplibre/maplibre-gl-js/pull/1178))

## 2.1.8

### ✨ Features and improvements

- Changed logic for showing the MapLibre logo. The MapLibre logo is now shown by setting the map option 'maplibreLogo' to true or by adding it to a map with addControl. TileJSON no longer controls if the logo is shown. ([#786](https://github.com/maplibre/maplibre-gl-js/pull/786))

### 🐞 Bug fixes

- Fix missing `touchmove` in `MapTouchEvent["type"]` ([#1131](https://github.com/maplibre/maplibre-gl-js/pull/1131))
- Type CustomLayerInterface renderingMode, onRemove, onAdd, and prerender optional ([#1122](https://github.com/maplibre/maplibre-gl-js/pull/1122))

## 2.1.8-pre.3

### 🐞 Bug fixes

- Use correct location for mouse events of line layer with line-offset ([#1108](https://github.com/maplibre/maplibre-gl-js/issues/1108)).
- Change `GeoJSONFeature.properties` type from `{}` to `{ [name: string]: any; }` ([#1115](https://github.com/maplibre/maplibre-gl-js/pull/1115)).
- Fix `error TS2503: Cannot find namespace 'GeoJSON'` ([#1096](https://github.com/maplibre/maplibre-gl-js/issues/1096)).

## 2.1.8-pre.2

### ✨ Features and improvements

- Removal of the unminified production build target, so `npm run build-prod` will be the main build command going forward.

### 🐞 Bug fixes

- Dispose source resources on map style removal, it also fixes `cannot read properties of undefined (reading 'sourceCaches')` error ([#1099](https://github.com/maplibre/maplibre-gl-js/pull/1099)).
- Add MapGeoJSONFeature type as replacement for MapboxGeoJSONFeature. MapGeoJSONFeature type extends GeoJSONFeature type with layer, source, sourceLayer, and state properties ([#1104](https://github.com/maplibre/maplibre-gl-js/pull/1104)).
- Fix automatic refreshing of expired raster tiles ([#1106](https://github.com/maplibre/maplibre-gl-js/pull/1106))
- Fix precision loss in some matrix calculations ([#1105](https://github.com/maplibre/maplibre-gl-js/pull/1105))

## 2.1.8-pre.1

### ✨ Features and improvements

- Add option `viewport-glyph` to `text-rotation-alignment` which places glyphs along a linestring and rotates them to the x-axis of the viewport ([#716](https://github.com/maplibre/maplibre-gl-js/pull/716)).

### 🐞 Bug fixes

- Change `GeoJSONFeature.id` type from `number | string | void` to `number | string | undefined` ([#1093](https://github.com/maplibre/maplibre-gl-js/pull/1093))
- Add FeatureIdentifier type to define feature parameter in setFeatureState, removeFeatureState, and getFeatureState methods. Change FeatureIdentifier.id from `id: string | number;` to `id?: string | number | undefined;` ([#1095](https://github.com/maplibre/maplibre-gl-js/pull/1095))
- Change map.on, map.off, and map.once type parameter from "type: MapEvent" to "type: MapEvent | string" ([#1094](https://github.com/maplibre/maplibre-gl-js/pull/1094))

## 2.1.7

### 🐞 Bug fixes

- Add adjustment for glyph rendering, CJK fonts are mainly affected ([#1002](https://github.com/maplibre/maplibre-gl-js/issues/1002)).
- Improve typings to fix Angular strict mode failure ([#790](https://github.com/maplibre/maplibre-gl-js/issues/790), [#970](https://github.com/maplibre/maplibre-gl-js/issues/970), [#934](https://github.com/maplibre/maplibre-gl-js/issues/934))
- Fix `SourceCache.loaded()` always returning `true` following a load error ([#1025](https://github.com/maplibre/maplibre-gl-js/issues/1025))
- Added back csp and dev builds to npm package ([#1042](https://github.com/maplibre/maplibre-gl-js/issues/1042))

## 2.1.6

### 🐞 Bug fixes

- Publish `dist/package.json` ([#998](https://github.com/maplibre/maplibre-gl-js/pull/998)).

## 2.1.6-pre.1

### 🐞 Bug fixes

- Publish `dist/package.json` ([#998](https://github.com/maplibre/maplibre-gl-js/pull/998)).

## 2.1.5

### 🐞 Bug fixes

- Publish empty `postinstall.js` file. Follow-up on ([#990](https://github.com/maplibre/maplibre-gl-js/issues/990)), ([#991](https://github.com/maplibre/maplibre-gl-js/pull/991)), ([#992](https://github.com/maplibre/maplibre-gl-js/pull/992)).

## 2.1.5-pre.1

### 🐞 Bug fixes

- Publish empty `postinstall.js` file. Follow-up on ([#990](https://github.com/maplibre/maplibre-gl-js/pull/990)), ([#991](https://github.com/maplibre/maplibre-gl-js/pull/991)), ([#992](https://github.com/maplibre/maplibre-gl-js/pull/992)).

## 2.1.4

### 🐞 Bug fixes

- Fix missing `postinstall.js` file in npm publish. Follow-up on ([#990](https://github.com/maplibre/maplibre-gl-js/issues/990)), ([#991](https://github.com/maplibre/maplibre-gl-js/pull/991)).

## 2.1.3

### 🐞 Bug fixes

- Fix postinstall `ts-node` error on non-dev installs ([#900](https://github.com/maplibre/maplibre-gl-js/pull/900))

## 2.1.2

### Features and improvements

- Default compact attribution to be open by default to comply with OpenSteetMap Attribution Guidelines ([#795](https://github.com/maplibre/maplibre-gl-js/pull/795))
- Export `Source` classes (`GeoJSONSource` etc.) declarations. ([#801](https://github.com/maplibre/maplibre-gl-js/issues/801))
- Make `AJAXError` public so error HTTP responses can be handled differently from other errors.

### 🐞 Bug fixes

- Fix compact attribution button showing when attribution is blank ([#795](https://github.com/maplibre/maplibre-gl-js/pull/795))
- Fix error mismatched image size for CJK characters ([#718](https://github.com/maplibre/maplibre-gl-js/issues/718))
- Fire `dataabort` and `sourcedataabort` events when a tile request is aborted ([#794](https://github.com/maplibre/maplibre-gl-js/issues/794))
- Fix NextJs `performance` undefined ([#768](https://github.com/maplibre/maplibre-gl-js/issues/768))

## 2.1.1

### 🐞 Bug fixes

- Fix stale tiles being shown when calling VectorTileSource#setTiles while the map is moving.

## 2.1.0

### ✨ Features and improvements

- Add `icon-overlap` and `text-overlap` symbol layout properties [#347](https://github.com/maplibre/maplibre-gl-js/pull/347)
- Deprecate `icon-allow-overlap` and `text-allow-overlap` symbol layout properties. `icon-overlap` and `text-overlap` are their replacements.
- Remove node package chalk from devDependencies ([#789](https://github.com/maplibre/maplibre-gl-js/pull/789)).
- Allow setting a custom pixel ratio by adding a `MapOptions#pixelRatio` property and a `Map#setPixelRatio` method. Since a high `devicePixelRatio` value can lead to performance and display problems, it is done at your own risk. ([#769](https://github.com/maplibre/maplibre-gl-js/issues/769))

## 2.0.5

### 🐞 Bug fixes

- Remove list of node versions allowed to install the package.

## 2.0.4

### 🐞 Bug fixes

- Missing package.json file in version 2.0.3 dist in npm ([#811](https://github.com/maplibre/maplibre-gl-js/issues/811)) - this causes webpack to fail

## 2.0.3

### Features and improvements

- Remove node package chalk from devDependencies ([#789](https://github.com/maplibre/maplibre-gl-js/pull/789)).
- Remove vector-tile module declaration and revert to using point from [@mapbox/point-geometry](https://github.com/mapbox/point-geometry] ([#788](https://github.com/maplibre/maplibre-gl-js/issues/788), [#800](https://github.com/maplibre/maplibre-gl-js/pull/800))
- Moved development environment to use NodeJs 16 ([#781](https://github.com/maplibre/maplibre-gl-js/pull/781), [#806](https://github.com/maplibre/maplibre-gl-js/pull/806))

### 🐞 Bug fixes

- Fix max cluster zoom in geojson source ([#61](https://github.com/maplibre/maplibre-gl-js/issues/61))

## 2.0.2

### 🐞 Bug fixes

- Fix typescript generated file ([#776](https://github.com/maplibre/maplibre-gl-js/issues/776)).

## 2.0.1

### 🐞 Bug fixes

- Fix documentation of `addProtocol` and `removeProtocol`.

## 2.0.0

### Features and improvements

- Migrated the production code to typescript
- ** Breaking Change ** removed `version` from the public API
- ** Breaking Change ** stopped supporting IE (internet explorer)
- ** Breaking Change ** stopped supporting Chrome 49-65. Chrome 66+ required. For Chrome 49-65 support use version 1.15.2.
- ** Breaking Change ** removed all code related to `accessToken` and Mapbox specific urls starting with `mapbox://`. Telemetry and tracking code was removed.
- ** Breaking Change ** removed `baseApiUrl` as it was used only for Mapbox related urls
- ** Breaking Change ** typescript typings have changed:
  - `Style` => `StyleSpecification`
  - `AnyLayer` => `LayerSpecification`
  - `AnySourceData` => `SourceSpecification`
  - `MapboxEvent` => `MapLibreEvent`
  - `MapboxOptions` => `MapOptions`
  - `MapBoxZoomEvent` => `MapLibreZoomEvent`
  - `*SourceRaw` + `*SourceOptions` => `*SourceSpecification`
  - `*Source` (source implementation definition) were removed
  - `*Layer` => `*LayerSpecification`
  - `*Paint` => `*LayerSpecification['paint']`
  - `*Layout` => `*LayerSpecification['layout']`
  - `MapboxGeoJSONFeature` => `GeoJSONFeature`
- Added `redraw` function to map ([#206](https://github.com/maplibre/maplibre-gl-js/issues/206))
- Improve attribution controls accessibility. See [#359](https://github.com/maplibre/maplibre-gl-js/issues/359)
- Allow maxPitch value up to 85, use values greater than 60 at your own risk ([#574](https://github.com/maplibre/maplibre-gl-js/pull/574))
- `getImage` uses createImageBitmap when supported ([#650](https://github.com/maplibre/maplibre-gl-js/pull/650))

### 🐞 Bug fixes

- Fix warning due to strict comparison of SDF property in image sprite ([#303](https://github.com/maplibre/maplibre-gl-js/issues/303))
- Fix tile placeholder replacement to allow for placeholders to be in a URL more than once. ([#348](https://github.com/maplibre/maplibre-gl-js/pull/348))
- Fix type check for non dom environment. ([#334](https://github.com/maplibre/maplibre-gl-js/issues/334))
- Fix precision problem in patterns when overzoomed in OpenGL ES devices.
- Fix padding-top of the popup to improve readability of popup text ([#354](https://github.com/maplibre/maplibre-gl-js/pull/354)).
- Fix GeoJSONSource#loaded sometimes returning true while there are still pending loads ([#669](https://github.com/maplibre/maplibre-gl-js/issues/669))
- Fix MapDataEvent#isSourceLoaded being true in GeoJSONSource "dataloading" event handlers ([#694](https://github.com/maplibre/maplibre-gl-js/issues/694))
- Fix events being fired after Map#remove has been called when the WebGL context is lost and restored ([#726](https://github.com/maplibre/maplibre-gl-js/issues/726))
- Fix nested expressions types definition [#757](https://github.com/maplibre/maplibre-gl-js/pull/757)

## 1.15.2

### 🐞 Bug fixes

- Fix breaking changes introduced in v1.15.0 by adoption dual naming scheme for CSS class names

## 1.15.1

### 🐞 Bug fixes

- Add void return for some method declaration to match TS strict mode ([#194](https://github.com/maplibre/maplibre-gl-js/pull/194))
- Fix css leftovers ([#83](https://github.com/maplibre/maplibre-gl-js/issues/83))

## 1.15.0

### Features and improvements

- ** Breaking Change: ** Rename css classes ([#83](https://github.com/maplibre/maplibre-gl-js/issues/83))
- Added custom protocol support to allow overriding ajax calls ([#29](https://github.com/maplibre/maplibre-gl-js/issues/29))
- Added setTransformRequest to map ([#159](https://github.com/maplibre/maplibre-gl-js/pull/159))
- Publish @maplibre/maplibre-gl-style-spec v14.0.0 on NPM ([#149](https://github.com/maplibre/maplibre-gl-js/pull/149))
- Replace link to mapbox on LogoControl by link to maplibre ([#151](https://github.com/maplibre/maplibre-gl-js/pull/151))
- Migrate style spec files from mapbox to maplibre ([#147](https://github.com/maplibre/maplibre-gl-js/pull/147))
- Publish the MapLibre style spec in NPM ([#140](https://github.com/maplibre/maplibre-gl-js/pull/140))
- Replace mapboxgl with maplibregl in JSDocs inline examples ([#134](https://github.com/maplibre/maplibre-gl-js/pull/134))
- Bring in typescript definitions file ([#24](https://github.com/maplibre/maplibre-gl-js/issues/24))
- Update example links to https://maplibre.org/maplibre-gl-js-docs/ ([#131](https://github.com/maplibre/maplibre-gl-js/pull/131))
- Improve performance of layers with constant `*-sort-key` ([#78](https://github.com/maplibre/maplibre-gl-js/pull/78))

### 🐞 Bug fixes

- Prevented attribution button from submitting form ([#178](https://github.com/maplibre/maplibre-gl-js/issues/178))

## 1.14.0

### Features and improvements

- Rebranded to MapLibre
- New logo

### 🐞 Bug fixes

- Rename SVGs mapboxgl-ctrl-\*.svg to maplibregl ([#85](https://github.com/maplibre/maplibre-gl-js/pull/85))
- fix ImageSource not working in FF/Safari ([#87](https://github.com/maplibre/maplibre-gl-js/pull/87))
- Update HTML debug files to use MapLibre in titles ([#84](https://github.com/maplibre/maplibre-gl-js/pull/84))
- fix CI checksize job to use maplibre name ([#86](https://github.com/maplibre/maplibre-gl-js/pull/86))
- Move output files from mapbox._ to maplibre._ ([#75](https://github.com/maplibre/maplibre-gl-js/pull/75))
- Remove mapbox specifics and branding from .github ([#64](https://github.com/maplibre/maplibre-gl-js/pull/64))
- Fix a bug where mapbox-gl-js is no longer licensed as open source, but we owe immeasurable gratitude to Mapbox for releasing all their initial code to the community under BSD-3 license.

## 1.13.0

### ✨ Features and improvements

- Improve accessibility by fixing issues reported by WCAG 2.1. [#9991](https://github.com/mapbox/mapbox-gl-js/pull/9991)
- Improve accessibility when opening a popup by immediately focusing on the content. [#9774](https://github.com/mapbox/mapbox-gl-js/pull/9774) (h/t [@watofundefined](https://github.com/watofundefined)))
- Improve rendering performance of symbols with `symbol-sort-key`. [#9751](https://github.com/mapbox/mapbox-gl-js/pull/9751) (h/t [@osvodef](https://github.com/osvodef)))
- Add `Marker` `clickTolerance` option. [#9640](https://github.com/mapbox/mapbox-gl-js/pull/9640) (h/t [@ChristopherChudzicki](https://github.com/ChristopherChudzicki)))
- Add `Map` `hasControl` method. [#10035](https://github.com/mapbox/mapbox-gl-js/pull/10035)
- Add `Popup` `setOffset` method. [#9946](https://github.com/mapbox/mapbox-gl-js/pull/9946) (h/t [@jutaz](https://github.com/jutaz)))
- Add `KeyboardHandler` `disableRotation` and `enableRotation` methods. [#10072](https://github.com/mapbox/mapbox-gl-js/pull/10072) (h/t [@jmbott](https://github.com/jmbott)))

### 🐞 Bug fixes

- Fix a bug where `queryRenderedFeatures` didn't properly expose the paint values if they were data-driven. [#10074](https://github.com/mapbox/mapbox-gl-js/pull/10074) (h/t [@osvodef](https://github.com/osvodef)))
- Fix a bug where attribution didn't update when layer visibility changed during zooming. [#9943](https://github.com/mapbox/mapbox-gl-js/pull/9943)
- Fix a bug where hash control conflicted with external history manipulation (e.g. in single-page apps). [#9960](https://github.com/mapbox/mapbox-gl-js/pull/9960) (h/t [@raegen](https://github.com/raegen)))
- Fix a bug where `fitBounds` had an unexpected result with non-zero bearing and uneven padding. [#9821](https://github.com/mapbox/mapbox-gl-js/pull/9821) (h/t [@allison-strandberg](https://github.com/allison-strandberg)))
- Fix HTTP support when running GL JS against [Mapbox Atlas](https://www.mapbox.com/atlas). [#10090](https://github.com/mapbox/mapbox-gl-js/pull/10090)
- Fix a bug where the `within` expression didn't work in `querySourceFeatures`. [#9933](https://github.com/mapbox/mapbox-gl-js/pull/9933)
- Fix a bug where `Popup` content HTML element was removed on `setDOMContent`. [#10036](https://github.com/mapbox/mapbox-gl-js/pull/10036)
- Fix a compatibility bug when `icon-image` is used as a legacy categorical function. [#10060](https://github.com/mapbox/mapbox-gl-js/pull/10060)
- Reduce rapid memory growth in Safari by ensuring `Image` dataURI's are released. [#10118](https://github.com/mapbox/mapbox-gl-js/pull/10118)

### ⚠️ Note on IE11

We intend to remove support for Internet Explorer 11 in a future release of GL JS later this year.

## 1.12.0

### ✨ Features and improvements

- Add methods for changing a vector tile source dynamically (e.g. `setTiles`, `setUrl`). [#8048](https://github.com/mapbox/mapbox-gl-js/pull/8048) (h/t [@stepankuzmin](https://github.com/stepankuzmin))
- Add a `filter` option for GeoJSON sources to filter out features prior to processing (e.g. before clustering). [#9864](https://github.com/mapbox/mapbox-gl-js/pull/9864)
- Vastly increase precision of `line-gradient` for long lines. [#9694](https://github.com/mapbox/mapbox-gl-js/pull/9694)
- Improve `raster-dem` sources to properly support the `maxzoom` option and overzooming. [#9789](https://github.com/mapbox/mapbox-gl-js/pull/9789) (h/t [@brendan-ward](@brendanhttps://github.com/ward))

### 🐞 Bug fixes

- Fix a bug where bearing snap interfered with `easeTo` and `flyTo` animations, freezing the map. [#9884](https://github.com/mapbox/mapbox-gl-js/pull/9884) (h/t [@andycalder](https://github.com/andycalder))
- Fix a bug where a fallback image was not used if it was added via `addImage`. [#9911](https://github.com/mapbox/mapbox-gl-js/pull/9911) (h/t [@francois2metz](https://github.com/francois2metz))
- Fix a bug where `promoteId` option failed for fill extrusions with defined feature ids. [#9863](https://github.com/mapbox/mapbox-gl-js/pull/9863)

### 🛠️ Workflow

- Renamed the default development branch from `master` to `main`.

## 1.11.1

### 🐞 Bug fixes

- Fix a bug that caused `map.loaded()` to incorrectly return `false` after a click event. ([#9825](https://github.com/mapbox/mapbox-gl-js/pull/9825))

## 1.11.0

### ✨ Features and improvements

- Add an option to scale the default `Marker` icon.([#9414](https://github.com/mapbox/mapbox-gl-js/pull/9414)) (h/t [@adrianababakanian](https://github.com/adrianababakanian))
- Improving the shader compilation speed by manually getting the run-time attributes and uniforms.([#9497](https://github.com/mapbox/mapbox-gl-js/pull/9497))
- Added `clusterMinPoints` option for clustered GeoJSON sources that defines the minimum number of points to form a cluster.([#9748](https://github.com/mapbox/mapbox-gl-js/pull/9748))

### 🐞 Bug fixes

- Fix a bug where map got stuck in a DragRotate interaction if it's mouseup occurred outside of the browser window or iframe.([#9512](https://github.com/mapbox/mapbox-gl-js/pull/9512))
- Fix potential visual regression for `*-pattern` properties on AMD graphics card vendor.([#9681](https://github.com/mapbox/mapbox-gl-js/pull/9681))
- Fix zooming with a double tap on iOS Safari 13.([#9757](https://github.com/mapbox/mapbox-gl-js/pull/9757))
- Removed a misleading `geometry exceeds allowed extent` warning when using Mapbox Streets vector tiles.([#9753](https://github.com/mapbox/mapbox-gl-js/pull/9753))
- Fix reference error when requiring the browser bundle in Node. ([#9749](https://github.com/mapbox/mapbox-gl-js/pull/9749))

## 1.10.2

### 🐞 Bug fixes

- Fix zooming with a double tap in iOS Safari 13.([#9757](https://github.com/mapbox/mapbox-gl-js/pull/9757))

## 1.10.1

### 🐞 Bug fixes

- Fix markers interrupting touch gestures ([#9675](https://github.com/mapbox/mapbox-gl-js/issues/9675), fixed by [#9683](https://github.com/mapbox/mapbox-gl-js/pull/9683))
- Fix bug where `map.isMoving()` returned true while map was not moving ([#9647](https://github.com/mapbox/mapbox-gl-js/issues/9647), fixed by [#9679](https://github.com/mapbox/mapbox-gl-js/pull/9679))
- Fix regression that prevented `touchmove` events from firing during gestures ([#9676](https://github.com/mapbox/mapbox-gl-js/issues/9676), fixed by [#9685](https://github.com/mapbox/mapbox-gl-js/pull/9685))
- Fix `image` expression evaluation which was broken under certain conditions ([#9630](https://github.com/mapbox/mapbox-gl-js/issues/9630), fixed by [#9685](https://github.com/mapbox/mapbox-gl-js/pull/9668))
- Fix nested `within` expressions in filters not evaluating correctly ([#9605](https://github.com/mapbox/mapbox-gl-js/issues/9605), fixed by [#9611](https://github.com/mapbox/mapbox-gl-js/pull/9611))
- Fix potential `undefined` paint variable in `StyleLayer` ([#9688](https://github.com/mapbox/mapbox-gl-js/pull/9688)) (h/t [mannnick24](https://github.com/mannnick24))

## 1.10.0

### ✨ Features

- Add `mapboxgl.prewarm()` and `mapboxgl.clearPrewarmedResources()` methods to allow developers to optimize load times for their maps ([#9391](https://github.com/mapbox/mapbox-gl-js/pull/9391))
- Add `index-of` and `slice` expressions to search arrays and strings for the first occurrence of a specified value and return a section of the original array or string ([#9450](https://github.com/mapbox/mapbox-gl-js/pull/9450)) (h/t [lbutler](https://github.com/lbutler))
- Correctly set RTL text plugin status if the plugin URL could not be loaded. This allows developers to add retry logic on network errors when loading the plugin ([#9489](https://github.com/mapbox/mapbox-gl-js/pull/9489))

### 🍏 Gestures

This release significantly refactors and improves gesture handling on desktop and mobile. Three new touch gestures have been added: `two-finger swipe` to adjust pitch, `two-finger double tap` to zoom out, and `tap then drag` to adjust zoom with one finger ([#9365](https://github.com/mapbox/mapbox-gl-js/pull/9365)). In addition, this release brings the following changes and bug fixes:

- It's now possible to interact with multiple maps on the same page at the same time ([#9365](https://github.com/mapbox/mapbox-gl-js/pull/9365))
- Fix map jump when releasing one finger after pinch zoom ([#9136](https://github.com/mapbox/mapbox-gl-js/issues/9136))
- Stop mousedown and touchstart from interrupting `easeTo` animations when interaction handlers are disabled ([#8725](https://github.com/mapbox/mapbox-gl-js/issues/8725))
- Stop mouse wheel from interrupting animations when `map.scrollZoom` is disabled ([#9230](https://github.com/mapbox/mapbox-gl-js/issues/9230))
- A camera change can no longer be prevented by disabling the interaction handler within the camera change event. Selectively prevent camera changes by listening to the `mousedown` or `touchstart` map event and calling [.preventDefault()](https://docs.mapbox.com/mapbox-gl-js/api/#mapmouseevent#preventdefault) ([#9365](https://github.com/mapbox/mapbox-gl-js/pull/9365))
- Undocumented properties on the camera change events fired by the doubleClickZoom handler have been removed ([#9365](https://github.com/mapbox/mapbox-gl-js/pull/9365))

### 🐞 Improvements and bug fixes

- Line labels now have improved collision detection, with greater precision in placement, reduced memory footprint, better placement under pitched camera orientations ([#9219](https://github.com/mapbox/mapbox-gl-js/pull/9219))
- Fix `GlyphManager` continually re-requesting missing glyph ranges ([#8027](https://github.com/mapbox/mapbox-gl-js/issues/8027), fixed by [#9375](https://github.com/mapbox/mapbox-gl-js/pull/9375)) (h/t [oterral](https://github.com/oterral))
- Avoid throwing errors when calling certain popup methods before the popup element is created ([#9433](https://github.com/mapbox/mapbox-gl-js/pull/9433))
- Fix a bug where fill-extrusion features with colinear points were not returned by `map.queryRenderedFeatures(...)` ([#9454](https://github.com/mapbox/mapbox-gl-js/pull/9454))
- Fix a bug where using feature state on a large input could cause a stack overflow error ([#9463](https://github.com/mapbox/mapbox-gl-js/pull/9463))
- Fix exception when using `background-pattern` with data driven expressions ([#9518](https://github.com/mapbox/mapbox-gl-js/issues/9518), fixed by [#9520](https://github.com/mapbox/mapbox-gl-js/pull/9520))
- Fix a bug where UI popups were potentially leaking event listeners ([#9498](https://github.com/mapbox/mapbox-gl-js/pull/9498)) (h/t [mbell697](https://github.com/mbell697))
- Fix a bug where the `within` expression would return inconsistent values for points on tile boundaries ([#9411](https://github.com/mapbox/mapbox-gl-js/issues/9411), [#9428](https://github.com/mapbox/mapbox-gl-js/pull/9428))
- Fix a bug where the `within` expression would incorrectly evaluate geometries that cross the antimeridian ([#9440](https://github.com/mapbox/mapbox-gl-js/pull/9440))
- Fix possible undefined exception on paint variable of style layer ([#9437](https://github.com/mapbox/mapbox-gl-js/pull/9437)) (h/t [mannnick24](https://github.com/mannnick24))
- Upgrade minimist to ^1.2.5 to get fix for security issue [CVE-2020-7598](https://cve.mitre.org/cgi-bin/cvename.cgi?name=CVE-2020-7598) upstream ([#9425](https://github.com/mapbox/mapbox-gl-js/issues/9431), fixed by [#9425](https://github.com/mapbox/mapbox-gl-js/pull/9425)) (h/t [watson](https://github.com/watson))

## 1.9.1

### 🐞 Bug fixes

- Fix a bug [#9477](https://github.com/mapbox/mapbox-gl-js/issues/9477) in `Map#fitBounds(..)` wherein the `padding` passed to options would get applied twice.
- Fix rendering bug [#9479](https://github.com/mapbox/mapbox-gl-js/issues/9479) caused when data-driven `*-pattern` properties reference images added with `Map#addImage(..)`.
- Fix a bug [#9468](https://github.com/mapbox/mapbox-gl-js/issues/9468) in which an exception would get thrown when updating symbol layer paint property using `setPaintProperty`.

## 1.9.0

With this release, we're adding [a new changelog policy](./CONTRIBUTING.md#changelog-conventions) to our contribution guidelines.

This release also fixes several long-standing bugs and unintentional rendering behavior with `line-pattern`. The fixes come with a visual change to how patterns added with `line-pattern` scale. Previously, patterns that became larger than the line would be clipped, sometimes distorting the pattern, particularly on mobile and retina devices. Now the pattern will be scaled to fit under all circumstances. [#9266](https://github.com/mapbox/mapbox-gl-js/pull/9266) showcases examples of the visual differences. For more information and to provide feedback on this change, see [#9394](https://github.com/mapbox/mapbox-gl-js/pull/9394).

### ✨ Features

- Add `within` expression for testing whether an evaluated feature lies within a given GeoJSON object ([#9352](https://github.com/mapbox/mapbox-gl-js/pull/9352)). - We are aware of an edge case in which points with wrapped coordinates (e.g. longitude -185) are not evaluated properly. See ([#9442](https://github.com/mapbox/mapbox-gl-js/issues/9442)) for more information. - An example of the `within` expression:<br>
  `"icon-opacity": ["case", ["==", ["within", "some-polygon"], true], 1,
["==", ["within", "some-polygon"], false], 0]`
- Map API functions such as `easeTo` and `flyTo` now support `padding: PaddingOptions` which lets developers shift a map's center of perspective when building floating sidebars ([#8638](https://github.com/mapbox/mapbox-gl-js/pull/8638))

### 🍏 Improvements

- Results from `queryRenderedFeatures` now have evaluated property values rather than raw expressions ([#9198](https://github.com/mapbox/mapbox-gl-js/pull/9198))
- Improve scaling of patterns used in `line-pattern` on all device resolutions and pixel ratios ([#9266](https://github.com/mapbox/mapbox-gl-js/pull/9266))
- Slightly improve GPU memory footprint ([#9377](https://github.com/mapbox/mapbox-gl-js/pull/9377))
- `LngLatBounds.extend` is more flexible because it now accepts objects with `lat` and `lon` properties as well as arrays of coordinates ([#9293](https://github.com/mapbox/mapbox-gl-js/pull/9293))
- Reduce bundle size and improve visual quality of `showTileBoundaries` debug text ([#9267](https://github.com/mapbox/mapbox-gl-js/pull/9267))

### 🐞 Bug fixes

- Correctly adjust patterns added with `addImage(id, image, pixelRatio)` by the asset pixel ratio, not the device pixel ratio ([#9372](https://github.com/mapbox/mapbox-gl-js/pull/9372))
- Allow needle argument to `in` expression to be false ([#9295](https://github.com/mapbox/mapbox-gl-js/pull/9295))
- Fix exception thrown when trying to set `feature-state` for a layer that has been removed, fixes [#8634](https://github.com/mapbox/mapbox-gl-js/issues/8634) ([#9305](https://github.com/mapbox/mapbox-gl-js/pull/9305))
- Fix a bug where maps were not displaying inside elements with `dir=rtl` ([#9332](https://github.com/mapbox/mapbox-gl-js/pull/9332))
- Fix a rendering error for very old versions of Chrome (ca. 2016) where text would appear much bigger than intended ([#9349](https://github.com/mapbox/mapbox-gl-js/pull/9349))
- Prevent exception resulting from `line-dash-array` of empty length ([#9385](https://github.com/mapbox/mapbox-gl-js/pull/9385))
- Fix a bug where `icon-image` expression that evaluates to an empty string (`''`) produced a warning ([#9380](https://github.com/mapbox/mapbox-gl-js/pull/9380))
- Fix a bug where certain `popup` methods threw errors when accessing the container element before it was created, fixes [#9429](https://github.com/mapbox/mapbox-gl-js/issues/9429)([#9433](https://github.com/mapbox/mapbox-gl-js/pull/9433))

## 1.8.1

- Fixed a bug where all labels showed up on a diagonal line on Windows when using an integrated Intel GPU from the Haswell generation ([#9327](https://github.com/mapbox/mapbox-gl-js/issues/9327), fixed by reverting [#9229](https://github.com/mapbox/mapbox-gl-js/pull/9229))

## 1.8.0

### ✨ Features and improvements

- Reduce size of line atlas by removing unused channels ([#9232](https://github.com/mapbox/mapbox-gl-js/pull/9232))
- Prevent empty buffers from being created for debug data when unused ([#9237](https://github.com/mapbox/mapbox-gl-js/pull/9237))
- Add space between distance and unit in scale control ([#9276](https://github.com/mapbox/mapbox-gl-js/pull/9276)) (h/t [gely](https://api.github.com/users/gely)) and ([#9284](https://github.com/mapbox/mapbox-gl-js/pull/9284)) (h/t [pakastin](https://api.github.com/users/pakastin))
- Add a `showAccuracyCircle` option to GeolocateControl that shows the accuracy of the user's location as a transparent circle. Mapbox GL JS will show this circle by default. ([#9253](https://github.com/mapbox/mapbox-gl-js/pull/9253)) (h/t [Meekohi](https://api.github.com/users/Meekohi))
- Implemented a new tile coverage algorithm to enable level-of-detail support in a future release ([#8975](https://github.com/mapbox/mapbox-gl-js/pull/8975))

### 🐞 Bug fixes

- `line-dasharray` is now ignored correctly when `line-pattern` is set ([#9189](https://github.com/mapbox/mapbox-gl-js/pull/9189))
- Fix line distances breaking gradient across tile boundaries ([#9220](https://github.com/mapbox/mapbox-gl-js/pull/9220))
- Fix a bug where lines with duplicate endpoints could disappear at zoom 18+ ([#9218](https://github.com/mapbox/mapbox-gl-js/pull/9218))
- Fix a bug where Ctrl-click to drag rotate the map was disabled if the Alt, Cmd or Windows key is also pressed ([#9203](https://github.com/mapbox/mapbox-gl-js/pull/9203))
- Pass errors to `getClusterExpansionZoom`, `getClusterChildren`, and `getClusterLeaves` callbacks ([#9251](https://github.com/mapbox/mapbox-gl-js/pull/9251))
- Fix a rendering performance regression ([#9261](https://github.com/mapbox/mapbox-gl-js/pull/9261))
- Fix visual artifact for `line-dasharray` ([#9246](https://github.com/mapbox/mapbox-gl-js/pull/9246))
- Fixed a bug in the GeolocateControl which resulted in an error when `trackUserLocation` was `false` and the control was removed before the Geolocation API had returned a location ([#9291](https://github.com/mapbox/mapbox-gl-js/pull/9291))
- Fix `promoteId` for line layers ([#9210](https://github.com/mapbox/mapbox-gl-js/pull/9210))
- Improve accuracy of distance calculations ([#9202](https://github.com/mapbox/mapbox-gl-js/pull/9202)) (h/t [Meekohi](https://api.github.com/users/Meekohi))

## 1.7.0

### ✨ Features

- Add `promoteId` option to use a feature property as ID for feature state ([#8987](https://github.com/mapbox/mapbox-gl-js/pull/8987))
- Add a new constructor option to `mapboxgl.Popup`, `closeOnMove`, that closes the popup when the map's position changes ([#9163](https://github.com/mapbox/mapbox-gl-js/pull/9163))
- Allow creating a map without a style (an empty one will be created automatically) (h/t [@stepankuzmin](https://github.com/stepankuzmin)) ([#8924](https://github.com/mapbox/mapbox-gl-js/pull/8924))
- `map.once()` now allows specifying a layer id as a third parameter making it consistent with `map.on()` ([#8875](https://github.com/mapbox/mapbox-gl-js/pull/8875))

### 🍏 Improvements

- Improve performance of raster layers on large screens ([#9050](https://github.com/mapbox/mapbox-gl-js/pull/9050))
- Improve performance for hillshade and raster layers by implementing a progressive enhancement that utilizes `ImageBitmap` and `OffscreenCanvas` ([#8845](https://github.com/mapbox/mapbox-gl-js/pull/8845))
- Improve performance for raster tile rendering by using the stencil buffer ([#9012](https://github.com/mapbox/mapbox-gl-js/pull/9012))
- Update `symbol-avoid-edges` documentation to acknowledge the existence of global collision detection ([#9157](https://github.com/mapbox/mapbox-gl-js/pull/9157))
- Remove reference to `in` function which has been replaced by the `in` expression ([#9102](https://github.com/mapbox/mapbox-gl-js/pull/9102))

### 🐞 Bug Fixes

- Change the type of tile id key to string to prevent hash collisions ([#8979](https://github.com/mapbox/mapbox-gl-js/pull/8979))
- Prevent changing bearing via URL hash when rotation is disabled ([#9156](https://github.com/mapbox/mapbox-gl-js/pull/9156))
- Fix URL hash with no bearing causing map to fail to load ([#9170](https://github.com/mapbox/mapbox-gl-js/pull/9170))
- Fix bug in `GeolocateControl` where multiple instances of the control on one page may result in the user location not being updated ([#9092](https://github.com/mapbox/mapbox-gl-js/pull/9092))
- Fix query `fill-extrusions` made from polygons with coincident points and polygons with less than four points ([#9138](https://github.com/mapbox/mapbox-gl-js/pull/9138))
- Fix bug where `symbol-sort-key` was not used for collisions that crossed tile boundaries ([#9054](https://github.com/mapbox/mapbox-gl-js/pull/9054))
- Fix bug in `DragRotateHandler._onMouseUp` getting stuck in drag/rotate ([#9137](https://github.com/mapbox/mapbox-gl-js/pull/9137))
- Fix "Click on Compass" on some mobile devices (add `clickTolerance` to `DragRotateHandler`) ([#9015](https://github.com/mapbox/mapbox-gl-js/pull/9015)) (h/t [Yanonix](https://github.com/Yanonix))

## 1.6.1

### 🐞 Bug Fixes

- Fix style validation error messages not being displayed ([#9073](https://github.com/mapbox/mapbox-gl-js/pull/9073))
- Fix deferred loading of rtl-text-plugin not working for labels created from GeoJSON sources ([#9091](https://github.com/mapbox/mapbox-gl-js/pull/9091))
- Fix RTL text not being rendered with the rtl-text-plugin on pages that don't allow `script-src: blob:` in their CSP.([#9122](https://github.com/mapbox/mapbox-gl-js/pull/9122))

## 1.6.0

### ✨ Features

- Add ability to insert images into text labels using an `image` expression within a `format` expression: `"text-field": ["format", "Some text", ["image", "my-image"], "some more text"]` ([#8904](https://github.com/mapbox/mapbox-gl-js/pull/8904))
- Add support for stretchable images (aka nine-part or nine-patch images). Stretchable images can be used with `icon-text-fit` to draw resized images with unstretched corners and borders. ([#8997](https://github.com/mapbox/mapbox-gl-js/pull/8997))
- Add `in` expression. It can check if a value is in an array (`["in", value, array]`) or a substring is in a string (`["in", substring, string]`) ([#8876](https://github.com/mapbox/mapbox-gl-js/pull/8876))
- Add `minPitch` and `maxPitch` map options ([#8834](https://github.com/mapbox/mapbox-gl-js/pull/8834))
- Add `rotation`, `rotationAlignment` and `pitchAlignment` options to markers ([#8836](https://github.com/mapbox/mapbox-gl-js/pull/8836)) (h/t [@dburnsii](https://github.com/dburnsii))
- Add methods to Popup to manipulate container class names ([#8759](https://github.com/mapbox/mapbox-gl-js/pull/8759)) (h/t [Ashot-KR](https://github.com/Ashot-KR))
- Add configurable inertia settings for panning (h/t [@aMoniker](https://github.com/aMoniker))) ([#8887](https://github.com/mapbox/mapbox-gl-js/pull/8887))
- Add ability to localize UI controls ([#8095](https://github.com/mapbox/mapbox-gl-js/pull/8095)) (h/t [@dmytro-gokun](https://github.com/dmytro-gokun))
- Add LatLngBounds.contains() method ([#7512](https://github.com/mapbox/mapbox-gl-js/issues/7512), fixed by [#8200](https://github.com/mapbox/mapbox-gl-js/pull/8200))
- Add option to load rtl-text-plugin lazily ([#8865](https://github.com/mapbox/mapbox-gl-js/pull/8865))
- Add `essential` parameter to AnimationOptions that can override `prefers-reduced-motion: reduce` ([#8743](https://github.com/mapbox/mapbox-gl-js/issues/8743), fixed by [#8883](https://github.com/mapbox/mapbox-gl-js/pull/8883))

### 🍏 Improvements

- Allow rendering full world smaller than 512px. To restore the previous limit call `map.setMinZoom(0)` ([#9028](https://github.com/mapbox/mapbox-gl-js/pull/9028))
- Add an es modules build for mapbox-gl-style-spec in dist/ ([#8247](https://github.com/mapbox/mapbox-gl-js/pull/8247)) (h/t [@ahocevar](https://github.com/ahocevar))
- Add 'image/webp,_/_' accept header to fetch/ajax image requests when webp supported ([#8262](https://github.com/mapbox/mapbox-gl-js/pull/8262))
- Improve documentation for setStyle, getStyle, and isStyleLoaded ([#8807](https://github.com/mapbox/mapbox-gl-js/pull/8807))

### 🐞 Bug Fixes

- Fix map rendering after addImage and removeImage are used to change a used image ([#9016](https://github.com/mapbox/mapbox-gl-js/pull/9016))
- Fix visibility of controls in High Contrast mode in IE ([#8874](https://github.com/mapbox/mapbox-gl-js/pull/8874))
- Fix customizable url hash string in IE 11 ([#8990](https://github.com/mapbox/mapbox-gl-js/pull/8990)) (h/t [pakastin](https://github.com/pakastin))
- Allow expression stops up to zoom 24 instead of 22 ([#8908](https://github.com/mapbox/mapbox-gl-js/pull/8908)) (h/t [nicholas-l](https://github.com/nicholas-l))
- Fix alignment of lines in really overscaled tiles ([#9024](https://github.com/mapbox/mapbox-gl-js/pull/9024))
- Fix `Failed to execute 'shaderSource' on 'WebGLRenderingContext'` errors ([#9017](https://github.com/mapbox/mapbox-gl-js/pull/9017))
- Make expression validation fail on NaN ([#8615](https://github.com/mapbox/mapbox-gl-js/pull/8615))
- Fix setLayerZoomRange bug that caused tiles to be re-requested ([#7865](https://github.com/mapbox/mapbox-gl-js/issues/7865), fixed by [#8854](https://github.com/mapbox/mapbox-gl-js/pull/8854))
- Fix `map.showTileBoundaries` rendering ([#7314](https://github.com/mapbox/mapbox-gl-js/pull/7314))
- Fix using `generateId` in conjunction with `cluster` in a GeoJSONSource ([#8223](https://github.com/mapbox/mapbox-gl-js/issues/8223), fixed by [#8945](https://github.com/mapbox/mapbox-gl-js/pull/8945))
- Fix opening popup on a marker from keyboard ([#6835](https://github.com/mapbox/mapbox-gl-js/pull/6835))
- Fix error thrown when request aborted ([#7614](https://github.com/mapbox/mapbox-gl-js/issues/7614), fixed by [#9021](https://github.com/mapbox/mapbox-gl-js/pull/9021))
- Fix attribution control when repeatedly removing and adding it ([#9052](https://github.com/mapbox/mapbox-gl-js/pull/9052))

## 1.5.1

This patch introduces two workarounds that address longstanding issues related to unbounded memory growth in Safari, including [#8771](https://github.com/mapbox/mapbox-gl-js/issues/8771) and [#4695](https://github.com/mapbox/mapbox-gl-js/issues/4695). We’ve identified two memory leaks in Safari: one in the [CacheStorage](https://developer.mozilla.org/en-US/docs/Web/API/CacheStorage) API, addressed by [#8956](https://github.com/mapbox/mapbox-gl-js/pull/8956), and one in transferring data between web workers through [Transferables](https://developer.mozilla.org/en-US/docs/Web/API/Transferable), addressed by [#9003](https://github.com/mapbox/mapbox-gl-js/pull/9003).

### 🍏 Improvements

- Implement workaround for memory leak in Safari when using the `CacheStorage` API. ([#8856](https://github.com/mapbox/mapbox-gl-js/pull/8956))
- Implement workaround for memory leak in Safari when using `Transferable` objects to transfer `ArrayBuffers` to WebWorkers. If GL-JS detetcts that it is running in Safari, the use of `Transferables` to transfer data to WebWorkers is disabled. ([#9003](https://github.com/mapbox/mapbox-gl-js/pull/9003))
- Improve animation performance when using `map.setData`. ([#8913](https://github.com/mapbox/mapbox-gl-js/pull/8913)) (h/t [msbarry](https://github.com/msbarry))

## 1.5.0

### ✨ Features

- Add disabled icon to GeolocateControl if user denies geolocation permission. [#8871](https://github.com/mapbox/mapbox-gl-js/pull/8871))
- Add `outofmaxbounds` event to GeolocateControl, which is emitted when the user is outside of `map.maxBounds` ([#8756](https://github.com/mapbox/mapbox-gl-js/pull/8756)) (h/t [MoradiDavijani](https://github.com/MoradiDavijani))
- Add `mapboxgl.getRTLTextPluginStatus()` to query the current status of the `rtl-text-plugin` to make it easier to allow clearing the plugin when necessary. (ref. [#7869](https://github.com/mapbox/mapbox-gl-js/issues/7869)) ([#8864](https://github.com/mapbox/mapbox-gl-js/pull/8864))
- Allow `hash` Map option to be set as a string, which sets the map hash in the url to a custom query parameter. ([#8603](https://github.com/mapbox/mapbox-gl-js/pull/8603)) (h/t [SebCorbin](https://github.com/SebCorbin))

### 🍏 Improvements

- Fade symbols faster when zooming out quickly, reducing overlap. ([#8628](https://github.com/mapbox/mapbox-gl-js/pull/8628))
- Reduce memory usage for vector tiles that contain long strings in feature properties. ([#8863](https://github.com/mapbox/mapbox-gl-js/pull/8863))

### 🐞 Bug Fixes

- Fix `text-variable-anchor` not trying multiple placements during collision with icons when `icon-text-fit` is enabled. ([#8803](https://github.com/mapbox/mapbox-gl-js/pull/8803))
- Fix `icon-text-fit` not properly respecting vertical labels. ([#8835](https://github.com/mapbox/mapbox-gl-js/pull/8835))
- Fix opacity interpolation for composition expressions. ([#8818](https://github.com/mapbox/mapbox-gl-js/pull/8818))
- Fix rotate and pitch events being fired at the same time. ([#8872](https://github.com/mapbox/mapbox-gl-js/pull/8872))
- Fix memory leaks that occurred during tile loading and map removal.([#8813](https://github.com/mapbox/mapbox-gl-js/pull/8813) and [#8850](https://github.com/mapbox/mapbox-gl-js/pull/8850))
- Fix web-worker transfer of `ArrayBuffers` in environments where `instanceof ArrayBuffer` fails.(e.g `cypress`) ([#8868](https://github.com/mapbox/mapbox-gl-js/pull/8868))

## 1.4.1

### 🐞 Bug Fixes

- Fix the way that `coalesce` handles the `image` operator so available images are rendered properly ([#8839](https://github.com/mapbox/mapbox-gl-js/pull/8839))
- Do not emit the `styleimagemissing` event for an empty string value ([#8840](https://github.com/mapbox/mapbox-gl-js/pull/8840))
- Fix serialization of `ResolvedImage` type so `*-pattern` properties work properly ([#8833](https://github.com/mapbox/mapbox-gl-js/pull/8833))

## 1.4.0

### ✨ Features

- Add `image` expression operator to determine image availability ([#8684](https://github.com/mapbox/mapbox-gl-js/pull/8684))
- Enable `text-offset` with variable label placement ([#8642](https://github.com/mapbox/mapbox-gl-js/pull/8642))

### 🍏 Improvements

- Faster loading and better look of raster terrain ([#8694](https://github.com/mapbox/mapbox-gl-js/pull/8694))
- Improved code documentation around resizing and {get/set}RenderedWorldCopies and more ([#8748](https://github.com/mapbox/mapbox-gl-js/pull/8748), [#8754](https://github.com/mapbox/mapbox-gl-js/pull/8754))
- Improve single vs. multi-touch zoom & pan interaction ([#7196](https://github.com/mapbox/mapbox-gl-js/issues/7196)) ([#8100](https://github.com/mapbox/mapbox-gl-js/pull/8100))

### 🐞 Bug fixes

- Fix rendering of `collisionBox` when `text-translate` or `icon-translate` is enabled ([#8659](https://github.com/mapbox/mapbox-gl-js/pull/8659))
- Fix `TypeError` when reloading a source and immediately removing the map ([#8711](https://github.com/mapbox/mapbox-gl-js/pull/8711))
- Adding tooltip to the geolocation control button ([#8735](https://github.com/mapbox/mapbox-gl-js/pull/8735)) (h/t [BAByrne](https://github.com/BAByrne))
- Add `originalEvent` property to NavigationControl events ([#8693](https://github.com/mapbox/mapbox-gl-js/pull/8693)) (h/t [stepankuzmin](https://github.com/stepankuzmin))
- Don't cancel follow mode in the GeolocateControl when resizing the map or rotating the screen ([#8736](https://github.com/mapbox/mapbox-gl-js/pull/8736))
- Fix error when calling `Popup#trackPointer` before setting its content or location ([#8757](https://github.com/mapbox/mapbox-gl-js/pull/8757)) (h/t [zxwandrew](https://github.com/zxwandrew))
- Respect newline characters when text-max-width is set to zero ([#8706](https://github.com/mapbox/mapbox-gl-js/pull/8706))
- Update earcut to v2.2.0 to fix polygon tessellation errors ([#8772](https://github.com/mapbox/mapbox-gl-js/pull/8772))
- Fix icon-fit with variable label placement ([#8755](https://github.com/mapbox/mapbox-gl-js/pull/8755))
- Icons stretched with `icon-text-fit` are now sized correctly ([#8741](https://github.com/mapbox/mapbox-gl-js/pull/8741))
- Collision detection for icons with `icon-text-fit` now works correctly ([#8741](https://github.com/mapbox/mapbox-gl-js/pull/8741))

## 1.3.2

- Fix a SecurityError in Firefox >= 69 when accessing the cache [#8780](https://github.com/mapbox/mapbox-gl-js/pull/8780)

## 1.3.1

### 🐞 Bug Fixes

- Fix a race condition that produced an error when a map was removed while reloading a source. [#8711](https://github.com/mapbox/mapbox-gl-js/pull/8711)
- Fix a race condition were `render` event was sometimes not fired after `load` event in IE11. [#8708](https://github.com/mapbox/mapbox-gl-js/pull/8708)

## 1.3.0

### 🍏 Features

- Introduce `text-writing-mode` symbol layer property to allow placing point labels vertically. [#8399](https://github.com/mapbox/mapbox-gl-js/pull/8399)
- Extend variable text placement to work when `text/icon-allow-overlap` is set to `true`. [#8620](https://github.com/mapbox/mapbox-gl-js/pull/8620)
- Allow `text-color` to be used in formatted expressions to be able to draw different parts of a label in different colors. [#8068](https://github.com/mapbox/mapbox-gl-js/pull/8068)

### ✨ Improvements

- Improve tile loading logic to cancel requests more aggressively, improving performance when zooming or panning quickly. [#8633](https://github.com/mapbox/mapbox-gl-js/pull/8633)
- Display outline on control buttons when focused (e.g. with a tab key) for better accessibility. [#8520](https://github.com/mapbox/mapbox-gl-js/pull/8520)
- Improve the shape of line round joins. [#8275](https://github.com/mapbox/mapbox-gl-js/pull/8275)
- Improve performance of processing line layers. [#8303](https://github.com/mapbox/mapbox-gl-js/pull/8303)
- Improve legibility of info displayed with `map.showTileBoundaries = true`. [#8380](https://github.com/mapbox/mapbox-gl-js/pull/8380) (h/t [@andrewharvey](https://github.com/andrewharvey))
- Add `MercatorCoordinate.meterInMercatorCoordinateUnits` method to make it easier to convert from meter units to coordinate values used in custom layers. [#8524](https://github.com/mapbox/mapbox-gl-js/pull/8524) (h/t [@andrewharvey](https://github.com/andrewharvey))
- Improve conversion of legacy filters with duplicate values. [#8542](https://github.com/mapbox/mapbox-gl-js/pull/8542)
- Move out documentation & examples website source to a separate `mapbox-gl-js-docs` repo. [#8582](https://github.com/mapbox/mapbox-gl-js/pull/8582)

### 🐞 Bug Fixes

- Fix a bug where local CJK fonts would switch to server-generated ones in overzoomed tiles. [#8657](https://github.com/mapbox/mapbox-gl-js/pull/8657)
- Fix precision issues in [deck.gl](https://deck.gl)-powered custom layers. [#8502](https://github.com/mapbox/mapbox-gl-js/pull/8502)
- Fix a bug where fill and line layers wouldn't render correctly over fill extrusions when coming from the same source. [#8661](https://github.com/mapbox/mapbox-gl-js/pull/8661)
- Fix map loading for documents loaded from Blob URLs. [#8612](https://github.com/mapbox/mapbox-gl-js/pull/8612)
- Fix classification of relative file:// URLs when in documents loaded from a file URL. [#8612](https://github.com/mapbox/mapbox-gl-js/pull/8612)
- Remove `esm` from package `dependencies` (so that it's not installed on `npm install mapbox-gl`). [#8586](https://github.com/mapbox/mapbox-gl-js/pull/8586) (h/t [@DatGreekChick](https://github.com/DatGreekChick))

## 1.2.1

### 🐞 Bug fixes

- Fix bug in `NavigationControl` compass button that prevented it from rotating with the map ([#8605](https://github.com/mapbox/mapbox-gl-js/pull/8605))

## 1.2.0

### Features and improvements

- Add `*-sort-key` layout property for circle, fill, and line layers, to dictate which features appear above others within a single layer([#8467](https://github.com/mapbox/mapbox-gl-js/pull/8467))
- Add ability to instantiate maps with specific access tokens ([#8364](https://github.com/mapbox/mapbox-gl-js/pull/8364))
- Accommodate `prefers-reduced-motion` settings in browser ([#8494](https://github.com/mapbox/mapbox-gl-js/pull/8494))
- Add Map `visualizePitch` option that tilts the compass as the map pitches ([#8208](https://github.com/mapbox/mapbox-gl-js/issues/8208), fixed by [#8296](https://github.com/mapbox/mapbox-gl-js/pull/8296)) (h/t [pakastin](https://github.com/pakastin))
- Make source options take precedence over TileJSON ([#8232](https://github.com/mapbox/mapbox-gl-js/pull/8232)) (h/t [jingsam](https://github.com/jingsam))
- Make requirements for text offset properties more precise ([#8418](https://github.com/mapbox/mapbox-gl-js/pull/8418))
- Expose `convertFilter` API in the style specification ([#8493](https://github.com/mapbox/mapbox-gl-js/pull/8493)

### Bug fixes

- Fix changes to `text-variable-anchor`, such that previous anchor positions would take precedence only if they are present in the updated array (considered a bug fix, but is technically a breaking change from previous behavior) ([#8473](https://github.com/mapbox/mapbox-gl-js/pull/8473))
- Fix rendering of opaque pass layers over heatmap and fill-extrusion layers ([#8440](https://github.com/mapbox/mapbox-gl-js/pull/8440))
- Fix rendering of extraneous vertical line in vector tiles ([#8477](https://github.com/mapbox/mapbox-gl-js/issues/8477), fixed by [#8479](https://github.com/mapbox/mapbox-gl-js/pull/8479))
- Turn off 'move' event listeners when removing a marker ([#8465](https://github.com/mapbox/mapbox-gl-js/pull/8465))
- Fix class toggling on navigation control for IE ([#8495](https://github.com/mapbox/mapbox-gl-js/pull/8495)) (h/t [@cs09g](https://github.com/cs09g))
- Fix background rotation hovering on geolocate control ([#8367](https://github.com/mapbox/mapbox-gl-js/pull/8367)) (h/t [GuillaumeGomez](https://github.com/GuillaumeGomez))
- Fix error in click events on markers where `startPos` is not defined ([#8462](https://github.com/mapbox/mapbox-gl-js/pull/8462)) (h/t [@msbarry](https://github.com/msbarry))
- Fix malformed urls when using custom `baseAPIURL` of a certain form ([#8466](https://github.com/mapbox/mapbox-gl-js/pull/8466))

## 1.1.1

### 🐞 Bug fixes

- Fix unbounded memory growth caused by failure to cancel requests to the cache ([#8472](https://github.com/mapbox/mapbox-gl-js/pull/8472))
- Fix unbounded memory growth caused by failure to cancel requests in IE ([#8481](https://github.com/mapbox/mapbox-gl-js/issues/8481))
- Fix performance of getting tiles from the cache ([#8489](https://github.com/mapbox/mapbox-gl-js/pull/8449))

## 1.1.0

### ✨ Minor features and improvements

- Improve line rendering performance by using a more compact line attributes layout ([#8306](https://github.com/mapbox/mapbox-gl-js/pull/8306))
- Improve data-driven symbol layers rendering performance ([#8295](https://github.com/mapbox/mapbox-gl-js/pull/8295))
- Add the ability to disable validation during `queryRenderedFeatures` and `querySourceFeatures` calls, as a performance optimization ([#8211](https://github.com/mapbox/mapbox-gl-js/pull/8211)) (h/t [gorshkov-leonid](https://github.com/gorshkov-leonid))
- Improve `setFilter` performance by caching keys in `groupByLayout` routine ([#8122](https://github.com/mapbox/mapbox-gl-js/pull/8122)) (h/t [vallendm](https://github.com/vallendm))
- Improve rendering of symbol layers with `symbol-z-order: viewport-y`, when icons are allowed to overlap but not text ([#8180](https://github.com/mapbox/mapbox-gl-js/pull/8180))
- Prefer breaking lines at a zero width space to allow better break point suggestions for Japanese labels ([#8255](https://github.com/mapbox/mapbox-gl-js/pull/8255))
- Add a `WebGLRenderingContext` argument to `onRemove` function of `CustomLayerInterface`, to allow direct cleanup of related context ([#8156](https://github.com/mapbox/mapbox-gl-js/pull/8156)) (h/t [ogiermaitre](https://github.com/ogiermaitre))
- Allow zoom speed customization by adding `setZoomRate` and `setWheelZoomRate` methods to `ScrollZoomHandler` ([#7863](https://github.com/mapbox/mapbox-gl-js/pull/7863)) (h/t [sf31](https://github.com/sf31))
- Add `trackPointer` method to `Popup` API that continuously repositions the popup to the mouse cursor when the cursor is within the map ([#7786](https://github.com/mapbox/mapbox-gl-js/pull/7786))
- Add `getElement` method to `Popup` to retrieve the popup's HTML element ([#8123](https://github.com/mapbox/mapbox-gl-js/pull/8123)) (h/t [@bravecow](https://github.com/bravecow))
- Add `fill-pattern` example to the documentation ([#8022](https://github.com/mapbox/mapbox-gl-js/pull/8022)) (h/t [@flawyte](https://github.com/flawyte))
- Update script detection for Unicode 12.1 ([#8158](https://github.com/mapbox/mapbox-gl-js/pull/8158))
- Add `nofollow` to Mapbox logo & "Improve this map" links ([#8106](https://github.com/mapbox/mapbox-gl-js/pull/8106)) (h/t [viniciuskneves](https://github.com/viniciuskneves))
- Include source name in invalid GeoJSON error ([#8113](https://github.com/mapbox/mapbox-gl-js/pull/8113)) (h/t [Zirak](https://github.com/Zirak))

### 🐞 Bug fixes

- Fix `updateImage` not working as expected in Chrome ([#8199](https://github.com/mapbox/mapbox-gl-js/pull/8199))
- Fix issues with double-tap zoom on touch devices ([#8086](https://github.com/mapbox/mapbox-gl-js/pull/8086))
- Fix duplication of `movestart` events when zooming ([#8259](https://github.com/mapbox/mapbox-gl-js/pull/8259)) (h/t [@bambielli-flex](https://github.com/bambielli-flex))
- Fix validation of `"format"` expression failing when options are provided ([#8339](https://github.com/mapbox/mapbox-gl-js/pull/8339))
- Fix `setPaintProperty` not working on `line-pattern` property ([#8289](https://github.com/mapbox/mapbox-gl-js/pull/8289))
- Fix the GL context being left in unpredictable states when using custom layers ([#8132](https://github.com/mapbox/mapbox-gl-js/pull/8132))
- Fix unnecessary updates to attribution control string ([#8082](https://github.com/mapbox/mapbox-gl-js/pull/8082)) (h/t [poletani](https://github.com/poletani))
- Fix bugs in `findStopLessThanOrEqualTo` algorithm ([#8134](https://github.com/mapbox/mapbox-gl-js/pull/8134)) (h/t [Mike96Angelo](https://github.com/Mike96Angelo))
- Fix map not displaying properly when inside an element with `text-align: center` ([#8227](https://github.com/mapbox/mapbox-gl-js/pull/8227)) (h/t [mc100s](https://github.com/mc100s))
- Clarify in documentation that `Popup#maxWidth` accepts all `max-width` CSS values ([#8312](https://github.com/mapbox/mapbox-gl-js/pull/8312)) (h/t [viniciuskneves](https://github.com/viniciuskneves))
- Fix location dot shadow not displaying ([#8119](https://github.com/mapbox/mapbox-gl-js/pull/8119)) (h/t [@bravecow](https://github.com/bravecow))
- Fix docs dev dependencies being mistakenly installed as package dependencies ([#8121](https://github.com/mapbox/mapbox-gl-js/pull/8121)) (h/t [@bravecow](https://github.com/bravecow))
- Various typo fixes ([#8230](https://github.com/mapbox/mapbox-gl-js/pull/8230), h/t [@erictheise](https://github.com/erictheise)) ([#8236](https://github.com/mapbox/mapbox-gl-js/pull/8236), h/t [@fredj](https://github.com/fredj))
- Fix geolocate button CSS ([#8367](https://github.com/mapbox/mapbox-gl-js/pull/8367), h/t [GuillaumeGomez](https://github.com/GuillaumeGomez))
- Fix caching for Mapbox tiles ([#8389](https://github.com/mapbox/mapbox-gl-js/pull/8389))

## 1.0.0

### ⚠️ Breaking changes

This release replaces the existing “map views” pricing model in favor of a “map load” model. Learn more in [a recent blog post about these changes](https://blog.mapbox.com/new-pricing-46b7c26166e7).

**By upgrading to this release, you are opting in to the new map loads pricing.**

**Why is this change being made?**

This change allows us to implement a more standardized and predictable method of billing GL JS map usage. You’ll be charged whenever your website or web application loads, not by when users pan and zoom around the map, incentivizing developers to create highly interactive map experiences. The new pricing structure also creates a significantly larger free tier to help developers get started building their applications with Mapbox tools while pay-as-you-go pricing and automatic volume discounts help your application scale with Mapbox. Session billing also aligns invoices with metrics web developers already track and makes it easier to compare usage with other mapping providers.

**What is changing?**

- Add SKU token to Mapbox API requests [#8276](https://github.com/mapbox/mapbox-gl-js/pull/8276)

When (and only when) loading tiles from a Mapbox API with a Mapbox access token set (`mapboxgl.accessToken`), a query parameter named `sku` will be added to all requests for vector, raster and raster-dem tiles. Every map instance uses a unique `sku` value, which is refreshed every 12 hours. The token itself is comprised of a token version (always “1”), a sku ID (always “01”) and a random 10-digit base-62 number. The purpose of the token is to allow for metering of map sessions on the server-side. A session lasts from a new map instantiation until the map is destroyed or 12 hours passes, whichever comes first.

For further information on the pricing changes, you can read our [blog post](https://blog.mapbox.com/new-pricing-46b7c26166e7) and check out our new [pricing page](https://www.mapbox.com/pricing), which has a price calculator. As always, you can also contact our team at [https://support.mapbox.com](https://support.mapbox.com).

## 0.54.1

### Bug fixes

- Fix unbounded memory growth caused by failure to cancel requests in IE ([#8481](https://github.com/mapbox/mapbox-gl-js/issues/8481))

## 0.54.0

### Breaking changes

- Turned `localIdeographFontFamily` map option on by default. This may change how CJK labels are rendered, but dramatically improves performance of CJK maps (because the browser no longer needs to download heavy amounts of font data from the server). Add `localIdeographFontFamily: false` to turn this off. [#8008](https://github.com/mapbox/mapbox-gl-js/pull/8008)
- Added `Popup` `maxWidth` option, set to `"240px"` by default. [#7906](https://github.com/mapbox/mapbox-gl-js/pull/7906)

### Major features

- Added support for updating and animating style images. [#7999](https://github.com/mapbox/mapbox-gl-js/pull/7999)
- Added support for generating style images dynamically (e.g. for drawing icons based on feature properties). [#7987](https://github.com/mapbox/mapbox-gl-js/pull/7987)
- Added antialiasing support for custom layers. [#7821](https://github.com/mapbox/mapbox-gl-js/pull/7821)
- Added a new `mapbox-gl-csp.js` bundle for strict CSP environments where `worker-src: blob` is disallowed. [#8044](https://github.com/mapbox/mapbox-gl-js/pull/8044)

### Minor features and improvements

- Improved performance of fill extrusions. [#7821](https://github.com/mapbox/mapbox-gl-js/pull/7821)
- Improved performance of symbol layers. [#7967](https://github.com/mapbox/mapbox-gl-js/pull/7967)
- Slightly improved rendering performance in general. [#7969](https://github.com/mapbox/mapbox-gl-js/pull/7969)
- Slightly improved performance of HTML markers. [#8018](https://github.com/mapbox/mapbox-gl-js/pull/8018)
- Improved diffing of styles with `"visibility": "visible"`. [#8005](https://github.com/mapbox/mapbox-gl-js/pull/8005)
- Improved zoom buttons to grey out when reaching min/max zoom. [#8023](https://github.com/mapbox/mapbox-gl-js/pull/8023)
- Added a title to fullscreen control button. [#8012](https://github.com/mapbox/mapbox-gl-js/pull/8012)
- Added `rel="noopener"` attributes to links that lead to external websites (such as Mapbox logo and OpenStreetMap edit link) for improved security. [#7914](https://github.com/mapbox/mapbox-gl-js/pull/7914)
- Added tile size info when `map.showTileBoundaries` is turned on. [#7963](https://github.com/mapbox/mapbox-gl-js/pull/7963)
- Significantly improved load times of the benchmark suite. [#8066](https://github.com/mapbox/mapbox-gl-js/pull/8066)
- Improved behavior of `canvasSource.pause` to be more reliable and able to render a single frame. [#8130](https://github.com/mapbox/mapbox-gl-js/pull/8130)

### Bug fixes

- Fixed a bug in Mac Safari 12+ where controls would disappear until you interact with the map. [#8193](https://github.com/mapbox/mapbox-gl-js/pull/8193)
- Fixed a memory leak when calling `source.setData(url)` many times. [#8035](https://github.com/mapbox/mapbox-gl-js/pull/8035)
- Fixed a bug where marker lost focus when dragging. [#7799](https://github.com/mapbox/mapbox-gl-js/pull/7799)
- Fixed a bug where `map.getCenter()` returned a reference to an internal `LngLat` object instead of cloning it, leading to potential mutability bugs. [#7922](https://github.com/mapbox/mapbox-gl-js/pull/7922)
- Fixed a bug where default HTML marker positioning was slightly off. [#8074](https://github.com/mapbox/mapbox-gl-js/pull/8074)
- Fixed a bug where adding a fill extrusion layer for non-polygon layers would lead to visual artifacts. [#7685](https://github.com/mapbox/mapbox-gl-js/pull/7685)
- Fixed intermittent Flow failures on CI. [#8061](https://github.com/mapbox/mapbox-gl-js/pull/8061)
- Fixed a bug where calling `Map#removeFeatureState` does not remove the state from some tile zooms [#8087](https://github.com/mapbox/mapbox-gl-js/pull/8087)
- Fixed a bug where `removeFeatureState` didn't work on features with `id` equal to `0`. [#8150](https://github.com/mapbox/mapbox-gl-js/pull/8150) (h/t [jutaz](https://github.com/jutaz))

## 0.53.1

### Bug fixes

- Turn off telemetry for Mapbox Atlas ([#7945](https://github.com/mapbox/mapbox-gl-js/pull/7945))
- Fix order of 3D features in query results (fix [#7883](https://github.com/mapbox/mapbox-gl-js/issues/7883)) ([#7953](https://github.com/mapbox/mapbox-gl-js/pull/7953))
- Fix RemovePaintState benchmarks ([#7930](https://github.com/mapbox/mapbox-gl-js/pull/7930))

## 0.53.0

### Features and improvements

- Enable `fill-extrusion` querying with ray picking ([#7499](https://github.com/mapbox/mapbox-gl-js/pull/7499))
- Add `clusterProperties` option for aggregated cluster properties ([#2412](https://github.com/mapbox/mapbox-gl-js/issues/2412), fixed by [#7584](https://github.com/mapbox/mapbox-gl-js/pull/7584))
- Allow initial map bounds to be adjusted with `fitBounds` options. ([#7681](https://github.com/mapbox/mapbox-gl-js/pull/7681)) (h/t [@elyobo](https://github.com/elyobo))
- Remove popups on `Map#remove` ([#7749](https://github.com/mapbox/mapbox-gl-js/pull/7749)) (h/t [@andycalder](https://github.com/andycalder))
- Add `Map#removeFeatureState` ([#7761](https://github.com/mapbox/mapbox-gl-js/pull/7761))
- Add `number-format` expression ([#7626](https://github.com/mapbox/mapbox-gl-js/pull/7626))
- Add `symbol-sort-key` style property ([#7678](https://github.com/mapbox/mapbox-gl-js/pull/7678))

### Bug fixes

- Upgrades Earcut to fix a rare bug in rendering polygons that contain a coincident chain of holes ([#7806](https://github.com/mapbox/mapbox-gl-js/issues/7806), fixed by [#7878](https://github.com/mapbox/mapbox-gl-js/pull/7878))
- Allow `file://` protocol in XHR requests for Cordova/Ionic/etc ([#7818](https://github.com/mapbox/mapbox-gl-js/pull/7818))
- Correctly handle WebP images in Edge 18 ([#7687](https://github.com/mapbox/mapbox-gl-js/pull/7687))
- Fix bug which mistakenly requested WebP images in browsers that do not support WebP ([#7817](https://github.com/mapbox/mapbox-gl-js/pull/7817)) ([#7819](https://github.com/mapbox/mapbox-gl-js/pull/7819))
- Fix images not being aborted when dequeued ([#7655](https://github.com/mapbox/mapbox-gl-js/pull/7655))
- Fix DEM layer memory leak ([#7690](https://github.com/mapbox/mapbox-gl-js/issues/7690), fixed by [#7691](https://github.com/mapbox/mapbox-gl-js/pull/7691))
- Set correct color state before rendering custom layer ([#7711](https://github.com/mapbox/mapbox-gl-js/pull/7711))
- Set `LngLat.toBounds()` default radius to 0 ([#7722](https://github.com/mapbox/mapbox-gl-js/issues/7722), fixed by [#7723](https://github.com/mapbox/mapbox-gl-js/pull/7723)) (h/t [@cherniavskii](https://github.com/cherniavskii))
- Fix race condition in `feature-state` dependent layers ([#7523](https://github.com/mapbox/mapbox-gl-js/issues/7523), fixed by [#7790](https://github.com/mapbox/mapbox-gl-js/pull/7790))
- Prevent `map.repaint` from mistakenly enabling continuous repaints ([#7667](https://github.com/mapbox/mapbox-gl-js/pull/7667))
- Prevent map shaking while zooming in on raster tiles ([#7426](https://github.com/mapbox/mapbox-gl-js/pull/7426))
- Fix query point translation for multi-point geometry ([#6833](https://github.com/mapbox/mapbox-gl-js/issues/6833), fixed by [#7581](https://github.com/mapbox/mapbox-gl-js/pull/7581))

## 0.52.0

### Breaking changes

- Canonicalize tile urls to `mapbox://` urls so they can be transformed with `config.API_URL` ([#7594](https://github.com/mapbox/mapbox-gl-js/pull/7594))

### Features and improvements

- Add getter and setter for `config.API_URL` ([#7594](https://github.com/mapbox/mapbox-gl-js/pull/7594))
- Allow user to define element other than map container for full screen control ([#7548](https://github.com/mapbox/mapbox-gl-js/pull/7548))
- Add validation option to style setters ([#7604](https://github.com/mapbox/mapbox-gl-js/pull/7604))
- Add 'idle' event: fires when no further rendering is expected without further interaction. ([#7625](https://github.com/mapbox/mapbox-gl-js/pull/7625))

### Bug fixes

- Fire error when map.getLayoutProperty references missing layer ([#7537](https://github.com/mapbox/mapbox-gl-js/issues/7537), fixed by [#7539](https://github.com/mapbox/mapbox-gl-js/pull/7539))
- Fix shaky sprites when zooming with scrolling ([#7558](https://github.com/mapbox/mapbox-gl-js/pull/7558))
- Fix layout problems in attribution control ([#7608](https://github.com/mapbox/mapbox-gl-js/pull/7608)) (h/t [lucaswoj](https://github.com/lucaswoj))
- Fixes resetting map's pitch to 0 if initial bounds is set ([#7617](https://github.com/mapbox/mapbox-gl-js/pull/7617)) (h/t [stepankuzmin](https://github.com/stepankuzmin))
- Fix occasional failure to load images after multiple image request abortions [#7641](https://github.com/mapbox/mapbox-gl-js/pull/7641)
- Update repo url to correct one ([#7486](https://github.com/mapbox/mapbox-gl-js/pull/7486)) (h/t [nicholas-l](https://github.com/nicholas-l))
- Fix bug where symbols where sometimes not rendered immediately ([#7610](https://github.com/mapbox/mapbox-gl-js/pull/7610))
- Fix bug where cameraForBounds returns incorrect CameraOptions with asymmetrical padding/offset ([#7517](https://github.com/mapbox/mapbox-gl-js/issues/7517), fixed by [#7518](https://github.com/mapbox/mapbox-gl-js/pull/7518)) (h/t [mike-marcacci](https://github.com/mike-marcacci))
- Use diff+patch approach to map.setStyle when the parameter is a URL ([#4025](https://github.com/mapbox/mapbox-gl-js/issues/4025), fixed by [#7562](https://github.com/mapbox/mapbox-gl-js/pull/7562))
- Begin touch zoom immediately when rotation disabled ([#7582](https://github.com/mapbox/mapbox-gl-js/pull/7582)) (h/t [msbarry](https://github.com/msbarry))
- Fix symbol rendering under opaque fill layers ([#7612](https://github.com/mapbox/mapbox-gl-js/pull/7612))
- Fix shaking by aligning raster sources to pixel grid only when map is idle ([#7426](https://github.com/mapbox/mapbox-gl-js/pull/7426))
- Fix raster layers in Edge 18 by disabling it's incomplete WebP support ([#7687](https://github.com/mapbox/mapbox-gl-js/pull/7687))
- Fix memory leak in hillshade layer ([#7691](https://github.com/mapbox/mapbox-gl-js/pull/7691))
- Fix disappearing custom layers ([#7711](https://github.com/mapbox/mapbox-gl-js/pull/7711))

## 0.51.0

November 7, 2018

### ✨ Features and improvements

- Add initial bounds as map constructor option ([#5518](https://github.com/mapbox/mapbox-gl-js/pull/5518)) (h/t [stepankuzmin](https://github.com/stepankuzmin))
- Improve performance on machines with > 8 cores ([#7407](https://github.com/mapbox/mapbox-gl-js/issues/7407), fixed by [#7430](https://github.com/mapbox/mapbox-gl-js/pull/7430))
- Add `MercatorCoordinate` type ([#7488](https://github.com/mapbox/mapbox-gl-js/pull/7488))
- Allow browser-native `contextmenu` to be enabled ([#2301](https://github.com/mapbox/mapbox-gl-js/issues/2301), fixed by [#7369](https://github.com/mapbox/mapbox-gl-js/pull/7369))
- Add an unminified production build to the NPM package ([#7403](https://github.com/mapbox/mapbox-gl-js/pull/7403))
- Add support for `LngLat` conversion from `{lat, lon}` ([#7507](https://github.com/mapbox/mapbox-gl-js/pull/7507)) (h/t [@bfrengley](https://github.com/bfrengley))
- Add tooltips for navigation controls ([#7373](https://github.com/mapbox/mapbox-gl-js/pull/7373))
- Show attribution only for used sources ([#7384](https://github.com/mapbox/mapbox-gl-js/pull/7384))
- Add telemetry event to log map loads ([#7431](https://github.com/mapbox/mapbox-gl-js/pull/7431))
- **Tighten style validation**
  - Disallow expressions as stop values ([#7396](https://github.com/mapbox/mapbox-gl-js/pull/7396))
  - Disallow `feature-state` expressions in filters ([#7366](https://github.com/mapbox/mapbox-gl-js/pull/7366))

### 🐛 Bug fixes

- Fix for GeoJSON geometries not working when coincident with tile boundaries([#7436](https://github.com/mapbox/mapbox-gl-js/issues/7436), fixed by [#7448](https://github.com/mapbox/mapbox-gl-js/pull/7448))
- Fix depth buffer-related rendering issues on some Android devices. ([#7471](https://github.com/mapbox/mapbox-gl-js/pull/7471))
- Fix positioning of compact attribution strings ([#7444](https://github.com/mapbox/mapbox-gl-js/pull/7444), [#7445](https://github.com/mapbox/mapbox-gl-js/pull/7445), and [#7391](https://github.com/mapbox/mapbox-gl-js/pull/7391))
- Fix an issue with removing markers in mouse event callbacks ([#7442](https://github.com/mapbox/mapbox-gl-js/pull/7442)) (h/t [vbud](https://github.com/vbud))
- Remove controls before destroying a map ([#7479](https://github.com/mapbox/mapbox-gl-js/pull/7479))
- Fix display of Scale control values < 1 ([#7469](https://github.com/mapbox/mapbox-gl-js/pull/7469)) (h/t [MichaelHedman](https://github.com/MichaelHedman))
- Fix an error when using location `hash` within iframes in IE11 ([#7411](https://github.com/mapbox/mapbox-gl-js/pull/7411))
- Fix depth mode usage in custom layers ([#7432](https://github.com/mapbox/mapbox-gl-js/pull/7432)) (h/t [markusjohnsson](https://github.com/markusjohnsson))
- Fix an issue with shaky sprite images during scroll zooms ([#7558](https://github.com/mapbox/mapbox-gl-js/pull/7558))

## 0.50.0

October 10, 2018

### ✨ Features and improvements

- 🎉 Add Custom Layers that can be rendered into with user-provided WebGL code ([#7039](https://github.com/mapbox/mapbox-gl-js/pull/7039))
- Add WebGL face culling for increased performance ([#7178](https://github.com/mapbox/mapbox-gl-js/pull/7178))
- Improve speed of expression evaluation ([#7334](https://github.com/mapbox/mapbox-gl-js/pull/7334))
- Automatically coerce to string for `concat` expression and `text-field` property ([#6190](https://github.com/mapbox/mapbox-gl-js/issues/6190), fixed by [#7280](https://github.com/mapbox/mapbox-gl-js/pull/7280))
- Add `fill-extrusion-vertical-gradient` property for controlling shading of fill extrusions ([#5768](https://github.com/mapbox/mapbox-gl-js/issues/5768), fixed by [#6841](https://github.com/mapbox/mapbox-gl-js/pull/6841))
- Add update functionality for images provided via `ImageSource` ([#4050](https://github.com/mapbox/mapbox-gl-js/issues/4050), fixed by [#7342](https://github.com/mapbox/mapbox-gl-js/pull/7342)) (h/t [@dcervelli](https://github.com/dcervelli))

### 🐛 Bug fixes

- **Expressions**
  - Fix expressions that use `log2` and `log10` in IE11 ([#7318](https://github.com/mapbox/mapbox-gl-js/issues/7318), fixed by [#7320](https://github.com/mapbox/mapbox-gl-js/pull/7320))
  - Fix `let` expression stripping expected type during parsing ([#7300](https://github.com/mapbox/mapbox-gl-js/issues/7300), fixed by [#7301](https://github.com/mapbox/mapbox-gl-js/pull/7301))
  - Fix superfluous wrapping of literals in `literal` expression ([#7336](https://github.com/mapbox/mapbox-gl-js/issues/7336), fixed by [#7337](https://github.com/mapbox/mapbox-gl-js/pull/7337))
  - Allow calling `to-color` on values that are already of type `Color` ([#7260](https://github.com/mapbox/mapbox-gl-js/pull/7260))
  - Fix `to-array` for empty arrays (([#7261](https://github.com/mapbox/mapbox-gl-js/pull/7261)))
  - Fix identity functions for `text-field` when using formatted text ([#7351](https://github.com/mapbox/mapbox-gl-js/pull/7351))
  - Fix coercion of `null` to `0` in `to-number` expression ([#7083](https://github.com/mapbox/mapbox-gl-js/issues/7083), fixed by [#7274](https://github.com/mapbox/mapbox-gl-js/pull/7274))
- **Canvas source**
  - Fix missing repeats of `CanvasSource` when it crosses the antimeridian ([#7273](https://github.com/mapbox/mapbox-gl-js/pull/7273))
  - Fix `CanvasSource` not respecting alpha values set on `canvas` element ([#7302](https://github.com/mapbox/mapbox-gl-js/issues/7302), fixed by [#7309](https://github.com/mapbox/mapbox-gl-js/pull/7309))
- **Rendering**
  - Fix rendering of fill extrusions with really high heights ([#7292](https://github.com/mapbox/mapbox-gl-js/pull/7292))
  - Fix an error where the map state wouldn't return to `loaded` after certain runtime styling changes when there were errored tiles in the viewport ([#7355](https://github.com/mapbox/mapbox-gl-js/pull/7355))
  - Fix errors when rendering symbol layers without symbols ([#7241](https://github.com/mapbox/mapbox-gl-js/issues/7241), fixed by [#7253](https://github.com/mapbox/mapbox-gl-js/pull/7253))
  - Don't fade in symbols with `*-allow-overlap: true` when panning into the viewport ([#7172](https://github.com/mapbox/mapbox-gl-js/issues/7172), fixed by[#7244](https://github.com/mapbox/mapbox-gl-js/pull/7244))
- **Library**
  - Fix disambiguation for `mouseover` event ([#7295](https://github.com/mapbox/mapbox-gl-js/issues/7295), fixed by [#7299](https://github.com/mapbox/mapbox-gl-js/pull/7299))
  - Fix silent failure of `getImage` if an SVG is requested ([#7312](https://github.com/mapbox/mapbox-gl-js/issues/7312), fixed by [#7313](https://github.com/mapbox/mapbox-gl-js/pull/7313))
  - Fix empty control group box shadow ([#7303](https://github.com/mapbox/mapbox-gl-js/issues/7303), fixed by [#7304](https://github.com/mapbox/mapbox-gl-js/pull/7304)) (h/t [Duder-onomy](https://github.com/Duder-onomy))
  - Fixed an issue where a wrong timestamp was sent for Mapbox turnstile events ([#7381](https://github.com/mapbox/mapbox-gl-js/pull/7381))
  - Fixed a bug that lead to attribution not showing up correctly in Internet Explorer ([#3945](https://github.com/mapbox/mapbox-gl-js/issues/3945), fixed by [#7391](https://github.com/mapbox/mapbox-gl-js/pull/7391))

## 0.49.0

September 6, 2018

### ⚠️ Breaking changes

- Use `client{Height/Width}` instead of `offset{Height/Width}` for map canvas sizing ([#6848](https://github.com/mapbox/mapbox-gl-js/issues/6848), fixed by [#7128](https://github.com/mapbox/mapbox-gl-js/pull/7128))

### 🐛 Bug fixes

- Fix [Top Issues list](https://mapbox.github.io/top-issues/#!mapbox/mapbox-gl-js) for mapbox-gl-js ([#7108](https://github.com/mapbox/mapbox-gl-js/issues/7108), fixed by [#7112](https://github.com/mapbox/mapbox-gl-js/pull/7112))
- Fix bug in which symbols with `icon-allow-overlap: true, text-allow-overlap: true, text-optional: false` would show icons when they shouldn't ([#7041](https://github.com/mapbox/mapbox-gl-js/pull/7041))
- Fix bug where the map would not stop at the exact zoom level requested by Map#FlyTo ([#7222](https://github.com/mapbox/mapbox-gl-js/issues/7222)) ([#7223](https://github.com/mapbox/mapbox-gl-js/pull/7223)) (h/t [@benoitbzl](https://github.com/benoitbzl))
- Keep map centered on the center point of a multi-touch gesture when zooming ([#6722](https://github.com/mapbox/mapbox-gl-js/issues/6722)) ([#7191](https://github.com/mapbox/mapbox-gl-js/pull/7191)) (h/t [pakastin](https://github.com/pakastin))
- Update the style-spec's old `gl-style-migrate` script to include conversion of legacy functions and filters to their expression equivalents ([#6927](https://github.com/mapbox/mapbox-gl-js/issues/6927), fixed by [#7095](https://github.com/mapbox/mapbox-gl-js/pull/7095))
- Fix `icon-size` for small data-driven values ([#7125](https://github.com/mapbox/mapbox-gl-js/pull/7125))
- Fix bug in the way AJAX requests load local files on iOS web view ([#6610](https://github.com/mapbox/mapbox-gl-js/pull/6610)) (h/t [oscarfonts](https://github.com/oscarfonts))
- Fix bug in which canvas sources would not render in world wrapped tiles at the edge of the viewport ([#7271]https://github.com/mapbox/mapbox-gl-js/issues/7271), fixed by [#7273](https://github.com/mapbox/mapbox-gl-js/pull/7273))

### ✨ Features and improvements

- Performance updates:
  - Improve time to first render by updating how feature ID maps are transferred to the main thread ([#7110](https://github.com/mapbox/mapbox-gl-js/issues/7110), fixed by [#7132](https://github.com/mapbox/mapbox-gl-js/pull/7132))
  - Reduce size of JSON transmitted from worker thread to main thread ([#7124](https://github.com/mapbox/mapbox-gl-js/pull/7124))
  - Improve image/glyph atlas packing algorithm ([#7171](https://github.com/mapbox/mapbox-gl-js/pull/7171))
  - Use murmur hash on symbol instance keys to reduce worker transfer costs ([#7127](https://github.com/mapbox/mapbox-gl-js/pull/7127))
- Add GL state management for uniforms ([#6018](https://github.com/mapbox/mapbox-gl-js/pull/6018))
- Add `symbol-z-order` symbol layout property to style spec ([#7219](https://github.com/mapbox/mapbox-gl-js/pull/7219))
- Implement data-driven styling support for `*-pattern properties` ([#6289](https://github.com/mapbox/mapbox-gl-js/pull/6289))
- Add `Map#fitScreenCoordinates` which fits viewport to two points, similar to `Map#fitBounds` but uses screen coordinates and supports non-zero map bearings ([#6894](https://github.com/mapbox/mapbox-gl-js/pull/6894))
- Re-implement LAB/HSL color space interpolation for expressions ([#5326](https://github.com/mapbox/mapbox-gl-js/issues/5326), fixed by [#7123](https://github.com/mapbox/mapbox-gl-js/pull/7123))
- Enable benchmark testing for Mapbox styles ([#7047](https://github.com/mapbox/mapbox-gl-js/pull/7047))
- Allow `Map#setFeatureState` and `Map#getFeatureState` to accept numeric IDs ([#7106](https://github.com/mapbox/mapbox-gl-js/pull/7106)) (h/t [@bfrengley](https://github.com/bfrengley))

## 0.48.0

August 16, 2018

### ⚠️ Breaking changes

- Treat tiles that error with status 404 as empty renderable tiles to prevent rendering duplicate features in some sparse tilesets ([#6803](https://github.com/mapbox/mapbox-gl-js/pull/6803))

### 🐛 Bug fixes

- Fix issue where `text-max-angle` property was being calculated incorrectly internally, causing potential rendering errors when `"symbol-placement": line`
- Require `feature.id` when using `Map#setFeatureState` ([#6974](https://github.com/mapbox/mapbox-gl-js/pull/6974))
- Fix issue with removing the `GeolocateControl` when user location is being used ([#6977](https://github.com/mapbox/mapbox-gl-js/pull/6977)) (h/t [sergei-zelinsky](https://github.com/sergei-zelinsky))
- Fix memory leak caused by a failure to remove all controls added to the map ([#7042](https://github.com/mapbox/mapbox-gl-js/pull/7042))
- Fix bug where the build would fail when using mapbox-gl webpack 2 and UglifyJSPlugin ([#4359](https://github.com/mapbox/mapbox-gl-js/issues/4359), fixed by [#6956](https://api.github.com/repos/mapbox/mapbox-gl-js/pulls/6956))
- Fix bug where fitBounds called with coordinates outside the bounds of Web Mercator resulted in uncaught error ([#6906](https://github.com/mapbox/mapbox-gl-js/issues/6906), fixed by [#6918](https://api.github.com/repos/mapbox/mapbox-gl-js/pulls/6918))
- Fix bug wherein `Map#querySourceFeatures` was returning bad results on zooms > maxZoom ([#7061](https://github.com/mapbox/mapbox-gl-js/pull/7061))
- Relax typing for equality and order expressions ([#6459](https://github.com/mapbox/mapbox-gl-js/issues/6459), fixed by [#6961](https://api.github.com/repos/mapbox/mapbox-gl-js/pulls/6961))
- Fix bug where `queryPadding` for all layers in a source was set by the first layer, causing incorrect querying on other layers and, in some cases, incorrect firing of events associated with individual layers ([#6909](https://github.com/mapbox/mapbox-gl-js/pull/6909))

### ✨ Features and improvements

- Performance Improvements:
  - Stop unnecessary serialization of symbol source features. ([#7013](https://github.com/mapbox/mapbox-gl-js/pull/7013))
  - Optimize calculation for getting visible tile coordinates ([#6998](https://github.com/mapbox/mapbox-gl-js/pull/6998))
  - Improve performance of creating `{Glyph/Image}Atlas`es ([#7091](https://github.com/mapbox/mapbox-gl-js/pull/7091))
  - Optimize and simplify tile retention logic ([#6995](https://github.com/mapbox/mapbox-gl-js/pull/6995))
- Add a user turnstile event for users accessing Mapbox APIs ([#6980](https://github.com/mapbox/mapbox-gl-js/pull/6980))
- Add support for autogenerating feature ids for GeoJSON sources so they can be used more easily with the `Map#setFeatureState` API ([#7043](https://www.github.com/mapbox/mapbox-gl-js/pull/7043))) ([#7091](https://github.com/mapbox/mapbox-gl-js/pull/7091))
- Add ability to style symbol layers labels with multiple fonts and text sizes via `"format"` expression ([#6994](https://www.github.com/mapbox/mapbox-gl-js/pull/6994))
- Add customAttribution option to AttributionControl ([#7033](https://github.com/mapbox/mapbox-gl-js/pull/7033)) (h/t [mklopets](https://github.com/mklopets))
- Publish Flow type definitions alongside compiled bundle ([#7079](https://api.github.com/repos/mapbox/mapbox-gl-js/pulls/7079))
- Introduce symbol cross fading when crossing integer zoom levels to prevent labels from disappearing before newly loaded tiles' labels can be rendered ([#6951](https://github.com/mapbox/mapbox-gl-js/pull/6951))
- Improvements in label collision detection ([#6925](https://api.github.com/repos/mapbox/mapbox-gl-js/pulls/6925)))

## 0.47.0

### ✨ Features and improvements

- Add configurable drag pan threshold ([#6809](https://github.com/mapbox/mapbox-gl-js/pull/6809)) (h/t [msbarry](https://github.com/msbarry))
- Add `raster-resampling` raster paint property ([#6411](https://github.com/mapbox/mapbox-gl-js/pull/6411)) (h/t [@andrewharvey](https://github.com/andrewharvey))
- Add `symbol-placement: line-center` ([#6821](https://github.com/mapbox/mapbox-gl-js/pull/6821))
- Add methods for inspecting GeoJSON clusters ([#3318](https://github.com/mapbox/mapbox-gl-js/issues/3318), fixed by [#6829](https://github.com/mapbox/mapbox-gl-js/pull/6829))
- Add warning to geolocate control when unsupported ([#6923](https://github.com/mapbox/mapbox-gl-js/pull/6923)) (h/t [@aendrew](https://github.com/aendrew))
- Upgrade geojson-vt to 3.1.4 ([#6942](https://github.com/mapbox/mapbox-gl-js/pull/6942))
- Include link to license in compiled bundle ([#6975](https://github.com/mapbox/mapbox-gl-js/pull/6975))

### 🐛 Bug fixes

- Use updateData instead of re-creating buffers for repopulated paint arrays ([#6853](https://github.com/mapbox/mapbox-gl-js/pull/6853))
- Fix ScrollZoom handler setting tr.zoom = NaN ([#6924](https://github.com/mapbox/mapbox-gl-js/pull/6924))
  - Failed to invert matrix error ([#6486](https://github.com/mapbox/mapbox-gl-js/issues/6486), fixed by [#6924](https://github.com/mapbox/mapbox-gl-js/pull/6924))
  - Fixing matrix errors ([#6782](https://github.com/mapbox/mapbox-gl-js/issues/6782), fixed by [#6924](https://github.com/mapbox/mapbox-gl-js/pull/6924))
- Fix heatmap tile clipping when layers are ordered above it ([#6806](https://github.com/mapbox/mapbox-gl-js/issues/6806), fixed by [#6807](https://github.com/mapbox/mapbox-gl-js/pull/6807))
- Fix video source in safari (macOS and iOS) ([#6443](https://github.com/mapbox/mapbox-gl-js/issues/6443), fixed by [#6811](https://github.com/mapbox/mapbox-gl-js/pull/6811))
- Do not reload errored tiles ([#6813](https://github.com/mapbox/mapbox-gl-js/pull/6813))
- Fix send / remove timing bug in Dispatcher ([#6756](https://github.com/mapbox/mapbox-gl-js/pull/6756), fixed by [#6826](https://github.com/mapbox/mapbox-gl-js/pull/6826))
- Fix flyTo not zooming to exact given zoom ([#6828](https://github.com/mapbox/mapbox-gl-js/pull/6828))
- Don't stop animation on map resize ([#6636](https://github.com/mapbox/mapbox-gl-js/pull/6636))
- Fix map.getBounds() with rotated map ([#6875](https://github.com/mapbox/mapbox-gl-js/pull/6875)) (h/t [zoltan-mihalyi](https://github.com/zoltan-mihalyi))
- Support collators in feature filter expressions. ([#6929](https://github.com/mapbox/mapbox-gl-js/pull/6929))
- Fix Webpack production mode compatibility ([#6981](https://github.com/mapbox/mapbox-gl-js/pull/6981))

## 0.46.0

### ⚠️ Breaking changes

- Align implicit type casting behavior of `match` expressions with with `case/==` ([#6684](https://github.com/mapbox/mapbox-gl-js/pull/6684))

### ✨ Features and improvements

- :tada: Add `Map#setFeatureState` and `feature-state` expression to support interactive styling ([#6263](https://github.com/mapbox/mapbox-gl-js/pull/6263))
- Create draggable `Marker` with `setDraggable` ([#6687](https://github.com/mapbox/mapbox-gl-js/pull/6687))
- Add `Map#listImages` for listing all currently active sprites/images ([#6381](https://github.com/mapbox/mapbox-gl-js/issues/6381))
- Add "crossSourceCollisions" option to disable cross-source collision detection ([#6566](https://github.com/mapbox/mapbox-gl-js/pull/6566))
- Handle `text/icon-rotate` for symbols with `symbol-placement: point` ([#6075](https://github.com/mapbox/mapbox-gl-js/issues/6075))
- Automatically compact Mapbox wordmark on narrow maps. ([#4282](https://github.com/mapbox/mapbox-gl-js/issues/4282)) (h/t [@andrewharvey](https://github.com/andrewharvey))
- Only show compacted AttributionControl on interactive displays ([#6506](https://github.com/mapbox/mapbox-gl-js/pull/6506)) (h/t [@andrewharvey](https://github.com/andrewharvey))
- Use postcss to inline svg files into css, reduce size of mapbox-gl.css ([#6513](https://github.com/mapbox/mapbox-gl-js/pull/6513)) (h/t [@andrewharvey](https://github.com/andrewharvey))
- Add support for GeoJSON attribution ([#6364](https://github.com/mapbox/mapbox-gl-js/pull/6364)) (h/t [@andrewharvey](https://github.com/andrewharvey))
- Add instructions for running individual unit and render tests ([#6686](https://github.com/mapbox/mapbox-gl-js/pull/6686))
- Make Map constructor fail if WebGL init fails. ([#6744](https://github.com/mapbox/mapbox-gl-js/pull/6744)) (h/t [uforic](https://github.com/uforic))
- Add browser fallback code for `collectResourceTiming: true` in web workers ([#6721](https://github.com/mapbox/mapbox-gl-js/pull/6721))
- Remove ignored usage of gl.lineWidth ([#5541](https://github.com/mapbox/mapbox-gl-js/pull/5541))
- Split new bounds calculation out of fitBounds into new method ([#6683](https://github.com/mapbox/mapbox-gl-js/pull/6683))
- Allow integration tests to be organized in an arbitrarily deep directory structure ([#3920](https://github.com/mapbox/mapbox-gl-js/issues/3920))
- Make "Missing Mapbox GL JS CSS" a console warning ([#5786](https://github.com/mapbox/mapbox-gl-js/issues/5786))
- Add rel="noopener" to Mapbox attribution link. ([#6729](https://github.com/mapbox/mapbox-gl-js/pull/6729)) (h/t [gorbypark](https://github.com/gorbypark))
- Update to deep equality check in example code ([#6599](https://github.com/mapbox/mapbox-gl-js/pull/6599)) (h/t [jonsadka](https://github.com/jonsadka))
- Upgrades!
  - Upgrade ESM dependency to ^3.0.39 ([#6750](https://github.com/mapbox/mapbox-gl-js/pull/6750))
  - Ditch gl-matrix fork in favor of the original package ([#6751](https://github.com/mapbox/mapbox-gl-js/pull/6751))
  - Update to latest sinon ([#6771](https://github.com/mapbox/mapbox-gl-js/pull/6771))
  - Upgrade to Flow 0.69 ([#6594](https://github.com/mapbox/mapbox-gl-js/pull/6594))
  - Update to mapbox-gl-supported 1.4.0 ([#6773](https://github.com/mapbox/mapbox-gl-js/pull/6773))

### 🐛 Bug fixes

- `collectResourceTiming: true` generates error on iOS9 Safari, IE 11 ([#6690](https://github.com/mapbox/mapbox-gl-js/issues/6690))
- Fix PopupOptions flow type declarations ([#6670](https://github.com/mapbox/mapbox-gl-js/pull/6670)) (h/t [TimPetricola](https://github.com/TimPetricola))
- Add className option to Popup constructor ([#6502](https://github.com/mapbox/mapbox-gl-js/pull/6502)) (h/t [Ashot-KR](https://github.com/Ashot-KR))
- GeoJSON MultiLineStrings with `lineMetrics=true` only rendered first line ([#6649](https://github.com/mapbox/mapbox-gl-js/issues/6649))
- Provide target property for mouseenter/over/leave/out events ([#6623](https://github.com/mapbox/mapbox-gl-js/issues/6623))
- Don't break on sources whose name contains "." ([#6660](https://github.com/mapbox/mapbox-gl-js/issues/6660))
- Rotate and pitch with navigationControl broke in v0.45 ([#6650](https://github.com/mapbox/mapbox-gl-js/issues/6650))
- Zero-width lines remained visible ([#6769](https://github.com/mapbox/mapbox-gl-js/pull/6769))
- Heatmaps inappropriately clipped at tile boundaries ([#6806](https://github.com/mapbox/mapbox-gl-js/issues/6806))
- Use named exports for style-spec entrypoint module ([#6601](https://github.com/mapbox/mapbox-gl-js/issues/6601)
- Don't fire click event if default is prevented on mousedown for a drag event ([#6697](https://github.com/mapbox/mapbox-gl-js/pull/6697), fixes [#6642](https://github.com/mapbox/mapbox-gl-js/issues/6642))
- Double clicking to zoom in breaks map dragging/panning in Edge ([#6740](https://github.com/mapbox/mapbox-gl-js/issues/6740)) (h/t [GUI](https://github.com/GUI))
- \*-transition properties cannot be set with setPaintProperty() ([#6706](https://github.com/mapbox/mapbox-gl-js/issues/6706))
- Marker with `a` element does not open the url when clicked ([#6730](https://github.com/mapbox/mapbox-gl-js/issues/6730))
- `setRTLTextPlugin` fails with relative URLs ([#6719](https://github.com/mapbox/mapbox-gl-js/issues/6719))
- Collision detection incorrect for symbol layers that share the same layout properties ([#6548](https://github.com/mapbox/mapbox-gl-js/pull/6548))
- Fix a possible crash when calling queryRenderedFeatures after querySourceFeatures
  ([#6559](https://github.com/mapbox/mapbox-gl-js/pull/6559))
- Fix a collision detection issue that could cause labels to temporarily be placed too densely during rapid panning ([#5654](https://github.com/mapbox/mapbox-gl-js/issues/5654))

## 0.45.0

### ⚠️ Breaking changes

- `Evented#fire` and `Evented#listens` are now marked as private. Though `Evented` is still exported, and `fire` and `listens` are still functional, we encourage you to seek alternatives; a future version may remove their API accessibility or change its behavior. If you are writing a class that needs event emitting functionality, consider using [`EventEmitter`](https://nodejs.org/api/events.html#events_class_eventemitter) or similar libraries instead.
- The `"to-string"` expression operator now converts `null` to an empty string rather than to `"null"`. [#6534](https://github.com/mapbox/mapbox-gl-js/pull/6534)

### ✨ Features and improvements

- :rainbow: Add `line-gradient` property [#6303](https://github.com/mapbox/mapbox-gl-js/pull/6303)
- Add `abs`, `round`, `floor`, and `ceil` expression operators [#6496](https://github.com/mapbox/mapbox-gl-js/pull/6496)
- Add `collator` expression for controlling case and diacritic sensitivity in string comparisons [#6270](https://github.com/mapbox/mapbox-gl-js/pull/6270)
  - Rename `caseSensitive` and `diacriticSensitive` expressions to `case-sensitive` and `diacritic-sensitive` for consistency [#6598](https://github.com/mapbox/mapbox-gl-js/pull/6598)
  - Prevent `collator` expressions for evaluating as constant to account for potential environment-specific differences in expression evaluation [#6596](https://github.com/mapbox/mapbox-gl-js/pull/6596)
- Add CSS linting to test suite (h/t [@jasonbarry](https://github.com/jasonbarry))) [#6071](https://github.com/mapbox/mapbox-gl-js/pull/6071)
- Add support for configurable maxzoom in `raster-dem` tilesets [#6103](https://github.com/mapbox/mapbox-gl-js/pull/6103)
- Add `Map#isZooming` and `Map#isRotating` methods [#6128](https://github.com/mapbox/mapbox-gl-js/pull/6128), [#6183](https://github.com/mapbox/mapbox-gl-js/pull/6183)
- Add support for Mapzen Terrarium tiles in `raster-dem` sources [#6110](https://github.com/mapbox/mapbox-gl-js/pull/6110)
- Add `preventDefault` method on `mousedown`, `touchstart`, and `dblclick` events [#6218](https://github.com/mapbox/mapbox-gl-js/pull/6218)
- Add `originalEvent` property on `zoomend` and `moveend` for user-initiated scroll events (h/t [@stepankuzmin](https://github.com/stepankuzmin))) [#6175](https://github.com/mapbox/mapbox-gl-js/pull/6175)
- Accept arguments of type `value` in [`"length"` expressions](https://www.mapbox.com/mapbox-gl-js/style-spec/#expressions-length) [#6244](https://github.com/mapbox/mapbox-gl-js/pull/6244)
- Introduce `MapWheelEvent`[#6237](https://github.com/mapbox/mapbox-gl-js/pull/6237)
- Add setter for `ScaleControl` units (h/t [@ryanhamley](https://github.com/ryanhamley))) [#6138](https://github.com/mapbox/mapbox-gl-js/pull/6138), [#6274](https://github.com/mapbox/mapbox-gl-js/pull/6274)
- Add `open` event for `Popup` [#6311](https://github.com/mapbox/mapbox-gl-js/pull/6311)
- Explicit `"object"` type assertions are no longer required when using expressions [#6235](https://github.com/mapbox/mapbox-gl-js/pull/6235)
- Add `anchor` option to `Marker` [#6350](https://github.com/mapbox/mapbox-gl-js/pull/6350)
- `HTMLElement` is now passed to `Marker` as part of the `options` object, but the old function signature is still supported for backwards compatibility [#6356](https://github.com/mapbox/mapbox-gl-js/pull/6356)
- Add support for custom colors when using the default `Marker` SVG element (h/t [@andrewharvey](https://github.com/andrewharvey))) [#6416](https://github.com/mapbox/mapbox-gl-js/pull/6416)
- Allow `CanvasSource` initialization from `HTMLElement` [#6424](https://github.com/mapbox/mapbox-gl-js/pull/6424)
- Add `is-supported-script` expression [#6260](https://github.com/mapbox/mapbox-gl-js/pull/6260)

### 🐛 Bug fixes

- Align `raster-dem` tiles to pixel grid to eliminate blurry rendering on some devices [#6059](https://github.com/mapbox/mapbox-gl-js/pull/6059)
- Fix label collision circle debug drawing on overzoomed tiles [#6073](https://github.com/mapbox/mapbox-gl-js/pull/6073)
- Improve error reporting for some failed requests [#6126](https://github.com/mapbox/mapbox-gl-js/pull/6126), [#6032](https://github.com/mapbox/mapbox-gl-js/pull/6032)
- Fix several `Map#queryRenderedFeatures` bugs:
  - account for `{text, icon}-offset` when querying[#6135](https://github.com/mapbox/mapbox-gl-js/pull/6135)
  - correctly query features that extend across tile boundaries [#5756](https://github.com/mapbox/mapbox-gl-js/pull/6283)
  - fix querying of `circle` layer features with `-pitch-scaling: 'viewport'` or `-pitch-alignment: 'map'` [#6036](https://github.com/mapbox/mapbox-gl-js/pull/6036)
  - eliminate flicker effects when using query results to set a hover effect by switching from tile-based to viewport-based symbol querying [#6497](https://github.com/mapbox/mapbox-gl-js/pull/6497)
- Preserve browser history state when updating the `Map` hash [#6140](https://github.com/mapbox/mapbox-gl-js/pull/6140)
- Fix undefined behavior when `Map#addLayer` is invoked with an `id` of a preexisting layer [#6147](https://github.com/mapbox/mapbox-gl-js/pull/6147)
- Fix bug where `icon-image` would not be rendered if `text-field` is an empty string [#6164](https://github.com/mapbox/mapbox-gl-js/pull/6164)
- Ensure all camera methods fire `rotatestart` and `rotateend` events [#6187](https://github.com/mapbox/mapbox-gl-js/pull/6187)
- Always hide duplicate labels [#6166](https://github.com/mapbox/mapbox-gl-js/pull/6166)
- Fix `DragHandler` bugs where a left-button mouse click would end a right-button drag rotate and a drag gesture would not end if the control key is down on `mouseup` [#6193](https://github.com/mapbox/mapbox-gl-js/pull/6193)
- Add support for calling `{DragPanHandler, DragRotateHandler}#disable` while a gesture is in progress [#6232](https://github.com/mapbox/mapbox-gl-js/pull/6232)
- Fix `GeolocateControl` user location dot sizing when `Map`'s `<div>` inherits `box-sizing: border-box;` (h/t [@andrewharvey](https://github.com/andrewharvey))) [#6227](https://github.com/mapbox/mapbox-gl-js/pull/6232)
- Fix bug causing an off-by-one error in `array` expression error messages (h/t [@drewbo](https://github.com/drewbo))) [#6269](https://github.com/mapbox/mapbox-gl-js/pull/6269)
- Improve error message when an invalid access token triggers a 401 error [#6283](https://github.com/mapbox/mapbox-gl-js/pull/6283)
- Fix bug where lines with `line-width` larger than the sprite height of the `line-pattern` property would render other sprite images [#6246](https://github.com/mapbox/mapbox-gl-js/pull/6246)
- Fix broken touch events for `DragPanHandler` on mobile using Edge (note that zoom/rotate/pitch handlers still do not support Edge touch events [#1928](https://github.com/mapbox/mapbox-gl-js/pull/1928)) [#6325](https://github.com/mapbox/mapbox-gl-js/pull/6325)
- Fix race condition in `VectorTileWorkerSource#reloadTile` causing a rendering timeout [#6308](https://github.com/mapbox/mapbox-gl-js/issues/6308)
- Fix bug causing redundant `gl.stencilFunc` calls due to incorrect state checking (h/t [@yangdonglai](https://github.com/yangdonglai))) [#6330](https://github.com/mapbox/mapbox-gl-js/pull/6330)
- Fix bug where `mousedown` or `touchstart` would cancel camera animations in non-interactive maps [#6338](https://github.com/mapbox/mapbox-gl-js/pull/6338)
- Fix bug causing a full-screen flicker when the map is pitched and a symbol layer uses non-zero `text-translate` [#6365](https://github.com/mapbox/mapbox-gl-js/issues/6365)
- Fix bug in `to-rgba` expression causing division by zero [#6388](https://github.com/mapbox/mapbox-gl-js/pull/6388)
- Fix bug in cross-fading for `*-pattern` properties with non-integer zoom stops [#6430](https://github.com/mapbox/mapbox-gl-js/pull/6430)
- Fix bug where calling `Map#remove` on a map with constructor option `hash: true` throws an error (h/t [@allthesignals](https://github.com/allthesignals))) [#6490](https://github.com/mapbox/mapbox-gl-js/pull/6497)
- Fix bug causing flickering when panning across the anti-meridian [#6438](https://github.com/mapbox/mapbox-gl-js/pull/6438)
- Fix error when using tiles of non-power-of-two size [#6444](https://github.com/mapbox/mapbox-gl-js/pull/6444)
- Fix bug causing `Map#moveLayer(layerId, beforeId)` to remove the layer when `layerId === beforeId` [#6542](https://github.com/mapbox/mapbox-gl-js/pull/6542)

* Fix Rollup build for style-spec module [#6575](https://github.com/mapbox/mapbox-gl-js/pull/6575)
* Fix bug causing `Map#querySourceFeatures` to throw an `Uncaught TypeError`(https://github.com/mapbox/mapbox-gl-js/pull/6555)
* Fix issue where label collision detection was inaccurate for some symbol layers that shared layout properties with another layer [#6558](https://github.com/mapbox/mapbox-gl-js/pull/6558)
* Restore `target` property for `mouse{enter,over,leave,out}` events [#6623](https://github.com/mapbox/mapbox-gl-js/pull/6623)

## 0.44.2

### 🐛 Bug fixes

- Workaround a breaking change in Safari causing page to scroll/zoom in response to user actions intended to pan/zoom the map [#6095](https://github.com/mapbox/mapbox-gl-js/issues/6095). (N.B., not to be confused with the workaround from April 2017 dealing with the same breaking change in Chrome [#4259](https://github.com/mapbox/mapbox-gl-js/issues/6095). See also https://github.com/WICG/interventions/issues/18, https://bugs.webkit.org/show_bug.cgi?id=182521, https://bugs.chromium.org/p/chromium/issues/detail?id=639227 .)

## 0.44.1

### 🐛 Bug fixes

- Fix bug causing features from symbol layers to be omitted from `map.queryRenderedFeatures()` [#6074](https://github.com/mapbox/mapbox-gl-js/issues/6074)
- Fix error triggered by simultaneous scroll-zooming and drag-panning. [#6106](https://github.com/mapbox/mapbox-gl-js/issues/6106)
- Fix bug wherein drag-panning failed to resume after a brief pause [#6063](https://github.com/mapbox/mapbox-gl-js/issues/6063)

## 0.44.0

### ✨ Features and improvements

- The CSP policy of a page using mapbox-gl-js no longer needs to include `script-src 'unsafe-eval'` [#559](https://github.com/mapbox/mapbox-gl-js/issues/559)
- Add `LngLatBounds#isEmpty()` method [#5917](https://github.com/mapbox/mapbox-gl-js/pull/5917)
- Updated to flow 0.62.0 [#5923](https://github.com/mapbox/mapbox-gl-js/issues/5923)
- Make compass and zoom controls optional ([#5348](https://github.com/mapbox/mapbox-gl-js/pull/5348)) (h/t [@matijs](https://github.com/matijs)))
- Add `collectResourceTiming` option to the enable collection of [Resource Timing](https://developer.mozilla.org/en-US/docs/Web/API/Resource_Timing_API/Using_the_Resource_Timing_API) data for requests that are made from Web Workers. ([#5948](https://github.com/mapbox/mapbox-gl-js/issues/5948))
- Improve user location dot appearance across browsers ([#5498](https://github.com/mapbox/mapbox-gl-js/pull/5498)) (h/t [@jasonbarry](https://github.com/jasonbarry)))

### 🐛 Bug fixes

- Fix error triggered by `==` and `!=` expressions [#5947](https://github.com/mapbox/mapbox-gl-js/issues/5947)
- Image sources honor `renderWorldCopies` [#5932](https://github.com/mapbox/mapbox-gl-js/pull/5932)
- Fix transitions to default fill-outline-color [#5953](https://github.com/mapbox/mapbox-gl-js/issues/5953)
- Fix transitions for light properties [#5982](https://github.com/mapbox/mapbox-gl-js/issues/5982)
- Fix minor symbol collisions on pitched maps [#5913](https://github.com/mapbox/mapbox-gl-js/pull/5913)
- Fix memory leaks after `Map#remove()` [#5943](https://github.com/mapbox/mapbox-gl-js/pull/5943), [#5951](https://github.com/mapbox/mapbox-gl-js/pull/5951)
- Fix bug wherein `GeoJSONSource#setData()` caused labels to fade out and back in ([#6002](https://github.com/mapbox/mapbox-gl-js/issues/6002))
- Fix bug that could cause incorrect collisions for labels placed very near to each other at low zoom levels ([#5993](https://github.com/mapbox/mapbox-gl-js/issues/5993))
- Fix bug causing `move` events to be fired out of sync with actual map movements ([#6005](https://github.com/mapbox/mapbox-gl-js/pull/6005))
- Fix bug wherein `Map` did not fire `mouseover` events ([#6000](https://github.com/mapbox/mapbox-gl-js/pull/6000)] (h/t [@jay-manday](https://github.com/jay-manday)))
- Fix bug causing blurry rendering of raster tiles ([#4552](https://github.com/mapbox/mapbox-gl-js/issues/4552))
- Fix potential memory leak caused by removing layers ([#5995](https://github.com/mapbox/mapbox-gl-js/issues/5995))
- Fix bug causing attribution icon to appear incorrectly in compact maps not using Mapbox data ([#6042](https://github.com/mapbox/mapbox-gl-js/pull/6042))
- Fix positioning of default marker element ([#6012](https://github.com/mapbox/mapbox-gl-js/pull/6012)) (h/t [@andrewharvey](https://github.com/andrewharvey)))

## 0.43.0 (December 21, 2017)

### ⚠️ Breaking changes

- It is now an error to attempt to remove a source that is in use [#5562](https://github.com/mapbox/mapbox-gl-js/pull/5562)
- It is now an error if the layer specified by the `before` parameter to `moveLayer` does not exist [#5679](https://github.com/mapbox/mapbox-gl-js/pull/5679)
- `"colorSpace": "hcl"` now uses shortest-path interpolation for hue [#5811](https://github.com/mapbox/mapbox-gl-js/issues/5811)

### ✨ Features and improvements

- Introduce client-side hillshading with `raster-dem` source type and `hillshade` layer type [#5286](https://github.com/mapbox/mapbox-gl-js/pull/5286)
- GeoJSON sources take 2x less memory and generate tiles 20%–100% faster [#5799](https://github.com/mapbox/mapbox-gl-js/pull/5799)
- Enable data-driven values for text-font [#5698](https://github.com/mapbox/mapbox-gl-js/pull/5698)
- Enable data-driven values for heatmap-radius [#5898](https://github.com/mapbox/mapbox-gl-js/pull/5898)
- Add getter and setter for offset on marker [#5759](https://github.com/mapbox/mapbox-gl-js/pull/5759)
- Add `Map#hasImage` [#5775](https://github.com/mapbox/mapbox-gl-js/pull/5775)
- Improve typing for `==` and `!=` expressions [#5840](https://github.com/mapbox/mapbox-gl-js/pull/5840)
- Made `coalesce` expressions more useful [#5755](https://github.com/mapbox/mapbox-gl-js/issues/5755)
- Enable implicit type assertions for array types [#5738](https://github.com/mapbox/mapbox-gl-js/pull/5738)
- Improve hash control precision [#5767](https://github.com/mapbox/mapbox-gl-js/pull/5767)
- `supported()` now returns false on old IE 11 versions that don't support Web Worker blob URLs [#5801](https://github.com/mapbox/mapbox-gl-js/pull/5801)
- Remove flow globals TileJSON and Transferable [#5668](https://github.com/mapbox/mapbox-gl-js/pull/5668)
- Improve performance of image, video, and canvas sources [#5845](https://github.com/mapbox/mapbox-gl-js/pull/5845)

### 🐛 Bug fixes

- Fix popups and markers lag during pan animation [#4670](https://github.com/mapbox/mapbox-gl-js/issues/4670)
- Fix fading of symbol layers caused by setData [#5716](https://github.com/mapbox/mapbox-gl-js/issues/5716)
- Fix behavior of `to-rgba` and `rgba` expressions [#5778](https://github.com/mapbox/mapbox-gl-js/pull/5778), [#5866](https://github.com/mapbox/mapbox-gl-js/pull/5866)
- Fix cross-fading of `*-pattern` and `line-dasharray` [#5791](https://github.com/mapbox/mapbox-gl-js/pull/5791)
- Fix `colorSpace` function property [#5843](https://github.com/mapbox/mapbox-gl-js/pull/5843)
- Fix style diffing when changing GeoJSON source properties [#5731](https://github.com/mapbox/mapbox-gl-js/issues/5731)
- Fix missing labels when zooming out from overzoomed tile [#5827](https://github.com/mapbox/mapbox-gl-js/issues/5827)
- Fix missing labels when zooming out and quickly using setData [#5837](https://github.com/mapbox/mapbox-gl-js/issues/5837)
- Handle NaN as input to step and interpolate expressions [#5757](https://github.com/mapbox/mapbox-gl-js/pull/5757)
- Clone property values on input and output [#5806](https://github.com/mapbox/mapbox-gl-js/pull/5806)
- Bump geojson-rewind dependency [#5769](https://github.com/mapbox/mapbox-gl-js/pull/5769)
- Allow setting Marker's popup before LngLat [#5893](https://github.com/mapbox/mapbox-gl-js/pull/5893)

## 0.42.2 (November 21, 2017)

### 🐛 Bug fixes

- Add box-sizing to the "mapboxgl-ctrl-scale"-class [#5715](https://github.com/mapbox/mapbox-gl-js/pull/5715)
- Fix rendering in Safari [#5712](https://github.com/mapbox/mapbox-gl-js/issues/5712)
- Fix "Cannot read property 'hasTransition' of undefined" error [#5714](https://github.com/mapbox/mapbox-gl-js/issues/5714)
- Fix misplaced raster tiles [#5713](https://github.com/mapbox/mapbox-gl-js/issues/5713)
- Fix raster tile fading [#5722](https://github.com/mapbox/mapbox-gl-js/issues/5722)
- Ensure that an unset filter is undefined rather than null [#5727](https://github.com/mapbox/mapbox-gl-js/pull/5727)
- Restore pitch-with-rotate to nav control [#5725](https://github.com/mapbox/mapbox-gl-js/pull/5725)
- Validate container option in map constructor [#5695](https://github.com/mapbox/mapbox-gl-js/pull/5695)
- Fix queryRenderedFeatures behavior for features displayed in multiple layers [#5172](https://github.com/mapbox/mapbox-gl-js/issues/5172)

## 0.42.1 (November 17, 2017)

### 🐛 Bug fixes

- Workaround for map flashing bug on Chrome 62+ with Intel Iris Graphics 6100 cards [#5704](https://github.com/mapbox/mapbox-gl-js/pull/5704)
- Rerender map when `map.showCollisionBoxes` is set to `false` [#5673](https://github.com/mapbox/mapbox-gl-js/pull/5673)
- Fix transitions from property default values [#5682](https://github.com/mapbox/mapbox-gl-js/pull/5682)
- Fix runtime updating of `heatmap-color` [#5682](https://github.com/mapbox/mapbox-gl-js/pull/5682)
- Fix mobile Safari `history.replaceState` error [#5613](https://github.com/mapbox/mapbox-gl-js/pull/5613)

### ✨ Features and improvements

- Provide default element for Marker class [#5661](https://github.com/mapbox/mapbox-gl-js/pull/5661)

## 0.42.0 (November 10, 2017)

### ⚠️ Breaking changes

- Require that `heatmap-color` use expressions instead of stop functions [#5624](https://github.com/mapbox/mapbox-gl-js/issues/5624)
- Remove support for validating and migrating v6 styles
- Remove support for validating v7 styles [#5604](https://github.com/mapbox/mapbox-gl-js/pull/5604)
- Remove support for including `{tokens}` in expressions for `text-field` and `icon-image` [#5599](https://github.com/mapbox/mapbox-gl-js/issues/5599)
- Split `curve` expression into `step` and `interpolate` expressions [#5542](https://github.com/mapbox/mapbox-gl-js/pull/5542)
- Disallow interpolation in expressions for `line-dasharray` [#5519](https://github.com/mapbox/mapbox-gl-js/pull/5519)

### ✨ Features and improvements

- Improve label collision detection [#5150](https://github.com/mapbox/mapbox-gl-js/pull/5150)
  - Labels from different sources will now collide with each other
  - Collisions caused by rotation and pitch are now smoothly transitioned with a fade
  - Improved algorithm for fewer erroneous collisions, denser label placement, and greater label stability during rotation
- Add `sqrt` expression [#5493](https://github.com/mapbox/mapbox-gl-js/pull/5493)

### 🐛 Bug fixes and error reporting improvements

- Fix viewport calculations for `fitBounds` when both zooming and padding change [#4846](https://github.com/mapbox/mapbox-gl-js/issues/4846)
- Fix WebGL "range out of bounds for buffer" error caused by sorted symbol layers [#5620](https://github.com/mapbox/mapbox-gl-js/issues/5620)
- Fix symbol fading across tile reloads [#5491](https://github.com/mapbox/mapbox-gl-js/issues/5491)
- Change tile rendering order to better match GL Native [#5601](https://github.com/mapbox/mapbox-gl-js/pull/5601)
- Ensure no errors are triggered when calling `queryRenderedFeatures` on a heatmap layer [#5594](https://github.com/mapbox/mapbox-gl-js/pull/5594)
- Fix bug causing `queryRenderedSymbols` to return results from different sources [#5554](https://github.com/mapbox/mapbox-gl-js/issues/5554)
- Fix CJK rendering issues [#5544](https://github.com/mapbox/mapbox-gl-js/issues/5544), [#5546](https://github.com/mapbox/mapbox-gl-js/issues/5546)
- Account for `circle-stroke-width` in `queryRenderedFeatures` [#5514](https://github.com/mapbox/mapbox-gl-js/pull/5514)
- Fix rendering of fill layers atop raster layers [#5513](https://github.com/mapbox/mapbox-gl-js/pull/5513)
- Fix rendering of circle layers with a `circle-stroke-opacity` of 0 [#5496](https://github.com/mapbox/mapbox-gl-js/issues/5496)
- Fix memory leak caused by actor callbacks [#5443](https://github.com/mapbox/mapbox-gl-js/issues/5443)
- Fix source cache size for raster sources with tile sizes other than 512px [#4313](https://github.com/mapbox/mapbox-gl-js/issues/4313)
- Validate that zoom expressions only appear at the top level of an expression [#5609](https://github.com/mapbox/mapbox-gl-js/issues/5609)
- Validate that step and interpolate expressions don't have any duplicate stops [#5605](https://github.com/mapbox/mapbox-gl-js/issues/5605)
- Fix rendering for `icon-text-fit` with a data-driven `text-size` [#5632](https://github.com/mapbox/mapbox-gl-js/pull/5632)
- Improve validation to catch uses of deprecated function syntax [#5667](https://github.com/mapbox/mapbox-gl-js/pull/5667)
- Permit altitude coordinates in `position` field in GeoJSON [#5608](https://github.com/mapbox/mapbox-gl-js/pull/5608)

## 0.41.0 (October 11, 2017)

### :warning: Breaking changes

- Removed support for paint classes [#3643](https://github.com/mapbox/mapbox-gl-js/pull/3643). Instead, use runtime styling APIs or `Map#setStyle`.
- Reverted the `canvas` source `contextType` option added in 0.40.0 [#5449](https://github.com/mapbox/mapbox-gl-js/pull/5449)

### :bug: Bug fixes

- Clip raster tiles to avoid tile overlap [#5105](https://github.com/mapbox/mapbox-gl-js/pull/5105)
- Guard for offset edgecase in flyTo [#5331](https://github.com/mapbox/mapbox-gl-js/pull/5331)
- Ensure the map is updated after the sprite loads [#5367](https://github.com/mapbox/mapbox-gl-js/pull/5367)
- Limit animation duration on flyTo with maxDuration option [#5349](https://github.com/mapbox/mapbox-gl-js/pull/5349)
- Make double-tapping on make zoom in by a factor of 2 on iOS [#5274](https://github.com/mapbox/mapbox-gl-js/pull/5274)
- Fix rendering error with translucent raster tiles [#5380](https://github.com/mapbox/mapbox-gl-js/pull/5380)
- Error if invalid 'before' argument is passed to Map#addLayer [#5401](https://github.com/mapbox/mapbox-gl-js/pull/5401)
- Revert CanvasSource intermediary image buffer fix [#5449](https://github.com/mapbox/mapbox-gl-js/pull/5449)

### :sparkles: Features and improvements

- Use setData operation when diffing geojson sources [#5332](https://github.com/mapbox/mapbox-gl-js/pull/5332)
- Return early from draw calls on layers where opacity=0 [#5429](https://github.com/mapbox/mapbox-gl-js/pull/5429)
- A [heatmap](https://www.mapbox.com/mapbox-gl-js/example/heatmap-layer/) layer type is now available. This layer type allows you to visualize and explore massive datasets of points, reflecting the shape and density of data well while also looking beautiful. See [the blog post](https://blog.mapbox.com/sneak-peek-at-heatmaps-in-mapbox-gl-73b41d4b16ae) for further details.
  ![](https://cdn-images-1.medium.com/max/1600/1*Dme5MAgdA3pYdTRHUQzvLw.png)
- The value of a style property or filter can now be an [expression](http://www.mapbox.com/mapbox-gl-js/style-spec/#expressions). Expressions are a way of doing data-driven and zoom-driven styling that provides more flexibility and control, and unifies property and filter syntax.

  Previously, data-driven and zoom-driven styling relied on stop functions: you specify a feature property and a set of input-output pairs that essentially define a “scale” for how the style should be calculated based on the feature property. For example, the following would set circle colors on a green-to-red scale based on the value of `feature.properties.population`:

  ```
  "circle-color": {
    "property": "population",
    "stops": [
      [0, "green"],
      [1000000, "red"]
    ]
  }
  ```

  This approach is powerful, but we’ve seen a number of use cases that stop functions don't satisfy. Expressions provide the flexibility to address use cases like these:

  **Multiple feature properties**
  Using more than one feature property to calculate a given style property. E.g., styling land polygon colors based on both `feature.properties.land_use_category` and `feature.properties.elevation`.

  **Arithmetic**
  For some use cases it’s necessary to do some arithmetic on the input data. One example is sizing circles to represent quantitative data. Since a circle’s visual size on the screen is really its area (and A=πr^2), the right way to scale `circle-radius` is `square_root(feature.properties.input_data_value)`. Another example is unit conversions: feature data may include properties that are in some particular unit. Displaying such data in units appropriate to, say, a user’s preference or location, requires being able to do simple arithmetic (multiplication, division) on whatever value is in the data.

  **Conditional logic**
  This is a big one: basic if-then logic, for example to decide exactly what text to display for a label based on which properties are available in the feature or even the length of the name. A key example of this is properly supporting bilingual labels, where we have to decide whether to show local + English, local-only, or English-only, based on the data that’s available for each feature.

  **String manipulation**
  More dynamic control over label text with things like uppercase/lowercase/title case transforms, localized number formatting, etc. Without this functionality, crafting and iterating on label content entails a large data-prep burden.

  **Filters**
  Style layer filters had similar limitations. Moreover, they use a different syntax, even though their job is very similar to that of data-driven styling functions: filters say, “here’s how to look at a feature and decide whether to draw it,” and data-driven style functions say, “here’s how to look at a feature and decide how to size/color/place it.” Expressions provide a unified syntax for defining parts of a style that need to be calculated dynamically from feature data.

  For information on the syntax and behavior of expressions, please see [the documentation](http://www.mapbox.com/mapbox-gl-js/style-spec/#expressions).

### :wrench: Development workflow improvements

- Made the performance benchmarking runner more informative and statistically robust

## 0.40.1 (September 18, 2017)

### :bug: Bug fixes

- Fix bug causing flicker when zooming in on overzoomed tiles [#5295](https://github.com/mapbox/mapbox-gl-js/pull/5295)
- Remove erroneous call to Tile#redoPlacement for zoom-only or low pitch camera changes [#5284](https://github.com/mapbox/mapbox-gl-js/pull/5284)
- Fix bug where `CanvasSource` coordinates were flipped and improve performance for non-animated `CanvasSource`s [#5303](https://github.com/mapbox/mapbox-gl-js/pull/5303)
- Fix bug causing map not to render on some cases on Internet Explorer 11 [#5321](https://github.com/mapbox/mapbox-gl-js/pull/5321)
- Remove upper limit on `fill-extrusion-height` property [#5320](https://github.com/mapbox/mapbox-gl-js/pull/5320)

## 0.40.0 (September 13, 2017)

### :warning: Breaking changes

- `Map#addImage` now requires the image as an `HTMLImageElement`, `ImageData`, or object with `width`, `height`, and
  `data` properties with the same format as `ImageData`. It no longer accepts a raw `ArrayBufferView` in the second
  argument and `width` and `height` options in the third argument.
- `canvas` sources now require a `contextType` option specifying the drawing context associated with the source canvas. [#5155](https://github.com/mapbox/mapbox-gl-js/pull/5155)

### :sparkles: Features and improvements

- Correct rendering for multiple `fill-extrusion` layers on the same map [#5101](https://github.com/mapbox/mapbox-gl-js/pull/5101)
- Add an `icon-anchor` property to symbol layers [#5183](https://github.com/mapbox/mapbox-gl-js/pull/5183)
- Add a per-map `transformRequest` option, allowing users to provide a callback that transforms resource request URLs [#5021](https://github.com/mapbox/mapbox-gl-js/pull/5021)
- Add data-driven styling support for
  - `text-max-width` [#5067](https://github.com/mapbox/mapbox-gl-js/pull/5067)
  - `text-letter-spacing` [#5071](https://github.com/mapbox/mapbox-gl-js/pull/5071)
  - `line-join` [#5020](https://github.com/mapbox/mapbox-gl-js/pull/5020)
- Add support for SDF icons in `Map#addImage()` [#5181](https://github.com/mapbox/mapbox-gl-js/pull/5181)
- Added nautical miles unit to ScaleControl [#5238](https://github.com/mapbox/mapbox-gl-js/pull/5238) (h/t [@fmairesse](https://github.com/fmairesse)))
- Eliminate the map-wide limit on the number of glyphs and sprites that may be used in a style [#141](https://github.com/mapbox/mapbox-gl-js/issues/141). (Fixed by [#5190](https://github.com/mapbox/mapbox-gl-js/pull/5190), see also [mapbox-gl-native[#9213](https://github.com/mapbox/mapbox-gl-js/issues/9213)](https://github.com/mapbox/mapbox-gl-native/pull/9213)
- Numerous performance optimizations (including [#5108](https://github.com/mapbox/mapbox-gl-js/pull/5108) h/t [@pirxpilot](https://github.com/pirxpilot)))

### :bug: Bug fixes

- Add missing documentation for mouseenter, mouseover, mouseleave events [#4772](https://github.com/mapbox/mapbox-gl-js/issues/4772)
- Add missing documentation for `Marker#getElement()` method [#5242](https://github.com/mapbox/mapbox-gl-js/pull/5242)
- Fix bug wherein removing canvas source with animate=true leaves map in render loop [#5097](https://github.com/mapbox/mapbox-gl-js/issues/5097)
- Fix fullscreen detection on Firefox [#5272](https://github.com/mapbox/mapbox-gl-js/pull/5272)
- Fix z-fighting on overlapping fills within the same layer [#3320](https://github.com/mapbox/mapbox-gl-js/issues/3320)
- Fix handling of fractional values for `layer.minzoom` [#2929](https://github.com/mapbox/mapbox-gl-js/issues/2929)
- Clarify coordinate ordering in documentation for `center` option [#5042](https://github.com/mapbox/mapbox-gl-js/pull/5042) (h/t [@karthikb351](https://github.com/karthikb351)))
- Fix output of stop functions where two stops have the same input value [#5020](https://github.com/mapbox/mapbox-gl-js/pull/5020) (h/t [@edpop](https://github.com/edpop))
- Fix bug wherein using `Map#addLayer()` with an inline source would mutate its input [#4040](https://github.com/mapbox/mapbox-gl-js/issues/4040)
- Fix invalid css keyframes selector [#5075](https://github.com/mapbox/mapbox-gl-js/pull/5075) (h/t [@aar0nr](https://github.com/aar0nr)))
- Fix GPU-specific bug wherein canvas sources caused an error [#4262](https://github.com/mapbox/mapbox-gl-js/issues/4262)
- Fix a race condition in symbol layer handling that caused sporadic uncaught errors [#5185](https://github.com/mapbox/mapbox-gl-js/pull/5185)
- Fix bug causing line labels to render incorrectly on overzoomed tiles [#5120](https://github.com/mapbox/mapbox-gl-js/pull/5120)
- Fix bug wherein `NavigationControl` triggered mouse events unexpectedly [#5148](https://github.com/mapbox/mapbox-gl-js/issues/5148)
- Fix bug wherein clicking on the `NavigationControl` compass caused an error in IE 11 [#4784](https://github.com/mapbox/mapbox-gl-js/issues/4784)
- Remove dependency on GPL-3-licensed `fast-stable-stringify` module [#5152](https://github.com/mapbox/mapbox-gl-js/issues/5152)
- Fix bug wherein layer-specific an event listener produced an error after its target layer was removed from the map [#5145](https://github.com/mapbox/mapbox-gl-js/issues/5145)
- Fix `Marker#togglePopup()` failing to return the marker instance [#5116](https://github.com/mapbox/mapbox-gl-js/issues/5116)
- Fix bug wherein a marker's position failed to adapt to the marker element's size changing [#5133](https://github.com/mapbox/mapbox-gl-js/issues/5133)
- Fix rendering bug affecting Broadcom GPUs [#5073](https://github.com/mapbox/mapbox-gl-js/pull/5073)

### :wrench: Development workflow improvements

- Add (and now require) Flow type annotations throughout the majority of the codebase.
- Migrate to CircleCI 2.0 [#4939](https://github.com/mapbox/mapbox-gl-js/pull/4939)

## 0.39.1 (July 24, 2017)

### :bug: Bug fixes

- Fix packaging issue in 0.39.0 [#5025](https://github.com/mapbox/mapbox-gl-js/issues/5025)
- Correctly evaluate enum-based identity functions [#5023](https://github.com/mapbox/mapbox-gl-js/issues/5023)

## 0.39.0 (July 21, 2017)

### :warning: Breaking changes

- `GeolocateControl` breaking changes [#4479](https://github.com/mapbox/mapbox-gl-js/pull/4479)
  - The option `watchPosition` has been replaced with `trackUserLocation`
  - The camera operation has changed from `jumpTo` (not animated) to `fitBounds` (animated). An effect of this is the map pitch is no longer reset, although the bearing is still reset to 0.
  - The accuracy of the geolocation provided by the device is used to set the view (previously it was fixed at zoom level 17). The `maxZoom` can be controlled via the new `fitBoundsOptions` option (defaults to 15).
- Anchor `Marker`s at their center by default [#5019](https://github.com/mapbox/mapbox-gl-js/issues/5019) [@andrewharvey](https://github.com/andrewharvey)
- Increase `significantRotateThreshold` for the `TouchZoomRotateHandler` [#4971](https://github.com/mapbox/mapbox-gl-js/pull/4971), [@dagjomar](https://github.com/dagjomar)

### :sparkles: Features and improvements

- Improve performance of updating GeoJSON sources [#4069](https://github.com/mapbox/mapbox-gl-js/pull/4069), [@ezheidtmann](https://github.com/ezheidtmann)
- Improve rendering speed of extrusion layers [#4818](https://github.com/mapbox/mapbox-gl-js/pull/4818)
- Improve line label legibility in pitched views [#4781](https://github.com/mapbox/mapbox-gl-js/pull/4781)
- Improve line label legibility on curved lines [#4853](https://github.com/mapbox/mapbox-gl-js/pull/4853)
- Add user location tracking capability to `GeolocateControl` [#4479](https://github.com/mapbox/mapbox-gl-js/pull/4479), [@andrewharvey](https://github.com/andrewharvey)
  - New option `showUserLocation` to draw a "dot" as a `Marker` on the map at the user's location
  - An active lock and background state are introduced with `trackUserLocation`. When in active lock the camera will update to follow the user location, however if the camera is changed by the API or UI then the control will enter the background state where it won't update the camera to follow the user location.
  - New option `fitBoundsOptions` to control the camera operation
  - New `trackuserlocationstart` and `trackuserlocationend` events
  - New `LngLat.toBounds` method to extend a point location by a given radius to a `LngLatBounds` object
- Include main CSS file in `package.json` [#4809](https://github.com/mapbox/mapbox-gl-js/pull/4809), [@tomscholz](https://github.com/tomscholz)
- Add property function (data-driven styling) support for `line-width` [#4773](https://github.com/mapbox/mapbox-gl-js/pull/4773)
- Add property function (data-driven styling) support for `text-anchor` [#4997](https://github.com/mapbox/mapbox-gl-js/pull/4997)
- Add property function (data-driven styling) support for `text-justify` [#5000](https://github.com/mapbox/mapbox-gl-js/pull/5000)
- Add `maxTileCacheSize` option [#4778](https://github.com/mapbox/mapbox-gl-js/pull/4778), [@jczaplew](https://github.com/jczaplew)
- Add new `icon-pitch-alignment` and `circle-pitch-alignment` properties [#4869](https://github.com/mapbox/mapbox-gl-js/pull/4869) [#4871](https://github.com/mapbox/mapbox-gl-js/pull/4871)
- Add `Map#getMaxBounds` method [#4890](https://github.com/mapbox/mapbox-gl-js/pull/4890), [@andrewharvey](https://github.com/andrewharvey) [@lamuertepeluda](https://github.com/lamuertepeluda)
- Add option (`localIdeographFontFamily`) to use TinySDF to avoid loading expensive CJK glyphs [#4895](https://github.com/mapbox/mapbox-gl-js/pull/4895)
- If `config.API_URL` includes a path prepend it to the request URL [#4995](https://github.com/mapbox/mapbox-gl-js/pull/4995)
- Bump `supercluster` version to expose `cluster_id` property on clustered sources [#5002](https://github.com/mapbox/mapbox-gl-js/pull/5002)

### :bug: Bug fixes

- Do not display `FullscreenControl` on unsupported devices [#4838](https://github.com/mapbox/mapbox-gl-js/pull/4838), [@stepankuzmin](https://github.com/stepankuzmin)
- Fix yarn build on Windows machines [#4887](https://github.com/mapbox/mapbox-gl-js/pull/4887)
- Prevent potential memory leaks by dispatching `loadData` to the same worker every time [#4877](https://github.com/mapbox/mapbox-gl-js/pull/4877)
- Fix bug preventing the rtlTextPlugin from loading before the initial style `load` [#4870](https://github.com/mapbox/mapbox-gl-js/pull/4870)
- Fix bug causing runtime-stying to not take effect in some situations [#4893](https://github.com/mapbox/mapbox-gl-js/pull/4893)
- Prevent requests of vertical glyphs for labels that can't be verticalized [#4720](https://github.com/mapbox/mapbox-gl-js/issues/4720)
- Fix character detection for Zanabazar Square [#4940](https://github.com/mapbox/mapbox-gl-js/pull/4940)
- Fix `LogoControl` logic to update correctly, and hide the `<div>` instead of removing it from the DOM when it is not needed [#4842](https://github.com/mapbox/mapbox-gl-js/pull/4842)
- Fix `GeoJSONSource#serialize` to include all options
- Fix error handling in `GlyphSource#getSimpleGlyphs`[#4992](https://github.com/mapbox/mapbox-gl-js/pull/4992)
- Fix bug causing `setStyle` to reload raster tiles [#4852](https://github.com/mapbox/mapbox-gl-js/pull/4852)
- Fix bug causing symbol layers not to render on devices with non-integer device pixel ratios [#4989](https://github.com/mapbox/mapbox-gl-js/pull/4989)
- Fix bug where `Map#queryRenderedFeatures` would error when returning no results [#4993](https://github.com/mapbox/mapbox-gl-js/pull/4993)
- Fix bug where `Map#areTilesLoaded` would always be false on `sourcedata` events for reloading tiles [#4987](https://github.com/mapbox/mapbox-gl-js/pull/4987)
- Fix bug causing categorical property functions to error on non-ascending order stops [#4996](https://github.com/mapbox/mapbox-gl-js/pull/4996)

### :hammer_and_wrench: Development workflow changes

- Use flow to type much of the code base [#4629](https://github.com/mapbox/mapbox-gl-js/pull/4629) [#4903](https://github.com/mapbox/mapbox-gl-js/pull/4903) [#4909](https://github.com/mapbox/mapbox-gl-js/pull/4909) [#4910](https://github.com/mapbox/mapbox-gl-js/pull/4910) [#4911](https://github.com/mapbox/mapbox-gl-js/pull/4911) [#4913](https://github.com/mapbox/mapbox-gl-js/pull/4913) [#4915](https://github.com/mapbox/mapbox-gl-js/pull/4915) [#4918](https://github.com/mapbox/mapbox-gl-js/pull/4918) [#4932](https://github.com/mapbox/mapbox-gl-js/pull/4932) [#4933](https://github.com/mapbox/mapbox-gl-js/pull/4933) [#4948](https://github.com/mapbox/mapbox-gl-js/pull/4948) [#4949](https://github.com/mapbox/mapbox-gl-js/pull/4949) [#4955](https://github.com/mapbox/mapbox-gl-js/pull/4955) [#4966](https://github.com/mapbox/mapbox-gl-js/pull/4966) [#4967](https://github.com/mapbox/mapbox-gl-js/pull/4967) [#4973](https://github.com/mapbox/mapbox-gl-js/pull/4973) :muscle: [@jfirebaugh](https://github.com/jfirebaugh) [@vicapow](https://github.com/vicapow)
- Use style specification to generate flow type [#4958](https://github.com/mapbox/mapbox-gl-js/pull/4958)
- Explicitly list which files to publish in `package.json` [#4819](https://github.com/mapbox/mapbox-gl-js/pull/4819) [@tomscholz](https://github.com/tomscholz)
- Move render test ignores to a separate file [#4977](https://github.com/mapbox/mapbox-gl-js/pull/4977)
- Add code of conduct [#5015](https://github.com/mapbox/mapbox-gl-js/pull/5015) :sparkling_heart:

## 0.38.0 (June 9, 2017)

#### New features :sparkles:

- Attenuate label size scaling with distance, improving readability of pitched maps [#4547](https://github.com/mapbox/mapbox-gl-js/pull/4547)

#### Bug fixes :beetle:

- Skip rendering for patterned layers when pattern is missing [#4687](https://github.com/mapbox/mapbox-gl-js/pull/4687)
- Fix bug with map failing to rerender after `webglcontextlost` event [#4725](https://github.com/mapbox/mapbox-gl-js/pull/4725) [@cdawi](https://github.com/cdawi)
- Clamp zoom level in `flyTo` to within the map's specified min- and maxzoom to prevent undefined behavior [#4726](https://github.com/mapbox/mapbox-gl-js/pull/4726) [@](https://github.com/) IvanSanchez
- Fix wordmark rendering in IE [#4741](https://github.com/mapbox/mapbox-gl-js/pull/4741)
- Fix slight pixelwise symbol rendering bugs caused by incorrect sprite calculations [#4737](https://github.com/mapbox/mapbox-gl-js/pull/4737)
- Prevent exceptions thrown by certain `flyTo` calls [#4761](https://github.com/mapbox/mapbox-gl-js/pull/4761)
- Fix "Improve this map" link [#4685](https://github.com/mapbox/mapbox-gl-js/pull/4685)
- Tweak `queryRenderedSymbols` logic to better account for pitch scaling [#4792](https://github.com/mapbox/mapbox-gl-js/pull/4792)
- Fix for symbol layers sometimes failing to render, most frequently in Safari [#4795](https://github.com/mapbox/mapbox-gl-js/pull/4795)
- Apply `text-keep-upright` after `text-offset` to keep labels upright when intended [#4779](https://github.com/mapbox/mapbox-gl-js/pull/4779) **[Potentially breaking :warning: but considered a bugfix]**
- Prevent exceptions thrown by empty GeoJSON tiles [#4803](https://github.com/mapbox/mapbox-gl-js/pull/4803)

#### Accessibility improvements :sound:

- Add `aria-label` to popup close button [#4799](https://github.com/mapbox/mapbox-gl-js/pull/4799) [@andrewharvey](https://github.com/andrewharvey)

#### Development workflow + testing improvements :wrench:

- Fix equality assertion bug in tests [#4731](https://github.com/mapbox/mapbox-gl-js/pull/4731) [@IvanSanchez](https://github.com/IvanSanchez)
- Benchmark results page improvements [#4746](https://github.com/mapbox/mapbox-gl-js/pull/4746)
- Require node version >=6.4.0, enabling the use of more ES6 features [#4752](https://github.com/mapbox/mapbox-gl-js/pull/4752)
- Document missing `pitchWithRotate` option [#4800](https://github.com/mapbox/mapbox-gl-js/pull/4800) [@simast](https://github.com/simast)
- Move Github-specific Markdown files into subdirectory [#4806](https://github.com/mapbox/mapbox-gl-js/pull/4806) [@tomscholz](https://github.com/tomscholz)

## 0.37.0 (May 2nd, 2017)

#### :warning: Breaking changes

- Removed `LngLat#wrapToBestWorld`

#### New features :rocket:

- Improve popup/marker positioning [#4577](https://github.com/mapbox/mapbox-gl-js/pull/4577)
- Add `Map#isStyleLoaded` and `Map#areTilesLoaded` events [#4321](https://github.com/mapbox/mapbox-gl-js/pull/4321)
- Support offline sprites using `file:` protocol [#4649](https://github.com/mapbox/mapbox-gl-js/pull/4649) [@oscarfonts](https://github.com/oscarfonts)

#### Bug fixes :bug:

- Fix fullscreen control in Firefox [#4666](https://github.com/mapbox/mapbox-gl-js/pull/4666)
- Fix rendering artifacts that caused tile boundaries to be visible in some cases [#4636](https://github.com/mapbox/mapbox-gl-js/pull/4636)
- Fix default calculation for categorical zoom-and-property functions [#4657](https://github.com/mapbox/mapbox-gl-js/pull/4657)
- Fix scaling of images on retina screens [#4645](https://github.com/mapbox/mapbox-gl-js/pull/4645)
- Rendering error when a transparent image is added via `Map#addImage` [#4644](https://github.com/mapbox/mapbox-gl-js/pull/4644)
- Fix an issue with rendering lines with duplicate points [#4634](https://github.com/mapbox/mapbox-gl-js/pull/4634)
- Fix error when switching from data-driven styles to a constant paint value [#4611](https://github.com/mapbox/mapbox-gl-js/pull/4611)
- Add check to make sure invalid bounds on tilejson don't error out [#4641](https://github.com/mapbox/mapbox-gl-js/pull/4641)

#### Development workflow improvements :computer:

- Add flowtype interfaces and definitions [@vicapow](https://github.com/vicapow)
- Add stylelinting to ensure `mapboxgl-` prefix on all classes [#4584](https://github.com/mapbox/mapbox-gl-js/pull/4584) [@asantos3026](https://github.com/asantos3026)

## 0.36.0 (April 19, 2017)

#### New features :sparkles:

- Replace LogoControl logo with the new Mapbox logo [#4598](https://github.com/mapbox/mapbox-gl-js/pull/4598)

#### Bug fixes :bug:

- Fix bug with the BoxZoomHandler that made it glitchy if it is enabled after the DragPanHandler [#4528](https://github.com/mapbox/mapbox-gl-js/pull/4528)
- Fix undefined behavior in `fill_outline` shaders [#4600](https://github.com/mapbox/mapbox-gl-js/pull/4600)
- Fix `Camera#easeTo` interpolation on pitched maps [#4540](https://github.com/mapbox/mapbox-gl-js/pull/4540)
- Choose property function interpolation method by the `property`'s type [#4614](https://github.com/mapbox/mapbox-gl-js/pull/4614)

#### Development workflow improvements :nerd_face:

- Fix crash on missing `style.json` in integration tests
- `gl-style-composite` is now executable in line with the other tools [@andrewharvey](https://github.com/andrewharvey) [#4595](https://github.com/mapbox/mapbox-gl-js/pull/4595)
- `gl-style-composite` utility now throws an error if a name conflict would occur between layers [@andrewharvey](https://github.com/andrewharvey) [#4595](https://github.com/mapbox/mapbox-gl-js/pull/4595)

## 0.35.1 (April 12, 2017)

#### Bug fixes :bug:

- Add `.json` extension to style-spec `require` statements for webpack compatibility [#4563](https://github.com/mapbox/mapbox-gl-js/pull/4563) [@orangemug](https://github.com/orangemug)
- Fix documentation type for `Map#fitBounde` [#4569](https://github.com/mapbox/mapbox-gl-js/pull/4569) [@andrewharvey](https://github.com/andrewharvey)
- Fix bug causing {Image,Video,Canvas}Source to throw exception if latitude is outside of +/-85.05113 [#4574](https://github.com/mapbox/mapbox-gl-js/pull/4574)
- Fix bug causing overzoomed raster tiles to disappear from map [#4567](https://github.com/mapbox/mapbox-gl-js/pull/4567)
- Fix bug causing queryRenderedFeatures to crash on polygon features that have an `id` field. [#4581](https://github.com/mapbox/mapbox-gl-js/pull/4581)

## 0.35.0 (April 7, 2017)

#### New features :rocket:

- Use anisotropic filtering to improve rendering of raster tiles on pitched maps [#1064](https://github.com/mapbox/mapbox-gl-js/issues/1064)
- Add `pitchstart` and `pitchend` events [#2449](https://github.com/mapbox/mapbox-gl-js/issues/2449)
- Add an optional `layers` parameter to `Map#on` [#1002](https://github.com/mapbox/mapbox-gl-js/issues/1002)
- Add data-driven styling support for `text-offset` [#4495](https://github.com/mapbox/mapbox-gl-js/pull/4495)
- Add data-driven styling support for `text-rotate` [#3516](https://github.com/mapbox/mapbox-gl-js/issues/3516)
- Add data-driven styling support for `icon-image` [#4304](https://github.com/mapbox/mapbox-gl-js/issues/4304)
- Add data-driven styling support for `{text,icon}-size` [#4455](https://github.com/mapbox/mapbox-gl-js/pull/4455)

#### Bug fixes :bug:

- Suppress error messages in JS console due to missing tiles [#1800](https://github.com/mapbox/mapbox-gl-js/issues/1800)
- Fix bug wherein `GeoJSONSource#setData()` could cause unnecessary DOM updates [#4447](https://github.com/mapbox/mapbox-gl-js/issues/4447)
- Fix bug wherein `Map#flyTo` did not respect the `renderWorldCopies` setting [#4449](https://github.com/mapbox/mapbox-gl-js/issues/4449)
- Fix regression in browserify support # 4453
- Fix bug causing poor touch event behavior on mobile devices [#4259](https://github.com/mapbox/mapbox-gl-js/issues/4259)
- Fix bug wherein duplicate stops in property functions could cause an infinite loop [#4498](https://github.com/mapbox/mapbox-gl-js/issues/4498)
- Respect image height/width in `addImage` api [#4531](https://github.com/mapbox/mapbox-gl-js/pull/4531)
- Fix bug preventing correct behavior of `shift+zoom` [#3334](https://github.com/mapbox/mapbox-gl-js/issues/3334)
- Fix bug preventing image source from rendering when coordinate area is too large [#4550](https://github.com/mapbox/mapbox-gl-js/issues/4550)
- Show image source on horizontally wrapped worlds [#4555](https://github.com/mapbox/mapbox-gl-js/pull/4555)
- Fix bug in the handling of `refreshedExpiredTiles` option [#4549](https://github.com/mapbox/mapbox-gl-js/pull/4549)
- Support the TileJSON `bounds` property [#1775](https://github.com/mapbox/mapbox-gl-js/issues/1775)

#### Development workflow improvements :computer:

- Upgrade flow to 0.42.0 ([#4500](https://github.com/mapbox/mapbox-gl-js/pull/4500))

## 0.34.0 (March 17, 2017)

#### New features :rocket:

- Add `Map#addImage` and `Map#removeImage` API to allow adding icon images at runtime [#4404](https://github.com/mapbox/mapbox-gl-js/pull/4404)
- Simplify non-browserify bundler usage by making the distribution build the main entrypoint [#4423](https://github.com/mapbox/mapbox-gl-js/pull/4423)

#### Bug fixes :bug:

- Fix issue where coincident start/end points of LineStrings were incorrectly rendered as joined [#4413](https://github.com/mapbox/mapbox-gl-js/pull/4413)
- Fix bug causing `queryRenderedFeatures` to fail in cases where both multiple sources and data-driven paint properties were present [#4417](https://github.com/mapbox/mapbox-gl-js/issues/4417)
- Fix bug where tile request errors caused `map.loaded()` to incorrectly return `false` [#4425](https://github.com/mapbox/mapbox-gl-js/issues/4425)

#### Testing improvements :white_check_mark:

- Improve test coverage across several core modules [#4432](https://github.com/mapbox/mapbox-gl-js/pull/4432) [#4431](https://github.com/mapbox/mapbox-gl-js/pull/4431) [#4422](https://github.com/mapbox/mapbox-gl-js/pull/4422) [#4244](https://github.com/mapbox/mapbox-gl-js/pull/4244) :bowing_man:

## 0.33.1 (March 10, 2017)

#### Bug fixes :bug:

- Prevent Mapbox logo from being added to the map more than once [#4386](https://github.com/mapbox/mapbox-gl-js/pull/4386)
- Add `type='button'` to `FullscreenControl` to prevent button from acting as a form submit [#4397](https://github.com/mapbox/mapbox-gl-js/pull/4397)
- Fix issue where map would continue to rotate if `Ctrl` key is released before the click during a `DragRotate` event [#4389](https://github.com/mapbox/mapbox-gl-js/pull/4389)
- Remove double `options.easing` description from the `Map#fitBounds` documentation [#4402](https://github.com/mapbox/mapbox-gl-js/pull/4402)

## 0.33.0 (March 8, 2017)

#### :warning: Breaking changes

- Automatically add Mapbox wordmark when required by Mapbox TOS [#3933](https://github.com/mapbox/mapbox-gl-js/pull/3933)
- Increase default `maxZoom` from 20 to 22 [#4333](https://github.com/mapbox/mapbox-gl-js/pull/4333)
- Deprecate `tiledata` and `tiledataloading` events in favor of `sourcedata` and `sourcedataloading`. [#4347](https://github.com/mapbox/mapbox-gl-js/pull/4347)
- `mapboxgl.util` is no longer exported [#1408](https://github.com/mapbox/mapbox-gl-js/issues/1408)
- `"type": "categorical"` is now required for all categorical functions. Previously, some forms of "implicitly" categorical functions worked, and others did not. [#3717](https://github.com/mapbox/mapbox-gl-js/issues/3717)

#### :white_check_mark: New features

- Add property functions support for most symbol paint properties [#4074](https://github.com/mapbox/mapbox-gl-js/pull/4074), [#4186](https://github.com/mapbox/mapbox-gl-js/pull/4186), [#4226](https://github.com/mapbox/mapbox-gl-js/pull/4226)
- Add ability to specify default property value for undefined or invalid property values used in property functions. [#4175](https://github.com/mapbox/mapbox-gl-js/pull/4175)
- Improve `Map#fitBounds` to accept different values for top, bottom, left, and right `padding` [#3890](https://github.com/mapbox/mapbox-gl-js/pull/3890)
- Add a `FullscreenControl` for displaying a fullscreen map [#3977](https://github.com/mapbox/mapbox-gl-js/pull/3977)

#### :beetle: Bug fixes

- Fix validation error on categorical zoom-and-property functions [#4220](https://github.com/mapbox/mapbox-gl-js/pull/4220)
- Fix bug causing expired resources to be re-requested causing an infinite loop [#4255](https://github.com/mapbox/mapbox-gl-js/pull/4255)
- Fix problem where `MapDataEvent#isSourceLoaded` always returned false [#4254](https://github.com/mapbox/mapbox-gl-js/pull/4254)
- Resolve an issue where tiles in the source cache were prematurely deleted, resulting in tiles flickering when zooming in and out and [#4311](https://github.com/mapbox/mapbox-gl-js/pull/4311)
- Make sure `MapEventData` is passed through on calls `Map#flyTo` [#4342](https://github.com/mapbox/mapbox-gl-js/pull/4342)
- Fix incorrect returned values for `Map#isMoving` [#4350](https://github.com/mapbox/mapbox-gl-js/pull/4350)
- Fix categorical functions not allowing boolean stop domain values [#4195](https://github.com/mapbox/mapbox-gl-js/pull/4195)
- Fix piecewise-constant functions to allow non-integer zoom levels. [#4196](https://github.com/mapbox/mapbox-gl-js/pull/4196)
- Fix issues with `$id` in filters [#4236](https://github.com/mapbox/mapbox-gl-js/pull/4236) [#4237](https://github.com/mapbox/mapbox-gl-js/pull/4237)
- Fix a race condition with polygon centroid algorithm causing tiles not to load in some cases. [#4273](https://github.com/mapbox/mapbox-gl-js/pull/4273)
- Throw a meaningful error when giving non-array `layers` parameter to `queryRenderedFeatures` [#4331](https://github.com/mapbox/mapbox-gl-js/pull/4331)
- Throw a meaningful error when supplying invalid `minZoom` and `maxZoom` values [#4324](https://github.com/mapbox/mapbox-gl-js/pull/4324)
- Fix a memory leak when using the RTL Text plugin [#4248](https://github.com/mapbox/mapbox-gl-js/pull/4248)

#### Dev workflow changes

- Merged the [Mapbox GL style specification](https://github.com/mapbox/mapbox-gl-style-spec) repo to this one (now under `src/style-spec` and `test/unit/style-spec`).

## 0.32.1 (Jan 26, 2017)

#### Bug Fixes

- Fix bug causing [`mapbox-gl-rtl-text` plugin](https://github.com/mapbox/mapbox-gl-rtl-text) to not work [#4055](https://github.com/mapbox/mapbox-gl-js/pull/4055)

## 0.32.0 (Jan 26, 2017)

#### Deprecation Notices

- [Style classes](https://www.mapbox.com/mapbox-gl-style-spec/#layer-paint.*) are deprecated and will be removed in an upcoming release of Mapbox GL JS.

#### New Features

- Add `Map#isSourceLoaded` method [#4033](https://github.com/mapbox/mapbox-gl-js/pull/4033)
- Automatically reload tiles based on their `Expires` and `Cache-Control` HTTP headers [#3944](https://github.com/mapbox/mapbox-gl-js/pull/3944)
- Add `around=center` option to `scrollZoom` and `touchZoomRotate` interaction handlers [#3876](https://github.com/mapbox/mapbox-gl-js/pull/3876)
- Add support for [`mapbox-gl-rtl-text` plugin](https://github.com/mapbox/mapbox-gl-rtl-text) to support right-to-left scripts [#3758](https://github.com/mapbox/mapbox-gl-js/pull/3758)
- Add `canvas` source type [#3765](https://github.com/mapbox/mapbox-gl-js/pull/3765)
- Add `Map#isMoving` method [#2792](https://github.com/mapbox/mapbox-gl-js/issues/2792)

#### Bug Fixes

- Fix bug causing garbled text on zoom [#3962](https://github.com/mapbox/mapbox-gl-js/pull/3962)
- Fix bug causing crash in Firefox and Mobile Safari when rendering a large map [#4037](https://github.com/mapbox/mapbox-gl-js/pull/4037)
- Fix bug causing raster tiles to flicker during zoom [#2467](https://github.com/mapbox/mapbox-gl-js/issues/2467)
- Fix bug causing exception when unsetting and resetting fill-outline-color [#3657](https://github.com/mapbox/mapbox-gl-js/issues/3657)
- Fix memory leak when removing raster sources [#3951](https://github.com/mapbox/mapbox-gl-js/issues/3951)
- Fix bug causing exception when when zooming in / out on empty GeoJSON tile [#3985](https://github.com/mapbox/mapbox-gl-js/pull/3985)
- Fix line join artifacts at very sharp angles [#4008](https://github.com/mapbox/mapbox-gl-js/pull/4008)

## 0.31.0 (Jan 10 2017)

#### New Features

- Add `renderWorldCopies` option to the `Map` constructor to give users control over whether multiple worlds are rendered in a map [#3885](https://github.com/mapbox/mapbox-gl-js/pull/3885)

#### Bug Fixes

- Fix performance regression triggered when `Map` pitch or bearing is changed [#3938](https://github.com/mapbox/mapbox-gl-js/pull/3938)
- Fix null pointer exception caused by trying to clear an `undefined` source [#3903](https://github.com/mapbox/mapbox-gl-js/pull/3903)

#### Miscellaneous

- Incorporate integration tests formerly at [`mapbox-gl-test-suite`](https://github.com/mapbox/mapbox-gl-test-suite) into this repository [#3834](https://github.com/mapbox/mapbox-gl-js/pull/3834)

## 0.30.0 (Jan 5 2017)

#### New Features

- Fire an error when map canvas is larger than allowed by `gl.MAX_RENDERBUFFER_SIZE` [#2893](https://github.com/mapbox/mapbox-gl-js/issues/2893)
- Improve error messages when referencing a nonexistent layer id [#2597](https://github.com/mapbox/mapbox-gl-js/issues/2597)
- Fire an error when layer uses a `geojson` source and specifies a `source-layer` [#3896](https://github.com/mapbox/mapbox-gl-js/pull/3896)
- Add inline source declaration syntax [#3857](https://github.com/mapbox/mapbox-gl-js/issues/3857)
- Improve line breaking behavior [#3887](https://github.com/mapbox/mapbox-gl-js/issues/3887)

#### Performance Improvements

- Improve `Map#setStyle` performance in some cases [#3853](https://github.com/mapbox/mapbox-gl-js/pull/3853)

#### Bug Fixes

- Fix unexpected popup positioning when some offsets are unspecified [#3367](https://github.com/mapbox/mapbox-gl-js/issues/3367)
- Fix incorrect interpolation in functions [#3838](https://github.com/mapbox/mapbox-gl-js/issues/3838)
- Fix incorrect opacity when multiple backgrounds are rendered [#3819](https://github.com/mapbox/mapbox-gl-js/issues/3819)
- Fix exception thrown when instantiating geolocation control in Safari [#3844](https://github.com/mapbox/mapbox-gl-js/issues/3844)
- Fix exception thrown when setting `showTileBoundaries` with no sources [#3849](https://github.com/mapbox/mapbox-gl-js/issues/3849)
- Fix incorrect rendering of transparent parts of raster layers in some cases [#3723](https://github.com/mapbox/mapbox-gl-js/issues/3723)
- Fix non-terminating render loop when zooming in in some cases [#3399](https://github.com/mapbox/mapbox-gl-js/pull/3399)

## 0.29.0 (December 20 2016)

#### New Features

- Add support for property functions for many style properties on line layers [#3033](https://github.com/mapbox/mapbox-gl-js/pull/3033)
- Make `Map#setStyle` smoothly transition to the new style [#3621](https://github.com/mapbox/mapbox-gl-js/pull/3621)
- Add `styledata`, `sourcedata`, `styledataloading`, and `sourcedataloading` events
- Add `isSourceLoaded` and `source` properties to `MapDataEvent` [#3590](https://github.com/mapbox/mapbox-gl-js/pull/3590)
- Remove "max zoom" cap of 20 [#3683](https://github.com/mapbox/mapbox-gl-js/pull/3683)
- Add `circle-stroke-*` style properties [#3672](https://github.com/mapbox/mapbox-gl-js/pull/3672)
- Add a more helpful error message when the specified `container` element doesn't exist [#3719](https://github.com/mapbox/mapbox-gl-js/pull/3719)
- Add `watchPosition` option to `GeolocateControl` [#3739](https://github.com/mapbox/mapbox-gl-js/pull/3739)
- Add `positionOptions` option to `GeolocateControl` [#3739](https://github.com/mapbox/mapbox-gl-js/pull/3739)
- Add `aria-label` to map canvas [#3782](https://github.com/mapbox/mapbox-gl-js/pull/3782)
- Adjust multipoint symbol rendering behavior [#3763](https://github.com/mapbox/mapbox-gl-js/pull/3763)
- Add support for property functions for `icon-offset` [#3791](https://github.com/mapbox/mapbox-gl-js/pull/3791)
- Improved antialiasing on pitched lines [#3790](https://github.com/mapbox/mapbox-gl-js/pull/3790)
- Allow attribution control to collapse to an ⓘ button on smaller screens [#3783](https://github.com/mapbox/mapbox-gl-js/pull/3783)
- Improve line breaking algorithm [#3743](https://github.com/mapbox/mapbox-gl-js/pull/3743)

#### Performance Improvements

- Fix memory leak when calling `Map#removeSource` [#3602](https://github.com/mapbox/mapbox-gl-js/pull/3602)
- Reduce bundle size by adding custom build of `gl-matrix` [#3734](https://github.com/mapbox/mapbox-gl-js/pull/3734)
- Improve performance of projection code [#3721](https://github.com/mapbox/mapbox-gl-js/pull/3721)
- Improve performance of style function evaluation [#3816](https://github.com/mapbox/mapbox-gl-js/pull/3816)

#### Bug fixes

- Fix exception thrown when using `line-color` property functions [#3639](https://github.com/mapbox/mapbox-gl-js/issues/3639)
- Fix exception thrown when removing a layer and then adding another layer with the same id but different type [#3655](https://github.com/mapbox/mapbox-gl-js/pull/3655)
- Fix exception thrown when passing a single point to `Map#fitBounds` [#3655](https://github.com/mapbox/mapbox-gl-js/pull/3655)
- Fix exception thrown occasionally during rapid map mutations [#3681](https://github.com/mapbox/mapbox-gl-js/pull/3681)
- Fix rendering defects on pitch=0 on some systems [#3740](https://github.com/mapbox/mapbox-gl-js/pull/3740)
- Fix unnecessary CPU usage when displaying a raster layer [#3764](https://github.com/mapbox/mapbox-gl-js/pull/3764)
- Fix bug causing sprite after `Map#setStyle` [#3829](https://github.com/mapbox/mapbox-gl-js/pull/3829)
- Fix bug preventing `Map` from emitting a `contextmenu` event on Windows browsers [#3822](https://github.com/mapbox/mapbox-gl-js/pull/3822)

## 0.28.0 (November 17 2016)

#### New features and improvements

- Performance improvements for `Map#addLayer` and `Map#removeLayer` [#3584](https://github.com/mapbox/mapbox-gl-js/pull/3584)
- Add method for changing layer order at runtime - `Map#moveLayer` [#3584](https://github.com/mapbox/mapbox-gl-js/pull/3584)
- Update vertical punctuation logic to Unicode 9.0 standard [#3608](https://github.com/mapbox/mapbox-gl-js/pull/3608)

#### Bug fixes

- Fix data-driven `fill-opacity` rendering when using a `fill-pattern` [#3598](https://github.com/mapbox/mapbox-gl-js/pull/3598)
- Fix line rendering artifacts [#3627](https://github.com/mapbox/mapbox-gl-js/pull/3627)
- Fix incorrect rendering of opaque fills on top of transparent fills [#2628](https://github.com/mapbox/mapbox-gl-js/pull/2628)
- Prevent `AssertionErrors` from pitching raster layers by only calling `Worker#redoPlacement` on vector and GeoJSON sources [#3624](https://github.com/mapbox/mapbox-gl-js/pull/3624)
- Restore IE11 compatability [#3635](https://github.com/mapbox/mapbox-gl-js/pull/3635)
- Fix symbol placement for cached tiles [#3637](https://github.com/mapbox/mapbox-gl-js/pull/3637)

## 0.27.0 (November 11 2016)

#### ⚠️ Breaking changes ⚠️

- Replace `fill-extrude-height` and `fill-extrude-base` properties of `fill` render type with a separate `fill-extrusion` type (with corresponding `fill-extrusion-height` and `fill-extrusion-base` properties), solving problems with render parity and runtime switching between flat and extruded fills. https://github.com/mapbox/mapbox-gl-style-spec/issues/554
- Change the units for extrusion height properties (`fill-extrusion-height`, `fill-extrusion-base`) from "magic numbers" to meters. [#3509](https://github.com/mapbox/mapbox-gl-js/pull/3509)
- Remove `mapboxgl.Control` class and change the way custom controls should be implemented. [#3497](https://github.com/mapbox/mapbox-gl-js/pull/3497)
- Remove `mapboxgl.util` functions: `inherit`, `extendAll`, `debounce`, `coalesce`, `startsWith`, `supportsGeolocation`. [#3441](https://github.com/mapbox/mapbox-gl-js/pull/3441) [#3571](https://github.com/mapbox/mapbox-gl-js/pull/3571)
- **`mapboxgl.util` is deprecated** and will be removed in the next release. [#1408](https://github.com/mapbox/mapbox-gl-js/issues/1408)

#### New features and improvements

- Tons of **performance improvements** that combined make rendering **up to 3 times faster**, especially for complex styles. [#3485](https://github.com/mapbox/mapbox-gl-js/pull/3485) [#3489](https://github.com/mapbox/mapbox-gl-js/pull/3489) [#3490](https://github.com/mapbox/mapbox-gl-js/pull/3490) [#3491](https://github.com/mapbox/mapbox-gl-js/pull/3491) [#3498](https://github.com/mapbox/mapbox-gl-js/pull/3498) [#3499](https://github.com/mapbox/mapbox-gl-js/pull/3499) [#3501](https://github.com/mapbox/mapbox-gl-js/pull/3501) [#3510](https://github.com/mapbox/mapbox-gl-js/pull/3510) [#3514](https://github.com/mapbox/mapbox-gl-js/pull/3514) [#3515](https://github.com/mapbox/mapbox-gl-js/pull/3515) [#3486](https://github.com/mapbox/mapbox-gl-js/pull/3486) [#3527](https://github.com/mapbox/mapbox-gl-js/pull/3527) [#3574](https://github.com/mapbox/mapbox-gl-js/pull/3574) ⚡️⚡️⚡️
- 🈯 Added **vertical text writing mode** for languages that support it. [#3438](https://github.com/mapbox/mapbox-gl-js/pull/3438)
- 🈯 Improved **line breaking of Chinese and Japanese text** in point-placed labels. [#3420](https://github.com/mapbox/mapbox-gl-js/pull/3420)
- Reduce the default number of worker threads (`mapboxgl.workerCount`) for better performance. [#3565](https://github.com/mapbox/mapbox-gl-js/pull/3565)
- Automatically use `categorical` style function type when input values are strings. [#3384](https://github.com/mapbox/mapbox-gl-js/pull/3384)
- Improve control buttons accessibility. [#3492](https://github.com/mapbox/mapbox-gl-js/pull/3492)
- Remove geolocation button if geolocation is disabled (e.g. the page is not served through `https`). [#3571](https://github.com/mapbox/mapbox-gl-js/pull/3571)
- Added `Map#getMaxZoom` and `Map#getMinZoom` methods [#3592](https://github.com/mapbox/mapbox-gl-js/pull/3592)

#### Bugfixes

- Fix several line dash rendering bugs. [#3451](https://github.com/mapbox/mapbox-gl-js/pull/3451)
- Fix intermittent map flicker when using image sources. [#3522](https://github.com/mapbox/mapbox-gl-js/pull/3522)
- Fix incorrect rendering of semitransparent `background` layers. [#3521](https://github.com/mapbox/mapbox-gl-js/pull/3521)
- Fix broken `raster-fade-duration` property. [#3532](https://github.com/mapbox/mapbox-gl-js/pull/3532)
- Fix handling of extrusion heights with negative values (by clamping to `0`). [#3463](https://github.com/mapbox/mapbox-gl-js/pull/3463)
- Fix GeoJSON sources not placing labels/icons correctly after map rotation. [#3366](https://github.com/mapbox/mapbox-gl-js/pull/3366)
- Fix icon/label placement not respecting order for layers with numeric names. [#3404](https://github.com/mapbox/mapbox-gl-js/pull/3404)
- Fix `queryRenderedFeatures` working incorrectly on colliding labels. [#3459](https://github.com/mapbox/mapbox-gl-js/pull/3459)
- Fix a bug where changing extrusion properties at runtime sometimes threw an error. [#3487](https://github.com/mapbox/mapbox-gl-js/pull/3487) [#3468](https://github.com/mapbox/mapbox-gl-js/pull/3468)
- Fix a bug where `map.loaded()` always returned `true` when using raster tile sources. [#3302](https://github.com/mapbox/mapbox-gl-js/pull/3302)
- Fix a bug where moving the map out of bounds sometimes threw `failed to invert matrix` error. [#3518](https://github.com/mapbox/mapbox-gl-js/pull/3518)
- Fixed `queryRenderedFeatures` throwing an error if no parameters provided. [#3542](https://github.com/mapbox/mapbox-gl-js/pull/3542)
- Fixed a bug where using multiple `\n` in a text field resulted in an error. [#3570](https://github.com/mapbox/mapbox-gl-js/pull/3570)

#### Misc

- 🐞 Fix `npm install mapbox-gl` pulling in all `devDependencies`, leading to an extremely slow install. [#3377](https://github.com/mapbox/mapbox-gl-js/pull/3377)
- Switch the codebase to ES6. [#c](https://github.com/mapbox/mapbox-gl-js/pull/3388) [#3408](https://github.com/mapbox/mapbox-gl-js/pull/3408) [#3415](https://github.com/mapbox/mapbox-gl-js/pull/3415) [#3421](https://github.com/mapbox/mapbox-gl-js/pull/3421)
- A lot of internal refactoring to make the codebase simpler and more maintainable.
- Various documentation fixes. [#3440](https://github.com/mapbox/mapbox-gl-js/pull/3440)

## 0.26.0 (October 13 2016)

#### New Features & Improvements

- Add `fill-extrude-height` and `fill-extrude-base` style properties (3d buildings) :cityscape: [#3223](https://github.com/mapbox/mapbox-gl-js/pull/3223)
- Add customizable `colorSpace` interpolation to functions [#3245](https://github.com/mapbox/mapbox-gl-js/pull/3245)
- Add `identity` function type [#3274](https://github.com/mapbox/mapbox-gl-js/pull/3274)
- Add depth testing for symbols with `'pitch-alignment': 'map'` [#3243](https://github.com/mapbox/mapbox-gl-js/pull/3243)
- Add `dataloading` events for styles and sources [#3306](https://github.com/mapbox/mapbox-gl-js/pull/3306)
- Add `Control` suffix to all controls :warning: BREAKING CHANGE :warning: [#3355](https://github.com/mapbox/mapbox-gl-js/pull/3355)
- Calculate style layer `ref`s automatically and get rid of user-specified `ref`s :warning: BREAKING CHANGE :warning: [#3486](https://github.com/mapbox/mapbox-gl-js/pull/3486)

#### Performance Improvements

- Ensure removing style or source releases all tile resources [#3359](https://github.com/mapbox/mapbox-gl-js/pull/3359)

#### Bugfixes

- Fix bug causing an error when `Marker#setLngLat` is called [#3294](https://github.com/mapbox/mapbox-gl-js/pull/3294)
- Fix bug causing incorrect coordinates in `touchend` on Android Chrome [#3319](https://github.com/mapbox/mapbox-gl-js/pull/3319)
- Fix bug causing incorrect popup positioning at top of screen [#3333](https://github.com/mapbox/mapbox-gl-js/pull/3333)
- Restore `tile` property to `data` events fired when a tile is removed [#3328](https://github.com/mapbox/mapbox-gl-js/pull/3328)
- Fix bug causing "Improve this map" link to not preload map location [#3356](https://github.com/mapbox/mapbox-gl-js/pull/3356)

## 0.25.1 (September 30 2016)

#### Bugfixes

- Fix bug causing attribution to not be shown [#3278](https://github.com/mapbox/mapbox-gl-js/pull/3278)
- Fix bug causing exceptions when symbol text has a trailing newline [#3281](https://github.com/mapbox/mapbox-gl-js/pull/3281)

## 0.25.0 (September 29 2016)

#### Breaking Changes

- `Evented#off` now require two arguments; omitting the second argument in order to unbind all listeners for an event
  type is no longer supported, as it could cause unintended unbinding of internal listeners.

#### New Features & Improvements

- Consolidate undocumented data lifecycle events into `data` and `dataloading` events ([#3255](https://github.com/mapbox/mapbox-gl-js/pull/3255))
- Add `auto` value for style spec properties ([#3203](https://github.com/mapbox/mapbox-gl-js/pull/3203))

#### Bugfixes

- Fix bug causing "Map#queryRenderedFeatures" to return no features after map rotation or filter change ([#3233](https://github.com/mapbox/mapbox-gl-js/pull/3233))
- Change webpack build process ([#3235](https://github.com/mapbox/mapbox-gl-js/pull/3235)) :warning: BREAKING CHANGE :warning:
- Improved error messages for `LngLat#convert` ([#3232](https://github.com/mapbox/mapbox-gl-js/pull/3232))
- Fix bug where the `tiles` field is omitted from the `RasterTileSource#serialize` method ([#3259](https://github.com/mapbox/mapbox-gl-js/pull/3259))
- Comply with HTML spec by replacing the `div` within the `Navigation` control `<button>` with a `span` element ([#3268](https://github.com/mapbox/mapbox-gl-js/pull/3268))
- Fix bug causing `Marker` instances to be translated to non-whole pixel coordinates that caused blurriness ([#3270](https://github.com/mapbox/mapbox-gl-js/pull/3270))

#### Performance Improvements

- Avoid unnecessary style validation ([#3224](https://github.com/mapbox/mapbox-gl-js/pull/3224))
- Share a single blob URL between all workers ([#3239](https://github.com/mapbox/mapbox-gl-js/pull/3239))

## 0.24.0 (September 19 2016)

#### New Features & Improvements

- Allow querystrings in `mapbox://` URLs [#3113](https://github.com/mapbox/mapbox-gl-js/issues/3113)
- Allow "drag rotate" interaction to control pitch [#3105](https://github.com/mapbox/mapbox-gl-js/pull/3105)
- Improve performance by decreasing `Worker` script `Blob` size [#3158](https://github.com/mapbox/mapbox-gl-js/pull/3158)
- Improve vector tile performance [#3067](https://github.com/mapbox/mapbox-gl-js/pull/3067)
- Decrease size of distributed library by removing `package.json` [#3174](https://github.com/mapbox/mapbox-gl-js/pull/3174)
- Add support for new lines in `text-field` [#3179](https://github.com/mapbox/mapbox-gl-js/pull/3179)
- Make keyboard navigation smoother [#3190](https://github.com/mapbox/mapbox-gl-js/pull/3190)
- Make mouse wheel zooming smoother [#3189](https://github.com/mapbox/mapbox-gl-js/pull/3189)
- Add better error message when calling `Map#queryRenderedFeatures` on nonexistent layer [#3196](https://github.com/mapbox/mapbox-gl-js/pull/3196)
- Add support for imperial units on `Scale` control [#3160](https://github.com/mapbox/mapbox-gl-js/pull/3160)
- Add map's pitch to URL hash [#3218](https://github.com/mapbox/mapbox-gl-js/pull/3218)

#### Bugfixes

- Fix exception thrown when using box zoom handler [#3078](https://github.com/mapbox/mapbox-gl-js/pull/3078)
- Ensure style filters cannot be mutated by reference [#3093](https://github.com/mapbox/mapbox-gl-js/pull/3093)
- Fix exceptions thrown when opening marker-bound popup by click [#3104](https://github.com/mapbox/mapbox-gl-js/pull/3104)
- Fix bug causing fills with transparent colors and patterns to not render [#3107](https://github.com/mapbox/mapbox-gl-js/issues/3107)
- Fix order of latitudes in `Map#getBounds` [#3081](https://github.com/mapbox/mapbox-gl-js/issues/3081)
- Fix incorrect evaluation of zoom-and-property functions [#2827](https://github.com/mapbox/mapbox-gl-js/issues/2827) [#3155](https://github.com/mapbox/mapbox-gl-js/pull/3155)
- Fix incorrect evaluation of property functions [#2828](https://github.com/mapbox/mapbox-gl-js/issues/2828) [#3155](https://github.com/mapbox/mapbox-gl-js/pull/3155)
- Fix bug causing garbled text rendering when multiple maps are rendered on the page [#3086](https://github.com/mapbox/mapbox-gl-js/issues/3086)
- Fix rendering defects caused by `Map#setFilter` and map rotation on iOS 10 [#3207](https://github.com/mapbox/mapbox-gl-js/pull/3207)
- Fix bug causing image and video sources to disappear when zooming in [#3010](https://github.com/mapbox/mapbox-gl-js/issues/3010)

## 0.23.0 (August 25 2016)

#### New Features & Improvements

- Add support for `line-color` property functions [#2938](https://github.com/mapbox/mapbox-gl-js/pull/2938)
- Add `Scale` control [#2940](https://github.com/mapbox/mapbox-gl-js/pull/2940) [#3042](https://github.com/mapbox/mapbox-gl-js/pull/3042)
- Improve polygon label placement by rendering labels at the pole of inaccessability [#3038](https://github.com/mapbox/mapbox-gl-js/pull/3038)
- Add `Popup` `offset` option [#1962](https://github.com/mapbox/mapbox-gl-js/issues/1962)
- Add `Marker#bindPopup` method [#3056](https://github.com/mapbox/mapbox-gl-js/pull/3056)

#### Performance Improvements

- Improve performance of pages with multiple maps using a shared `WebWorker` pool [#2952](https://github.com/mapbox/mapbox-gl-js/pull/2952)

#### Bugfixes

- Make `LatLngBounds` obey its documented argument order (`southwest`, `northeast`), allowing bounds across the dateline [#2414](https://github.com/mapbox/mapbox-gl-js/pull/2414) :warning: **BREAKING CHANGE** :warning:
- Fix bug causing `fill-opacity` property functions to not render as expected [#3061](https://github.com/mapbox/mapbox-gl-js/pull/3061)

## 0.22.1 (August 18 2016)

#### New Features & Improvements

- Reduce library size by using minified version of style specification [#2998](https://github.com/mapbox/mapbox-gl-js/pull/2998)
- Add a warning when rendering artifacts occur due to too many symbols or glyphs being rendered in a tile [#2966](https://github.com/mapbox/mapbox-gl-js/pull/2966)

#### Bugfixes

- Fix bug causing exception to be thrown by `Map#querySourceFeatures` [#3022](https://github.com/mapbox/mapbox-gl-js/pull/3022)
- Fix bug causing `Map#loaded` to return true while there are outstanding tile updates [#2847](https://github.com/mapbox/mapbox-gl-js/pull/2847)

## 0.22.0 (August 11 2016)

#### Breaking Changes

- The `GeoJSONSource`, `VideoSource`, `ImageSource` constructors are now private. Please use `map.addSource({...})` to create sources and `map.getSource(...).setData(...)` to update GeoJSON sources. [#2667](https://github.com/mapbox/mapbox-gl-js/pull/2667)
- `Map#onError` has been removed. You may catch errors by listening for the `error` event. If no listeners are bound to `error`, error messages will be printed to the console. [#2852](https://github.com/mapbox/mapbox-gl-js/pull/2852)

#### New Features & Improvements

- Increase max glyph atlas size to accommodate alphabets with large numbers of characters [#2930](https://github.com/mapbox/mapbox-gl-js/pull/2930)
- Add support for filtering features on GeoJSON / vector tile `$id` [#2888](https://github.com/mapbox/mapbox-gl-js/pull/2888)
- Update geolocate icon [#2973](https://github.com/mapbox/mapbox-gl-js/pull/2973)
- Add a `close` event to `Popup`s [#2953](https://github.com/mapbox/mapbox-gl-js/pull/2953)
- Add a `offset` option to `Marker` [#2885](https://github.com/mapbox/mapbox-gl-js/pull/2885)
- Print `error` events without any listeners to the console [#2852](https://github.com/mapbox/mapbox-gl-js/pull/2852)
- Refactored `Source` interface to prepare for custom source types [#2667](https://github.com/mapbox/mapbox-gl-js/pull/2667)

#### Bugfixes

- Fix opacity property-functions for fill layers [#2971](https://github.com/mapbox/mapbox-gl-js/pull/2971)
- Fix `DataCloneError` in Firefox and IE11 [#2559](https://github.com/mapbox/mapbox-gl-js/pull/2559)
- Fix bug preventing camera animations from being triggered in `moveend` listeners [#2944](https://github.com/mapbox/mapbox-gl-js/pull/2944)
- Fix bug preventing `fill-outline-color` from being unset [#2964](https://github.com/mapbox/mapbox-gl-js/pull/2964)
- Fix webpack support [#2887](https://github.com/mapbox/mapbox-gl-js/pull/2887)
- Prevent buttons in controls from acting like form submit buttons [#2935](https://github.com/mapbox/mapbox-gl-js/pull/2935)
- Fix bug preventing map interactions near two controls in the same corner [#2932](https://github.com/mapbox/mapbox-gl-js/pull/2932)
- Fix crash resulting for large style batch queue [#2926](https://github.com/mapbox/mapbox-gl-js/issues/2926)

## 0.21.0 (July 13 2016)

#### Breaking Changes

- GeoJSON polygon inner rings are now rewound for compliance with the [v2 vector tile](https://github.com/mapbox/vector-tile-spec/blob/master/2.1/README.md#4344-polygon-geometry-type). This may affect some uses of `line-offset`, reversing the direction of the offset. [#2889](https://github.com/mapbox/mapbox-gl-js/issues/2889)

#### New Features & Improvements

- Add `text-pitch-alignment` style property [#2668](https://github.com/mapbox/mapbox-gl-js/pull/2668)
- Allow query parameters on `mapbox://` URLs [#2702](https://github.com/mapbox/mapbox-gl-js/pull/2702)
- Add `icon-text-fit` and `icon-text-fit-padding` style properties [#2720](https://github.com/mapbox/mapbox-gl-js/pull/2720)
- Enable property functions for `icon-rotate` [#2738](https://github.com/mapbox/mapbox-gl-js/pull/2738)
- Enable property functions for `fill-opacity` [#2733](https://github.com/mapbox/mapbox-gl-js/pull/2733)
- Fire `Map#mouseout` events [#2777](https://github.com/mapbox/mapbox-gl-js/pull/2777)
- Allow query parameters on all sprite URLs [#2772](https://github.com/mapbox/mapbox-gl-js/pull/2772)
- Increase sprite atlas size to 1024px square, allowing more and larger sprites [#2802](https://github.com/mapbox/mapbox-gl-js/pull/2802)
- Add `Marker` class [#2725](https://github.com/mapbox/mapbox-gl-js/pull/2725) [#2810](https://github.com/mapbox/mapbox-gl-js/pull/2810)
- Add `{quadkey}` URL parameter [#2805](https://github.com/mapbox/mapbox-gl-js/pull/2805)
- Add `circle-pitch-scale` style property [#2821](https://github.com/mapbox/mapbox-gl-js/pull/2821)

#### Bugfixes

- Fix rendering of layers with large numbers of features [#2794](https://github.com/mapbox/mapbox-gl-js/pull/2794)
- Fix exceptions thrown during drag-rotate interactions [#2840](https://github.com/mapbox/mapbox-gl-js/pull/2840)
- Fix error when adding and removing a layer within the same update cycle [#2845](https://github.com/mapbox/mapbox-gl-js/pull/2845)
- Fix false "Geometry exceeds allowed extent" warnings [#2568](https://github.com/mapbox/mapbox-gl-js/issues/2568)
- Fix `Map#loaded` returning true while there are outstanding tile updates [#2847](https://github.com/mapbox/mapbox-gl-js/pull/2847)
- Fix style validation error thrown while removing a filter [#2847](https://github.com/mapbox/mapbox-gl-js/pull/2847)
- Fix event data object not being passed for double click events [#2814](https://github.com/mapbox/mapbox-gl-js/pull/2814)
- Fix multipolygons disappearing from map at certain zoom levels [#2704](https://github.com/mapbox/mapbox-gl-js/issues/2704)
- Fix exceptions caused by `queryRenderedFeatures` in Safari and Firefox [#2822](https://github.com/mapbox/mapbox-gl-js/pull/2822)
- Fix `mapboxgl#supported()` returning `true` in old versions of IE11 [mapbox/mapbox-gl-supported#1](https://github.com/mapbox/mapbox-gl-supported/issues/1)

## 0.20.1 (June 21 2016)

#### Bugfixes

- Fixed exception thrown when changing `*-translate` properties via `setPaintProperty` ([#2762](https://github.com/mapbox/mapbox-gl-js/issues/2762))

## 0.20.0 (June 10 2016)

#### New Features & Improvements

- Add limited WMS support [#2612](https://github.com/mapbox/mapbox-gl-js/pull/2612)
- Add `workerCount` constructor option [#2666](https://github.com/mapbox/mapbox-gl-js/pull/2666)
- Improve performance of `locationPoint` and `pointLocation` [#2690](https://github.com/mapbox/mapbox-gl-js/pull/2690)
- Remove "Not using VertexArrayObject extension" warning messages [#2707](https://github.com/mapbox/mapbox-gl-js/pull/2707)
- Add `version` property to mapboxgl [#2660](https://github.com/mapbox/mapbox-gl-js/pull/2660)
- Support property functions in `circle-opacity` and `circle-blur` [#2693](https://github.com/mapbox/mapbox-gl-js/pull/2693)

#### Bugfixes

- Fix exception thrown by "drag rotate" handler [#2680](https://github.com/mapbox/mapbox-gl-js/issues/2680)
- Return an empty array instead of an empty object from `queryRenderedFeatures` [#2694](https://github.com/mapbox/mapbox-gl-js/pull/2694)
- Fix bug causing map to not render in IE

## 0.19.1 (June 2 2016)

#### Bugfixes

- Fix rendering of polygons with more than 35k vertices [#2657](https://github.com/mapbox/mapbox-gl-js/issues/2657)

## 0.19.0 (May 31 2016)

#### New Features & Improvements

- Allow use of special characters in property field names [#2547](https://github.com/mapbox/mapbox-gl-js/pull/2547)
- Improve rendering speeds on fill layers [#1606](https://github.com/mapbox/mapbox-gl-js/pull/1606)
- Add data driven styling support for `fill-color` and `fill-outline-color` [#2629](https://github.com/mapbox/mapbox-gl-js/pull/2629)
- Add `has` and `!has` filter operators [mapbox/feature-filter#15](https://github.com/mapbox/feature-filter/pull/15)
- Improve keyboard handlers with held-down keys [#2530](https://github.com/mapbox/mapbox-gl-js/pull/2530)
- Support 'tms' tile scheme [#2565](https://github.com/mapbox/mapbox-gl-js/pull/2565)
- Add `trackResize` option to `Map` [#2591](https://github.com/mapbox/mapbox-gl-js/pull/2591)

#### Bugfixes

- Scale circles when map is displayed at a pitch [#2541](https://github.com/mapbox/mapbox-gl-js/issues/2541)
- Fix background pattern rendering bug [#2557](https://github.com/mapbox/mapbox-gl-js/pull/2557)
- Fix bug that prevented removal of a `fill-pattern` from a fill layer [#2534](https://github.com/mapbox/mapbox-gl-js/issues/2534)
- Fix `line-pattern` and `fill-pattern`rendering [#2596](https://github.com/mapbox/mapbox-gl-js/pull/2596)
- Fix some platform specific rendering bugs [#2553](https://github.com/mapbox/mapbox-gl-js/pull/2553)
- Return empty object from `queryRenderedFeatures` before the map is loaded [#2621](https://github.com/mapbox/mapbox-gl-js/pull/2621)
- Fix "there is no texture bound to the unit 1" warnings [#2509](https://github.com/mapbox/mapbox-gl-js/pull/2509)
- Allow transitioned values to be unset [#2561](https://github.com/mapbox/mapbox-gl-js/pull/2561)

## 0.18.0 (April 13 2016)

#### New Features & Improvements

- Implement zoom-and-property functions for `circle-color` and `circle-size` [#2454](https://github.com/mapbox/mapbox-gl-js/pull/2454)
- Dedupe attributions that are substrings of others [#2453](https://github.com/mapbox/mapbox-gl-js/pull/2453)
- Misc performance improvements [#2483](https://github.com/mapbox/mapbox-gl-js/pull/2483) [#2488](https://github.com/mapbox/mapbox-gl-js/pull/2488)

#### Bugfixes

- Fix errors when unsetting and resetting a style property [#2464](https://github.com/mapbox/mapbox-gl-js/pull/2464)
- Fix errors when updating paint properties while using classes [#2496](https://github.com/mapbox/mapbox-gl-js/pull/2496)
- Fix errors caused by race condition in unserializeBuckets [#2497](https://github.com/mapbox/mapbox-gl-js/pull/2497)
- Fix overzoomed tiles in wrapped worlds [#2482](https://github.com/mapbox/mapbox-gl-js/issues/2482)
- Fix errors caused by mutating a filter object after calling `Map#setFilter` [#2495](https://github.com/mapbox/mapbox-gl-js/pull/2495)

## 0.17.0 (April 13 2016)

#### Breaking Changes

- Remove `map.batch` in favor of automatically batching style mutations (i.e. calls to `Map#setLayoutProperty`, `Map#setPaintProperty`, `Map#setFilter`, `Map#setClasses`, etc.) and applying them once per frame, significantly improving performance when updating the style frequently [#2355](https://github.com/mapbox/mapbox-gl-js/pull/2355) [#2380](https://github.com/mapbox/mapbox-gl-js/pull/2380)
- Remove `util.throttle` [#2345](https://github.com/mapbox/mapbox-gl-js/issues/2345)

#### New Features & Improvements

- Improve performance of all style mutation methods by only recalculating affected properties [#2339](https://github.com/mapbox/mapbox-gl-js/issues/2339)
- Improve fading of labels and icons [#2376](https://github.com/mapbox/mapbox-gl-js/pull/2376)
- Improve rendering performance by reducing work done on the main thread [#2394](https://github.com/mapbox/mapbox-gl-js/pull/2394)
- Validate filters passed to `Map#queryRenderedFeatures` and `Map#querySourceFeatures` [#2349](https://github.com/mapbox/mapbox-gl-js/issues/2349)
- Display a warning if a vector tile's geometry extent is larger than supported [#2383](https://github.com/mapbox/mapbox-gl-js/pull/2383)
- Implement property functions (i.e. data-driven styling) for `circle-color` and `circle-size` [#1932](https://github.com/mapbox/mapbox-gl-js/pull/1932)
- Add `Popup#setDOMContent` method [#2436](https://github.com/mapbox/mapbox-gl-js/pull/2436)

#### Bugfixes

- Fix a performance regression caused by using 1 `WebWorker` instead of `# cpus - 1` `WebWorker`s, slowing down tile loading times [#2408](https://github.com/mapbox/mapbox-gl-js/pull/2408)
- Fix a bug in which `Map#queryRenderedFeatures` would sometimes return features that had been removed [#2353](https://github.com/mapbox/mapbox-gl-js/issues/2353)
- Fix `clusterMaxZoom` option on `GeoJSONSource` not working as expected [#2374](https://github.com/mapbox/mapbox-gl-js/issues/2374)
- Fix anti-aliased rendering for pattern fills [#2372](https://github.com/mapbox/mapbox-gl-js/issues/2372)
- Fix exception caused by calling `Map#queryRenderedFeatures` or `Map#querySourceFeatures` with no arguments
- Fix exception caused by calling `Map#setLayoutProperty` for `text-field` or `icon-image` [#2407](https://github.com/mapbox/mapbox-gl-js/issues/2407)

## 0.16.0 (March 24 2016)

#### Breaking Changes

- Replace `Map#featuresAt` and `Map#featuresIn` with `Map#queryRenderedFeatures` and `map.querySourceFeatures` ([#2224](https://github.com/mapbox/mapbox-gl-js/pull/2224))
  - Replace `featuresAt` and `featuresIn` with `queryRenderedFeatures`
  - Make `queryRenderedFeatures` synchronous, remove the callback and use the return value.
  - Rename `layer` parameter to `layers` and make it an array of layer names.
  - Remove the `radius` parameter. `radius` was used with `featuresAt` to account for style properties like `line-width` and `circle-radius`. `queryRenderedFeatures` accounts for these style properties. If you need to query a larger area, use a bounding box query instead of a point query.
  - Remove the `includeGeometry` parameter because `queryRenderedFeatures` always includes geometries.
- `Map#debug` is renamed to `Map#showTileBoundaries` ([#2284](https://github.com/mapbox/mapbox-gl-js/pull/2284))
- `Map#collisionDebug` is renamed to `Map#showCollisionBoxes` ([#2284](https://github.com/mapbox/mapbox-gl-js/pull/2284))

#### New Features & Improvements

- Improve overall rendering performance. ([#2221](https://github.com/mapbox/mapbox-gl-js/pull/2221))
- Improve performance of `GeoJSONSource#setData`. ([#2222](https://github.com/mapbox/mapbox-gl-js/pull/2222))
- Add `Map#setMaxBounds` method ([#2234](https://github.com/mapbox/mapbox-gl-js/pull/2234))
- Add `isActive` and `isEnabled` methods to interaction handlers ([#2238](https://github.com/mapbox/mapbox-gl-js/pull/2238))
- Add `Map#setZoomBounds` method ([#2243](https://github.com/mapbox/mapbox-gl-js/pull/2243))
- Add touch events ([#2195](https://github.com/mapbox/mapbox-gl-js/issues/2195))
- Add `map.queryRenderedFeatures` to query the styled and rendered representations of features ([#2224](https://github.com/mapbox/mapbox-gl-js/pull/2224))
- Add `map.querySourceFeatures` to get features directly from vector tiles, independent of the style ([#2224](https://github.com/mapbox/mapbox-gl-js/pull/2224))
- Add `mapboxgl.Geolocate` control ([#1939](https://github.com/mapbox/mapbox-gl-js/issues/1939))
- Make background patterns render seamlessly across tile boundaries ([#2305](https://github.com/mapbox/mapbox-gl-js/pull/2305))

#### Bugfixes

- Fix calls to `setFilter`, `setLayoutProperty`, and `setLayerZoomRange` on ref children ([#2228](https://github.com/mapbox/mapbox-gl-js/issues/2228))
- Fix `undefined` bucket errors after `setFilter` calls ([#2244](https://github.com/mapbox/mapbox-gl-js/issues/2244))
- Fix bugs causing hidden symbols to be rendered ([#2246](https://github.com/mapbox/mapbox-gl-js/pull/2246), [#2276](https://github.com/mapbox/mapbox-gl-js/pull/2276))
- Fix raster flickering ([#2236](https://github.com/mapbox/mapbox-gl-js/issues/2236))
- Fix `queryRenderedFeatures` precision at high zoom levels ([#2292](https://github.com/mapbox/mapbox-gl-js/pull/2292))
- Fix holes in GeoJSON data caused by unexpected winding order ([#2285](https://github.com/mapbox/mapbox-gl-js/pull/2285))
- Fix bug causing deleted features to be returned by `queryRenderedFeatures` ([#2306](https://github.com/mapbox/mapbox-gl-js/pull/2306))
- Fix bug causing unexpected fill patterns to be rendered ([#2307](https://github.com/mapbox/mapbox-gl-js/pull/2307))
- Fix popup location with preceding sibling elements ([#2311](https://github.com/mapbox/mapbox-gl-js/pull/2311))
- Fix polygon anti-aliasing ([#2319](https://github.com/mapbox/mapbox-gl-js/pull/2319))
- Fix slivers between non-adjacent polygons ([#2319](https://github.com/mapbox/mapbox-gl-js/pull/2319))
- Fix keyboard shortcuts causing page to scroll ([#2312](https://github.com/mapbox/mapbox-gl-js/pull/2312))

## 0.15.0 (March 1 2016)

#### New Features & Improvements

- Add `ImageSource#setCoordinates` and `VideoSource#setCoordinates` ([#2184](https://github.com/mapbox/mapbox-gl-js/pull/2184))

#### Bugfixes

- Fix flickering on raster layers ([#2211](https://github.com/mapbox/mapbox-gl-js/pull/2211))
- Fix browser hang when zooming quickly on raster layers ([#2211](https://github.com/mapbox/mapbox-gl-js/pull/2211))

## 0.14.3 (Feb 25 2016)

#### New Features & Improvements

- Improve responsiveness of zooming out by using cached parent tiles ([#2168](https://github.com/mapbox/mapbox-gl-js/pull/2168))
- Improve contextual clues on style API validation ([#2170](https://github.com/mapbox/mapbox-gl-js/issues/2170))
- Improve performance of methods including `setData` ([#2174](https://github.com/mapbox/mapbox-gl-js/pull/2174))

#### Bugfixes

- Fix incorrectly sized line dashes ([#2099](https://github.com/mapbox/mapbox-gl-js/issues/2099))
- Fix bug in which `in` feature filter drops features ([#2166](https://github.com/mapbox/mapbox-gl-js/pull/2166))
- Fix bug preventing `Map#load` from firing when tile "Not Found" errors occurred ([#2176](https://github.com/mapbox/mapbox-gl-js/pull/2176))
- Fix rendering artifacts on mobile GPUs ([#2117](https://github.com/mapbox/mapbox-gl-js/pull/2117))

## 0.14.2 (Feb 19 2016)

#### Bugfixes

- Look for loaded parent tiles in cache
- Set tile cache size based on viewport size ([#2137](https://github.com/mapbox/mapbox-gl-js/issues/2137))
- Fix tile render order for layer-by-layer
- Remove source update throttling ([#2139](https://github.com/mapbox/mapbox-gl-js/issues/2139))
- Make panning while zooming more linear ([#2070](https://github.com/mapbox/mapbox-gl-js/issues/2070))
- Round points created during bucket creation ([#2067](https://github.com/mapbox/mapbox-gl-js/issues/2067))
- Correct bounds for a rotated or tilted map ([#1842](https://github.com/mapbox/mapbox-gl-js/issues/1842))
- Fix overscaled featuresAt ([#2103](https://github.com/mapbox/mapbox-gl-js/issues/2103))
- Allow using `tileSize: 512` as a switch to trade retina support for 512px raster tiles
- Fix the serialization of paint classes ([#2107](https://github.com/mapbox/mapbox-gl-js/issues/2107))
- Fixed bug where unsetting style properties could mutate the value of other style properties ([#2105](https://github.com/mapbox/mapbox-gl-js/pull/2105))
- Less slanted dashed lines near sharp corners ([#967](https://github.com/mapbox/mapbox-gl-js/issues/967))
- Fire map#load if no initial style is set ([#2042](https://github.com/mapbox/mapbox-gl-js/issues/2042))

## 0.14.1 (Feb 10 2016)

#### Bugfixes

- Fix incorrectly rotated symbols along lines near tile boundaries ([#2062](https://github.com/mapbox/mapbox-gl-js/issues/2062))
- Fix broken rendering when a fill layer follows certain symbol layers ([#2092](https://github.com/mapbox/mapbox-gl-js/issues/2092))

## 0.14.0 (Feb 8 2016)

#### Breaking Changes

- Switch `GeoJSONSource` clustering options from being measured in extent-units to pixels ([#2026](https://github.com/mapbox/mapbox-gl-js/pull/2026))

#### New Features & Improvements

- Improved error message for invalid colors ([#2006](https://github.com/mapbox/mapbox-gl-js/pull/2006))
- Added support for tiles with variable extents ([#2010](https://github.com/mapbox/mapbox-gl-js/pull/2010))
- Improved `filter` performance and maximum size ([#2024](https://github.com/mapbox/mapbox-gl-js/issues/2024))
- Changed circle rendering such that all geometry nodes are drawn, not just the geometry's outer ring ([#2027](https://github.com/mapbox/mapbox-gl-js/pull/2027))
- Added `Map#getStyle` method ([#1982](https://github.com/mapbox/mapbox-gl-js/issues/1982))

#### Bugfixes

- Fixed bug causing WebGL contexts to be "used up" by calling `mapboxgl.supported()` ([#2018](https://github.com/mapbox/mapbox-gl-js/issues/2018))
- Fixed non-deterministic symbol z-order sorting ([#2023](https://github.com/mapbox/mapbox-gl-js/pull/2023))
- Fixed garbled labels while zooming ([#2012](https://github.com/mapbox/mapbox-gl-js/issues/2012))
- Fixed icon jumping when touching trackpad with two fingers ([#1990](https://github.com/mapbox/mapbox-gl-js/pull/1990))
- Fixed overzoomed collision debug labels ([#2033](https://github.com/mapbox/mapbox-gl-js/issues/2033))
- Fixed dashes sliding along their line during zooming ([#2039](https://github.com/mapbox/mapbox-gl-js/issues/2039))
- Fixed overscaled `minzoom` setting for GeoJSON sources ([#1651](https://github.com/mapbox/mapbox-gl-js/issues/1651))
- Fixed overly-strict function validation for duplicate stops ([#2075](https://github.com/mapbox/mapbox-gl-js/pull/2075))
- Fixed crash due to `performance.now` not being present on some browsers ([#2056](https://github.com/mapbox/mapbox-gl-js/issues/2056))
- Fixed the unsetting of paint properties ([#2037](https://github.com/mapbox/mapbox-gl-js/issues/2037))
- Fixed bug causing multiple interaction handler event listeners to be attached ([#2069](https://github.com/mapbox/mapbox-gl-js/issues/2069))
- Fixed bug causing only a single debug box to be drawn ([#2034](https://github.com/mapbox/mapbox-gl-js/issues/2034))

## 0.13.1 (Jan 27 2016)

#### Bugfixes

- Fixed broken npm package due to outdated bundled modules

## 0.13.0 (Jan 27 2016)

#### Bugfixes

- Fixed easeTo pan, zoom, and rotate when initial rotation != 0 ([#1950](https://github.com/mapbox/mapbox-gl-js/pull/1950))
- Fixed rendering of tiles with an extent != 4096 ([#1952](https://github.com/mapbox/mapbox-gl-js/issues/1952))
- Fixed missing icon collision boxes ([#1978](https://github.com/mapbox/mapbox-gl-js/issues/1978))
- Fixed null `Tile#buffers` errors ([#1987](https://github.com/mapbox/mapbox-gl-js/pull/1987))

#### New Features & Improvements

- Added `symbol-avoid-edges` style property ([#1951](https://github.com/mapbox/mapbox-gl-js/pull/1951))
- Improved `symbol-max-angle` check algorithm ([#1959](https://github.com/mapbox/mapbox-gl-js/pull/1959))
- Added marker clustering! ([#1931](https://github.com/mapbox/mapbox-gl-js/pull/1931))
- Added zoomstart, zoom, and zoomend events ([#1958](https://github.com/mapbox/mapbox-gl-js/issues/1958))
- Disabled drag on mousedown when using boxzoom ([#1907](https://github.com/mapbox/mapbox-gl-js/issues/1907))

## 0.12.4 (Jan 19 2016)

#### Bugfixes

- Fix elementGroups null value errors ([#1933](https://github.com/mapbox/mapbox-gl-js/issues/1933))
- Fix some glyph atlas overflow cases ([#1923](https://github.com/mapbox/mapbox-gl-js/pull/1923))

## 0.12.3 (Jan 14 2016)

#### API Improvements

- Support inline attribution options in map options ([#1865](https://github.com/mapbox/mapbox-gl-js/issues/1865))
- Improve flyTo options ([#1854](https://github.com/mapbox/mapbox-gl-js/issues/1854), [#1429](https://github.com/mapbox/mapbox-gl-js/issues/1429))

#### Bugfixes

- Fix flickering with overscaled tiles ([#1921](https://github.com/mapbox/mapbox-gl-js/issues/1921))
- Remove Node.remove calls for IE browser compatibility ([#1900](https://github.com/mapbox/mapbox-gl-js/issues/1900))
- Match patterns at tile boundaries ([#1908](https://github.com/mapbox/mapbox-gl-js/pull/1908))
- Fix Tile#positionAt, fix query tests ([#1899](https://github.com/mapbox/mapbox-gl-js/issues/1899))
- Fix flickering on streets ([#1875](https://github.com/mapbox/mapbox-gl-js/issues/1875))
- Fix text-max-angle property ([#1870](https://github.com/mapbox/mapbox-gl-js/issues/1870))
- Fix overscaled line patterns ([#1856](https://github.com/mapbox/mapbox-gl-js/issues/1856))
- Fix patterns and icons for mismatched pixelRatios ([#1851](https://github.com/mapbox/mapbox-gl-js/issues/1851))
- Fix missing labels when text size 0 at max zoom ([#1809](https://github.com/mapbox/mapbox-gl-js/issues/1809))
- Use linear interp when pixel ratios don't match ([#1601](https://github.com/mapbox/mapbox-gl-js/issues/1601))
- Fix blank areas, flickering in raster layers ([#1876](https://github.com/mapbox/mapbox-gl-js/issues/1876), [#675](https://github.com/mapbox/mapbox-gl-js/issues/675))
- Fix labels slipping/cropping at tile bounds ([#757](https://github.com/mapbox/mapbox-gl-js/issues/757))

#### UX Improvements

- Improve touch handler perceived performance ([#1844](https://github.com/mapbox/mapbox-gl-js/issues/1844))

## 0.12.2 (Dec 22 2015)

#### API Improvements

- Support LngLat.convert([w, s, e, n]) ([#1812](https://github.com/mapbox/mapbox-gl-js/issues/1812))
- Invalid GeoJSON is now handled better

#### Bugfixes

- Fixed `Popup#addTo` when the popup is already open ([#1811](https://github.com/mapbox/mapbox-gl-js/issues/1811))
- Fixed warping when rotating / zooming really fast
- `Map#flyTo` now flies across the antimeridan if shorter ([#1853](https://github.com/mapbox/mapbox-gl-js/issues/1853))

## 0.12.1 (Dec 8 2015)

#### Breaking changes

- Reversed the direction of `line-offset` ([#1808](https://github.com/mapbox/mapbox-gl-js/pull/1808))
- Renamed `Pinch` interaction handler to `TouchZoomRotate` ([#1777](https://github.com/mapbox/mapbox-gl-js/pull/1777))
- Made `Map#update` and `Map#render` private methods ([#1798](https://github.com/mapbox/mapbox-gl-js/pull/1798))
- Made `Map#remove` remove created DOM elements ([#1789](https://github.com/mapbox/mapbox-gl-js/issues/1789))

#### API Improvements

- Added an method to disable touch rotation ([#1777](https://github.com/mapbox/mapbox-gl-js/pull/1777))
- Added a `position` option for `Attribution` ([#1689](https://github.com/mapbox/mapbox-gl-js/issues/1689))

#### Bugfixes

- Ensure tile loading errors are properly reported ([#1799](https://github.com/mapbox/mapbox-gl-js/pull/1799))
- Ensure re-adding a previously removed pop-up works ([#1477](https://github.com/mapbox/mapbox-gl-js/issues/1477))

#### UX Improvements

- Don't round zoom level during double-click interaction ([#1640](https://github.com/mapbox/mapbox-gl-js/issues/1640))

## 0.12.0 (Dec 2 2015)

#### API Improvements

- Added `line-offset` style property ([#1778](https://github.com/mapbox/mapbox-gl-js/issues/1778))

## 0.11.5 (Dec 1 2015)

#### Bugfixes

- Fixed unstable symbol layer render order when adding / removing layers ([#1558](https://github.com/mapbox/mapbox-gl-js/issues/1558))
- Fire map loaded event even if raster tiles have errors
- Fix panning animation during easeTo with zoom change
- Fix pitching animation during flyTo
- Fix pitching animation during easeTo
- Prevent rotation from firing `mouseend` events ([#1104](https://github.com/mapbox/mapbox-gl-js/issues/1104))

#### API Improvements

- Fire `mousedown` and `mouseup` events ([#1411](https://github.com/mapbox/mapbox-gl-js/issues/1411))
- Fire `movestart` and `moveend` when panning ([#1658](https://github.com/mapbox/mapbox-gl-js/issues/1658))
- Added drag events ([#1442](https://github.com/mapbox/mapbox-gl-js/issues/1442))
- Request webp images for mapbox:// raster tiles in chrome ([#1725](https://github.com/mapbox/mapbox-gl-js/issues/1725))

#### UX Improvements

- Added inertia to map rotation ([#620](https://github.com/mapbox/mapbox-gl-js/issues/620))

## 0.11.4 (Nov 16 2015)

#### Bugfixes

- Fix alpha blending of alpha layers ([#1684](https://github.com/mapbox/mapbox-gl-js/issues/1684))

## 0.11.3 (Nov 10 2015)

#### Bugfixes

- Fix GeoJSON rendering and performance ([#1685](https://github.com/mapbox/mapbox-gl-js/pull/1685))

#### UX Improvements

- Use SVG assets for UI controls ([#1657](https://github.com/mapbox/mapbox-gl-js/pull/1657))
- Zoom out with shift + dblclick ([#1666](https://github.com/mapbox/mapbox-gl-js/issues/1666))

## 0.11.2 (Oct 29 2015)

- Misc performance improvements

#### Bugfixes

- Fix sprites on systems with non-integer `devicePixelRatio`s ([#1029](https://github.com/mapbox/mapbox-gl-js/issues/1029) [#1475](https://github.com/mapbox/mapbox-gl-js/issues/1475) [#1476](https://github.com/mapbox/mapbox-gl-js/issues/1476))
- Fix layer minZoom being ignored if not less than source maxZoom
- Fix symbol placement at the start of a line ([#1461](https://github.com/mapbox/mapbox-gl-js/issues/1461))
- Fix `raster-opacity` on non-tile sources ([#1270](https://github.com/mapbox/mapbox-gl-js/issues/1270))
- Ignore boxzoom on shift-click ([#1655](https://github.com/mapbox/mapbox-gl-js/issues/1655))

#### UX Improvements

- Enable line breaks on common punctuation ([#1115](https://github.com/mapbox/mapbox-gl-js/issues/1115))

#### API Improvements

- Add toString and toArray methods to LngLat, LngLatBounds ([#1571](https://github.com/mapbox/mapbox-gl-js/issues/1571))
- Add `Transform#resize` method
- Add `Map#getLayer` method ([#1183](https://github.com/mapbox/mapbox-gl-js/issues/1183))
- Add `Transform#unmodified` property ([#1452](https://github.com/mapbox/mapbox-gl-js/issues/1452))
- Propagate WebGL context events ([#1612](https://github.com/mapbox/mapbox-gl-js/pull/1612))

## 0.11.1 (Sep 30 2015)

#### Bugfixes

- Add statistics and checkboxes to debug page
- Fix `Map#featuresAt` for non-4096 vector sources ([#1529](https://github.com/mapbox/mapbox-gl-js/issues/1529))
- Don't fire `mousemove` on drag-pan
- Fix maxBounds constrains ([#1539](https://github.com/mapbox/mapbox-gl-js/issues/1539))
- Fix maxBounds infinite loop ([#1538](https://github.com/mapbox/mapbox-gl-js/issues/1538))
- Fix memory leak in worker
- Assert valid `TileCoord`, fix wrap calculation in `TileCoord#cover` ([#1483](https://github.com/mapbox/mapbox-gl-js/issues/1483))
- Abort raster tile load if not in viewport ([#1490](https://github.com/mapbox/mapbox-gl-js/issues/1490))

#### API Improvements

- Add `Map` event listeners for `mouseup`, `contextmenu` (right click) ([#1532](https://github.com/mapbox/mapbox-gl-js/issues/1532))

## 0.11.0 (Sep 11 2015)

#### API Improvements

- Add `Map#featuresIn`: a bounding-box feature query
- Emit stylesheet validation errors ([#1436](https://github.com/mapbox/mapbox-gl-js/issues/1436))

#### UX Improvements

- Handle v8 style `center`, `zoom`, `bearing`, `pitch` ([#1452](https://github.com/mapbox/mapbox-gl-js/issues/1452))
- Improve circle type styling ([#1446](https://github.com/mapbox/mapbox-gl-js/issues/1446))
- Improve dashed and patterned line antialiasing

#### Bugfixes

- Load images in a way that respects Cache-Control headers
- Filter for rtree matches to those crossing bbox
- Log errors by default ([#1463](https://github.com/mapbox/mapbox-gl-js/issues/1463))
- Fixed modification of `text-size` via `setLayoutProperty` ([#1451](https://github.com/mapbox/mapbox-gl-js/issues/1451))
- Throw on lat > 90 || < -90. ([#1443](https://github.com/mapbox/mapbox-gl-js/issues/1443))
- Fix circle clipping bug ([#1457](https://github.com/mapbox/mapbox-gl-js/issues/1457))

## 0.10.0 (Aug 21 2015)

#### Breaking changes

- Switched to [longitude, latitude] coordinate order, matching GeoJSON. We anticipate that mapbox-gl-js will be widely used
  with GeoJSON, and in the long term having a coordinate order that is consistent with GeoJSON will lead to less confusion
  and impedance mismatch than will a [latitude, longitude] order.

  The following APIs were renamed:

  - `LatLng` was renamed to `LngLat`
  - `LatLngBounds` was renamed to `LngLatBounds`
  - `Popup#setLatLng` was renamed to `Popup#setLngLat`
  - `Popup#getLatLng` was renamed to `Popup#getLngLat`
  - The `latLng` property of Map events was renamed `lngLat`

  The following APIs now expect array coordinates in [longitude, latitude] order:

  - `LngLat.convert`
  - `LngLatBounds.convert`
  - `Popup#setLngLat`
  - The `center` and `maxBounds` options of the `Map` constructor
  - The arguments to `Map#setCenter`, `Map#fitBounds`, `Map#panTo`, and `Map#project`
  - The `center` option of `Map#jumpTo`, `Map#easeTo`, and `Map#flyTo`
  - The `around` option of `Map#zoomTo`, `Map#rotateTo`, and `Map#easeTo`
  - The `coordinates` properties of video and image sources

- Updated to mapbox-gl-style-spec v8.0.0 ([Changelog](https://github.com/mapbox/mapbox-gl-style-spec/blob/v8.0.0/CHANGELOG.md)). Styles are
  now expected to be version 8. You can use the [gl-style-migrate](https://github.com/mapbox/mapbox-gl-style-lint#migrations)
  utility to update existing styles.

- The format for `mapbox://` style and glyphs URLs has changed. For style URLs, you should now use the format
  `mapbox://styles/:username/:style`. The `:style` portion of the URL no longer contains a username. For font URLs, you
  should now use the format `mapbox://fonts/:username/{fontstack}/{range}.pbf`.
- Mapbox default styles are now hosted via the Styles API rather than www.mapbox.com. You can make use of the Styles API
  with a `mapbox://` style URL pointing to a v8 style, e.g. `mapbox://styles/mapbox/streets-v8`.
- The v8 satellite style (`mapbox://styles/mapbox/satellite-v8`) is now a plain satellite style, and not longer supports labels
  or contour lines via classes. For a labeled satellite style, use `mapbox://styles/mapbox/satellite-hybrid`.

- Removed `mbgl.config.HTTP_URL` and `mbgl.config.FORCE_HTTPS`; https is always used when connecting to the Mapbox API.
- Renamed `mbgl.config.HTTPS_URL` to `mbgl.config.API_URL`.

#### Bugfixes

- Don't draw halo when halo-width is 0 ([#1381](https://github.com/mapbox/mapbox-gl-js/issues/1381))
- Reverted shader changes that degraded performance on IE

#### API Improvements

- You can now unset layout and paint properties via the `setLayoutProperty` and `setPaintProperty` APIs
  by passing `undefined` as a property value.
- The `layer` option of `featuresAt` now supports an array of layers.

## 0.9.0 (Jul 29 2015)

- `glyphs` URL now normalizes without the `/v4/` prefix for `mapbox://` urls. Legacy behavior for `mapbox://fontstacks` is still maintained ([#1385](https://github.com/mapbox/mapbox-gl-js/issues/1385))
- Expose `geojson-vt` options for GeoJSON sources ([#1271](https://github.com/mapbox/mapbox-gl-js/issues/1271))
- bearing snaps to "North" within a tolerance of 7 degrees ([#1059](https://github.com/mapbox/mapbox-gl-js/issues/1059))
- Now you can directly mutate the minzoom and maxzoom layer properties with `map.setLayerZoomRange(layerId, minzoom, maxzoom)`
- Exposed `mapboxgl.Control`, a base class used by all UI controls
- Refactored handlers to be individually included in Map options, or enable/disable them individually at runtime, e.g. `map.scrollZoom.disable()`.
- New feature: Batch operations can now be done at once, improving performance for calling multiple style functions: ([#1352](https://github.com/mapbox/mapbox-gl-js/pull/1352))

  ```js
  style.batch(function (s) {
    s.addLayer({ id: "first", type: "symbol", source: "streets" });
    s.addLayer({ id: "second", type: "symbol", source: "streets" });
    s.addLayer({ id: "third", type: "symbol", source: "terrain" });
    s.setPaintProperty("first", "text-color", "black");
    s.setPaintProperty("first", "text-halo-color", "white");
  });
  ```

- Improved documentation
- `featuresAt` performance improvements by exposing `includeGeometry` option
- Better label placement along lines ([#1283](https://github.com/mapbox/mapbox-gl-js/pull/1283))
- Improvements to round linejoins on semi-transparent lines (mapbox/mapbox-gl-native[#1771](https://github.com/mapbox/mapbox-gl-js/pull/1771))
- Round zoom levels for raster tile loading ([@2a2aec](https://github.com/mapbox/mapbox-gl-js/commit/2a2aec44a39e11e73bdf663258bd6d52b83775f5))
- Source#reload cannot be called if source is not loaded ([#1198](https://github.com/mapbox/mapbox-gl-js/issues/1198))
- Events bubble to the canvas container for custom overlays ([#1301](https://github.com/mapbox/mapbox-gl-js/pull/1301))
- Move handlers are now bound on mousedown and touchstart events
- map.featuresAt() now works across the dateline

## 0.8.1 (Jun 16 2015)

- No code changes; released only to correct a build issue in 0.8.0.

## 0.8.0 (Jun 15 2015)

#### Breaking changes

- `map.setView(latlng, zoom, bearing)` has been removed. Use
  [`map.jumpTo(options)`](https://www.mapbox.com/mapbox-gl-js/api/#map/jumpto) instead:

  ```js
  map.setView([40, -74.5], 9); // 0.7.0 or earlier
  map.jumpTo({ center: [40, -74.5], zoom: 9 }); // now
  ```

- [`map.easeTo`](https://www.mapbox.com/mapbox-gl-js/api/#map/easeto) and
  [`map.flyTo`](https://www.mapbox.com/mapbox-gl-js/api/#map/flyto) now accept a single
  options object rather than positional parameters:

  ```js
  map.easeTo([40, -74.5], 9, null, { duration: 400 }); // 0.7.0 or earlier
  map.easeTo({ center: [40, -74.5], zoom: 9, duration: 400 }); // now
  ```

- `mapboxgl.Source` is no longer exported. Use `map.addSource()` instead. See the
  [GeoJSON line](https://www.mapbox.com/mapbox-gl-js/example/geojson-line/) or
  [GeoJSON markers](https://www.mapbox.com/mapbox-gl-js/example/geojson-markers/)
  examples.
- `mapboxgl.util.supported()` moved to [`mapboxgl.supported()`](https://www.mapbox.com/mapbox-gl-js/api/#mapboxgl/supported).

#### UX improvements

- Add perspective rendering ([#1049](https://github.com/mapbox/mapbox-gl-js/pull/1049))
- Better and faster labelling ([#1079](https://github.com/mapbox/mapbox-gl-js/pull/1079))
- Add touch interactions support on mobile devices ([#949](https://github.com/mapbox/mapbox-gl-js/pull/949))
- Viewport-relative popup arrows ([#1065](https://github.com/mapbox/mapbox-gl-js/pull/1065))
- Normalize mousewheel zooming speed ([#1060](https://github.com/mapbox/mapbox-gl-js/pull/1060))
- Add proper handling of GeoJSON features that cross the date line ([#1275](https://github.com/mapbox/mapbox-gl-js/issues/1275))
- Sort overlapping symbols in the y direction ([#470](https://github.com/mapbox/mapbox-gl-js/issues/470))
- Control buttons are now on a 30 pixel grid ([#1143](https://github.com/mapbox/mapbox-gl-js/issues/1143))
- Improve GeoJSON processing performance

#### API Improvements

- Switch to JSDoc for documentation
- Bundling with browserify is now supported
- Validate incoming map styles ([#1054](https://github.com/mapbox/mapbox-gl-js/pull/1054))
- Add `Map` `setPitch` `getPitch`
- Add `Map` `dblclick` event. ([#1168](https://github.com/mapbox/mapbox-gl-js/issues/1168))
- Add `Map` `getSource` ([@660a8c1](https://github.com/mapbox/mapbox-gl-js/commit/660a8c1e087f63282d24a30684d686523bce36cb))
- Add `Map` `setFilter` and `getFilter` ([#985](https://github.com/mapbox/mapbox-gl-js/issues/985))
- Add `Map` `failIfMajorPerformanceCaveat` option ([#1082](https://github.com/mapbox/mapbox-gl-js/pull/1082))
- Add `Map` `preserveDrawingBuffer` option ([#1232](https://github.com/mapbox/mapbox-gl-js/pull/1232))
- Add `VideoSource` `getVideo()` ([#1162](https://github.com/mapbox/mapbox-gl-js/issues/1162))
- Support vector tiles with extents other than 4096 ([#1227](https://github.com/mapbox/mapbox-gl-js/pull/1227))
- Use a DOM hierarchy that supports evented overlays ([#1217](https://github.com/mapbox/mapbox-gl-js/issues/1217))
- Pass `latLng` to the event object ([#1068](https://github.com/mapbox/mapbox-gl-js/pull/1068))

#### UX Bugfixes

- Fix rendering glitch on iOS 8 ([#750](https://github.com/mapbox/mapbox-gl-js/issues/750))
- Fix line triangulation errors ([#1120](https://github.com/mapbox/mapbox-gl-js/issues/1120), [#992](https://github.com/mapbox/mapbox-gl-js/issues/992))
- Support unicode range 65280-65535 ([#1108](https://github.com/mapbox/mapbox-gl-js/pull/1108))
- Fix cracks between fill patterns ([#972](https://github.com/mapbox/mapbox-gl-js/issues/972))
- Fix angle of icons aligned with lines ([@37a498a](https://github.com/mapbox/mapbox-gl-js/commit/37a498a7aa2c37d6b94611b614b4efe134e6dd59))
- Fix dashed line bug for overscaled tiles ([#1132](https://github.com/mapbox/mapbox-gl-js/issues/1132))
- Fix icon artifacts caused by sprite neighbors ([#1195](https://github.com/mapbox/mapbox-gl-js/pull/1195))

#### API Bugfixes

- Don't fire spurious `moveend` events on mouseup ([#1107](https://github.com/mapbox/mapbox-gl-js/issues/1107))
- Fix a race condition in `featuresAt` ([#1220](https://github.com/mapbox/mapbox-gl-js/pull/1220))
- Fix for brittle fontstack name convention ([#1070](https://github.com/mapbox/mapbox-gl-js/pull/1070))
- Fix broken `Popup` `setHTML` ([#1272](https://github.com/mapbox/mapbox-gl-js/issues/1272))
- Fix an issue with cross-origin image requests ([#1269](https://github.com/mapbox/mapbox-gl-js/pull/1269))

## 0.7.0 (Mar 3 2015)

#### Breaking

- Rename `Map` `hover` event to `mousemove`.
- Change `featuresAt` to return GeoJSON objects, including geometry ([#1010](https://github.com/mapbox/mapbox-gl-js/issues/1010))
- Remove `Map` `canvas` and `container` properties, add `getCanvas` and `getContainer` methods instead

#### UX Improvements

- Improve line label density
- Add boxzoom interaction ([#1038](https://github.com/mapbox/mapbox-gl-js/issues/1038))
- Add keyboard interaction ([#1034](https://github.com/mapbox/mapbox-gl-js/pull/1034))
- Faster `GeoJSONSource` `setData` without flickering ([#973](https://github.com/mapbox/mapbox-gl-js/issues/973))

#### API Improvements

- Add Popup component ([#325](https://github.com/mapbox/mapbox-gl-js/issues/325))
- Add layer API ([#1022](https://github.com/mapbox/mapbox-gl-js/issues/1022))
- Add filter API ([#985](https://github.com/mapbox/mapbox-gl-js/issues/985))
- More efficient filter API ([#1018](https://github.com/mapbox/mapbox-gl-js/issues/1018))
- Accept plain old JS object for `addSource` ([#1021](https://github.com/mapbox/mapbox-gl-js/issues/1021))
- Reparse overscaled tiles

#### Bugfixes

- Fix `featuresAt` for LineStrings ([#1006](https://github.com/mapbox/mapbox-gl-js/issues/1006))
- Fix `tileSize` argument to `GeoJSON` worker ([#987](https://github.com/mapbox/mapbox-gl-js/issues/987))
- Remove extraneous files from the npm package ([#1024](https://github.com/mapbox/mapbox-gl-js/issues/1024))
- Hide "improve map" link in print ([#988](https://github.com/mapbox/mapbox-gl-js/issues/988))

## 0.6.0 (Feb 9 2015)

#### Bugfixes

- Add wrapped padding to sprite for repeating images ([#972](https://github.com/mapbox/mapbox-gl-js/issues/972))
- Clear color buffers before rendering ([#966](https://github.com/mapbox/mapbox-gl-js/issues/966))
- Make line-opacity work with line-image ([#970](https://github.com/mapbox/mapbox-gl-js/issues/970))
- event.toElement fallback for Firefox ([#932](https://github.com/mapbox/mapbox-gl-js/issues/932))
- skip duplicate vertices at ends of lines ([#776](https://github.com/mapbox/mapbox-gl-js/issues/776))
- allow characters outside \w to be used in token
- Clear old tiles when new GeoJSON is loaded ([#905](https://github.com/mapbox/mapbox-gl-js/issues/905))

#### Improvements

- Added `map.setPaintProperty()`, `map.getPaintProperty()`, `map.setLayoutProperty()`, and `map.getLayoutProperty()`.
- Switch to ESLint and more strict code rules ([#957](https://github.com/mapbox/mapbox-gl-js/pull/957))
- Grab 2x raster tiles if retina ([#754](https://github.com/mapbox/mapbox-gl-js/issues/754))
- Support for mapbox:// style URLs ([#875](https://github.com/mapbox/mapbox-gl-js/issues/875))

#### Breaking

- Updated to mapbox-gl-style-spec v7.0.0 ([Changelog](https://github.com/mapbox/mapbox-gl-style-spec/blob/a2b0b561ce16015a1ef400dc870326b1b5255091/CHANGELOG.md)). Styles are
  now expected to be version 7. You can use the [gl-style-migrate](https://github.com/mapbox/mapbox-gl-style-lint#migrations)
  utility to update existing styles.
- HTTP_URL and HTTPS_URL config options must no longer include a `/v4` path prefix.
- `addClass`, `removeClass`, `setClasses`, `hasClass`, and `getClasses` are now methods
  on Map.
- `Style#cascade` is now private, pending a public style mutation API ([#755](https://github.com/mapbox/mapbox-gl-js/pull/755)).
- The format for `featuresAt` results changed. Instead of result-per-geometry-cross-layer,
  each result has a `layers` array with all layers that contain the feature. This avoids
  duplication of geometry and properties in the result set.

## 0.5.2 (Jan 07 2015)

#### Bugfixes

- Remove tiles for unused sources ([#863](https://github.com/mapbox/mapbox-gl-js/issues/863))
- Fix fill pattern alignment

#### Improvements

- Add GeoJSONSource maxzoom option ([#760](https://github.com/mapbox/mapbox-gl-js/issues/760))
- Return ref layers in featuresAt ([#847](https://github.com/mapbox/mapbox-gl-js/issues/847))
- Return any extra layer keys provided in the stylesheet in featuresAt
- Faster protobuf parsing

## 0.5.1 (Dec 19 2014)

#### Bugfixes

- Fix race conditions with style loading/rendering
- Fix race conditions with setStyle
- Fix map.remove()
- Fix featuresAt properties

## 0.5.0 (Dec 17 2014)

#### Bugfixes

- Fix multiple calls to setStyle

#### Improvements

- `featuresAt` now returns additional information
- Complete style/source/tile event suite:
  style.load, style.error, style.change,
  source.add, source.remove, source.load, source.error, source.change,
  tile.add, tile.remove, tile.load, tile.error
- Vastly improved performance and correctness for GeoJSON sources
- Map#setStyle accepts a style URL
- Support {prefix} in tile URL templates
- Provide a source map with minified source

#### Breaking

- Results format for `featuresAt` changed

## 0.4.2 (Nov 14 2014)

#### Bugfixes

- Ensure only one easing is active at a time ([#807](https://github.com/mapbox/mapbox-gl-js/issues/807))
- Don't require style to perform easings ([#817](https://github.com/mapbox/mapbox-gl-js/issues/817))
- Fix raster tiles sometimes not showing up ([#761](https://github.com/mapbox/mapbox-gl-js/issues/761))

#### Improvements

- Internet Explorer 11 support (experimental)

## 0.4.1 (Nov 10 2014)

#### Bugfixes

- Interpolate to the closest bearing when doing rotation animations ([#818](https://github.com/mapbox/mapbox-gl-js/issues/818))

## 0.4.0 (Nov 4 2014)

#### Breaking

- Updated to mapbox-gl-style-spec v6.0.0 ([Changelog](https://github.com/mapbox/mapbox-gl-style-spec/blob/v6.0.0/CHANGELOG.md)). Styles are
  now expected to be version 6. You can use the [gl-style-migrate](https://github.com/mapbox/mapbox-gl-style-lint#migrations)
  utility to update existing styles.

## 0.3.2 (Oct 23 2014)

#### Bugfixes

- Fix worker initialization with deferred or async scripts

#### Improvements

- Added map.remove()
- CDN assets are now served with gzip compression

## 0.3.1 (Oct 06 2014)

#### Bugfixes

- Fixed iteration over arrays with for/in
- Made browserify deps non-dev ([#752](https://github.com/mapbox/mapbox-gl-js/issues/752))

## 0.3.0 (Sep 23 2014)

#### Breaking

- Updated to mapbox-gl-style-spec v0.0.5 ([Changelog](https://github.com/mapbox/mapbox-gl-style-spec/blob/v0.0.5/CHANGELOG.md)). Styles are
  now expected to be version 5. You can use the [gl-style-migrate](https://github.com/mapbox/mapbox-gl-style-lint#migrations)
  utility to update existing styles.
- Removed support for composite layers for performance reasons. [#523](https://github.com/mapbox/mapbox-gl-js/issues/523#issuecomment-51731405)
- `raster-hue-rotate` units are now degrees.

### Improvements

- Added LatLng#wrap
- Added support for Mapbox fontstack API.
- Added support for remote, non-Mapbox TileJSON sources and inline TileJSON sources ([#535](https://github.com/mapbox/mapbox-gl-js/issues/535), [#698](https://github.com/mapbox/mapbox-gl-js/issues/698)).
- Added support for `symbol-avoid-edges` property to allow labels to be placed across tile edges.
- Fixed mkdir issue on Windows ([#674](https://github.com/mapbox/mapbox-gl-js/issues/674)).
- Fixed drawing beveled line joins without overlap.

#### Bugfixes

- Fixed performance when underzooming a layer's minzoom.
- Fixed `raster-opacity` for regular raster layers.
- Fixed various corner cases of easing functions.
- Do not modify original stylesheet ([#728](https://github.com/mapbox/mapbox-gl-js/issues/728)).
- Inherit video source from source ([#699](https://github.com/mapbox/mapbox-gl-js/issues/699)).
- Fixed interactivity for geojson layers.
- Stop dblclick on navigation so the map does not pan ([#715](https://github.com/mapbox/mapbox-gl-js/issues/715)).

## 0.2.2 (Aug 12 2014)

#### Breaking

- `map.setBearing()` no longer supports a second argument. Use `map.rotateTo` with an `offset` option and duration 0
  if you need to rotate around a point other than the map center.

#### Improvements

- Improved `GeoJSONSource` to also accept URL as `data` option, eliminating a huge performance bottleneck in case of large GeoJSON files.
  [#669](https://github.com/mapbox/mapbox-gl-js/issues/669) [#671](https://github.com/mapbox/mapbox-gl-js/issues/671)
- Switched to a different fill outlines rendering approach. [#668](https://github.com/mapbox/mapbox-gl-js/issues/668)
- Made the minified build 12% smaller gzipped (66 KB now).
- Added `around` option to `Map` `zoomTo`/`rotateTo`.
- Made the permalink hash more compact.
- Bevel linejoins no longer overlap and look much better when drawn with transparency.

#### Bugfixes

- Fixed the **broken minified build**. [#679](https://github.com/mapbox/mapbox-gl-js/issues/679)
- Fixed **blurry icons** rendering. [#666](https://github.com/mapbox/mapbox-gl-js/issues/666)
- Fixed `util.supports` WebGL detection producing false positives in some cases. [#677](https://github.com/mapbox/mapbox-gl-js/issues/677)
- Fixed invalid font configuration completely blocking tile rendering. [#662](https://github.com/mapbox/mapbox-gl-js/issues/662)
- Fixed `Map` `project`/`unproject` to properly accept array-form values.
- Fixed sprite loading race condition. [#593](https://github.com/mapbox/mapbox-gl-js/issues/593)
- Fixed `GeoJSONSource` `setData` not updating the map until zoomed or panned. [#676](https://github.com/mapbox/mapbox-gl-js/issues/676)

## 0.2.1 (Aug 8 2014)

#### Breaking

- Changed `Navigation` control signature: now it doesn't need `map` in constructor
  and gets added with `map.addControl(nav)` or `nav.addTo(map)`.
- Updated CSS classes to have consistent naming prefixed with `mapboxgl-`.

#### Improvements

- Added attribution control (present by default, disable by passing `attributionControl: false` in options).
- Added rotation by dragging the compass control.
- Added grabbing cursors for the map by default.
- Added `util.inherit` and `util.debounce` functions.
- Changed the default debug page style to OSM Bright.
- Token replacements now support dashes.
- Improved navigation control design.

#### Bugfixes

- Fixed compass control to rotate its icon with the map.
- Fixed navigation control cursors.
- Fixed inertia going to the wrong direction in a rotated map.
- Fixed inertia race condition where error was sometimes thrown after erratic panning/zooming.

## 0.2.0 (Aug 6 2014)

- First public release.<|MERGE_RESOLUTION|>--- conflicted
+++ resolved
@@ -6,11 +6,8 @@
 
 ### 🐞 Bug fixes
 
-<<<<<<< HEAD
 - Fixed Interrupting a scroll zoom causes the next scroll zoom to return to the prior zoom level by reseting scroll handler state properly ([#2709](https://github.com/maplibre/maplibre-gl-js/issues/2709), [#3051](https://github.com/maplibre/maplibre-gl-js/pull/305))
-=======
 - Fix unit test warning about duplicate module names ([#3049](https://github.com/maplibre/maplibre-gl-js/pull/3049))
->>>>>>> 8a88c6e6
 - _...Add new stuff here..._
 
 ## 3.3.1
