--- conflicted
+++ resolved
@@ -3,6 +3,7 @@
 ### ✨ Features and improvements
 
 - Add getLayersOrder() to Map and Style ([#3279](https://github.com/maplibre/maplibre-gl-js/pull/3279))
+- ⚠️ Change the undeling worker communication from callbacks to promises. This has a breaking effect on the implementation of custom `WorkerSource` and how it behaves ([#3233](https://github.com/maplibre/maplibre-gl-js/pull/3233))
 - _...Add new stuff here..._
 
 ### 🐞 Bug fixes
@@ -17,11 +18,6 @@
 - Convert plantuml diagrams to mermaid ([#3217](https://github.com/maplibre/maplibre-gl-js/pull/3217))
 - Improve buffer transfer in Safari after Safari fixed a memory leak bug ([#3225](https://github.com/maplibre/maplibre-gl-js/pull/3225))
 - Minify internal exports to reduce bundle size ([#3216](https://github.com/maplibre/maplibre-gl-js/pull/3216))
-<<<<<<< HEAD
-- ⚠️ Change the undeling worker communication from callbacks to promises. This has a breaking effect on the implementation of custom `WorkerSource` and how it behaves ([#3233](https://github.com/maplibre/maplibre-gl-js/pull/3233))
-- _...Add new stuff here..._
-=======
->>>>>>> 381b1de9
 
 ### 🐞 Bug fixes
 
