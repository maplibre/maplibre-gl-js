## main

### ✨ Features and improvements
- _...Add new stuff here..._

### 🐞 Bug fixes
<<<<<<< HEAD
- Fix crashes when camera is inside terrain. Add padding between camera and surface to prevent cases like this. ([#1542](https://github.com/maplibre/maplibre-gl-js/issues/1542))
=======
- Fix line-placed map-pitch-aligned texts being too large when viewed from some latitudes on a globe ([#4786](https://github.com/maplibre/maplibre-gl-js/issues/4786))
- _...Add new stuff here..._
>>>>>>> 9d9a600b

## 5.0.0-pre.4

### ✨ Features and improvements

- ⚠️ Changed `geometry-type` to identify "Multi-" features ([#4877](https://github.com/maplibre/maplibre-gl-js/pull/4877))
- Add support for pitch > 90 degrees ([#4717](https://github.com/maplibre/maplibre-gl-js/issues/4717))

### 🐞 Bug fixes

- ⚠️ Fix order of normalizeSpriteURL and transformRequest in loadSprite ([#3897](https://github.com/maplibre/maplibre-gl-js/issues/3897))
- ⚠️ Remove unminified prod build ([#4906](https://github.com/maplibre/maplibre-gl-js/pull/4906))
- Fix issue where raster tile source won't fetch updates following request error ([#4890](https://github.com/maplibre/maplibre-gl-js/pull/4890))
- Fix 3D models in custom layers not being properly occluded by the globe ([#4817](https://github.com/maplibre/maplibre-gl-js/issues/4817))
- Fix issue where raster tiles were not rendered correctly when using globe and terrain ([#4912](https://github.com/maplibre/maplibre-gl-js/pull/4912))

## v5.0.0-pre.3

### ✨ Features and improvements

- Add support for camera roll angle ([#4717](https://github.com/maplibre/maplibre-gl-js/issues/4717))

### 🐞 Bug fixes

- Fix text not being hidden behind the globe when overlap mode was set to `always` ([#4802](https://github.com/maplibre/maplibre-gl-js/issues/4802))
- Fix a single white frame being displayed when the map internally transitions from mercator to globe projection ([#4816](https://github.com/maplibre/maplibre-gl-js/issues/4816))
- Fix loading of RTL plugin version 0.3.0 ([#4860](https://github.com/maplibre/maplibre-gl-js/pull/4860))

## 5.0.0-pre.2

### ✨ Features and improvements

- Improve performance of `queryRenderedFeatures` by using JavaScript `Set`s to assess layer membership internally ([#4777](https://github.com/maplibre/maplibre-gl-js/pull/4777))

### 🐞 Bug fixes

- Fix a memory leak due to missing removal of event listener registration ([#4824](https://github.com/maplibre/maplibre-gl-js/pull/4824))
- Improve symbol collision performance for both mercator and globe projections ([#4778](https://github.com/maplibre/maplibre-gl-js/pull/4778))
- Fix bad line scaling near the poles under globe projection ([#4778](https://github.com/maplibre/maplibre-gl-js/pull/4778))
- Fix globe loading many tiles at an unnecessarily high zoom level when the camera is pitched ([#4778](https://github.com/maplibre/maplibre-gl-js/pull/4778))

## 5.0.0-pre.1

### ✨ Features and improvements

- Support globe mode ([#3963](https://github.com/maplibre/maplibre-gl-js/issues/3963))
- Merge atmosphere an sky implementation ([#3888](https://github.com/maplibre/maplibre-gl-js/issues/3888))
- Add option to display a realistic atmosphere when using a Globe projection ([#3888](https://github.com/maplibre/maplibre-gl-js/issues/3888))

## 4.7.1

### 🐞 Bug fixes

- Fix circle won't render on mesa 24.1 with AMD GPU ([#4062](https://github.com/maplibre/maplibre-gl-js/issues/4062))
- Fix hash router for urls ending with a hashtag ([#4730](https://github.com/maplibre/maplibre-gl-js/pull/4730))
- Replace rollup-plugin-sourcemaps with rollup-plugin-sourcemaps2 ([#4740](https://github.com/maplibre/maplibre-gl-js/pull/4740))

## 4.7.0

### ✨ Features and improvements

- Support multiple layers in `map.on`, `map.once` and `map.off` methods ([#4570](https://github.com/maplibre/maplibre-gl-js/pull/4570))
- Ensure GeoJSON cluster sources emit a console warning if `maxzoom` is less than or equal to `clusterMaxZoom` since in this case you may see unexpected results. ([#4604](https://github.com/maplibre/maplibre-gl-js/pull/4604))

### 🐞 Bug fixes

- Heatmap Fix for 3D terrain ([#4571](https://github.com/maplibre/maplibre-gl-js/pull/4571))
- Fix Map#off to not remove listener with layer(s) registered with Map#once ([#4592](https://github.com/maplibre/maplibre-gl-js/pull/4592))
- Improve types a bit for `addSource` and `getSource` ([#4616](https://github.com/maplibre/maplibre-gl-js/pull/4616))
- Fix the color near the horizon when terrain is enabled without any sky ([#4607](https://github.com/maplibre/maplibre-gl-js/pull/4607))
- Fix bug where `fitBounds` and `cameraForBounds` would not display across the 180th meridian (antimeridian)
- Fix white flickering on map resize ([#4158](https://github.com/maplibre/maplibre-gl-js/pull/4158))
- Fixed a performance regression related to symbol placement ([#4599](https://github.com/maplibre/maplibre-gl-js/pull/4599))
- Fix a bug where cloning a Transform instance didn't include the `lngRange`. This caused a bug where
using `transformCameraUpdate` caused the `maxBounds` to stop working just for east/west bounds. ([#4625](https://github.com/maplibre/maplibre-gl-js/pull/4625))

## 4.6.0

### ✨ Features and improvements

- Prefer local glyph rendering for all CJKV characters, not just those in the CJK Unified Ideographs, Hiragana, Katakana, and Hangul Syllables blocks. ([#4560](https://github.com/maplibre/maplibre-gl-js/pull/4560)))

### 🐞 Bug fixes

- Fix right-to-left layout of labels that contain characters in the Arabic Extended-B code block. ([#4536](https://github.com/maplibre/maplibre-gl-js/pull/4536))
- Fix 3D map freezing when camera is adjusted against map bounds. ([#4537](https://github.com/maplibre/maplibre-gl-js/issues/4537))
- Fix `getStyle()` to return a clone so the object cannot be internally changed ([#4488](https://github.com/maplibre/maplibre-gl-js/issues/4488))
- Fix issues with setting sky to `undefined` ([#4587](https://github.com/maplibre/maplibre-gl-js/pull/4587)))

## 4.5.2

### ✨ Features and improvements

- Emit events when the cooperative gestures option has prevented a gesture. ([#4470](https://github.com/maplibre/maplibre-gl-js/pull/4470))
- Enable anisotropic filtering only when the pitch is greater than 20 degrees to preserve image sharpness on flat or slightly tilted maps.

### 🐞 Bug fixes

- Fix camera being able to move into 3D terrain ([#1542](https://github.com/maplibre/maplibre-gl-js/issues/1542))

## 4.5.1

### ✨ Features and improvements

- Allow trackpad pinch gestures to break through the `cooperativeGestures` setting, bringing it in line with other embedded map behaviours, such as Google Maps and Mapbox. ([#4465](https://github.com/maplibre/maplibre-gl-js/pull/4465))
- Expose projection matrix parameters ([#3136](https://github.com/maplibre/maplibre-gl-js/pull/3136))
- Add option to position markers at subpixel coordinates to prevent markers jumping on `moveend` ([#4458](https://github.com/maplibre/maplibre-gl-js/pull/4458))

### 🐞 Bug fixes

- Fix lag on fast map zoom ([#4366](https://github.com/maplibre/maplibre-gl-js/pull/4366))
- Fix unguarded read access to possibly undefined object ([#4431](https://github.com/maplibre/maplibre-gl-js/pull/4431))
- Fix remove hash string when map is removed ([#4427](https://github.com/maplibre/maplibre-gl-js/pull/4427))
- Fix GeolocateControl may be added twice when calling addControl/removeControl/addControl rapidly ([#4454](https://github.com/maplibre/maplibre-gl-js/pull/4454))
- Fix `style.loadURL` abort error being logged when removing style ([#4425](https://github.com/maplibre/maplibre-gl-js/pull/4425))
- Fix vector tiles not loading when html is opened via "resource://android" (i.e., the assets folder) in GeckoView on Android ([#4451](https://github.com/maplibre/maplibre-gl-js/pull/4451))

## 4.5.0

### ✨ Features and improvements

- Add sky implementation according to spec ([#3645](https://github.com/maplibre/maplibre-gl-js/pull/3645))

### 🐞 Bug fixes

- Fix (de)serialization of extends of built-ins (currently only AjaxError) not working correctly in web_worker_transfer. Also refactored related web_worker_transfer code and added more tests ([#4024](https://github.com/maplibre/maplibre-gl-js/pull/4211))

## 4.4.1

### 🐞 Bug fixes

- Fix `terrain` listener memory leak when adding and removing Marker ([#4284](https://github.com/maplibre/maplibre-gl-js/pull/4284))

## 4.4.0

### ✨ Features and improvements

- Improve animation curve when easeTo and flyTo with constraints ([#3793](https://github.com/maplibre/maplibre-gl-js/pull/3793))
- For filled extrusions, calculate the elevation per polygon ([#3313](https://github.com/maplibre/maplibre-gl-js/issues/3313))
- Add events to `GeolocateControl` to allow a more granular interaction ([#3847](https://github.com/maplibre/maplibre-gl-js/pull/3847))
- Make `MapOptions.style` optional to be consistent with `Map.setStyle(null)` ([#4151](https://github.com/maplibre/maplibre-gl-js/pull/4151))
- Use Autoprefixer to handle vendor prefixes in CSS ([#4165](https://github.com/maplibre/maplibre-gl-js/pull/4165))
- Make `aria-label` configurable for Map, Marker and Popup ([#4147](https://github.com/maplibre/maplibre-gl-js/pull/4147))
- Map `<canvas>` is focusable only when interactive ([#4147](https://github.com/maplibre/maplibre-gl-js/pull/4147))
- "Accept" headers set in Request Transformers are not overwritten ([#4210](https://github.com/maplibre/maplibre-gl-js/pull/4210))
- ⚠️ Rename projMatrix to modelViewProjectionMatrix. Also rename invProjMatrix, alignedProjMatrix accordingly ([#4215](https://github.com/maplibre/maplibre-gl-js/pull/4215))
- Publish an unminified prod build ([#4265](https://github.com/maplibre/maplibre-gl-js/pull/4265))

### 🐞 Bug fixes

- ⚠️ Allow breaking lines in labels before a left parenthesis ([#4138](https://github.com/maplibre/maplibre-gl-js/pull/4138))
- ⚠️ Fix ignoring embedded line breaks when `symbol-placement` is `line` or `line-center` ([#4124](https://github.com/maplibre/maplibre-gl-js/pull/4124))
- Ensure loseContext exists before calling it ([#4245](https://github.com/maplibre/maplibre-gl-js/pull/4245))
- Update deprecated `-ms-high-contrast` vendor prefix to `(forced-colors: active)` and `(prefers-color-scheme: light)` as appropriate ([#4250](https://github.com/maplibre/maplibre-gl-js/pull/4250))

## 4.3.2

### 🐞 Bug fixes

- Fix an issue with `moveend` zoom being different than the actual current zoom ([#4132](https://github.com/maplibre/maplibre-gl-js/pull/4132))

## 4.3.1

### 🐞 Bug fixes

- Fix drift in zoom that may happen during flyTo and easeTo due to freezeElevation logic. ([#3878](https://github.com/maplibre/maplibre-gl-js/issues/3878))

## 4.3.0

### ✨ Features and improvements

- Add `getData` method for GeoJSON Sources to provide the possibility to obtain all the source's features ([#4082](https://github.com/maplibre/maplibre-gl-js/pull/4082))
- Allow cross-fading between raster tile source updates at the same zoom level ([#4072](https://github.com/maplibre/maplibre-gl-js/pull/4072))

### 🐞 Bug fixes

- Fix normalizeSpriteURL before transformRequest throwing an Error with relative URLs ([#3897](https://github.com/maplibre/maplibre-gl-js/issues/3897))
- Fix return type of map.cameraForBounds ([#3760](https://github.com/maplibre/maplibre-gl-js/issues/3760))
- Fix to run benchmark with MAPLIBRE_STYLES environment variable ([#2122](https://github.com/maplibre/maplibre-gl-js/issues/2122))
- Fix symbol collisions using inaccurate and sometimes entirely wrong collision boxes when the map is pitched or rotated ([#210](https://github.com/maplibre/maplibre-gl-js/issues/210))
- Fix `text-translate` and `icon-translate` behaving weirdly and inconsistently with other `-translate` properties ([#3456](https://github.com/maplibre/maplibre-gl-js/issues/3456))
- Fix symbol collision debug view (`showCollisionBoxes`) not showing the actual bounding boxes used for collision and click areas. The displayed boxes now match actual collision boxes exactly ([#4071](https://github.com/maplibre/maplibre-gl-js/pull/4071))
- Fix symbol collision boxes not being accurate for variable-anchor symbols ([#4071](https://github.com/maplibre/maplibre-gl-js/pull/4071))
- Fix icon collision boxes using `text-translate` property for translation instead of the correct `icon-translate` ([#4071](https://github.com/maplibre/maplibre-gl-js/pull/4071))

## 4.2.0

### ✨ Features and improvements

- Update `Popup`'s methods `addClass` and `removeClass` to return an instance of Popup ([#3975](https://github.com/maplibre/maplibre-gl-js/pull/3975))
- New map option to decide whether to cancel previous pending tiles while zooming in ([#4051](https://github.com/maplibre/maplibre-gl-js/pull/4051))
- Sprites include optional textFitHeight and textFitWidth values ([#4019](https://github.com/maplibre/maplibre-gl-js/pull/4019))
- Add support for `distance` expression ([#4076](https://github.com/maplibre/maplibre-gl-js/pull/4076))

## 4.1.3

### ✨ Features and improvements

- Added const enum for actor messages to improve readability and maintainability. In tsconfig.json, `isolatedModules` flag is set to false in favor of generated JS size. ([#3879](https://github.com/maplibre/maplibre-gl-js/issues/3879))

### 🐞 Bug fixes

- Fix different unwanted panning changes at the end of a panning motion, that happen on a large screen ([#3935](https://github.com/maplibre/maplibre-gl-js/issues/3935))
- Fix image sources not being marked as loaded on error ([#3981](https://github.com/maplibre/maplibre-gl-js/pull/3981))
- Fix ScaleControl options should be optional. ([#4002](https://github.com/maplibre/maplibre-gl-js/pull/4002))
- Fix race condition in `SourceCache` that makes unit tests unstable. Eliminate a redundant 'visibility' event fired from Style class. ([#3992](https://github.com/maplibre/maplibre-gl-js/issues/3992))
- Fix paint property not being updated by setPaintProperty ([#2651](https://github.com/maplibre/maplibre-gl-js/issues/2651))

## 4.1.2

### ✨ Features and improvements

- Hide Popup when its parent Marker is behind terrain ([#3865](https://github.com/maplibre/maplibre-gl-js/pull/3865))

### 🐞 Bug fixes

- Fix type definition on `localIdeographFontFamily` ([#3896](https://github.com/maplibre/maplibre-gl-js/pull/3896))
- Fix unwanted panning changes at the end of a panning motion ([#3872](https://github.com/maplibre/maplibre-gl-js/issues/3872))
- Fix `close` events being fired for popups that aren't open ([#3901](https://github.com/maplibre/maplibre-gl-js/pull/3901))

## 4.1.1

### ✨ Features and improvements

- Improve animation curve when easeTo and flyTo with constraints ([#3793](https://github.com/maplibre/maplibre-gl-js/pull/3793))

### 🐞 Bug fixes

- Fix unwanted zoom changes at the end of a panning motion ([#2094](https://github.com/maplibre/maplibre-gl-js/issues/2094))

## 4.1.0

### ✨ Features and improvements

- Add option to position popup at subpixel coordinates to allow for smooth animations ([#3710](https://github.com/maplibre/maplibre-gl-js/pull/3710))
- Constrain horizontal panning when renderWorldCopies is set to false ([3738](https://github.com/maplibre/maplibre-gl-js/pull/3738))

### 🐞 Bug fixes

- Fix popup appearing far from marker that was moved to a side globe ([3712](https://github.com/maplibre/maplibre-gl-js/pull/3712))
- Set text color to ensure contrast in the attribution pill ([3737](https://github.com/maplibre/maplibre-gl-js/pull/3737))
- Fix memory leak in Worker when map is removed ([3734](https://github.com/maplibre/maplibre-gl-js/pull/3734))
- Fix issue with `FullscreenControl` when MapLibre is within a [ShadowRoot](https://developer.mozilla.org/en-US/docs/Web/API/ShadowRoot) ([#3573](https://github.com/maplibre/maplibre-gl-js/pull/3573))
- Fix performance regression with `setRTLTextPlugin` which can cause 1 or 2 extra frames to render. ([#3728](https://github.com/maplibre/maplibre-gl-js/pull/3728))

## 4.0.2

### 🐞 Bug fixes

- Fix `Style.setState` ignoring validate flag ([#3709](https://github.com/maplibre/maplibre-gl-js/pull/3709))
- Fix marker flying off near horizon ([3704](https://github.com/maplibre/maplibre-gl-js/pull/3704))

## 4.0.1

### ✨ Features and improvements

- Add `setUrl` method to RasterTileSource to dynamically update existing TileJSON resource. ([3700](https://github.com/maplibre/maplibre-gl-js/pull/3700))

### 🐞 Bug fixes

- Fix Marker losing opacity after window resize ([#3656](https://github.com/maplibre/maplibre-gl-js/pull/3656))
- Fix vector tiles not loading when html is opened via "file://" ([#3681](https://github.com/maplibre/maplibre-gl-js/pull/3681))

## 4.0.0

### ✨ Features and improvements

- ⚠️ Remove all global getters and setters from `maplibregl`, this means the the following methods have changed:

  - `maplibregl.version` => `getVersion()`
  - `maplibregl.workerCount` => `getWorkerCount()`, `setWorkerCount(...)`
  - `maplibregl.maxParallelImageRequests` => `getMaxParallelImageRequests()`, `setMaxParallelImageRequests(...)`
  - `maplibregl.workerUrl` => `getWorkerUrl()`, `setWorkerUrl(...)`

  This is to avoid the need to use a global object and allow named exports/imports ([#3601](https://github.com/maplibre/maplibre-gl-js/issues/3601))

- ⚠️ Change attribution to be on by default, change `MapOptions.attributionControl` to be the type that the control handles, removed `MapOptions.customAttribution` ([#3618](https://github.com/maplibre/maplibre-gl-js/issues/3618))
  Note: showing the logo of MapLibre is not required for using MapLibre.
- ⚠️ Changed cooperative gesture config and removed the strings from it in favor of the locale variable ([#3621](https://github.com/maplibre/maplibre-gl-js/issues/3621))
- ⚠️ Changed the terrain enable disable locale key to match the other keys' styles, updated the typings to allow using locale with more ease ([#3621](https://github.com/maplibre/maplibre-gl-js/issues/3621))
- ⚠️ Add the ability to import a script in the worker thread and call `addProtocol` and `removeProtocol` there ([#3459](https://github.com/maplibre/maplibre-gl-js/pull/3459)) - this also changed how `addSourceType` works since now you'll need to load the script with `maplibregl.importScriptInWorkers`.
- ⚠️ Changes `addProtocol` to be promise-based without the usage of callbacks and cancelable ([#3433](https://github.com/maplibre/maplibre-gl-js/pull/3433))
- ⚠️ Moved the `addSourceType` to be a part of the global maplibregl object instead of being per map object ([#3420](https://github.com/maplibre/maplibre-gl-js/pull/3420))
- ⚠️ Removed callback usage from `map.loadImage` in continue to below change ([#3422](https://github.com/maplibre/maplibre-gl-js/pull/3422))
- ⚠️ Changed the `GeoJSONSource`'s `getClusterExpansionZoom`, `getClusterChildren`, `getClusterLeaves` methods to return a `Promise` instead of a callback usage ([#3421](https://github.com/maplibre/maplibre-gl-js/pull/3421))
- ⚠️ Changed the `setRTLTextPlugin` function to return a promise instead of using callback ([#3418](https://github.com/maplibre/maplibre-gl-js/pull/3418)) this also changed how the RTL plugin code is handled internally by splitting the main thread and worker thread code.
- ⚠️ Remove `setCooperativeGestures` and `getCooperativeGestures` functions in favor of `cooperativeGestures` handler which now has an `enabled()` or `disabled()` methods ([#3430](https://github.com/maplibre/maplibre-gl-js/pull/3430))
- ⚠️ Changed the underlying worker communication from callbacks to promises. This has a breaking effect on the implementation of custom `WorkerSource` and how it behaves ([#3233](https://github.com/maplibre/maplibre-gl-js/pull/3233))
- ⚠️ Changed the `Source` interface to return promises instead of callbacks ([#3233](https://github.com/maplibre/maplibre-gl-js/pull/3233))
- ⚠️ Changed all the sources to be promises based. ([#3233](https://github.com/maplibre/maplibre-gl-js/pull/3233))
- ⚠️ Changed the `map.loadImage` method to return a `Promise` instead of a callback usage ([#3233](https://github.com/maplibre/maplibre-gl-js/pull/3233))
- Add "opacity" option and `setOpacity` method to Marker ([#3620](https://github.com/maplibre/maplibre-gl-js/pull/3620))
- Created a new example showing how to place a threejs scene as a `CustomLayer` over maplibre 3d-terrain ([#3429](https://github.com/maplibre/maplibre-gl-js/pull/3429))
- Changed `ImageRequest` to be `Promise` based ([#3233](https://github.com/maplibre/maplibre-gl-js/pull/3233))
- Improved precision and added a subtle fade transition to marker opacity changes ([#3431](https://github.com/maplibre/maplibre-gl-js/pull/3431))
- Adds support for terrain in `setStyle` with diff method ([#3515](https://github.com/maplibre/maplibre-gl-js/pull/3515), [#3463](https://github.com/maplibre/maplibre-gl-js/pull/3463))
- Upgraded to use Node JS 20 and removed the dependency of `gl` package from the tests to allow easier development setup. ([#3452](https://github.com/maplibre/maplibre-gl-js/pull/3452))

### 🐞 Bug fixes

- Fix wheel zoom to be into the same direction above or under the horizon ([#3398](https://github.com/maplibre/maplibre-gl-js/issues/3398))
- Fix \_cameraForBoxAndBearing not fitting bounds properly when using asymmetrical camera viewport and bearing.([#3591](https://github.com/maplibre/maplibre-gl-js/pull/3591))
- Fix missing export `Map` type in the `d.ts` file ([#3564](https://github.com/maplibre/maplibre-gl-js/pull/3564))
- Fix the shifted mouse events after a css transform scale on the map container ([#3437](https://github.com/maplibre/maplibre-gl-js/pull/3437))
- Fix markers remaining transparent when disabling terrain ([#3431](https://github.com/maplibre/maplibre-gl-js/pull/3431))
- Fix labels disappearing when enabling terrain at high zoom ([#3545](https://github.com/maplibre/maplibre-gl-js/pull/3545))
- Fix zooming outside the central globe when terrain 3D is enabled ([#3425](https://github.com/maplibre/maplibre-gl-js/pull/3425))
- Fix cursor being shown indefinitely as a pointer when removing a popup with its `trackPointer` method active ([#3434](https://github.com/maplibre/maplibre-gl-js/pull/3434))
- Fix a bug in showing cooperative gestures when scroll zoom is disabled ([#2498](https://github.com/maplibre/maplibre-gl-js/pull/2498))
- Handle loading of empty raster tiles (204 No Content) ([#3428](https://github.com/maplibre/maplibre-gl-js/pull/3428))
- Fixes a security issue in `Actor` against XSS attacks in postMessage / onmessage ([#3239](https://github.com/maplibre/maplibre-gl-js/pull/3239))

## 4.0.0-pre.6

### ✨ Features and improvements

- ⚠️ Change attribution to be on by default, change `MapOptions.attributionControl` to be the type that the control handles, removed `MapOptions.customAttribution` ([#3618](https://github.com/maplibre/maplibre-gl-js/issues/3618))
  Note: showing the logo of MapLibre is not required for using MapLibre.
- ⚠️ Changed cooperative gesture config and removed the strings from it in favor of the locale variable ([#3621](https://github.com/maplibre/maplibre-gl-js/issues/3621))
- ⚠️ Changed the terrain enable disable locale key to match the other keys' styles, updated the typings to allow using locale with more ease ([#3621](https://github.com/maplibre/maplibre-gl-js/issues/3621))
- Add "opacity" option and "setOpacity" method to Marker ([#3620](https://github.com/maplibre/maplibre-gl-js/pull/3620))

## 4.0.0-pre.5

### ✨ Features and improvements

- ⚠️ Remove all global getters and setters from `maplibregl`, this means the the following methods have changed:
  `maplibregl.version` => `getVersion()`
  `maplibregl.workerCount` => `getWorkerCount()`, `setWorkerCount(...)`
  `maplibregl.maxParallelImageRequests` => `getMaxParallelImageRequests()`, `setMaxParallelImageRequests(...)`
  `maplibregl.workerUrl` => `getWorkerUrl()`, `setWorkerUrl(...)`
  This is to avoid the need to use a global object and allow named exports/imports ([#3601](https://github.com/maplibre/maplibre-gl-js/issues/3601))

### 🐞 Bug fixes

- Fix wheel zoom to be into the same direction above or under the horizon ([#3398](https://github.com/maplibre/maplibre-gl-js/issues/3398))
- Fix \_cameraForBoxAndBearing not fitting bounds properly when using asymmetrical camera viewport and bearing ([#3591](https://github.com/maplibre/maplibre-gl-js/pull/3591))

## 4.0.0-pre.4

### 🐞 Bug fixes

- Fix missing export `Map` type in the `d.ts` file ([#3564](https://github.com/maplibre/maplibre-gl-js/pull/3564))

## 4.0.0-pre.3

### ✨ Features and improvements

- ⚠️ Add the ability to import a script in the worker thread and call `addProtocol` and `removeProtocol` there ([#3459](https://github.com/maplibre/maplibre-gl-js/pull/3459)) - this also changed how `addSourceType` works since now you'll need to load the script with `maplibregl.importScriptInWorkers`.
- Upgraded to use Node JS 20 and removed the dependency of `gl` package from the tests to allow easier development setup. ([#3452](https://github.com/maplibre/maplibre-gl-js/pull/3452))
- Improved precision and added a subtle fade transition to marker opacity changes ([#3431](https://github.com/maplibre/maplibre-gl-js/pull/3431))
- Adds support for terrain in `setStyle` with diff method ([#3515](https://github.com/maplibre/maplibre-gl-js/pull/3515), [#3463](https://github.com/maplibre/maplibre-gl-js/pull/3463))

### 🐞 Bug fixes

- Fix the shifted mouse events after a css transform scale on the map container ([#3437](https://github.com/maplibre/maplibre-gl-js/pull/3437))
- Fix markers remaining transparent when disabling terrain ([#3431](https://github.com/maplibre/maplibre-gl-js/pull/3431))
- Fix labels disappearing when enabling terrain at high zoom ([#3545](https://github.com/maplibre/maplibre-gl-js/pull/3545))

## 4.0.0-pre.2

### ✨ Features and improvements

- ⚠️ Changes `addProtocol` to be promise-based without the usage of callbacks and cancelable ([#3433](https://github.com/maplibre/maplibre-gl-js/pull/3433))
- ⚠️ Moved the `addSourceType` to be a part of the global maplibregl object instead of being per map object ([#3420](https://github.com/maplibre/maplibre-gl-js/pull/3420))
- ⚠️ Removed callback usage from `map.loadImage` in continue to below change ([#3422](https://github.com/maplibre/maplibre-gl-js/pull/3422))
- ⚠️ Changed the `GeoJSONSource`'s `getClusterExpansionZoom`, `getClusterChildren`, `getClusterLeaves` methods to return a `Promise` instead of a callback usage ([#3421](https://github.com/maplibre/maplibre-gl-js/pull/3421))
- ⚠️ Changed the `setRTLTextPlugin` function to return a promise instead of using callback ([#3418](https://github.com/maplibre/maplibre-gl-js/pull/3418)) this also changed how the RTL plugin code is handled internally by splitting the main thread and worker thread code.
- ⚠️ Remove `setCooperativeGestures` and `getCooperativeGestures` functions in favor of `cooperativeGestures` handler which now has an `enabled()` or `disabled()` methods ([#3430](https://github.com/maplibre/maplibre-gl-js/pull/3430))
- Created a new example showing how to place a threejs scene as a `CustomLayer` over maplibre 3d-terrain ([#3429](https://github.com/maplibre/maplibre-gl-js/pull/3429))

### 🐞 Bug fixes

- Fix zooming outside the central globe when terrain 3D is enabled ([#3425](https://github.com/maplibre/maplibre-gl-js/pull/3425))
- Fix cursor being shown indefinitely as a pointer when removing a popup with its `trackPointer` method active ([#3434](https://github.com/maplibre/maplibre-gl-js/pull/3434))
- Fix a bug in showing cooperative gestures when scroll zoom is disabled ([#2498](https://github.com/maplibre/maplibre-gl-js/pull/2498))
- Handle loading of empty raster tiles (204 No Content) ([#3428](https://github.com/maplibre/maplibre-gl-js/pull/3428))

## 4.0.0-pre.1

### ✨ Features and improvements

- Changed `ImageRequest` to be `Promise` based ([#3233](https://github.com/maplibre/maplibre-gl-js/pull/3233))
- ⚠️ Changed the underlying worker communication from callbacks to promises. This has a breaking effect on the implementation of custom `WorkerSource` and how it behaves ([#3233](https://github.com/maplibre/maplibre-gl-js/pull/3233))
- ⚠️ Changed the `Source` interface to return promises instead of callbacks ([#3233](https://github.com/maplibre/maplibre-gl-js/pull/3233))
- ⚠️ Changed all the sources to be promises based. ([#3233](https://github.com/maplibre/maplibre-gl-js/pull/3233))
- ⚠️ Changed the `map.loadImage` method to return a `Promise` instead of a callback usage ([#3233](https://github.com/maplibre/maplibre-gl-js/pull/3233))

### 🐞 Bug fixes

- Fixes a security issue in `Actor` against XSS attacks in postMessage / onmessage ([#3239](https://github.com/maplibre/maplibre-gl-js/pull/3239))

## 3.6.2

### 🐞 Bug fixes

- Fix mapbox-gl-draw example ([#2601](https://github.com/maplibre/maplibre-gl-js/issues/2601), [#3394](https://github.com/maplibre/maplibre-gl-js/pull/3394))
- Fix fill patterns sometimes not rendering at all ([#3339](https://github.com/maplibre/maplibre-gl-js/pull/3339))

## 3.6.1

### 🐞 Bug fixes

- Fix `undefined` `_onEaseFrame` call in `Camera._renderFrameCallback()` while doing `Camera.jumpTo` during a `Camera.easeTo` ([#3332](https://github.com/maplibre/maplibre-gl-js/pull/3332))

## 3.6.0

### ✨ Features and improvements

- Add getLayersOrder() to Map and Style ([#3279](https://github.com/maplibre/maplibre-gl-js/pull/3279))
- Updated description of `fullscreen` example ([#3311](https://github.com/maplibre/maplibre-gl-js/pull/3311))

### 🐞 Bug fixes

- Fix null feature properties in resolve_tokens ([#3272](https://github.com/maplibre/maplibre-gl-js/pull/3272))

## 3.5.2

### ✨ Features and improvements

- Convert plantuml diagrams to mermaid ([#3217](https://github.com/maplibre/maplibre-gl-js/pull/3217))
- Improve buffer transfer in Safari after Safari fixed a memory leak bug ([#3225](https://github.com/maplibre/maplibre-gl-js/pull/3225))
- Minify internal exports to reduce bundle size ([#3216](https://github.com/maplibre/maplibre-gl-js/pull/3216))

### 🐞 Bug fixes

- Add terrain property to map style object ([#3234](https://github.com/maplibre/maplibre-gl-js/pull/3234))
- Fix exception thrown from `isWebGL2` check ([#3238](https://github.com/maplibre/maplibre-gl-js/pull/3238))
- Fix rollup watch mode ([#3270](https://github.com/maplibre/maplibre-gl-js/pull/3270))

## 3.5.1

### 🐞 Bug fixes

- Fix regression introduced in 3.5.0, related to async/await ([#3228](https://github.com/maplibre/maplibre-gl-js/pull/3228))

## 3.5.0

### ✨ Features and improvements

- Add setTiles method to RasterTileSource to dynamically update existing tile sources. ([#3208](https://github.com/maplibre/maplibre-gl-js/pull/3208))

## 3.4.1

### ✨ Features and improvements

- Locally rendered glyphs are double resolution (48px), greatly improving sharpness of CJK text. ([#2990](https://github.com/maplibre/maplibre-gl-js/issues/2990), [#3006](https://github.com/maplibre/maplibre-gl-js/pull/3006))

### 🐞 Bug fixes

- Fix setStyle->style.setState didn't reset \_serializedLayers ([#3133](https://github.com/maplibre/maplibre-gl-js/pull/3133)).
- Fix Raster DEM decoding in safari private browsing mode ([#3185](https://github.com/maplibre/maplibre-gl-js/pull/3185))

## 3.4.0

### ✨ Features and improvements

- Improve error message when a tile can't be loaded ([#3130](https://github.com/maplibre/maplibre-gl-js/pull/3130))
- Support custom raster-dem encodings ([#3087](https://github.com/maplibre/maplibre-gl-js/pull/3087))

### 🐞 Bug fixes

- Fixed Interrupting a scroll zoom causes the next scroll zoom to return to the prior zoom level by reseting scroll handler state properly ([#2709](https://github.com/maplibre/maplibre-gl-js/issues/2709), [#3051](https://github.com/maplibre/maplibre-gl-js/pull/305))
- Fix unit test warning about duplicate module names ([#3049](https://github.com/maplibre/maplibre-gl-js/pull/3049))
- Correct marker position when switching between 2D and 3D view ([#2996](https://github.com/maplibre/maplibre-gl-js/pull/2996))
- Fix error thrown when unsetting line-gradient [#2683]
- Update raster tile end points in documentation
- Avoiding inertia animation on Mac when reduced motion is on ([#3068](https://github.com/maplibre/maplibre-gl-js/pull/3068))
- 3d buildings example doesn't work as expected ([#3165](https://github.com/maplibre/maplibre-gl-js/pull/3165))

## 3.3.1

### ✨ Features and improvements

- Copy LICENSE.txt to dist folder so it's included in 3rdpartylicenses.txt by webpack ([#3021](https://github.com/maplibre/maplibre-gl-js/pull/3021))

### 🐞 Bug fixes

- Correct declared return type of `Map.getLayer()` and `Style.getLayer()` to be `StyleLayer | undefined` to match the documentation ([#2969](https://github.com/maplibre/maplibre-gl-js/pull/2969))
- Correct type of `Map.addLayer()` and `Style.addLayer()` to allow adding a layer with an embedded source, matching the documentation ([#2966](https://github.com/maplibre/maplibre-gl-js/pull/2966))
- Throttle map resizes from ResizeObserver to reduce flicker ([#2986](https://github.com/maplibre/maplibre-gl-js/pull/2986))
- Correct function `Map.setTerrain(options: TerrainSpecification): Map` to be `Map.setTerrain(options: TerrainSpecification | null): Map` per the API spec ([#2993](https://github.com/maplibre/maplibre-gl-js/pull/2993))
- Correct function `Map.getTerrain(): TerrainSpecification` to be `Map.getTerrain(): TerrainSpecification | null` for consistency with the setTerrain function ([#3020](https://github.com/maplibre/maplibre-gl-js/pull/3020))

## 3.3.0

### ✨ Features and improvements

- Add support for [`text-variable-anchor-offset`](https://maplibre.org/maplibre-style-spec/layers/#layout-symbol-text-variable-anchor-offset) symbol style layer property ([#2914](https://github.com/maplibre/maplibre-gl-js/pull/2914))

## 3.2.2

### ✨ Features and improvements

- Add `cache` parameter to [`RequestParameters`](https://maplibre.org/maplibre-gl-js/docs/API/types/maplibregl.RequestParameters/) ([#2910](https://github.com/maplibre/maplibre-gl-js/pull/2910))
- Removed some classed from the docs to better define the public API ([#2945](https://github.com/maplibre/maplibre-gl-js/pull/2945))

### 🐞 Bug fixes

- Properly check ImageBitmap ([#2942](https://github.com/maplibre/maplibre-gl-js/pull/2942), [#2940](https://github.com/maplibre/maplibre-gl-js/issues/2940))
- VectorTileWorkerSource: fix reload for original's load parse would not pass the rawTileData and meta. ([#2941](https://github.com/maplibre/maplibre-gl-js/pull/2941))

## 3.2.1

### ✨ Features and improvements

- Remove cooperative gesture screen from the accessibility tree since screenreaders cannot interact with the map using gestures
- Add `cooperated gestures` example to the doc.([#2860](https://github.com/maplibre/maplibre-gl-js/pull/2860))

### 🐞 Bug fixes

- Incorrect distance field of view calculation for negative elevation, fixed by storing min elevation for the tile in view ([#1655](https://github.com/maplibre/maplibre-gl-js/issues/1655), [#2858](https://github.com/maplibre/maplibre-gl-js/pull/2858))
- Fix reloadCallback not firing on VectorTileWorkerSource.reloadTile ([#1874](https://github.com/maplibre/maplibre-gl-js/pull/1874))
- Don't draw halo pixels underneath text pixels ([#2897](https://github.com/maplibre/maplibre-gl-js/pull/2897))
- Fix RasterDEMTileSource not serializing its options correctly ([#2895](https://github.com/maplibre/maplibre-gl-js/pull/2895))
- Remove node and jest from dist type checking, fix map event and other typing problems ([#2898](https://github.com/maplibre/maplibre-gl-js/pull/2898))

## 3.2.0

### ✨ Features and improvements

- Change all internal exports to named exports([#2711](https://github.com/maplibre/maplibre-gl-js/pull/2711))
- Docs generation is now part of this repo([#2733](https://github.com/maplibre/maplibre-gl-js/pull/2733))
- Add `className` option to Marker constructor ([#2729](https://github.com/maplibre/maplibre-gl-js/pull/2729))
- Immediately redraw the map after setting pixel ratio ([#2674](https://github.com/maplibre/maplibre-gl-js/pull/2673))
- Add maxCanvasSize option to limit canvas size. It can prevent reaching the GL limits and reduce the load on the devices. Default value is [4096, 4096].
- Reduce maxCanvasSize when hitting GL limits to avoid distortions ([#2674](https://github.com/maplibre/maplibre-gl-js/pull/2673))
- Rewrite all the code comments in TSDocs, introduced a new documentation system and moved examples into this repository for better debug options ([#2756](https://github.com/maplibre/maplibre-gl-js/pull/2756))
- ⚠️ Removed non documented `Marker` constructor parameter ([#2756](https://github.com/maplibre/maplibre-gl-js/pull/2756))
- Updated `check-for-support` example ([#2859](https://github.com/maplibre/maplibre-gl-js/pull/2859))

### 🐞 Bug fixes

- Return undefined instead of throwing from `Style.serialize()` when the style hasn't loaded yet ([#2712](https://github.com/maplibre/maplibre-gl-js/pull/2712))
- Don't throw an exception from `checkMaxAngle` when a label with length 0 is on the last segment of a line ([#2710](https://github.com/maplibre/maplibre-gl-js/pull/2710))
- Fix the `tap then drag` zoom gesture detection to abort when the two taps are far away ([#2673](https://github.com/maplibre/maplibre-gl-js/pull/2673))
- Fix regression - update pixel ratio when devicePixelRatio changes, restoring the v1.x behaviour ([#2706](https://github.com/maplibre/maplibre-gl-js/issues/2706))
- Fix incorrect elevation calculation [#2772]

## 3.1.0

### ✨ Features and improvements

- Expose map options.maxTileCacheZoomLevels to allow better control of tile cache ([#2581](https://github.com/maplibre/maplibre-gl-js/pull/2581))

### 🐞 Bug fixes

- Fix regression - Add webgl1 fallback to accommodate users without webgl2 support ([#2653](https://github.com/maplibre/maplibre-gl-js/issues/2653))

## 3.0.1

### ✨ Features and improvements

- Update shaders to GLSL ES 3.0 ([#2599](https://github.com/maplibre/maplibre-gl-js/pull/2599))

### 🐞 Bug fixes

- Fix `RequestTransformFunction` type to return RequestParameters or undefined ([#2586](https://github.com/maplibre/maplibre-gl-js/pull/2586))
- Load `EXT_color_buffer_float` WebGL2 extension to fix heatmap in firefox ([#2595](https://github.com/maplibre/maplibre-gl-js/pull/2595))

## 3.0.0

## New features and improvements

- Add `transformCameraUpdate` callback to `Map` options ([#2535](https://github.com/maplibre/maplibre-gl-js/pull/2535))
- Bump KDBush and supercluster for better memory efficiency ([#2522](https://github.com/maplibre/maplibre-gl-js/pull/2522))
- Improve performance by using HTMLImageElement to download raster source images when refreshExpiredTiles tiles is false ([#2126](https://github.com/maplibre/maplibre-gl-js/pull/2126))
- Set fetchPriority for HTMLImageElement to help improve raster-heavy scenarios ([#2459](https://github.com/maplibre/maplibre-gl-js/pull/2459))
- Reduce rendering calls on initial load. No reason to try rendering before the style is loaded. ([#2464](https://github.com/maplibre/maplibre-gl-js/pull/2464))
- Lazy load default style properties on demand to improve loading performance and reduce memory usage. ([#2476](https://github.com/maplibre/maplibre-gl-js/pull/2476))
- Add queryTerrainElevation allows getting terrain elevation in meters at a specific point ([#2264](https://github.com/maplibre/maplibre-gl-js/pull/2264))
- Improve performance by sending style layers to the worker thread before processing it on the main thread to allow parallel processing ([#2131](https://github.com/maplibre/maplibre-gl-js/pull/2131))
- Add Map.getImage() to retrieve previously-loaded images. ([#2168](https://github.com/maplibre/maplibre-gl-js/pull/2168))
- Add a method to enable/disable cooperative gestures
- Update CONTRIBUTING.md with details on setting up on M1 mac ([#2196](https://github.com/maplibre/maplibre-gl-js/pull/2196))
- Update default type of originalEvent in MapLibreEvent to be `unknown` ([#2243](https://github.com/maplibre/maplibre-gl-js/pull/2243))
- Improve performance when forcing full symbol placement by short-circuiting pause checks ([#2241](https://github.com/maplibre/maplibre-gl-js/pull/2241))
- Adding a `warnonce` when terrain and hillshade source are the same ([#2298](https://github.com/maplibre/maplibre-gl-js/pull/2298))
- Remove a deprecation warning by removing an empty texture that is no longer being used in the codebase ([#2299](https://github.com/maplibre/maplibre-gl-js/pull/2299))
- Improve initial loading performance by lazy serializing layers only when needed. ([#2306](https://github.com/maplibre/maplibre-gl-js/pull/2306))
- Add validateStyle MapOption to allow disabling style validation for faster performance in production environment. ([#2390](https://github.com/maplibre/maplibre-gl-js/pull/2390))
- Add `setiClusterOptions` to update cluster properties of the added sources: fixing these issues ([#429](https://github.com/maplibre/maplibre-gl-js/issues/429)) and ([#1384](https://github.com/maplibre/maplibre-gl-js/issues/1384))
- Add types for `workerOptions` and `_options` in `geojson_source.ts`
- Add fullscreenstart, fullscreenend events to FullscreenControl ([#2128](https://github.com/maplibre/maplibre-gl-js/issues/2128)
- Throttle the image request queue while the map is moving to improve performance ([#2097](https://github.com/maplibre/maplibre-gl-js/issues/2097)
- Add support for multiple `sprite` declarations in one style file ([#1805](https://github.com/maplibre/maplibre-gl-js/pull/1805))
- Extract sprite image on demand to reduce memory usage and improve performance by reducing the number of getImageData calls ([#1809](https://github.com/maplibre/maplibre-gl-js/pull/1809))
- `QueryRenderedFeaturesOptions` type added to both of the params in queryRenderedFeatures in map.ts ([#1900](https://github.com/maplibre/maplibre-gl-js/issues/1900))
- NavigationControlOptions is now optional when creating an instance of NavigationControl ([#1754](https://github.com/maplibre/maplibre-gl-js/issues/1754))
- Listen to webglcontextcreationerror event and give detailed debug info when it fails ([#1715](https://github.com/maplibre/maplibre-gl-js/pull/1715))
- Make sure `cooperativeGestures` overlay is always "on top" (z-index) of map features ([#1753](https://github.com/maplibre/maplibre-gl-js/pull/1753))
- Use `willReadFrequently` hint to optimize 2D canvas usage and remove warnings ([#1808](https://github.com/maplibre/maplibre-gl-js/pull/1808))
- Speed up the cross tile symbol index in certain circumstances ([#1755](https://github.com/maplibre/maplibre-gl-js/pull/1755))
- Improve rendering speed in scenes with many colliding symbolic icons and labels ([#1757](https://github.com/maplibre/maplibre-gl-js/pull/1757))
- Make request for ImageSource cancelable ([#1802](https://github.com/maplibre/maplibre-gl-js/pull/1802))
- Throttle the image request queue while the map is moving to improve performance ([#2097](https://github.com/maplibre/maplibre-gl-js/pull/2097))
- Return a promise from `once` method to allow easier usage of async/await in this case ([#1690](https://github.com/maplibre/maplibre-gl-js/pull/1690))
- Add pseudo (CSS) fullscreen as a fallback for iPhones ([#1678](https://github.com/maplibre/maplibre-gl-js/pull/1678))
- Add `updateData` to `GeoJSONSource` which allows for partial data updates ([#1605](https://github.com/maplibre/maplibre-gl-js/pull/1605))
- Add a RenderPool to render tiles onto textures for 3D ([#1671](https://github.com/maplibre/maplibre-gl-js/pull/1671))
- Add map.getCameraTargetElevation() ([#1558](https://github.com/maplibre/maplibre-gl-js/pull/1558))
- Add `freezeElevation` to `AnimationOptions` to allow smooth camera movement in 3D ([#1514](https://github.com/maplibre/maplibre-gl-js/pull/1514), [#1492](https://github.com/maplibre/maplibre-gl-js/issues/1492))
- Add map.setStyle's transformStyle option ([#1632](https://github.com/maplibre/maplibre-gl-js/pull/1632))

## Potentially breaking changes

Most of these changes will not affect your code but read carefully through the list to asses if a migration is needed.

- ⚠️ Cancel unloaded tile request on zooming in across multiple zooms. Previously these requests were not cancelled. ([#2377](https://github.com/maplibre/maplibre-gl-js/pull/2377))
- ⚠️ Resize map when container element is resized. The "resize"-related events now has different data associated with it ([#2157](https://github.com/maplibre/maplibre-gl-js/pull/2157), [#2551](https://github.com/maplibre/maplibre-gl-js/issues/2551)). Previously the originalEvent field was the reason of this change, for example it could be a `resize` event from the browser. Now it is `ResizeObserverEntry`, see more [here](https://developer.mozilla.org/en-US/docs/web/api/resizeobserverentry).
- ⚠️ Improve rendering of areas below sea level, and remove elevationOffset workaround ([#1578](https://github.com/maplibre/maplibre-gl-js/pull/1578))
- ⚠️ Remove support for `hsl` css color in a format that does not comply with the CSS Color specification. Colors defined in `hsl(110, 0.7, 0.055)` format will no longer work, instead it is recommended to use the format with percentages `hsl(110, 70%, 5.5%)`. ([#2376](https://github.com/maplibre/maplibre-gl-js/pull/2376))
- ⚠️ Move terrain object from style.terrain to map.terrain ([#1628](https://github.com/maplibre/maplibre-gl-js/pull/1628))
- ⚠️ Remove deprecated `mapboxgl-` css classes (use `maplibregl-` instead) ([#1575](https://github.com/maplibre/maplibre-gl-js/pull/1575))
- ⚠️ Full transition from WebGL1 to WebGL2 ([browser support](https://caniuse.com/?search=webgl2)) ([#2512](https://github.com/maplibre/maplibre-gl-js/pull/2512), [#1891](https://github.com/maplibre/maplibre-gl-js/pull/1891))
- ⚠️ `LngLat.toBounds()` is replaced by a static method `LngLatBounds.fromLngLat()` ([#2188](https://github.com/maplibre/maplibre-gl-js/pull/2188))
- ⚠️ Make geojson data source a required field to align with the docs ([#1396](https://github.com/maplibre/maplibre-gl-js/issue/1396))
- ⚠️ Improve control initial loading performance by forcing fadeDuration to 0 till first idle event ([#2447](https://github.com/maplibre/maplibre-gl-js/pull/2447))
- ⚠️ Remove "mapbox-gl-supported" package from API. If needed, please reference it directly instead of going through MapLibre. ([#2451](https://github.com/maplibre/maplibre-gl-js/pull/2451))
- ⚠️ Improve control performance by restricting worker count to a max of 1 except for Safari browser. ([#2354](https://github.com/maplibre/maplibre-gl-js/pull/2354))

## Bug fixes

- Fix of incorrect dash in diagonal lines with a vector source at some zoom levels. ([#2479](https://github.com/maplibre/maplibre-gl-js/pull/2479))
- Fix event.isSourceLoaded to reflect the state of source loading for sourcedata event ([#2543](https://github.com/maplibre/maplibre-gl-js/pull/2543))
- Fix overlapping of 3D building parts when 3D Terrain is activated ([#2513](https://github.com/maplibre/maplibre-gl-js/issues/2513))
- Show 3D buildings located below sea level when 3D Terrain is activated ([#2544](https://github.com/maplibre/maplibre-gl-js/issues/2544))
- Fix `LngLatBounds.extend()` to correctly handle `{ lng: number, lat: number }` coordinates. ([#2425](https://github.com/maplibre/maplibre-gl-js/pull/2425))
- Fix the accuracy-circle in the geolocate control from randomly resizing. ([#2450](https://github.com/maplibre/maplibre-gl-js/pull/2450))
- Fix the type of the `features` property on `MapLayerMouseEvent` and `MapLayerTouchEvent` to be `MapGeoJSONFeature[]` in lieu of `GeoJSON.Feature[]` ([#2244](https://github.com/maplibre/maplibre-gl-js/pull/2244))
- Fix GeolocateControl error if removed quickly ([#2391](https://github.com/maplibre/maplibre-gl-js/pull/2391))
- Fix issue unloading sprite sheet when using `setStyle(style, {diff:true})` ([#2146](https://github.com/maplibre/maplibre-gl-js/pull/2146))
- Fix wrap coords in `getTerrain` when `fitBounds` across the AM ([#2155](https://github.com/maplibre/maplibre-gl-js/pull/2155))
- Fix LngLat `toArray` method return type to [number,number] ([#2233](https://github.com/maplibre/maplibre-gl-js/issues/2233))
- Fix handling of text-offset with symbol-placement: line ([#2170](https://github.com/maplibre/maplibre-gl-js/issues/2170) and [#2171](https://github.com/maplibre/maplibre-gl-js/issues/2171))
- Fix geolocate control permissions failure on IOS16 web view with fallback to `window.navigator.geolocation` ([#2359](https://github.com/maplibre/maplibre-gl-js/pull/2359))
- Prevent unnecessary reload of raster sources when RTL Text Plugin loads ([#2380](https://github.com/maplibre/maplibre-gl-js/issues/2380))
- Fix Handle AddProtocol callback function returning an HTMLImageElement ([#](https://github.com/maplibre/maplibre-gl-js/pull/2393)2393](https://github.com/maplibre/maplibre-gl-js/pull/2393))
- Fix raster tiles being retained when raster-fade-duration is 0 ([#2445](https://github.com/maplibre/maplibre-gl-js/issues/2445), [#2501](https://github.com/maplibre/maplibre-gl-js/issues/2501))
- Fix the worker been terminated on setting new style ([#2123](https://github.com/maplibre/maplibre-gl-js/pull/2123))
- Change how meta key is detected for cooperative gestures
- Fix the worker been terminated on setting new style ([#2123](https://github.com/maplibre/maplibre-gl-js/pull/2123))
- Fix issue [#1024](https://github.com/maplibre/maplibre-gl-js/pull/1024) - Zoom center not under cursor when terrain is on
- Fix errors when running style-spec bin scripts and added missing help. Removed unnecessary script 'gl-style-composite'. ([#1971](https://github.com/maplibre/maplibre-gl-js/pull/1971))
- Fix the `slice` expression type ([#1886](https://github.com/maplibre/maplibre-gl-js/issues/1886))
- Remove dependency on `@rollup/plugin-json`, which was in conflict with `rollup-plugin-import-assert`
- Remove dependency on `@mapbox/gazetteer` which caused some build warnings ([#1757](https://github.com/maplibre/maplibre-gl-js/pull/1757) [#1898](https://github.com/maplibre/maplibre-gl-js/pull/1898))
- Fix `getElevation()` causing uncaught error ([#1650](https://github.com/maplibre/maplibre-gl-js/issues/1650)).
- Fix headless benchmark execution especially on VM ([#1732](https://github.com/maplibre/maplibre-gl-js/pull/1732))
- fix issue [#860](https://github.com/maplibre/maplibre-gl-js/issues/860) fill-pattern with pixelRatio > 1 is now switched correctly at runtime. ([#1765](https://github.com/maplibre/maplibre-gl-js/pull/1765))
- Fix the exception that would be thrown on `map.setStyle` when it is passed with transformStyle option and map is initialized without an initial style. ([#1824](https://github.com/maplibre/maplibre-gl-js/pull/1824))
- Fix the behavior of the compass button on touch devices. ([#1852](https://github.com/maplibre/maplibre-gl-js/pull/1852))
- Fix `GeoJSONSource` appearing to never finish loading when calling its `setData` method immediately after adding it to a `Map` due to it not firing a `metadata` `data` event ([#1693](https://github.com/maplibre/maplibre-gl-js/issues/1693))
- Fix the gap between terrain elevated tiles ([#1602](https://github.com/maplibre/maplibre-gl-js/issues/1602))
- Fix showTileBoundaries to show the first vector source [#1395](https://github.com/maplibre/maplibre-gl-js/pull/1395)
- Fix `match` expression type ([#1631](https://github.com/maplibre/maplibre-gl-js/pull/1631))
- Fix for blurry raster tiles due to raster tiles requests stuck in image queue. ([#2511](https://github.com/maplibre/maplibre-gl-js/pull/2511))

## 3.0.0-pre.9

### 🐞 Bug fixes

- Fixes issue with ResizeObserver firing an initial 'resize' event (since 3.0.0-pre.5) ([#2551](https://github.com/maplibre/maplibre-gl-js/issues/2551))

## 3.0.0-pre.8

### ✨ Features and improvements

- Add `transformCameraUpdate` callback to `Map` options ([#2535](https://github.com/maplibre/maplibre-gl-js/pull/2535))

### 🐞 Bug fixes

- Revise previous fix ([#2445](https://github.com/maplibre/maplibre-gl-js/issues/2445)) for raster tiles being retained when raster-fade-duration is 0 ([#2501](https://github.com/maplibre/maplibre-gl-js/issues/2501))

## 3.0.0-pre.7

### ✨ Features and improvements

- ⚠️ Breaking - Remove WebGL1 support. Move to WebGL2 ([#2512](https://github.com/maplibre/maplibre-gl-js/pull/2512))
- Bump KDBush and supercluster ([#2522](https://github.com/maplibre/maplibre-gl-js/pull/2522))

## 3.0.0-pre.6

### ✨ Features and improvements

- ⚠️ Breaking - Improve control performance by restricting worker count to a max of 1 except safari browser. ([#2354](https://github.com/maplibre/maplibre-gl-js/pull/2354))
- Improve performance by using HTMLImageElement to download raster source images when refreshExpiredTiles tiles is false ([#2126](https://github.com/maplibre/maplibre-gl-js/pull/2126))
- ⚠️ Breaking - Improve control initial loading performance by forcing fadeDuration to 0 till first idle event ([#2447](https://github.com/maplibre/maplibre-gl-js/pull/2447))
- ⚠️ Breaking - Remove "mapbox-gl-supported" package from API. If needed, please reference it directly instead of going through MapLibre. ([#2451](https://github.com/maplibre/maplibre-gl-js/pull/2451))
- Set fetchPriority for HTMLImageElement to help improve raster heavy scenarios ([#2459](https://github.com/maplibre/maplibre-gl-js/pull/2459))
- Reduce rendering calls on initial load. No reason to try rendering before style is loaded. ([#2464](https://github.com/maplibre/maplibre-gl-js/pull/2464))
- Lazy load default style properties on demand to improve loading performance and reduce memory usage. ([#2476](https://github.com/maplibre/maplibre-gl-js/pull/2476))
- Conditional WebGL2 support ([#1891](https://github.com/maplibre/maplibre-gl-js/pull/1891)

### 🐞 Bug fixes

- Fix `LngLatBounds.extend()` to correctly handle `{ lng: number, lat: number }` coordinates. ([#2425](https://github.com/maplibre/maplibre-gl-js/pull/2425))
- Fix the accuracy-circle in the geolocate control from randomly resizing. ([#2450](https://github.com/maplibre/maplibre-gl-js/pull/2450))

## 3.0.0-pre.5

### ✨ Features and improvements

- Add queryTerrainElevation allows getting terrain elevation in meters at specific point ([#2264](https://github.com/maplibre/maplibre-gl-js/pull/2264))
- Improve performance by sending style layers to worker thread before processing it on main thread to allow parallel processing ([#2131](https://github.com/maplibre/maplibre-gl-js/pull/2131))
- ⚠️ Breaking - Resize map when container element is resized. The resize related events now has different data associated with it ([#2157](https://github.com/maplibre/maplibre-gl-js/pull/2157)). Previously the originalEvent field was the reason of this change, for example it could be a `resize` event from the browser. Now it is `ResizeObserverEntry`, see more [here](https://developer.mozilla.org/en-US/docs/web/api/resizeobserverentry).
- Add Map.getImage() to retrieve previously-loaded images. ([#2168](https://github.com/maplibre/maplibre-gl-js/pull/2168))
- Add method to enable/disable cooperative gestures
- ⚠️ Breaking - `LngLat.toBounds()` is replaced by a static method `LngLatBounds.fromLngLat()` ([#2188](https://github.com/maplibre/maplibre-gl-js/pull/2188))
- Update CONTRIBUTING.md with details on setting up on M1 mac ([#2196](https://github.com/maplibre/maplibre-gl-js/pull/2196))
- Update default type of originalEvent in MapLibreEvent to be `unknown` ([#2243](https://github.com/maplibre/maplibre-gl-js/pull/2243))
- Improve performance when forcing full symbol placement by short circuiting pause checks ([#2241](https://github.com/maplibre/maplibre-gl-js/pull/2241))
- Adding a `warnonce` when terrain and hillshade source are the same ([#2298](https://github.com/maplibre/maplibre-gl-js/pull/2298))
- Remove a deprecation warning by removing an empty texture that is no longer being used in the codebase ([#2299](https://github.com/maplibre/maplibre-gl-js/pull/2299))
- Improve initial loading performance by lazy serializing layers only when needed. ([#2306](https://github.com/maplibre/maplibre-gl-js/pull/2306))
- ⚠️ Breaking - Cancel unloaded tile request on zooming in across multiple zoom. Previously these requests were not cancelled. ([#2377](https://github.com/maplibre/maplibre-gl-js/pull/2377))
- Add validateStyle MapOption to allow disabling style validation for faster performance in production environment. ([#2390](https://github.com/maplibre/maplibre-gl-js/pull/2390))
- ⚠️ Breaking - Remove support for `hsl` css color in a format that does not comply with the CSS Color specification. Colors defined in `hsl(110, 0.7, 0.055)` format will no longer work, instead it is recommended to use the format with percentages `hsl(110, 70%, 5.5%)`. ([#2376](https://github.com/maplibre/maplibre-gl-js/pull/2376))

### 🐞 Bug fixes

- Fix the type of the `features` property on `MapLayerMouseEvent` and `MapLayerTouchEvent` to be `MapGeoJSONFeature[]` in lieu of `GeoJSON.Feature[]` ([#2244](https://github.com/maplibre/maplibre-gl-js/pull/2244))
- Fix GeolocateControl error if removed quickly ([#2391](https://github.com/maplibre/maplibre-gl-js/pull/2391))
- Fix issue unloading sprite sheet when using `setStyle(style, {diff:true})` ([#2146](https://github.com/maplibre/maplibre-gl-js/pull/2146))
- Fix wrap coords in `getTerrain` when `fitBounds` across the AM ([#2155](https://github.com/maplibre/maplibre-gl-js/pull/2155))
- Fix LngLat `toArray` method return type to [number,number] ([#2233](https://github.com/maplibre/maplibre-gl-js/issues/2233))
- Fix handling of text-offset with symbol-placement: line ([#2170](https://github.com/maplibre/maplibre-gl-js/issues/2170) and [#2171](https://github.com/maplibre/maplibre-gl-js/issues/2171))
- Fix geolocate control permissions failure on IOS16 web view with fallback to `window.navigator.geolocation` ([#2359](https://github.com/maplibre/maplibre-gl-js/pull/2359))
- Prevent unnecessary reload of raster sources when RTL Text Plugin loads ([#2380](https://github.com/maplibre/maplibre-gl-js/issues/2380))
- Fix Handle AddProtocol callback function returning an HTMLImageElement ([#](https://github.com/maplibre/maplibre-gl-js/pull/2393)2393](https://github.com/maplibre/maplibre-gl-js/pull/2393))
- Fix raster tiles being retained when raster-fade-duration is 0 ([#2445](https://github.com/maplibre/maplibre-gl-js/issues/2445))

## 3.0.0-pre.4

### ✨ Features and improvements

- Add `setiClusterOptions` to update cluster properties of the added sources: fixing these issues ([#429](https://github.com/maplibre/maplibre-gl-js/issues/429)) and ([#1384](https://github.com/maplibre/maplibre-gl-js/issues/1384))
- Add types for `workerOptions` and `_options` in `geojson_source.ts`
- Add fullscreenstart, fullscreenend events to FullscreenControl ([#2128](https://github.com/maplibre/maplibre-gl-js/issues/2128)
- Throttle the image request queue while the map is moving to improve performance ([#2097](https://github.com/maplibre/maplibre-gl-js/issues/2097)

### 🐞 Bug fixes

- Fix the worker been terminated on setting new style ([#2123](https://github.com/maplibre/maplibre-gl-js/pull/2123))
- Change how meta key is detected for cooperative gestures
- Fix the worker been terminated on setting new style ([#2123](https://github.com/maplibre/maplibre-gl-js/pull/2123))

## 3.0.0-pre.3

### ✨ Features and improvements

- Add support for multiple `sprite` declarations in one style file ([#1805](https://github.com/maplibre/maplibre-gl-js/pull/1805))
- Extract sprite image on demand to reduce memory usage and improve performance by reducing number of getImageData calls ([#1809](https://github.com/maplibre/maplibre-gl-js/pull/1809))

### 🐞 Bug fixes

- Fix issue [#1024](https://github.com/maplibre/maplibre-gl-js/pull/1024) - Zoom center not under cursor when terrain is on
- Fix errors when running style-spec bin scripts and added missing help. Removed unnecessary script 'gl-style-composite'. ([#1971](https://github.com/maplibre/maplibre-gl-js/pull/1971))
- Fix the `slice` expression type ([#1886](https://github.com/maplibre/maplibre-gl-js/issues/1886))

## 3.0.0-pre.2

### ✨ Features and improvements

- `QueryRenderedFeaturesOptions` type added to both of the params in queryRenderedFeatures in map.ts ([#1900](https://github.com/maplibre/maplibre-gl-js/issues/1900))
- NavigationControlOptions is now optional when creating an instance of NavigationControl ([#1754](https://github.com/maplibre/maplibre-gl-js/issues/1754))
- Listen to webglcontextcreationerror event and give detailed debug info when it fails ([#1715](https://github.com/maplibre/maplibre-gl-js/pull/1715))
- Make sure `cooperativeGestures` overlay is always "on top" (z-index) of map features ([#1753](https://github.com/maplibre/maplibre-gl-js/pull/1753))
- Use `willReadFrequently` hint to optimize 2D canvas usage and remove warnings ([#1808](https://github.com/maplibre/maplibre-gl-js/pull/1808))
- Speed up the cross tile symbol index in certain circumstances ([#1755](https://github.com/maplibre/maplibre-gl-js/pull/1755))
- Improve rendering speed in scenes with many colliding symbolic icons and labels ([#1757](https://github.com/maplibre/maplibre-gl-js/pull/1757))
- Make request for ImageSource cancelable ([#1802](https://github.com/maplibre/maplibre-gl-js/pull/1802))
- Throttle the image request queue while the map is moving to improve performance ([#2097](https://github.com/maplibre/maplibre-gl-js/pull/2097))

### 🐞 Bug fixes

- Remove dependency on `@rollup/plugin-json`, which was in conflict with `rollup-plugin-import-assert`
- Remove dependency on `@mapbox/gazetteer` which caused some build warnings ([#1757](https://github.com/maplibre/maplibre-gl-js/pull/1757) [#1898](https://github.com/maplibre/maplibre-gl-js/pull/1898))
- Fix `getElevation()` causing uncaught error ([#1650](https://github.com/maplibre/maplibre-gl-js/issues/1650)).
- Fix headless benchmark execution especially on VM ([#1732](https://github.com/maplibre/maplibre-gl-js/pull/1732))
- fix issue [#860](https://github.com/maplibre/maplibre-gl-js/issues/860) fill-pattern with pixelRatio > 1 is now switched correctly at runtime. ([#1765](https://github.com/maplibre/maplibre-gl-js/pull/1765))
- Fix the exception that would be thrown on `map.setStyle` when it is passed with transformStyle option and map is initialized without an initial style. ([#1824](https://github.com/maplibre/maplibre-gl-js/pull/1824))
- Fix the behavior of the compass button on touch devices.

## 3.0.0-pre.1

### ✨ Features and improvements

- Return a promise from `once` method to allow easier usage of async/await in this case ([#1690](https://github.com/maplibre/maplibre-gl-js/pull/1690))
- Add pseudo (CSS) fullscreen as a fallback for iPhones ([#1678](https://github.com/maplibre/maplibre-gl-js/pull/1678))
- Add `updateData` to `GeoJSONSource` which allows for partial data updates ([#1605](https://github.com/maplibre/maplibre-gl-js/pull/1605))

### 🐞 Bug fixes

- Fix `GeoJSONSource` appearing to never finish loading when calling its `setData` method immediately after adding it to a `Map` due to it not firing a `metadata` `data` event ([#1693](https://github.com/maplibre/maplibre-gl-js/issues/1693))
- Fix the gap between terrain elevated tiles ([#1602](https://github.com/maplibre/maplibre-gl-js/issues/1602))

## 3.0.0-pre.0

### ✨ Features and improvements

- Add a RenderPool to render tiles onto textures for 3D ([#1671](https://github.com/maplibre/maplibre-gl-js/pull/1671))
- Add map.getCameraTargetElevation() ([#1558](https://github.com/maplibre/maplibre-gl-js/pull/1558))
- Add `freezeElevation` to `AnimationOptions` to allow smooth camera movement in 3D ([#1514](https://github.com/maplibre/maplibre-gl-js/pull/1514), [#1492](https://github.com/maplibre/maplibre-gl-js/issues/1492))
- ⚠️ Breaking - Remove deprecated `mapboxgl-` css classes ([#1575](https://github.com/maplibre/maplibre-gl-js/pull/1575))
- Add map.setStyle's transformStyle option ([#1632](https://github.com/maplibre/maplibre-gl-js/pull/1632))
- ⚠️ Breaking - Improve rendering of areas below sea level, and remove elevationOffset workaround ([#1578](https://github.com/maplibre/maplibre-gl-js/pull/1578))
- ⚠️ Breaking - Move terrain object from style.terrain to map.terrain ([#1628](https://github.com/maplibre/maplibre-gl-js/pull/1628))

### 🐞 Bug fixes

- ⚠️ Breaking - Make geojson data source a required field to align with the docs ([#1396](https://github.com/maplibre/maplibre-gl-js/issue/1396))
- Fix showTileBoundaries to show the first vector source [#1395](https://github.com/maplibre/maplibre-gl-js/pull/1395)
- Fix `match` expression type ([#1631](https://github.com/maplibre/maplibre-gl-js/pull/1631))

## 2.4.0

### ✨ Features and improvements

- Added calculateCameraOptionsFromTo to camera ([#1427](https://github.com/maplibre/maplibre-gl-js/pull/1427))
- Improve expression types ([#1510](https://github.com/maplibre/maplibre-gl-js/pull/1510))
- Improve performance for primitive size selection ([#1508](https://github.com/maplibre/maplibre-gl-js/pull/1508))
- Upgrade target from ES2017 to ES2019 ([#1499](https://github.com/maplibre/maplibre-gl-js/pull/1499))
- Improve error handling ([#1485](https://github.com/maplibre/maplibre-gl-js/pull/1485))
- Removed `_interpolationType` unused field ([#264](https://github.com/maplibre/maplibre-gl-js/issues/264))

### 🐞 Bug fixes

- Fix attribution not being displayed for terrain ([#1516](https://github.com/maplibre/maplibre-gl-js/pull/1516))
- No triggering of contextmenu after rotate, pitch, etc. also on Windows ([#1537](https://github.com/maplibre/maplibre-gl-js/pull/1537))

## 2.3.1-pre.2

### ✨ Features and improvements

- Improve expression types ([#1510](https://github.com/maplibre/maplibre-gl-js/pull/1510))
- Improve performance for primitive size selection ([#1508](https://github.com/maplibre/maplibre-gl-js/pull/1508))
- Upgrade target from ES2017 to ES2019 ([#1499](https://github.com/maplibre/maplibre-gl-js/pull/1499))

## 2.3.1-pre.1

### ✨ Features and improvements

- Improve error handling ([#1485](https://github.com/maplibre/maplibre-gl-js/pull/1485))

## 2.3.0

### ✨ Features and improvements

- Re-enable method to get library version. Either with `import {version} from 'maplibre-gl'`, or on a Map instance as `map.version`.

## 2.2.1

### 🐞 Bug fixes

- Fix types generation and make sure they run as part of the CI ([#1462](https://github.com/maplibre/maplibre-gl-js/issues/1462), [#1465](https://github.com/maplibre/maplibre-gl-js/pull/1465))

## 2.2.0

Everything from the four previous pre-releases:

### ✨ Features and improvements

- Update `icon-padding` symbol layout property to support asymmetric padding ([#1289](https://github.com/maplibre/maplibre-gl-js/pull/1289))
- Added `cooperativeGestures` option when instantiating map to prevent inadvertent scrolling/panning when navigating a page where map is embedded inline ([#234](https://github.com/maplibre/maplibre-gl-js/issues/234))
- Improve filter specification typings ([#1390](https://github.com/maplibre/maplibre-gl-js/pull/1390))
- Add 3D terrain capabilities ([#165](https://github.com/maplibre/maplibre-gl-js/pull/165), [#1022](https://github.com/maplibre/maplibre-gl-js/pull/1022))
- Cancel pending GeoJSON requests when `GeoJSONSource.setData()` is called instead of waiting for any pending request to complete before issuing the request for the new URL ([#1102](https://github.com/maplibre/maplibre-gl-js/pull/1102))

### 🐞 Bug fixes

- Fix compact attribution style when using global CSS that sets `box-sizing: border-box;` ([#1250](https://github.com/maplibre/maplibre-gl-js/pull/1250))
- Handle maxBounds which cross the meridian at longitude ±180° ([#1298](https://github.com/maplibre/maplibre-gl-js/pull/1298), [#1299](https://github.com/maplibre/maplibre-gl-js/pull/1299))
- Hide arrow displayed in default `summary` styles on the attribution control ([#1258](https://github.com/maplibre/maplibre-gl-js/pull/1258))
- Fix memory usage in terrain 3D ([#1291](https://github.com/maplibre/maplibre-gl-js/issues/1291), [#1302](https://github.com/maplibre/maplibre-gl-js/pull/1302))
- Fix disappearance of closest tiles when 3D terrain is enabled ([#1241](https://github.com/maplibre/maplibre-gl-js/issues/1241), [#1300](https://github.com/maplibre/maplibre-gl-js/pull/1300))

## 2.2.0-pre.4

### ✨ Features and improvements

- Update `icon-padding` symbol layout property to support asymmetric padding ([#1289](https://github.com/maplibre/maplibre-gl-js/pull/1289))
- Added `cooperativeGestures` option when instantiating map to prevent inadvertent scrolling/panning when navigating a page where map is embedded inline ([#234](https://github.com/maplibre/maplibre-gl-js/issues/234))
- Improve filter specification typings ([#1390](https://github.com/maplibre/maplibre-gl-js/pull/1390))

### 🐞 Bug fixes

- Fix compact attribution style when using global CSS that sets `box-sizing: border-box;` ([#1250](https://github.com/maplibre/maplibre-gl-js/pull/1250))

## 2.2.0-pre.3

### 🐞 Bug fixes

- Handle maxBounds which cross the meridian at longitude ±180° ([#1298](https://github.com/maplibre/maplibre-gl-js/issues/1298), [#1299](https://github.com/maplibre/maplibre-gl-js/pull/1299))
- Hide arrow displayed in default `summary` styles on the attribution control ([#1258](https://github.com/maplibre/maplibre-gl-js/pull/1258))
- Fix memory usage in terrain 3D ([#1291](https://github.com/maplibre/maplibre-gl-js/issues/1291), [#1302](https://github.com/maplibre/maplibre-gl-js/pull/1302))
- Fix disappearance of closest tiles when 3D terrain is enabled ([#1241](https://github.com/maplibre/maplibre-gl-js/issues/1241), [#1300](https://github.com/maplibre/maplibre-gl-js/pull/1300))

## 2.2.0-pre.2

### ✨ Features and improvements

- Add 3D terrain capabilities ([#165](https://github.com/maplibre/maplibre-gl-js/pull/165), [#1022](https://github.com/maplibre/maplibre-gl-js/pull/1022))

## 2.2.0-pre.1

### ✨ Features and improvements

- Cancel pending GeoJSON requests when `GeoJSONSource.setData()` is called instead of waiting for any pending request to complete before issuing the request for the new URL ([#1102](https://github.com/maplibre/maplibre-gl-js/pull/1102))

## 2.1.9

### 🐞 Bug fixes

- Add back typescript typings to dependencies instead of devDependencies ([#1178](https://github.com/maplibre/maplibre-gl-js/pull/1178))

## 2.1.8

### ✨ Features and improvements

- Changed logic for showing the MapLibre logo. The MapLibre logo is now shown by setting the map option 'maplibreLogo' to true or by adding it to a map with addControl. TileJSON no longer controls if the logo is shown. ([#786](https://github.com/maplibre/maplibre-gl-js/pull/786))

### 🐞 Bug fixes

- Fix missing `touchmove` in `MapTouchEvent["type"]` ([#1131](https://github.com/maplibre/maplibre-gl-js/pull/1131))
- Type CustomLayerInterface renderingMode, onRemove, onAdd, and prerender optional ([#1122](https://github.com/maplibre/maplibre-gl-js/pull/1122))

## 2.1.8-pre.3

### 🐞 Bug fixes

- Use correct location for mouse events of line layer with line-offset ([#1108](https://github.com/maplibre/maplibre-gl-js/issues/1108)).
- Change `GeoJSONFeature.properties` type from `{}` to `{ [name: string]: any; }` ([#1115](https://github.com/maplibre/maplibre-gl-js/pull/1115)).
- Fix `error TS2503: Cannot find namespace 'GeoJSON'` ([#1096](https://github.com/maplibre/maplibre-gl-js/issues/1096)).

## 2.1.8-pre.2

### ✨ Features and improvements

- Removal of the unminified production build target, so `npm run build-prod` will be the main build command going forward.

### 🐞 Bug fixes

- Dispose source resources on map style removal, it also fixes `cannot read properties of undefined (reading 'sourceCaches')` error ([#1099](https://github.com/maplibre/maplibre-gl-js/pull/1099)).
- Add MapGeoJSONFeature type as replacement for MapboxGeoJSONFeature. MapGeoJSONFeature type extends GeoJSONFeature type with layer, source, sourceLayer, and state properties ([#1104](https://github.com/maplibre/maplibre-gl-js/pull/1104)).
- Fix automatic refreshing of expired raster tiles ([#1106](https://github.com/maplibre/maplibre-gl-js/pull/1106))
- Fix precision loss in some matrix calculations ([#1105](https://github.com/maplibre/maplibre-gl-js/pull/1105))

## 2.1.8-pre.1

### ✨ Features and improvements

- Add option `viewport-glyph` to `text-rotation-alignment` which places glyphs along a linestring and rotates them to the x-axis of the viewport ([#716](https://github.com/maplibre/maplibre-gl-js/pull/716)).

### 🐞 Bug fixes

- Change `GeoJSONFeature.id` type from `number | string | void` to `number | string | undefined` ([#1093](https://github.com/maplibre/maplibre-gl-js/pull/1093))
- Add FeatureIdentifier type to define feature parameter in setFeatureState, removeFeatureState, and getFeatureState methods. Change FeatureIdentifier.id from `id: string | number;` to `id?: string | number | undefined;` ([#1095](https://github.com/maplibre/maplibre-gl-js/pull/1095))
- Change map.on, map.off, and map.once type parameter from "type: MapEvent" to "type: MapEvent | string" ([#1094](https://github.com/maplibre/maplibre-gl-js/pull/1094))

## 2.1.7

### 🐞 Bug fixes

- Add adjustment for glyph rendering, CJK fonts are mainly affected ([#1002](https://github.com/maplibre/maplibre-gl-js/issues/1002)).
- Improve typings to fix Angular strict mode failure ([#790](https://github.com/maplibre/maplibre-gl-js/issues/790), [#970](https://github.com/maplibre/maplibre-gl-js/issues/970), [#934](https://github.com/maplibre/maplibre-gl-js/issues/934))
- Fix `SourceCache.loaded()` always returning `true` following a load error ([#1025](https://github.com/maplibre/maplibre-gl-js/issues/1025))
- Added back csp and dev builds to npm package ([#1042](https://github.com/maplibre/maplibre-gl-js/issues/1042))

## 2.1.6

### 🐞 Bug fixes

- Publish `dist/package.json` ([#998](https://github.com/maplibre/maplibre-gl-js/pull/998)).

## 2.1.6-pre.1

### 🐞 Bug fixes

- Publish `dist/package.json` ([#998](https://github.com/maplibre/maplibre-gl-js/pull/998)).

## 2.1.5

### 🐞 Bug fixes

- Publish empty `postinstall.js` file. Follow-up on ([#990](https://github.com/maplibre/maplibre-gl-js/issues/990)), ([#991](https://github.com/maplibre/maplibre-gl-js/pull/991)), ([#992](https://github.com/maplibre/maplibre-gl-js/pull/992)).

## 2.1.5-pre.1

### 🐞 Bug fixes

- Publish empty `postinstall.js` file. Follow-up on ([#990](https://github.com/maplibre/maplibre-gl-js/pull/990)), ([#991](https://github.com/maplibre/maplibre-gl-js/pull/991)), ([#992](https://github.com/maplibre/maplibre-gl-js/pull/992)).

## 2.1.4

### 🐞 Bug fixes

- Fix missing `postinstall.js` file in npm publish. Follow-up on ([#990](https://github.com/maplibre/maplibre-gl-js/issues/990)), ([#991](https://github.com/maplibre/maplibre-gl-js/pull/991)).

## 2.1.3

### 🐞 Bug fixes

- Fix postinstall `ts-node` error on non-dev installs ([#900](https://github.com/maplibre/maplibre-gl-js/pull/900))

## 2.1.2

### Features and improvements

- Default compact attribution to be open by default to comply with OpenStreetMap Attribution Guidelines ([#795](https://github.com/maplibre/maplibre-gl-js/pull/795))
- Export `Source` classes (`GeoJSONSource` etc.) declarations. ([#801](https://github.com/maplibre/maplibre-gl-js/issues/801))
- Make `AJAXError` public so error HTTP responses can be handled differently from other errors.

### 🐞 Bug fixes

- Fix compact attribution button showing when attribution is blank ([#795](https://github.com/maplibre/maplibre-gl-js/pull/795))
- Fix error mismatched image size for CJK characters ([#718](https://github.com/maplibre/maplibre-gl-js/issues/718))
- Fire `dataabort` and `sourcedataabort` events when a tile request is aborted ([#794](https://github.com/maplibre/maplibre-gl-js/issues/794))
- Fix NextJs `performance` undefined ([#768](https://github.com/maplibre/maplibre-gl-js/issues/768))

## 2.1.1

### 🐞 Bug fixes

- Fix stale tiles being shown when calling VectorTileSource#setTiles while the map is moving.

## 2.1.0

### ✨ Features and improvements

- Add `icon-overlap` and `text-overlap` symbol layout properties [#347](https://github.com/maplibre/maplibre-gl-js/pull/347)
- Deprecate `icon-allow-overlap` and `text-allow-overlap` symbol layout properties. `icon-overlap` and `text-overlap` are their replacements.
- Remove node package chalk from devDependencies ([#789](https://github.com/maplibre/maplibre-gl-js/pull/789)).
- Allow setting a custom pixel ratio by adding a `MapOptions#pixelRatio` property and a `Map#setPixelRatio` method. Since a high `devicePixelRatio` value can lead to performance and display problems, it is done at your own risk. ([#769](https://github.com/maplibre/maplibre-gl-js/issues/769))

## 2.0.5

### 🐞 Bug fixes

- Remove list of node versions allowed to install the package.

## 2.0.4

### 🐞 Bug fixes

- Missing package.json file in version 2.0.3 dist in npm ([#811](https://github.com/maplibre/maplibre-gl-js/issues/811)) - this causes webpack to fail

## 2.0.3

### Features and improvements

- Remove node package chalk from devDependencies ([#789](https://github.com/maplibre/maplibre-gl-js/pull/789)).
- Remove vector-tile module declaration and revert to using point from [@mapbox/point-geometry](https://github.com/mapbox/point-geometry] ([#788](https://github.com/maplibre/maplibre-gl-js/issues/788), [#800](https://github.com/maplibre/maplibre-gl-js/pull/800))
- Moved development environment to use NodeJs 16 ([#781](https://github.com/maplibre/maplibre-gl-js/pull/781), [#806](https://github.com/maplibre/maplibre-gl-js/pull/806))

### 🐞 Bug fixes

- Fix max cluster zoom in geojson source ([#61](https://github.com/maplibre/maplibre-gl-js/issues/61))

## 2.0.2

### 🐞 Bug fixes

- Fix typescript generated file ([#776](https://github.com/maplibre/maplibre-gl-js/issues/776)).

## 2.0.1

### 🐞 Bug fixes

- Fix documentation of `addProtocol` and `removeProtocol`.

## 2.0.0

### Features and improvements

- Migrated the production code to typescript
- ** Breaking Change ** removed `version` from the public API
- ** Breaking Change ** stopped supporting IE (internet explorer)
- ** Breaking Change ** stopped supporting Chrome 49-65. Chrome 66+ required. For Chrome 49-65 support use version 1.15.2.
- ** Breaking Change ** removed all code related to `accessToken` and Mapbox specific urls starting with `mapbox://`. Telemetry and tracking code was removed.
- ** Breaking Change ** removed `baseApiUrl` as it was used only for Mapbox related urls
- ** Breaking Change ** typescript typings have changed:
  - `Style` => `StyleSpecification`
  - `AnyLayer` => `LayerSpecification`
  - `AnySourceData` => `SourceSpecification`
  - `MapboxEvent` => `MapLibreEvent`
  - `MapboxOptions` => `MapOptions`
  - `MapBoxZoomEvent` => `MapLibreZoomEvent`
  - `*SourceRaw` + `*SourceOptions` => `*SourceSpecification`
  - `*Source` (source implementation definition) were removed
  - `*Layer` => `*LayerSpecification`
  - `*Paint` => `*LayerSpecification['paint']`
  - `*Layout` => `*LayerSpecification['layout']`
  - `MapboxGeoJSONFeature` => `GeoJSONFeature`
- Added `redraw` function to map ([#206](https://github.com/maplibre/maplibre-gl-js/issues/206))
- Improve attribution controls accessibility. See [#359](https://github.com/maplibre/maplibre-gl-js/issues/359)
- Allow maxPitch value up to 85, use values greater than 60 at your own risk ([#574](https://github.com/maplibre/maplibre-gl-js/pull/574))
- `getImage` uses createImageBitmap when supported ([#650](https://github.com/maplibre/maplibre-gl-js/pull/650))

### 🐞 Bug fixes

- Fix warning due to strict comparison of SDF property in image sprite ([#303](https://github.com/maplibre/maplibre-gl-js/issues/303))
- Fix tile placeholder replacement to allow for placeholders to be in a URL more than once. ([#348](https://github.com/maplibre/maplibre-gl-js/pull/348))
- Fix type check for non dom environment. ([#334](https://github.com/maplibre/maplibre-gl-js/issues/334))
- Fix precision problem in patterns when overzoomed in OpenGL ES devices.
- Fix padding-top of the popup to improve readability of popup text ([#354](https://github.com/maplibre/maplibre-gl-js/pull/354)).
- Fix GeoJSONSource#loaded sometimes returning true while there are still pending loads ([#669](https://github.com/maplibre/maplibre-gl-js/issues/669))
- Fix MapDataEvent#isSourceLoaded being true in GeoJSONSource "dataloading" event handlers ([#694](https://github.com/maplibre/maplibre-gl-js/issues/694))
- Fix events being fired after Map#remove has been called when the WebGL context is lost and restored ([#726](https://github.com/maplibre/maplibre-gl-js/issues/726))
- Fix nested expressions types definition [#757](https://github.com/maplibre/maplibre-gl-js/pull/757)

## 1.15.2

### 🐞 Bug fixes

- Fix breaking changes introduced in v1.15.0 by adoption dual naming scheme for CSS class names

## 1.15.1

### 🐞 Bug fixes

- Add void return for some method declaration to match TS strict mode ([#194](https://github.com/maplibre/maplibre-gl-js/pull/194))
- Fix css leftovers ([#83](https://github.com/maplibre/maplibre-gl-js/issues/83))

## 1.15.0

### Features and improvements

- ** Breaking Change: ** Rename css classes ([#83](https://github.com/maplibre/maplibre-gl-js/issues/83))
- Added custom protocol support to allow overriding ajax calls ([#29](https://github.com/maplibre/maplibre-gl-js/issues/29))
- Added setTransformRequest to map ([#159](https://github.com/maplibre/maplibre-gl-js/pull/159))
- Publish @maplibre/maplibre-gl-style-spec v14.0.0 on NPM ([#149](https://github.com/maplibre/maplibre-gl-js/pull/149))
- Replace link to mapbox on LogoControl by link to maplibre ([#151](https://github.com/maplibre/maplibre-gl-js/pull/151))
- Migrate style spec files from mapbox to maplibre ([#147](https://github.com/maplibre/maplibre-gl-js/pull/147))
- Publish the MapLibre style spec in NPM ([#140](https://github.com/maplibre/maplibre-gl-js/pull/140))
- Replace mapboxgl with maplibregl in JSDocs inline examples ([#134](https://github.com/maplibre/maplibre-gl-js/pull/134))
- Bring in typescript definitions file ([#24](https://github.com/maplibre/maplibre-gl-js/issues/24))
- Update example links to https://maplibre.org/maplibre-gl-js-docs/ ([#131](https://github.com/maplibre/maplibre-gl-js/pull/131))
- Improve performance of layers with constant `*-sort-key` ([#78](https://github.com/maplibre/maplibre-gl-js/pull/78))

### 🐞 Bug fixes

- Prevented attribution button from submitting form ([#178](https://github.com/maplibre/maplibre-gl-js/issues/178))

## 1.14.0

### Features and improvements

- Rebranded to MapLibre
- New logo

### 🐞 Bug fixes

- Rename SVGs mapboxgl-ctrl-\*.svg to maplibregl ([#85](https://github.com/maplibre/maplibre-gl-js/pull/85))
- fix ImageSource not working in FF/Safari ([#87](https://github.com/maplibre/maplibre-gl-js/pull/87))
- Update HTML debug files to use MapLibre in titles ([#84](https://github.com/maplibre/maplibre-gl-js/pull/84))
- fix CI checksize job to use maplibre name ([#86](https://github.com/maplibre/maplibre-gl-js/pull/86))
- Move output files from mapbox._ to maplibre._ ([#75](https://github.com/maplibre/maplibre-gl-js/pull/75))
- Remove mapbox specifics and branding from .github ([#64](https://github.com/maplibre/maplibre-gl-js/pull/64))
- Fix a bug where mapbox-gl-js is no longer licensed as open source, but we owe immeasurable gratitude to Mapbox for releasing all their initial code to the community under BSD-3 license.

## 1.13.0

### ✨ Features and improvements

- Improve accessibility by fixing issues reported by WCAG 2.1. [#9991](https://github.com/mapbox/mapbox-gl-js/pull/9991)
- Improve accessibility when opening a popup by immediately focusing on the content. [#9774](https://github.com/mapbox/mapbox-gl-js/pull/9774) (h/t [@watofundefined](https://github.com/watofundefined)))
- Improve rendering performance of symbols with `symbol-sort-key`. [#9751](https://github.com/mapbox/mapbox-gl-js/pull/9751) (h/t [@osvodef](https://github.com/osvodef)))
- Add `Marker` `clickTolerance` option. [#9640](https://github.com/mapbox/mapbox-gl-js/pull/9640) (h/t [@ChristopherChudzicki](https://github.com/ChristopherChudzicki)))
- Add `Map` `hasControl` method. [#10035](https://github.com/mapbox/mapbox-gl-js/pull/10035)
- Add `Popup` `setOffset` method. [#9946](https://github.com/mapbox/mapbox-gl-js/pull/9946) (h/t [@jutaz](https://github.com/jutaz)))
- Add `KeyboardHandler` `disableRotation` and `enableRotation` methods. [#10072](https://github.com/mapbox/mapbox-gl-js/pull/10072) (h/t [@jmbott](https://github.com/jmbott)))

### 🐞 Bug fixes

- Fix a bug where `queryRenderedFeatures` didn't properly expose the paint values if they were data-driven. [#10074](https://github.com/mapbox/mapbox-gl-js/pull/10074) (h/t [@osvodef](https://github.com/osvodef)))
- Fix a bug where attribution didn't update when layer visibility changed during zooming. [#9943](https://github.com/mapbox/mapbox-gl-js/pull/9943)
- Fix a bug where hash control conflicted with external history manipulation (e.g. in single-page apps). [#9960](https://github.com/mapbox/mapbox-gl-js/pull/9960) (h/t [@raegen](https://github.com/raegen)))
- Fix a bug where `fitBounds` had an unexpected result with non-zero bearing and uneven padding. [#9821](https://github.com/mapbox/mapbox-gl-js/pull/9821) (h/t [@allison-strandberg](https://github.com/allison-strandberg)))
- Fix HTTP support when running GL JS against [Mapbox Atlas](https://www.mapbox.com/atlas). [#10090](https://github.com/mapbox/mapbox-gl-js/pull/10090)
- Fix a bug where the `within` expression didn't work in `querySourceFeatures`. [#9933](https://github.com/mapbox/mapbox-gl-js/pull/9933)
- Fix a bug where `Popup` content HTML element was removed on `setDOMContent`. [#10036](https://github.com/mapbox/mapbox-gl-js/pull/10036)
- Fix a compatibility bug when `icon-image` is used as a legacy categorical function. [#10060](https://github.com/mapbox/mapbox-gl-js/pull/10060)
- Reduce rapid memory growth in Safari by ensuring `Image` dataURI's are released. [#10118](https://github.com/mapbox/mapbox-gl-js/pull/10118)

### ⚠️ Note on IE11

We intend to remove support for Internet Explorer 11 in a future release of GL JS later this year.

## 1.12.0

### ✨ Features and improvements

- Add methods for changing a vector tile source dynamically (e.g. `setTiles`, `setUrl`). [#8048](https://github.com/mapbox/mapbox-gl-js/pull/8048) (h/t [@stepankuzmin](https://github.com/stepankuzmin))
- Add a `filter` option for GeoJSON sources to filter out features prior to processing (e.g. before clustering). [#9864](https://github.com/mapbox/mapbox-gl-js/pull/9864)
- Vastly increase precision of `line-gradient` for long lines. [#9694](https://github.com/mapbox/mapbox-gl-js/pull/9694)
- Improve `raster-dem` sources to properly support the `maxzoom` option and overzooming. [#9789](https://github.com/mapbox/mapbox-gl-js/pull/9789) (h/t [@brendan-ward](@brendanhttps://github.com/ward))

### 🐞 Bug fixes

- Fix a bug where bearing snap interfered with `easeTo` and `flyTo` animations, freezing the map. [#9884](https://github.com/mapbox/mapbox-gl-js/pull/9884) (h/t [@andycalder](https://github.com/andycalder))
- Fix a bug where a fallback image was not used if it was added via `addImage`. [#9911](https://github.com/mapbox/mapbox-gl-js/pull/9911) (h/t [@francois2metz](https://github.com/francois2metz))
- Fix a bug where `promoteId` option failed for fill extrusions with defined feature ids. [#9863](https://github.com/mapbox/mapbox-gl-js/pull/9863)

### 🛠️ Workflow

- Renamed the default development branch from `master` to `main`.

## 1.11.1

### 🐞 Bug fixes

- Fix a bug that caused `map.loaded()` to incorrectly return `false` after a click event. ([#9825](https://github.com/mapbox/mapbox-gl-js/pull/9825))

## 1.11.0

### ✨ Features and improvements

- Add an option to scale the default `Marker` icon.([#9414](https://github.com/mapbox/mapbox-gl-js/pull/9414)) (h/t [@adrianababakanian](https://github.com/adrianababakanian))
- Improving the shader compilation speed by manually getting the run-time attributes and uniforms.([#9497](https://github.com/mapbox/mapbox-gl-js/pull/9497))
- Added `clusterMinPoints` option for clustered GeoJSON sources that defines the minimum number of points to form a cluster.([#9748](https://github.com/mapbox/mapbox-gl-js/pull/9748))

### 🐞 Bug fixes

- Fix a bug where map got stuck in a DragRotate interaction if it's mouseup occurred outside of the browser window or iframe.([#9512](https://github.com/mapbox/mapbox-gl-js/pull/9512))
- Fix potential visual regression for `*-pattern` properties on AMD graphics card vendor.([#9681](https://github.com/mapbox/mapbox-gl-js/pull/9681))
- Fix zooming with a double tap on iOS Safari 13.([#9757](https://github.com/mapbox/mapbox-gl-js/pull/9757))
- Removed a misleading `geometry exceeds allowed extent` warning when using Mapbox Streets vector tiles.([#9753](https://github.com/mapbox/mapbox-gl-js/pull/9753))
- Fix reference error when requiring the browser bundle in Node. ([#9749](https://github.com/mapbox/mapbox-gl-js/pull/9749))

## 1.10.2

### 🐞 Bug fixes

- Fix zooming with a double tap in iOS Safari 13.([#9757](https://github.com/mapbox/mapbox-gl-js/pull/9757))

## 1.10.1

### 🐞 Bug fixes

- Fix markers interrupting touch gestures ([#9675](https://github.com/mapbox/mapbox-gl-js/issues/9675), fixed by [#9683](https://github.com/mapbox/mapbox-gl-js/pull/9683))
- Fix bug where `map.isMoving()` returned true while map was not moving ([#9647](https://github.com/mapbox/mapbox-gl-js/issues/9647), fixed by [#9679](https://github.com/mapbox/mapbox-gl-js/pull/9679))
- Fix regression that prevented `touchmove` events from firing during gestures ([#9676](https://github.com/mapbox/mapbox-gl-js/issues/9676), fixed by [#9685](https://github.com/mapbox/mapbox-gl-js/pull/9685))
- Fix `image` expression evaluation which was broken under certain conditions ([#9630](https://github.com/mapbox/mapbox-gl-js/issues/9630), fixed by [#9685](https://github.com/mapbox/mapbox-gl-js/pull/9668))
- Fix nested `within` expressions in filters not evaluating correctly ([#9605](https://github.com/mapbox/mapbox-gl-js/issues/9605), fixed by [#9611](https://github.com/mapbox/mapbox-gl-js/pull/9611))
- Fix potential `undefined` paint variable in `StyleLayer` ([#9688](https://github.com/mapbox/mapbox-gl-js/pull/9688)) (h/t [mannnick24](https://github.com/mannnick24))

## 1.10.0

### ✨ Features

- Add `mapboxgl.prewarm()` and `mapboxgl.clearPrewarmedResources()` methods to allow developers to optimize load times for their maps ([#9391](https://github.com/mapbox/mapbox-gl-js/pull/9391))
- Add `index-of` and `slice` expressions to search arrays and strings for the first occurrence of a specified value and return a section of the original array or string ([#9450](https://github.com/mapbox/mapbox-gl-js/pull/9450)) (h/t [lbutler](https://github.com/lbutler))
- Correctly set RTL text plugin status if the plugin URL could not be loaded. This allows developers to add retry logic on network errors when loading the plugin ([#9489](https://github.com/mapbox/mapbox-gl-js/pull/9489))

### 🍏 Gestures

This release significantly refactors and improves gesture handling on desktop and mobile. Three new touch gestures have been added: `two-finger swipe` to adjust pitch, `two-finger double tap` to zoom out, and `tap then drag` to adjust zoom with one finger ([#9365](https://github.com/mapbox/mapbox-gl-js/pull/9365)). In addition, this release brings the following changes and bug fixes:

- It's now possible to interact with multiple maps on the same page at the same time ([#9365](https://github.com/mapbox/mapbox-gl-js/pull/9365))
- Fix map jump when releasing one finger after pinch zoom ([#9136](https://github.com/mapbox/mapbox-gl-js/issues/9136))
- Stop mousedown and touchstart from interrupting `easeTo` animations when interaction handlers are disabled ([#8725](https://github.com/mapbox/mapbox-gl-js/issues/8725))
- Stop mouse wheel from interrupting animations when `map.scrollZoom` is disabled ([#9230](https://github.com/mapbox/mapbox-gl-js/issues/9230))
- A camera change can no longer be prevented by disabling the interaction handler within the camera change event. Selectively prevent camera changes by listening to the `mousedown` or `touchstart` map event and calling [.preventDefault()](https://docs.mapbox.com/mapbox-gl-js/api/#mapmouseevent#preventdefault) ([#9365](https://github.com/mapbox/mapbox-gl-js/pull/9365))
- Undocumented properties on the camera change events fired by the doubleClickZoom handler have been removed ([#9365](https://github.com/mapbox/mapbox-gl-js/pull/9365))

### 🐞 Improvements and bug fixes

- Line labels now have improved collision detection, with greater precision in placement, reduced memory footprint, better placement under pitched camera orientations ([#9219](https://github.com/mapbox/mapbox-gl-js/pull/9219))
- Fix `GlyphManager` continually re-requesting missing glyph ranges ([#8027](https://github.com/mapbox/mapbox-gl-js/issues/8027), fixed by [#9375](https://github.com/mapbox/mapbox-gl-js/pull/9375)) (h/t [oterral](https://github.com/oterral))
- Avoid throwing errors when calling certain popup methods before the popup element is created ([#9433](https://github.com/mapbox/mapbox-gl-js/pull/9433))
- Fix a bug where fill-extrusion features with colinear points were not returned by `map.queryRenderedFeatures(...)` ([#9454](https://github.com/mapbox/mapbox-gl-js/pull/9454))
- Fix a bug where using feature state on a large input could cause a stack overflow error ([#9463](https://github.com/mapbox/mapbox-gl-js/pull/9463))
- Fix exception when using `background-pattern` with data driven expressions ([#9518](https://github.com/mapbox/mapbox-gl-js/issues/9518), fixed by [#9520](https://github.com/mapbox/mapbox-gl-js/pull/9520))
- Fix a bug where UI popups were potentially leaking event listeners ([#9498](https://github.com/mapbox/mapbox-gl-js/pull/9498)) (h/t [mbell697](https://github.com/mbell697))
- Fix a bug where the `within` expression would return inconsistent values for points on tile boundaries ([#9411](https://github.com/mapbox/mapbox-gl-js/issues/9411), [#9428](https://github.com/mapbox/mapbox-gl-js/pull/9428))
- Fix a bug where the `within` expression would incorrectly evaluate geometries that cross the antimeridian ([#9440](https://github.com/mapbox/mapbox-gl-js/pull/9440))
- Fix possible undefined exception on paint variable of style layer ([#9437](https://github.com/mapbox/mapbox-gl-js/pull/9437)) (h/t [mannnick24](https://github.com/mannnick24))
- Upgrade minimist to ^1.2.5 to get fix for security issue [CVE-2020-7598](https://cve.mitre.org/cgi-bin/cvename.cgi?name=CVE-2020-7598) upstream ([#9425](https://github.com/mapbox/mapbox-gl-js/issues/9431), fixed by [#9425](https://github.com/mapbox/mapbox-gl-js/pull/9425)) (h/t [watson](https://github.com/watson))

## 1.9.1

### 🐞 Bug fixes

- Fix a bug [#9477](https://github.com/mapbox/mapbox-gl-js/issues/9477) in `Map#fitBounds(..)` wherein the `padding` passed to options would get applied twice.
- Fix rendering bug [#9479](https://github.com/mapbox/mapbox-gl-js/issues/9479) caused when data-driven `*-pattern` properties reference images added with `Map#addImage(..)`.
- Fix a bug [#9468](https://github.com/mapbox/mapbox-gl-js/issues/9468) in which an exception would get thrown when updating symbol layer paint property using `setPaintProperty`.

## 1.9.0

With this release, we're adding [a new changelog policy](./CONTRIBUTING.md#changelog-conventions) to our contribution guidelines.

This release also fixes several long-standing bugs and unintentional rendering behavior with `line-pattern`. The fixes come with a visual change to how patterns added with `line-pattern` scale. Previously, patterns that became larger than the line would be clipped, sometimes distorting the pattern, particularly on mobile and retina devices. Now the pattern will be scaled to fit under all circumstances. [#9266](https://github.com/mapbox/mapbox-gl-js/pull/9266) showcases examples of the visual differences. For more information and to provide feedback on this change, see [#9394](https://github.com/mapbox/mapbox-gl-js/pull/9394).

### ✨ Features

- Add `within` expression for testing whether an evaluated feature lies within a given GeoJSON object ([#9352](https://github.com/mapbox/mapbox-gl-js/pull/9352)). - We are aware of an edge case in which points with wrapped coordinates (e.g. longitude -185) are not evaluated properly. See ([#9442](https://github.com/mapbox/mapbox-gl-js/issues/9442)) for more information. - An example of the `within` expression:<br>
  `"icon-opacity": ["case", ["==", ["within", "some-polygon"], true], 1,
["==", ["within", "some-polygon"], false], 0]`
- Map API functions such as `easeTo` and `flyTo` now support `padding: PaddingOptions` which lets developers shift a map's center of perspective when building floating sidebars ([#8638](https://github.com/mapbox/mapbox-gl-js/pull/8638))

### 🍏 Improvements

- Results from `queryRenderedFeatures` now have evaluated property values rather than raw expressions ([#9198](https://github.com/mapbox/mapbox-gl-js/pull/9198))
- Improve scaling of patterns used in `line-pattern` on all device resolutions and pixel ratios ([#9266](https://github.com/mapbox/mapbox-gl-js/pull/9266))
- Slightly improve GPU memory footprint ([#9377](https://github.com/mapbox/mapbox-gl-js/pull/9377))
- `LngLatBounds.extend` is more flexible because it now accepts objects with `lat` and `lon` properties as well as arrays of coordinates ([#9293](https://github.com/mapbox/mapbox-gl-js/pull/9293))
- Reduce bundle size and improve visual quality of `showTileBoundaries` debug text ([#9267](https://github.com/mapbox/mapbox-gl-js/pull/9267))

### 🐞 Bug fixes

- Correctly adjust patterns added with `addImage(id, image, pixelRatio)` by the asset pixel ratio, not the device pixel ratio ([#9372](https://github.com/mapbox/mapbox-gl-js/pull/9372))
- Allow needle argument to `in` expression to be false ([#9295](https://github.com/mapbox/mapbox-gl-js/pull/9295))
- Fix exception thrown when trying to set `feature-state` for a layer that has been removed, fixes [#8634](https://github.com/mapbox/mapbox-gl-js/issues/8634) ([#9305](https://github.com/mapbox/mapbox-gl-js/pull/9305))
- Fix a bug where maps were not displaying inside elements with `dir=rtl` ([#9332](https://github.com/mapbox/mapbox-gl-js/pull/9332))
- Fix a rendering error for very old versions of Chrome (ca. 2016) where text would appear much bigger than intended ([#9349](https://github.com/mapbox/mapbox-gl-js/pull/9349))
- Prevent exception resulting from `line-dash-array` of empty length ([#9385](https://github.com/mapbox/mapbox-gl-js/pull/9385))
- Fix a bug where `icon-image` expression that evaluates to an empty string (`''`) produced a warning ([#9380](https://github.com/mapbox/mapbox-gl-js/pull/9380))
- Fix a bug where certain `popup` methods threw errors when accessing the container element before it was created, fixes [#9429](https://github.com/mapbox/mapbox-gl-js/issues/9429)([#9433](https://github.com/mapbox/mapbox-gl-js/pull/9433))

## 1.8.1

- Fixed a bug where all labels showed up on a diagonal line on Windows when using an integrated Intel GPU from the Haswell generation ([#9327](https://github.com/mapbox/mapbox-gl-js/issues/9327), fixed by reverting [#9229](https://github.com/mapbox/mapbox-gl-js/pull/9229))

## 1.8.0

### ✨ Features and improvements

- Reduce size of line atlas by removing unused channels ([#9232](https://github.com/mapbox/mapbox-gl-js/pull/9232))
- Prevent empty buffers from being created for debug data when unused ([#9237](https://github.com/mapbox/mapbox-gl-js/pull/9237))
- Add space between distance and unit in scale control ([#9276](https://github.com/mapbox/mapbox-gl-js/pull/9276)) (h/t [gely](https://api.github.com/users/gely)) and ([#9284](https://github.com/mapbox/mapbox-gl-js/pull/9284)) (h/t [pakastin](https://api.github.com/users/pakastin))
- Add a `showAccuracyCircle` option to GeolocateControl that shows the accuracy of the user's location as a transparent circle. Mapbox GL JS will show this circle by default. ([#9253](https://github.com/mapbox/mapbox-gl-js/pull/9253)) (h/t [Meekohi](https://api.github.com/users/Meekohi))
- Implemented a new tile coverage algorithm to enable level-of-detail support in a future release ([#8975](https://github.com/mapbox/mapbox-gl-js/pull/8975))

### 🐞 Bug fixes

- `line-dasharray` is now ignored correctly when `line-pattern` is set ([#9189](https://github.com/mapbox/mapbox-gl-js/pull/9189))
- Fix line distances breaking gradient across tile boundaries ([#9220](https://github.com/mapbox/mapbox-gl-js/pull/9220))
- Fix a bug where lines with duplicate endpoints could disappear at zoom 18+ ([#9218](https://github.com/mapbox/mapbox-gl-js/pull/9218))
- Fix a bug where Ctrl-click to drag rotate the map was disabled if the Alt, Cmd or Windows key is also pressed ([#9203](https://github.com/mapbox/mapbox-gl-js/pull/9203))
- Pass errors to `getClusterExpansionZoom`, `getClusterChildren`, and `getClusterLeaves` callbacks ([#9251](https://github.com/mapbox/mapbox-gl-js/pull/9251))
- Fix a rendering performance regression ([#9261](https://github.com/mapbox/mapbox-gl-js/pull/9261))
- Fix visual artifact for `line-dasharray` ([#9246](https://github.com/mapbox/mapbox-gl-js/pull/9246))
- Fixed a bug in the GeolocateControl which resulted in an error when `trackUserLocation` was `false` and the control was removed before the Geolocation API had returned a location ([#9291](https://github.com/mapbox/mapbox-gl-js/pull/9291))
- Fix `promoteId` for line layers ([#9210](https://github.com/mapbox/mapbox-gl-js/pull/9210))
- Improve accuracy of distance calculations ([#9202](https://github.com/mapbox/mapbox-gl-js/pull/9202)) (h/t [Meekohi](https://api.github.com/users/Meekohi))

## 1.7.0

### ✨ Features

- Add `promoteId` option to use a feature property as ID for feature state ([#8987](https://github.com/mapbox/mapbox-gl-js/pull/8987))
- Add a new constructor option to `mapboxgl.Popup`, `closeOnMove`, that closes the popup when the map's position changes ([#9163](https://github.com/mapbox/mapbox-gl-js/pull/9163))
- Allow creating a map without a style (an empty one will be created automatically) (h/t [@stepankuzmin](https://github.com/stepankuzmin)) ([#8924](https://github.com/mapbox/mapbox-gl-js/pull/8924))
- `map.once()` now allows specifying a layer id as a third parameter making it consistent with `map.on()` ([#8875](https://github.com/mapbox/mapbox-gl-js/pull/8875))

### 🍏 Improvements

- Improve performance of raster layers on large screens ([#9050](https://github.com/mapbox/mapbox-gl-js/pull/9050))
- Improve performance for hillshade and raster layers by implementing a progressive enhancement that utilizes `ImageBitmap` and `OffscreenCanvas` ([#8845](https://github.com/mapbox/mapbox-gl-js/pull/8845))
- Improve performance for raster tile rendering by using the stencil buffer ([#9012](https://github.com/mapbox/mapbox-gl-js/pull/9012))
- Update `symbol-avoid-edges` documentation to acknowledge the existence of global collision detection ([#9157](https://github.com/mapbox/mapbox-gl-js/pull/9157))
- Remove reference to `in` function which has been replaced by the `in` expression ([#9102](https://github.com/mapbox/mapbox-gl-js/pull/9102))

### 🐞 Bug Fixes

- Change the type of tile id key to string to prevent hash collisions ([#8979](https://github.com/mapbox/mapbox-gl-js/pull/8979))
- Prevent changing bearing via URL hash when rotation is disabled ([#9156](https://github.com/mapbox/mapbox-gl-js/pull/9156))
- Fix URL hash with no bearing causing map to fail to load ([#9170](https://github.com/mapbox/mapbox-gl-js/pull/9170))
- Fix bug in `GeolocateControl` where multiple instances of the control on one page may result in the user location not being updated ([#9092](https://github.com/mapbox/mapbox-gl-js/pull/9092))
- Fix query `fill-extrusions` made from polygons with coincident points and polygons with less than four points ([#9138](https://github.com/mapbox/mapbox-gl-js/pull/9138))
- Fix bug where `symbol-sort-key` was not used for collisions that crossed tile boundaries ([#9054](https://github.com/mapbox/mapbox-gl-js/pull/9054))
- Fix bug in `DragRotateHandler._onMouseUp` getting stuck in drag/rotate ([#9137](https://github.com/mapbox/mapbox-gl-js/pull/9137))
- Fix "Click on Compass" on some mobile devices (add `clickTolerance` to `DragRotateHandler`) ([#9015](https://github.com/mapbox/mapbox-gl-js/pull/9015)) (h/t [Yanonix](https://github.com/Yanonix))

## 1.6.1

### 🐞 Bug Fixes

- Fix style validation error messages not being displayed ([#9073](https://github.com/mapbox/mapbox-gl-js/pull/9073))
- Fix deferred loading of rtl-text-plugin not working for labels created from GeoJSON sources ([#9091](https://github.com/mapbox/mapbox-gl-js/pull/9091))
- Fix RTL text not being rendered with the rtl-text-plugin on pages that don't allow `script-src: blob:` in their CSP.([#9122](https://github.com/mapbox/mapbox-gl-js/pull/9122))

## 1.6.0

### ✨ Features

- Add ability to insert images into text labels using an `image` expression within a `format` expression: `"text-field": ["format", "Some text", ["image", "my-image"], "some more text"]` ([#8904](https://github.com/mapbox/mapbox-gl-js/pull/8904))
- Add support for stretchable images (aka nine-part or nine-patch images). Stretchable images can be used with `icon-text-fit` to draw resized images with unstretched corners and borders. ([#8997](https://github.com/mapbox/mapbox-gl-js/pull/8997))
- Add `in` expression. It can check if a value is in an array (`["in", value, array]`) or a substring is in a string (`["in", substring, string]`) ([#8876](https://github.com/mapbox/mapbox-gl-js/pull/8876))
- Add `minPitch` and `maxPitch` map options ([#8834](https://github.com/mapbox/mapbox-gl-js/pull/8834))
- Add `rotation`, `rotationAlignment` and `pitchAlignment` options to markers ([#8836](https://github.com/mapbox/mapbox-gl-js/pull/8836)) (h/t [@dburnsii](https://github.com/dburnsii))
- Add methods to Popup to manipulate container class names ([#8759](https://github.com/mapbox/mapbox-gl-js/pull/8759)) (h/t [Ashot-KR](https://github.com/Ashot-KR))
- Add configurable inertia settings for panning (h/t [@aMoniker](https://github.com/aMoniker))) ([#8887](https://github.com/mapbox/mapbox-gl-js/pull/8887))
- Add ability to localize UI controls ([#8095](https://github.com/mapbox/mapbox-gl-js/pull/8095)) (h/t [@dmytro-gokun](https://github.com/dmytro-gokun))
- Add LatLngBounds.contains() method ([#7512](https://github.com/mapbox/mapbox-gl-js/issues/7512), fixed by [#8200](https://github.com/mapbox/mapbox-gl-js/pull/8200))
- Add option to load rtl-text-plugin lazily ([#8865](https://github.com/mapbox/mapbox-gl-js/pull/8865))
- Add `essential` parameter to AnimationOptions that can override `prefers-reduced-motion: reduce` ([#8743](https://github.com/mapbox/mapbox-gl-js/issues/8743), fixed by [#8883](https://github.com/mapbox/mapbox-gl-js/pull/8883))

### 🍏 Improvements

- Allow rendering full world smaller than 512px. To restore the previous limit call `map.setMinZoom(0)` ([#9028](https://github.com/mapbox/mapbox-gl-js/pull/9028))
- Add an es modules build for mapbox-gl-style-spec in dist/ ([#8247](https://github.com/mapbox/mapbox-gl-js/pull/8247)) (h/t [@ahocevar](https://github.com/ahocevar))
- Add 'image/webp,_/_' accept header to fetch/ajax image requests when webp supported ([#8262](https://github.com/mapbox/mapbox-gl-js/pull/8262))
- Improve documentation for setStyle, getStyle, and isStyleLoaded ([#8807](https://github.com/mapbox/mapbox-gl-js/pull/8807))

### 🐞 Bug Fixes

- Fix map rendering after addImage and removeImage are used to change a used image ([#9016](https://github.com/mapbox/mapbox-gl-js/pull/9016))
- Fix visibility of controls in High Contrast mode in IE ([#8874](https://github.com/mapbox/mapbox-gl-js/pull/8874))
- Fix customizable url hash string in IE 11 ([#8990](https://github.com/mapbox/mapbox-gl-js/pull/8990)) (h/t [pakastin](https://github.com/pakastin))
- Allow expression stops up to zoom 24 instead of 22 ([#8908](https://github.com/mapbox/mapbox-gl-js/pull/8908)) (h/t [nicholas-l](https://github.com/nicholas-l))
- Fix alignment of lines in really overscaled tiles ([#9024](https://github.com/mapbox/mapbox-gl-js/pull/9024))
- Fix `Failed to execute 'shaderSource' on 'WebGLRenderingContext'` errors ([#9017](https://github.com/mapbox/mapbox-gl-js/pull/9017))
- Make expression validation fail on NaN ([#8615](https://github.com/mapbox/mapbox-gl-js/pull/8615))
- Fix setLayerZoomRange bug that caused tiles to be re-requested ([#7865](https://github.com/mapbox/mapbox-gl-js/issues/7865), fixed by [#8854](https://github.com/mapbox/mapbox-gl-js/pull/8854))
- Fix `map.showTileBoundaries` rendering ([#7314](https://github.com/mapbox/mapbox-gl-js/pull/7314))
- Fix using `generateId` in conjunction with `cluster` in a GeoJSONSource ([#8223](https://github.com/mapbox/mapbox-gl-js/issues/8223), fixed by [#8945](https://github.com/mapbox/mapbox-gl-js/pull/8945))
- Fix opening popup on a marker from keyboard ([#6835](https://github.com/mapbox/mapbox-gl-js/pull/6835))
- Fix error thrown when request aborted ([#7614](https://github.com/mapbox/mapbox-gl-js/issues/7614), fixed by [#9021](https://github.com/mapbox/mapbox-gl-js/pull/9021))
- Fix attribution control when repeatedly removing and adding it ([#9052](https://github.com/mapbox/mapbox-gl-js/pull/9052))

## 1.5.1

This patch introduces two workarounds that address longstanding issues related to unbounded memory growth in Safari, including [#8771](https://github.com/mapbox/mapbox-gl-js/issues/8771) and [#4695](https://github.com/mapbox/mapbox-gl-js/issues/4695). We’ve identified two memory leaks in Safari: one in the [CacheStorage](https://developer.mozilla.org/en-US/docs/Web/API/CacheStorage) API, addressed by [#8956](https://github.com/mapbox/mapbox-gl-js/pull/8956), and one in transferring data between web workers through [Transferables](https://developer.mozilla.org/en-US/docs/Web/API/Transferable), addressed by [#9003](https://github.com/mapbox/mapbox-gl-js/pull/9003).

### 🍏 Improvements

- Implement workaround for memory leak in Safari when using the `CacheStorage` API. ([#8856](https://github.com/mapbox/mapbox-gl-js/pull/8956))
- Implement workaround for memory leak in Safari when using `Transferable` objects to transfer `ArrayBuffers` to WebWorkers. If GL-JS detects that it is running in Safari, the use of `Transferables` to transfer data to WebWorkers is disabled. ([#9003](https://github.com/mapbox/mapbox-gl-js/pull/9003))
- Improve animation performance when using `map.setData`. ([#8913](https://github.com/mapbox/mapbox-gl-js/pull/8913)) (h/t [msbarry](https://github.com/msbarry))

## 1.5.0

### ✨ Features

- Add disabled icon to GeolocateControl if user denies geolocation permission. [#8871](https://github.com/mapbox/mapbox-gl-js/pull/8871))
- Add `outofmaxbounds` event to GeolocateControl, which is emitted when the user is outside of `map.maxBounds` ([#8756](https://github.com/mapbox/mapbox-gl-js/pull/8756)) (h/t [MoradiDavijani](https://github.com/MoradiDavijani))
- Add `mapboxgl.getRTLTextPluginStatus()` to query the current status of the `rtl-text-plugin` to make it easier to allow clearing the plugin when necessary. (ref. [#7869](https://github.com/mapbox/mapbox-gl-js/issues/7869)) ([#8864](https://github.com/mapbox/mapbox-gl-js/pull/8864))
- Allow `hash` Map option to be set as a string, which sets the map hash in the url to a custom query parameter. ([#8603](https://github.com/mapbox/mapbox-gl-js/pull/8603)) (h/t [SebCorbin](https://github.com/SebCorbin))

### 🍏 Improvements

- Fade symbols faster when zooming out quickly, reducing overlap. ([#8628](https://github.com/mapbox/mapbox-gl-js/pull/8628))
- Reduce memory usage for vector tiles that contain long strings in feature properties. ([#8863](https://github.com/mapbox/mapbox-gl-js/pull/8863))

### 🐞 Bug Fixes

- Fix `text-variable-anchor` not trying multiple placements during collision with icons when `icon-text-fit` is enabled. ([#8803](https://github.com/mapbox/mapbox-gl-js/pull/8803))
- Fix `icon-text-fit` not properly respecting vertical labels. ([#8835](https://github.com/mapbox/mapbox-gl-js/pull/8835))
- Fix opacity interpolation for composition expressions. ([#8818](https://github.com/mapbox/mapbox-gl-js/pull/8818))
- Fix rotate and pitch events being fired at the same time. ([#8872](https://github.com/mapbox/mapbox-gl-js/pull/8872))
- Fix memory leaks that occurred during tile loading and map removal.([#8813](https://github.com/mapbox/mapbox-gl-js/pull/8813) and [#8850](https://github.com/mapbox/mapbox-gl-js/pull/8850))
- Fix web-worker transfer of `ArrayBuffers` in environments where `instanceof ArrayBuffer` fails.(e.g `cypress`) ([#8868](https://github.com/mapbox/mapbox-gl-js/pull/8868))

## 1.4.1

### 🐞 Bug Fixes

- Fix the way that `coalesce` handles the `image` operator so available images are rendered properly ([#8839](https://github.com/mapbox/mapbox-gl-js/pull/8839))
- Do not emit the `styleimagemissing` event for an empty string value ([#8840](https://github.com/mapbox/mapbox-gl-js/pull/8840))
- Fix serialization of `ResolvedImage` type so `*-pattern` properties work properly ([#8833](https://github.com/mapbox/mapbox-gl-js/pull/8833))

## 1.4.0

### ✨ Features

- Add `image` expression operator to determine image availability ([#8684](https://github.com/mapbox/mapbox-gl-js/pull/8684))
- Enable `text-offset` with variable label placement ([#8642](https://github.com/mapbox/mapbox-gl-js/pull/8642))

### 🍏 Improvements

- Faster loading and better look of raster terrain ([#8694](https://github.com/mapbox/mapbox-gl-js/pull/8694))
- Improved code documentation around resizing and {get/set}RenderedWorldCopies and more ([#8748](https://github.com/mapbox/mapbox-gl-js/pull/8748), [#8754](https://github.com/mapbox/mapbox-gl-js/pull/8754))
- Improve single vs. multi-touch zoom & pan interaction ([#7196](https://github.com/mapbox/mapbox-gl-js/issues/7196)) ([#8100](https://github.com/mapbox/mapbox-gl-js/pull/8100))

### 🐞 Bug fixes

- Fix rendering of `collisionBox` when `text-translate` or `icon-translate` is enabled ([#8659](https://github.com/mapbox/mapbox-gl-js/pull/8659))
- Fix `TypeError` when reloading a source and immediately removing the map ([#8711](https://github.com/mapbox/mapbox-gl-js/pull/8711))
- Adding tooltip to the geolocation control button ([#8735](https://github.com/mapbox/mapbox-gl-js/pull/8735)) (h/t [BAByrne](https://github.com/BAByrne))
- Add `originalEvent` property to NavigationControl events ([#8693](https://github.com/mapbox/mapbox-gl-js/pull/8693)) (h/t [stepankuzmin](https://github.com/stepankuzmin))
- Don't cancel follow mode in the GeolocateControl when resizing the map or rotating the screen ([#8736](https://github.com/mapbox/mapbox-gl-js/pull/8736))
- Fix error when calling `Popup#trackPointer` before setting its content or location ([#8757](https://github.com/mapbox/mapbox-gl-js/pull/8757)) (h/t [zxwandrew](https://github.com/zxwandrew))
- Respect newline characters when text-max-width is set to zero ([#8706](https://github.com/mapbox/mapbox-gl-js/pull/8706))
- Update earcut to v2.2.0 to fix polygon tessellation errors ([#8772](https://github.com/mapbox/mapbox-gl-js/pull/8772))
- Fix icon-fit with variable label placement ([#8755](https://github.com/mapbox/mapbox-gl-js/pull/8755))
- Icons stretched with `icon-text-fit` are now sized correctly ([#8741](https://github.com/mapbox/mapbox-gl-js/pull/8741))
- Collision detection for icons with `icon-text-fit` now works correctly ([#8741](https://github.com/mapbox/mapbox-gl-js/pull/8741))

## 1.3.2

- Fix a SecurityError in Firefox >= 69 when accessing the cache [#8780](https://github.com/mapbox/mapbox-gl-js/pull/8780)

## 1.3.1

### 🐞 Bug Fixes

- Fix a race condition that produced an error when a map was removed while reloading a source. [#8711](https://github.com/mapbox/mapbox-gl-js/pull/8711)
- Fix a race condition were `render` event was sometimes not fired after `load` event in IE11. [#8708](https://github.com/mapbox/mapbox-gl-js/pull/8708)

## 1.3.0

### 🍏 Features

- Introduce `text-writing-mode` symbol layer property to allow placing point labels vertically. [#8399](https://github.com/mapbox/mapbox-gl-js/pull/8399)
- Extend variable text placement to work when `text/icon-allow-overlap` is set to `true`. [#8620](https://github.com/mapbox/mapbox-gl-js/pull/8620)
- Allow `text-color` to be used in formatted expressions to be able to draw different parts of a label in different colors. [#8068](https://github.com/mapbox/mapbox-gl-js/pull/8068)

### ✨ Improvements

- Improve tile loading logic to cancel requests more aggressively, improving performance when zooming or panning quickly. [#8633](https://github.com/mapbox/mapbox-gl-js/pull/8633)
- Display outline on control buttons when focused (e.g. with a tab key) for better accessibility. [#8520](https://github.com/mapbox/mapbox-gl-js/pull/8520)
- Improve the shape of line round joins. [#8275](https://github.com/mapbox/mapbox-gl-js/pull/8275)
- Improve performance of processing line layers. [#8303](https://github.com/mapbox/mapbox-gl-js/pull/8303)
- Improve legibility of info displayed with `map.showTileBoundaries = true`. [#8380](https://github.com/mapbox/mapbox-gl-js/pull/8380) (h/t [@andrewharvey](https://github.com/andrewharvey))
- Add `MercatorCoordinate.meterInMercatorCoordinateUnits` method to make it easier to convert from meter units to coordinate values used in custom layers. [#8524](https://github.com/mapbox/mapbox-gl-js/pull/8524) (h/t [@andrewharvey](https://github.com/andrewharvey))
- Improve conversion of legacy filters with duplicate values. [#8542](https://github.com/mapbox/mapbox-gl-js/pull/8542)
- Move out documentation & examples website source to a separate `mapbox-gl-js-docs` repo. [#8582](https://github.com/mapbox/mapbox-gl-js/pull/8582)

### 🐞 Bug Fixes

- Fix a bug where local CJK fonts would switch to server-generated ones in overzoomed tiles. [#8657](https://github.com/mapbox/mapbox-gl-js/pull/8657)
- Fix precision issues in [deck.gl](https://deck.gl)-powered custom layers. [#8502](https://github.com/mapbox/mapbox-gl-js/pull/8502)
- Fix a bug where fill and line layers wouldn't render correctly over fill extrusions when coming from the same source. [#8661](https://github.com/mapbox/mapbox-gl-js/pull/8661)
- Fix map loading for documents loaded from Blob URLs. [#8612](https://github.com/mapbox/mapbox-gl-js/pull/8612)
- Fix classification of relative file:// URLs when in documents loaded from a file URL. [#8612](https://github.com/mapbox/mapbox-gl-js/pull/8612)
- Remove `esm` from package `dependencies` (so that it's not installed on `npm install mapbox-gl`). [#8586](https://github.com/mapbox/mapbox-gl-js/pull/8586) (h/t [@DatGreekChick](https://github.com/DatGreekChick))

## 1.2.1

### 🐞 Bug fixes

- Fix bug in `NavigationControl` compass button that prevented it from rotating with the map ([#8605](https://github.com/mapbox/mapbox-gl-js/pull/8605))

## 1.2.0

### Features and improvements

- Add `*-sort-key` layout property for circle, fill, and line layers, to dictate which features appear above others within a single layer([#8467](https://github.com/mapbox/mapbox-gl-js/pull/8467))
- Add ability to instantiate maps with specific access tokens ([#8364](https://github.com/mapbox/mapbox-gl-js/pull/8364))
- Accommodate `prefers-reduced-motion` settings in browser ([#8494](https://github.com/mapbox/mapbox-gl-js/pull/8494))
- Add Map `visualizePitch` option that tilts the compass as the map pitches ([#8208](https://github.com/mapbox/mapbox-gl-js/issues/8208), fixed by [#8296](https://github.com/mapbox/mapbox-gl-js/pull/8296)) (h/t [pakastin](https://github.com/pakastin))
- Make source options take precedence over TileJSON ([#8232](https://github.com/mapbox/mapbox-gl-js/pull/8232)) (h/t [jingsam](https://github.com/jingsam))
- Make requirements for text offset properties more precise ([#8418](https://github.com/mapbox/mapbox-gl-js/pull/8418))
- Expose `convertFilter` API in the style specification ([#8493](https://github.com/mapbox/mapbox-gl-js/pull/8493)

### Bug fixes

- Fix changes to `text-variable-anchor`, such that previous anchor positions would take precedence only if they are present in the updated array (considered a bug fix, but is technically a breaking change from previous behavior) ([#8473](https://github.com/mapbox/mapbox-gl-js/pull/8473))
- Fix rendering of opaque pass layers over heatmap and fill-extrusion layers ([#8440](https://github.com/mapbox/mapbox-gl-js/pull/8440))
- Fix rendering of extraneous vertical line in vector tiles ([#8477](https://github.com/mapbox/mapbox-gl-js/issues/8477), fixed by [#8479](https://github.com/mapbox/mapbox-gl-js/pull/8479))
- Turn off 'move' event listeners when removing a marker ([#8465](https://github.com/mapbox/mapbox-gl-js/pull/8465))
- Fix class toggling on navigation control for IE ([#8495](https://github.com/mapbox/mapbox-gl-js/pull/8495)) (h/t [@cs09g](https://github.com/cs09g))
- Fix background rotation hovering on geolocate control ([#8367](https://github.com/mapbox/mapbox-gl-js/pull/8367)) (h/t [GuillaumeGomez](https://github.com/GuillaumeGomez))
- Fix error in click events on markers where `startPos` is not defined ([#8462](https://github.com/mapbox/mapbox-gl-js/pull/8462)) (h/t [@msbarry](https://github.com/msbarry))
- Fix malformed urls when using custom `baseAPIURL` of a certain form ([#8466](https://github.com/mapbox/mapbox-gl-js/pull/8466))

## 1.1.1

### 🐞 Bug fixes

- Fix unbounded memory growth caused by failure to cancel requests to the cache ([#8472](https://github.com/mapbox/mapbox-gl-js/pull/8472))
- Fix unbounded memory growth caused by failure to cancel requests in IE ([#8481](https://github.com/mapbox/mapbox-gl-js/issues/8481))
- Fix performance of getting tiles from the cache ([#8489](https://github.com/mapbox/mapbox-gl-js/pull/8449))

## 1.1.0

### ✨ Minor features and improvements

- Improve line rendering performance by using a more compact line attributes layout ([#8306](https://github.com/mapbox/mapbox-gl-js/pull/8306))
- Improve data-driven symbol layers rendering performance ([#8295](https://github.com/mapbox/mapbox-gl-js/pull/8295))
- Add the ability to disable validation during `queryRenderedFeatures` and `querySourceFeatures` calls, as a performance optimization ([#8211](https://github.com/mapbox/mapbox-gl-js/pull/8211)) (h/t [gorshkov-leonid](https://github.com/gorshkov-leonid))
- Improve `setFilter` performance by caching keys in `groupByLayout` routine ([#8122](https://github.com/mapbox/mapbox-gl-js/pull/8122)) (h/t [vallendm](https://github.com/vallendm))
- Improve rendering of symbol layers with `symbol-z-order: viewport-y`, when icons are allowed to overlap but not text ([#8180](https://github.com/mapbox/mapbox-gl-js/pull/8180))
- Prefer breaking lines at a zero width space to allow better break point suggestions for Japanese labels ([#8255](https://github.com/mapbox/mapbox-gl-js/pull/8255))
- Add a `WebGLRenderingContext` argument to `onRemove` function of `CustomLayerInterface`, to allow direct cleanup of related context ([#8156](https://github.com/mapbox/mapbox-gl-js/pull/8156)) (h/t [ogiermaitre](https://github.com/ogiermaitre))
- Allow zoom speed customization by adding `setZoomRate` and `setWheelZoomRate` methods to `ScrollZoomHandler` ([#7863](https://github.com/mapbox/mapbox-gl-js/pull/7863)) (h/t [sf31](https://github.com/sf31))
- Add `trackPointer` method to `Popup` API that continuously repositions the popup to the mouse cursor when the cursor is within the map ([#7786](https://github.com/mapbox/mapbox-gl-js/pull/7786))
- Add `getElement` method to `Popup` to retrieve the popup's HTML element ([#8123](https://github.com/mapbox/mapbox-gl-js/pull/8123)) (h/t [@bravecow](https://github.com/bravecow))
- Add `fill-pattern` example to the documentation ([#8022](https://github.com/mapbox/mapbox-gl-js/pull/8022)) (h/t [@flawyte](https://github.com/flawyte))
- Update script detection for Unicode 12.1 ([#8158](https://github.com/mapbox/mapbox-gl-js/pull/8158))
- Add `nofollow` to Mapbox logo & "Improve this map" links ([#8106](https://github.com/mapbox/mapbox-gl-js/pull/8106)) (h/t [viniciuskneves](https://github.com/viniciuskneves))
- Include source name in invalid GeoJSON error ([#8113](https://github.com/mapbox/mapbox-gl-js/pull/8113)) (h/t [Zirak](https://github.com/Zirak))

### 🐞 Bug fixes

- Fix `updateImage` not working as expected in Chrome ([#8199](https://github.com/mapbox/mapbox-gl-js/pull/8199))
- Fix issues with double-tap zoom on touch devices ([#8086](https://github.com/mapbox/mapbox-gl-js/pull/8086))
- Fix duplication of `movestart` events when zooming ([#8259](https://github.com/mapbox/mapbox-gl-js/pull/8259)) (h/t [@bambielli-flex](https://github.com/bambielli-flex))
- Fix validation of `"format"` expression failing when options are provided ([#8339](https://github.com/mapbox/mapbox-gl-js/pull/8339))
- Fix `setPaintProperty` not working on `line-pattern` property ([#8289](https://github.com/mapbox/mapbox-gl-js/pull/8289))
- Fix the GL context being left in unpredictable states when using custom layers ([#8132](https://github.com/mapbox/mapbox-gl-js/pull/8132))
- Fix unnecessary updates to attribution control string ([#8082](https://github.com/mapbox/mapbox-gl-js/pull/8082)) (h/t [poletani](https://github.com/poletani))
- Fix bugs in `findStopLessThanOrEqualTo` algorithm ([#8134](https://github.com/mapbox/mapbox-gl-js/pull/8134)) (h/t [Mike96Angelo](https://github.com/Mike96Angelo))
- Fix map not displaying properly when inside an element with `text-align: center` ([#8227](https://github.com/mapbox/mapbox-gl-js/pull/8227)) (h/t [mc100s](https://github.com/mc100s))
- Clarify in documentation that `Popup#maxWidth` accepts all `max-width` CSS values ([#8312](https://github.com/mapbox/mapbox-gl-js/pull/8312)) (h/t [viniciuskneves](https://github.com/viniciuskneves))
- Fix location dot shadow not displaying ([#8119](https://github.com/mapbox/mapbox-gl-js/pull/8119)) (h/t [@bravecow](https://github.com/bravecow))
- Fix docs dev dependencies being mistakenly installed as package dependencies ([#8121](https://github.com/mapbox/mapbox-gl-js/pull/8121)) (h/t [@bravecow](https://github.com/bravecow))
- Various typo fixes ([#8230](https://github.com/mapbox/mapbox-gl-js/pull/8230), h/t [@erictheise](https://github.com/erictheise)) ([#8236](https://github.com/mapbox/mapbox-gl-js/pull/8236), h/t [@fredj](https://github.com/fredj))
- Fix geolocate button CSS ([#8367](https://github.com/mapbox/mapbox-gl-js/pull/8367), h/t [GuillaumeGomez](https://github.com/GuillaumeGomez))
- Fix caching for Mapbox tiles ([#8389](https://github.com/mapbox/mapbox-gl-js/pull/8389))

## 1.0.0

### ⚠️ Breaking changes

This release replaces the existing “map views” pricing model in favor of a “map load” model. Learn more in [a recent blog post about these changes](https://blog.mapbox.com/new-pricing-46b7c26166e7).

**By upgrading to this release, you are opting in to the new map loads pricing.**

**Why is this change being made?**

This change allows us to implement a more standardized and predictable method of billing GL JS map usage. You’ll be charged whenever your website or web application loads, not by when users pan and zoom around the map, incentivizing developers to create highly interactive map experiences. The new pricing structure also creates a significantly larger free tier to help developers get started building their applications with Mapbox tools while pay-as-you-go pricing and automatic volume discounts help your application scale with Mapbox. Session billing also aligns invoices with metrics web developers already track and makes it easier to compare usage with other mapping providers.

**What is changing?**

- Add SKU token to Mapbox API requests [#8276](https://github.com/mapbox/mapbox-gl-js/pull/8276)

When (and only when) loading tiles from a Mapbox API with a Mapbox access token set (`mapboxgl.accessToken`), a query parameter named `sku` will be added to all requests for vector, raster and raster-dem tiles. Every map instance uses a unique `sku` value, which is refreshed every 12 hours. The token itself is comprised of a token version (always “1”), a sku ID (always “01”) and a random 10-digit base-62 number. The purpose of the token is to allow for metering of map sessions on the server-side. A session lasts from a new map instantiation until the map is destroyed or 12 hours passes, whichever comes first.

For further information on the pricing changes, you can read our [blog post](https://blog.mapbox.com/new-pricing-46b7c26166e7) and check out our new [pricing page](https://www.mapbox.com/pricing), which has a price calculator. As always, you can also contact our team at [https://support.mapbox.com](https://support.mapbox.com).

## 0.54.1

### Bug fixes

- Fix unbounded memory growth caused by failure to cancel requests in IE ([#8481](https://github.com/mapbox/mapbox-gl-js/issues/8481))

## 0.54.0

### Breaking changes

- Turned `localIdeographFontFamily` map option on by default. This may change how CJK labels are rendered, but dramatically improves performance of CJK maps (because the browser no longer needs to download heavy amounts of font data from the server). Add `localIdeographFontFamily: false` to turn this off. [#8008](https://github.com/mapbox/mapbox-gl-js/pull/8008)
- Added `Popup` `maxWidth` option, set to `"240px"` by default. [#7906](https://github.com/mapbox/mapbox-gl-js/pull/7906)

### Major features

- Added support for updating and animating style images. [#7999](https://github.com/mapbox/mapbox-gl-js/pull/7999)
- Added support for generating style images dynamically (e.g. for drawing icons based on feature properties). [#7987](https://github.com/mapbox/mapbox-gl-js/pull/7987)
- Added antialiasing support for custom layers. [#7821](https://github.com/mapbox/mapbox-gl-js/pull/7821)
- Added a new `mapbox-gl-csp.js` bundle for strict CSP environments where `worker-src: blob` is disallowed. [#8044](https://github.com/mapbox/mapbox-gl-js/pull/8044)

### Minor features and improvements

- Improved performance of fill extrusions. [#7821](https://github.com/mapbox/mapbox-gl-js/pull/7821)
- Improved performance of symbol layers. [#7967](https://github.com/mapbox/mapbox-gl-js/pull/7967)
- Slightly improved rendering performance in general. [#7969](https://github.com/mapbox/mapbox-gl-js/pull/7969)
- Slightly improved performance of HTML markers. [#8018](https://github.com/mapbox/mapbox-gl-js/pull/8018)
- Improved diffing of styles with `"visibility": "visible"`. [#8005](https://github.com/mapbox/mapbox-gl-js/pull/8005)
- Improved zoom buttons to grey out when reaching min/max zoom. [#8023](https://github.com/mapbox/mapbox-gl-js/pull/8023)
- Added a title to fullscreen control button. [#8012](https://github.com/mapbox/mapbox-gl-js/pull/8012)
- Added `rel="noopener"` attributes to links that lead to external websites (such as Mapbox logo and OpenStreetMap edit link) for improved security. [#7914](https://github.com/mapbox/mapbox-gl-js/pull/7914)
- Added tile size info when `map.showTileBoundaries` is turned on. [#7963](https://github.com/mapbox/mapbox-gl-js/pull/7963)
- Significantly improved load times of the benchmark suite. [#8066](https://github.com/mapbox/mapbox-gl-js/pull/8066)
- Improved behavior of `canvasSource.pause` to be more reliable and able to render a single frame. [#8130](https://github.com/mapbox/mapbox-gl-js/pull/8130)

### Bug fixes

- Fixed a bug in Mac Safari 12+ where controls would disappear until you interact with the map. [#8193](https://github.com/mapbox/mapbox-gl-js/pull/8193)
- Fixed a memory leak when calling `source.setData(url)` many times. [#8035](https://github.com/mapbox/mapbox-gl-js/pull/8035)
- Fixed a bug where marker lost focus when dragging. [#7799](https://github.com/mapbox/mapbox-gl-js/pull/7799)
- Fixed a bug where `map.getCenter()` returned a reference to an internal `LngLat` object instead of cloning it, leading to potential mutability bugs. [#7922](https://github.com/mapbox/mapbox-gl-js/pull/7922)
- Fixed a bug where default HTML marker positioning was slightly off. [#8074](https://github.com/mapbox/mapbox-gl-js/pull/8074)
- Fixed a bug where adding a fill extrusion layer for non-polygon layers would lead to visual artifacts. [#7685](https://github.com/mapbox/mapbox-gl-js/pull/7685)
- Fixed intermittent Flow failures on CI. [#8061](https://github.com/mapbox/mapbox-gl-js/pull/8061)
- Fixed a bug where calling `Map#removeFeatureState` does not remove the state from some tile zooms [#8087](https://github.com/mapbox/mapbox-gl-js/pull/8087)
- Fixed a bug where `removeFeatureState` didn't work on features with `id` equal to `0`. [#8150](https://github.com/mapbox/mapbox-gl-js/pull/8150) (h/t [jutaz](https://github.com/jutaz))

## 0.53.1

### Bug fixes

- Turn off telemetry for Mapbox Atlas ([#7945](https://github.com/mapbox/mapbox-gl-js/pull/7945))
- Fix order of 3D features in query results (fix [#7883](https://github.com/mapbox/mapbox-gl-js/issues/7883)) ([#7953](https://github.com/mapbox/mapbox-gl-js/pull/7953))
- Fix RemovePaintState benchmarks ([#7930](https://github.com/mapbox/mapbox-gl-js/pull/7930))

## 0.53.0

### Features and improvements

- Enable `fill-extrusion` querying with ray picking ([#7499](https://github.com/mapbox/mapbox-gl-js/pull/7499))
- Add `clusterProperties` option for aggregated cluster properties ([#2412](https://github.com/mapbox/mapbox-gl-js/issues/2412), fixed by [#7584](https://github.com/mapbox/mapbox-gl-js/pull/7584))
- Allow initial map bounds to be adjusted with `fitBounds` options. ([#7681](https://github.com/mapbox/mapbox-gl-js/pull/7681)) (h/t [@elyobo](https://github.com/elyobo))
- Remove popups on `Map#remove` ([#7749](https://github.com/mapbox/mapbox-gl-js/pull/7749)) (h/t [@andycalder](https://github.com/andycalder))
- Add `Map#removeFeatureState` ([#7761](https://github.com/mapbox/mapbox-gl-js/pull/7761))
- Add `number-format` expression ([#7626](https://github.com/mapbox/mapbox-gl-js/pull/7626))
- Add `symbol-sort-key` style property ([#7678](https://github.com/mapbox/mapbox-gl-js/pull/7678))

### Bug fixes

- Upgrades Earcut to fix a rare bug in rendering polygons that contain a coincident chain of holes ([#7806](https://github.com/mapbox/mapbox-gl-js/issues/7806), fixed by [#7878](https://github.com/mapbox/mapbox-gl-js/pull/7878))
- Allow `file://` protocol in XHR requests for Cordova/Ionic/etc ([#7818](https://github.com/mapbox/mapbox-gl-js/pull/7818))
- Correctly handle WebP images in Edge 18 ([#7687](https://github.com/mapbox/mapbox-gl-js/pull/7687))
- Fix bug which mistakenly requested WebP images in browsers that do not support WebP ([#7817](https://github.com/mapbox/mapbox-gl-js/pull/7817)) ([#7819](https://github.com/mapbox/mapbox-gl-js/pull/7819))
- Fix images not being aborted when dequeued ([#7655](https://github.com/mapbox/mapbox-gl-js/pull/7655))
- Fix DEM layer memory leak ([#7690](https://github.com/mapbox/mapbox-gl-js/issues/7690), fixed by [#7691](https://github.com/mapbox/mapbox-gl-js/pull/7691))
- Set correct color state before rendering custom layer ([#7711](https://github.com/mapbox/mapbox-gl-js/pull/7711))
- Set `LngLat.toBounds()` default radius to 0 ([#7722](https://github.com/mapbox/mapbox-gl-js/issues/7722), fixed by [#7723](https://github.com/mapbox/mapbox-gl-js/pull/7723)) (h/t [@cherniavskii](https://github.com/cherniavskii))
- Fix race condition in `feature-state` dependent layers ([#7523](https://github.com/mapbox/mapbox-gl-js/issues/7523), fixed by [#7790](https://github.com/mapbox/mapbox-gl-js/pull/7790))
- Prevent `map.repaint` from mistakenly enabling continuous repaints ([#7667](https://github.com/mapbox/mapbox-gl-js/pull/7667))
- Prevent map shaking while zooming in on raster tiles ([#7426](https://github.com/mapbox/mapbox-gl-js/pull/7426))
- Fix query point translation for multi-point geometry ([#6833](https://github.com/mapbox/mapbox-gl-js/issues/6833), fixed by [#7581](https://github.com/mapbox/mapbox-gl-js/pull/7581))

## 0.52.0

### Breaking changes

- Canonicalize tile urls to `mapbox://` urls so they can be transformed with `config.API_URL` ([#7594](https://github.com/mapbox/mapbox-gl-js/pull/7594))

### Features and improvements

- Add getter and setter for `config.API_URL` ([#7594](https://github.com/mapbox/mapbox-gl-js/pull/7594))
- Allow user to define element other than map container for full screen control ([#7548](https://github.com/mapbox/mapbox-gl-js/pull/7548))
- Add validation option to style setters ([#7604](https://github.com/mapbox/mapbox-gl-js/pull/7604))
- Add 'idle' event: fires when no further rendering is expected without further interaction. ([#7625](https://github.com/mapbox/mapbox-gl-js/pull/7625))

### Bug fixes

- Fire error when map.getLayoutProperty references missing layer ([#7537](https://github.com/mapbox/mapbox-gl-js/issues/7537), fixed by [#7539](https://github.com/mapbox/mapbox-gl-js/pull/7539))
- Fix shaky sprites when zooming with scrolling ([#7558](https://github.com/mapbox/mapbox-gl-js/pull/7558))
- Fix layout problems in attribution control ([#7608](https://github.com/mapbox/mapbox-gl-js/pull/7608)) (h/t [lucaswoj](https://github.com/lucaswoj))
- Fixes resetting map's pitch to 0 if initial bounds is set ([#7617](https://github.com/mapbox/mapbox-gl-js/pull/7617)) (h/t [stepankuzmin](https://github.com/stepankuzmin))
- Fix occasional failure to load images after multiple image request abortions [#7641](https://github.com/mapbox/mapbox-gl-js/pull/7641)
- Update repo url to correct one ([#7486](https://github.com/mapbox/mapbox-gl-js/pull/7486)) (h/t [nicholas-l](https://github.com/nicholas-l))
- Fix bug where symbols where sometimes not rendered immediately ([#7610](https://github.com/mapbox/mapbox-gl-js/pull/7610))
- Fix bug where cameraForBounds returns incorrect CameraOptions with asymmetrical padding/offset ([#7517](https://github.com/mapbox/mapbox-gl-js/issues/7517), fixed by [#7518](https://github.com/mapbox/mapbox-gl-js/pull/7518)) (h/t [mike-marcacci](https://github.com/mike-marcacci))
- Use diff+patch approach to map.setStyle when the parameter is a URL ([#4025](https://github.com/mapbox/mapbox-gl-js/issues/4025), fixed by [#7562](https://github.com/mapbox/mapbox-gl-js/pull/7562))
- Begin touch zoom immediately when rotation disabled ([#7582](https://github.com/mapbox/mapbox-gl-js/pull/7582)) (h/t [msbarry](https://github.com/msbarry))
- Fix symbol rendering under opaque fill layers ([#7612](https://github.com/mapbox/mapbox-gl-js/pull/7612))
- Fix shaking by aligning raster sources to pixel grid only when map is idle ([#7426](https://github.com/mapbox/mapbox-gl-js/pull/7426))
- Fix raster layers in Edge 18 by disabling it's incomplete WebP support ([#7687](https://github.com/mapbox/mapbox-gl-js/pull/7687))
- Fix memory leak in hillshade layer ([#7691](https://github.com/mapbox/mapbox-gl-js/pull/7691))
- Fix disappearing custom layers ([#7711](https://github.com/mapbox/mapbox-gl-js/pull/7711))

## 0.51.0

November 7, 2018

### ✨ Features and improvements

- Add initial bounds as map constructor option ([#5518](https://github.com/mapbox/mapbox-gl-js/pull/5518)) (h/t [stepankuzmin](https://github.com/stepankuzmin))
- Improve performance on machines with > 8 cores ([#7407](https://github.com/mapbox/mapbox-gl-js/issues/7407), fixed by [#7430](https://github.com/mapbox/mapbox-gl-js/pull/7430))
- Add `MercatorCoordinate` type ([#7488](https://github.com/mapbox/mapbox-gl-js/pull/7488))
- Allow browser-native `contextmenu` to be enabled ([#2301](https://github.com/mapbox/mapbox-gl-js/issues/2301), fixed by [#7369](https://github.com/mapbox/mapbox-gl-js/pull/7369))
- Add an unminified production build to the NPM package ([#7403](https://github.com/mapbox/mapbox-gl-js/pull/7403))
- Add support for `LngLat` conversion from `{lat, lon}` ([#7507](https://github.com/mapbox/mapbox-gl-js/pull/7507)) (h/t [@bfrengley](https://github.com/bfrengley))
- Add tooltips for navigation controls ([#7373](https://github.com/mapbox/mapbox-gl-js/pull/7373))
- Show attribution only for used sources ([#7384](https://github.com/mapbox/mapbox-gl-js/pull/7384))
- Add telemetry event to log map loads ([#7431](https://github.com/mapbox/mapbox-gl-js/pull/7431))
- **Tighten style validation**
  - Disallow expressions as stop values ([#7396](https://github.com/mapbox/mapbox-gl-js/pull/7396))
  - Disallow `feature-state` expressions in filters ([#7366](https://github.com/mapbox/mapbox-gl-js/pull/7366))

### 🐛 Bug fixes

- Fix for GeoJSON geometries not working when coincident with tile boundaries([#7436](https://github.com/mapbox/mapbox-gl-js/issues/7436), fixed by [#7448](https://github.com/mapbox/mapbox-gl-js/pull/7448))
- Fix depth buffer-related rendering issues on some Android devices. ([#7471](https://github.com/mapbox/mapbox-gl-js/pull/7471))
- Fix positioning of compact attribution strings ([#7444](https://github.com/mapbox/mapbox-gl-js/pull/7444), [#7445](https://github.com/mapbox/mapbox-gl-js/pull/7445), and [#7391](https://github.com/mapbox/mapbox-gl-js/pull/7391))
- Fix an issue with removing markers in mouse event callbacks ([#7442](https://github.com/mapbox/mapbox-gl-js/pull/7442)) (h/t [vbud](https://github.com/vbud))
- Remove controls before destroying a map ([#7479](https://github.com/mapbox/mapbox-gl-js/pull/7479))
- Fix display of Scale control values < 1 ([#7469](https://github.com/mapbox/mapbox-gl-js/pull/7469)) (h/t [MichaelHedman](https://github.com/MichaelHedman))
- Fix an error when using location `hash` within iframes in IE11 ([#7411](https://github.com/mapbox/mapbox-gl-js/pull/7411))
- Fix depth mode usage in custom layers ([#7432](https://github.com/mapbox/mapbox-gl-js/pull/7432)) (h/t [markusjohnsson](https://github.com/markusjohnsson))
- Fix an issue with shaky sprite images during scroll zooms ([#7558](https://github.com/mapbox/mapbox-gl-js/pull/7558))

## 0.50.0

October 10, 2018

### ✨ Features and improvements

- 🎉 Add Custom Layers that can be rendered into with user-provided WebGL code ([#7039](https://github.com/mapbox/mapbox-gl-js/pull/7039))
- Add WebGL face culling for increased performance ([#7178](https://github.com/mapbox/mapbox-gl-js/pull/7178))
- Improve speed of expression evaluation ([#7334](https://github.com/mapbox/mapbox-gl-js/pull/7334))
- Automatically coerce to string for `concat` expression and `text-field` property ([#6190](https://github.com/mapbox/mapbox-gl-js/issues/6190), fixed by [#7280](https://github.com/mapbox/mapbox-gl-js/pull/7280))
- Add `fill-extrusion-vertical-gradient` property for controlling shading of fill extrusions ([#5768](https://github.com/mapbox/mapbox-gl-js/issues/5768), fixed by [#6841](https://github.com/mapbox/mapbox-gl-js/pull/6841))
- Add update functionality for images provided via `ImageSource` ([#4050](https://github.com/mapbox/mapbox-gl-js/issues/4050), fixed by [#7342](https://github.com/mapbox/mapbox-gl-js/pull/7342)) (h/t [@dcervelli](https://github.com/dcervelli))

### 🐛 Bug fixes

- **Expressions**
  - Fix expressions that use `log2` and `log10` in IE11 ([#7318](https://github.com/mapbox/mapbox-gl-js/issues/7318), fixed by [#7320](https://github.com/mapbox/mapbox-gl-js/pull/7320))
  - Fix `let` expression stripping expected type during parsing ([#7300](https://github.com/mapbox/mapbox-gl-js/issues/7300), fixed by [#7301](https://github.com/mapbox/mapbox-gl-js/pull/7301))
  - Fix superfluous wrapping of literals in `literal` expression ([#7336](https://github.com/mapbox/mapbox-gl-js/issues/7336), fixed by [#7337](https://github.com/mapbox/mapbox-gl-js/pull/7337))
  - Allow calling `to-color` on values that are already of type `Color` ([#7260](https://github.com/mapbox/mapbox-gl-js/pull/7260))
  - Fix `to-array` for empty arrays (([#7261](https://github.com/mapbox/mapbox-gl-js/pull/7261)))
  - Fix identity functions for `text-field` when using formatted text ([#7351](https://github.com/mapbox/mapbox-gl-js/pull/7351))
  - Fix coercion of `null` to `0` in `to-number` expression ([#7083](https://github.com/mapbox/mapbox-gl-js/issues/7083), fixed by [#7274](https://github.com/mapbox/mapbox-gl-js/pull/7274))
- **Canvas source**
  - Fix missing repeats of `CanvasSource` when it crosses the antimeridian ([#7273](https://github.com/mapbox/mapbox-gl-js/pull/7273))
  - Fix `CanvasSource` not respecting alpha values set on `canvas` element ([#7302](https://github.com/mapbox/mapbox-gl-js/issues/7302), fixed by [#7309](https://github.com/mapbox/mapbox-gl-js/pull/7309))
- **Rendering**
  - Fix rendering of fill extrusions with really high heights ([#7292](https://github.com/mapbox/mapbox-gl-js/pull/7292))
  - Fix an error where the map state wouldn't return to `loaded` after certain runtime styling changes when there were errored tiles in the viewport ([#7355](https://github.com/mapbox/mapbox-gl-js/pull/7355))
  - Fix errors when rendering symbol layers without symbols ([#7241](https://github.com/mapbox/mapbox-gl-js/issues/7241), fixed by [#7253](https://github.com/mapbox/mapbox-gl-js/pull/7253))
  - Don't fade in symbols with `*-allow-overlap: true` when panning into the viewport ([#7172](https://github.com/mapbox/mapbox-gl-js/issues/7172), fixed by[#7244](https://github.com/mapbox/mapbox-gl-js/pull/7244))
- **Library**
  - Fix disambiguation for `mouseover` event ([#7295](https://github.com/mapbox/mapbox-gl-js/issues/7295), fixed by [#7299](https://github.com/mapbox/mapbox-gl-js/pull/7299))
  - Fix silent failure of `getImage` if an SVG is requested ([#7312](https://github.com/mapbox/mapbox-gl-js/issues/7312), fixed by [#7313](https://github.com/mapbox/mapbox-gl-js/pull/7313))
  - Fix empty control group box shadow ([#7303](https://github.com/mapbox/mapbox-gl-js/issues/7303), fixed by [#7304](https://github.com/mapbox/mapbox-gl-js/pull/7304)) (h/t [Duder-onomy](https://github.com/Duder-onomy))
  - Fixed an issue where a wrong timestamp was sent for Mapbox turnstile events ([#7381](https://github.com/mapbox/mapbox-gl-js/pull/7381))
  - Fixed a bug that lead to attribution not showing up correctly in Internet Explorer ([#3945](https://github.com/mapbox/mapbox-gl-js/issues/3945), fixed by [#7391](https://github.com/mapbox/mapbox-gl-js/pull/7391))

## 0.49.0

September 6, 2018

### ⚠️ Breaking changes

- Use `client{Height/Width}` instead of `offset{Height/Width}` for map canvas sizing ([#6848](https://github.com/mapbox/mapbox-gl-js/issues/6848), fixed by [#7128](https://github.com/mapbox/mapbox-gl-js/pull/7128))

### 🐛 Bug fixes

- Fix [Top Issues list](https://mapbox.github.io/top-issues/#!mapbox/mapbox-gl-js) for mapbox-gl-js ([#7108](https://github.com/mapbox/mapbox-gl-js/issues/7108), fixed by [#7112](https://github.com/mapbox/mapbox-gl-js/pull/7112))
- Fix bug in which symbols with `icon-allow-overlap: true, text-allow-overlap: true, text-optional: false` would show icons when they shouldn't ([#7041](https://github.com/mapbox/mapbox-gl-js/pull/7041))
- Fix bug where the map would not stop at the exact zoom level requested by Map#FlyTo ([#7222](https://github.com/mapbox/mapbox-gl-js/issues/7222)) ([#7223](https://github.com/mapbox/mapbox-gl-js/pull/7223)) (h/t [@benoitbzl](https://github.com/benoitbzl))
- Keep map centered on the center point of a multi-touch gesture when zooming ([#6722](https://github.com/mapbox/mapbox-gl-js/issues/6722)) ([#7191](https://github.com/mapbox/mapbox-gl-js/pull/7191)) (h/t [pakastin](https://github.com/pakastin))
- Update the style-spec's old `gl-style-migrate` script to include conversion of legacy functions and filters to their expression equivalents ([#6927](https://github.com/mapbox/mapbox-gl-js/issues/6927), fixed by [#7095](https://github.com/mapbox/mapbox-gl-js/pull/7095))
- Fix `icon-size` for small data-driven values ([#7125](https://github.com/mapbox/mapbox-gl-js/pull/7125))
- Fix bug in the way AJAX requests load local files on iOS web view ([#6610](https://github.com/mapbox/mapbox-gl-js/pull/6610)) (h/t [oscarfonts](https://github.com/oscarfonts))
- Fix bug in which canvas sources would not render in world wrapped tiles at the edge of the viewport ([#7271]https://github.com/mapbox/mapbox-gl-js/issues/7271), fixed by [#7273](https://github.com/mapbox/mapbox-gl-js/pull/7273))

### ✨ Features and improvements

- Performance updates:
  - Improve time to first render by updating how feature ID maps are transferred to the main thread ([#7110](https://github.com/mapbox/mapbox-gl-js/issues/7110), fixed by [#7132](https://github.com/mapbox/mapbox-gl-js/pull/7132))
  - Reduce size of JSON transmitted from worker thread to main thread ([#7124](https://github.com/mapbox/mapbox-gl-js/pull/7124))
  - Improve image/glyph atlas packing algorithm ([#7171](https://github.com/mapbox/mapbox-gl-js/pull/7171))
  - Use murmur hash on symbol instance keys to reduce worker transfer costs ([#7127](https://github.com/mapbox/mapbox-gl-js/pull/7127))
- Add GL state management for uniforms ([#6018](https://github.com/mapbox/mapbox-gl-js/pull/6018))
- Add `symbol-z-order` symbol layout property to style spec ([#7219](https://github.com/mapbox/mapbox-gl-js/pull/7219))
- Implement data-driven styling support for `*-pattern properties` ([#6289](https://github.com/mapbox/mapbox-gl-js/pull/6289))
- Add `Map#fitScreenCoordinates` which fits viewport to two points, similar to `Map#fitBounds` but uses screen coordinates and supports non-zero map bearings ([#6894](https://github.com/mapbox/mapbox-gl-js/pull/6894))
- Re-implement LAB/HSL color space interpolation for expressions ([#5326](https://github.com/mapbox/mapbox-gl-js/issues/5326), fixed by [#7123](https://github.com/mapbox/mapbox-gl-js/pull/7123))
- Enable benchmark testing for Mapbox styles ([#7047](https://github.com/mapbox/mapbox-gl-js/pull/7047))
- Allow `Map#setFeatureState` and `Map#getFeatureState` to accept numeric IDs ([#7106](https://github.com/mapbox/mapbox-gl-js/pull/7106)) (h/t [@bfrengley](https://github.com/bfrengley))

## 0.48.0

August 16, 2018

### ⚠️ Breaking changes

- Treat tiles that error with status 404 as empty renderable tiles to prevent rendering duplicate features in some sparse tilesets ([#6803](https://github.com/mapbox/mapbox-gl-js/pull/6803))

### 🐛 Bug fixes

- Fix issue where `text-max-angle` property was being calculated incorrectly internally, causing potential rendering errors when `"symbol-placement": line`
- Require `feature.id` when using `Map#setFeatureState` ([#6974](https://github.com/mapbox/mapbox-gl-js/pull/6974))
- Fix issue with removing the `GeolocateControl` when user location is being used ([#6977](https://github.com/mapbox/mapbox-gl-js/pull/6977)) (h/t [sergei-zelinsky](https://github.com/sergei-zelinsky))
- Fix memory leak caused by a failure to remove all controls added to the map ([#7042](https://github.com/mapbox/mapbox-gl-js/pull/7042))
- Fix bug where the build would fail when using mapbox-gl webpack 2 and UglifyJSPlugin ([#4359](https://github.com/mapbox/mapbox-gl-js/issues/4359), fixed by [#6956](https://api.github.com/repos/mapbox/mapbox-gl-js/pulls/6956))
- Fix bug where fitBounds called with coordinates outside the bounds of Web Mercator resulted in uncaught error ([#6906](https://github.com/mapbox/mapbox-gl-js/issues/6906), fixed by [#6918](https://api.github.com/repos/mapbox/mapbox-gl-js/pulls/6918))
- Fix bug wherein `Map#querySourceFeatures` was returning bad results on zooms > maxZoom ([#7061](https://github.com/mapbox/mapbox-gl-js/pull/7061))
- Relax typing for equality and order expressions ([#6459](https://github.com/mapbox/mapbox-gl-js/issues/6459), fixed by [#6961](https://api.github.com/repos/mapbox/mapbox-gl-js/pulls/6961))
- Fix bug where `queryPadding` for all layers in a source was set by the first layer, causing incorrect querying on other layers and, in some cases, incorrect firing of events associated with individual layers ([#6909](https://github.com/mapbox/mapbox-gl-js/pull/6909))

### ✨ Features and improvements

- Performance Improvements:
  - Stop unnecessary serialization of symbol source features. ([#7013](https://github.com/mapbox/mapbox-gl-js/pull/7013))
  - Optimize calculation for getting visible tile coordinates ([#6998](https://github.com/mapbox/mapbox-gl-js/pull/6998))
  - Improve performance of creating `{Glyph/Image}Atlas`es ([#7091](https://github.com/mapbox/mapbox-gl-js/pull/7091))
  - Optimize and simplify tile retention logic ([#6995](https://github.com/mapbox/mapbox-gl-js/pull/6995))
- Add a user turnstile event for users accessing Mapbox APIs ([#6980](https://github.com/mapbox/mapbox-gl-js/pull/6980))
- Add support for autogenerating feature ids for GeoJSON sources so they can be used more easily with the `Map#setFeatureState` API ([#7043](https://www.github.com/mapbox/mapbox-gl-js/pull/7043))) ([#7091](https://github.com/mapbox/mapbox-gl-js/pull/7091))
- Add ability to style symbol layers labels with multiple fonts and text sizes via `"format"` expression ([#6994](https://www.github.com/mapbox/mapbox-gl-js/pull/6994))
- Add customAttribution option to AttributionControl ([#7033](https://github.com/mapbox/mapbox-gl-js/pull/7033)) (h/t [mklopets](https://github.com/mklopets))
- Publish Flow type definitions alongside compiled bundle ([#7079](https://api.github.com/repos/mapbox/mapbox-gl-js/pulls/7079))
- Introduce symbol cross fading when crossing integer zoom levels to prevent labels from disappearing before newly loaded tiles' labels can be rendered ([#6951](https://github.com/mapbox/mapbox-gl-js/pull/6951))
- Improvements in label collision detection ([#6925](https://api.github.com/repos/mapbox/mapbox-gl-js/pulls/6925)))

## 0.47.0

### ✨ Features and improvements

- Add configurable drag pan threshold ([#6809](https://github.com/mapbox/mapbox-gl-js/pull/6809)) (h/t [msbarry](https://github.com/msbarry))
- Add `raster-resampling` raster paint property ([#6411](https://github.com/mapbox/mapbox-gl-js/pull/6411)) (h/t [@andrewharvey](https://github.com/andrewharvey))
- Add `symbol-placement: line-center` ([#6821](https://github.com/mapbox/mapbox-gl-js/pull/6821))
- Add methods for inspecting GeoJSON clusters ([#3318](https://github.com/mapbox/mapbox-gl-js/issues/3318), fixed by [#6829](https://github.com/mapbox/mapbox-gl-js/pull/6829))
- Add warning to geolocate control when unsupported ([#6923](https://github.com/mapbox/mapbox-gl-js/pull/6923)) (h/t [@aendrew](https://github.com/aendrew))
- Upgrade geojson-vt to 3.1.4 ([#6942](https://github.com/mapbox/mapbox-gl-js/pull/6942))
- Include link to license in compiled bundle ([#6975](https://github.com/mapbox/mapbox-gl-js/pull/6975))

### 🐛 Bug fixes

- Use updateData instead of re-creating buffers for repopulated paint arrays ([#6853](https://github.com/mapbox/mapbox-gl-js/pull/6853))
- Fix ScrollZoom handler setting tr.zoom = NaN ([#6924](https://github.com/mapbox/mapbox-gl-js/pull/6924))
  - Failed to invert matrix error ([#6486](https://github.com/mapbox/mapbox-gl-js/issues/6486), fixed by [#6924](https://github.com/mapbox/mapbox-gl-js/pull/6924))
  - Fixing matrix errors ([#6782](https://github.com/mapbox/mapbox-gl-js/issues/6782), fixed by [#6924](https://github.com/mapbox/mapbox-gl-js/pull/6924))
- Fix heatmap tile clipping when layers are ordered above it ([#6806](https://github.com/mapbox/mapbox-gl-js/issues/6806), fixed by [#6807](https://github.com/mapbox/mapbox-gl-js/pull/6807))
- Fix video source in safari (macOS and iOS) ([#6443](https://github.com/mapbox/mapbox-gl-js/issues/6443), fixed by [#6811](https://github.com/mapbox/mapbox-gl-js/pull/6811))
- Do not reload errored tiles ([#6813](https://github.com/mapbox/mapbox-gl-js/pull/6813))
- Fix send / remove timing bug in Dispatcher ([#6756](https://github.com/mapbox/mapbox-gl-js/pull/6756), fixed by [#6826](https://github.com/mapbox/mapbox-gl-js/pull/6826))
- Fix flyTo not zooming to exact given zoom ([#6828](https://github.com/mapbox/mapbox-gl-js/pull/6828))
- Don't stop animation on map resize ([#6636](https://github.com/mapbox/mapbox-gl-js/pull/6636))
- Fix map.getBounds() with rotated map ([#6875](https://github.com/mapbox/mapbox-gl-js/pull/6875)) (h/t [zoltan-mihalyi](https://github.com/zoltan-mihalyi))
- Support collators in feature filter expressions. ([#6929](https://github.com/mapbox/mapbox-gl-js/pull/6929))
- Fix Webpack production mode compatibility ([#6981](https://github.com/mapbox/mapbox-gl-js/pull/6981))

## 0.46.0

### ⚠️ Breaking changes

- Align implicit type casting behavior of `match` expressions with with `case/==` ([#6684](https://github.com/mapbox/mapbox-gl-js/pull/6684))

### ✨ Features and improvements

- :tada: Add `Map#setFeatureState` and `feature-state` expression to support interactive styling ([#6263](https://github.com/mapbox/mapbox-gl-js/pull/6263))
- Create draggable `Marker` with `setDraggable` ([#6687](https://github.com/mapbox/mapbox-gl-js/pull/6687))
- Add `Map#listImages` for listing all currently active sprites/images ([#6381](https://github.com/mapbox/mapbox-gl-js/issues/6381))
- Add "crossSourceCollisions" option to disable cross-source collision detection ([#6566](https://github.com/mapbox/mapbox-gl-js/pull/6566))
- Handle `text/icon-rotate` for symbols with `symbol-placement: point` ([#6075](https://github.com/mapbox/mapbox-gl-js/issues/6075))
- Automatically compact Mapbox wordmark on narrow maps. ([#4282](https://github.com/mapbox/mapbox-gl-js/issues/4282)) (h/t [@andrewharvey](https://github.com/andrewharvey))
- Only show compacted AttributionControl on interactive displays ([#6506](https://github.com/mapbox/mapbox-gl-js/pull/6506)) (h/t [@andrewharvey](https://github.com/andrewharvey))
- Use postcss to inline svg files into css, reduce size of mapbox-gl.css ([#6513](https://github.com/mapbox/mapbox-gl-js/pull/6513)) (h/t [@andrewharvey](https://github.com/andrewharvey))
- Add support for GeoJSON attribution ([#6364](https://github.com/mapbox/mapbox-gl-js/pull/6364)) (h/t [@andrewharvey](https://github.com/andrewharvey))
- Add instructions for running individual unit and render tests ([#6686](https://github.com/mapbox/mapbox-gl-js/pull/6686))
- Make Map constructor fail if WebGL init fails. ([#6744](https://github.com/mapbox/mapbox-gl-js/pull/6744)) (h/t [uforic](https://github.com/uforic))
- Add browser fallback code for `collectResourceTiming: true` in web workers ([#6721](https://github.com/mapbox/mapbox-gl-js/pull/6721))
- Remove ignored usage of gl.lineWidth ([#5541](https://github.com/mapbox/mapbox-gl-js/pull/5541))
- Split new bounds calculation out of fitBounds into new method ([#6683](https://github.com/mapbox/mapbox-gl-js/pull/6683))
- Allow integration tests to be organized in an arbitrarily deep directory structure ([#3920](https://github.com/mapbox/mapbox-gl-js/issues/3920))
- Make "Missing Mapbox GL JS CSS" a console warning ([#5786](https://github.com/mapbox/mapbox-gl-js/issues/5786))
- Add rel="noopener" to Mapbox attribution link. ([#6729](https://github.com/mapbox/mapbox-gl-js/pull/6729)) (h/t [gorbypark](https://github.com/gorbypark))
- Update to deep equality check in example code ([#6599](https://github.com/mapbox/mapbox-gl-js/pull/6599)) (h/t [jonsadka](https://github.com/jonsadka))
- Upgrades!
  - Upgrade ESM dependency to ^3.0.39 ([#6750](https://github.com/mapbox/mapbox-gl-js/pull/6750))
  - Ditch gl-matrix fork in favor of the original package ([#6751](https://github.com/mapbox/mapbox-gl-js/pull/6751))
  - Update to latest sinon ([#6771](https://github.com/mapbox/mapbox-gl-js/pull/6771))
  - Upgrade to Flow 0.69 ([#6594](https://github.com/mapbox/mapbox-gl-js/pull/6594))
  - Update to mapbox-gl-supported 1.4.0 ([#6773](https://github.com/mapbox/mapbox-gl-js/pull/6773))

### 🐛 Bug fixes

- `collectResourceTiming: true` generates error on iOS9 Safari, IE 11 ([#6690](https://github.com/mapbox/mapbox-gl-js/issues/6690))
- Fix PopupOptions flow type declarations ([#6670](https://github.com/mapbox/mapbox-gl-js/pull/6670)) (h/t [TimPetricola](https://github.com/TimPetricola))
- Add className option to Popup constructor ([#6502](https://github.com/mapbox/mapbox-gl-js/pull/6502)) (h/t [Ashot-KR](https://github.com/Ashot-KR))
- GeoJSON MultiLineStrings with `lineMetrics=true` only rendered first line ([#6649](https://github.com/mapbox/mapbox-gl-js/issues/6649))
- Provide target property for mouseenter/over/leave/out events ([#6623](https://github.com/mapbox/mapbox-gl-js/issues/6623))
- Don't break on sources whose name contains "." ([#6660](https://github.com/mapbox/mapbox-gl-js/issues/6660))
- Rotate and pitch with navigationControl broke in v0.45 ([#6650](https://github.com/mapbox/mapbox-gl-js/issues/6650))
- Zero-width lines remained visible ([#6769](https://github.com/mapbox/mapbox-gl-js/pull/6769))
- Heatmaps inappropriately clipped at tile boundaries ([#6806](https://github.com/mapbox/mapbox-gl-js/issues/6806))
- Use named exports for style-spec entrypoint module ([#6601](https://github.com/mapbox/mapbox-gl-js/issues/6601)
- Don't fire click event if default is prevented on mousedown for a drag event ([#6697](https://github.com/mapbox/mapbox-gl-js/pull/6697), fixes [#6642](https://github.com/mapbox/mapbox-gl-js/issues/6642))
- Double clicking to zoom in breaks map dragging/panning in Edge ([#6740](https://github.com/mapbox/mapbox-gl-js/issues/6740)) (h/t [GUI](https://github.com/GUI))
- \*-transition properties cannot be set with setPaintProperty() ([#6706](https://github.com/mapbox/mapbox-gl-js/issues/6706))
- Marker with `a` element does not open the url when clicked ([#6730](https://github.com/mapbox/mapbox-gl-js/issues/6730))
- `setRTLTextPlugin` fails with relative URLs ([#6719](https://github.com/mapbox/mapbox-gl-js/issues/6719))
- Collision detection incorrect for symbol layers that share the same layout properties ([#6548](https://github.com/mapbox/mapbox-gl-js/pull/6548))
- Fix a possible crash when calling queryRenderedFeatures after querySourceFeatures
  ([#6559](https://github.com/mapbox/mapbox-gl-js/pull/6559))
- Fix a collision detection issue that could cause labels to temporarily be placed too densely during rapid panning ([#5654](https://github.com/mapbox/mapbox-gl-js/issues/5654))

## 0.45.0

### ⚠️ Breaking changes

- `Evented#fire` and `Evented#listens` are now marked as private. Though `Evented` is still exported, and `fire` and `listens` are still functional, we encourage you to seek alternatives; a future version may remove their API accessibility or change its behavior. If you are writing a class that needs event emitting functionality, consider using [`EventEmitter`](https://nodejs.org/api/events.html#events_class_eventemitter) or similar libraries instead.
- The `"to-string"` expression operator now converts `null` to an empty string rather than to `"null"`. [#6534](https://github.com/mapbox/mapbox-gl-js/pull/6534)

### ✨ Features and improvements

- :rainbow: Add `line-gradient` property [#6303](https://github.com/mapbox/mapbox-gl-js/pull/6303)
- Add `abs`, `round`, `floor`, and `ceil` expression operators [#6496](https://github.com/mapbox/mapbox-gl-js/pull/6496)
- Add `collator` expression for controlling case and diacritic sensitivity in string comparisons [#6270](https://github.com/mapbox/mapbox-gl-js/pull/6270)
  - Rename `caseSensitive` and `diacriticSensitive` expressions to `case-sensitive` and `diacritic-sensitive` for consistency [#6598](https://github.com/mapbox/mapbox-gl-js/pull/6598)
  - Prevent `collator` expressions for evaluating as constant to account for potential environment-specific differences in expression evaluation [#6596](https://github.com/mapbox/mapbox-gl-js/pull/6596)
- Add CSS linting to test suite (h/t [@jasonbarry](https://github.com/jasonbarry))) [#6071](https://github.com/mapbox/mapbox-gl-js/pull/6071)
- Add support for configurable maxzoom in `raster-dem` tilesets [#6103](https://github.com/mapbox/mapbox-gl-js/pull/6103)
- Add `Map#isZooming` and `Map#isRotating` methods [#6128](https://github.com/mapbox/mapbox-gl-js/pull/6128), [#6183](https://github.com/mapbox/mapbox-gl-js/pull/6183)
- Add support for Mapzen Terrarium tiles in `raster-dem` sources [#6110](https://github.com/mapbox/mapbox-gl-js/pull/6110)
- Add `preventDefault` method on `mousedown`, `touchstart`, and `dblclick` events [#6218](https://github.com/mapbox/mapbox-gl-js/pull/6218)
- Add `originalEvent` property on `zoomend` and `moveend` for user-initiated scroll events (h/t [@stepankuzmin](https://github.com/stepankuzmin))) [#6175](https://github.com/mapbox/mapbox-gl-js/pull/6175)
- Accept arguments of type `value` in [`"length"` expressions](https://www.mapbox.com/mapbox-gl-js/style-spec/#expressions-length) [#6244](https://github.com/mapbox/mapbox-gl-js/pull/6244)
- Introduce `MapWheelEvent`[#6237](https://github.com/mapbox/mapbox-gl-js/pull/6237)
- Add setter for `ScaleControl` units (h/t [@ryanhamley](https://github.com/ryanhamley))) [#6138](https://github.com/mapbox/mapbox-gl-js/pull/6138), [#6274](https://github.com/mapbox/mapbox-gl-js/pull/6274)
- Add `open` event for `Popup` [#6311](https://github.com/mapbox/mapbox-gl-js/pull/6311)
- Explicit `"object"` type assertions are no longer required when using expressions [#6235](https://github.com/mapbox/mapbox-gl-js/pull/6235)
- Add `anchor` option to `Marker` [#6350](https://github.com/mapbox/mapbox-gl-js/pull/6350)
- `HTMLElement` is now passed to `Marker` as part of the `options` object, but the old function signature is still supported for backwards compatibility [#6356](https://github.com/mapbox/mapbox-gl-js/pull/6356)
- Add support for custom colors when using the default `Marker` SVG element (h/t [@andrewharvey](https://github.com/andrewharvey))) [#6416](https://github.com/mapbox/mapbox-gl-js/pull/6416)
- Allow `CanvasSource` initialization from `HTMLElement` [#6424](https://github.com/mapbox/mapbox-gl-js/pull/6424)
- Add `is-supported-script` expression [#6260](https://github.com/mapbox/mapbox-gl-js/pull/6260)

### 🐛 Bug fixes

- Align `raster-dem` tiles to pixel grid to eliminate blurry rendering on some devices [#6059](https://github.com/mapbox/mapbox-gl-js/pull/6059)
- Fix label collision circle debug drawing on overzoomed tiles [#6073](https://github.com/mapbox/mapbox-gl-js/pull/6073)
- Improve error reporting for some failed requests [#6126](https://github.com/mapbox/mapbox-gl-js/pull/6126), [#6032](https://github.com/mapbox/mapbox-gl-js/pull/6032)
- Fix several `Map#queryRenderedFeatures` bugs:
  - account for `{text, icon}-offset` when querying[#6135](https://github.com/mapbox/mapbox-gl-js/pull/6135)
  - correctly query features that extend across tile boundaries [#5756](https://github.com/mapbox/mapbox-gl-js/pull/6283)
  - fix querying of `circle` layer features with `-pitch-scaling: 'viewport'` or `-pitch-alignment: 'map'` [#6036](https://github.com/mapbox/mapbox-gl-js/pull/6036)
  - eliminate flicker effects when using query results to set a hover effect by switching from tile-based to viewport-based symbol querying [#6497](https://github.com/mapbox/mapbox-gl-js/pull/6497)
- Preserve browser history state when updating the `Map` hash [#6140](https://github.com/mapbox/mapbox-gl-js/pull/6140)
- Fix undefined behavior when `Map#addLayer` is invoked with an `id` of a preexisting layer [#6147](https://github.com/mapbox/mapbox-gl-js/pull/6147)
- Fix bug where `icon-image` would not be rendered if `text-field` is an empty string [#6164](https://github.com/mapbox/mapbox-gl-js/pull/6164)
- Ensure all camera methods fire `rotatestart` and `rotateend` events [#6187](https://github.com/mapbox/mapbox-gl-js/pull/6187)
- Always hide duplicate labels [#6166](https://github.com/mapbox/mapbox-gl-js/pull/6166)
- Fix `DragHandler` bugs where a left-button mouse click would end a right-button drag rotate and a drag gesture would not end if the control key is down on `mouseup` [#6193](https://github.com/mapbox/mapbox-gl-js/pull/6193)
- Add support for calling `{DragPanHandler, DragRotateHandler}#disable` while a gesture is in progress [#6232](https://github.com/mapbox/mapbox-gl-js/pull/6232)
- Fix `GeolocateControl` user location dot sizing when `Map`'s `<div>` inherits `box-sizing: border-box;` (h/t [@andrewharvey](https://github.com/andrewharvey))) [#6227](https://github.com/mapbox/mapbox-gl-js/pull/6232)
- Fix bug causing an off-by-one error in `array` expression error messages (h/t [@drewbo](https://github.com/drewbo))) [#6269](https://github.com/mapbox/mapbox-gl-js/pull/6269)
- Improve error message when an invalid access token triggers a 401 error [#6283](https://github.com/mapbox/mapbox-gl-js/pull/6283)
- Fix bug where lines with `line-width` larger than the sprite height of the `line-pattern` property would render other sprite images [#6246](https://github.com/mapbox/mapbox-gl-js/pull/6246)
- Fix broken touch events for `DragPanHandler` on mobile using Edge (note that zoom/rotate/pitch handlers still do not support Edge touch events [#1928](https://github.com/mapbox/mapbox-gl-js/pull/1928)) [#6325](https://github.com/mapbox/mapbox-gl-js/pull/6325)
- Fix race condition in `VectorTileWorkerSource#reloadTile` causing a rendering timeout [#6308](https://github.com/mapbox/mapbox-gl-js/issues/6308)
- Fix bug causing redundant `gl.stencilFunc` calls due to incorrect state checking (h/t [@yangdonglai](https://github.com/yangdonglai))) [#6330](https://github.com/mapbox/mapbox-gl-js/pull/6330)
- Fix bug where `mousedown` or `touchstart` would cancel camera animations in non-interactive maps [#6338](https://github.com/mapbox/mapbox-gl-js/pull/6338)
- Fix bug causing a full-screen flicker when the map is pitched and a symbol layer uses non-zero `text-translate` [#6365](https://github.com/mapbox/mapbox-gl-js/issues/6365)
- Fix bug in `to-rgba` expression causing division by zero [#6388](https://github.com/mapbox/mapbox-gl-js/pull/6388)
- Fix bug in cross-fading for `*-pattern` properties with non-integer zoom stops [#6430](https://github.com/mapbox/mapbox-gl-js/pull/6430)
- Fix bug where calling `Map#remove` on a map with constructor option `hash: true` throws an error (h/t [@allthesignals](https://github.com/allthesignals))) [#6490](https://github.com/mapbox/mapbox-gl-js/pull/6497)
- Fix bug causing flickering when panning across the anti-meridian [#6438](https://github.com/mapbox/mapbox-gl-js/pull/6438)
- Fix error when using tiles of non-power-of-two size [#6444](https://github.com/mapbox/mapbox-gl-js/pull/6444)
- Fix bug causing `Map#moveLayer(layerId, beforeId)` to remove the layer when `layerId === beforeId` [#6542](https://github.com/mapbox/mapbox-gl-js/pull/6542)

* Fix Rollup build for style-spec module [#6575](https://github.com/mapbox/mapbox-gl-js/pull/6575)
* Fix bug causing `Map#querySourceFeatures` to throw an `Uncaught TypeError`(https://github.com/mapbox/mapbox-gl-js/pull/6555)
* Fix issue where label collision detection was inaccurate for some symbol layers that shared layout properties with another layer [#6558](https://github.com/mapbox/mapbox-gl-js/pull/6558)
* Restore `target` property for `mouse{enter,over,leave,out}` events [#6623](https://github.com/mapbox/mapbox-gl-js/pull/6623)

## 0.44.2

### 🐛 Bug fixes

- Workaround a breaking change in Safari causing page to scroll/zoom in response to user actions intended to pan/zoom the map [#6095](https://github.com/mapbox/mapbox-gl-js/issues/6095). (N.B., not to be confused with the workaround from April 2017 dealing with the same breaking change in Chrome [#4259](https://github.com/mapbox/mapbox-gl-js/issues/6095). See also https://github.com/WICG/interventions/issues/18, https://bugs.webkit.org/show_bug.cgi?id=182521, https://bugs.chromium.org/p/chromium/issues/detail?id=639227 .)

## 0.44.1

### 🐛 Bug fixes

- Fix bug causing features from symbol layers to be omitted from `map.queryRenderedFeatures()` [#6074](https://github.com/mapbox/mapbox-gl-js/issues/6074)
- Fix error triggered by simultaneous scroll-zooming and drag-panning. [#6106](https://github.com/mapbox/mapbox-gl-js/issues/6106)
- Fix bug wherein drag-panning failed to resume after a brief pause [#6063](https://github.com/mapbox/mapbox-gl-js/issues/6063)

## 0.44.0

### ✨ Features and improvements

- The CSP policy of a page using mapbox-gl-js no longer needs to include `script-src 'unsafe-eval'` [#559](https://github.com/mapbox/mapbox-gl-js/issues/559)
- Add `LngLatBounds#isEmpty()` method [#5917](https://github.com/mapbox/mapbox-gl-js/pull/5917)
- Updated to flow 0.62.0 [#5923](https://github.com/mapbox/mapbox-gl-js/issues/5923)
- Make compass and zoom controls optional ([#5348](https://github.com/mapbox/mapbox-gl-js/pull/5348)) (h/t [@matijs](https://github.com/matijs)))
- Add `collectResourceTiming` option to the enable collection of [Resource Timing](https://developer.mozilla.org/en-US/docs/Web/API/Resource_Timing_API/Using_the_Resource_Timing_API) data for requests that are made from Web Workers. ([#5948](https://github.com/mapbox/mapbox-gl-js/issues/5948))
- Improve user location dot appearance across browsers ([#5498](https://github.com/mapbox/mapbox-gl-js/pull/5498)) (h/t [@jasonbarry](https://github.com/jasonbarry)))

### 🐛 Bug fixes

- Fix error triggered by `==` and `!=` expressions [#5947](https://github.com/mapbox/mapbox-gl-js/issues/5947)
- Image sources honor `renderWorldCopies` [#5932](https://github.com/mapbox/mapbox-gl-js/pull/5932)
- Fix transitions to default fill-outline-color [#5953](https://github.com/mapbox/mapbox-gl-js/issues/5953)
- Fix transitions for light properties [#5982](https://github.com/mapbox/mapbox-gl-js/issues/5982)
- Fix minor symbol collisions on pitched maps [#5913](https://github.com/mapbox/mapbox-gl-js/pull/5913)
- Fix memory leaks after `Map#remove()` [#5943](https://github.com/mapbox/mapbox-gl-js/pull/5943), [#5951](https://github.com/mapbox/mapbox-gl-js/pull/5951)
- Fix bug wherein `GeoJSONSource#setData()` caused labels to fade out and back in ([#6002](https://github.com/mapbox/mapbox-gl-js/issues/6002))
- Fix bug that could cause incorrect collisions for labels placed very near to each other at low zoom levels ([#5993](https://github.com/mapbox/mapbox-gl-js/issues/5993))
- Fix bug causing `move` events to be fired out of sync with actual map movements ([#6005](https://github.com/mapbox/mapbox-gl-js/pull/6005))
- Fix bug wherein `Map` did not fire `mouseover` events ([#6000](https://github.com/mapbox/mapbox-gl-js/pull/6000)] (h/t [@jay-manday](https://github.com/jay-manday)))
- Fix bug causing blurry rendering of raster tiles ([#4552](https://github.com/mapbox/mapbox-gl-js/issues/4552))
- Fix potential memory leak caused by removing layers ([#5995](https://github.com/mapbox/mapbox-gl-js/issues/5995))
- Fix bug causing attribution icon to appear incorrectly in compact maps not using Mapbox data ([#6042](https://github.com/mapbox/mapbox-gl-js/pull/6042))
- Fix positioning of default marker element ([#6012](https://github.com/mapbox/mapbox-gl-js/pull/6012)) (h/t [@andrewharvey](https://github.com/andrewharvey)))

## 0.43.0 (December 21, 2017)

### ⚠️ Breaking changes

- It is now an error to attempt to remove a source that is in use [#5562](https://github.com/mapbox/mapbox-gl-js/pull/5562)
- It is now an error if the layer specified by the `before` parameter to `moveLayer` does not exist [#5679](https://github.com/mapbox/mapbox-gl-js/pull/5679)
- `"colorSpace": "hcl"` now uses shortest-path interpolation for hue [#5811](https://github.com/mapbox/mapbox-gl-js/issues/5811)

### ✨ Features and improvements

- Introduce client-side hillshading with `raster-dem` source type and `hillshade` layer type [#5286](https://github.com/mapbox/mapbox-gl-js/pull/5286)
- GeoJSON sources take 2x less memory and generate tiles 20%–100% faster [#5799](https://github.com/mapbox/mapbox-gl-js/pull/5799)
- Enable data-driven values for text-font [#5698](https://github.com/mapbox/mapbox-gl-js/pull/5698)
- Enable data-driven values for heatmap-radius [#5898](https://github.com/mapbox/mapbox-gl-js/pull/5898)
- Add getter and setter for offset on marker [#5759](https://github.com/mapbox/mapbox-gl-js/pull/5759)
- Add `Map#hasImage` [#5775](https://github.com/mapbox/mapbox-gl-js/pull/5775)
- Improve typing for `==` and `!=` expressions [#5840](https://github.com/mapbox/mapbox-gl-js/pull/5840)
- Made `coalesce` expressions more useful [#5755](https://github.com/mapbox/mapbox-gl-js/issues/5755)
- Enable implicit type assertions for array types [#5738](https://github.com/mapbox/mapbox-gl-js/pull/5738)
- Improve hash control precision [#5767](https://github.com/mapbox/mapbox-gl-js/pull/5767)
- `supported()` now returns false on old IE 11 versions that don't support Web Worker blob URLs [#5801](https://github.com/mapbox/mapbox-gl-js/pull/5801)
- Remove flow globals TileJSON and Transferable [#5668](https://github.com/mapbox/mapbox-gl-js/pull/5668)
- Improve performance of image, video, and canvas sources [#5845](https://github.com/mapbox/mapbox-gl-js/pull/5845)

### 🐛 Bug fixes

- Fix popups and markers lag during pan animation [#4670](https://github.com/mapbox/mapbox-gl-js/issues/4670)
- Fix fading of symbol layers caused by setData [#5716](https://github.com/mapbox/mapbox-gl-js/issues/5716)
- Fix behavior of `to-rgba` and `rgba` expressions [#5778](https://github.com/mapbox/mapbox-gl-js/pull/5778), [#5866](https://github.com/mapbox/mapbox-gl-js/pull/5866)
- Fix cross-fading of `*-pattern` and `line-dasharray` [#5791](https://github.com/mapbox/mapbox-gl-js/pull/5791)
- Fix `colorSpace` function property [#5843](https://github.com/mapbox/mapbox-gl-js/pull/5843)
- Fix style diffing when changing GeoJSON source properties [#5731](https://github.com/mapbox/mapbox-gl-js/issues/5731)
- Fix missing labels when zooming out from overzoomed tile [#5827](https://github.com/mapbox/mapbox-gl-js/issues/5827)
- Fix missing labels when zooming out and quickly using setData [#5837](https://github.com/mapbox/mapbox-gl-js/issues/5837)
- Handle NaN as input to step and interpolate expressions [#5757](https://github.com/mapbox/mapbox-gl-js/pull/5757)
- Clone property values on input and output [#5806](https://github.com/mapbox/mapbox-gl-js/pull/5806)
- Bump geojson-rewind dependency [#5769](https://github.com/mapbox/mapbox-gl-js/pull/5769)
- Allow setting Marker's popup before LngLat [#5893](https://github.com/mapbox/mapbox-gl-js/pull/5893)

## 0.42.2 (November 21, 2017)

### 🐛 Bug fixes

- Add box-sizing to the "mapboxgl-ctrl-scale"-class [#5715](https://github.com/mapbox/mapbox-gl-js/pull/5715)
- Fix rendering in Safari [#5712](https://github.com/mapbox/mapbox-gl-js/issues/5712)
- Fix "Cannot read property 'hasTransition' of undefined" error [#5714](https://github.com/mapbox/mapbox-gl-js/issues/5714)
- Fix misplaced raster tiles [#5713](https://github.com/mapbox/mapbox-gl-js/issues/5713)
- Fix raster tile fading [#5722](https://github.com/mapbox/mapbox-gl-js/issues/5722)
- Ensure that an unset filter is undefined rather than null [#5727](https://github.com/mapbox/mapbox-gl-js/pull/5727)
- Restore pitch-with-rotate to nav control [#5725](https://github.com/mapbox/mapbox-gl-js/pull/5725)
- Validate container option in map constructor [#5695](https://github.com/mapbox/mapbox-gl-js/pull/5695)
- Fix queryRenderedFeatures behavior for features displayed in multiple layers [#5172](https://github.com/mapbox/mapbox-gl-js/issues/5172)

## 0.42.1 (November 17, 2017)

### 🐛 Bug fixes

- Workaround for map flashing bug on Chrome 62+ with Intel Iris Graphics 6100 cards [#5704](https://github.com/mapbox/mapbox-gl-js/pull/5704)
- Rerender map when `map.showCollisionBoxes` is set to `false` [#5673](https://github.com/mapbox/mapbox-gl-js/pull/5673)
- Fix transitions from property default values [#5682](https://github.com/mapbox/mapbox-gl-js/pull/5682)
- Fix runtime updating of `heatmap-color` [#5682](https://github.com/mapbox/mapbox-gl-js/pull/5682)
- Fix mobile Safari `history.replaceState` error [#5613](https://github.com/mapbox/mapbox-gl-js/pull/5613)

### ✨ Features and improvements

- Provide default element for Marker class [#5661](https://github.com/mapbox/mapbox-gl-js/pull/5661)

## 0.42.0 (November 10, 2017)

### ⚠️ Breaking changes

- Require that `heatmap-color` use expressions instead of stop functions [#5624](https://github.com/mapbox/mapbox-gl-js/issues/5624)
- Remove support for validating and migrating v6 styles
- Remove support for validating v7 styles [#5604](https://github.com/mapbox/mapbox-gl-js/pull/5604)
- Remove support for including `{tokens}` in expressions for `text-field` and `icon-image` [#5599](https://github.com/mapbox/mapbox-gl-js/issues/5599)
- Split `curve` expression into `step` and `interpolate` expressions [#5542](https://github.com/mapbox/mapbox-gl-js/pull/5542)
- Disallow interpolation in expressions for `line-dasharray` [#5519](https://github.com/mapbox/mapbox-gl-js/pull/5519)

### ✨ Features and improvements

- Improve label collision detection [#5150](https://github.com/mapbox/mapbox-gl-js/pull/5150)
  - Labels from different sources will now collide with each other
  - Collisions caused by rotation and pitch are now smoothly transitioned with a fade
  - Improved algorithm for fewer erroneous collisions, denser label placement, and greater label stability during rotation
- Add `sqrt` expression [#5493](https://github.com/mapbox/mapbox-gl-js/pull/5493)

### 🐛 Bug fixes and error reporting improvements

- Fix viewport calculations for `fitBounds` when both zooming and padding change [#4846](https://github.com/mapbox/mapbox-gl-js/issues/4846)
- Fix WebGL "range out of bounds for buffer" error caused by sorted symbol layers [#5620](https://github.com/mapbox/mapbox-gl-js/issues/5620)
- Fix symbol fading across tile reloads [#5491](https://github.com/mapbox/mapbox-gl-js/issues/5491)
- Change tile rendering order to better match GL Native [#5601](https://github.com/mapbox/mapbox-gl-js/pull/5601)
- Ensure no errors are triggered when calling `queryRenderedFeatures` on a heatmap layer [#5594](https://github.com/mapbox/mapbox-gl-js/pull/5594)
- Fix bug causing `queryRenderedSymbols` to return results from different sources [#5554](https://github.com/mapbox/mapbox-gl-js/issues/5554)
- Fix CJK rendering issues [#5544](https://github.com/mapbox/mapbox-gl-js/issues/5544), [#5546](https://github.com/mapbox/mapbox-gl-js/issues/5546)
- Account for `circle-stroke-width` in `queryRenderedFeatures` [#5514](https://github.com/mapbox/mapbox-gl-js/pull/5514)
- Fix rendering of fill layers atop raster layers [#5513](https://github.com/mapbox/mapbox-gl-js/pull/5513)
- Fix rendering of circle layers with a `circle-stroke-opacity` of 0 [#5496](https://github.com/mapbox/mapbox-gl-js/issues/5496)
- Fix memory leak caused by actor callbacks [#5443](https://github.com/mapbox/mapbox-gl-js/issues/5443)
- Fix source cache size for raster sources with tile sizes other than 512px [#4313](https://github.com/mapbox/mapbox-gl-js/issues/4313)
- Validate that zoom expressions only appear at the top level of an expression [#5609](https://github.com/mapbox/mapbox-gl-js/issues/5609)
- Validate that step and interpolate expressions don't have any duplicate stops [#5605](https://github.com/mapbox/mapbox-gl-js/issues/5605)
- Fix rendering for `icon-text-fit` with a data-driven `text-size` [#5632](https://github.com/mapbox/mapbox-gl-js/pull/5632)
- Improve validation to catch uses of deprecated function syntax [#5667](https://github.com/mapbox/mapbox-gl-js/pull/5667)
- Permit altitude coordinates in `position` field in GeoJSON [#5608](https://github.com/mapbox/mapbox-gl-js/pull/5608)

## 0.41.0 (October 11, 2017)

### :warning: Breaking changes

- Removed support for paint classes [#3643](https://github.com/mapbox/mapbox-gl-js/pull/3643). Instead, use runtime styling APIs or `Map#setStyle`.
- Reverted the `canvas` source `contextType` option added in 0.40.0 [#5449](https://github.com/mapbox/mapbox-gl-js/pull/5449)

### :bug: Bug fixes

- Clip raster tiles to avoid tile overlap [#5105](https://github.com/mapbox/mapbox-gl-js/pull/5105)
- Guard for offset edgecase in flyTo [#5331](https://github.com/mapbox/mapbox-gl-js/pull/5331)
- Ensure the map is updated after the sprite loads [#5367](https://github.com/mapbox/mapbox-gl-js/pull/5367)
- Limit animation duration on flyTo with maxDuration option [#5349](https://github.com/mapbox/mapbox-gl-js/pull/5349)
- Make double-tapping on make zoom in by a factor of 2 on iOS [#5274](https://github.com/mapbox/mapbox-gl-js/pull/5274)
- Fix rendering error with translucent raster tiles [#5380](https://github.com/mapbox/mapbox-gl-js/pull/5380)
- Error if invalid 'before' argument is passed to Map#addLayer [#5401](https://github.com/mapbox/mapbox-gl-js/pull/5401)
- Revert CanvasSource intermediary image buffer fix [#5449](https://github.com/mapbox/mapbox-gl-js/pull/5449)

### :sparkles: Features and improvements

- Use setData operation when diffing geojson sources [#5332](https://github.com/mapbox/mapbox-gl-js/pull/5332)
- Return early from draw calls on layers where opacity=0 [#5429](https://github.com/mapbox/mapbox-gl-js/pull/5429)
- A [heatmap](https://www.mapbox.com/mapbox-gl-js/example/heatmap-layer/) layer type is now available. This layer type allows you to visualize and explore massive datasets of points, reflecting the shape and density of data well while also looking beautiful. See [the blog post](https://blog.mapbox.com/sneak-peek-at-heatmaps-in-mapbox-gl-73b41d4b16ae) for further details.
  ![heatmap screenshot](https://cdn-images-1.medium.com/max/1600/1*Dme5MAgdA3pYdTRHUQzvLw.png)
- The value of a style property or filter can now be an [expression](https://www.mapbox.com/mapbox-gl-js/style-spec/#expressions). Expressions are a way of doing data-driven and zoom-driven styling that provides more flexibility and control, and unifies property and filter syntax.

  Previously, data-driven and zoom-driven styling relied on stop functions: you specify a feature property and a set of input-output pairs that essentially define a “scale” for how the style should be calculated based on the feature property. For example, the following would set circle colors on a green-to-red scale based on the value of `feature.properties.population`:

  ```
  "circle-color": {
    "property": "population",
    "stops": [
      [0, "green"],
      [1000000, "red"]
    ]
  }
  ```

  This approach is powerful, but we’ve seen a number of use cases that stop functions don't satisfy. Expressions provide the flexibility to address use cases like these:

  **Multiple feature properties**
  Using more than one feature property to calculate a given style property. E.g., styling land polygon colors based on both `feature.properties.land_use_category` and `feature.properties.elevation`.

  **Arithmetic**
  For some use cases it’s necessary to do some arithmetic on the input data. One example is sizing circles to represent quantitative data. Since a circle’s visual size on the screen is really its area (and A=πr^2), the right way to scale `circle-radius` is `square_root(feature.properties.input_data_value)`. Another example is unit conversions: feature data may include properties that are in some particular unit. Displaying such data in units appropriate to, say, a user’s preference or location, requires being able to do simple arithmetic (multiplication, division) on whatever value is in the data.

  **Conditional logic**
  This is a big one: basic if-then logic, for example to decide exactly what text to display for a label based on which properties are available in the feature or even the length of the name. A key example of this is properly supporting bilingual labels, where we have to decide whether to show local + English, local-only, or English-only, based on the data that’s available for each feature.

  **String manipulation**
  More dynamic control over label text with things like uppercase/lowercase/title case transforms, localized number formatting, etc. Without this functionality, crafting and iterating on label content entails a large data-prep burden.

  **Filters**
  Style layer filters had similar limitations. Moreover, they use a different syntax, even though their job is very similar to that of data-driven styling functions: filters say, “here’s how to look at a feature and decide whether to draw it,” and data-driven style functions say, “here’s how to look at a feature and decide how to size/color/place it.” Expressions provide a unified syntax for defining parts of a style that need to be calculated dynamically from feature data.

  For information on the syntax and behavior of expressions, please see [the documentation](https://www.mapbox.com/mapbox-gl-js/style-spec/#expressions).

### :wrench: Development workflow improvements

- Made the performance benchmarking runner more informative and statistically robust

## 0.40.1 (September 18, 2017)

### :bug: Bug fixes

- Fix bug causing flicker when zooming in on overzoomed tiles [#5295](https://github.com/mapbox/mapbox-gl-js/pull/5295)
- Remove erroneous call to Tile#redoPlacement for zoom-only or low pitch camera changes [#5284](https://github.com/mapbox/mapbox-gl-js/pull/5284)
- Fix bug where `CanvasSource` coordinates were flipped and improve performance for non-animated `CanvasSource`s [#5303](https://github.com/mapbox/mapbox-gl-js/pull/5303)
- Fix bug causing map not to render on some cases on Internet Explorer 11 [#5321](https://github.com/mapbox/mapbox-gl-js/pull/5321)
- Remove upper limit on `fill-extrusion-height` property [#5320](https://github.com/mapbox/mapbox-gl-js/pull/5320)

## 0.40.0 (September 13, 2017)

### :warning: Breaking changes

- `Map#addImage` now requires the image as an `HTMLImageElement`, `ImageData`, or object with `width`, `height`, and
  `data` properties with the same format as `ImageData`. It no longer accepts a raw `ArrayBufferView` in the second
  argument and `width` and `height` options in the third argument.
- `canvas` sources now require a `contextType` option specifying the drawing context associated with the source canvas. [#5155](https://github.com/mapbox/mapbox-gl-js/pull/5155)

### :sparkles: Features and improvements

- Correct rendering for multiple `fill-extrusion` layers on the same map [#5101](https://github.com/mapbox/mapbox-gl-js/pull/5101)
- Add an `icon-anchor` property to symbol layers [#5183](https://github.com/mapbox/mapbox-gl-js/pull/5183)
- Add a per-map `transformRequest` option, allowing users to provide a callback that transforms resource request URLs [#5021](https://github.com/mapbox/mapbox-gl-js/pull/5021)
- Add data-driven styling support for
  - `text-max-width` [#5067](https://github.com/mapbox/mapbox-gl-js/pull/5067)
  - `text-letter-spacing` [#5071](https://github.com/mapbox/mapbox-gl-js/pull/5071)
  - `line-join` [#5020](https://github.com/mapbox/mapbox-gl-js/pull/5020)
- Add support for SDF icons in `Map#addImage()` [#5181](https://github.com/mapbox/mapbox-gl-js/pull/5181)
- Added nautical miles unit to ScaleControl [#5238](https://github.com/mapbox/mapbox-gl-js/pull/5238) (h/t [@fmairesse](https://github.com/fmairesse)))
- Eliminate the map-wide limit on the number of glyphs and sprites that may be used in a style [#141](https://github.com/mapbox/mapbox-gl-js/issues/141). (Fixed by [#5190](https://github.com/mapbox/mapbox-gl-js/pull/5190), see also [mapbox-gl-native[#9213](https://github.com/mapbox/mapbox-gl-js/issues/9213)](https://github.com/mapbox/mapbox-gl-native/pull/9213)
- Numerous performance optimizations (including [#5108](https://github.com/mapbox/mapbox-gl-js/pull/5108) h/t [@pirxpilot](https://github.com/pirxpilot)))

### :bug: Bug fixes

- Add missing documentation for mouseenter, mouseover, mouseleave events [#4772](https://github.com/mapbox/mapbox-gl-js/issues/4772)
- Add missing documentation for `Marker#getElement()` method [#5242](https://github.com/mapbox/mapbox-gl-js/pull/5242)
- Fix bug wherein removing canvas source with animate=true leaves map in render loop [#5097](https://github.com/mapbox/mapbox-gl-js/issues/5097)
- Fix fullscreen detection on Firefox [#5272](https://github.com/mapbox/mapbox-gl-js/pull/5272)
- Fix z-fighting on overlapping fills within the same layer [#3320](https://github.com/mapbox/mapbox-gl-js/issues/3320)
- Fix handling of fractional values for `layer.minzoom` [#2929](https://github.com/mapbox/mapbox-gl-js/issues/2929)
- Clarify coordinate ordering in documentation for `center` option [#5042](https://github.com/mapbox/mapbox-gl-js/pull/5042) (h/t [@karthikb351](https://github.com/karthikb351)))
- Fix output of stop functions where two stops have the same input value [#5020](https://github.com/mapbox/mapbox-gl-js/pull/5020) (h/t [@edpop](https://github.com/edpop))
- Fix bug wherein using `Map#addLayer()` with an inline source would mutate its input [#4040](https://github.com/mapbox/mapbox-gl-js/issues/4040)
- Fix invalid css keyframes selector [#5075](https://github.com/mapbox/mapbox-gl-js/pull/5075) (h/t [@aar0nr](https://github.com/aar0nr)))
- Fix GPU-specific bug wherein canvas sources caused an error [#4262](https://github.com/mapbox/mapbox-gl-js/issues/4262)
- Fix a race condition in symbol layer handling that caused sporadic uncaught errors [#5185](https://github.com/mapbox/mapbox-gl-js/pull/5185)
- Fix bug causing line labels to render incorrectly on overzoomed tiles [#5120](https://github.com/mapbox/mapbox-gl-js/pull/5120)
- Fix bug wherein `NavigationControl` triggered mouse events unexpectedly [#5148](https://github.com/mapbox/mapbox-gl-js/issues/5148)
- Fix bug wherein clicking on the `NavigationControl` compass caused an error in IE 11 [#4784](https://github.com/mapbox/mapbox-gl-js/issues/4784)
- Remove dependency on GPL-3-licensed `fast-stable-stringify` module [#5152](https://github.com/mapbox/mapbox-gl-js/issues/5152)
- Fix bug wherein layer-specific an event listener produced an error after its target layer was removed from the map [#5145](https://github.com/mapbox/mapbox-gl-js/issues/5145)
- Fix `Marker#togglePopup()` failing to return the marker instance [#5116](https://github.com/mapbox/mapbox-gl-js/issues/5116)
- Fix bug wherein a marker's position failed to adapt to the marker element's size changing [#5133](https://github.com/mapbox/mapbox-gl-js/issues/5133)
- Fix rendering bug affecting Broadcom GPUs [#5073](https://github.com/mapbox/mapbox-gl-js/pull/5073)

### :wrench: Development workflow improvements

- Add (and now require) Flow type annotations throughout the majority of the codebase.
- Migrate to CircleCI 2.0 [#4939](https://github.com/mapbox/mapbox-gl-js/pull/4939)

## 0.39.1 (July 24, 2017)

### :bug: Bug fixes

- Fix packaging issue in 0.39.0 [#5025](https://github.com/mapbox/mapbox-gl-js/issues/5025)
- Correctly evaluate enum-based identity functions [#5023](https://github.com/mapbox/mapbox-gl-js/issues/5023)

## 0.39.0 (July 21, 2017)

### :warning: Breaking changes

- `GeolocateControl` breaking changes [#4479](https://github.com/mapbox/mapbox-gl-js/pull/4479)
  - The option `watchPosition` has been replaced with `trackUserLocation`
  - The camera operation has changed from `jumpTo` (not animated) to `fitBounds` (animated). An effect of this is the map pitch is no longer reset, although the bearing is still reset to 0.
  - The accuracy of the geolocation provided by the device is used to set the view (previously it was fixed at zoom level 17). The `maxZoom` can be controlled via the new `fitBoundsOptions` option (defaults to 15).
- Anchor `Marker`s at their center by default [#5019](https://github.com/mapbox/mapbox-gl-js/issues/5019) [@andrewharvey](https://github.com/andrewharvey)
- Increase `significantRotateThreshold` for the `TouchZoomRotateHandler` [#4971](https://github.com/mapbox/mapbox-gl-js/pull/4971), [@dagjomar](https://github.com/dagjomar)

### :sparkles: Features and improvements

- Improve performance of updating GeoJSON sources [#4069](https://github.com/mapbox/mapbox-gl-js/pull/4069), [@ezheidtmann](https://github.com/ezheidtmann)
- Improve rendering speed of extrusion layers [#4818](https://github.com/mapbox/mapbox-gl-js/pull/4818)
- Improve line label legibility in pitched views [#4781](https://github.com/mapbox/mapbox-gl-js/pull/4781)
- Improve line label legibility on curved lines [#4853](https://github.com/mapbox/mapbox-gl-js/pull/4853)
- Add user location tracking capability to `GeolocateControl` [#4479](https://github.com/mapbox/mapbox-gl-js/pull/4479), [@andrewharvey](https://github.com/andrewharvey)
  - New option `showUserLocation` to draw a "dot" as a `Marker` on the map at the user's location
  - An active lock and background state are introduced with `trackUserLocation`. When in active lock the camera will update to follow the user location, however if the camera is changed by the API or UI then the control will enter the background state where it won't update the camera to follow the user location.
  - New option `fitBoundsOptions` to control the camera operation
  - New `trackuserlocationstart` and `trackuserlocationend` events
  - New `LngLat.toBounds` method to extend a point location by a given radius to a `LngLatBounds` object
- Include main CSS file in `package.json` [#4809](https://github.com/mapbox/mapbox-gl-js/pull/4809), [@tomscholz](https://github.com/tomscholz)
- Add property function (data-driven styling) support for `line-width` [#4773](https://github.com/mapbox/mapbox-gl-js/pull/4773)
- Add property function (data-driven styling) support for `text-anchor` [#4997](https://github.com/mapbox/mapbox-gl-js/pull/4997)
- Add property function (data-driven styling) support for `text-justify` [#5000](https://github.com/mapbox/mapbox-gl-js/pull/5000)
- Add `maxTileCacheSize` option [#4778](https://github.com/mapbox/mapbox-gl-js/pull/4778), [@jczaplew](https://github.com/jczaplew)
- Add new `icon-pitch-alignment` and `circle-pitch-alignment` properties [#4869](https://github.com/mapbox/mapbox-gl-js/pull/4869) [#4871](https://github.com/mapbox/mapbox-gl-js/pull/4871)
- Add `Map#getMaxBounds` method [#4890](https://github.com/mapbox/mapbox-gl-js/pull/4890), [@andrewharvey](https://github.com/andrewharvey) [@lamuertepeluda](https://github.com/lamuertepeluda)
- Add option (`localIdeographFontFamily`) to use TinySDF to avoid loading expensive CJK glyphs [#4895](https://github.com/mapbox/mapbox-gl-js/pull/4895)
- If `config.API_URL` includes a path prepend it to the request URL [#4995](https://github.com/mapbox/mapbox-gl-js/pull/4995)
- Bump `supercluster` version to expose `cluster_id` property on clustered sources [#5002](https://github.com/mapbox/mapbox-gl-js/pull/5002)

### :bug: Bug fixes

- Do not display `FullscreenControl` on unsupported devices [#4838](https://github.com/mapbox/mapbox-gl-js/pull/4838), [@stepankuzmin](https://github.com/stepankuzmin)
- Fix yarn build on Windows machines [#4887](https://github.com/mapbox/mapbox-gl-js/pull/4887)
- Prevent potential memory leaks by dispatching `loadData` to the same worker every time [#4877](https://github.com/mapbox/mapbox-gl-js/pull/4877)
- Fix bug preventing the rtlTextPlugin from loading before the initial style `load` [#4870](https://github.com/mapbox/mapbox-gl-js/pull/4870)
- Fix bug causing runtime-stying to not take effect in some situations [#4893](https://github.com/mapbox/mapbox-gl-js/pull/4893)
- Prevent requests of vertical glyphs for labels that can't be verticalized [#4720](https://github.com/mapbox/mapbox-gl-js/issues/4720)
- Fix character detection for Zanabazar Square [#4940](https://github.com/mapbox/mapbox-gl-js/pull/4940)
- Fix `LogoControl` logic to update correctly, and hide the `<div>` instead of removing it from the DOM when it is not needed [#4842](https://github.com/mapbox/mapbox-gl-js/pull/4842)
- Fix `GeoJSONSource#serialize` to include all options
- Fix error handling in `GlyphSource#getSimpleGlyphs`[#4992](https://github.com/mapbox/mapbox-gl-js/pull/4992)
- Fix bug causing `setStyle` to reload raster tiles [#4852](https://github.com/mapbox/mapbox-gl-js/pull/4852)
- Fix bug causing symbol layers not to render on devices with non-integer device pixel ratios [#4989](https://github.com/mapbox/mapbox-gl-js/pull/4989)
- Fix bug where `Map#queryRenderedFeatures` would error when returning no results [#4993](https://github.com/mapbox/mapbox-gl-js/pull/4993)
- Fix bug where `Map#areTilesLoaded` would always be false on `sourcedata` events for reloading tiles [#4987](https://github.com/mapbox/mapbox-gl-js/pull/4987)
- Fix bug causing categorical property functions to error on non-ascending order stops [#4996](https://github.com/mapbox/mapbox-gl-js/pull/4996)

### :hammer_and_wrench: Development workflow changes

- Use flow to type much of the code base [#4629](https://github.com/mapbox/mapbox-gl-js/pull/4629) [#4903](https://github.com/mapbox/mapbox-gl-js/pull/4903) [#4909](https://github.com/mapbox/mapbox-gl-js/pull/4909) [#4910](https://github.com/mapbox/mapbox-gl-js/pull/4910) [#4911](https://github.com/mapbox/mapbox-gl-js/pull/4911) [#4913](https://github.com/mapbox/mapbox-gl-js/pull/4913) [#4915](https://github.com/mapbox/mapbox-gl-js/pull/4915) [#4918](https://github.com/mapbox/mapbox-gl-js/pull/4918) [#4932](https://github.com/mapbox/mapbox-gl-js/pull/4932) [#4933](https://github.com/mapbox/mapbox-gl-js/pull/4933) [#4948](https://github.com/mapbox/mapbox-gl-js/pull/4948) [#4949](https://github.com/mapbox/mapbox-gl-js/pull/4949) [#4955](https://github.com/mapbox/mapbox-gl-js/pull/4955) [#4966](https://github.com/mapbox/mapbox-gl-js/pull/4966) [#4967](https://github.com/mapbox/mapbox-gl-js/pull/4967) [#4973](https://github.com/mapbox/mapbox-gl-js/pull/4973) :muscle: [@jfirebaugh](https://github.com/jfirebaugh) [@vicapow](https://github.com/vicapow)
- Use style specification to generate flow type [#4958](https://github.com/mapbox/mapbox-gl-js/pull/4958)
- Explicitly list which files to publish in `package.json` [#4819](https://github.com/mapbox/mapbox-gl-js/pull/4819) [@tomscholz](https://github.com/tomscholz)
- Move render test ignores to a separate file [#4977](https://github.com/mapbox/mapbox-gl-js/pull/4977)
- Add code of conduct [#5015](https://github.com/mapbox/mapbox-gl-js/pull/5015) :sparkling_heart:

## 0.38.0 (June 9, 2017)

#### New features :sparkles:

- Attenuate label size scaling with distance, improving readability of pitched maps [#4547](https://github.com/mapbox/mapbox-gl-js/pull/4547)

#### Bug fixes :beetle:

- Skip rendering for patterned layers when pattern is missing [#4687](https://github.com/mapbox/mapbox-gl-js/pull/4687)
- Fix bug with map failing to rerender after `webglcontextlost` event [#4725](https://github.com/mapbox/mapbox-gl-js/pull/4725) [@cdawi](https://github.com/cdawi)
- Clamp zoom level in `flyTo` to within the map's specified min- and maxzoom to prevent undefined behavior [#4726](https://github.com/mapbox/mapbox-gl-js/pull/4726) [@](https://github.com/) IvanSanchez
- Fix wordmark rendering in IE [#4741](https://github.com/mapbox/mapbox-gl-js/pull/4741)
- Fix slight pixelwise symbol rendering bugs caused by incorrect sprite calculations [#4737](https://github.com/mapbox/mapbox-gl-js/pull/4737)
- Prevent exceptions thrown by certain `flyTo` calls [#4761](https://github.com/mapbox/mapbox-gl-js/pull/4761)
- Fix "Improve this map" link [#4685](https://github.com/mapbox/mapbox-gl-js/pull/4685)
- Tweak `queryRenderedSymbols` logic to better account for pitch scaling [#4792](https://github.com/mapbox/mapbox-gl-js/pull/4792)
- Fix for symbol layers sometimes failing to render, most frequently in Safari [#4795](https://github.com/mapbox/mapbox-gl-js/pull/4795)
- Apply `text-keep-upright` after `text-offset` to keep labels upright when intended [#4779](https://github.com/mapbox/mapbox-gl-js/pull/4779) **[Potentially breaking :warning: but considered a bugfix]**
- Prevent exceptions thrown by empty GeoJSON tiles [#4803](https://github.com/mapbox/mapbox-gl-js/pull/4803)

#### Accessibility improvements :sound:

- Add `aria-label` to popup close button [#4799](https://github.com/mapbox/mapbox-gl-js/pull/4799) [@andrewharvey](https://github.com/andrewharvey)

#### Development workflow + testing improvements :wrench:

- Fix equality assertion bug in tests [#4731](https://github.com/mapbox/mapbox-gl-js/pull/4731) [@IvanSanchez](https://github.com/IvanSanchez)
- Benchmark results page improvements [#4746](https://github.com/mapbox/mapbox-gl-js/pull/4746)
- Require node version >=6.4.0, enabling the use of more ES6 features [#4752](https://github.com/mapbox/mapbox-gl-js/pull/4752)
- Document missing `pitchWithRotate` option [#4800](https://github.com/mapbox/mapbox-gl-js/pull/4800) [@simast](https://github.com/simast)
- Move Github-specific Markdown files into subdirectory [#4806](https://github.com/mapbox/mapbox-gl-js/pull/4806) [@tomscholz](https://github.com/tomscholz)

## 0.37.0 (May 2nd, 2017)

#### :warning: Breaking changes

- Removed `LngLat#wrapToBestWorld`

#### New features :rocket:

- Improve popup/marker positioning [#4577](https://github.com/mapbox/mapbox-gl-js/pull/4577)
- Add `Map#isStyleLoaded` and `Map#areTilesLoaded` events [#4321](https://github.com/mapbox/mapbox-gl-js/pull/4321)
- Support offline sprites using `file:` protocol [#4649](https://github.com/mapbox/mapbox-gl-js/pull/4649) [@oscarfonts](https://github.com/oscarfonts)

#### Bug fixes :bug:

- Fix fullscreen control in Firefox [#4666](https://github.com/mapbox/mapbox-gl-js/pull/4666)
- Fix rendering artifacts that caused tile boundaries to be visible in some cases [#4636](https://github.com/mapbox/mapbox-gl-js/pull/4636)
- Fix default calculation for categorical zoom-and-property functions [#4657](https://github.com/mapbox/mapbox-gl-js/pull/4657)
- Fix scaling of images on retina screens [#4645](https://github.com/mapbox/mapbox-gl-js/pull/4645)
- Rendering error when a transparent image is added via `Map#addImage` [#4644](https://github.com/mapbox/mapbox-gl-js/pull/4644)
- Fix an issue with rendering lines with duplicate points [#4634](https://github.com/mapbox/mapbox-gl-js/pull/4634)
- Fix error when switching from data-driven styles to a constant paint value [#4611](https://github.com/mapbox/mapbox-gl-js/pull/4611)
- Add check to make sure invalid bounds on tilejson don't error out [#4641](https://github.com/mapbox/mapbox-gl-js/pull/4641)

#### Development workflow improvements :computer:

- Add flowtype interfaces and definitions [@vicapow](https://github.com/vicapow)
- Add stylelinting to ensure `mapboxgl-` prefix on all classes [#4584](https://github.com/mapbox/mapbox-gl-js/pull/4584) [@asantos3026](https://github.com/asantos3026)

## 0.36.0 (April 19, 2017)

#### New features :sparkles:

- Replace LogoControl logo with the new Mapbox logo [#4598](https://github.com/mapbox/mapbox-gl-js/pull/4598)

#### Bug fixes :bug:

- Fix bug with the BoxZoomHandler that made it glitchy if it is enabled after the DragPanHandler [#4528](https://github.com/mapbox/mapbox-gl-js/pull/4528)
- Fix undefined behavior in `fill_outline` shaders [#4600](https://github.com/mapbox/mapbox-gl-js/pull/4600)
- Fix `Camera#easeTo` interpolation on pitched maps [#4540](https://github.com/mapbox/mapbox-gl-js/pull/4540)
- Choose property function interpolation method by the `property`'s type [#4614](https://github.com/mapbox/mapbox-gl-js/pull/4614)

#### Development workflow improvements :nerd_face:

- Fix crash on missing `style.json` in integration tests
- `gl-style-composite` is now executable in line with the other tools [@andrewharvey](https://github.com/andrewharvey) [#4595](https://github.com/mapbox/mapbox-gl-js/pull/4595)
- `gl-style-composite` utility now throws an error if a name conflict would occur between layers [@andrewharvey](https://github.com/andrewharvey) [#4595](https://github.com/mapbox/mapbox-gl-js/pull/4595)

## 0.35.1 (April 12, 2017)

#### Bug fixes :bug:

- Add `.json` extension to style-spec `require` statements for webpack compatibility [#4563](https://github.com/mapbox/mapbox-gl-js/pull/4563) [@orangemug](https://github.com/orangemug)
- Fix documentation type for `Map#fitBounde` [#4569](https://github.com/mapbox/mapbox-gl-js/pull/4569) [@andrewharvey](https://github.com/andrewharvey)
- Fix bug causing {Image,Video,Canvas}Source to throw exception if latitude is outside of +/-85.05113 [#4574](https://github.com/mapbox/mapbox-gl-js/pull/4574)
- Fix bug causing overzoomed raster tiles to disappear from map [#4567](https://github.com/mapbox/mapbox-gl-js/pull/4567)
- Fix bug causing queryRenderedFeatures to crash on polygon features that have an `id` field. [#4581](https://github.com/mapbox/mapbox-gl-js/pull/4581)

## 0.35.0 (April 7, 2017)

#### New features :rocket:

- Use anisotropic filtering to improve rendering of raster tiles on pitched maps [#1064](https://github.com/mapbox/mapbox-gl-js/issues/1064)
- Add `pitchstart` and `pitchend` events [#2449](https://github.com/mapbox/mapbox-gl-js/issues/2449)
- Add an optional `layers` parameter to `Map#on` [#1002](https://github.com/mapbox/mapbox-gl-js/issues/1002)
- Add data-driven styling support for `text-offset` [#4495](https://github.com/mapbox/mapbox-gl-js/pull/4495)
- Add data-driven styling support for `text-rotate` [#3516](https://github.com/mapbox/mapbox-gl-js/issues/3516)
- Add data-driven styling support for `icon-image` [#4304](https://github.com/mapbox/mapbox-gl-js/issues/4304)
- Add data-driven styling support for `{text,icon}-size` [#4455](https://github.com/mapbox/mapbox-gl-js/pull/4455)

#### Bug fixes :bug:

- Suppress error messages in JS console due to missing tiles [#1800](https://github.com/mapbox/mapbox-gl-js/issues/1800)
- Fix bug wherein `GeoJSONSource#setData()` could cause unnecessary DOM updates [#4447](https://github.com/mapbox/mapbox-gl-js/issues/4447)
- Fix bug wherein `Map#flyTo` did not respect the `renderWorldCopies` setting [#4449](https://github.com/mapbox/mapbox-gl-js/issues/4449)
- Fix regression in browserify support # 4453
- Fix bug causing poor touch event behavior on mobile devices [#4259](https://github.com/mapbox/mapbox-gl-js/issues/4259)
- Fix bug wherein duplicate stops in property functions could cause an infinite loop [#4498](https://github.com/mapbox/mapbox-gl-js/issues/4498)
- Respect image height/width in `addImage` api [#4531](https://github.com/mapbox/mapbox-gl-js/pull/4531)
- Fix bug preventing correct behavior of `shift+zoom` [#3334](https://github.com/mapbox/mapbox-gl-js/issues/3334)
- Fix bug preventing image source from rendering when coordinate area is too large [#4550](https://github.com/mapbox/mapbox-gl-js/issues/4550)
- Show image source on horizontally wrapped worlds [#4555](https://github.com/mapbox/mapbox-gl-js/pull/4555)
- Fix bug in the handling of `refreshedExpiredTiles` option [#4549](https://github.com/mapbox/mapbox-gl-js/pull/4549)
- Support the TileJSON `bounds` property [#1775](https://github.com/mapbox/mapbox-gl-js/issues/1775)

#### Development workflow improvements :computer:

- Upgrade flow to 0.42.0 ([#4500](https://github.com/mapbox/mapbox-gl-js/pull/4500))

## 0.34.0 (March 17, 2017)

#### New features :rocket:

- Add `Map#addImage` and `Map#removeImage` API to allow adding icon images at runtime [#4404](https://github.com/mapbox/mapbox-gl-js/pull/4404)
- Simplify non-browserify bundler usage by making the distribution build the main entrypoint [#4423](https://github.com/mapbox/mapbox-gl-js/pull/4423)

#### Bug fixes :bug:

- Fix issue where coincident start/end points of LineStrings were incorrectly rendered as joined [#4413](https://github.com/mapbox/mapbox-gl-js/pull/4413)
- Fix bug causing `queryRenderedFeatures` to fail in cases where both multiple sources and data-driven paint properties were present [#4417](https://github.com/mapbox/mapbox-gl-js/issues/4417)
- Fix bug where tile request errors caused `map.loaded()` to incorrectly return `false` [#4425](https://github.com/mapbox/mapbox-gl-js/issues/4425)

#### Testing improvements :white_check_mark:

- Improve test coverage across several core modules [#4432](https://github.com/mapbox/mapbox-gl-js/pull/4432) [#4431](https://github.com/mapbox/mapbox-gl-js/pull/4431) [#4422](https://github.com/mapbox/mapbox-gl-js/pull/4422) [#4244](https://github.com/mapbox/mapbox-gl-js/pull/4244) :bowing_man:

## 0.33.1 (March 10, 2017)

#### Bug fixes :bug:

- Prevent Mapbox logo from being added to the map more than once [#4386](https://github.com/mapbox/mapbox-gl-js/pull/4386)
- Add `type='button'` to `FullscreenControl` to prevent button from acting as a form submit [#4397](https://github.com/mapbox/mapbox-gl-js/pull/4397)
- Fix issue where map would continue to rotate if `Ctrl` key is released before the click during a `DragRotate` event [#4389](https://github.com/mapbox/mapbox-gl-js/pull/4389)
- Remove double `options.easing` description from the `Map#fitBounds` documentation [#4402](https://github.com/mapbox/mapbox-gl-js/pull/4402)

## 0.33.0 (March 8, 2017)

#### :warning: Breaking changes

- Automatically add Mapbox wordmark when required by Mapbox TOS [#3933](https://github.com/mapbox/mapbox-gl-js/pull/3933)
- Increase default `maxZoom` from 20 to 22 [#4333](https://github.com/mapbox/mapbox-gl-js/pull/4333)
- Deprecate `tiledata` and `tiledataloading` events in favor of `sourcedata` and `sourcedataloading`. [#4347](https://github.com/mapbox/mapbox-gl-js/pull/4347)
- `mapboxgl.util` is no longer exported [#1408](https://github.com/mapbox/mapbox-gl-js/issues/1408)
- `"type": "categorical"` is now required for all categorical functions. Previously, some forms of "implicitly" categorical functions worked, and others did not. [#3717](https://github.com/mapbox/mapbox-gl-js/issues/3717)

#### :white_check_mark: New features

- Add property functions support for most symbol paint properties [#4074](https://github.com/mapbox/mapbox-gl-js/pull/4074), [#4186](https://github.com/mapbox/mapbox-gl-js/pull/4186), [#4226](https://github.com/mapbox/mapbox-gl-js/pull/4226)
- Add ability to specify default property value for undefined or invalid property values used in property functions. [#4175](https://github.com/mapbox/mapbox-gl-js/pull/4175)
- Improve `Map#fitBounds` to accept different values for top, bottom, left, and right `padding` [#3890](https://github.com/mapbox/mapbox-gl-js/pull/3890)
- Add a `FullscreenControl` for displaying a fullscreen map [#3977](https://github.com/mapbox/mapbox-gl-js/pull/3977)

#### :beetle: Bug fixes

- Fix validation error on categorical zoom-and-property functions [#4220](https://github.com/mapbox/mapbox-gl-js/pull/4220)
- Fix bug causing expired resources to be re-requested causing an infinite loop [#4255](https://github.com/mapbox/mapbox-gl-js/pull/4255)
- Fix problem where `MapDataEvent#isSourceLoaded` always returned false [#4254](https://github.com/mapbox/mapbox-gl-js/pull/4254)
- Resolve an issue where tiles in the source cache were prematurely deleted, resulting in tiles flickering when zooming in and out and [#4311](https://github.com/mapbox/mapbox-gl-js/pull/4311)
- Make sure `MapEventData` is passed through on calls `Map#flyTo` [#4342](https://github.com/mapbox/mapbox-gl-js/pull/4342)
- Fix incorrect returned values for `Map#isMoving` [#4350](https://github.com/mapbox/mapbox-gl-js/pull/4350)
- Fix categorical functions not allowing boolean stop domain values [#4195](https://github.com/mapbox/mapbox-gl-js/pull/4195)
- Fix piecewise-constant functions to allow non-integer zoom levels. [#4196](https://github.com/mapbox/mapbox-gl-js/pull/4196)
- Fix issues with `$id` in filters [#4236](https://github.com/mapbox/mapbox-gl-js/pull/4236) [#4237](https://github.com/mapbox/mapbox-gl-js/pull/4237)
- Fix a race condition with polygon centroid algorithm causing tiles not to load in some cases. [#4273](https://github.com/mapbox/mapbox-gl-js/pull/4273)
- Throw a meaningful error when giving non-array `layers` parameter to `queryRenderedFeatures` [#4331](https://github.com/mapbox/mapbox-gl-js/pull/4331)
- Throw a meaningful error when supplying invalid `minZoom` and `maxZoom` values [#4324](https://github.com/mapbox/mapbox-gl-js/pull/4324)
- Fix a memory leak when using the RTL Text plugin [#4248](https://github.com/mapbox/mapbox-gl-js/pull/4248)

#### Dev workflow changes

- Merged the [Mapbox GL style specification](https://github.com/mapbox/mapbox-gl-style-spec) repo to this one (now under `src/style-spec` and `test/unit/style-spec`).

## 0.32.1 (Jan 26, 2017)

#### Bug Fixes

- Fix bug causing [`mapbox-gl-rtl-text` plugin](https://github.com/mapbox/mapbox-gl-rtl-text) to not work [#4055](https://github.com/mapbox/mapbox-gl-js/pull/4055)

## 0.32.0 (Jan 26, 2017)

#### Deprecation Notices

- [Style classes](https://www.mapbox.com/mapbox-gl-style-spec/#layer-paint.*) are deprecated and will be removed in an upcoming release of Mapbox GL JS.

#### New Features

- Add `Map#isSourceLoaded` method [#4033](https://github.com/mapbox/mapbox-gl-js/pull/4033)
- Automatically reload tiles based on their `Expires` and `Cache-Control` HTTP headers [#3944](https://github.com/mapbox/mapbox-gl-js/pull/3944)
- Add `around=center` option to `scrollZoom` and `touchZoomRotate` interaction handlers [#3876](https://github.com/mapbox/mapbox-gl-js/pull/3876)
- Add support for [`mapbox-gl-rtl-text` plugin](https://github.com/mapbox/mapbox-gl-rtl-text) to support right-to-left scripts [#3758](https://github.com/mapbox/mapbox-gl-js/pull/3758)
- Add `canvas` source type [#3765](https://github.com/mapbox/mapbox-gl-js/pull/3765)
- Add `Map#isMoving` method [#2792](https://github.com/mapbox/mapbox-gl-js/issues/2792)

#### Bug Fixes

- Fix bug causing garbled text on zoom [#3962](https://github.com/mapbox/mapbox-gl-js/pull/3962)
- Fix bug causing crash in Firefox and Mobile Safari when rendering a large map [#4037](https://github.com/mapbox/mapbox-gl-js/pull/4037)
- Fix bug causing raster tiles to flicker during zoom [#2467](https://github.com/mapbox/mapbox-gl-js/issues/2467)
- Fix bug causing exception when unsetting and resetting fill-outline-color [#3657](https://github.com/mapbox/mapbox-gl-js/issues/3657)
- Fix memory leak when removing raster sources [#3951](https://github.com/mapbox/mapbox-gl-js/issues/3951)
- Fix bug causing exception when when zooming in / out on empty GeoJSON tile [#3985](https://github.com/mapbox/mapbox-gl-js/pull/3985)
- Fix line join artifacts at very sharp angles [#4008](https://github.com/mapbox/mapbox-gl-js/pull/4008)

## 0.31.0 (Jan 10 2017)

#### New Features

- Add `renderWorldCopies` option to the `Map` constructor to give users control over whether multiple worlds are rendered in a map [#3885](https://github.com/mapbox/mapbox-gl-js/pull/3885)

#### Bug Fixes

- Fix performance regression triggered when `Map` pitch or bearing is changed [#3938](https://github.com/mapbox/mapbox-gl-js/pull/3938)
- Fix null pointer exception caused by trying to clear an `undefined` source [#3903](https://github.com/mapbox/mapbox-gl-js/pull/3903)

#### Miscellaneous

- Incorporate integration tests formerly at [`mapbox-gl-test-suite`](https://github.com/mapbox/mapbox-gl-test-suite) into this repository [#3834](https://github.com/mapbox/mapbox-gl-js/pull/3834)

## 0.30.0 (Jan 5 2017)

#### New Features

- Fire an error when map canvas is larger than allowed by `gl.MAX_RENDERBUFFER_SIZE` [#2893](https://github.com/mapbox/mapbox-gl-js/issues/2893)
- Improve error messages when referencing a nonexistent layer id [#2597](https://github.com/mapbox/mapbox-gl-js/issues/2597)
- Fire an error when layer uses a `geojson` source and specifies a `source-layer` [#3896](https://github.com/mapbox/mapbox-gl-js/pull/3896)
- Add inline source declaration syntax [#3857](https://github.com/mapbox/mapbox-gl-js/issues/3857)
- Improve line breaking behavior [#3887](https://github.com/mapbox/mapbox-gl-js/issues/3887)

#### Performance Improvements

- Improve `Map#setStyle` performance in some cases [#3853](https://github.com/mapbox/mapbox-gl-js/pull/3853)

#### Bug Fixes

- Fix unexpected popup positioning when some offsets are unspecified [#3367](https://github.com/mapbox/mapbox-gl-js/issues/3367)
- Fix incorrect interpolation in functions [#3838](https://github.com/mapbox/mapbox-gl-js/issues/3838)
- Fix incorrect opacity when multiple backgrounds are rendered [#3819](https://github.com/mapbox/mapbox-gl-js/issues/3819)
- Fix exception thrown when instantiating geolocation control in Safari [#3844](https://github.com/mapbox/mapbox-gl-js/issues/3844)
- Fix exception thrown when setting `showTileBoundaries` with no sources [#3849](https://github.com/mapbox/mapbox-gl-js/issues/3849)
- Fix incorrect rendering of transparent parts of raster layers in some cases [#3723](https://github.com/mapbox/mapbox-gl-js/issues/3723)
- Fix non-terminating render loop when zooming in in some cases [#3399](https://github.com/mapbox/mapbox-gl-js/pull/3399)

## 0.29.0 (December 20 2016)

#### New Features

- Add support for property functions for many style properties on line layers [#3033](https://github.com/mapbox/mapbox-gl-js/pull/3033)
- Make `Map#setStyle` smoothly transition to the new style [#3621](https://github.com/mapbox/mapbox-gl-js/pull/3621)
- Add `styledata`, `sourcedata`, `styledataloading`, and `sourcedataloading` events
- Add `isSourceLoaded` and `source` properties to `MapDataEvent` [#3590](https://github.com/mapbox/mapbox-gl-js/pull/3590)
- Remove "max zoom" cap of 20 [#3683](https://github.com/mapbox/mapbox-gl-js/pull/3683)
- Add `circle-stroke-*` style properties [#3672](https://github.com/mapbox/mapbox-gl-js/pull/3672)
- Add a more helpful error message when the specified `container` element doesn't exist [#3719](https://github.com/mapbox/mapbox-gl-js/pull/3719)
- Add `watchPosition` option to `GeolocateControl` [#3739](https://github.com/mapbox/mapbox-gl-js/pull/3739)
- Add `positionOptions` option to `GeolocateControl` [#3739](https://github.com/mapbox/mapbox-gl-js/pull/3739)
- Add `aria-label` to map canvas [#3782](https://github.com/mapbox/mapbox-gl-js/pull/3782)
- Adjust multipoint symbol rendering behavior [#3763](https://github.com/mapbox/mapbox-gl-js/pull/3763)
- Add support for property functions for `icon-offset` [#3791](https://github.com/mapbox/mapbox-gl-js/pull/3791)
- Improved antialiasing on pitched lines [#3790](https://github.com/mapbox/mapbox-gl-js/pull/3790)
- Allow attribution control to collapse to an ⓘ button on smaller screens [#3783](https://github.com/mapbox/mapbox-gl-js/pull/3783)
- Improve line breaking algorithm [#3743](https://github.com/mapbox/mapbox-gl-js/pull/3743)

#### Performance Improvements

- Fix memory leak when calling `Map#removeSource` [#3602](https://github.com/mapbox/mapbox-gl-js/pull/3602)
- Reduce bundle size by adding custom build of `gl-matrix` [#3734](https://github.com/mapbox/mapbox-gl-js/pull/3734)
- Improve performance of projection code [#3721](https://github.com/mapbox/mapbox-gl-js/pull/3721)
- Improve performance of style function evaluation [#3816](https://github.com/mapbox/mapbox-gl-js/pull/3816)

#### Bug fixes

- Fix exception thrown when using `line-color` property functions [#3639](https://github.com/mapbox/mapbox-gl-js/issues/3639)
- Fix exception thrown when removing a layer and then adding another layer with the same id but different type [#3655](https://github.com/mapbox/mapbox-gl-js/pull/3655)
- Fix exception thrown when passing a single point to `Map#fitBounds` [#3655](https://github.com/mapbox/mapbox-gl-js/pull/3655)
- Fix exception thrown occasionally during rapid map mutations [#3681](https://github.com/mapbox/mapbox-gl-js/pull/3681)
- Fix rendering defects on pitch=0 on some systems [#3740](https://github.com/mapbox/mapbox-gl-js/pull/3740)
- Fix unnecessary CPU usage when displaying a raster layer [#3764](https://github.com/mapbox/mapbox-gl-js/pull/3764)
- Fix bug causing sprite after `Map#setStyle` [#3829](https://github.com/mapbox/mapbox-gl-js/pull/3829)
- Fix bug preventing `Map` from emitting a `contextmenu` event on Windows browsers [#3822](https://github.com/mapbox/mapbox-gl-js/pull/3822)

## 0.28.0 (November 17 2016)

#### New features and improvements

- Performance improvements for `Map#addLayer` and `Map#removeLayer` [#3584](https://github.com/mapbox/mapbox-gl-js/pull/3584)
- Add method for changing layer order at runtime - `Map#moveLayer` [#3584](https://github.com/mapbox/mapbox-gl-js/pull/3584)
- Update vertical punctuation logic to Unicode 9.0 standard [#3608](https://github.com/mapbox/mapbox-gl-js/pull/3608)

#### Bug fixes

- Fix data-driven `fill-opacity` rendering when using a `fill-pattern` [#3598](https://github.com/mapbox/mapbox-gl-js/pull/3598)
- Fix line rendering artifacts [#3627](https://github.com/mapbox/mapbox-gl-js/pull/3627)
- Fix incorrect rendering of opaque fills on top of transparent fills [#2628](https://github.com/mapbox/mapbox-gl-js/pull/2628)
- Prevent `AssertionErrors` from pitching raster layers by only calling `Worker#redoPlacement` on vector and GeoJSON sources [#3624](https://github.com/mapbox/mapbox-gl-js/pull/3624)
- Restore IE11 compatability [#3635](https://github.com/mapbox/mapbox-gl-js/pull/3635)
- Fix symbol placement for cached tiles [#3637](https://github.com/mapbox/mapbox-gl-js/pull/3637)

## 0.27.0 (November 11 2016)

#### ⚠️ Breaking changes ⚠️

- Replace `fill-extrude-height` and `fill-extrude-base` properties of `fill` render type with a separate `fill-extrusion` type (with corresponding `fill-extrusion-height` and `fill-extrusion-base` properties), solving problems with render parity and runtime switching between flat and extruded fills. https://github.com/mapbox/mapbox-gl-style-spec/issues/554
- Change the units for extrusion height properties (`fill-extrusion-height`, `fill-extrusion-base`) from "magic numbers" to meters. [#3509](https://github.com/mapbox/mapbox-gl-js/pull/3509)
- Remove `mapboxgl.Control` class and change the way custom controls should be implemented. [#3497](https://github.com/mapbox/mapbox-gl-js/pull/3497)
- Remove `mapboxgl.util` functions: `inherit`, `extendAll`, `debounce`, `coalesce`, `startsWith`, `supportsGeolocation`. [#3441](https://github.com/mapbox/mapbox-gl-js/pull/3441) [#3571](https://github.com/mapbox/mapbox-gl-js/pull/3571)
- **`mapboxgl.util` is deprecated** and will be removed in the next release. [#1408](https://github.com/mapbox/mapbox-gl-js/issues/1408)

#### New features and improvements

- Tons of **performance improvements** that combined make rendering **up to 3 times faster**, especially for complex styles. [#3485](https://github.com/mapbox/mapbox-gl-js/pull/3485) [#3489](https://github.com/mapbox/mapbox-gl-js/pull/3489) [#3490](https://github.com/mapbox/mapbox-gl-js/pull/3490) [#3491](https://github.com/mapbox/mapbox-gl-js/pull/3491) [#3498](https://github.com/mapbox/mapbox-gl-js/pull/3498) [#3499](https://github.com/mapbox/mapbox-gl-js/pull/3499) [#3501](https://github.com/mapbox/mapbox-gl-js/pull/3501) [#3510](https://github.com/mapbox/mapbox-gl-js/pull/3510) [#3514](https://github.com/mapbox/mapbox-gl-js/pull/3514) [#3515](https://github.com/mapbox/mapbox-gl-js/pull/3515) [#3486](https://github.com/mapbox/mapbox-gl-js/pull/3486) [#3527](https://github.com/mapbox/mapbox-gl-js/pull/3527) [#3574](https://github.com/mapbox/mapbox-gl-js/pull/3574) ⚡️⚡️⚡️
- 🈯 Added **vertical text writing mode** for languages that support it. [#3438](https://github.com/mapbox/mapbox-gl-js/pull/3438)
- 🈯 Improved **line breaking of Chinese and Japanese text** in point-placed labels. [#3420](https://github.com/mapbox/mapbox-gl-js/pull/3420)
- Reduce the default number of worker threads (`mapboxgl.workerCount`) for better performance. [#3565](https://github.com/mapbox/mapbox-gl-js/pull/3565)
- Automatically use `categorical` style function type when input values are strings. [#3384](https://github.com/mapbox/mapbox-gl-js/pull/3384)
- Improve control buttons accessibility. [#3492](https://github.com/mapbox/mapbox-gl-js/pull/3492)
- Remove geolocation button if geolocation is disabled (e.g. the page is not served through `https`). [#3571](https://github.com/mapbox/mapbox-gl-js/pull/3571)
- Added `Map#getMaxZoom` and `Map#getMinZoom` methods [#3592](https://github.com/mapbox/mapbox-gl-js/pull/3592)

#### Bugfixes

- Fix several line dash rendering bugs. [#3451](https://github.com/mapbox/mapbox-gl-js/pull/3451)
- Fix intermittent map flicker when using image sources. [#3522](https://github.com/mapbox/mapbox-gl-js/pull/3522)
- Fix incorrect rendering of semitransparent `background` layers. [#3521](https://github.com/mapbox/mapbox-gl-js/pull/3521)
- Fix broken `raster-fade-duration` property. [#3532](https://github.com/mapbox/mapbox-gl-js/pull/3532)
- Fix handling of extrusion heights with negative values (by clamping to `0`). [#3463](https://github.com/mapbox/mapbox-gl-js/pull/3463)
- Fix GeoJSON sources not placing labels/icons correctly after map rotation. [#3366](https://github.com/mapbox/mapbox-gl-js/pull/3366)
- Fix icon/label placement not respecting order for layers with numeric names. [#3404](https://github.com/mapbox/mapbox-gl-js/pull/3404)
- Fix `queryRenderedFeatures` working incorrectly on colliding labels. [#3459](https://github.com/mapbox/mapbox-gl-js/pull/3459)
- Fix a bug where changing extrusion properties at runtime sometimes threw an error. [#3487](https://github.com/mapbox/mapbox-gl-js/pull/3487) [#3468](https://github.com/mapbox/mapbox-gl-js/pull/3468)
- Fix a bug where `map.loaded()` always returned `true` when using raster tile sources. [#3302](https://github.com/mapbox/mapbox-gl-js/pull/3302)
- Fix a bug where moving the map out of bounds sometimes threw `failed to invert matrix` error. [#3518](https://github.com/mapbox/mapbox-gl-js/pull/3518)
- Fixed `queryRenderedFeatures` throwing an error if no parameters provided. [#3542](https://github.com/mapbox/mapbox-gl-js/pull/3542)
- Fixed a bug where using multiple `\n` in a text field resulted in an error. [#3570](https://github.com/mapbox/mapbox-gl-js/pull/3570)

#### Misc

- 🐞 Fix `npm install mapbox-gl` pulling in all `devDependencies`, leading to an extremely slow install. [#3377](https://github.com/mapbox/mapbox-gl-js/pull/3377)
- Switch the codebase to ES6. [#c](https://github.com/mapbox/mapbox-gl-js/pull/3388) [#3408](https://github.com/mapbox/mapbox-gl-js/pull/3408) [#3415](https://github.com/mapbox/mapbox-gl-js/pull/3415) [#3421](https://github.com/mapbox/mapbox-gl-js/pull/3421)
- A lot of internal refactoring to make the codebase simpler and more maintainable.
- Various documentation fixes. [#3440](https://github.com/mapbox/mapbox-gl-js/pull/3440)

## 0.26.0 (October 13 2016)

#### New Features & Improvements

- Add `fill-extrude-height` and `fill-extrude-base` style properties (3d buildings) :cityscape: [#3223](https://github.com/mapbox/mapbox-gl-js/pull/3223)
- Add customizable `colorSpace` interpolation to functions [#3245](https://github.com/mapbox/mapbox-gl-js/pull/3245)
- Add `identity` function type [#3274](https://github.com/mapbox/mapbox-gl-js/pull/3274)
- Add depth testing for symbols with `'pitch-alignment': 'map'` [#3243](https://github.com/mapbox/mapbox-gl-js/pull/3243)
- Add `dataloading` events for styles and sources [#3306](https://github.com/mapbox/mapbox-gl-js/pull/3306)
- Add `Control` suffix to all controls :warning: BREAKING CHANGE :warning: [#3355](https://github.com/mapbox/mapbox-gl-js/pull/3355)
- Calculate style layer `ref`s automatically and get rid of user-specified `ref`s :warning: BREAKING CHANGE :warning: [#3486](https://github.com/mapbox/mapbox-gl-js/pull/3486)

#### Performance Improvements

- Ensure removing style or source releases all tile resources [#3359](https://github.com/mapbox/mapbox-gl-js/pull/3359)

#### Bugfixes

- Fix bug causing an error when `Marker#setLngLat` is called [#3294](https://github.com/mapbox/mapbox-gl-js/pull/3294)
- Fix bug causing incorrect coordinates in `touchend` on Android Chrome [#3319](https://github.com/mapbox/mapbox-gl-js/pull/3319)
- Fix bug causing incorrect popup positioning at top of screen [#3333](https://github.com/mapbox/mapbox-gl-js/pull/3333)
- Restore `tile` property to `data` events fired when a tile is removed [#3328](https://github.com/mapbox/mapbox-gl-js/pull/3328)
- Fix bug causing "Improve this map" link to not preload map location [#3356](https://github.com/mapbox/mapbox-gl-js/pull/3356)

## 0.25.1 (September 30 2016)

#### Bugfixes

- Fix bug causing attribution to not be shown [#3278](https://github.com/mapbox/mapbox-gl-js/pull/3278)
- Fix bug causing exceptions when symbol text has a trailing newline [#3281](https://github.com/mapbox/mapbox-gl-js/pull/3281)

## 0.25.0 (September 29 2016)

#### Breaking Changes

- `Evented#off` now require two arguments; omitting the second argument in order to unbind all listeners for an event
  type is no longer supported, as it could cause unintended unbinding of internal listeners.

#### New Features & Improvements

- Consolidate undocumented data lifecycle events into `data` and `dataloading` events ([#3255](https://github.com/mapbox/mapbox-gl-js/pull/3255))
- Add `auto` value for style spec properties ([#3203](https://github.com/mapbox/mapbox-gl-js/pull/3203))

#### Bugfixes

- Fix bug causing "Map#queryRenderedFeatures" to return no features after map rotation or filter change ([#3233](https://github.com/mapbox/mapbox-gl-js/pull/3233))
- Change webpack build process ([#3235](https://github.com/mapbox/mapbox-gl-js/pull/3235)) :warning: BREAKING CHANGE :warning:
- Improved error messages for `LngLat#convert` ([#3232](https://github.com/mapbox/mapbox-gl-js/pull/3232))
- Fix bug where the `tiles` field is omitted from the `RasterTileSource#serialize` method ([#3259](https://github.com/mapbox/mapbox-gl-js/pull/3259))
- Comply with HTML spec by replacing the `div` within the `Navigation` control `<button>` with a `span` element ([#3268](https://github.com/mapbox/mapbox-gl-js/pull/3268))
- Fix bug causing `Marker` instances to be translated to non-whole pixel coordinates that caused blurriness ([#3270](https://github.com/mapbox/mapbox-gl-js/pull/3270))

#### Performance Improvements

- Avoid unnecessary style validation ([#3224](https://github.com/mapbox/mapbox-gl-js/pull/3224))
- Share a single blob URL between all workers ([#3239](https://github.com/mapbox/mapbox-gl-js/pull/3239))

## 0.24.0 (September 19 2016)

#### New Features & Improvements

- Allow querystrings in `mapbox://` URLs [#3113](https://github.com/mapbox/mapbox-gl-js/issues/3113)
- Allow "drag rotate" interaction to control pitch [#3105](https://github.com/mapbox/mapbox-gl-js/pull/3105)
- Improve performance by decreasing `Worker` script `Blob` size [#3158](https://github.com/mapbox/mapbox-gl-js/pull/3158)
- Improve vector tile performance [#3067](https://github.com/mapbox/mapbox-gl-js/pull/3067)
- Decrease size of distributed library by removing `package.json` [#3174](https://github.com/mapbox/mapbox-gl-js/pull/3174)
- Add support for new lines in `text-field` [#3179](https://github.com/mapbox/mapbox-gl-js/pull/3179)
- Make keyboard navigation smoother [#3190](https://github.com/mapbox/mapbox-gl-js/pull/3190)
- Make mouse wheel zooming smoother [#3189](https://github.com/mapbox/mapbox-gl-js/pull/3189)
- Add better error message when calling `Map#queryRenderedFeatures` on nonexistent layer [#3196](https://github.com/mapbox/mapbox-gl-js/pull/3196)
- Add support for imperial units on `Scale` control [#3160](https://github.com/mapbox/mapbox-gl-js/pull/3160)
- Add map's pitch to URL hash [#3218](https://github.com/mapbox/mapbox-gl-js/pull/3218)

#### Bugfixes

- Fix exception thrown when using box zoom handler [#3078](https://github.com/mapbox/mapbox-gl-js/pull/3078)
- Ensure style filters cannot be mutated by reference [#3093](https://github.com/mapbox/mapbox-gl-js/pull/3093)
- Fix exceptions thrown when opening marker-bound popup by click [#3104](https://github.com/mapbox/mapbox-gl-js/pull/3104)
- Fix bug causing fills with transparent colors and patterns to not render [#3107](https://github.com/mapbox/mapbox-gl-js/issues/3107)
- Fix order of latitudes in `Map#getBounds` [#3081](https://github.com/mapbox/mapbox-gl-js/issues/3081)
- Fix incorrect evaluation of zoom-and-property functions [#2827](https://github.com/mapbox/mapbox-gl-js/issues/2827) [#3155](https://github.com/mapbox/mapbox-gl-js/pull/3155)
- Fix incorrect evaluation of property functions [#2828](https://github.com/mapbox/mapbox-gl-js/issues/2828) [#3155](https://github.com/mapbox/mapbox-gl-js/pull/3155)
- Fix bug causing garbled text rendering when multiple maps are rendered on the page [#3086](https://github.com/mapbox/mapbox-gl-js/issues/3086)
- Fix rendering defects caused by `Map#setFilter` and map rotation on iOS 10 [#3207](https://github.com/mapbox/mapbox-gl-js/pull/3207)
- Fix bug causing image and video sources to disappear when zooming in [#3010](https://github.com/mapbox/mapbox-gl-js/issues/3010)

## 0.23.0 (August 25 2016)

#### New Features & Improvements

- Add support for `line-color` property functions [#2938](https://github.com/mapbox/mapbox-gl-js/pull/2938)
- Add `Scale` control [#2940](https://github.com/mapbox/mapbox-gl-js/pull/2940) [#3042](https://github.com/mapbox/mapbox-gl-js/pull/3042)
- Improve polygon label placement by rendering labels at the pole of inaccessibility [#3038](https://github.com/mapbox/mapbox-gl-js/pull/3038)
- Add `Popup` `offset` option [#1962](https://github.com/mapbox/mapbox-gl-js/issues/1962)
- Add `Marker#bindPopup` method [#3056](https://github.com/mapbox/mapbox-gl-js/pull/3056)

#### Performance Improvements

- Improve performance of pages with multiple maps using a shared `WebWorker` pool [#2952](https://github.com/mapbox/mapbox-gl-js/pull/2952)

#### Bugfixes

- Make `LatLngBounds` obey its documented argument order (`southwest`, `northeast`), allowing bounds across the dateline [#2414](https://github.com/mapbox/mapbox-gl-js/pull/2414) :warning: **BREAKING CHANGE** :warning:
- Fix bug causing `fill-opacity` property functions to not render as expected [#3061](https://github.com/mapbox/mapbox-gl-js/pull/3061)

## 0.22.1 (August 18 2016)

#### New Features & Improvements

- Reduce library size by using minified version of style specification [#2998](https://github.com/mapbox/mapbox-gl-js/pull/2998)
- Add a warning when rendering artifacts occur due to too many symbols or glyphs being rendered in a tile [#2966](https://github.com/mapbox/mapbox-gl-js/pull/2966)

#### Bugfixes

- Fix bug causing exception to be thrown by `Map#querySourceFeatures` [#3022](https://github.com/mapbox/mapbox-gl-js/pull/3022)
- Fix bug causing `Map#loaded` to return true while there are outstanding tile updates [#2847](https://github.com/mapbox/mapbox-gl-js/pull/2847)

## 0.22.0 (August 11 2016)

#### Breaking Changes

- The `GeoJSONSource`, `VideoSource`, `ImageSource` constructors are now private. Please use `map.addSource({...})` to create sources and `map.getSource(...).setData(...)` to update GeoJSON sources. [#2667](https://github.com/mapbox/mapbox-gl-js/pull/2667)
- `Map#onError` has been removed. You may catch errors by listening for the `error` event. If no listeners are bound to `error`, error messages will be printed to the console. [#2852](https://github.com/mapbox/mapbox-gl-js/pull/2852)

#### New Features & Improvements

- Increase max glyph atlas size to accommodate alphabets with large numbers of characters [#2930](https://github.com/mapbox/mapbox-gl-js/pull/2930)
- Add support for filtering features on GeoJSON / vector tile `$id` [#2888](https://github.com/mapbox/mapbox-gl-js/pull/2888)
- Update geolocate icon [#2973](https://github.com/mapbox/mapbox-gl-js/pull/2973)
- Add a `close` event to `Popup`s [#2953](https://github.com/mapbox/mapbox-gl-js/pull/2953)
- Add a `offset` option to `Marker` [#2885](https://github.com/mapbox/mapbox-gl-js/pull/2885)
- Print `error` events without any listeners to the console [#2852](https://github.com/mapbox/mapbox-gl-js/pull/2852)
- Refactored `Source` interface to prepare for custom source types [#2667](https://github.com/mapbox/mapbox-gl-js/pull/2667)

#### Bugfixes

- Fix opacity property-functions for fill layers [#2971](https://github.com/mapbox/mapbox-gl-js/pull/2971)
- Fix `DataCloneError` in Firefox and IE11 [#2559](https://github.com/mapbox/mapbox-gl-js/pull/2559)
- Fix bug preventing camera animations from being triggered in `moveend` listeners [#2944](https://github.com/mapbox/mapbox-gl-js/pull/2944)
- Fix bug preventing `fill-outline-color` from being unset [#2964](https://github.com/mapbox/mapbox-gl-js/pull/2964)
- Fix webpack support [#2887](https://github.com/mapbox/mapbox-gl-js/pull/2887)
- Prevent buttons in controls from acting like form submit buttons [#2935](https://github.com/mapbox/mapbox-gl-js/pull/2935)
- Fix bug preventing map interactions near two controls in the same corner [#2932](https://github.com/mapbox/mapbox-gl-js/pull/2932)
- Fix crash resulting for large style batch queue [#2926](https://github.com/mapbox/mapbox-gl-js/issues/2926)

## 0.21.0 (July 13 2016)

#### Breaking Changes

- GeoJSON polygon inner rings are now rewound for compliance with the [v2 vector tile](https://github.com/mapbox/vector-tile-spec/blob/master/2.1/README.md#4344-polygon-geometry-type). This may affect some uses of `line-offset`, reversing the direction of the offset. [#2889](https://github.com/mapbox/mapbox-gl-js/issues/2889)

#### New Features & Improvements

- Add `text-pitch-alignment` style property [#2668](https://github.com/mapbox/mapbox-gl-js/pull/2668)
- Allow query parameters on `mapbox://` URLs [#2702](https://github.com/mapbox/mapbox-gl-js/pull/2702)
- Add `icon-text-fit` and `icon-text-fit-padding` style properties [#2720](https://github.com/mapbox/mapbox-gl-js/pull/2720)
- Enable property functions for `icon-rotate` [#2738](https://github.com/mapbox/mapbox-gl-js/pull/2738)
- Enable property functions for `fill-opacity` [#2733](https://github.com/mapbox/mapbox-gl-js/pull/2733)
- Fire `Map#mouseout` events [#2777](https://github.com/mapbox/mapbox-gl-js/pull/2777)
- Allow query parameters on all sprite URLs [#2772](https://github.com/mapbox/mapbox-gl-js/pull/2772)
- Increase sprite atlas size to 1024px square, allowing more and larger sprites [#2802](https://github.com/mapbox/mapbox-gl-js/pull/2802)
- Add `Marker` class [#2725](https://github.com/mapbox/mapbox-gl-js/pull/2725) [#2810](https://github.com/mapbox/mapbox-gl-js/pull/2810)
- Add `{quadkey}` URL parameter [#2805](https://github.com/mapbox/mapbox-gl-js/pull/2805)
- Add `circle-pitch-scale` style property [#2821](https://github.com/mapbox/mapbox-gl-js/pull/2821)

#### Bugfixes

- Fix rendering of layers with large numbers of features [#2794](https://github.com/mapbox/mapbox-gl-js/pull/2794)
- Fix exceptions thrown during drag-rotate interactions [#2840](https://github.com/mapbox/mapbox-gl-js/pull/2840)
- Fix error when adding and removing a layer within the same update cycle [#2845](https://github.com/mapbox/mapbox-gl-js/pull/2845)
- Fix false "Geometry exceeds allowed extent" warnings [#2568](https://github.com/mapbox/mapbox-gl-js/issues/2568)
- Fix `Map#loaded` returning true while there are outstanding tile updates [#2847](https://github.com/mapbox/mapbox-gl-js/pull/2847)
- Fix style validation error thrown while removing a filter [#2847](https://github.com/mapbox/mapbox-gl-js/pull/2847)
- Fix event data object not being passed for double click events [#2814](https://github.com/mapbox/mapbox-gl-js/pull/2814)
- Fix multipolygons disappearing from map at certain zoom levels [#2704](https://github.com/mapbox/mapbox-gl-js/issues/2704)
- Fix exceptions caused by `queryRenderedFeatures` in Safari and Firefox [#2822](https://github.com/mapbox/mapbox-gl-js/pull/2822)
- Fix `mapboxgl#supported()` returning `true` in old versions of IE11 [mapbox/mapbox-gl-supported#1](https://github.com/mapbox/mapbox-gl-supported/issues/1)

## 0.20.1 (June 21 2016)

#### Bugfixes

- Fixed exception thrown when changing `*-translate` properties via `setPaintProperty` ([#2762](https://github.com/mapbox/mapbox-gl-js/issues/2762))

## 0.20.0 (June 10 2016)

#### New Features & Improvements

- Add limited WMS support [#2612](https://github.com/mapbox/mapbox-gl-js/pull/2612)
- Add `workerCount` constructor option [#2666](https://github.com/mapbox/mapbox-gl-js/pull/2666)
- Improve performance of `locationPoint` and `pointLocation` [#2690](https://github.com/mapbox/mapbox-gl-js/pull/2690)
- Remove "Not using VertexArrayObject extension" warning messages [#2707](https://github.com/mapbox/mapbox-gl-js/pull/2707)
- Add `version` property to mapboxgl [#2660](https://github.com/mapbox/mapbox-gl-js/pull/2660)
- Support property functions in `circle-opacity` and `circle-blur` [#2693](https://github.com/mapbox/mapbox-gl-js/pull/2693)

#### Bugfixes

- Fix exception thrown by "drag rotate" handler [#2680](https://github.com/mapbox/mapbox-gl-js/issues/2680)
- Return an empty array instead of an empty object from `queryRenderedFeatures` [#2694](https://github.com/mapbox/mapbox-gl-js/pull/2694)
- Fix bug causing map to not render in IE

## 0.19.1 (June 2 2016)

#### Bugfixes

- Fix rendering of polygons with more than 35k vertices [#2657](https://github.com/mapbox/mapbox-gl-js/issues/2657)

## 0.19.0 (May 31 2016)

#### New Features & Improvements

- Allow use of special characters in property field names [#2547](https://github.com/mapbox/mapbox-gl-js/pull/2547)
- Improve rendering speeds on fill layers [#1606](https://github.com/mapbox/mapbox-gl-js/pull/1606)
- Add data driven styling support for `fill-color` and `fill-outline-color` [#2629](https://github.com/mapbox/mapbox-gl-js/pull/2629)
- Add `has` and `!has` filter operators [mapbox/feature-filter#15](https://github.com/mapbox/feature-filter/pull/15)
- Improve keyboard handlers with held-down keys [#2530](https://github.com/mapbox/mapbox-gl-js/pull/2530)
- Support 'tms' tile scheme [#2565](https://github.com/mapbox/mapbox-gl-js/pull/2565)
- Add `trackResize` option to `Map` [#2591](https://github.com/mapbox/mapbox-gl-js/pull/2591)

#### Bugfixes

- Scale circles when map is displayed at a pitch [#2541](https://github.com/mapbox/mapbox-gl-js/issues/2541)
- Fix background pattern rendering bug [#2557](https://github.com/mapbox/mapbox-gl-js/pull/2557)
- Fix bug that prevented removal of a `fill-pattern` from a fill layer [#2534](https://github.com/mapbox/mapbox-gl-js/issues/2534)
- Fix `line-pattern` and `fill-pattern`rendering [#2596](https://github.com/mapbox/mapbox-gl-js/pull/2596)
- Fix some platform specific rendering bugs [#2553](https://github.com/mapbox/mapbox-gl-js/pull/2553)
- Return empty object from `queryRenderedFeatures` before the map is loaded [#2621](https://github.com/mapbox/mapbox-gl-js/pull/2621)
- Fix "there is no texture bound to the unit 1" warnings [#2509](https://github.com/mapbox/mapbox-gl-js/pull/2509)
- Allow transitioned values to be unset [#2561](https://github.com/mapbox/mapbox-gl-js/pull/2561)

## 0.18.0 (April 13 2016)

#### New Features & Improvements

- Implement zoom-and-property functions for `circle-color` and `circle-size` [#2454](https://github.com/mapbox/mapbox-gl-js/pull/2454)
- Dedupe attributions that are substrings of others [#2453](https://github.com/mapbox/mapbox-gl-js/pull/2453)
- Misc performance improvements [#2483](https://github.com/mapbox/mapbox-gl-js/pull/2483) [#2488](https://github.com/mapbox/mapbox-gl-js/pull/2488)

#### Bugfixes

- Fix errors when unsetting and resetting a style property [#2464](https://github.com/mapbox/mapbox-gl-js/pull/2464)
- Fix errors when updating paint properties while using classes [#2496](https://github.com/mapbox/mapbox-gl-js/pull/2496)
- Fix errors caused by race condition in unserializeBuckets [#2497](https://github.com/mapbox/mapbox-gl-js/pull/2497)
- Fix overzoomed tiles in wrapped worlds [#2482](https://github.com/mapbox/mapbox-gl-js/issues/2482)
- Fix errors caused by mutating a filter object after calling `Map#setFilter` [#2495](https://github.com/mapbox/mapbox-gl-js/pull/2495)

## 0.17.0 (April 13 2016)

#### Breaking Changes

- Remove `map.batch` in favor of automatically batching style mutations (i.e. calls to `Map#setLayoutProperty`, `Map#setPaintProperty`, `Map#setFilter`, `Map#setClasses`, etc.) and applying them once per frame, significantly improving performance when updating the style frequently [#2355](https://github.com/mapbox/mapbox-gl-js/pull/2355) [#2380](https://github.com/mapbox/mapbox-gl-js/pull/2380)
- Remove `util.throttle` [#2345](https://github.com/mapbox/mapbox-gl-js/issues/2345)

#### New Features & Improvements

- Improve performance of all style mutation methods by only recalculating affected properties [#2339](https://github.com/mapbox/mapbox-gl-js/issues/2339)
- Improve fading of labels and icons [#2376](https://github.com/mapbox/mapbox-gl-js/pull/2376)
- Improve rendering performance by reducing work done on the main thread [#2394](https://github.com/mapbox/mapbox-gl-js/pull/2394)
- Validate filters passed to `Map#queryRenderedFeatures` and `Map#querySourceFeatures` [#2349](https://github.com/mapbox/mapbox-gl-js/issues/2349)
- Display a warning if a vector tile's geometry extent is larger than supported [#2383](https://github.com/mapbox/mapbox-gl-js/pull/2383)
- Implement property functions (i.e. data-driven styling) for `circle-color` and `circle-size` [#1932](https://github.com/mapbox/mapbox-gl-js/pull/1932)
- Add `Popup#setDOMContent` method [#2436](https://github.com/mapbox/mapbox-gl-js/pull/2436)

#### Bugfixes

- Fix a performance regression caused by using 1 `WebWorker` instead of `# cpus - 1` `WebWorker`s, slowing down tile loading times [#2408](https://github.com/mapbox/mapbox-gl-js/pull/2408)
- Fix a bug in which `Map#queryRenderedFeatures` would sometimes return features that had been removed [#2353](https://github.com/mapbox/mapbox-gl-js/issues/2353)
- Fix `clusterMaxZoom` option on `GeoJSONSource` not working as expected [#2374](https://github.com/mapbox/mapbox-gl-js/issues/2374)
- Fix anti-aliased rendering for pattern fills [#2372](https://github.com/mapbox/mapbox-gl-js/issues/2372)
- Fix exception caused by calling `Map#queryRenderedFeatures` or `Map#querySourceFeatures` with no arguments
- Fix exception caused by calling `Map#setLayoutProperty` for `text-field` or `icon-image` [#2407](https://github.com/mapbox/mapbox-gl-js/issues/2407)

## 0.16.0 (March 24 2016)

#### Breaking Changes

- Replace `Map#featuresAt` and `Map#featuresIn` with `Map#queryRenderedFeatures` and `map.querySourceFeatures` ([#2224](https://github.com/mapbox/mapbox-gl-js/pull/2224))
  - Replace `featuresAt` and `featuresIn` with `queryRenderedFeatures`
  - Make `queryRenderedFeatures` synchronous, remove the callback and use the return value.
  - Rename `layer` parameter to `layers` and make it an array of layer names.
  - Remove the `radius` parameter. `radius` was used with `featuresAt` to account for style properties like `line-width` and `circle-radius`. `queryRenderedFeatures` accounts for these style properties. If you need to query a larger area, use a bounding box query instead of a point query.
  - Remove the `includeGeometry` parameter because `queryRenderedFeatures` always includes geometries.
- `Map#debug` is renamed to `Map#showTileBoundaries` ([#2284](https://github.com/mapbox/mapbox-gl-js/pull/2284))
- `Map#collisionDebug` is renamed to `Map#showCollisionBoxes` ([#2284](https://github.com/mapbox/mapbox-gl-js/pull/2284))

#### New Features & Improvements

- Improve overall rendering performance. ([#2221](https://github.com/mapbox/mapbox-gl-js/pull/2221))
- Improve performance of `GeoJSONSource#setData`. ([#2222](https://github.com/mapbox/mapbox-gl-js/pull/2222))
- Add `Map#setMaxBounds` method ([#2234](https://github.com/mapbox/mapbox-gl-js/pull/2234))
- Add `isActive` and `isEnabled` methods to interaction handlers ([#2238](https://github.com/mapbox/mapbox-gl-js/pull/2238))
- Add `Map#setZoomBounds` method ([#2243](https://github.com/mapbox/mapbox-gl-js/pull/2243))
- Add touch events ([#2195](https://github.com/mapbox/mapbox-gl-js/issues/2195))
- Add `map.queryRenderedFeatures` to query the styled and rendered representations of features ([#2224](https://github.com/mapbox/mapbox-gl-js/pull/2224))
- Add `map.querySourceFeatures` to get features directly from vector tiles, independent of the style ([#2224](https://github.com/mapbox/mapbox-gl-js/pull/2224))
- Add `mapboxgl.Geolocate` control ([#1939](https://github.com/mapbox/mapbox-gl-js/issues/1939))
- Make background patterns render seamlessly across tile boundaries ([#2305](https://github.com/mapbox/mapbox-gl-js/pull/2305))

#### Bugfixes

- Fix calls to `setFilter`, `setLayoutProperty`, and `setLayerZoomRange` on ref children ([#2228](https://github.com/mapbox/mapbox-gl-js/issues/2228))
- Fix `undefined` bucket errors after `setFilter` calls ([#2244](https://github.com/mapbox/mapbox-gl-js/issues/2244))
- Fix bugs causing hidden symbols to be rendered ([#2246](https://github.com/mapbox/mapbox-gl-js/pull/2246), [#2276](https://github.com/mapbox/mapbox-gl-js/pull/2276))
- Fix raster flickering ([#2236](https://github.com/mapbox/mapbox-gl-js/issues/2236))
- Fix `queryRenderedFeatures` precision at high zoom levels ([#2292](https://github.com/mapbox/mapbox-gl-js/pull/2292))
- Fix holes in GeoJSON data caused by unexpected winding order ([#2285](https://github.com/mapbox/mapbox-gl-js/pull/2285))
- Fix bug causing deleted features to be returned by `queryRenderedFeatures` ([#2306](https://github.com/mapbox/mapbox-gl-js/pull/2306))
- Fix bug causing unexpected fill patterns to be rendered ([#2307](https://github.com/mapbox/mapbox-gl-js/pull/2307))
- Fix popup location with preceding sibling elements ([#2311](https://github.com/mapbox/mapbox-gl-js/pull/2311))
- Fix polygon anti-aliasing ([#2319](https://github.com/mapbox/mapbox-gl-js/pull/2319))
- Fix slivers between non-adjacent polygons ([#2319](https://github.com/mapbox/mapbox-gl-js/pull/2319))
- Fix keyboard shortcuts causing page to scroll ([#2312](https://github.com/mapbox/mapbox-gl-js/pull/2312))

## 0.15.0 (March 1 2016)

#### New Features & Improvements

- Add `ImageSource#setCoordinates` and `VideoSource#setCoordinates` ([#2184](https://github.com/mapbox/mapbox-gl-js/pull/2184))

#### Bugfixes

- Fix flickering on raster layers ([#2211](https://github.com/mapbox/mapbox-gl-js/pull/2211))
- Fix browser hang when zooming quickly on raster layers ([#2211](https://github.com/mapbox/mapbox-gl-js/pull/2211))

## 0.14.3 (Feb 25 2016)

#### New Features & Improvements

- Improve responsiveness of zooming out by using cached parent tiles ([#2168](https://github.com/mapbox/mapbox-gl-js/pull/2168))
- Improve contextual clues on style API validation ([#2170](https://github.com/mapbox/mapbox-gl-js/issues/2170))
- Improve performance of methods including `setData` ([#2174](https://github.com/mapbox/mapbox-gl-js/pull/2174))

#### Bugfixes

- Fix incorrectly sized line dashes ([#2099](https://github.com/mapbox/mapbox-gl-js/issues/2099))
- Fix bug in which `in` feature filter drops features ([#2166](https://github.com/mapbox/mapbox-gl-js/pull/2166))
- Fix bug preventing `Map#load` from firing when tile "Not Found" errors occurred ([#2176](https://github.com/mapbox/mapbox-gl-js/pull/2176))
- Fix rendering artifacts on mobile GPUs ([#2117](https://github.com/mapbox/mapbox-gl-js/pull/2117))

## 0.14.2 (Feb 19 2016)

#### Bugfixes

- Look for loaded parent tiles in cache
- Set tile cache size based on viewport size ([#2137](https://github.com/mapbox/mapbox-gl-js/issues/2137))
- Fix tile render order for layer-by-layer
- Remove source update throttling ([#2139](https://github.com/mapbox/mapbox-gl-js/issues/2139))
- Make panning while zooming more linear ([#2070](https://github.com/mapbox/mapbox-gl-js/issues/2070))
- Round points created during bucket creation ([#2067](https://github.com/mapbox/mapbox-gl-js/issues/2067))
- Correct bounds for a rotated or tilted map ([#1842](https://github.com/mapbox/mapbox-gl-js/issues/1842))
- Fix overscaled featuresAt ([#2103](https://github.com/mapbox/mapbox-gl-js/issues/2103))
- Allow using `tileSize: 512` as a switch to trade retina support for 512px raster tiles
- Fix the serialization of paint classes ([#2107](https://github.com/mapbox/mapbox-gl-js/issues/2107))
- Fixed bug where unsetting style properties could mutate the value of other style properties ([#2105](https://github.com/mapbox/mapbox-gl-js/pull/2105))
- Less slanted dashed lines near sharp corners ([#967](https://github.com/mapbox/mapbox-gl-js/issues/967))
- Fire map#load if no initial style is set ([#2042](https://github.com/mapbox/mapbox-gl-js/issues/2042))

## 0.14.1 (Feb 10 2016)

#### Bugfixes

- Fix incorrectly rotated symbols along lines near tile boundaries ([#2062](https://github.com/mapbox/mapbox-gl-js/issues/2062))
- Fix broken rendering when a fill layer follows certain symbol layers ([#2092](https://github.com/mapbox/mapbox-gl-js/issues/2092))

## 0.14.0 (Feb 8 2016)

#### Breaking Changes

- Switch `GeoJSONSource` clustering options from being measured in extent-units to pixels ([#2026](https://github.com/mapbox/mapbox-gl-js/pull/2026))

#### New Features & Improvements

- Improved error message for invalid colors ([#2006](https://github.com/mapbox/mapbox-gl-js/pull/2006))
- Added support for tiles with variable extents ([#2010](https://github.com/mapbox/mapbox-gl-js/pull/2010))
- Improved `filter` performance and maximum size ([#2024](https://github.com/mapbox/mapbox-gl-js/issues/2024))
- Changed circle rendering such that all geometry nodes are drawn, not just the geometry's outer ring ([#2027](https://github.com/mapbox/mapbox-gl-js/pull/2027))
- Added `Map#getStyle` method ([#1982](https://github.com/mapbox/mapbox-gl-js/issues/1982))

#### Bugfixes

- Fixed bug causing WebGL contexts to be "used up" by calling `mapboxgl.supported()` ([#2018](https://github.com/mapbox/mapbox-gl-js/issues/2018))
- Fixed non-deterministic symbol z-order sorting ([#2023](https://github.com/mapbox/mapbox-gl-js/pull/2023))
- Fixed garbled labels while zooming ([#2012](https://github.com/mapbox/mapbox-gl-js/issues/2012))
- Fixed icon jumping when touching trackpad with two fingers ([#1990](https://github.com/mapbox/mapbox-gl-js/pull/1990))
- Fixed overzoomed collision debug labels ([#2033](https://github.com/mapbox/mapbox-gl-js/issues/2033))
- Fixed dashes sliding along their line during zooming ([#2039](https://github.com/mapbox/mapbox-gl-js/issues/2039))
- Fixed overscaled `minzoom` setting for GeoJSON sources ([#1651](https://github.com/mapbox/mapbox-gl-js/issues/1651))
- Fixed overly-strict function validation for duplicate stops ([#2075](https://github.com/mapbox/mapbox-gl-js/pull/2075))
- Fixed crash due to `performance.now` not being present on some browsers ([#2056](https://github.com/mapbox/mapbox-gl-js/issues/2056))
- Fixed the unsetting of paint properties ([#2037](https://github.com/mapbox/mapbox-gl-js/issues/2037))
- Fixed bug causing multiple interaction handler event listeners to be attached ([#2069](https://github.com/mapbox/mapbox-gl-js/issues/2069))
- Fixed bug causing only a single debug box to be drawn ([#2034](https://github.com/mapbox/mapbox-gl-js/issues/2034))

## 0.13.1 (Jan 27 2016)

#### Bugfixes

- Fixed broken npm package due to outdated bundled modules

## 0.13.0 (Jan 27 2016)

#### Bugfixes

- Fixed easeTo pan, zoom, and rotate when initial rotation != 0 ([#1950](https://github.com/mapbox/mapbox-gl-js/pull/1950))
- Fixed rendering of tiles with an extent != 4096 ([#1952](https://github.com/mapbox/mapbox-gl-js/issues/1952))
- Fixed missing icon collision boxes ([#1978](https://github.com/mapbox/mapbox-gl-js/issues/1978))
- Fixed null `Tile#buffers` errors ([#1987](https://github.com/mapbox/mapbox-gl-js/pull/1987))

#### New Features & Improvements

- Added `symbol-avoid-edges` style property ([#1951](https://github.com/mapbox/mapbox-gl-js/pull/1951))
- Improved `symbol-max-angle` check algorithm ([#1959](https://github.com/mapbox/mapbox-gl-js/pull/1959))
- Added marker clustering! ([#1931](https://github.com/mapbox/mapbox-gl-js/pull/1931))
- Added zoomstart, zoom, and zoomend events ([#1958](https://github.com/mapbox/mapbox-gl-js/issues/1958))
- Disabled drag on mousedown when using boxzoom ([#1907](https://github.com/mapbox/mapbox-gl-js/issues/1907))

## 0.12.4 (Jan 19 2016)

#### Bugfixes

- Fix elementGroups null value errors ([#1933](https://github.com/mapbox/mapbox-gl-js/issues/1933))
- Fix some glyph atlas overflow cases ([#1923](https://github.com/mapbox/mapbox-gl-js/pull/1923))

## 0.12.3 (Jan 14 2016)

#### API Improvements

- Support inline attribution options in map options ([#1865](https://github.com/mapbox/mapbox-gl-js/issues/1865))
- Improve flyTo options ([#1854](https://github.com/mapbox/mapbox-gl-js/issues/1854), [#1429](https://github.com/mapbox/mapbox-gl-js/issues/1429))

#### Bugfixes

- Fix flickering with overscaled tiles ([#1921](https://github.com/mapbox/mapbox-gl-js/issues/1921))
- Remove Node.remove calls for IE browser compatibility ([#1900](https://github.com/mapbox/mapbox-gl-js/issues/1900))
- Match patterns at tile boundaries ([#1908](https://github.com/mapbox/mapbox-gl-js/pull/1908))
- Fix Tile#positionAt, fix query tests ([#1899](https://github.com/mapbox/mapbox-gl-js/issues/1899))
- Fix flickering on streets ([#1875](https://github.com/mapbox/mapbox-gl-js/issues/1875))
- Fix text-max-angle property ([#1870](https://github.com/mapbox/mapbox-gl-js/issues/1870))
- Fix overscaled line patterns ([#1856](https://github.com/mapbox/mapbox-gl-js/issues/1856))
- Fix patterns and icons for mismatched pixelRatios ([#1851](https://github.com/mapbox/mapbox-gl-js/issues/1851))
- Fix missing labels when text size 0 at max zoom ([#1809](https://github.com/mapbox/mapbox-gl-js/issues/1809))
- Use linear interp when pixel ratios don't match ([#1601](https://github.com/mapbox/mapbox-gl-js/issues/1601))
- Fix blank areas, flickering in raster layers ([#1876](https://github.com/mapbox/mapbox-gl-js/issues/1876), [#675](https://github.com/mapbox/mapbox-gl-js/issues/675))
- Fix labels slipping/cropping at tile bounds ([#757](https://github.com/mapbox/mapbox-gl-js/issues/757))

#### UX Improvements

- Improve touch handler perceived performance ([#1844](https://github.com/mapbox/mapbox-gl-js/issues/1844))

## 0.12.2 (Dec 22 2015)

#### API Improvements

- Support LngLat.convert([w, s, e, n]) ([#1812](https://github.com/mapbox/mapbox-gl-js/issues/1812))
- Invalid GeoJSON is now handled better

#### Bugfixes

- Fixed `Popup#addTo` when the popup is already open ([#1811](https://github.com/mapbox/mapbox-gl-js/issues/1811))
- Fixed warping when rotating / zooming really fast
- `Map#flyTo` now flies across the antimeridian if shorter ([#1853](https://github.com/mapbox/mapbox-gl-js/issues/1853))

## 0.12.1 (Dec 8 2015)

#### Breaking changes

- Reversed the direction of `line-offset` ([#1808](https://github.com/mapbox/mapbox-gl-js/pull/1808))
- Renamed `Pinch` interaction handler to `TouchZoomRotate` ([#1777](https://github.com/mapbox/mapbox-gl-js/pull/1777))
- Made `Map#update` and `Map#render` private methods ([#1798](https://github.com/mapbox/mapbox-gl-js/pull/1798))
- Made `Map#remove` remove created DOM elements ([#1789](https://github.com/mapbox/mapbox-gl-js/issues/1789))

#### API Improvements

- Added an method to disable touch rotation ([#1777](https://github.com/mapbox/mapbox-gl-js/pull/1777))
- Added a `position` option for `Attribution` ([#1689](https://github.com/mapbox/mapbox-gl-js/issues/1689))

#### Bugfixes

- Ensure tile loading errors are properly reported ([#1799](https://github.com/mapbox/mapbox-gl-js/pull/1799))
- Ensure re-adding a previously removed pop-up works ([#1477](https://github.com/mapbox/mapbox-gl-js/issues/1477))

#### UX Improvements

- Don't round zoom level during double-click interaction ([#1640](https://github.com/mapbox/mapbox-gl-js/issues/1640))

## 0.12.0 (Dec 2 2015)

#### API Improvements

- Added `line-offset` style property ([#1778](https://github.com/mapbox/mapbox-gl-js/issues/1778))

## 0.11.5 (Dec 1 2015)

#### Bugfixes

- Fixed unstable symbol layer render order when adding / removing layers ([#1558](https://github.com/mapbox/mapbox-gl-js/issues/1558))
- Fire map loaded event even if raster tiles have errors
- Fix panning animation during easeTo with zoom change
- Fix pitching animation during flyTo
- Fix pitching animation during easeTo
- Prevent rotation from firing `mouseend` events ([#1104](https://github.com/mapbox/mapbox-gl-js/issues/1104))

#### API Improvements

- Fire `mousedown` and `mouseup` events ([#1411](https://github.com/mapbox/mapbox-gl-js/issues/1411))
- Fire `movestart` and `moveend` when panning ([#1658](https://github.com/mapbox/mapbox-gl-js/issues/1658))
- Added drag events ([#1442](https://github.com/mapbox/mapbox-gl-js/issues/1442))
- Request webp images for mapbox:// raster tiles in chrome ([#1725](https://github.com/mapbox/mapbox-gl-js/issues/1725))

#### UX Improvements

- Added inertia to map rotation ([#620](https://github.com/mapbox/mapbox-gl-js/issues/620))

## 0.11.4 (Nov 16 2015)

#### Bugfixes

- Fix alpha blending of alpha layers ([#1684](https://github.com/mapbox/mapbox-gl-js/issues/1684))

## 0.11.3 (Nov 10 2015)

#### Bugfixes

- Fix GeoJSON rendering and performance ([#1685](https://github.com/mapbox/mapbox-gl-js/pull/1685))

#### UX Improvements

- Use SVG assets for UI controls ([#1657](https://github.com/mapbox/mapbox-gl-js/pull/1657))
- Zoom out with shift + dblclick ([#1666](https://github.com/mapbox/mapbox-gl-js/issues/1666))

## 0.11.2 (Oct 29 2015)

- Misc performance improvements

#### Bugfixes

- Fix sprites on systems with non-integer `devicePixelRatio`s ([#1029](https://github.com/mapbox/mapbox-gl-js/issues/1029) [#1475](https://github.com/mapbox/mapbox-gl-js/issues/1475) [#1476](https://github.com/mapbox/mapbox-gl-js/issues/1476))
- Fix layer minZoom being ignored if not less than source maxZoom
- Fix symbol placement at the start of a line ([#1461](https://github.com/mapbox/mapbox-gl-js/issues/1461))
- Fix `raster-opacity` on non-tile sources ([#1270](https://github.com/mapbox/mapbox-gl-js/issues/1270))
- Ignore boxzoom on shift-click ([#1655](https://github.com/mapbox/mapbox-gl-js/issues/1655))

#### UX Improvements

- Enable line breaks on common punctuation ([#1115](https://github.com/mapbox/mapbox-gl-js/issues/1115))

#### API Improvements

- Add toString and toArray methods to LngLat, LngLatBounds ([#1571](https://github.com/mapbox/mapbox-gl-js/issues/1571))
- Add `Transform#resize` method
- Add `Map#getLayer` method ([#1183](https://github.com/mapbox/mapbox-gl-js/issues/1183))
- Add `Transform#unmodified` property ([#1452](https://github.com/mapbox/mapbox-gl-js/issues/1452))
- Propagate WebGL context events ([#1612](https://github.com/mapbox/mapbox-gl-js/pull/1612))

## 0.11.1 (Sep 30 2015)

#### Bugfixes

- Add statistics and checkboxes to debug page
- Fix `Map#featuresAt` for non-4096 vector sources ([#1529](https://github.com/mapbox/mapbox-gl-js/issues/1529))
- Don't fire `mousemove` on drag-pan
- Fix maxBounds constrains ([#1539](https://github.com/mapbox/mapbox-gl-js/issues/1539))
- Fix maxBounds infinite loop ([#1538](https://github.com/mapbox/mapbox-gl-js/issues/1538))
- Fix memory leak in worker
- Assert valid `TileCoord`, fix wrap calculation in `TileCoord#cover` ([#1483](https://github.com/mapbox/mapbox-gl-js/issues/1483))
- Abort raster tile load if not in viewport ([#1490](https://github.com/mapbox/mapbox-gl-js/issues/1490))

#### API Improvements

- Add `Map` event listeners for `mouseup`, `contextmenu` (right click) ([#1532](https://github.com/mapbox/mapbox-gl-js/issues/1532))

## 0.11.0 (Sep 11 2015)

#### API Improvements

- Add `Map#featuresIn`: a bounding-box feature query
- Emit stylesheet validation errors ([#1436](https://github.com/mapbox/mapbox-gl-js/issues/1436))

#### UX Improvements

- Handle v8 style `center`, `zoom`, `bearing`, `pitch` ([#1452](https://github.com/mapbox/mapbox-gl-js/issues/1452))
- Improve circle type styling ([#1446](https://github.com/mapbox/mapbox-gl-js/issues/1446))
- Improve dashed and patterned line antialiasing

#### Bugfixes

- Load images in a way that respects Cache-Control headers
- Filter for rtree matches to those crossing bbox
- Log errors by default ([#1463](https://github.com/mapbox/mapbox-gl-js/issues/1463))
- Fixed modification of `text-size` via `setLayoutProperty` ([#1451](https://github.com/mapbox/mapbox-gl-js/issues/1451))
- Throw on lat > 90 || < -90. ([#1443](https://github.com/mapbox/mapbox-gl-js/issues/1443))
- Fix circle clipping bug ([#1457](https://github.com/mapbox/mapbox-gl-js/issues/1457))

## 0.10.0 (Aug 21 2015)

#### Breaking changes

- Switched to [longitude, latitude] coordinate order, matching GeoJSON. We anticipate that mapbox-gl-js will be widely used
  with GeoJSON, and in the long term having a coordinate order that is consistent with GeoJSON will lead to less confusion
  and impedance mismatch than will a [latitude, longitude] order.

  The following APIs were renamed:

  - `LatLng` was renamed to `LngLat`
  - `LatLngBounds` was renamed to `LngLatBounds`
  - `Popup#setLatLng` was renamed to `Popup#setLngLat`
  - `Popup#getLatLng` was renamed to `Popup#getLngLat`
  - The `latLng` property of Map events was renamed `lngLat`

  The following APIs now expect array coordinates in [longitude, latitude] order:

  - `LngLat.convert`
  - `LngLatBounds.convert`
  - `Popup#setLngLat`
  - The `center` and `maxBounds` options of the `Map` constructor
  - The arguments to `Map#setCenter`, `Map#fitBounds`, `Map#panTo`, and `Map#project`
  - The `center` option of `Map#jumpTo`, `Map#easeTo`, and `Map#flyTo`
  - The `around` option of `Map#zoomTo`, `Map#rotateTo`, and `Map#easeTo`
  - The `coordinates` properties of video and image sources

- Updated to mapbox-gl-style-spec v8.0.0 ([Changelog](https://github.com/mapbox/mapbox-gl-style-spec/blob/v8.0.0/CHANGELOG.md)). Styles are
  now expected to be version 8. You can use the [gl-style-migrate](https://github.com/mapbox/mapbox-gl-style-lint#migrations)
  utility to update existing styles.

- The format for `mapbox://` style and glyphs URLs has changed. For style URLs, you should now use the format
  `mapbox://styles/:username/:style`. The `:style` portion of the URL no longer contains a username. For font URLs, you
  should now use the format `mapbox://fonts/:username/{fontstack}/{range}.pbf`.
- Mapbox default styles are now hosted via the Styles API rather than www.mapbox.com. You can make use of the Styles API
  with a `mapbox://` style URL pointing to a v8 style, e.g. `mapbox://styles/mapbox/streets-v8`.
- The v8 satellite style (`mapbox://styles/mapbox/satellite-v8`) is now a plain satellite style, and not longer supports labels
  or contour lines via classes. For a labeled satellite style, use `mapbox://styles/mapbox/satellite-hybrid`.

- Removed `mbgl.config.HTTP_URL` and `mbgl.config.FORCE_HTTPS`; https is always used when connecting to the Mapbox API.
- Renamed `mbgl.config.HTTPS_URL` to `mbgl.config.API_URL`.

#### Bugfixes

- Don't draw halo when halo-width is 0 ([#1381](https://github.com/mapbox/mapbox-gl-js/issues/1381))
- Reverted shader changes that degraded performance on IE

#### API Improvements

- You can now unset layout and paint properties via the `setLayoutProperty` and `setPaintProperty` APIs
  by passing `undefined` as a property value.
- The `layer` option of `featuresAt` now supports an array of layers.

## 0.9.0 (Jul 29 2015)

- `glyphs` URL now normalizes without the `/v4/` prefix for `mapbox://` urls. Legacy behavior for `mapbox://fontstacks` is still maintained ([#1385](https://github.com/mapbox/mapbox-gl-js/issues/1385))
- Expose `geojson-vt` options for GeoJSON sources ([#1271](https://github.com/mapbox/mapbox-gl-js/issues/1271))
- bearing snaps to "North" within a tolerance of 7 degrees ([#1059](https://github.com/mapbox/mapbox-gl-js/issues/1059))
- Now you can directly mutate the minzoom and maxzoom layer properties with `map.setLayerZoomRange(layerId, minzoom, maxzoom)`
- Exposed `mapboxgl.Control`, a base class used by all UI controls
- Refactored handlers to be individually included in Map options, or enable/disable them individually at runtime, e.g. `map.scrollZoom.disable()`.
- New feature: Batch operations can now be done at once, improving performance for calling multiple style functions: ([#1352](https://github.com/mapbox/mapbox-gl-js/pull/1352))

  ```js
  style.batch(function (s) {
    s.addLayer({ id: "first", type: "symbol", source: "streets" });
    s.addLayer({ id: "second", type: "symbol", source: "streets" });
    s.addLayer({ id: "third", type: "symbol", source: "terrain" });
    s.setPaintProperty("first", "text-color", "black");
    s.setPaintProperty("first", "text-halo-color", "white");
  });
  ```

- Improved documentation
- `featuresAt` performance improvements by exposing `includeGeometry` option
- Better label placement along lines ([#1283](https://github.com/mapbox/mapbox-gl-js/pull/1283))
- Improvements to round linejoins on semi-transparent lines (mapbox/mapbox-gl-native[#1771](https://github.com/mapbox/mapbox-gl-js/pull/1771))
- Round zoom levels for raster tile loading ([@2a2aec](https://github.com/mapbox/mapbox-gl-js/commit/2a2aec44a39e11e73bdf663258bd6d52b83775f5))
- Source#reload cannot be called if source is not loaded ([#1198](https://github.com/mapbox/mapbox-gl-js/issues/1198))
- Events bubble to the canvas container for custom overlays ([#1301](https://github.com/mapbox/mapbox-gl-js/pull/1301))
- Move handlers are now bound on mousedown and touchstart events
- map.featuresAt() now works across the dateline

## 0.8.1 (Jun 16 2015)

- No code changes; released only to correct a build issue in 0.8.0.

## 0.8.0 (Jun 15 2015)

#### Breaking changes

- `map.setView(latlng, zoom, bearing)` has been removed. Use
  [`map.jumpTo(options)`](https://www.mapbox.com/mapbox-gl-js/api/#map/jumpto) instead:

  ```js
  map.setView([40, -74.5], 9); // 0.7.0 or earlier
  map.jumpTo({ center: [40, -74.5], zoom: 9 }); // now
  ```

- [`map.easeTo`](https://www.mapbox.com/mapbox-gl-js/api/#map/easeto) and
  [`map.flyTo`](https://www.mapbox.com/mapbox-gl-js/api/#map/flyto) now accept a single
  options object rather than positional parameters:

  ```js
  map.easeTo([40, -74.5], 9, null, { duration: 400 }); // 0.7.0 or earlier
  map.easeTo({ center: [40, -74.5], zoom: 9, duration: 400 }); // now
  ```

- `mapboxgl.Source` is no longer exported. Use `map.addSource()` instead. See the
  [GeoJSON line](https://www.mapbox.com/mapbox-gl-js/example/geojson-line/) or
  [GeoJSON markers](https://www.mapbox.com/mapbox-gl-js/example/geojson-markers/)
  examples.
- `mapboxgl.util.supported()` moved to [`mapboxgl.supported()`](https://www.mapbox.com/mapbox-gl-js/api/#mapboxgl/supported).

#### UX improvements

- Add perspective rendering ([#1049](https://github.com/mapbox/mapbox-gl-js/pull/1049))
- Better and faster labelling ([#1079](https://github.com/mapbox/mapbox-gl-js/pull/1079))
- Add touch interactions support on mobile devices ([#949](https://github.com/mapbox/mapbox-gl-js/pull/949))
- Viewport-relative popup arrows ([#1065](https://github.com/mapbox/mapbox-gl-js/pull/1065))
- Normalize mousewheel zooming speed ([#1060](https://github.com/mapbox/mapbox-gl-js/pull/1060))
- Add proper handling of GeoJSON features that cross the date line ([#1275](https://github.com/mapbox/mapbox-gl-js/issues/1275))
- Sort overlapping symbols in the y direction ([#470](https://github.com/mapbox/mapbox-gl-js/issues/470))
- Control buttons are now on a 30 pixel grid ([#1143](https://github.com/mapbox/mapbox-gl-js/issues/1143))
- Improve GeoJSON processing performance

#### API Improvements

- Switch to JSDoc for documentation
- Bundling with browserify is now supported
- Validate incoming map styles ([#1054](https://github.com/mapbox/mapbox-gl-js/pull/1054))
- Add `Map` `setPitch` `getPitch`
- Add `Map` `dblclick` event. ([#1168](https://github.com/mapbox/mapbox-gl-js/issues/1168))
- Add `Map` `getSource` ([@660a8c1](https://github.com/mapbox/mapbox-gl-js/commit/660a8c1e087f63282d24a30684d686523bce36cb))
- Add `Map` `setFilter` and `getFilter` ([#985](https://github.com/mapbox/mapbox-gl-js/issues/985))
- Add `Map` `failIfMajorPerformanceCaveat` option ([#1082](https://github.com/mapbox/mapbox-gl-js/pull/1082))
- Add `Map` `preserveDrawingBuffer` option ([#1232](https://github.com/mapbox/mapbox-gl-js/pull/1232))
- Add `VideoSource` `getVideo()` ([#1162](https://github.com/mapbox/mapbox-gl-js/issues/1162))
- Support vector tiles with extents other than 4096 ([#1227](https://github.com/mapbox/mapbox-gl-js/pull/1227))
- Use a DOM hierarchy that supports evented overlays ([#1217](https://github.com/mapbox/mapbox-gl-js/issues/1217))
- Pass `latLng` to the event object ([#1068](https://github.com/mapbox/mapbox-gl-js/pull/1068))

#### UX Bugfixes

- Fix rendering glitch on iOS 8 ([#750](https://github.com/mapbox/mapbox-gl-js/issues/750))
- Fix line triangulation errors ([#1120](https://github.com/mapbox/mapbox-gl-js/issues/1120), [#992](https://github.com/mapbox/mapbox-gl-js/issues/992))
- Support unicode range 65280-65535 ([#1108](https://github.com/mapbox/mapbox-gl-js/pull/1108))
- Fix cracks between fill patterns ([#972](https://github.com/mapbox/mapbox-gl-js/issues/972))
- Fix angle of icons aligned with lines ([@37a498a](https://github.com/mapbox/mapbox-gl-js/commit/37a498a7aa2c37d6b94611b614b4efe134e6dd59))
- Fix dashed line bug for overscaled tiles ([#1132](https://github.com/mapbox/mapbox-gl-js/issues/1132))
- Fix icon artifacts caused by sprite neighbors ([#1195](https://github.com/mapbox/mapbox-gl-js/pull/1195))

#### API Bugfixes

- Don't fire spurious `moveend` events on mouseup ([#1107](https://github.com/mapbox/mapbox-gl-js/issues/1107))
- Fix a race condition in `featuresAt` ([#1220](https://github.com/mapbox/mapbox-gl-js/pull/1220))
- Fix for brittle fontstack name convention ([#1070](https://github.com/mapbox/mapbox-gl-js/pull/1070))
- Fix broken `Popup` `setHTML` ([#1272](https://github.com/mapbox/mapbox-gl-js/issues/1272))
- Fix an issue with cross-origin image requests ([#1269](https://github.com/mapbox/mapbox-gl-js/pull/1269))

## 0.7.0 (Mar 3 2015)

#### Breaking

- Rename `Map` `hover` event to `mousemove`.
- Change `featuresAt` to return GeoJSON objects, including geometry ([#1010](https://github.com/mapbox/mapbox-gl-js/issues/1010))
- Remove `Map` `canvas` and `container` properties, add `getCanvas` and `getContainer` methods instead

#### UX Improvements

- Improve line label density
- Add boxzoom interaction ([#1038](https://github.com/mapbox/mapbox-gl-js/issues/1038))
- Add keyboard interaction ([#1034](https://github.com/mapbox/mapbox-gl-js/pull/1034))
- Faster `GeoJSONSource` `setData` without flickering ([#973](https://github.com/mapbox/mapbox-gl-js/issues/973))

#### API Improvements

- Add Popup component ([#325](https://github.com/mapbox/mapbox-gl-js/issues/325))
- Add layer API ([#1022](https://github.com/mapbox/mapbox-gl-js/issues/1022))
- Add filter API ([#985](https://github.com/mapbox/mapbox-gl-js/issues/985))
- More efficient filter API ([#1018](https://github.com/mapbox/mapbox-gl-js/issues/1018))
- Accept plain old JS object for `addSource` ([#1021](https://github.com/mapbox/mapbox-gl-js/issues/1021))
- Reparse overscaled tiles

#### Bugfixes

- Fix `featuresAt` for LineStrings ([#1006](https://github.com/mapbox/mapbox-gl-js/issues/1006))
- Fix `tileSize` argument to `GeoJSON` worker ([#987](https://github.com/mapbox/mapbox-gl-js/issues/987))
- Remove extraneous files from the npm package ([#1024](https://github.com/mapbox/mapbox-gl-js/issues/1024))
- Hide "improve map" link in print ([#988](https://github.com/mapbox/mapbox-gl-js/issues/988))

## 0.6.0 (Feb 9 2015)

#### Bugfixes

- Add wrapped padding to sprite for repeating images ([#972](https://github.com/mapbox/mapbox-gl-js/issues/972))
- Clear color buffers before rendering ([#966](https://github.com/mapbox/mapbox-gl-js/issues/966))
- Make line-opacity work with line-image ([#970](https://github.com/mapbox/mapbox-gl-js/issues/970))
- event.toElement fallback for Firefox ([#932](https://github.com/mapbox/mapbox-gl-js/issues/932))
- skip duplicate vertices at ends of lines ([#776](https://github.com/mapbox/mapbox-gl-js/issues/776))
- allow characters outside \w to be used in token
- Clear old tiles when new GeoJSON is loaded ([#905](https://github.com/mapbox/mapbox-gl-js/issues/905))

#### Improvements

- Added `map.setPaintProperty()`, `map.getPaintProperty()`, `map.setLayoutProperty()`, and `map.getLayoutProperty()`.
- Switch to ESLint and more strict code rules ([#957](https://github.com/mapbox/mapbox-gl-js/pull/957))
- Grab 2x raster tiles if retina ([#754](https://github.com/mapbox/mapbox-gl-js/issues/754))
- Support for mapbox:// style URLs ([#875](https://github.com/mapbox/mapbox-gl-js/issues/875))

#### Breaking

- Updated to mapbox-gl-style-spec v7.0.0 ([Changelog](https://github.com/mapbox/mapbox-gl-style-spec/blob/a2b0b561ce16015a1ef400dc870326b1b5255091/CHANGELOG.md)). Styles are
  now expected to be version 7. You can use the [gl-style-migrate](https://github.com/mapbox/mapbox-gl-style-lint#migrations)
  utility to update existing styles.
- HTTP_URL and HTTPS_URL config options must no longer include a `/v4` path prefix.
- `addClass`, `removeClass`, `setClasses`, `hasClass`, and `getClasses` are now methods
  on Map.
- `Style#cascade` is now private, pending a public style mutation API ([#755](https://github.com/mapbox/mapbox-gl-js/pull/755)).
- The format for `featuresAt` results changed. Instead of result-per-geometry-cross-layer,
  each result has a `layers` array with all layers that contain the feature. This avoids
  duplication of geometry and properties in the result set.

## 0.5.2 (Jan 07 2015)

#### Bugfixes

- Remove tiles for unused sources ([#863](https://github.com/mapbox/mapbox-gl-js/issues/863))
- Fix fill pattern alignment

#### Improvements

- Add GeoJSONSource maxzoom option ([#760](https://github.com/mapbox/mapbox-gl-js/issues/760))
- Return ref layers in featuresAt ([#847](https://github.com/mapbox/mapbox-gl-js/issues/847))
- Return any extra layer keys provided in the stylesheet in featuresAt
- Faster protobuf parsing

## 0.5.1 (Dec 19 2014)

#### Bugfixes

- Fix race conditions with style loading/rendering
- Fix race conditions with setStyle
- Fix map.remove()
- Fix featuresAt properties

## 0.5.0 (Dec 17 2014)

#### Bugfixes

- Fix multiple calls to setStyle

#### Improvements

- `featuresAt` now returns additional information
- Complete style/source/tile event suite:
  style.load, style.error, style.change,
  source.add, source.remove, source.load, source.error, source.change,
  tile.add, tile.remove, tile.load, tile.error
- Vastly improved performance and correctness for GeoJSON sources
- Map#setStyle accepts a style URL
- Support {prefix} in tile URL templates
- Provide a source map with minified source

#### Breaking

- Results format for `featuresAt` changed

## 0.4.2 (Nov 14 2014)

#### Bugfixes

- Ensure only one easing is active at a time ([#807](https://github.com/mapbox/mapbox-gl-js/issues/807))
- Don't require style to perform easings ([#817](https://github.com/mapbox/mapbox-gl-js/issues/817))
- Fix raster tiles sometimes not showing up ([#761](https://github.com/mapbox/mapbox-gl-js/issues/761))

#### Improvements

- Internet Explorer 11 support (experimental)

## 0.4.1 (Nov 10 2014)

#### Bugfixes

- Interpolate to the closest bearing when doing rotation animations ([#818](https://github.com/mapbox/mapbox-gl-js/issues/818))

## 0.4.0 (Nov 4 2014)

#### Breaking

- Updated to mapbox-gl-style-spec v6.0.0 ([Changelog](https://github.com/mapbox/mapbox-gl-style-spec/blob/v6.0.0/CHANGELOG.md)). Styles are
  now expected to be version 6. You can use the [gl-style-migrate](https://github.com/mapbox/mapbox-gl-style-lint#migrations)
  utility to update existing styles.

## 0.3.2 (Oct 23 2014)

#### Bugfixes

- Fix worker initialization with deferred or async scripts

#### Improvements

- Added map.remove()
- CDN assets are now served with gzip compression

## 0.3.1 (Oct 06 2014)

#### Bugfixes

- Fixed iteration over arrays with for/in
- Made browserify deps non-dev ([#752](https://github.com/mapbox/mapbox-gl-js/issues/752))

## 0.3.0 (Sep 23 2014)

#### Breaking

- Updated to mapbox-gl-style-spec v0.0.5 ([Changelog](https://github.com/mapbox/mapbox-gl-style-spec/blob/v0.0.5/CHANGELOG.md)). Styles are
  now expected to be version 5. You can use the [gl-style-migrate](https://github.com/mapbox/mapbox-gl-style-lint#migrations)
  utility to update existing styles.
- Removed support for composite layers for performance reasons. [#523](https://github.com/mapbox/mapbox-gl-js/issues/523#issuecomment-51731405)
- `raster-hue-rotate` units are now degrees.

### Improvements

- Added LatLng#wrap
- Added support for Mapbox fontstack API.
- Added support for remote, non-Mapbox TileJSON sources and inline TileJSON sources ([#535](https://github.com/mapbox/mapbox-gl-js/issues/535), [#698](https://github.com/mapbox/mapbox-gl-js/issues/698)).
- Added support for `symbol-avoid-edges` property to allow labels to be placed across tile edges.
- Fixed mkdir issue on Windows ([#674](https://github.com/mapbox/mapbox-gl-js/issues/674)).
- Fixed drawing beveled line joins without overlap.

#### Bugfixes

- Fixed performance when underzooming a layer's minzoom.
- Fixed `raster-opacity` for regular raster layers.
- Fixed various corner cases of easing functions.
- Do not modify original stylesheet ([#728](https://github.com/mapbox/mapbox-gl-js/issues/728)).
- Inherit video source from source ([#699](https://github.com/mapbox/mapbox-gl-js/issues/699)).
- Fixed interactivity for geojson layers.
- Stop dblclick on navigation so the map does not pan ([#715](https://github.com/mapbox/mapbox-gl-js/issues/715)).

## 0.2.2 (Aug 12 2014)

#### Breaking

- `map.setBearing()` no longer supports a second argument. Use `map.rotateTo` with an `offset` option and duration 0
  if you need to rotate around a point other than the map center.

#### Improvements

- Improved `GeoJSONSource` to also accept URL as `data` option, eliminating a huge performance bottleneck in case of large GeoJSON files.
  [#669](https://github.com/mapbox/mapbox-gl-js/issues/669) [#671](https://github.com/mapbox/mapbox-gl-js/issues/671)
- Switched to a different fill outlines rendering approach. [#668](https://github.com/mapbox/mapbox-gl-js/issues/668)
- Made the minified build 12% smaller gzipped (66 KB now).
- Added `around` option to `Map` `zoomTo`/`rotateTo`.
- Made the permalink hash more compact.
- Bevel linejoins no longer overlap and look much better when drawn with transparency.

#### Bugfixes

- Fixed the **broken minified build**. [#679](https://github.com/mapbox/mapbox-gl-js/issues/679)
- Fixed **blurry icons** rendering. [#666](https://github.com/mapbox/mapbox-gl-js/issues/666)
- Fixed `util.supports` WebGL detection producing false positives in some cases. [#677](https://github.com/mapbox/mapbox-gl-js/issues/677)
- Fixed invalid font configuration completely blocking tile rendering. [#662](https://github.com/mapbox/mapbox-gl-js/issues/662)
- Fixed `Map` `project`/`unproject` to properly accept array-form values.
- Fixed sprite loading race condition. [#593](https://github.com/mapbox/mapbox-gl-js/issues/593)
- Fixed `GeoJSONSource` `setData` not updating the map until zoomed or panned. [#676](https://github.com/mapbox/mapbox-gl-js/issues/676)

## 0.2.1 (Aug 8 2014)

#### Breaking

- Changed `Navigation` control signature: now it doesn't need `map` in constructor
  and gets added with `map.addControl(nav)` or `nav.addTo(map)`.
- Updated CSS classes to have consistent naming prefixed with `mapboxgl-`.

#### Improvements

- Added attribution control (present by default, disable by passing `attributionControl: false` in options).
- Added rotation by dragging the compass control.
- Added grabbing cursors for the map by default.
- Added `util.inherit` and `util.debounce` functions.
- Changed the default debug page style to OSM Bright.
- Token replacements now support dashes.
- Improved navigation control design.

#### Bugfixes

- Fixed compass control to rotate its icon with the map.
- Fixed navigation control cursors.
- Fixed inertia going to the wrong direction in a rotated map.
- Fixed inertia race condition where error was sometimes thrown after erratic panning/zooming.

## 0.2.0 (Aug 6 2014)

- First public release.<|MERGE_RESOLUTION|>--- conflicted
+++ resolved
@@ -4,12 +4,10 @@
 - _...Add new stuff here..._
 
 ### 🐞 Bug fixes
-<<<<<<< HEAD
+
+- Fix line-placed map-pitch-aligned texts being too large when viewed from some latitudes on a globe ([#4786](https://github.com/maplibre/maplibre-gl-js/issues/4786))
 - Fix crashes when camera is inside terrain. Add padding between camera and surface to prevent cases like this. ([#1542](https://github.com/maplibre/maplibre-gl-js/issues/1542))
-=======
-- Fix line-placed map-pitch-aligned texts being too large when viewed from some latitudes on a globe ([#4786](https://github.com/maplibre/maplibre-gl-js/issues/4786))
 - _...Add new stuff here..._
->>>>>>> 9d9a600b
 
 ## 5.0.0-pre.4
 
