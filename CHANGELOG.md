--- conflicted
+++ resolved
@@ -1,11 +1,8 @@
 ## main
 
 ### ✨ Features and improvements
-<<<<<<< HEAD
 - Export `Event` class ([#5016](https://github.com/maplibre/maplibre-gl-js/pull/5016))
-=======
 - Support Vertical Perspective projection ([#5023](https://github.com/maplibre/maplibre-gl-js/pull/5023))
->>>>>>> 9afc03fe
 - _...Add new stuff here..._
 
 ### 🐞 Bug fixes
