--- conflicted
+++ resolved
@@ -10,17 +10,15 @@
 
 - *...Add new stuff here...*
 
-<<<<<<< HEAD
 ## 2.1.0
 
 ### ✨ Features and improvements
 * Add `icon-overlap` and `text-overlap` symbol layout properties [#347](https://github.com/maplibre/maplibre-gl-js/pull/347)
 * Deprecate `icon-allow-overlap` and `text-allow-overlap` symbol layout properties. `icon-overlap` and `text-overlap` are their replacements.
-=======
+
 ## 2.0.5
 ### 🐞 Bug fixes
 - Remove list of node versions allowed to install the package.
->>>>>>> 9fd710dc
 
 ## 2.0.4
 ### 🐞 Bug fixes
