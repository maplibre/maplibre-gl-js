--- conflicted
+++ resolved
@@ -6,17 +6,14 @@
 - _...Add new stuff here..._
 
 ### 🐞 Bug fixes
-<<<<<<< HEAD
-- `LngLatBounds#intersects` now returns `true` when bounds touch along an edge or at a corner ([#6802](https://github.com/maplibre/maplibre-gl-js/pull/6802)) (by [@lucaswoj](https://github.com/lucaswoj))
-=======
 - Handle consecutive duplicate points in offsetLine to avoid null values in the output. Fixes [#5431](https://github.com/maplibre/maplibre-gl-js/issues/5431) (by [mmc1718](https://github.com/mmc1718))
 - ⚠️ Gracefully handle internal AbortErrors (e.g., when a TileJSON URL is updated while a request in flight). Previously, such aborted requests would throw an AbortError in an unhandled rejection that was not easily caught in user code. Since aborted requests are fully handled internally, these unhandled rejections were superfluous and resulted in unhelpful client errors. ([#6747](https://github.com/maplibre/maplibre-gl-js/pull/6747)) (by [@andrewda](https://github.com/andrewda))
 - Fix canvas sources with power-of-2 dimensions rendering as black squares ([#6607](https://github.com/maplibre/maplibre-gl-js/issues/6607))
 - Fix `queryTerrainElevation` to use higher zoom level tiles when possible ([#6791](https://github.com/maplibre/maplibre-gl-js/issues/6791)) (by [@HarelM](https://github.com/HarelM))
 - Fix unwanted movement when moving a pitched terrain map at high latitudes; fix freezes when moving a pitched and rotated terrain map at low zoom ([#6775](https://github.com/maplibre/maplibre-gl-js/pull/6775)) (by [@larsmaxfield](https://github.com/larsmaxfield))
 - Fix issue with `static` modifier as part of mlt package ([#6796](https://github.com/maplibre/maplibre-gl-js/pull/6796)) (by [@HarelM](https://github.com/HarelM))
+- `LngLatBounds#intersects` now returns `true` when bounds touch along an edge or at a corner ([#6802](https://github.com/maplibre/maplibre-gl-js/pull/6802)) (by [@lucaswoj](https://github.com/lucaswoj))
 - _...Add new stuff here..._
->>>>>>> cf0f6902
 
 ## 5.13.0
 
