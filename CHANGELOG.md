--- conflicted
+++ resolved
@@ -1,17 +1,11 @@
 ## main
 
-
 ### ✨ Features and improvements
 
 - *...Add new stuff here...*
-<<<<<<< HEAD
-- Update `icon-padding` symbol layout property to support asymmetric padding [#1289](https://github.com/maplibre/maplibre-gl-js/pull/1289)
-- Added `collaborativeGestures` option when instantiating map to prevent inadvertent scrolling/panning when navigating a page where map is embedded inline (#234)
-- Add style swap's stylePatch support (#1238)
-=======
 - Add map.getCameraTargetElevation() (#1558)
 - Remove deprecated mapboxgl css classes
->>>>>>> 668a97d3
+- Add style swap's stylePatch support (#1238)
 
 ### 🐞 Bug fixes
 
