## main

### ✨ Features and improvements

- _...Add new stuff here..._

### 🐞 Bug fixes
<<<<<<< HEAD
- Fix Style.setState ignoring validate flag.
=======
- Fix marker flying off near horizon ([3704](https://github.com/maplibre/maplibre-gl-js/pull/3704))
- _...Add new stuff here..._
>>>>>>> b9023bc6

## 4.0.1

### ✨ Features and improvements

- Add `setUrl` method to RasterTileSource to dynamically update existing TileJSON resource. ([3700](https://github.com/maplibre/maplibre-gl-js/pull/3700))

### 🐞 Bug fixes

- Fix Marker losing opacity after window resize ([#3656](https://github.com/maplibre/maplibre-gl-js/pull/3656))
- Fix vector tiles not loading when html is opened via "file://" ([#3681](https://github.com/maplibre/maplibre-gl-js/pull/3681))

## 4.0.0

### ✨ Features and improvements

- ⚠️ Remove all global getters and setters from `maplibregl`, this means the the following methods have changed:

  - `maplibregl.version` => `getVersion()`
  - `maplibregl.workerCount` => `getWorkerCount()`, `setWorkerCount(...)`
  - `maplibregl.maxParallelImageRequests` => `getMaxParallelImageRequests()`, `setMaxParallelImageRequests(...)`
  - `maplibregl.workerUrl` => `getWorkerUrl()`, `setWorkerUrl(...)`

  This is to avoid the need to use a global object and allow named exports/imports ([#3601](https://github.com/maplibre/maplibre-gl-js/issues/3601))

- ⚠️ Change attribution to be on by default, change `MapOptions.attributionControl` to be the type that the control handles, removed `MapOptions.customAttribution` ([#3618](https://github.com/maplibre/maplibre-gl-js/issues/3618))
  Note: showing the logo of MapLibre is not required for using MapLibre.
- ⚠️ Changed cooperative gesture config and removed the strings from it in favor of the locale variable ([#3621](https://github.com/maplibre/maplibre-gl-js/issues/3621))
- ⚠️ Changed the terrain enable disable locale key to match the other keys' styles, updated the typings to allow using locale with more ease ([#3621](https://github.com/maplibre/maplibre-gl-js/issues/3621))
- ⚠️ Add the ability to import a script in the worker thread and call `addProtocol` and `removeProtocol` there ([#3459](https://github.com/maplibre/maplibre-gl-js/pull/3459)) - this also changed how `addSourceType` works since now you'll need to load the script with `maplibregl.importScriptInWorkers`.
- ⚠️ Changes `addProtocol` to be promise-based without the usage of callbacks and cancelable ([#3433](https://github.com/maplibre/maplibre-gl-js/pull/3433))
- ⚠️ Moved the `addSourceType` to be a part of the global maplibregl object instead of being per map object ([#3420](https://github.com/maplibre/maplibre-gl-js/pull/3420))
- ⚠️ Removed callback usage from `map.loadImage` in continue to below change ([#3422](https://github.com/maplibre/maplibre-gl-js/pull/3422))
- ⚠️ Changed the `GeoJSONSource`'s `getClusterExpansionZoom`, `getClusterChildren`, `getClusterLeaves` methods to return a `Promise` instead of a callback usage ([#3421](https://github.com/maplibre/maplibre-gl-js/pull/3421))
- ⚠️ Changed the `setRTLTextPlugin` function to return a promise instead of using callback ([#3418](https://github.com/maplibre/maplibre-gl-js/pull/3418)) this also changed how the RTL pluing code is handled internally by splitting the main thread and worker thread code.
- ⚠️ Remove `setCooperativeGestures` and `getCooperativeGestures` functions in favor of `cooperativeGestures` handler which now has an `enabled()` or `disabled()` methods ([#3430](https://github.com/maplibre/maplibre-gl-js/pull/3430))
- ⚠️ Changed the undeling worker communication from callbacks to promises. This has a breaking effect on the implementation of custom `WorkerSource` and how it behaves ([#3233](https://github.com/maplibre/maplibre-gl-js/pull/3233))
- ⚠️ Changed the `Source` interface to return promises instead of callbacks ([#3233](https://github.com/maplibre/maplibre-gl-js/pull/3233))
- ⚠️ Changed all the sources to be promises based. ([#3233](https://github.com/maplibre/maplibre-gl-js/pull/3233))
- ⚠️ Changed the `map.loadImage` method to return a `Promise` instead of a callback usage ([#3233](https://github.com/maplibre/maplibre-gl-js/pull/3233))
- Add "opacity" option and `setOpacity` method to Marker ([#3620](https://github.com/maplibre/maplibre-gl-js/pull/3620))
- Created a new example showing how to place a threejs scene as a `CustomLayer` over maplibre 3d-terrain ([#3429](https://github.com/maplibre/maplibre-gl-js/pull/3429))
- Changed `ImageRequest` to be `Promise` based ([#3233](https://github.com/maplibre/maplibre-gl-js/pull/3233))
- Improved precision and added a subtle fade transition to marker opacity changes ([#3431](https://github.com/maplibre/maplibre-gl-js/pull/3431))
- Adds support for terrain in `setStyle` with diff method ([#3515](https://github.com/maplibre/maplibre-gl-js/pull/3515), [#3463](https://github.com/maplibre/maplibre-gl-js/pull/3463))
- Upgraded to use Node JS 20 and removed the dependency of `gl` package from the tests to allow easier develpment setup. ([#3452](https://github.com/maplibre/maplibre-gl-js/pull/3452))

### 🐞 Bug fixes

- Fix wheel zoom to be into the same direction above or under the horizon ([#3398](https://github.com/maplibre/maplibre-gl-js/issues/3398))
- Fix \_cameraForBoxAndBearing not fitting bounds properly when using asymettrical camera viewport and bearing.([#3591](https://github.com/maplibre/maplibre-gl-js/pull/3591))
- Fix missing export `Map` type in the `d.ts` file ([#3564](https://github.com/maplibre/maplibre-gl-js/pull/3564))
- Fix the shifted mouse events after a css transform scale on the map container ([#3437](https://github.com/maplibre/maplibre-gl-js/pull/3437))
- Fix markers remaining transparent when disabling terrain ([#3431](https://github.com/maplibre/maplibre-gl-js/pull/3431))
- Fix labels disappearing when enabling terrain at high zoom ([#3545](https://github.com/maplibre/maplibre-gl-js/pull/3545))
- Fix zooming outside the central globe when terrain 3D is enabled ([#3425](https://github.com/maplibre/maplibre-gl-js/pull/3425))
- Fix cursor being shown indefinitely as a pointer when removing a popup with its `trackPointer` method active ([#3434](https://github.com/maplibre/maplibre-gl-js/pull/3434))
- Fix a bug in showing cooperative gestures when scroll zoom is disabled ([#2498](https://github.com/maplibre/maplibre-gl-js/pull/2498))
- Handle loading of empty raster tiles (204 No Content) ([#3428](https://github.com/maplibre/maplibre-gl-js/pull/3428))
- Fixes a security issue in `Actor` against XSS attacks in postMessage / onmessage ([#3239](https://github.com/maplibre/maplibre-gl-js/pull/3239))

## 4.0.0-pre.6

### ✨ Features and improvements

- ⚠️ Change attribution to be on by default, change `MapOptions.attributionControl` to be the type that the control handles, removed `MapOptions.customAttribution` ([#3618](https://github.com/maplibre/maplibre-gl-js/issues/3618))
  Note: showing the logo of MapLibre is not required for using MapLibre.
- ⚠️ Changed cooperative gesture config and removed the strings from it in favor of the locale variable ([#3621](https://github.com/maplibre/maplibre-gl-js/issues/3621))
- ⚠️ Changed the terrain enable disable locale key to match the other keys' styles, updated the typings to allow using locale with more ease ([#3621](https://github.com/maplibre/maplibre-gl-js/issues/3621))
- Add "opacity" option and "setOpacity" method to Marker ([#3620](https://github.com/maplibre/maplibre-gl-js/pull/3620))

## 4.0.0-pre.5

### ✨ Features and improvements

- ⚠️ Remove all global getters and setters from `maplibregl`, this means the the following methods have changed:
  `maplibregl.version` => `getVersion()`
  `maplibregl.workerCount` => `getWorkerCount()`, `setWorkerCount(...)`
  `maplibregl.maxParallelImageRequests` => `getMaxParallelImageRequests()`, `setMaxParallelImageRequests(...)`
  `maplibregl.workerUrl` => `getWorkerUrl()`, `setWorkerUrl(...)`
  This is to avoid the need to use a global object and allow named exports/imports ([#3601](https://github.com/maplibre/maplibre-gl-js/issues/3601))

### 🐞 Bug fixes

- Fix wheel zoom to be into the same direction above or under the horizon ([#3398](https://github.com/maplibre/maplibre-gl-js/issues/3398))
- Fix \_cameraForBoxAndBearing not fitting bounds properly when using asymettrical camera viewport and bearing ([#3591](https://github.com/maplibre/maplibre-gl-js/pull/3591))

## 4.0.0-pre.4

### 🐞 Bug fixes

- Fix missing export `Map` type in the `d.ts` file ([#3564](https://github.com/maplibre/maplibre-gl-js/pull/3564))

## 4.0.0-pre.3

### ✨ Features and improvements

- ⚠️ Add the ability to import a script in the worker thread and call `addProtocol` and `removeProtocol` there ([#3459](https://github.com/maplibre/maplibre-gl-js/pull/3459)) - this also changed how `addSourceType` works since now you'll need to load the script with `maplibregl.importScriptInWorkers`.
- Upgraded to use Node JS 20 and removed the dependency of `gl` package from the tests to allow easier develpment setup. ([#3452](https://github.com/maplibre/maplibre-gl-js/pull/3452))
- Improved precision and added a subtle fade transition to marker opacity changes ([#3431](https://github.com/maplibre/maplibre-gl-js/pull/3431))
- Adds support for terrain in `setStyle` with diff method ([#3515](https://github.com/maplibre/maplibre-gl-js/pull/3515), [#3463](https://github.com/maplibre/maplibre-gl-js/pull/3463))

### 🐞 Bug fixes

- Fix the shifted mouse events after a css transform scale on the map container ([#3437](https://github.com/maplibre/maplibre-gl-js/pull/3437))
- Fix markers remaining transparent when disabling terrain ([#3431](https://github.com/maplibre/maplibre-gl-js/pull/3431))
- Fix labels disappearing when enabling terrain at high zoom ([#3545](https://github.com/maplibre/maplibre-gl-js/pull/3545))

## 4.0.0-pre.2

### ✨ Features and improvements

- ⚠️ Changes `addProtocol` to be promise-based without the usage of callbacks and cancelable ([#3433](https://github.com/maplibre/maplibre-gl-js/pull/3433))
- ⚠️ Moved the `addSourceType` to be a part of the global maplibregl object instead of being per map object ([#3420](https://github.com/maplibre/maplibre-gl-js/pull/3420))
- ⚠️ Removed callback usage from `map.loadImage` in continue to below change ([#3422](https://github.com/maplibre/maplibre-gl-js/pull/3422))
- ⚠️ Changed the `GeoJSONSource`'s `getClusterExpansionZoom`, `getClusterChildren`, `getClusterLeaves` methods to return a `Promise` instead of a callback usage ([#3421](https://github.com/maplibre/maplibre-gl-js/pull/3421))
- ⚠️ Changed the `setRTLTextPlugin` function to return a promise instead of using callback ([#3418](https://github.com/maplibre/maplibre-gl-js/pull/3418)) this also changed how the RTL pluing code is handled internally by splitting the main thread and worker thread code.
- ⚠️ Remove `setCooperativeGestures` and `getCooperativeGestures` functions in favor of `cooperativeGestures` handler which now has an `enabled()` or `disabled()` methods ([#3430](https://github.com/maplibre/maplibre-gl-js/pull/3430))
- Created a new example showing how to place a threejs scene as a `CustomLayer` over maplibre 3d-terrain ([#3429](https://github.com/maplibre/maplibre-gl-js/pull/3429))

### 🐞 Bug fixes

- Fix zooming outside the central globe when terrain 3D is enabled ([#3425](https://github.com/maplibre/maplibre-gl-js/pull/3425))
- Fix cursor being shown indefinitely as a pointer when removing a popup with its `trackPointer` method active ([#3434](https://github.com/maplibre/maplibre-gl-js/pull/3434))
- Fix a bug in showing cooperative gestures when scroll zoom is disabled ([#2498](https://github.com/maplibre/maplibre-gl-js/pull/2498))
- Handle loading of empty raster tiles (204 No Content) ([#3428](https://github.com/maplibre/maplibre-gl-js/pull/3428))

## 4.0.0-pre.1

### ✨ Features and improvements

- Changed `ImageRequest` to be `Promise` based ([#3233](https://github.com/maplibre/maplibre-gl-js/pull/3233))
- ⚠️ Changed the undeling worker communication from callbacks to promises. This has a breaking effect on the implementation of custom `WorkerSource` and how it behaves ([#3233](https://github.com/maplibre/maplibre-gl-js/pull/3233))
- ⚠️ Changed the `Source` interface to return promises instead of callbacks ([#3233](https://github.com/maplibre/maplibre-gl-js/pull/3233))
- ⚠️ Changed all the sources to be promises based. ([#3233](https://github.com/maplibre/maplibre-gl-js/pull/3233))
- ⚠️ Changed the `map.loadImage` method to return a `Promise` instead of a callback usage ([#3233](https://github.com/maplibre/maplibre-gl-js/pull/3233))

### 🐞 Bug fixes

- Fixes a security issue in `Actor` against XSS attacks in postMessage / onmessage ([#3239](https://github.com/maplibre/maplibre-gl-js/pull/3239))

## 3.6.2

### 🐞 Bug fixes

- Fix mapbox-gl-draw example ([#2601](https://github.com/maplibre/maplibre-gl-js/issues/2601), [#3394](https://github.com/maplibre/maplibre-gl-js/pull/3394))
- Fix fill patterns sometimes not rendering at all ([#3339](https://github.com/maplibre/maplibre-gl-js/pull/3339))

## 3.6.1

### 🐞 Bug fixes

- Fix `undefined` `_onEaseFrame` call in `Camera._renderFrameCallback()` while doing `Camera.jumpTo` during a `Camera.easeTo` ([#3332](https://github.com/maplibre/maplibre-gl-js/pull/3332))

## 3.6.0

### ✨ Features and improvements

- Add getLayersOrder() to Map and Style ([#3279](https://github.com/maplibre/maplibre-gl-js/pull/3279))
- Updated description of `fullscreen` example ([#3311](https://github.com/maplibre/maplibre-gl-js/pull/3311))

### 🐞 Bug fixes

- Fix null feature properties in resolve_tokens ([#3272](https://github.com/maplibre/maplibre-gl-js/pull/3272))

## 3.5.2

### ✨ Features and improvements

- Convert plantuml diagrams to mermaid ([#3217](https://github.com/maplibre/maplibre-gl-js/pull/3217))
- Improve buffer transfer in Safari after Safari fixed a memory leak bug ([#3225](https://github.com/maplibre/maplibre-gl-js/pull/3225))
- Minify internal exports to reduce bundle size ([#3216](https://github.com/maplibre/maplibre-gl-js/pull/3216))

### 🐞 Bug fixes

- Add terrain property to map style object ([#3234](https://github.com/maplibre/maplibre-gl-js/pull/3234))
- Fix exception thrown from `isWebGL2` check ([#3238](https://github.com/maplibre/maplibre-gl-js/pull/3238))
- Fix rollup watch mode ([#3270](https://github.com/maplibre/maplibre-gl-js/pull/3270))

## 3.5.1

### 🐞 Bug fixes

- Fix regression introduced in 3.5.0, related to async/await ([#3228](https://github.com/maplibre/maplibre-gl-js/pull/3228))

## 3.5.0

### ✨ Features and improvements

- Add setTiles method to RasterTileSource to dynamically update existing tile sources. ([#3208](https://github.com/maplibre/maplibre-gl-js/pull/3208))

## 3.4.1

### ✨ Features and improvements

- Locally rendered glyphs are double resolution (48px), greatly improving sharpness of CJK text. ([#2990](https://github.com/maplibre/maplibre-gl-js/issues/2990), [#3006](https://github.com/maplibre/maplibre-gl-js/pull/3006))

### 🐞 Bug fixes

- Fix setStyle->style.setState didn't reset \_serializedLayers ([#3133](https://github.com/maplibre/maplibre-gl-js/pull/3133)).
- Fix Raster DEM decoding in safari private browsing mode ([#3185](https://github.com/maplibre/maplibre-gl-js/pull/3185))

## 3.4.0

### ✨ Features and improvements

- Improve error message when a tile can't be loaded ([#3130](https://github.com/maplibre/maplibre-gl-js/pull/3130))
- Support custom raster-dem encodings ([#3087](https://github.com/maplibre/maplibre-gl-js/pull/3087))

### 🐞 Bug fixes

- Fixed Interrupting a scroll zoom causes the next scroll zoom to return to the prior zoom level by reseting scroll handler state properly ([#2709](https://github.com/maplibre/maplibre-gl-js/issues/2709), [#3051](https://github.com/maplibre/maplibre-gl-js/pull/305))
- Fix unit test warning about duplicate module names ([#3049](https://github.com/maplibre/maplibre-gl-js/pull/3049))
- Correct marker position when switching between 2D and 3D view ([#2996](https://github.com/maplibre/maplibre-gl-js/pull/2996))
- Fix error thrown when unsetting line-gradient [#2683]
- Update raster tile end points in documentation
- Avoiding inertia animation on Mac when reduced motion is on ([#3068](https://github.com/maplibre/maplibre-gl-js/pull/3068))
- 3d buildings example doesn't work as expected ([#3165](https://github.com/maplibre/maplibre-gl-js/pull/3165))

## 3.3.1

### ✨ Features and improvements

- Copy LICENSE.txt to dist folder so it's included in 3rdpartylicenses.txt by webpack ([#3021](https://github.com/maplibre/maplibre-gl-js/pull/3021))

### 🐞 Bug fixes

- Correct declared return type of `Map.getLayer()` and `Style.getLayer()` to be `StyleLayer | undefined` to match the documentation ([#2969](https://github.com/maplibre/maplibre-gl-js/pull/2969))
- Correct type of `Map.addLayer()` and `Style.addLayer()` to allow adding a layer with an embedded source, matching the documentation ([#2966](https://github.com/maplibre/maplibre-gl-js/pull/2966))
- Throttle map resizes from ResizeObserver to reduce flicker ([#2986](https://github.com/maplibre/maplibre-gl-js/pull/2986))
- Correct function `Map.setTerrain(options: TerrainSpecification): Map` to be `Map.setTerrain(options: TerrainSpecification | null): Map` per the API spec ([#2993](https://github.com/maplibre/maplibre-gl-js/pull/2993))
- Correct function `Map.getTerrain(): TerrainSpecification` to be `Map.getTerrain(): TerrainSpecification | null` for consistency with the setTerrain function ([#3020](https://github.com/maplibre/maplibre-gl-js/pull/3020))

## 3.3.0

### ✨ Features and improvements

- Add support for [`text-variable-anchor-offset`](https://maplibre.org/maplibre-style-spec/layers/#layout-symbol-text-variable-anchor-offset) symbol style layer property ([#2914](https://github.com/maplibre/maplibre-gl-js/pull/2914))

## 3.2.2

### ✨ Features and improvements

- Add `cache` parameter to [`RequestParameters`](https://maplibre.org/maplibre-gl-js/docs/API/types/maplibregl.RequestParameters/) ([#2910](https://github.com/maplibre/maplibre-gl-js/pull/2910))
- Removed some classed from the docs to better define the public API ([#2945](https://github.com/maplibre/maplibre-gl-js/pull/2945))

### 🐞 Bug fixes

- Properly check ImageBitmap ([#2942](https://github.com/maplibre/maplibre-gl-js/pull/2942), [#2940](https://github.com/maplibre/maplibre-gl-js/issues/2940))
- VectorTileWorkerSource: fix reload for original's load parse would not pass the rawTileData and meta. ([#2941](https://github.com/maplibre/maplibre-gl-js/pull/2941))

## 3.2.1

### ✨ Features and improvements

- Remove cooperative gesture screen from the accessibility tree since screenreaders cannot interact with the map using gestures
- Add `cooperated gestures` example to the doc.([#2860](https://github.com/maplibre/maplibre-gl-js/pull/2860))

### 🐞 Bug fixes

- Incorrect distance field of view calculation for negative elevation, fixed by storing min elevation for the tile in view ([#1655](https://github.com/maplibre/maplibre-gl-js/issues/1655), [#2858](https://github.com/maplibre/maplibre-gl-js/pull/2858))
- Fix reloadCallback not firing on VectorTileWorkerSource.reloadTile ([#1874](https://github.com/maplibre/maplibre-gl-js/pull/1874))
- Don't draw halo pixels underneath text pixels ([#2897](https://github.com/maplibre/maplibre-gl-js/pull/2897))
- Fix RasterDEMTileSource not serializing its options correctly ([#2895](https://github.com/maplibre/maplibre-gl-js/pull/2895))
- Remove node and jest from dist type checking, fix map event and other typing problems ([#2898](https://github.com/maplibre/maplibre-gl-js/pull/2898))

## 3.2.0

### ✨ Features and improvements

- Change all internal exports to named exports([#2711](https://github.com/maplibre/maplibre-gl-js/pull/2711))
- Docs generation is now part of this repo([#2733](https://github.com/maplibre/maplibre-gl-js/pull/2733))
- Add `className` option to Marker constructor ([#2729](https://github.com/maplibre/maplibre-gl-js/pull/2729))
- Immediately redraw the map after setting pixel ratio ([#2674](https://github.com/maplibre/maplibre-gl-js/pull/2673))
- Add maxCanvasSize option to limit canvas size. It can prevent reaching the GL limits and reduce the load on the devices. Default value is [4096, 4096].
- Reduce maxCanvasSize when hitting GL limits to avoid distortions ([#2674](https://github.com/maplibre/maplibre-gl-js/pull/2673))
- Rewrite all the code comments in TSDocs, introduced a new documentaiton system and moved examples into this repository for better debug options ([#2756](https://github.com/maplibre/maplibre-gl-js/pull/2756))
- ⚠️ Removed non documented `Marker` constructor parameter ([#2756](https://github.com/maplibre/maplibre-gl-js/pull/2756))
- Updated `check-for-support` example ([#2859](https://github.com/maplibre/maplibre-gl-js/pull/2859))

### 🐞 Bug fixes

- Return undefined instead of throwing from `Style.serialize()` when the style hasn't loaded yet ([#2712](https://github.com/maplibre/maplibre-gl-js/pull/2712))
- Don't throw an exception from `checkMaxAngle` when a label with length 0 is on the last segment of a line ([#2710](https://github.com/maplibre/maplibre-gl-js/pull/2710))
- Fix the `tap then drag` zoom gesture detection to abort when the two taps are far away ([#2673](https://github.com/maplibre/maplibre-gl-js/pull/2673))
- Fix regression - update pixel ratio when devicePixelRatio changes, restoring the v1.x behaviour ([#2706](https://github.com/maplibre/maplibre-gl-js/issues/2706))
- Fix incorrect elevation calculation [#2772]

## 3.1.0

### ✨ Features and improvements

- Expose map options.maxTileCacheZoomLevels to allow better control of tile cache ([#2581](https://github.com/maplibre/maplibre-gl-js/pull/2581))

### 🐞 Bug fixes

- Fix regression - Add webgl1 fallback to accomondate users without webgl2 support ([#2653](https://github.com/maplibre/maplibre-gl-js/issues/2653))

## 3.0.1

### ✨ Features and improvements

- Update shaders to GLSL ES 3.0 ([#2599](https://github.com/maplibre/maplibre-gl-js/pull/2599))

### 🐞 Bug fixes

- Fix `RequestTransformFunction` type to return RequestParameters or undefined ([#2586](https://github.com/maplibre/maplibre-gl-js/pull/2586))
- Load `EXT_color_buffer_float` WebGL2 extension to fix heatmap in firefox ([#2595](https://github.com/maplibre/maplibre-gl-js/pull/2595))

## 3.0.0

## New features and improvements

- Add `transformCameraUpdate` callback to `Map` options ([#2535](https://github.com/maplibre/maplibre-gl-js/pull/2535))
- Bump KDBush and supercluster for better memory efficiency ([#2522](https://github.com/maplibre/maplibre-gl-js/pull/2522))
- Improve performance by using HTMLImageElement to download raster source images when refreshExpiredTiles tiles is false ([#2126](https://github.com/maplibre/maplibre-gl-js/pull/2126))
- Set fetchPriority for HTMLImageElement to help improve raster-heavy scenarios ([#2459](https://github.com/maplibre/maplibre-gl-js/pull/2459))
- Reduce rendering calls on initial load. No reason to try rendering before the style is loaded. ([#2464](https://github.com/maplibre/maplibre-gl-js/pull/2464))
- Lazy load default style properties on demand to improve loading performance and reduce memory usage. ([#2476](https://github.com/maplibre/maplibre-gl-js/pull/2476))
- Add queryTerrainElevation allows getting terrain elevation in meters at a specific point ([#2264](https://github.com/maplibre/maplibre-gl-js/pull/2264))
- Improve performance by sending style layers to the worker thread before processing it on the main thread to allow parallel processing ([#2131](https://github.com/maplibre/maplibre-gl-js/pull/2131))
- Add Map.getImage() to retrieve previously-loaded images. ([#2168](https://github.com/maplibre/maplibre-gl-js/pull/2168))
- Add a method to enable/disable cooperative gestures
- Update CONTRIBUTING.md with details on setting up on M1 mac ([#2196](https://github.com/maplibre/maplibre-gl-js/pull/2196))
- Update default type of originalEvent in MapLibreEvent to be `unknown` ([#2243](https://github.com/maplibre/maplibre-gl-js/pull/2243))
- Improve performance when forcing full symbol placement by short-circuiting pause checks ([#2241](https://github.com/maplibre/maplibre-gl-js/pull/2241))
- Adding a `warnonce` when terrain and hillshade source are the same ([#2298](https://github.com/maplibre/maplibre-gl-js/pull/2298))
- Remove a deprecation warning by removing an empty texture that is no longer being used in the codebase ([#2299](https://github.com/maplibre/maplibre-gl-js/pull/2299))
- Improve initial loading performance by lazy serializing layers only when needed. ([#2306](https://github.com/maplibre/maplibre-gl-js/pull/2306))
- Add validateStyle MapOption to allow disabling style validation for faster performance in production environment. ([#2390](https://github.com/maplibre/maplibre-gl-js/pull/2390))
- Add `setiClusterOptions` to update cluster properties of the added sources: fixing these issues ([#429](https://github.com/maplibre/maplibre-gl-js/issues/429)) and ([#1384](https://github.com/maplibre/maplibre-gl-js/issues/1384))
- Add types for `workerOptions` and `_options` in `geojson_source.ts`
- Add fullscreenstart, fullscreenend events to FullscreenControl ([#2128](https://github.com/maplibre/maplibre-gl-js/issues/2128)
- Throttle the image request queue while the map is moving to improve performance ([#2097](https://github.com/maplibre/maplibre-gl-js/issues/2097)
- Add support for multiple `sprite` declarations in one style file ([#1805](https://github.com/maplibre/maplibre-gl-js/pull/1805))
- Extract sprite image on demand to reduce memory usage and improve performance by reducing the number of getImageData calls ([#1809](https://github.com/maplibre/maplibre-gl-js/pull/1809))
- `QueryRenderedFeaturesOptions` type added to both of the params in queryRenderedFeatures in map.ts ([#1900](https://github.com/maplibre/maplibre-gl-js/issues/1900))
- NavigationControlOptions is now optional when creating an instance of NavigationControl ([#1754](https://github.com/maplibre/maplibre-gl-js/issues/1754))
- Listen to webglcontextcreationerror event and give detailed debug info when it fails ([#1715](https://github.com/maplibre/maplibre-gl-js/pull/1715))
- Make sure `cooperativeGestures` overlay is always "on top" (z-index) of map features ([#1753](https://github.com/maplibre/maplibre-gl-js/pull/1753))
- Use `willReadFrequently` hint to optimize 2D canvas usage and remove warnings ([#1808](https://github.com/maplibre/maplibre-gl-js/pull/1808))
- Speed up the cross tile symbol index in certain circumstances ([#1755](https://github.com/maplibre/maplibre-gl-js/pull/1755))
- Improve rendering speed in scenes with many colliding symbolic icons and labels ([#1757](https://github.com/maplibre/maplibre-gl-js/pull/1757))
- Make request for ImageSource cancelable ([#1802](https://github.com/maplibre/maplibre-gl-js/pull/1802))
- Throttle the image request queue while the map is moving to improve performance ([#2097](https://github.com/maplibre/maplibre-gl-js/pull/2097))
- Return a promise from `once` method to allow easier usage of async/await in this case ([#1690](https://github.com/maplibre/maplibre-gl-js/pull/1690))
- Add pseudo (CSS) fullscreen as a fallback for iPhones ([#1678](https://github.com/maplibre/maplibre-gl-js/pull/1678))
- Add `updateData` to `GeoJSONSource` which allows for partial data updates ([#1605](https://github.com/maplibre/maplibre-gl-js/pull/1605))
- Add a RenderPool to render tiles onto textures for 3D ([#1671](https://github.com/maplibre/maplibre-gl-js/pull/1671))
- Add map.getCameraTargetElevation() ([#1558](https://github.com/maplibre/maplibre-gl-js/pull/1558))
- Add `freezeElevation` to `AnimationOptions` to allow smooth camera movement in 3D ([#1514](https://github.com/maplibre/maplibre-gl-js/pull/1514), [#1492](https://github.com/maplibre/maplibre-gl-js/issues/1492))
- Add map.setStyle's transformStyle option ([#1632](https://github.com/maplibre/maplibre-gl-js/pull/1632))

## Potentially breaking changes

Most of these changes will not affect your code but read carefully through the list to asses if a migration is needed.

- ⚠️ Cancel unloaded tile request on zooming in across multiple zooms. Previously these requests were not cancelled. ([#2377](https://github.com/maplibre/maplibre-gl-js/pull/2377))
- ⚠️ Resize map when container element is resized. The "resize"-related events now has different data associated with it ([#2157](https://github.com/maplibre/maplibre-gl-js/pull/2157), [#2551](https://github.com/maplibre/maplibre-gl-js/issues/2551)). Previously the originalEvent field was the reason of this change, for example it could be a `resize` event from the browser. Now it is `ResizeObserverEntry`, see more [here](https://developer.mozilla.org/en-US/docs/web/api/resizeobserverentry).
- ⚠️ Improve rendering of areas below sea level, and remove elevationOffset workaround ([#1578](https://github.com/maplibre/maplibre-gl-js/pull/1578))
- ⚠️ Remove support for `hsl` css color in a format that does not comply with the CSS Color specification. Colors defined in `hsl(110, 0.7, 0.055)` format will no longer work, instead it is recommended to use the format with percentages `hsl(110, 70%, 5.5%)`. ([#2376](https://github.com/maplibre/maplibre-gl-js/pull/2376))
- ⚠️ Move terrain object from style.terrain to map.terrain ([#1628](https://github.com/maplibre/maplibre-gl-js/pull/1628))
- ⚠️ Remove deprecated `mapboxgl-` css classes (use `maplibregl-` instead) ([#1575](https://github.com/maplibre/maplibre-gl-js/pull/1575))
- ⚠️ Full transition from WebGL1 to WebGL2 ([browser support](https://caniuse.com/?search=webgl2)) ([#2512](https://github.com/maplibre/maplibre-gl-js/pull/2512), [#1891](https://github.com/maplibre/maplibre-gl-js/pull/1891))
- ⚠️ `LngLat.toBounds()` is replaced by a static method `LngLatBounds.fromLngLat()` ([#2188](https://github.com/maplibre/maplibre-gl-js/pull/2188))
- ⚠️ Make geojson data source a required field to align with the docs ([#1396](https://github.com/maplibre/maplibre-gl-js/issue/1396))
- ⚠️ Improve control initial loading performance by forcing fadeDuration to 0 till first idle event ([#2447](https://github.com/maplibre/maplibre-gl-js/pull/2447))
- ⚠️ Remove "mapbox-gl-supported" package from API. If needed, please reference it directly instead of going through MapLibre. ([#2451](https://github.com/maplibre/maplibre-gl-js/pull/2451))
- ⚠️ Improve control performance by restricting worker count to a max of 1 except for Safari browser. ([#2354](https://github.com/maplibre/maplibre-gl-js/pull/2354))

## Bug fixes

- Fix of incorrect dash in diagonal lines with a vector source at some zoom levels. ([#2479](https://github.com/maplibre/maplibre-gl-js/pull/2479))
- Fix event.isSourceLoaded to reflect the state of source loading for sourcedata event ([#2543](https://github.com/maplibre/maplibre-gl-js/pull/2543))
- Fix overlapping of 3D building parts when 3D Terrain is activated ([#2513](https://github.com/maplibre/maplibre-gl-js/issues/2513))
- Show 3D buildings located below sea level when 3D Terrain is activated ([#2544](https://github.com/maplibre/maplibre-gl-js/issues/2544))
- Fix `LngLatBounds.extend()` to correctly handle `{ lng: number, lat: number }` coordinates. ([#2425](https://github.com/maplibre/maplibre-gl-js/pull/2425))
- Fix the accuracy-circle in the geolocate control from randomly resizing. ([#2450](https://github.com/maplibre/maplibre-gl-js/pull/2450))
- Fix the type of the `features` property on `MapLayerMouseEvent` and `MapLayerTouchEvent` to be `MapGeoJSONFeature[]` in lieu of `GeoJSON.Feature[]` ([#2244](https://github.com/maplibre/maplibre-gl-js/pull/2244))
- Fix GeolocateControl error if removed quickly ([#2391](https://github.com/maplibre/maplibre-gl-js/pull/2391))
- Fix issue unloading sprite sheet when using `setStyle(style, {diff:true})` ([#2146](https://github.com/maplibre/maplibre-gl-js/pull/2146))
- Fix wrap coords in `getTerrain` when `fitBounds` across the AM ([#2155](https://github.com/maplibre/maplibre-gl-js/pull/2155))
- Fix LngLat `toArray` method return type to [number,number] ([#2233](https://github.com/maplibre/maplibre-gl-js/issues/2233))
- Fix handling of text-offset with symbol-placement: line ([#2170](https://github.com/maplibre/maplibre-gl-js/issues/2170) and [#2171](https://github.com/maplibre/maplibre-gl-js/issues/2171))
- Fix geolocate control permissions failure on IOS16 web view with fallback to `window.navigator.geolocation` ([#2359](https://github.com/maplibre/maplibre-gl-js/pull/2359))
- Prevent unnecessary reload of raster sources when RTL Text Plugin loads ([#2380](https://github.com/maplibre/maplibre-gl-js/issues/2380))
- Fix Handle AddProtocol callback function returning an HTMLImageElement ([#](https://github.com/maplibre/maplibre-gl-js/pull/2393)2393](https://github.com/maplibre/maplibre-gl-js/pull/2393))
- Fix raster tiles being retained when raster-fade-duration is 0 ([#2445](https://github.com/maplibre/maplibre-gl-js/issues/2445), [#2501](https://github.com/maplibre/maplibre-gl-js/issues/2501))
- Fix the worker been terminated on setting new style ([#2123](https://github.com/maplibre/maplibre-gl-js/pull/2123))
- Change how meta key is detected for cooperative gestures
- Fix the worker been terminated on setting new style ([#2123](https://github.com/maplibre/maplibre-gl-js/pull/2123))
- Fix issue [#1024](https://github.com/maplibre/maplibre-gl-js/pull/1024) - Zoom center not under cursor when terrain is on
- Fix errors when running style-spec bin scripts and added missing help. Removed unnecessary script 'gl-style-composite'. ([#1971](https://github.com/maplibre/maplibre-gl-js/pull/1971))
- Fix the `slice` expression type ([#1886](https://github.com/maplibre/maplibre-gl-js/issues/1886))
- Remove dependency on `@rollup/plugin-json`, which was in conflict with `rollup-plugin-import-assert`
- Remove dependency on `@mapbox/gazetteer` which caused some build warnings ([#1757](https://github.com/maplibre/maplibre-gl-js/pull/1757) [#1898](https://github.com/maplibre/maplibre-gl-js/pull/1898))
- Fix `getElevation()` causing uncaught error ([#1650](https://github.com/maplibre/maplibre-gl-js/issues/1650)).
- Fix headless benchmark execution especially on VM ([#1732](https://github.com/maplibre/maplibre-gl-js/pull/1732))
- fix issue [#860](https://github.com/maplibre/maplibre-gl-js/issues/860) fill-pattern with pixelRatio > 1 is now switched correctly at runtime. ([#1765](https://github.com/maplibre/maplibre-gl-js/pull/1765))
- Fix the exception that would be thrown on `map.setStyle` when it is passed with transformStyle option and map is initialized without an initial style. ([#1824](https://github.com/maplibre/maplibre-gl-js/pull/1824))
- Fix the behavior of the compass button on touch devices. ([#1852](https://github.com/maplibre/maplibre-gl-js/pull/1852))
- Fix `GeoJSONSource` appearing to never finish loading when calling its `setData` method immediately after adding it to a `Map` due to it not firing a `metadata` `data` event ([#1693](https://github.com/maplibre/maplibre-gl-js/issues/1693))
- Fix the gap between terrain elevated tiles ([#1602](https://github.com/maplibre/maplibre-gl-js/issues/1602))
- Fix showTileBoundaries to show the first vector source [#1395](https://github.com/maplibre/maplibre-gl-js/pull/1395)
- Fix `match` expression type ([#1631](https://github.com/maplibre/maplibre-gl-js/pull/1631))
- Fix for blurry raster tiles due to raster tiles requests stuck in image queue. ([#2511](https://github.com/maplibre/maplibre-gl-js/pull/2511))

## 3.0.0-pre.9

### 🐞 Bug fixes

- Fixes issue with ResizeObserver firing an initial 'resize' event (since 3.0.0-pre.5) ([#2551](https://github.com/maplibre/maplibre-gl-js/issues/2551))

## 3.0.0-pre.8

### ✨ Features and improvements

- Add `transformCameraUpdate` callback to `Map` options ([#2535](https://github.com/maplibre/maplibre-gl-js/pull/2535))

### 🐞 Bug fixes

- Revise previous fix ([#2445](https://github.com/maplibre/maplibre-gl-js/issues/2445)) for raster tiles being retained when raster-fade-duration is 0 ([#2501](https://github.com/maplibre/maplibre-gl-js/issues/2501))

## 3.0.0-pre.7

### ✨ Features and improvements

- ⚠️ Breaking - Remove WebGL1 support. Move to WebGL2 ([#2512](https://github.com/maplibre/maplibre-gl-js/pull/2512))
- Bump KDBush and supercluster ([#2522](https://github.com/maplibre/maplibre-gl-js/pull/2522))

## 3.0.0-pre.6

### ✨ Features and improvements

- ⚠️ Breaking - Improve control performance by restricting worker count to a max of 1 except safari browser. ([#2354](https://github.com/maplibre/maplibre-gl-js/pull/2354))
- Improve performance by using HTMLImageElement to download raster source images when refreshExpiredTiles tiles is false ([#2126](https://github.com/maplibre/maplibre-gl-js/pull/2126))
- ⚠️ Breaking - Improve control initial loading performance by forcing fadeDuration to 0 till first idle event ([#2447](https://github.com/maplibre/maplibre-gl-js/pull/2447))
- ⚠️ Breaking - Remove "mapbox-gl-supported" package from API. If needed, please reference it directly instead of going through MapLibre. ([#2451](https://github.com/maplibre/maplibre-gl-js/pull/2451))
- Set fetchPriority for HTMLImageElement to help improve raster heavy scenarios ([#2459](https://github.com/maplibre/maplibre-gl-js/pull/2459))
- Reduce rendering calls on initial load. No reason to try rendering before style is loaded. ([#2464](https://github.com/maplibre/maplibre-gl-js/pull/2464))
- Lazy load default style properties on demand to improve loading performance and reduce memory usage. ([#2476](https://github.com/maplibre/maplibre-gl-js/pull/2476))
- Conditional WebGL2 support ([#1891](https://github.com/maplibre/maplibre-gl-js/pull/1891)

### 🐞 Bug fixes

- Fix `LngLatBounds.extend()` to correctly handle `{ lng: number, lat: number }` coordinates. ([#2425](https://github.com/maplibre/maplibre-gl-js/pull/2425))
- Fix the accuracy-circle in the geolocate control from randomly resizing. ([#2450](https://github.com/maplibre/maplibre-gl-js/pull/2450))

## 3.0.0-pre.5

### ✨ Features and improvements

- Add queryTerrainElevation allows getting terrain elevation in meters at specific point ([#2264](https://github.com/maplibre/maplibre-gl-js/pull/2264))
- Improve performance by sending style layers to worker thread before processing it on main thread to allow parallel processing ([#2131](https://github.com/maplibre/maplibre-gl-js/pull/2131))
- ⚠️ Breaking - Resize map when container element is resized. The resize related events now has different data associated with it ([#2157](https://github.com/maplibre/maplibre-gl-js/pull/2157)). Previously the originalEvent field was the reason of this change, for example it could be a `resize` event from the browser. Now it is `ResizeObserverEntry`, see more [here](https://developer.mozilla.org/en-US/docs/web/api/resizeobserverentry).
- Add Map.getImage() to retrieve previously-loaded images. ([#2168](https://github.com/maplibre/maplibre-gl-js/pull/2168))
- Add method to enable/disable cooperative gestures
- ⚠️ Breaking - `LngLat.toBounds()` is replaced by a static method `LngLatBounds.fromLngLat()` ([#2188](https://github.com/maplibre/maplibre-gl-js/pull/2188))
- Update CONTRIBUTING.md with details on setting up on M1 mac ([#2196](https://github.com/maplibre/maplibre-gl-js/pull/2196))
- Update default type of originalEvent in MapLibreEvent to be `unknown` ([#2243](https://github.com/maplibre/maplibre-gl-js/pull/2243))
- Improve performance when forcing full symbol placement by short circuiting pause checks ([#2241](https://github.com/maplibre/maplibre-gl-js/pull/2241))
- Adding a `warnonce` when terrain and hillshade source are the same ([#2298](https://github.com/maplibre/maplibre-gl-js/pull/2298))
- Remove a deprecation warning by removing an empty texture that is no longer being used in the codebase ([#2299](https://github.com/maplibre/maplibre-gl-js/pull/2299))
- Improve initial loading performance by lazy serializing layers only when needed. ([#2306](https://github.com/maplibre/maplibre-gl-js/pull/2306))
- ⚠️ Breaking - Cancel unloaded tile request on zooming in across multiple zoom. Previously these requests were not cancelled. ([#2377](https://github.com/maplibre/maplibre-gl-js/pull/2377))
- Add validateStyle MapOption to allow disabling style validation for faster performance in production environment. ([#2390](https://github.com/maplibre/maplibre-gl-js/pull/2390))
- ⚠️ Breaking - Remove support for `hsl` css color in a format that does not comply with the CSS Color specification. Colors defined in `hsl(110, 0.7, 0.055)` format will no longer work, instead it is recommended to use the format with percentages `hsl(110, 70%, 5.5%)`. ([#2376](https://github.com/maplibre/maplibre-gl-js/pull/2376))

### 🐞 Bug fixes

- Fix the type of the `features` property on `MapLayerMouseEvent` and `MapLayerTouchEvent` to be `MapGeoJSONFeature[]` in lieu of `GeoJSON.Feature[]` ([#2244](https://github.com/maplibre/maplibre-gl-js/pull/2244))
- Fix GeolocateControl error if removed quickly ([#2391](https://github.com/maplibre/maplibre-gl-js/pull/2391))
- Fix issue unloading sprite sheet when using `setStyle(style, {diff:true})` ([#2146](https://github.com/maplibre/maplibre-gl-js/pull/2146))
- Fix wrap coords in `getTerrain` when `fitBounds` across the AM ([#2155](https://github.com/maplibre/maplibre-gl-js/pull/2155))
- Fix LngLat `toArray` method return type to [number,number] ([#2233](https://github.com/maplibre/maplibre-gl-js/issues/2233))
- Fix handling of text-offset with symbol-placement: line ([#2170](https://github.com/maplibre/maplibre-gl-js/issues/2170) and [#2171](https://github.com/maplibre/maplibre-gl-js/issues/2171))
- Fix geolocate control permissions failure on IOS16 web view with fallback to `window.navigator.geolocation` ([#2359](https://github.com/maplibre/maplibre-gl-js/pull/2359))
- Prevent unnecessary reload of raster sources when RTL Text Plugin loads ([#2380](https://github.com/maplibre/maplibre-gl-js/issues/2380))
- Fix Handle AddProtocol callback function returning an HTMLImageElement ([#](https://github.com/maplibre/maplibre-gl-js/pull/2393)2393](https://github.com/maplibre/maplibre-gl-js/pull/2393))
- Fix raster tiles being retained when raster-fade-duration is 0 ([#2445](https://github.com/maplibre/maplibre-gl-js/issues/2445))

## 3.0.0-pre.4

### ✨ Features and improvements

- Add `setiClusterOptions` to update cluster properties of the added sources: fixing these issues ([#429](https://github.com/maplibre/maplibre-gl-js/issues/429)) and ([#1384](https://github.com/maplibre/maplibre-gl-js/issues/1384))
- Add types for `workerOptions` and `_options` in `geojson_source.ts`
- Add fullscreenstart, fullscreenend events to FullscreenControl ([#2128](https://github.com/maplibre/maplibre-gl-js/issues/2128)
- Throttle the image request queue while the map is moving to improve performance ([#2097](https://github.com/maplibre/maplibre-gl-js/issues/2097)

### 🐞 Bug fixes

- Fix the worker been terminated on setting new style ([#2123](https://github.com/maplibre/maplibre-gl-js/pull/2123))
- Change how meta key is detected for cooperative gestures
- Fix the worker been terminated on setting new style ([#2123](https://github.com/maplibre/maplibre-gl-js/pull/2123))

## 3.0.0-pre.3

### ✨ Features and improvements

- Add support for multiple `sprite` declarations in one style file ([#1805](https://github.com/maplibre/maplibre-gl-js/pull/1805))
- Extract sprite image on demand to reduce memory usage and improve performance by reducing number of getImageData calls ([#1809](https://github.com/maplibre/maplibre-gl-js/pull/1809))

### 🐞 Bug fixes

- Fix issue [#1024](https://github.com/maplibre/maplibre-gl-js/pull/1024) - Zoom center not under cursor when terrain is on
- Fix errors when running style-spec bin scripts and added missing help. Removed unnecessary script 'gl-style-composite'. ([#1971](https://github.com/maplibre/maplibre-gl-js/pull/1971))
- Fix the `slice` expression type ([#1886](https://github.com/maplibre/maplibre-gl-js/issues/1886))

## 3.0.0-pre.2

### ✨ Features and improvements

- `QueryRenderedFeaturesOptions` type added to both of the params in queryRenderedFeatures in map.ts ([#1900](https://github.com/maplibre/maplibre-gl-js/issues/1900))
- NavigationControlOptions is now optional when creating an instance of NavigationControl ([#1754](https://github.com/maplibre/maplibre-gl-js/issues/1754))
- Listen to webglcontextcreationerror event and give detailed debug info when it fails ([#1715](https://github.com/maplibre/maplibre-gl-js/pull/1715))
- Make sure `cooperativeGestures` overlay is always "on top" (z-index) of map features ([#1753](https://github.com/maplibre/maplibre-gl-js/pull/1753))
- Use `willReadFrequently` hint to optimize 2D canvas usage and remove warnings ([#1808](https://github.com/maplibre/maplibre-gl-js/pull/1808))
- Speed up the cross tile symbol index in certain circumstances ([#1755](https://github.com/maplibre/maplibre-gl-js/pull/1755))
- Improve rendering speed in scenes with many colliding symbolic icons and labels ([#1757](https://github.com/maplibre/maplibre-gl-js/pull/1757))
- Make request for ImageSource cancelable ([#1802](https://github.com/maplibre/maplibre-gl-js/pull/1802))
- Throttle the image request queue while the map is moving to improve performance ([#2097](https://github.com/maplibre/maplibre-gl-js/pull/2097))

### 🐞 Bug fixes

- Remove dependency on `@rollup/plugin-json`, which was in conflict with `rollup-plugin-import-assert`
- Remove dependency on `@mapbox/gazetteer` which caused some build warnings ([#1757](https://github.com/maplibre/maplibre-gl-js/pull/1757) [#1898](https://github.com/maplibre/maplibre-gl-js/pull/1898))
- Fix `getElevation()` causing uncaught error ([#1650](https://github.com/maplibre/maplibre-gl-js/issues/1650)).
- Fix headless benchmark execution especially on VM ([#1732](https://github.com/maplibre/maplibre-gl-js/pull/1732))
- fix issue [#860](https://github.com/maplibre/maplibre-gl-js/issues/860) fill-pattern with pixelRatio > 1 is now switched correctly at runtime. ([#1765](https://github.com/maplibre/maplibre-gl-js/pull/1765))
- Fix the exception that would be thrown on `map.setStyle` when it is passed with transformStyle option and map is initialized without an initial style. ([#1824](https://github.com/maplibre/maplibre-gl-js/pull/1824))
- Fix the behavior of the compass button on touch devices.

## 3.0.0-pre.1

### ✨ Features and improvements

- Return a promise from `once` method to allow easier usage of async/await in this case ([#1690](https://github.com/maplibre/maplibre-gl-js/pull/1690))
- Add pseudo (CSS) fullscreen as a fallback for iPhones ([#1678](https://github.com/maplibre/maplibre-gl-js/pull/1678))
- Add `updateData` to `GeoJSONSource` which allows for partial data updates ([#1605](https://github.com/maplibre/maplibre-gl-js/pull/1605))

### 🐞 Bug fixes

- Fix `GeoJSONSource` appearing to never finish loading when calling its `setData` method immediately after adding it to a `Map` due to it not firing a `metadata` `data` event ([#1693](https://github.com/maplibre/maplibre-gl-js/issues/1693))
- Fix the gap between terrain elevated tiles ([#1602](https://github.com/maplibre/maplibre-gl-js/issues/1602))

## 3.0.0-pre.0

### ✨ Features and improvements

- Add a RenderPool to render tiles onto textures for 3D ([#1671](https://github.com/maplibre/maplibre-gl-js/pull/1671))
- Add map.getCameraTargetElevation() ([#1558](https://github.com/maplibre/maplibre-gl-js/pull/1558))
- Add `freezeElevation` to `AnimationOptions` to allow smooth camera movement in 3D ([#1514](https://github.com/maplibre/maplibre-gl-js/pull/1514), [#1492](https://github.com/maplibre/maplibre-gl-js/issues/1492))
- ⚠️ Breaking - Remove deprecated `mapboxgl-` css classes ([#1575](https://github.com/maplibre/maplibre-gl-js/pull/1575))
- Add map.setStyle's transformStyle option ([#1632](https://github.com/maplibre/maplibre-gl-js/pull/1632))
- ⚠️ Breaking - Improve rendering of areas below sea level, and remove elevationOffset workaround ([#1578](https://github.com/maplibre/maplibre-gl-js/pull/1578))
- ⚠️ Breaking - Move terrain object from style.terrain to map.terrain ([#1628](https://github.com/maplibre/maplibre-gl-js/pull/1628))

### 🐞 Bug fixes

- ⚠️ Breaking - Make geojson data source a required field to align with the docs ([#1396](https://github.com/maplibre/maplibre-gl-js/issue/1396))
- Fix showTileBoundaries to show the first vector source [#1395](https://github.com/maplibre/maplibre-gl-js/pull/1395)
- Fix `match` expression type ([#1631](https://github.com/maplibre/maplibre-gl-js/pull/1631))

## 2.4.0

### ✨ Features and improvements

- Added calculateCameraOptionsFromTo to camera ([#1427](https://github.com/maplibre/maplibre-gl-js/pull/1427))
- Improve expression types ([#1510](https://github.com/maplibre/maplibre-gl-js/pull/1510))
- Improve performance for primitive size selection ([#1508](https://github.com/maplibre/maplibre-gl-js/pull/1508))
- Upgrade target from ES2017 to ES2019 ([#1499](https://github.com/maplibre/maplibre-gl-js/pull/1499))
- Improve error handling ([#1485](https://github.com/maplibre/maplibre-gl-js/pull/1485))
- Removed `_interpolationType` unused field ([#264](https://github.com/maplibre/maplibre-gl-js/issues/264))

### 🐞 Bug fixes

- Fix attribution not being displayed for terrain ([#1516](https://github.com/maplibre/maplibre-gl-js/pull/1516))
- No triggering of contextmenu after rotate, pitch, etc. also on Windows ([#1537](https://github.com/maplibre/maplibre-gl-js/pull/1537))

## 2.3.1-pre.2

### ✨ Features and improvements

- Improve expression types ([#1510](https://github.com/maplibre/maplibre-gl-js/pull/1510))
- Improve performance for primitive size selection ([#1508](https://github.com/maplibre/maplibre-gl-js/pull/1508))
- Upgrade target from ES2017 to ES2019 ([#1499](https://github.com/maplibre/maplibre-gl-js/pull/1499))

## 2.3.1-pre.1

### ✨ Features and improvements

- Improve error handling ([#1485](https://github.com/maplibre/maplibre-gl-js/pull/1485))

## 2.3.0

### ✨ Features and improvements

- Re-enable method to get library version. Either with `import {version} from 'maplibre-gl'`, or on a Map instance as `map.version`.

## 2.2.1

### 🐞 Bug fixes

- Fix types generation and make sure they run as part of the CI ([#1462](https://github.com/maplibre/maplibre-gl-js/issues/1462), [#1465](https://github.com/maplibre/maplibre-gl-js/pull/1465))

## 2.2.0

Everything from the four previous pre-releases:

### ✨ Features and improvements

- Update `icon-padding` symbol layout property to support asymmetric padding ([#1289](https://github.com/maplibre/maplibre-gl-js/pull/1289))
- Added `cooperativeGestures` option when instantiating map to prevent inadvertent scrolling/panning when navigating a page where map is embedded inline ([#234](https://github.com/maplibre/maplibre-gl-js/issues/234))
- Improve filter specification typings ([#1390](https://github.com/maplibre/maplibre-gl-js/pull/1390))
- Add 3D terrain capabilities ([#165](https://github.com/maplibre/maplibre-gl-js/pull/165), [#1022](https://github.com/maplibre/maplibre-gl-js/pull/1022))
- Cancel pending GeoJSON requests when `GeoJSONSource.setData()` is called instead of waiting for any pending request to complete before issuing the request for the new URL ([#1102](https://github.com/maplibre/maplibre-gl-js/pull/1102))

### 🐞 Bug fixes

- Fix compact attribution style when using global CSS that sets `box-sizing: border-box;` ([#1250](https://github.com/maplibre/maplibre-gl-js/pull/1250))
- Handle maxBounds which cross the meridian at longitude ±180° ([#1298](https://github.com/maplibre/maplibre-gl-js/pull/1298), [#1299](https://github.com/maplibre/maplibre-gl-js/pull/1299))
- Hide arrow displayed in default `summary` styles on the attribution control ([#1258](https://github.com/maplibre/maplibre-gl-js/pull/1258))
- Fix memory usage in terrain 3D ([#1291](https://github.com/maplibre/maplibre-gl-js/issues/1291), [#1302](https://github.com/maplibre/maplibre-gl-js/pull/1302))
- Fix disappearence of closest tiles when 3D terrain is enabled ([#1241](https://github.com/maplibre/maplibre-gl-js/issues/1241), [#1300](https://github.com/maplibre/maplibre-gl-js/pull/1300))

## 2.2.0-pre.4

### ✨ Features and improvements

- Update `icon-padding` symbol layout property to support asymmetric padding ([#1289](https://github.com/maplibre/maplibre-gl-js/pull/1289))
- Added `cooperativeGestures` option when instantiating map to prevent inadvertent scrolling/panning when navigating a page where map is embedded inline ([#234](https://github.com/maplibre/maplibre-gl-js/issues/234))
- Improve filter specification typings ([#1390](https://github.com/maplibre/maplibre-gl-js/pull/1390))

### 🐞 Bug fixes

- Fix compact attribution style when using global CSS that sets `box-sizing: border-box;` ([#1250](https://github.com/maplibre/maplibre-gl-js/pull/1250))

## 2.2.0-pre.3

### 🐞 Bug fixes

- Handle maxBounds which cross the meridian at longitude ±180° ([#1298](https://github.com/maplibre/maplibre-gl-js/issues/1298), [#1299](https://github.com/maplibre/maplibre-gl-js/pull/1299))
- Hide arrow displayed in default `summary` styles on the attribution control ([#1258](https://github.com/maplibre/maplibre-gl-js/pull/1258))
- Fix memory usage in terrain 3D ([#1291](https://github.com/maplibre/maplibre-gl-js/issues/1291), [#1302](https://github.com/maplibre/maplibre-gl-js/pull/1302))
- Fix disappearence of closest tiles when 3D terrain is enabled ([#1241](https://github.com/maplibre/maplibre-gl-js/issues/1241), [#1300](https://github.com/maplibre/maplibre-gl-js/pull/1300))

## 2.2.0-pre.2

### ✨ Features and improvements

- Add 3D terrain capabilities ([#165](https://github.com/maplibre/maplibre-gl-js/pull/165), [#1022](https://github.com/maplibre/maplibre-gl-js/pull/1022))

## 2.2.0-pre.1

### ✨ Features and improvements

- Cancel pending GeoJSON requests when `GeoJSONSource.setData()` is called instead of waiting for any pending request to complete before issuing the request for the new URL ([#1102](https://github.com/maplibre/maplibre-gl-js/pull/1102))

## 2.1.9

### 🐞 Bug fixes

- Add back typescript typings to dependencies instead of devDependencies ([#1178](https://github.com/maplibre/maplibre-gl-js/pull/1178))

## 2.1.8

### ✨ Features and improvements

- Changed logic for showing the MapLibre logo. The MapLibre logo is now shown by setting the map option 'maplibreLogo' to true or by adding it to a map with addControl. TileJSON no longer controls if the logo is shown. ([#786](https://github.com/maplibre/maplibre-gl-js/pull/786))

### 🐞 Bug fixes

- Fix missing `touchmove` in `MapTouchEvent["type"]` ([#1131](https://github.com/maplibre/maplibre-gl-js/pull/1131))
- Type CustomLayerInterface renderingMode, onRemove, onAdd, and prerender optional ([#1122](https://github.com/maplibre/maplibre-gl-js/pull/1122))

## 2.1.8-pre.3

### 🐞 Bug fixes

- Use correct location for mouse events of line layer with line-offset ([#1108](https://github.com/maplibre/maplibre-gl-js/issues/1108)).
- Change `GeoJSONFeature.properties` type from `{}` to `{ [name: string]: any; }` ([#1115](https://github.com/maplibre/maplibre-gl-js/pull/1115)).
- Fix `error TS2503: Cannot find namespace 'GeoJSON'` ([#1096](https://github.com/maplibre/maplibre-gl-js/issues/1096)).

## 2.1.8-pre.2

### ✨ Features and improvements

- Removal of the unminified production build target, so `npm run build-prod` will be the main build command going forward.

### 🐞 Bug fixes

- Dispose source resources on map style removal, it also fixes `cannot read properties of undefined (reading 'sourceCaches')` error ([#1099](https://github.com/maplibre/maplibre-gl-js/pull/1099)).
- Add MapGeoJSONFeature type as replacement for MapboxGeoJSONFeature. MapGeoJSONFeature type extends GeoJSONFeature type with layer, source, sourceLayer, and state properties ([#1104](https://github.com/maplibre/maplibre-gl-js/pull/1104)).
- Fix automatic refreshing of expired raster tiles ([#1106](https://github.com/maplibre/maplibre-gl-js/pull/1106))
- Fix precision loss in some matrix calculations ([#1105](https://github.com/maplibre/maplibre-gl-js/pull/1105))

## 2.1.8-pre.1

### ✨ Features and improvements

- Add option `viewport-glyph` to `text-rotation-alignment` which places glyphs along a linestring and rotates them to the x-axis of the viewport ([#716](https://github.com/maplibre/maplibre-gl-js/pull/716)).

### 🐞 Bug fixes

- Change `GeoJSONFeature.id` type from `number | string | void` to `number | string | undefined` ([#1093](https://github.com/maplibre/maplibre-gl-js/pull/1093))
- Add FeatureIdentifier type to define feature parameter in setFeatureState, removeFeatureState, and getFeatureState methods. Change FeatureIdentifier.id from `id: string | number;` to `id?: string | number | undefined;` ([#1095](https://github.com/maplibre/maplibre-gl-js/pull/1095))
- Change map.on, map.off, and map.once type parameter from "type: MapEvent" to "type: MapEvent | string" ([#1094](https://github.com/maplibre/maplibre-gl-js/pull/1094))

## 2.1.7

### 🐞 Bug fixes

- Add adjustment for glyph rendering, CJK fonts are mainly affected ([#1002](https://github.com/maplibre/maplibre-gl-js/issues/1002)).
- Improve typings to fix Angular strict mode failure ([#790](https://github.com/maplibre/maplibre-gl-js/issues/790), [#970](https://github.com/maplibre/maplibre-gl-js/issues/970), [#934](https://github.com/maplibre/maplibre-gl-js/issues/934))
- Fix `SourceCache.loaded()` always returning `true` following a load error ([#1025](https://github.com/maplibre/maplibre-gl-js/issues/1025))
- Added back csp and dev builds to npm package ([#1042](https://github.com/maplibre/maplibre-gl-js/issues/1042))

## 2.1.6

### 🐞 Bug fixes

- Publish `dist/package.json` ([#998](https://github.com/maplibre/maplibre-gl-js/pull/998)).

## 2.1.6-pre.1

### 🐞 Bug fixes

- Publish `dist/package.json` ([#998](https://github.com/maplibre/maplibre-gl-js/pull/998)).

## 2.1.5

### 🐞 Bug fixes

- Publish empty `postinstall.js` file. Follow-up on ([#990](https://github.com/maplibre/maplibre-gl-js/issues/990)), ([#991](https://github.com/maplibre/maplibre-gl-js/pull/991)), ([#992](https://github.com/maplibre/maplibre-gl-js/pull/992)).

## 2.1.5-pre.1

### 🐞 Bug fixes

- Publish empty `postinstall.js` file. Follow-up on ([#990](https://github.com/maplibre/maplibre-gl-js/pull/990)), ([#991](https://github.com/maplibre/maplibre-gl-js/pull/991)), ([#992](https://github.com/maplibre/maplibre-gl-js/pull/992)).

## 2.1.4

### 🐞 Bug fixes

- Fix missing `postinstall.js` file in npm publish. Follow-up on ([#990](https://github.com/maplibre/maplibre-gl-js/issues/990)), ([#991](https://github.com/maplibre/maplibre-gl-js/pull/991)).

## 2.1.3

### 🐞 Bug fixes

- Fix postinstall `ts-node` error on non-dev installs ([#900](https://github.com/maplibre/maplibre-gl-js/pull/900))

## 2.1.2

### Features and improvements

- Default compact attribution to be open by default to comply with OpenSteetMap Attribution Guidelines ([#795](https://github.com/maplibre/maplibre-gl-js/pull/795))
- Export `Source` classes (`GeoJSONSource` etc.) declarations. ([#801](https://github.com/maplibre/maplibre-gl-js/issues/801))
- Make `AJAXError` public so error HTTP responses can be handled differently from other errors.

### 🐞 Bug fixes

- Fix compact attribution button showing when attribution is blank ([#795](https://github.com/maplibre/maplibre-gl-js/pull/795))
- Fix error mismatched image size for CJK characters ([#718](https://github.com/maplibre/maplibre-gl-js/issues/718))
- Fire `dataabort` and `sourcedataabort` events when a tile request is aborted ([#794](https://github.com/maplibre/maplibre-gl-js/issues/794))
- Fix NextJs `performance` undefined ([#768](https://github.com/maplibre/maplibre-gl-js/issues/768))

## 2.1.1

### 🐞 Bug fixes

- Fix stale tiles being shown when calling VectorTileSource#setTiles while the map is moving.

## 2.1.0

### ✨ Features and improvements

- Add `icon-overlap` and `text-overlap` symbol layout properties [#347](https://github.com/maplibre/maplibre-gl-js/pull/347)
- Deprecate `icon-allow-overlap` and `text-allow-overlap` symbol layout properties. `icon-overlap` and `text-overlap` are their replacements.
- Remove node package chalk from devDependencies ([#789](https://github.com/maplibre/maplibre-gl-js/pull/789)).
- Allow setting a custom pixel ratio by adding a `MapOptions#pixelRatio` property and a `Map#setPixelRatio` method. Since a high `devicePixelRatio` value can lead to performance and display problems, it is done at your own risk. ([#769](https://github.com/maplibre/maplibre-gl-js/issues/769))

## 2.0.5

### 🐞 Bug fixes

- Remove list of node versions allowed to install the package.

## 2.0.4

### 🐞 Bug fixes

- Missing package.json file in version 2.0.3 dist in npm ([#811](https://github.com/maplibre/maplibre-gl-js/issues/811)) - this causes webpack to fail

## 2.0.3

### Features and improvements

- Remove node package chalk from devDependencies ([#789](https://github.com/maplibre/maplibre-gl-js/pull/789)).
- Remove vector-tile module declaration and revert to using point from [@mapbox/point-geometry](https://github.com/mapbox/point-geometry] ([#788](https://github.com/maplibre/maplibre-gl-js/issues/788), [#800](https://github.com/maplibre/maplibre-gl-js/pull/800))
- Moved development environment to use NodeJs 16 ([#781](https://github.com/maplibre/maplibre-gl-js/pull/781), [#806](https://github.com/maplibre/maplibre-gl-js/pull/806))

### 🐞 Bug fixes

- Fix max cluster zoom in geojson source ([#61](https://github.com/maplibre/maplibre-gl-js/issues/61))

## 2.0.2

### 🐞 Bug fixes

- Fix typescript generated file ([#776](https://github.com/maplibre/maplibre-gl-js/issues/776)).

## 2.0.1

### 🐞 Bug fixes

- Fix documentation of `addProtocol` and `removeProtocol`.

## 2.0.0

### Features and improvements

- Migrated the production code to typescript
- ** Breaking Change ** removed `version` from the public API
- ** Breaking Change ** stopped supporting IE (internet explorer)
- ** Breaking Change ** stopped supporting Chrome 49-65. Chrome 66+ required. For Chrome 49-65 support use version 1.15.2.
- ** Breaking Change ** removed all code related to `accessToken` and Mapbox specific urls starting with `mapbox://`. Telemetry and tracking code was removed.
- ** Breaking Change ** removed `baseApiUrl` as it was used only for Mapbox related urls
- ** Breaking Change ** typescript typings have changed:
  - `Style` => `StyleSpecification`
  - `AnyLayer` => `LayerSpecification`
  - `AnySourceData` => `SourceSpecification`
  - `MapboxEvent` => `MapLibreEvent`
  - `MapboxOptions` => `MapOptions`
  - `MapBoxZoomEvent` => `MapLibreZoomEvent`
  - `*SourceRaw` + `*SourceOptions` => `*SourceSpecification`
  - `*Source` (source implementation definition) were removed
  - `*Layer` => `*LayerSpecification`
  - `*Paint` => `*LayerSpecification['paint']`
  - `*Layout` => `*LayerSpecification['layout']`
  - `MapboxGeoJSONFeature` => `GeoJSONFeature`
- Added `redraw` function to map ([#206](https://github.com/maplibre/maplibre-gl-js/issues/206))
- Improve attribution controls accessibility. See [#359](https://github.com/maplibre/maplibre-gl-js/issues/359)
- Allow maxPitch value up to 85, use values greater than 60 at your own risk ([#574](https://github.com/maplibre/maplibre-gl-js/pull/574))
- `getImage` uses createImageBitmap when supported ([#650](https://github.com/maplibre/maplibre-gl-js/pull/650))

### 🐞 Bug fixes

- Fix warning due to strict comparison of SDF property in image sprite ([#303](https://github.com/maplibre/maplibre-gl-js/issues/303))
- Fix tile placeholder replacement to allow for placeholders to be in a URL more than once. ([#348](https://github.com/maplibre/maplibre-gl-js/pull/348))
- Fix type check for non dom environment. ([#334](https://github.com/maplibre/maplibre-gl-js/issues/334))
- Fix precision problem in patterns when overzoomed in OpenGL ES devices.
- Fix padding-top of the popup to improve readability of popup text ([#354](https://github.com/maplibre/maplibre-gl-js/pull/354)).
- Fix GeoJSONSource#loaded sometimes returning true while there are still pending loads ([#669](https://github.com/maplibre/maplibre-gl-js/issues/669))
- Fix MapDataEvent#isSourceLoaded being true in GeoJSONSource "dataloading" event handlers ([#694](https://github.com/maplibre/maplibre-gl-js/issues/694))
- Fix events being fired after Map#remove has been called when the WebGL context is lost and restored ([#726](https://github.com/maplibre/maplibre-gl-js/issues/726))
- Fix nested expressions types definition [#757](https://github.com/maplibre/maplibre-gl-js/pull/757)

## 1.15.2

### 🐞 Bug fixes

- Fix breaking changes introduced in v1.15.0 by adoption dual naming scheme for CSS class names

## 1.15.1

### 🐞 Bug fixes

- Add void return for some method declaration to match TS strict mode ([#194](https://github.com/maplibre/maplibre-gl-js/pull/194))
- Fix css leftovers ([#83](https://github.com/maplibre/maplibre-gl-js/issues/83))

## 1.15.0

### Features and improvements

- ** Breaking Change: ** Rename css classes ([#83](https://github.com/maplibre/maplibre-gl-js/issues/83))
- Added custom protocol support to allow overriding ajax calls ([#29](https://github.com/maplibre/maplibre-gl-js/issues/29))
- Added setTransformRequest to map ([#159](https://github.com/maplibre/maplibre-gl-js/pull/159))
- Publish @maplibre/maplibre-gl-style-spec v14.0.0 on NPM ([#149](https://github.com/maplibre/maplibre-gl-js/pull/149))
- Replace link to mapbox on LogoControl by link to maplibre ([#151](https://github.com/maplibre/maplibre-gl-js/pull/151))
- Migrate style spec files from mapbox to maplibre ([#147](https://github.com/maplibre/maplibre-gl-js/pull/147))
- Publish the MapLibre style spec in NPM ([#140](https://github.com/maplibre/maplibre-gl-js/pull/140))
- Replace mapboxgl with maplibregl in JSDocs inline examples ([#134](https://github.com/maplibre/maplibre-gl-js/pull/134))
- Bring in typescript definitions file ([#24](https://github.com/maplibre/maplibre-gl-js/issues/24))
- Update example links to https://maplibre.org/maplibre-gl-js-docs/ ([#131](https://github.com/maplibre/maplibre-gl-js/pull/131))
- Improve performance of layers with constant `*-sort-key` ([#78](https://github.com/maplibre/maplibre-gl-js/pull/78))

### 🐞 Bug fixes

- Prevented attribution button from submitting form ([#178](https://github.com/maplibre/maplibre-gl-js/issues/178))

## 1.14.0

### Features and improvements

- Rebranded to MapLibre
- New logo

### 🐞 Bug fixes

- Rename SVGs mapboxgl-ctrl-\*.svg to maplibregl ([#85](https://github.com/maplibre/maplibre-gl-js/pull/85))
- fix ImageSource not working in FF/Safari ([#87](https://github.com/maplibre/maplibre-gl-js/pull/87))
- Update HTML debug files to use MapLibre in titles ([#84](https://github.com/maplibre/maplibre-gl-js/pull/84))
- fix CI checksize job to use maplibre name ([#86](https://github.com/maplibre/maplibre-gl-js/pull/86))
- Move output files from mapbox._ to maplibre._ ([#75](https://github.com/maplibre/maplibre-gl-js/pull/75))
- Remove mapbox specifics and branding from .github ([#64](https://github.com/maplibre/maplibre-gl-js/pull/64))
- Fix a bug where mapbox-gl-js is no longer licensed as open source, but we owe immeasurable gratitude to Mapbox for releasing all their initial code to the community under BSD-3 license.

## 1.13.0

### ✨ Features and improvements

- Improve accessibility by fixing issues reported by WCAG 2.1. [#9991](https://github.com/mapbox/mapbox-gl-js/pull/9991)
- Improve accessibility when opening a popup by immediately focusing on the content. [#9774](https://github.com/mapbox/mapbox-gl-js/pull/9774) (h/t [@watofundefined](https://github.com/watofundefined)))
- Improve rendering performance of symbols with `symbol-sort-key`. [#9751](https://github.com/mapbox/mapbox-gl-js/pull/9751) (h/t [@osvodef](https://github.com/osvodef)))
- Add `Marker` `clickTolerance` option. [#9640](https://github.com/mapbox/mapbox-gl-js/pull/9640) (h/t [@ChristopherChudzicki](https://github.com/ChristopherChudzicki)))
- Add `Map` `hasControl` method. [#10035](https://github.com/mapbox/mapbox-gl-js/pull/10035)
- Add `Popup` `setOffset` method. [#9946](https://github.com/mapbox/mapbox-gl-js/pull/9946) (h/t [@jutaz](https://github.com/jutaz)))
- Add `KeyboardHandler` `disableRotation` and `enableRotation` methods. [#10072](https://github.com/mapbox/mapbox-gl-js/pull/10072) (h/t [@jmbott](https://github.com/jmbott)))

### 🐞 Bug fixes

- Fix a bug where `queryRenderedFeatures` didn't properly expose the paint values if they were data-driven. [#10074](https://github.com/mapbox/mapbox-gl-js/pull/10074) (h/t [@osvodef](https://github.com/osvodef)))
- Fix a bug where attribution didn't update when layer visibility changed during zooming. [#9943](https://github.com/mapbox/mapbox-gl-js/pull/9943)
- Fix a bug where hash control conflicted with external history manipulation (e.g. in single-page apps). [#9960](https://github.com/mapbox/mapbox-gl-js/pull/9960) (h/t [@raegen](https://github.com/raegen)))
- Fix a bug where `fitBounds` had an unexpected result with non-zero bearing and uneven padding. [#9821](https://github.com/mapbox/mapbox-gl-js/pull/9821) (h/t [@allison-strandberg](https://github.com/allison-strandberg)))
- Fix HTTP support when running GL JS against [Mapbox Atlas](https://www.mapbox.com/atlas). [#10090](https://github.com/mapbox/mapbox-gl-js/pull/10090)
- Fix a bug where the `within` expression didn't work in `querySourceFeatures`. [#9933](https://github.com/mapbox/mapbox-gl-js/pull/9933)
- Fix a bug where `Popup` content HTML element was removed on `setDOMContent`. [#10036](https://github.com/mapbox/mapbox-gl-js/pull/10036)
- Fix a compatibility bug when `icon-image` is used as a legacy categorical function. [#10060](https://github.com/mapbox/mapbox-gl-js/pull/10060)
- Reduce rapid memory growth in Safari by ensuring `Image` dataURI's are released. [#10118](https://github.com/mapbox/mapbox-gl-js/pull/10118)

### ⚠️ Note on IE11

We intend to remove support for Internet Explorer 11 in a future release of GL JS later this year.

## 1.12.0

### ✨ Features and improvements

- Add methods for changing a vector tile source dynamically (e.g. `setTiles`, `setUrl`). [#8048](https://github.com/mapbox/mapbox-gl-js/pull/8048) (h/t [@stepankuzmin](https://github.com/stepankuzmin))
- Add a `filter` option for GeoJSON sources to filter out features prior to processing (e.g. before clustering). [#9864](https://github.com/mapbox/mapbox-gl-js/pull/9864)
- Vastly increase precision of `line-gradient` for long lines. [#9694](https://github.com/mapbox/mapbox-gl-js/pull/9694)
- Improve `raster-dem` sources to properly support the `maxzoom` option and overzooming. [#9789](https://github.com/mapbox/mapbox-gl-js/pull/9789) (h/t [@brendan-ward](@brendanhttps://github.com/ward))

### 🐞 Bug fixes

- Fix a bug where bearing snap interfered with `easeTo` and `flyTo` animations, freezing the map. [#9884](https://github.com/mapbox/mapbox-gl-js/pull/9884) (h/t [@andycalder](https://github.com/andycalder))
- Fix a bug where a fallback image was not used if it was added via `addImage`. [#9911](https://github.com/mapbox/mapbox-gl-js/pull/9911) (h/t [@francois2metz](https://github.com/francois2metz))
- Fix a bug where `promoteId` option failed for fill extrusions with defined feature ids. [#9863](https://github.com/mapbox/mapbox-gl-js/pull/9863)

### 🛠️ Workflow

- Renamed the default development branch from `master` to `main`.

## 1.11.1

### 🐞 Bug fixes

- Fix a bug that caused `map.loaded()` to incorrectly return `false` after a click event. ([#9825](https://github.com/mapbox/mapbox-gl-js/pull/9825))

## 1.11.0

### ✨ Features and improvements

- Add an option to scale the default `Marker` icon.([#9414](https://github.com/mapbox/mapbox-gl-js/pull/9414)) (h/t [@adrianababakanian](https://github.com/adrianababakanian))
- Improving the shader compilation speed by manually getting the run-time attributes and uniforms.([#9497](https://github.com/mapbox/mapbox-gl-js/pull/9497))
- Added `clusterMinPoints` option for clustered GeoJSON sources that defines the minimum number of points to form a cluster.([#9748](https://github.com/mapbox/mapbox-gl-js/pull/9748))

### 🐞 Bug fixes

- Fix a bug where map got stuck in a DragRotate interaction if it's mouseup occurred outside of the browser window or iframe.([#9512](https://github.com/mapbox/mapbox-gl-js/pull/9512))
- Fix potential visual regression for `*-pattern` properties on AMD graphics card vendor.([#9681](https://github.com/mapbox/mapbox-gl-js/pull/9681))
- Fix zooming with a double tap on iOS Safari 13.([#9757](https://github.com/mapbox/mapbox-gl-js/pull/9757))
- Removed a misleading `geometry exceeds allowed extent` warning when using Mapbox Streets vector tiles.([#9753](https://github.com/mapbox/mapbox-gl-js/pull/9753))
- Fix reference error when requiring the browser bundle in Node. ([#9749](https://github.com/mapbox/mapbox-gl-js/pull/9749))

## 1.10.2

### 🐞 Bug fixes

- Fix zooming with a double tap in iOS Safari 13.([#9757](https://github.com/mapbox/mapbox-gl-js/pull/9757))

## 1.10.1

### 🐞 Bug fixes

- Fix markers interrupting touch gestures ([#9675](https://github.com/mapbox/mapbox-gl-js/issues/9675), fixed by [#9683](https://github.com/mapbox/mapbox-gl-js/pull/9683))
- Fix bug where `map.isMoving()` returned true while map was not moving ([#9647](https://github.com/mapbox/mapbox-gl-js/issues/9647), fixed by [#9679](https://github.com/mapbox/mapbox-gl-js/pull/9679))
- Fix regression that prevented `touchmove` events from firing during gestures ([#9676](https://github.com/mapbox/mapbox-gl-js/issues/9676), fixed by [#9685](https://github.com/mapbox/mapbox-gl-js/pull/9685))
- Fix `image` expression evaluation which was broken under certain conditions ([#9630](https://github.com/mapbox/mapbox-gl-js/issues/9630), fixed by [#9685](https://github.com/mapbox/mapbox-gl-js/pull/9668))
- Fix nested `within` expressions in filters not evaluating correctly ([#9605](https://github.com/mapbox/mapbox-gl-js/issues/9605), fixed by [#9611](https://github.com/mapbox/mapbox-gl-js/pull/9611))
- Fix potential `undefined` paint variable in `StyleLayer` ([#9688](https://github.com/mapbox/mapbox-gl-js/pull/9688)) (h/t [mannnick24](https://github.com/mannnick24))

## 1.10.0

### ✨ Features

- Add `mapboxgl.prewarm()` and `mapboxgl.clearPrewarmedResources()` methods to allow developers to optimize load times for their maps ([#9391](https://github.com/mapbox/mapbox-gl-js/pull/9391))
- Add `index-of` and `slice` expressions to search arrays and strings for the first occurrence of a specified value and return a section of the original array or string ([#9450](https://github.com/mapbox/mapbox-gl-js/pull/9450)) (h/t [lbutler](https://github.com/lbutler))
- Correctly set RTL text plugin status if the plugin URL could not be loaded. This allows developers to add retry logic on network errors when loading the plugin ([#9489](https://github.com/mapbox/mapbox-gl-js/pull/9489))

### 🍏 Gestures

This release significantly refactors and improves gesture handling on desktop and mobile. Three new touch gestures have been added: `two-finger swipe` to adjust pitch, `two-finger double tap` to zoom out, and `tap then drag` to adjust zoom with one finger ([#9365](https://github.com/mapbox/mapbox-gl-js/pull/9365)). In addition, this release brings the following changes and bug fixes:

- It's now possible to interact with multiple maps on the same page at the same time ([#9365](https://github.com/mapbox/mapbox-gl-js/pull/9365))
- Fix map jump when releasing one finger after pinch zoom ([#9136](https://github.com/mapbox/mapbox-gl-js/issues/9136))
- Stop mousedown and touchstart from interrupting `easeTo` animations when interaction handlers are disabled ([#8725](https://github.com/mapbox/mapbox-gl-js/issues/8725))
- Stop mouse wheel from interrupting animations when `map.scrollZoom` is disabled ([#9230](https://github.com/mapbox/mapbox-gl-js/issues/9230))
- A camera change can no longer be prevented by disabling the interaction handler within the camera change event. Selectively prevent camera changes by listening to the `mousedown` or `touchstart` map event and calling [.preventDefault()](https://docs.mapbox.com/mapbox-gl-js/api/#mapmouseevent#preventdefault) ([#9365](https://github.com/mapbox/mapbox-gl-js/pull/9365))
- Undocumented properties on the camera change events fired by the doubleClickZoom handler have been removed ([#9365](https://github.com/mapbox/mapbox-gl-js/pull/9365))

### 🐞 Improvements and bug fixes

- Line labels now have improved collision detection, with greater precision in placement, reduced memory footprint, better placement under pitched camera orientations ([#9219](https://github.com/mapbox/mapbox-gl-js/pull/9219))
- Fix `GlyphManager` continually re-requesting missing glyph ranges ([#8027](https://github.com/mapbox/mapbox-gl-js/issues/8027), fixed by [#9375](https://github.com/mapbox/mapbox-gl-js/pull/9375)) (h/t [oterral](https://github.com/oterral))
- Avoid throwing errors when calling certain popup methods before the popup element is created ([#9433](https://github.com/mapbox/mapbox-gl-js/pull/9433))
- Fix a bug where fill-extrusion features with colinear points were not returned by `map.queryRenderedFeatures(...)` ([#9454](https://github.com/mapbox/mapbox-gl-js/pull/9454))
- Fix a bug where using feature state on a large input could cause a stack overflow error ([#9463](https://github.com/mapbox/mapbox-gl-js/pull/9463))
- Fix exception when using `background-pattern` with data driven expressions ([#9518](https://github.com/mapbox/mapbox-gl-js/issues/9518), fixed by [#9520](https://github.com/mapbox/mapbox-gl-js/pull/9520))
- Fix a bug where UI popups were potentially leaking event listeners ([#9498](https://github.com/mapbox/mapbox-gl-js/pull/9498)) (h/t [mbell697](https://github.com/mbell697))
- Fix a bug where the `within` expression would return inconsistent values for points on tile boundaries ([#9411](https://github.com/mapbox/mapbox-gl-js/issues/9411), [#9428](https://github.com/mapbox/mapbox-gl-js/pull/9428))
- Fix a bug where the `within` expression would incorrectly evaluate geometries that cross the antimeridian ([#9440](https://github.com/mapbox/mapbox-gl-js/pull/9440))
- Fix possible undefined exception on paint variable of style layer ([#9437](https://github.com/mapbox/mapbox-gl-js/pull/9437)) (h/t [mannnick24](https://github.com/mannnick24))
- Upgrade minimist to ^1.2.5 to get fix for security issue [CVE-2020-7598](https://cve.mitre.org/cgi-bin/cvename.cgi?name=CVE-2020-7598) upstream ([#9425](https://github.com/mapbox/mapbox-gl-js/issues/9431), fixed by [#9425](https://github.com/mapbox/mapbox-gl-js/pull/9425)) (h/t [watson](https://github.com/watson))

## 1.9.1

### 🐞 Bug fixes

- Fix a bug [#9477](https://github.com/mapbox/mapbox-gl-js/issues/9477) in `Map#fitBounds(..)` wherein the `padding` passed to options would get applied twice.
- Fix rendering bug [#9479](https://github.com/mapbox/mapbox-gl-js/issues/9479) caused when data-driven `*-pattern` properties reference images added with `Map#addImage(..)`.
- Fix a bug [#9468](https://github.com/mapbox/mapbox-gl-js/issues/9468) in which an exception would get thrown when updating symbol layer paint property using `setPaintProperty`.

## 1.9.0

With this release, we're adding [a new changelog policy](./CONTRIBUTING.md#changelog-conventions) to our contribution guidelines.

This release also fixes several long-standing bugs and unintentional rendering behavior with `line-pattern`. The fixes come with a visual change to how patterns added with `line-pattern` scale. Previously, patterns that became larger than the line would be clipped, sometimes distorting the pattern, particularly on mobile and retina devices. Now the pattern will be scaled to fit under all circumstances. [#9266](https://github.com/mapbox/mapbox-gl-js/pull/9266) showcases examples of the visual differences. For more information and to provide feedback on this change, see [#9394](https://github.com/mapbox/mapbox-gl-js/pull/9394).

### ✨ Features

- Add `within` expression for testing whether an evaluated feature lies within a given GeoJSON object ([#9352](https://github.com/mapbox/mapbox-gl-js/pull/9352)). - We are aware of an edge case in which points with wrapped coordinates (e.g. longitude -185) are not evaluated properly. See ([#9442](https://github.com/mapbox/mapbox-gl-js/issues/9442)) for more information. - An example of the `within` expression:<br>
  `"icon-opacity": ["case", ["==", ["within", "some-polygon"], true], 1,
["==", ["within", "some-polygon"], false], 0]`
- Map API functions such as `easeTo` and `flyTo` now support `padding: PaddingOptions` which lets developers shift a map's center of perspective when building floating sidebars ([#8638](https://github.com/mapbox/mapbox-gl-js/pull/8638))

### 🍏 Improvements

- Results from `queryRenderedFeatures` now have evaluated property values rather than raw expressions ([#9198](https://github.com/mapbox/mapbox-gl-js/pull/9198))
- Improve scaling of patterns used in `line-pattern` on all device resolutions and pixel ratios ([#9266](https://github.com/mapbox/mapbox-gl-js/pull/9266))
- Slightly improve GPU memory footprint ([#9377](https://github.com/mapbox/mapbox-gl-js/pull/9377))
- `LngLatBounds.extend` is more flexible because it now accepts objects with `lat` and `lon` properties as well as arrays of coordinates ([#9293](https://github.com/mapbox/mapbox-gl-js/pull/9293))
- Reduce bundle size and improve visual quality of `showTileBoundaries` debug text ([#9267](https://github.com/mapbox/mapbox-gl-js/pull/9267))

### 🐞 Bug fixes

- Correctly adjust patterns added with `addImage(id, image, pixelRatio)` by the asset pixel ratio, not the device pixel ratio ([#9372](https://github.com/mapbox/mapbox-gl-js/pull/9372))
- Allow needle argument to `in` expression to be false ([#9295](https://github.com/mapbox/mapbox-gl-js/pull/9295))
- Fix exception thrown when trying to set `feature-state` for a layer that has been removed, fixes [#8634](https://github.com/mapbox/mapbox-gl-js/issues/8634) ([#9305](https://github.com/mapbox/mapbox-gl-js/pull/9305))
- Fix a bug where maps were not displaying inside elements with `dir=rtl` ([#9332](https://github.com/mapbox/mapbox-gl-js/pull/9332))
- Fix a rendering error for very old versions of Chrome (ca. 2016) where text would appear much bigger than intended ([#9349](https://github.com/mapbox/mapbox-gl-js/pull/9349))
- Prevent exception resulting from `line-dash-array` of empty length ([#9385](https://github.com/mapbox/mapbox-gl-js/pull/9385))
- Fix a bug where `icon-image` expression that evaluates to an empty string (`''`) produced a warning ([#9380](https://github.com/mapbox/mapbox-gl-js/pull/9380))
- Fix a bug where certain `popup` methods threw errors when accessing the container element before it was created, fixes [#9429](https://github.com/mapbox/mapbox-gl-js/issues/9429)([#9433](https://github.com/mapbox/mapbox-gl-js/pull/9433))

## 1.8.1

- Fixed a bug where all labels showed up on a diagonal line on Windows when using an integrated Intel GPU from the Haswell generation ([#9327](https://github.com/mapbox/mapbox-gl-js/issues/9327), fixed by reverting [#9229](https://github.com/mapbox/mapbox-gl-js/pull/9229))

## 1.8.0

### ✨ Features and improvements

- Reduce size of line atlas by removing unused channels ([#9232](https://github.com/mapbox/mapbox-gl-js/pull/9232))
- Prevent empty buffers from being created for debug data when unused ([#9237](https://github.com/mapbox/mapbox-gl-js/pull/9237))
- Add space between distance and unit in scale control ([#9276](https://github.com/mapbox/mapbox-gl-js/pull/9276)) (h/t [gely](https://api.github.com/users/gely)) and ([#9284](https://github.com/mapbox/mapbox-gl-js/pull/9284)) (h/t [pakastin](https://api.github.com/users/pakastin))
- Add a `showAccuracyCircle` option to GeolocateControl that shows the accuracy of the user's location as a transparent circle. Mapbox GL JS will show this circle by default. ([#9253](https://github.com/mapbox/mapbox-gl-js/pull/9253)) (h/t [Meekohi](https://api.github.com/users/Meekohi))
- Implemented a new tile coverage algorithm to enable level-of-detail support in a future release ([#8975](https://github.com/mapbox/mapbox-gl-js/pull/8975))

### 🐞 Bug fixes

- `line-dasharray` is now ignored correctly when `line-pattern` is set ([#9189](https://github.com/mapbox/mapbox-gl-js/pull/9189))
- Fix line distances breaking gradient across tile boundaries ([#9220](https://github.com/mapbox/mapbox-gl-js/pull/9220))
- Fix a bug where lines with duplicate endpoints could disappear at zoom 18+ ([#9218](https://github.com/mapbox/mapbox-gl-js/pull/9218))
- Fix a bug where Ctrl-click to drag rotate the map was disabled if the Alt, Cmd or Windows key is also pressed ([#9203](https://github.com/mapbox/mapbox-gl-js/pull/9203))
- Pass errors to `getClusterExpansionZoom`, `getClusterChildren`, and `getClusterLeaves` callbacks ([#9251](https://github.com/mapbox/mapbox-gl-js/pull/9251))
- Fix a rendering performance regression ([#9261](https://github.com/mapbox/mapbox-gl-js/pull/9261))
- Fix visual artifact for `line-dasharray` ([#9246](https://github.com/mapbox/mapbox-gl-js/pull/9246))
- Fixed a bug in the GeolocateControl which resulted in an error when `trackUserLocation` was `false` and the control was removed before the Geolocation API had returned a location ([#9291](https://github.com/mapbox/mapbox-gl-js/pull/9291))
- Fix `promoteId` for line layers ([#9210](https://github.com/mapbox/mapbox-gl-js/pull/9210))
- Improve accuracy of distance calculations ([#9202](https://github.com/mapbox/mapbox-gl-js/pull/9202)) (h/t [Meekohi](https://api.github.com/users/Meekohi))

## 1.7.0

### ✨ Features

- Add `promoteId` option to use a feature property as ID for feature state ([#8987](https://github.com/mapbox/mapbox-gl-js/pull/8987))
- Add a new constructor option to `mapboxgl.Popup`, `closeOnMove`, that closes the popup when the map's position changes ([#9163](https://github.com/mapbox/mapbox-gl-js/pull/9163))
- Allow creating a map without a style (an empty one will be created automatically) (h/t [@stepankuzmin](https://github.com/stepankuzmin)) ([#8924](https://github.com/mapbox/mapbox-gl-js/pull/8924))
- `map.once()` now allows specifying a layer id as a third parameter making it consistent with `map.on()` ([#8875](https://github.com/mapbox/mapbox-gl-js/pull/8875))

### 🍏 Improvements

- Improve performance of raster layers on large screens ([#9050](https://github.com/mapbox/mapbox-gl-js/pull/9050))
- Improve performance for hillshade and raster layers by implementing a progressive enhancement that utilizes `ImageBitmap` and `OffscreenCanvas` ([#8845](https://github.com/mapbox/mapbox-gl-js/pull/8845))
- Improve performance for raster tile rendering by using the stencil buffer ([#9012](https://github.com/mapbox/mapbox-gl-js/pull/9012))
- Update `symbol-avoid-edges` documentation to acknowledge the existence of global collision detection ([#9157](https://github.com/mapbox/mapbox-gl-js/pull/9157))
- Remove reference to `in` function which has been replaced by the `in` expression ([#9102](https://github.com/mapbox/mapbox-gl-js/pull/9102))

### 🐞 Bug Fixes

- Change the type of tile id key to string to prevent hash collisions ([#8979](https://github.com/mapbox/mapbox-gl-js/pull/8979))
- Prevent changing bearing via URL hash when rotation is disabled ([#9156](https://github.com/mapbox/mapbox-gl-js/pull/9156))
- Fix URL hash with no bearing causing map to fail to load ([#9170](https://github.com/mapbox/mapbox-gl-js/pull/9170))
- Fix bug in `GeolocateControl` where multiple instances of the control on one page may result in the user location not being updated ([#9092](https://github.com/mapbox/mapbox-gl-js/pull/9092))
- Fix query `fill-extrusions` made from polygons with coincident points and polygons with less than four points ([#9138](https://github.com/mapbox/mapbox-gl-js/pull/9138))
- Fix bug where `symbol-sort-key` was not used for collisions that crossed tile boundaries ([#9054](https://github.com/mapbox/mapbox-gl-js/pull/9054))
- Fix bug in `DragRotateHandler._onMouseUp` getting stuck in drag/rotate ([#9137](https://github.com/mapbox/mapbox-gl-js/pull/9137))
- Fix "Click on Compass" on some mobile devices (add `clickTolerance` to `DragRotateHandler`) ([#9015](https://github.com/mapbox/mapbox-gl-js/pull/9015)) (h/t [Yanonix](https://github.com/Yanonix))

## 1.6.1

### 🐞 Bug Fixes

- Fix style validation error messages not being displayed ([#9073](https://github.com/mapbox/mapbox-gl-js/pull/9073))
- Fix deferred loading of rtl-text-plugin not working for labels created from GeoJSON sources ([#9091](https://github.com/mapbox/mapbox-gl-js/pull/9091))
- Fix RTL text not being rendered with the rtl-text-plugin on pages that don't allow `script-src: blob:` in their CSP.([#9122](https://github.com/mapbox/mapbox-gl-js/pull/9122))

## 1.6.0

### ✨ Features

- Add ability to insert images into text labels using an `image` expression within a `format` expression: `"text-field": ["format", "Some text", ["image", "my-image"], "some more text"]` ([#8904](https://github.com/mapbox/mapbox-gl-js/pull/8904))
- Add support for stretchable images (aka nine-part or nine-patch images). Stretchable images can be used with `icon-text-fit` to draw resized images with unstretched corners and borders. ([#8997](https://github.com/mapbox/mapbox-gl-js/pull/8997))
- Add `in` expression. It can check if a value is in an array (`["in", value, array]`) or a substring is in a string (`["in", substring, string]`) ([#8876](https://github.com/mapbox/mapbox-gl-js/pull/8876))
- Add `minPitch` and `maxPitch` map options ([#8834](https://github.com/mapbox/mapbox-gl-js/pull/8834))
- Add `rotation`, `rotationAlignment` and `pitchAlignment` options to markers ([#8836](https://github.com/mapbox/mapbox-gl-js/pull/8836)) (h/t [@dburnsii](https://github.com/dburnsii))
- Add methods to Popup to manipulate container class names ([#8759](https://github.com/mapbox/mapbox-gl-js/pull/8759)) (h/t [Ashot-KR](https://github.com/Ashot-KR))
- Add configurable inertia settings for panning (h/t [@aMoniker](https://github.com/aMoniker))) ([#8887](https://github.com/mapbox/mapbox-gl-js/pull/8887))
- Add ability to localize UI controls ([#8095](https://github.com/mapbox/mapbox-gl-js/pull/8095)) (h/t [@dmytro-gokun](https://github.com/dmytro-gokun))
- Add LatLngBounds.contains() method ([#7512](https://github.com/mapbox/mapbox-gl-js/issues/7512), fixed by [#8200](https://github.com/mapbox/mapbox-gl-js/pull/8200))
- Add option to load rtl-text-plugin lazily ([#8865](https://github.com/mapbox/mapbox-gl-js/pull/8865))
- Add `essential` parameter to AnimationOptions that can override `prefers-reduced-motion: reduce` ([#8743](https://github.com/mapbox/mapbox-gl-js/issues/8743), fixed by [#8883](https://github.com/mapbox/mapbox-gl-js/pull/8883))

### 🍏 Improvements

- Allow rendering full world smaller than 512px. To restore the previous limit call `map.setMinZoom(0)` ([#9028](https://github.com/mapbox/mapbox-gl-js/pull/9028))
- Add an es modules build for mapbox-gl-style-spec in dist/ ([#8247](https://github.com/mapbox/mapbox-gl-js/pull/8247)) (h/t [@ahocevar](https://github.com/ahocevar))
- Add 'image/webp,_/_' accept header to fetch/ajax image requests when webp supported ([#8262](https://github.com/mapbox/mapbox-gl-js/pull/8262))
- Improve documentation for setStyle, getStyle, and isStyleLoaded ([#8807](https://github.com/mapbox/mapbox-gl-js/pull/8807))

### 🐞 Bug Fixes

- Fix map rendering after addImage and removeImage are used to change a used image ([#9016](https://github.com/mapbox/mapbox-gl-js/pull/9016))
- Fix visibility of controls in High Contrast mode in IE ([#8874](https://github.com/mapbox/mapbox-gl-js/pull/8874))
- Fix customizable url hash string in IE 11 ([#8990](https://github.com/mapbox/mapbox-gl-js/pull/8990)) (h/t [pakastin](https://github.com/pakastin))
- Allow expression stops up to zoom 24 instead of 22 ([#8908](https://github.com/mapbox/mapbox-gl-js/pull/8908)) (h/t [nicholas-l](https://github.com/nicholas-l))
- Fix alignment of lines in really overscaled tiles ([#9024](https://github.com/mapbox/mapbox-gl-js/pull/9024))
- Fix `Failed to execute 'shaderSource' on 'WebGLRenderingContext'` errors ([#9017](https://github.com/mapbox/mapbox-gl-js/pull/9017))
- Make expression validation fail on NaN ([#8615](https://github.com/mapbox/mapbox-gl-js/pull/8615))
- Fix setLayerZoomRange bug that caused tiles to be re-requested ([#7865](https://github.com/mapbox/mapbox-gl-js/issues/7865), fixed by [#8854](https://github.com/mapbox/mapbox-gl-js/pull/8854))
- Fix `map.showTileBoundaries` rendering ([#7314](https://github.com/mapbox/mapbox-gl-js/pull/7314))
- Fix using `generateId` in conjunction with `cluster` in a GeoJSONSource ([#8223](https://github.com/mapbox/mapbox-gl-js/issues/8223), fixed by [#8945](https://github.com/mapbox/mapbox-gl-js/pull/8945))
- Fix opening popup on a marker from keyboard ([#6835](https://github.com/mapbox/mapbox-gl-js/pull/6835))
- Fix error thrown when request aborted ([#7614](https://github.com/mapbox/mapbox-gl-js/issues/7614), fixed by [#9021](https://github.com/mapbox/mapbox-gl-js/pull/9021))
- Fix attribution control when repeatedly removing and adding it ([#9052](https://github.com/mapbox/mapbox-gl-js/pull/9052))

## 1.5.1

This patch introduces two workarounds that address longstanding issues related to unbounded memory growth in Safari, including [#8771](https://github.com/mapbox/mapbox-gl-js/issues/8771) and [#4695](https://github.com/mapbox/mapbox-gl-js/issues/4695). We’ve identified two memory leaks in Safari: one in the [CacheStorage](https://developer.mozilla.org/en-US/docs/Web/API/CacheStorage) API, addressed by [#8956](https://github.com/mapbox/mapbox-gl-js/pull/8956), and one in transferring data between web workers through [Transferables](https://developer.mozilla.org/en-US/docs/Web/API/Transferable), addressed by [#9003](https://github.com/mapbox/mapbox-gl-js/pull/9003).

### 🍏 Improvements

- Implement workaround for memory leak in Safari when using the `CacheStorage` API. ([#8856](https://github.com/mapbox/mapbox-gl-js/pull/8956))
- Implement workaround for memory leak in Safari when using `Transferable` objects to transfer `ArrayBuffers` to WebWorkers. If GL-JS detetcts that it is running in Safari, the use of `Transferables` to transfer data to WebWorkers is disabled. ([#9003](https://github.com/mapbox/mapbox-gl-js/pull/9003))
- Improve animation performance when using `map.setData`. ([#8913](https://github.com/mapbox/mapbox-gl-js/pull/8913)) (h/t [msbarry](https://github.com/msbarry))

## 1.5.0

### ✨ Features

- Add disabled icon to GeolocateControl if user denies geolocation permission. [#8871](https://github.com/mapbox/mapbox-gl-js/pull/8871))
- Add `outofmaxbounds` event to GeolocateControl, which is emitted when the user is outside of `map.maxBounds` ([#8756](https://github.com/mapbox/mapbox-gl-js/pull/8756)) (h/t [MoradiDavijani](https://github.com/MoradiDavijani))
- Add `mapboxgl.getRTLTextPluginStatus()` to query the current status of the `rtl-text-plugin` to make it easier to allow clearing the plugin when necessary. (ref. [#7869](https://github.com/mapbox/mapbox-gl-js/issues/7869)) ([#8864](https://github.com/mapbox/mapbox-gl-js/pull/8864))
- Allow `hash` Map option to be set as a string, which sets the map hash in the url to a custom query parameter. ([#8603](https://github.com/mapbox/mapbox-gl-js/pull/8603)) (h/t [SebCorbin](https://github.com/SebCorbin))

### 🍏 Improvements

- Fade symbols faster when zooming out quickly, reducing overlap. ([#8628](https://github.com/mapbox/mapbox-gl-js/pull/8628))
- Reduce memory usage for vector tiles that contain long strings in feature properties. ([#8863](https://github.com/mapbox/mapbox-gl-js/pull/8863))

### 🐞 Bug Fixes

- Fix `text-variable-anchor` not trying multiple placements during collision with icons when `icon-text-fit` is enabled. ([#8803](https://github.com/mapbox/mapbox-gl-js/pull/8803))
- Fix `icon-text-fit` not properly respecting vertical labels. ([#8835](https://github.com/mapbox/mapbox-gl-js/pull/8835))
- Fix opacity interpolation for composition expressions. ([#8818](https://github.com/mapbox/mapbox-gl-js/pull/8818))
- Fix rotate and pitch events being fired at the same time. ([#8872](https://github.com/mapbox/mapbox-gl-js/pull/8872))
- Fix memory leaks that occurred during tile loading and map removal.([#8813](https://github.com/mapbox/mapbox-gl-js/pull/8813) and [#8850](https://github.com/mapbox/mapbox-gl-js/pull/8850))
- Fix web-worker transfer of `ArrayBuffers` in environments where `instanceof ArrayBuffer` fails.(e.g `cypress`) ([#8868](https://github.com/mapbox/mapbox-gl-js/pull/8868))

## 1.4.1

### 🐞 Bug Fixes

- Fix the way that `coalesce` handles the `image` operator so available images are rendered properly ([#8839](https://github.com/mapbox/mapbox-gl-js/pull/8839))
- Do not emit the `styleimagemissing` event for an empty string value ([#8840](https://github.com/mapbox/mapbox-gl-js/pull/8840))
- Fix serialization of `ResolvedImage` type so `*-pattern` properties work properly ([#8833](https://github.com/mapbox/mapbox-gl-js/pull/8833))

## 1.4.0

### ✨ Features

- Add `image` expression operator to determine image availability ([#8684](https://github.com/mapbox/mapbox-gl-js/pull/8684))
- Enable `text-offset` with variable label placement ([#8642](https://github.com/mapbox/mapbox-gl-js/pull/8642))

### 🍏 Improvements

- Faster loading and better look of raster terrain ([#8694](https://github.com/mapbox/mapbox-gl-js/pull/8694))
- Improved code documentation around resizing and {get/set}RenderedWorldCopies and more ([#8748](https://github.com/mapbox/mapbox-gl-js/pull/8748), [#8754](https://github.com/mapbox/mapbox-gl-js/pull/8754))
- Improve single vs. multi-touch zoom & pan interaction ([#7196](https://github.com/mapbox/mapbox-gl-js/issues/7196)) ([#8100](https://github.com/mapbox/mapbox-gl-js/pull/8100))

### 🐞 Bug fixes

- Fix rendering of `collisionBox` when `text-translate` or `icon-translate` is enabled ([#8659](https://github.com/mapbox/mapbox-gl-js/pull/8659))
- Fix `TypeError` when reloading a source and immediately removing the map ([#8711](https://github.com/mapbox/mapbox-gl-js/pull/8711))
- Adding tooltip to the geolocation control button ([#8735](https://github.com/mapbox/mapbox-gl-js/pull/8735)) (h/t [BAByrne](https://github.com/BAByrne))
- Add `originalEvent` property to NavigationControl events ([#8693](https://github.com/mapbox/mapbox-gl-js/pull/8693)) (h/t [stepankuzmin](https://github.com/stepankuzmin))
- Don't cancel follow mode in the GeolocateControl when resizing the map or rotating the screen ([#8736](https://github.com/mapbox/mapbox-gl-js/pull/8736))
- Fix error when calling `Popup#trackPointer` before setting its content or location ([#8757](https://github.com/mapbox/mapbox-gl-js/pull/8757)) (h/t [zxwandrew](https://github.com/zxwandrew))
- Respect newline characters when text-max-width is set to zero ([#8706](https://github.com/mapbox/mapbox-gl-js/pull/8706))
- Update earcut to v2.2.0 to fix polygon tessellation errors ([#8772](https://github.com/mapbox/mapbox-gl-js/pull/8772))
- Fix icon-fit with variable label placement ([#8755](https://github.com/mapbox/mapbox-gl-js/pull/8755))
- Icons stretched with `icon-text-fit` are now sized correctly ([#8741](https://github.com/mapbox/mapbox-gl-js/pull/8741))
- Collision detection for icons with `icon-text-fit` now works correctly ([#8741](https://github.com/mapbox/mapbox-gl-js/pull/8741))

## 1.3.2

- Fix a SecurityError in Firefox >= 69 when accessing the cache [#8780](https://github.com/mapbox/mapbox-gl-js/pull/8780)

## 1.3.1

### 🐞 Bug Fixes

- Fix a race condition that produced an error when a map was removed while reloading a source. [#8711](https://github.com/mapbox/mapbox-gl-js/pull/8711)
- Fix a race condition were `render` event was sometimes not fired after `load` event in IE11. [#8708](https://github.com/mapbox/mapbox-gl-js/pull/8708)

## 1.3.0

### 🍏 Features

- Introduce `text-writing-mode` symbol layer property to allow placing point labels vertically. [#8399](https://github.com/mapbox/mapbox-gl-js/pull/8399)
- Extend variable text placement to work when `text/icon-allow-overlap` is set to `true`. [#8620](https://github.com/mapbox/mapbox-gl-js/pull/8620)
- Allow `text-color` to be used in formatted expressions to be able to draw different parts of a label in different colors. [#8068](https://github.com/mapbox/mapbox-gl-js/pull/8068)

### ✨ Improvements

- Improve tile loading logic to cancel requests more aggressively, improving performance when zooming or panning quickly. [#8633](https://github.com/mapbox/mapbox-gl-js/pull/8633)
- Display outline on control buttons when focused (e.g. with a tab key) for better accessibility. [#8520](https://github.com/mapbox/mapbox-gl-js/pull/8520)
- Improve the shape of line round joins. [#8275](https://github.com/mapbox/mapbox-gl-js/pull/8275)
- Improve performance of processing line layers. [#8303](https://github.com/mapbox/mapbox-gl-js/pull/8303)
- Improve legibility of info displayed with `map.showTileBoundaries = true`. [#8380](https://github.com/mapbox/mapbox-gl-js/pull/8380) (h/t [@andrewharvey](https://github.com/andrewharvey))
- Add `MercatorCoordinate.meterInMercatorCoordinateUnits` method to make it easier to convert from meter units to coordinate values used in custom layers. [#8524](https://github.com/mapbox/mapbox-gl-js/pull/8524) (h/t [@andrewharvey](https://github.com/andrewharvey))
- Improve conversion of legacy filters with duplicate values. [#8542](https://github.com/mapbox/mapbox-gl-js/pull/8542)
- Move out documentation & examples website source to a separate `mapbox-gl-js-docs` repo. [#8582](https://github.com/mapbox/mapbox-gl-js/pull/8582)

### 🐞 Bug Fixes

- Fix a bug where local CJK fonts would switch to server-generated ones in overzoomed tiles. [#8657](https://github.com/mapbox/mapbox-gl-js/pull/8657)
- Fix precision issues in [deck.gl](https://deck.gl)-powered custom layers. [#8502](https://github.com/mapbox/mapbox-gl-js/pull/8502)
- Fix a bug where fill and line layers wouldn't render correctly over fill extrusions when coming from the same source. [#8661](https://github.com/mapbox/mapbox-gl-js/pull/8661)
- Fix map loading for documents loaded from Blob URLs. [#8612](https://github.com/mapbox/mapbox-gl-js/pull/8612)
- Fix classification of relative file:// URLs when in documents loaded from a file URL. [#8612](https://github.com/mapbox/mapbox-gl-js/pull/8612)
- Remove `esm` from package `dependencies` (so that it's not installed on `npm install mapbox-gl`). [#8586](https://github.com/mapbox/mapbox-gl-js/pull/8586) (h/t [@DatGreekChick](https://github.com/DatGreekChick))

## 1.2.1

### 🐞 Bug fixes

- Fix bug in `NavigationControl` compass button that prevented it from rotating with the map ([#8605](https://github.com/mapbox/mapbox-gl-js/pull/8605))

## 1.2.0

### Features and improvements

- Add `*-sort-key` layout property for circle, fill, and line layers, to dictate which features appear above others within a single layer([#8467](https://github.com/mapbox/mapbox-gl-js/pull/8467))
- Add ability to instantiate maps with specific access tokens ([#8364](https://github.com/mapbox/mapbox-gl-js/pull/8364))
- Accommodate `prefers-reduced-motion` settings in browser ([#8494](https://github.com/mapbox/mapbox-gl-js/pull/8494))
- Add Map `visualizePitch` option that tilts the compass as the map pitches ([#8208](https://github.com/mapbox/mapbox-gl-js/issues/8208), fixed by [#8296](https://github.com/mapbox/mapbox-gl-js/pull/8296)) (h/t [pakastin](https://github.com/pakastin))
- Make source options take precedence over TileJSON ([#8232](https://github.com/mapbox/mapbox-gl-js/pull/8232)) (h/t [jingsam](https://github.com/jingsam))
- Make requirements for text offset properties more precise ([#8418](https://github.com/mapbox/mapbox-gl-js/pull/8418))
- Expose `convertFilter` API in the style specification ([#8493](https://github.com/mapbox/mapbox-gl-js/pull/8493)

### Bug fixes

- Fix changes to `text-variable-anchor`, such that previous anchor positions would take precedence only if they are present in the updated array (considered a bug fix, but is technically a breaking change from previous behavior) ([#8473](https://github.com/mapbox/mapbox-gl-js/pull/8473))
- Fix rendering of opaque pass layers over heatmap and fill-extrusion layers ([#8440](https://github.com/mapbox/mapbox-gl-js/pull/8440))
- Fix rendering of extraneous vertical line in vector tiles ([#8477](https://github.com/mapbox/mapbox-gl-js/issues/8477), fixed by [#8479](https://github.com/mapbox/mapbox-gl-js/pull/8479))
- Turn off 'move' event listeners when removing a marker ([#8465](https://github.com/mapbox/mapbox-gl-js/pull/8465))
- Fix class toggling on navigation control for IE ([#8495](https://github.com/mapbox/mapbox-gl-js/pull/8495)) (h/t [@cs09g](https://github.com/cs09g))
- Fix background rotation hovering on geolocate control ([#8367](https://github.com/mapbox/mapbox-gl-js/pull/8367)) (h/t [GuillaumeGomez](https://github.com/GuillaumeGomez))
- Fix error in click events on markers where `startPos` is not defined ([#8462](https://github.com/mapbox/mapbox-gl-js/pull/8462)) (h/t [@msbarry](https://github.com/msbarry))
- Fix malformed urls when using custom `baseAPIURL` of a certain form ([#8466](https://github.com/mapbox/mapbox-gl-js/pull/8466))

## 1.1.1

### 🐞 Bug fixes

- Fix unbounded memory growth caused by failure to cancel requests to the cache ([#8472](https://github.com/mapbox/mapbox-gl-js/pull/8472))
- Fix unbounded memory growth caused by failure to cancel requests in IE ([#8481](https://github.com/mapbox/mapbox-gl-js/issues/8481))
- Fix performance of getting tiles from the cache ([#8489](https://github.com/mapbox/mapbox-gl-js/pull/8449))

## 1.1.0

### ✨ Minor features and improvements

- Improve line rendering performance by using a more compact line attributes layout ([#8306](https://github.com/mapbox/mapbox-gl-js/pull/8306))
- Improve data-driven symbol layers rendering performance ([#8295](https://github.com/mapbox/mapbox-gl-js/pull/8295))
- Add the ability to disable validation during `queryRenderedFeatures` and `querySourceFeatures` calls, as a performance optimization ([#8211](https://github.com/mapbox/mapbox-gl-js/pull/8211)) (h/t [gorshkov-leonid](https://github.com/gorshkov-leonid))
- Improve `setFilter` performance by caching keys in `groupByLayout` routine ([#8122](https://github.com/mapbox/mapbox-gl-js/pull/8122)) (h/t [vallendm](https://github.com/vallendm))
- Improve rendering of symbol layers with `symbol-z-order: viewport-y`, when icons are allowed to overlap but not text ([#8180](https://github.com/mapbox/mapbox-gl-js/pull/8180))
- Prefer breaking lines at a zero width space to allow better break point suggestions for Japanese labels ([#8255](https://github.com/mapbox/mapbox-gl-js/pull/8255))
- Add a `WebGLRenderingContext` argument to `onRemove` function of `CustomLayerInterface`, to allow direct cleanup of related context ([#8156](https://github.com/mapbox/mapbox-gl-js/pull/8156)) (h/t [ogiermaitre](https://github.com/ogiermaitre))
- Allow zoom speed customization by adding `setZoomRate` and `setWheelZoomRate` methods to `ScrollZoomHandler` ([#7863](https://github.com/mapbox/mapbox-gl-js/pull/7863)) (h/t [sf31](https://github.com/sf31))
- Add `trackPointer` method to `Popup` API that continuously repositions the popup to the mouse cursor when the cursor is within the map ([#7786](https://github.com/mapbox/mapbox-gl-js/pull/7786))
- Add `getElement` method to `Popup` to retrieve the popup's HTML element ([#8123](https://github.com/mapbox/mapbox-gl-js/pull/8123)) (h/t [@bravecow](https://github.com/bravecow))
- Add `fill-pattern` example to the documentation ([#8022](https://github.com/mapbox/mapbox-gl-js/pull/8022)) (h/t [@flawyte](https://github.com/flawyte))
- Update script detection for Unicode 12.1 ([#8158](https://github.com/mapbox/mapbox-gl-js/pull/8158))
- Add `nofollow` to Mapbox logo & "Improve this map" links ([#8106](https://github.com/mapbox/mapbox-gl-js/pull/8106)) (h/t [viniciuskneves](https://github.com/viniciuskneves))
- Include source name in invalid GeoJSON error ([#8113](https://github.com/mapbox/mapbox-gl-js/pull/8113)) (h/t [Zirak](https://github.com/Zirak))

### 🐞 Bug fixes

- Fix `updateImage` not working as expected in Chrome ([#8199](https://github.com/mapbox/mapbox-gl-js/pull/8199))
- Fix issues with double-tap zoom on touch devices ([#8086](https://github.com/mapbox/mapbox-gl-js/pull/8086))
- Fix duplication of `movestart` events when zooming ([#8259](https://github.com/mapbox/mapbox-gl-js/pull/8259)) (h/t [@bambielli-flex](https://github.com/bambielli-flex))
- Fix validation of `"format"` expression failing when options are provided ([#8339](https://github.com/mapbox/mapbox-gl-js/pull/8339))
- Fix `setPaintProperty` not working on `line-pattern` property ([#8289](https://github.com/mapbox/mapbox-gl-js/pull/8289))
- Fix the GL context being left in unpredictable states when using custom layers ([#8132](https://github.com/mapbox/mapbox-gl-js/pull/8132))
- Fix unnecessary updates to attribution control string ([#8082](https://github.com/mapbox/mapbox-gl-js/pull/8082)) (h/t [poletani](https://github.com/poletani))
- Fix bugs in `findStopLessThanOrEqualTo` algorithm ([#8134](https://github.com/mapbox/mapbox-gl-js/pull/8134)) (h/t [Mike96Angelo](https://github.com/Mike96Angelo))
- Fix map not displaying properly when inside an element with `text-align: center` ([#8227](https://github.com/mapbox/mapbox-gl-js/pull/8227)) (h/t [mc100s](https://github.com/mc100s))
- Clarify in documentation that `Popup#maxWidth` accepts all `max-width` CSS values ([#8312](https://github.com/mapbox/mapbox-gl-js/pull/8312)) (h/t [viniciuskneves](https://github.com/viniciuskneves))
- Fix location dot shadow not displaying ([#8119](https://github.com/mapbox/mapbox-gl-js/pull/8119)) (h/t [@bravecow](https://github.com/bravecow))
- Fix docs dev dependencies being mistakenly installed as package dependencies ([#8121](https://github.com/mapbox/mapbox-gl-js/pull/8121)) (h/t [@bravecow](https://github.com/bravecow))
- Various typo fixes ([#8230](https://github.com/mapbox/mapbox-gl-js/pull/8230), h/t [@erictheise](https://github.com/erictheise)) ([#8236](https://github.com/mapbox/mapbox-gl-js/pull/8236), h/t [@fredj](https://github.com/fredj))
- Fix geolocate button CSS ([#8367](https://github.com/mapbox/mapbox-gl-js/pull/8367), h/t [GuillaumeGomez](https://github.com/GuillaumeGomez))
- Fix caching for Mapbox tiles ([#8389](https://github.com/mapbox/mapbox-gl-js/pull/8389))

## 1.0.0

### ⚠️ Breaking changes

This release replaces the existing “map views” pricing model in favor of a “map load” model. Learn more in [a recent blog post about these changes](https://blog.mapbox.com/new-pricing-46b7c26166e7).

**By upgrading to this release, you are opting in to the new map loads pricing.**

**Why is this change being made?**

This change allows us to implement a more standardized and predictable method of billing GL JS map usage. You’ll be charged whenever your website or web application loads, not by when users pan and zoom around the map, incentivizing developers to create highly interactive map experiences. The new pricing structure also creates a significantly larger free tier to help developers get started building their applications with Mapbox tools while pay-as-you-go pricing and automatic volume discounts help your application scale with Mapbox. Session billing also aligns invoices with metrics web developers already track and makes it easier to compare usage with other mapping providers.

**What is changing?**

- Add SKU token to Mapbox API requests [#8276](https://github.com/mapbox/mapbox-gl-js/pull/8276)

When (and only when) loading tiles from a Mapbox API with a Mapbox access token set (`mapboxgl.accessToken`), a query parameter named `sku` will be added to all requests for vector, raster and raster-dem tiles. Every map instance uses a unique `sku` value, which is refreshed every 12 hours. The token itself is comprised of a token version (always “1”), a sku ID (always “01”) and a random 10-digit base-62 number. The purpose of the token is to allow for metering of map sessions on the server-side. A session lasts from a new map instantiation until the map is destroyed or 12 hours passes, whichever comes first.

For further information on the pricing changes, you can read our [blog post](https://blog.mapbox.com/new-pricing-46b7c26166e7) and check out our new [pricing page](https://www.mapbox.com/pricing), which has a price calculator. As always, you can also contact our team at [https://support.mapbox.com](https://support.mapbox.com).

## 0.54.1

### Bug fixes

- Fix unbounded memory growth caused by failure to cancel requests in IE ([#8481](https://github.com/mapbox/mapbox-gl-js/issues/8481))

## 0.54.0

### Breaking changes

- Turned `localIdeographFontFamily` map option on by default. This may change how CJK labels are rendered, but dramatically improves performance of CJK maps (because the browser no longer needs to download heavy amounts of font data from the server). Add `localIdeographFontFamily: false` to turn this off. [#8008](https://github.com/mapbox/mapbox-gl-js/pull/8008)
- Added `Popup` `maxWidth` option, set to `"240px"` by default. [#7906](https://github.com/mapbox/mapbox-gl-js/pull/7906)

### Major features

- Added support for updating and animating style images. [#7999](https://github.com/mapbox/mapbox-gl-js/pull/7999)
- Added support for generating style images dynamically (e.g. for drawing icons based on feature properties). [#7987](https://github.com/mapbox/mapbox-gl-js/pull/7987)
- Added antialiasing support for custom layers. [#7821](https://github.com/mapbox/mapbox-gl-js/pull/7821)
- Added a new `mapbox-gl-csp.js` bundle for strict CSP environments where `worker-src: blob` is disallowed. [#8044](https://github.com/mapbox/mapbox-gl-js/pull/8044)

### Minor features and improvements

- Improved performance of fill extrusions. [#7821](https://github.com/mapbox/mapbox-gl-js/pull/7821)
- Improved performance of symbol layers. [#7967](https://github.com/mapbox/mapbox-gl-js/pull/7967)
- Slightly improved rendering performance in general. [#7969](https://github.com/mapbox/mapbox-gl-js/pull/7969)
- Slightly improved performance of HTML markers. [#8018](https://github.com/mapbox/mapbox-gl-js/pull/8018)
- Improved diffing of styles with `"visibility": "visible"`. [#8005](https://github.com/mapbox/mapbox-gl-js/pull/8005)
- Improved zoom buttons to grey out when reaching min/max zoom. [#8023](https://github.com/mapbox/mapbox-gl-js/pull/8023)
- Added a title to fullscreen control button. [#8012](https://github.com/mapbox/mapbox-gl-js/pull/8012)
- Added `rel="noopener"` attributes to links that lead to external websites (such as Mapbox logo and OpenStreetMap edit link) for improved security. [#7914](https://github.com/mapbox/mapbox-gl-js/pull/7914)
- Added tile size info when `map.showTileBoundaries` is turned on. [#7963](https://github.com/mapbox/mapbox-gl-js/pull/7963)
- Significantly improved load times of the benchmark suite. [#8066](https://github.com/mapbox/mapbox-gl-js/pull/8066)
- Improved behavior of `canvasSource.pause` to be more reliable and able to render a single frame. [#8130](https://github.com/mapbox/mapbox-gl-js/pull/8130)

### Bug fixes

- Fixed a bug in Mac Safari 12+ where controls would disappear until you interact with the map. [#8193](https://github.com/mapbox/mapbox-gl-js/pull/8193)
- Fixed a memory leak when calling `source.setData(url)` many times. [#8035](https://github.com/mapbox/mapbox-gl-js/pull/8035)
- Fixed a bug where marker lost focus when dragging. [#7799](https://github.com/mapbox/mapbox-gl-js/pull/7799)
- Fixed a bug where `map.getCenter()` returned a reference to an internal `LngLat` object instead of cloning it, leading to potential mutability bugs. [#7922](https://github.com/mapbox/mapbox-gl-js/pull/7922)
- Fixed a bug where default HTML marker positioning was slightly off. [#8074](https://github.com/mapbox/mapbox-gl-js/pull/8074)
- Fixed a bug where adding a fill extrusion layer for non-polygon layers would lead to visual artifacts. [#7685](https://github.com/mapbox/mapbox-gl-js/pull/7685)
- Fixed intermittent Flow failures on CI. [#8061](https://github.com/mapbox/mapbox-gl-js/pull/8061)
- Fixed a bug where calling `Map#removeFeatureState` does not remove the state from some tile zooms [#8087](https://github.com/mapbox/mapbox-gl-js/pull/8087)
- Fixed a bug where `removeFeatureState` didn't work on features with `id` equal to `0`. [#8150](https://github.com/mapbox/mapbox-gl-js/pull/8150) (h/t [jutaz](https://github.com/jutaz))

## 0.53.1

### Bug fixes

- Turn off telemetry for Mapbox Atlas ([#7945](https://github.com/mapbox/mapbox-gl-js/pull/7945))
- Fix order of 3D features in query results (fix [#7883](https://github.com/mapbox/mapbox-gl-js/issues/7883)) ([#7953](https://github.com/mapbox/mapbox-gl-js/pull/7953))
- Fix RemovePaintState benchmarks ([#7930](https://github.com/mapbox/mapbox-gl-js/pull/7930))

## 0.53.0

### Features and improvements

- Enable `fill-extrusion` querying with ray picking ([#7499](https://github.com/mapbox/mapbox-gl-js/pull/7499))
- Add `clusterProperties` option for aggregated cluster properties ([#2412](https://github.com/mapbox/mapbox-gl-js/issues/2412), fixed by [#7584](https://github.com/mapbox/mapbox-gl-js/pull/7584))
- Allow initial map bounds to be adjusted with `fitBounds` options. ([#7681](https://github.com/mapbox/mapbox-gl-js/pull/7681)) (h/t [@elyobo](https://github.com/elyobo))
- Remove popups on `Map#remove` ([#7749](https://github.com/mapbox/mapbox-gl-js/pull/7749)) (h/t [@andycalder](https://github.com/andycalder))
- Add `Map#removeFeatureState` ([#7761](https://github.com/mapbox/mapbox-gl-js/pull/7761))
- Add `number-format` expression ([#7626](https://github.com/mapbox/mapbox-gl-js/pull/7626))
- Add `symbol-sort-key` style property ([#7678](https://github.com/mapbox/mapbox-gl-js/pull/7678))

### Bug fixes

- Upgrades Earcut to fix a rare bug in rendering polygons that contain a coincident chain of holes ([#7806](https://github.com/mapbox/mapbox-gl-js/issues/7806), fixed by [#7878](https://github.com/mapbox/mapbox-gl-js/pull/7878))
- Allow `file://` protocol in XHR requests for Cordova/Ionic/etc ([#7818](https://github.com/mapbox/mapbox-gl-js/pull/7818))
- Correctly handle WebP images in Edge 18 ([#7687](https://github.com/mapbox/mapbox-gl-js/pull/7687))
- Fix bug which mistakenly requested WebP images in browsers that do not support WebP ([#7817](https://github.com/mapbox/mapbox-gl-js/pull/7817)) ([#7819](https://github.com/mapbox/mapbox-gl-js/pull/7819))
- Fix images not being aborted when dequeued ([#7655](https://github.com/mapbox/mapbox-gl-js/pull/7655))
- Fix DEM layer memory leak ([#7690](https://github.com/mapbox/mapbox-gl-js/issues/7690), fixed by [#7691](https://github.com/mapbox/mapbox-gl-js/pull/7691))
- Set correct color state before rendering custom layer ([#7711](https://github.com/mapbox/mapbox-gl-js/pull/7711))
- Set `LngLat.toBounds()` default radius to 0 ([#7722](https://github.com/mapbox/mapbox-gl-js/issues/7722), fixed by [#7723](https://github.com/mapbox/mapbox-gl-js/pull/7723)) (h/t [@cherniavskii](https://github.com/cherniavskii))
- Fix race condition in `feature-state` dependent layers ([#7523](https://github.com/mapbox/mapbox-gl-js/issues/7523), fixed by [#7790](https://github.com/mapbox/mapbox-gl-js/pull/7790))
- Prevent `map.repaint` from mistakenly enabling continuous repaints ([#7667](https://github.com/mapbox/mapbox-gl-js/pull/7667))
- Prevent map shaking while zooming in on raster tiles ([#7426](https://github.com/mapbox/mapbox-gl-js/pull/7426))
- Fix query point translation for multi-point geometry ([#6833](https://github.com/mapbox/mapbox-gl-js/issues/6833), fixed by [#7581](https://github.com/mapbox/mapbox-gl-js/pull/7581))

## 0.52.0

### Breaking changes

- Canonicalize tile urls to `mapbox://` urls so they can be transformed with `config.API_URL` ([#7594](https://github.com/mapbox/mapbox-gl-js/pull/7594))

### Features and improvements

- Add getter and setter for `config.API_URL` ([#7594](https://github.com/mapbox/mapbox-gl-js/pull/7594))
- Allow user to define element other than map container for full screen control ([#7548](https://github.com/mapbox/mapbox-gl-js/pull/7548))
- Add validation option to style setters ([#7604](https://github.com/mapbox/mapbox-gl-js/pull/7604))
- Add 'idle' event: fires when no further rendering is expected without further interaction. ([#7625](https://github.com/mapbox/mapbox-gl-js/pull/7625))

### Bug fixes

- Fire error when map.getLayoutProperty references missing layer ([#7537](https://github.com/mapbox/mapbox-gl-js/issues/7537), fixed by [#7539](https://github.com/mapbox/mapbox-gl-js/pull/7539))
- Fix shaky sprites when zooming with scrolling ([#7558](https://github.com/mapbox/mapbox-gl-js/pull/7558))
- Fix layout problems in attribution control ([#7608](https://github.com/mapbox/mapbox-gl-js/pull/7608)) (h/t [lucaswoj](https://github.com/lucaswoj))
- Fixes resetting map's pitch to 0 if initial bounds is set ([#7617](https://github.com/mapbox/mapbox-gl-js/pull/7617)) (h/t [stepankuzmin](https://github.com/stepankuzmin))
- Fix occasional failure to load images after multiple image request abortions [#7641](https://github.com/mapbox/mapbox-gl-js/pull/7641)
- Update repo url to correct one ([#7486](https://github.com/mapbox/mapbox-gl-js/pull/7486)) (h/t [nicholas-l](https://github.com/nicholas-l))
- Fix bug where symbols where sometimes not rendered immediately ([#7610](https://github.com/mapbox/mapbox-gl-js/pull/7610))
- Fix bug where cameraForBounds returns incorrect CameraOptions with asymmetrical padding/offset ([#7517](https://github.com/mapbox/mapbox-gl-js/issues/7517), fixed by [#7518](https://github.com/mapbox/mapbox-gl-js/pull/7518)) (h/t [mike-marcacci](https://github.com/mike-marcacci))
- Use diff+patch approach to map.setStyle when the parameter is a URL ([#4025](https://github.com/mapbox/mapbox-gl-js/issues/4025), fixed by [#7562](https://github.com/mapbox/mapbox-gl-js/pull/7562))
- Begin touch zoom immediately when rotation disabled ([#7582](https://github.com/mapbox/mapbox-gl-js/pull/7582)) (h/t [msbarry](https://github.com/msbarry))
- Fix symbol rendering under opaque fill layers ([#7612](https://github.com/mapbox/mapbox-gl-js/pull/7612))
- Fix shaking by aligning raster sources to pixel grid only when map is idle ([#7426](https://github.com/mapbox/mapbox-gl-js/pull/7426))
- Fix raster layers in Edge 18 by disabling it's incomplete WebP support ([#7687](https://github.com/mapbox/mapbox-gl-js/pull/7687))
- Fix memory leak in hillshade layer ([#7691](https://github.com/mapbox/mapbox-gl-js/pull/7691))
- Fix disappearing custom layers ([#7711](https://github.com/mapbox/mapbox-gl-js/pull/7711))

## 0.51.0

November 7, 2018

### ✨ Features and improvements

- Add initial bounds as map constructor option ([#5518](https://github.com/mapbox/mapbox-gl-js/pull/5518)) (h/t [stepankuzmin](https://github.com/stepankuzmin))
- Improve performance on machines with > 8 cores ([#7407](https://github.com/mapbox/mapbox-gl-js/issues/7407), fixed by [#7430](https://github.com/mapbox/mapbox-gl-js/pull/7430))
- Add `MercatorCoordinate` type ([#7488](https://github.com/mapbox/mapbox-gl-js/pull/7488))
- Allow browser-native `contextmenu` to be enabled ([#2301](https://github.com/mapbox/mapbox-gl-js/issues/2301), fixed by [#7369](https://github.com/mapbox/mapbox-gl-js/pull/7369))
- Add an unminified production build to the NPM package ([#7403](https://github.com/mapbox/mapbox-gl-js/pull/7403))
- Add support for `LngLat` conversion from `{lat, lon}` ([#7507](https://github.com/mapbox/mapbox-gl-js/pull/7507)) (h/t [@bfrengley](https://github.com/bfrengley))
- Add tooltips for navigation controls ([#7373](https://github.com/mapbox/mapbox-gl-js/pull/7373))
- Show attribution only for used sources ([#7384](https://github.com/mapbox/mapbox-gl-js/pull/7384))
- Add telemetry event to log map loads ([#7431](https://github.com/mapbox/mapbox-gl-js/pull/7431))
- **Tighten style validation**
  - Disallow expressions as stop values ([#7396](https://github.com/mapbox/mapbox-gl-js/pull/7396))
  - Disallow `feature-state` expressions in filters ([#7366](https://github.com/mapbox/mapbox-gl-js/pull/7366))

### 🐛 Bug fixes

- Fix for GeoJSON geometries not working when coincident with tile boundaries([#7436](https://github.com/mapbox/mapbox-gl-js/issues/7436), fixed by [#7448](https://github.com/mapbox/mapbox-gl-js/pull/7448))
- Fix depth buffer-related rendering issues on some Android devices. ([#7471](https://github.com/mapbox/mapbox-gl-js/pull/7471))
- Fix positioning of compact attribution strings ([#7444](https://github.com/mapbox/mapbox-gl-js/pull/7444), [#7445](https://github.com/mapbox/mapbox-gl-js/pull/7445), and [#7391](https://github.com/mapbox/mapbox-gl-js/pull/7391))
- Fix an issue with removing markers in mouse event callbacks ([#7442](https://github.com/mapbox/mapbox-gl-js/pull/7442)) (h/t [vbud](https://github.com/vbud))
- Remove controls before destroying a map ([#7479](https://github.com/mapbox/mapbox-gl-js/pull/7479))
- Fix display of Scale control values < 1 ([#7469](https://github.com/mapbox/mapbox-gl-js/pull/7469)) (h/t [MichaelHedman](https://github.com/MichaelHedman))
- Fix an error when using location `hash` within iframes in IE11 ([#7411](https://github.com/mapbox/mapbox-gl-js/pull/7411))
- Fix depth mode usage in custom layers ([#7432](https://github.com/mapbox/mapbox-gl-js/pull/7432)) (h/t [markusjohnsson](https://github.com/markusjohnsson))
- Fix an issue with shaky sprite images during scroll zooms ([#7558](https://github.com/mapbox/mapbox-gl-js/pull/7558))

## 0.50.0

October 10, 2018

### ✨ Features and improvements

- 🎉 Add Custom Layers that can be rendered into with user-provided WebGL code ([#7039](https://github.com/mapbox/mapbox-gl-js/pull/7039))
- Add WebGL face culling for increased performance ([#7178](https://github.com/mapbox/mapbox-gl-js/pull/7178))
- Improve speed of expression evaluation ([#7334](https://github.com/mapbox/mapbox-gl-js/pull/7334))
- Automatically coerce to string for `concat` expression and `text-field` property ([#6190](https://github.com/mapbox/mapbox-gl-js/issues/6190), fixed by [#7280](https://github.com/mapbox/mapbox-gl-js/pull/7280))
- Add `fill-extrusion-vertical-gradient` property for controlling shading of fill extrusions ([#5768](https://github.com/mapbox/mapbox-gl-js/issues/5768), fixed by [#6841](https://github.com/mapbox/mapbox-gl-js/pull/6841))
- Add update functionality for images provided via `ImageSource` ([#4050](https://github.com/mapbox/mapbox-gl-js/issues/4050), fixed by [#7342](https://github.com/mapbox/mapbox-gl-js/pull/7342)) (h/t [@dcervelli](https://github.com/dcervelli))

### 🐛 Bug fixes

- **Expressions**
  - Fix expressions that use `log2` and `log10` in IE11 ([#7318](https://github.com/mapbox/mapbox-gl-js/issues/7318), fixed by [#7320](https://github.com/mapbox/mapbox-gl-js/pull/7320))
  - Fix `let` expression stripping expected type during parsing ([#7300](https://github.com/mapbox/mapbox-gl-js/issues/7300), fixed by [#7301](https://github.com/mapbox/mapbox-gl-js/pull/7301))
  - Fix superfluous wrapping of literals in `literal` expression ([#7336](https://github.com/mapbox/mapbox-gl-js/issues/7336), fixed by [#7337](https://github.com/mapbox/mapbox-gl-js/pull/7337))
  - Allow calling `to-color` on values that are already of type `Color` ([#7260](https://github.com/mapbox/mapbox-gl-js/pull/7260))
  - Fix `to-array` for empty arrays (([#7261](https://github.com/mapbox/mapbox-gl-js/pull/7261)))
  - Fix identity functions for `text-field` when using formatted text ([#7351](https://github.com/mapbox/mapbox-gl-js/pull/7351))
  - Fix coercion of `null` to `0` in `to-number` expression ([#7083](https://github.com/mapbox/mapbox-gl-js/issues/7083), fixed by [#7274](https://github.com/mapbox/mapbox-gl-js/pull/7274))
- **Canvas source**
  - Fix missing repeats of `CanvasSource` when it crosses the antimeridian ([#7273](https://github.com/mapbox/mapbox-gl-js/pull/7273))
  - Fix `CanvasSource` not respecting alpha values set on `canvas` element ([#7302](https://github.com/mapbox/mapbox-gl-js/issues/7302), fixed by [#7309](https://github.com/mapbox/mapbox-gl-js/pull/7309))
- **Rendering**
  - Fix rendering of fill extrusions with really high heights ([#7292](https://github.com/mapbox/mapbox-gl-js/pull/7292))
  - Fix an error where the map state wouldn't return to `loaded` after certain runtime styling changes when there were errored tiles in the viewport ([#7355](https://github.com/mapbox/mapbox-gl-js/pull/7355))
  - Fix errors when rendering symbol layers without symbols ([#7241](https://github.com/mapbox/mapbox-gl-js/issues/7241), fixed by [#7253](https://github.com/mapbox/mapbox-gl-js/pull/7253))
  - Don't fade in symbols with `*-allow-overlap: true` when panning into the viewport ([#7172](https://github.com/mapbox/mapbox-gl-js/issues/7172), fixed by[#7244](https://github.com/mapbox/mapbox-gl-js/pull/7244))
- **Library**
  - Fix disambiguation for `mouseover` event ([#7295](https://github.com/mapbox/mapbox-gl-js/issues/7295), fixed by [#7299](https://github.com/mapbox/mapbox-gl-js/pull/7299))
  - Fix silent failure of `getImage` if an SVG is requested ([#7312](https://github.com/mapbox/mapbox-gl-js/issues/7312), fixed by [#7313](https://github.com/mapbox/mapbox-gl-js/pull/7313))
  - Fix empty control group box shadow ([#7303](https://github.com/mapbox/mapbox-gl-js/issues/7303), fixed by [#7304](https://github.com/mapbox/mapbox-gl-js/pull/7304)) (h/t [Duder-onomy](https://github.com/Duder-onomy))
  - Fixed an issue where a wrong timestamp was sent for Mapbox turnstile events ([#7381](https://github.com/mapbox/mapbox-gl-js/pull/7381))
  - Fixed a bug that lead to attribution not showing up correctly in Internet Explorer ([#3945](https://github.com/mapbox/mapbox-gl-js/issues/3945), fixed by [#7391](https://github.com/mapbox/mapbox-gl-js/pull/7391))

## 0.49.0

September 6, 2018

### ⚠️ Breaking changes

- Use `client{Height/Width}` instead of `offset{Height/Width}` for map canvas sizing ([#6848](https://github.com/mapbox/mapbox-gl-js/issues/6848), fixed by [#7128](https://github.com/mapbox/mapbox-gl-js/pull/7128))

### 🐛 Bug fixes

- Fix [Top Issues list](https://mapbox.github.io/top-issues/#!mapbox/mapbox-gl-js) for mapbox-gl-js ([#7108](https://github.com/mapbox/mapbox-gl-js/issues/7108), fixed by [#7112](https://github.com/mapbox/mapbox-gl-js/pull/7112))
- Fix bug in which symbols with `icon-allow-overlap: true, text-allow-overlap: true, text-optional: false` would show icons when they shouldn't ([#7041](https://github.com/mapbox/mapbox-gl-js/pull/7041))
- Fix bug where the map would not stop at the exact zoom level requested by Map#FlyTo ([#7222](https://github.com/mapbox/mapbox-gl-js/issues/7222)) ([#7223](https://github.com/mapbox/mapbox-gl-js/pull/7223)) (h/t [@benoitbzl](https://github.com/benoitbzl))
- Keep map centered on the center point of a multi-touch gesture when zooming ([#6722](https://github.com/mapbox/mapbox-gl-js/issues/6722)) ([#7191](https://github.com/mapbox/mapbox-gl-js/pull/7191)) (h/t [pakastin](https://github.com/pakastin))
- Update the style-spec's old `gl-style-migrate` script to include conversion of legacy functions and filters to their expression equivalents ([#6927](https://github.com/mapbox/mapbox-gl-js/issues/6927), fixed by [#7095](https://github.com/mapbox/mapbox-gl-js/pull/7095))
- Fix `icon-size` for small data-driven values ([#7125](https://github.com/mapbox/mapbox-gl-js/pull/7125))
- Fix bug in the way AJAX requests load local files on iOS web view ([#6610](https://github.com/mapbox/mapbox-gl-js/pull/6610)) (h/t [oscarfonts](https://github.com/oscarfonts))
- Fix bug in which canvas sources would not render in world wrapped tiles at the edge of the viewport ([#7271]https://github.com/mapbox/mapbox-gl-js/issues/7271), fixed by [#7273](https://github.com/mapbox/mapbox-gl-js/pull/7273))

### ✨ Features and improvements

- Performance updates:
  - Improve time to first render by updating how feature ID maps are transferred to the main thread ([#7110](https://github.com/mapbox/mapbox-gl-js/issues/7110), fixed by [#7132](https://github.com/mapbox/mapbox-gl-js/pull/7132))
  - Reduce size of JSON transmitted from worker thread to main thread ([#7124](https://github.com/mapbox/mapbox-gl-js/pull/7124))
  - Improve image/glyph atlas packing algorithm ([#7171](https://github.com/mapbox/mapbox-gl-js/pull/7171))
  - Use murmur hash on symbol instance keys to reduce worker transfer costs ([#7127](https://github.com/mapbox/mapbox-gl-js/pull/7127))
- Add GL state management for uniforms ([#6018](https://github.com/mapbox/mapbox-gl-js/pull/6018))
- Add `symbol-z-order` symbol layout property to style spec ([#7219](https://github.com/mapbox/mapbox-gl-js/pull/7219))
- Implement data-driven styling support for `*-pattern properties` ([#6289](https://github.com/mapbox/mapbox-gl-js/pull/6289))
- Add `Map#fitScreenCoordinates` which fits viewport to two points, similar to `Map#fitBounds` but uses screen coordinates and supports non-zero map bearings ([#6894](https://github.com/mapbox/mapbox-gl-js/pull/6894))
- Re-implement LAB/HSL color space interpolation for expressions ([#5326](https://github.com/mapbox/mapbox-gl-js/issues/5326), fixed by [#7123](https://github.com/mapbox/mapbox-gl-js/pull/7123))
- Enable benchmark testing for Mapbox styles ([#7047](https://github.com/mapbox/mapbox-gl-js/pull/7047))
- Allow `Map#setFeatureState` and `Map#getFeatureState` to accept numeric IDs ([#7106](https://github.com/mapbox/mapbox-gl-js/pull/7106)) (h/t [@bfrengley](https://github.com/bfrengley))

## 0.48.0

August 16, 2018

### ⚠️ Breaking changes

- Treat tiles that error with status 404 as empty renderable tiles to prevent rendering duplicate features in some sparse tilesets ([#6803](https://github.com/mapbox/mapbox-gl-js/pull/6803))

### 🐛 Bug fixes

- Fix issue where `text-max-angle` property was being calculated incorrectly internally, causing potential rendering errors when `"symbol-placement": line`
- Require `feature.id` when using `Map#setFeatureState` ([#6974](https://github.com/mapbox/mapbox-gl-js/pull/6974))
- Fix issue with removing the `GeolocateControl` when user location is being used ([#6977](https://github.com/mapbox/mapbox-gl-js/pull/6977)) (h/t [sergei-zelinsky](https://github.com/sergei-zelinsky))
- Fix memory leak caused by a failure to remove all controls added to the map ([#7042](https://github.com/mapbox/mapbox-gl-js/pull/7042))
- Fix bug where the build would fail when using mapbox-gl webpack 2 and UglifyJSPlugin ([#4359](https://github.com/mapbox/mapbox-gl-js/issues/4359), fixed by [#6956](https://api.github.com/repos/mapbox/mapbox-gl-js/pulls/6956))
- Fix bug where fitBounds called with coordinates outside the bounds of Web Mercator resulted in uncaught error ([#6906](https://github.com/mapbox/mapbox-gl-js/issues/6906), fixed by [#6918](https://api.github.com/repos/mapbox/mapbox-gl-js/pulls/6918))
- Fix bug wherein `Map#querySourceFeatures` was returning bad results on zooms > maxZoom ([#7061](https://github.com/mapbox/mapbox-gl-js/pull/7061))
- Relax typing for equality and order expressions ([#6459](https://github.com/mapbox/mapbox-gl-js/issues/6459), fixed by [#6961](https://api.github.com/repos/mapbox/mapbox-gl-js/pulls/6961))
- Fix bug where `queryPadding` for all layers in a source was set by the first layer, causing incorrect querying on other layers and, in some cases, incorrect firing of events associated with individual layers ([#6909](https://github.com/mapbox/mapbox-gl-js/pull/6909))

### ✨ Features and improvements

- Performance Improvements:
  - Stop unnecessary serialization of symbol source features. ([#7013](https://github.com/mapbox/mapbox-gl-js/pull/7013))
  - Optimize calculation for getting visible tile coordinates ([#6998](https://github.com/mapbox/mapbox-gl-js/pull/6998))
  - Improve performance of creating `{Glyph/Image}Atlas`es ([#7091](https://github.com/mapbox/mapbox-gl-js/pull/7091))
  - Optimize and simplify tile retention logic ([#6995](https://github.com/mapbox/mapbox-gl-js/pull/6995))
- Add a user turnstile event for users accessing Mapbox APIs ([#6980](https://github.com/mapbox/mapbox-gl-js/pull/6980))
- Add support for autogenerating feature ids for GeoJSON sources so they can be used more easily with the `Map#setFeatureState` API ([#7043](https://www.github.com/mapbox/mapbox-gl-js/pull/7043))) ([#7091](https://github.com/mapbox/mapbox-gl-js/pull/7091))
- Add ability to style symbol layers labels with multiple fonts and text sizes via `"format"` expression ([#6994](https://www.github.com/mapbox/mapbox-gl-js/pull/6994))
- Add customAttribution option to AttributionControl ([#7033](https://github.com/mapbox/mapbox-gl-js/pull/7033)) (h/t [mklopets](https://github.com/mklopets))
- Publish Flow type definitions alongside compiled bundle ([#7079](https://api.github.com/repos/mapbox/mapbox-gl-js/pulls/7079))
- Introduce symbol cross fading when crossing integer zoom levels to prevent labels from disappearing before newly loaded tiles' labels can be rendered ([#6951](https://github.com/mapbox/mapbox-gl-js/pull/6951))
- Improvements in label collision detection ([#6925](https://api.github.com/repos/mapbox/mapbox-gl-js/pulls/6925)))

## 0.47.0

### ✨ Features and improvements

- Add configurable drag pan threshold ([#6809](https://github.com/mapbox/mapbox-gl-js/pull/6809)) (h/t [msbarry](https://github.com/msbarry))
- Add `raster-resampling` raster paint property ([#6411](https://github.com/mapbox/mapbox-gl-js/pull/6411)) (h/t [@andrewharvey](https://github.com/andrewharvey))
- Add `symbol-placement: line-center` ([#6821](https://github.com/mapbox/mapbox-gl-js/pull/6821))
- Add methods for inspecting GeoJSON clusters ([#3318](https://github.com/mapbox/mapbox-gl-js/issues/3318), fixed by [#6829](https://github.com/mapbox/mapbox-gl-js/pull/6829))
- Add warning to geolocate control when unsupported ([#6923](https://github.com/mapbox/mapbox-gl-js/pull/6923)) (h/t [@aendrew](https://github.com/aendrew))
- Upgrade geojson-vt to 3.1.4 ([#6942](https://github.com/mapbox/mapbox-gl-js/pull/6942))
- Include link to license in compiled bundle ([#6975](https://github.com/mapbox/mapbox-gl-js/pull/6975))

### 🐛 Bug fixes

- Use updateData instead of re-creating buffers for repopulated paint arrays ([#6853](https://github.com/mapbox/mapbox-gl-js/pull/6853))
- Fix ScrollZoom handler setting tr.zoom = NaN ([#6924](https://github.com/mapbox/mapbox-gl-js/pull/6924))
  - Failed to invert matrix error ([#6486](https://github.com/mapbox/mapbox-gl-js/issues/6486), fixed by [#6924](https://github.com/mapbox/mapbox-gl-js/pull/6924))
  - Fixing matrix errors ([#6782](https://github.com/mapbox/mapbox-gl-js/issues/6782), fixed by [#6924](https://github.com/mapbox/mapbox-gl-js/pull/6924))
- Fix heatmap tile clipping when layers are ordered above it ([#6806](https://github.com/mapbox/mapbox-gl-js/issues/6806), fixed by [#6807](https://github.com/mapbox/mapbox-gl-js/pull/6807))
- Fix video source in safari (macOS and iOS) ([#6443](https://github.com/mapbox/mapbox-gl-js/issues/6443), fixed by [#6811](https://github.com/mapbox/mapbox-gl-js/pull/6811))
- Do not reload errored tiles ([#6813](https://github.com/mapbox/mapbox-gl-js/pull/6813))
- Fix send / remove timing bug in Dispatcher ([#6756](https://github.com/mapbox/mapbox-gl-js/pull/6756), fixed by [#6826](https://github.com/mapbox/mapbox-gl-js/pull/6826))
- Fix flyTo not zooming to exact given zoom ([#6828](https://github.com/mapbox/mapbox-gl-js/pull/6828))
- Don't stop animation on map resize ([#6636](https://github.com/mapbox/mapbox-gl-js/pull/6636))
- Fix map.getBounds() with rotated map ([#6875](https://github.com/mapbox/mapbox-gl-js/pull/6875)) (h/t [zoltan-mihalyi](https://github.com/zoltan-mihalyi))
- Support collators in feature filter expressions. ([#6929](https://github.com/mapbox/mapbox-gl-js/pull/6929))
- Fix Webpack production mode compatibility ([#6981](https://github.com/mapbox/mapbox-gl-js/pull/6981))

## 0.46.0

### ⚠️ Breaking changes

- Align implicit type casting behavior of `match` expressions with with `case/==` ([#6684](https://github.com/mapbox/mapbox-gl-js/pull/6684))

### ✨ Features and improvements

- :tada: Add `Map#setFeatureState` and `feature-state` expression to support interactive styling ([#6263](https://github.com/mapbox/mapbox-gl-js/pull/6263))
- Create draggable `Marker` with `setDraggable` ([#6687](https://github.com/mapbox/mapbox-gl-js/pull/6687))
- Add `Map#listImages` for listing all currently active sprites/images ([#6381](https://github.com/mapbox/mapbox-gl-js/issues/6381))
- Add "crossSourceCollisions" option to disable cross-source collision detection ([#6566](https://github.com/mapbox/mapbox-gl-js/pull/6566))
- Handle `text/icon-rotate` for symbols with `symbol-placement: point` ([#6075](https://github.com/mapbox/mapbox-gl-js/issues/6075))
- Automatically compact Mapbox wordmark on narrow maps. ([#4282](https://github.com/mapbox/mapbox-gl-js/issues/4282)) (h/t [@andrewharvey](https://github.com/andrewharvey))
- Only show compacted AttributionControl on interactive displays ([#6506](https://github.com/mapbox/mapbox-gl-js/pull/6506)) (h/t [@andrewharvey](https://github.com/andrewharvey))
- Use postcss to inline svg files into css, reduce size of mapbox-gl.css ([#6513](https://github.com/mapbox/mapbox-gl-js/pull/6513)) (h/t [@andrewharvey](https://github.com/andrewharvey))
- Add support for GeoJSON attribution ([#6364](https://github.com/mapbox/mapbox-gl-js/pull/6364)) (h/t [@andrewharvey](https://github.com/andrewharvey))
- Add instructions for running individual unit and render tests ([#6686](https://github.com/mapbox/mapbox-gl-js/pull/6686))
- Make Map constructor fail if WebGL init fails. ([#6744](https://github.com/mapbox/mapbox-gl-js/pull/6744)) (h/t [uforic](https://github.com/uforic))
- Add browser fallback code for `collectResourceTiming: true` in web workers ([#6721](https://github.com/mapbox/mapbox-gl-js/pull/6721))
- Remove ignored usage of gl.lineWidth ([#5541](https://github.com/mapbox/mapbox-gl-js/pull/5541))
- Split new bounds calculation out of fitBounds into new method ([#6683](https://github.com/mapbox/mapbox-gl-js/pull/6683))
- Allow integration tests to be organized in an arbitrarily deep directory structure ([#3920](https://github.com/mapbox/mapbox-gl-js/issues/3920))
- Make "Missing Mapbox GL JS CSS" a console warning ([#5786](https://github.com/mapbox/mapbox-gl-js/issues/5786))
- Add rel="noopener" to Mapbox attribution link. ([#6729](https://github.com/mapbox/mapbox-gl-js/pull/6729)) (h/t [gorbypark](https://github.com/gorbypark))
- Update to deep equality check in example code ([#6599](https://github.com/mapbox/mapbox-gl-js/pull/6599)) (h/t [jonsadka](https://github.com/jonsadka))
- Upgrades!
  - Upgrade ESM dependency to ^3.0.39 ([#6750](https://github.com/mapbox/mapbox-gl-js/pull/6750))
  - Ditch gl-matrix fork in favor of the original package ([#6751](https://github.com/mapbox/mapbox-gl-js/pull/6751))
  - Update to latest sinon ([#6771](https://github.com/mapbox/mapbox-gl-js/pull/6771))
  - Upgrade to Flow 0.69 ([#6594](https://github.com/mapbox/mapbox-gl-js/pull/6594))
  - Update to mapbox-gl-supported 1.4.0 ([#6773](https://github.com/mapbox/mapbox-gl-js/pull/6773))

### 🐛 Bug fixes

- `collectResourceTiming: true` generates error on iOS9 Safari, IE 11 ([#6690](https://github.com/mapbox/mapbox-gl-js/issues/6690))
- Fix PopupOptions flow type declarations ([#6670](https://github.com/mapbox/mapbox-gl-js/pull/6670)) (h/t [TimPetricola](https://github.com/TimPetricola))
- Add className option to Popup constructor ([#6502](https://github.com/mapbox/mapbox-gl-js/pull/6502)) (h/t [Ashot-KR](https://github.com/Ashot-KR))
- GeoJSON MultiLineStrings with `lineMetrics=true` only rendered first line ([#6649](https://github.com/mapbox/mapbox-gl-js/issues/6649))
- Provide target property for mouseenter/over/leave/out events ([#6623](https://github.com/mapbox/mapbox-gl-js/issues/6623))
- Don't break on sources whose name contains "." ([#6660](https://github.com/mapbox/mapbox-gl-js/issues/6660))
- Rotate and pitch with navigationControl broke in v0.45 ([#6650](https://github.com/mapbox/mapbox-gl-js/issues/6650))
- Zero-width lines remained visible ([#6769](https://github.com/mapbox/mapbox-gl-js/pull/6769))
- Heatmaps inappropriately clipped at tile boundaries ([#6806](https://github.com/mapbox/mapbox-gl-js/issues/6806))
- Use named exports for style-spec entrypoint module ([#6601](https://github.com/mapbox/mapbox-gl-js/issues/6601)
- Don't fire click event if default is prevented on mousedown for a drag event ([#6697](https://github.com/mapbox/mapbox-gl-js/pull/6697), fixes [#6642](https://github.com/mapbox/mapbox-gl-js/issues/6642))
- Double clicking to zoom in breaks map dragging/panning in Edge ([#6740](https://github.com/mapbox/mapbox-gl-js/issues/6740)) (h/t [GUI](https://github.com/GUI))
- \*-transition properties cannot be set with setPaintProperty() ([#6706](https://github.com/mapbox/mapbox-gl-js/issues/6706))
- Marker with `a` element does not open the url when clicked ([#6730](https://github.com/mapbox/mapbox-gl-js/issues/6730))
- `setRTLTextPlugin` fails with relative URLs ([#6719](https://github.com/mapbox/mapbox-gl-js/issues/6719))
- Collision detection incorrect for symbol layers that share the same layout properties ([#6548](https://github.com/mapbox/mapbox-gl-js/pull/6548))
- Fix a possible crash when calling queryRenderedFeatures after querySourceFeatures
  ([#6559](https://github.com/mapbox/mapbox-gl-js/pull/6559))
- Fix a collision detection issue that could cause labels to temporarily be placed too densely during rapid panning ([#5654](https://github.com/mapbox/mapbox-gl-js/issues/5654))

## 0.45.0

### ⚠️ Breaking changes

- `Evented#fire` and `Evented#listens` are now marked as private. Though `Evented` is still exported, and `fire` and `listens` are still functional, we encourage you to seek alternatives; a future version may remove their API accessibility or change its behavior. If you are writing a class that needs event emitting functionality, consider using [`EventEmitter`](https://nodejs.org/api/events.html#events_class_eventemitter) or similar libraries instead.
- The `"to-string"` expression operator now converts `null` to an empty string rather than to `"null"`. [#6534](https://github.com/mapbox/mapbox-gl-js/pull/6534)

### ✨ Features and improvements

- :rainbow: Add `line-gradient` property [#6303](https://github.com/mapbox/mapbox-gl-js/pull/6303)
- Add `abs`, `round`, `floor`, and `ceil` expression operators [#6496](https://github.com/mapbox/mapbox-gl-js/pull/6496)
- Add `collator` expression for controlling case and diacritic sensitivity in string comparisons [#6270](https://github.com/mapbox/mapbox-gl-js/pull/6270)
  - Rename `caseSensitive` and `diacriticSensitive` expressions to `case-sensitive` and `diacritic-sensitive` for consistency [#6598](https://github.com/mapbox/mapbox-gl-js/pull/6598)
  - Prevent `collator` expressions for evaluating as constant to account for potential environment-specific differences in expression evaluation [#6596](https://github.com/mapbox/mapbox-gl-js/pull/6596)
- Add CSS linting to test suite (h/t [@jasonbarry](https://github.com/jasonbarry))) [#6071](https://github.com/mapbox/mapbox-gl-js/pull/6071)
- Add support for configurable maxzoom in `raster-dem` tilesets [#6103](https://github.com/mapbox/mapbox-gl-js/pull/6103)
- Add `Map#isZooming` and `Map#isRotating` methods [#6128](https://github.com/mapbox/mapbox-gl-js/pull/6128), [#6183](https://github.com/mapbox/mapbox-gl-js/pull/6183)
- Add support for Mapzen Terrarium tiles in `raster-dem` sources [#6110](https://github.com/mapbox/mapbox-gl-js/pull/6110)
- Add `preventDefault` method on `mousedown`, `touchstart`, and `dblclick` events [#6218](https://github.com/mapbox/mapbox-gl-js/pull/6218)
- Add `originalEvent` property on `zoomend` and `moveend` for user-initiated scroll events (h/t [@stepankuzmin](https://github.com/stepankuzmin))) [#6175](https://github.com/mapbox/mapbox-gl-js/pull/6175)
- Accept arguments of type `value` in [`"length"` expressions](https://www.mapbox.com/mapbox-gl-js/style-spec/#expressions-length) [#6244](https://github.com/mapbox/mapbox-gl-js/pull/6244)
- Introduce `MapWheelEvent`[#6237](https://github.com/mapbox/mapbox-gl-js/pull/6237)
- Add setter for `ScaleControl` units (h/t [@ryanhamley](https://github.com/ryanhamley))) [#6138](https://github.com/mapbox/mapbox-gl-js/pull/6138), [#6274](https://github.com/mapbox/mapbox-gl-js/pull/6274)
- Add `open` event for `Popup` [#6311](https://github.com/mapbox/mapbox-gl-js/pull/6311)
- Explicit `"object"` type assertions are no longer required when using expressions [#6235](https://github.com/mapbox/mapbox-gl-js/pull/6235)
- Add `anchor` option to `Marker` [#6350](https://github.com/mapbox/mapbox-gl-js/pull/6350)
- `HTMLElement` is now passed to `Marker` as part of the `options` object, but the old function signature is still supported for backwards compatibility [#6356](https://github.com/mapbox/mapbox-gl-js/pull/6356)
- Add support for custom colors when using the default `Marker` SVG element (h/t [@andrewharvey](https://github.com/andrewharvey))) [#6416](https://github.com/mapbox/mapbox-gl-js/pull/6416)
- Allow `CanvasSource` initialization from `HTMLElement` [#6424](https://github.com/mapbox/mapbox-gl-js/pull/6424)
- Add `is-supported-script` expression [#6260](https://github.com/mapbox/mapbox-gl-js/pull/6260)

### 🐛 Bug fixes

- Align `raster-dem` tiles to pixel grid to eliminate blurry rendering on some devices [#6059](https://github.com/mapbox/mapbox-gl-js/pull/6059)
- Fix label collision circle debug drawing on overzoomed tiles [#6073](https://github.com/mapbox/mapbox-gl-js/pull/6073)
- Improve error reporting for some failed requests [#6126](https://github.com/mapbox/mapbox-gl-js/pull/6126), [#6032](https://github.com/mapbox/mapbox-gl-js/pull/6032)
- Fix several `Map#queryRenderedFeatures` bugs:
  - account for `{text, icon}-offset` when querying[#6135](https://github.com/mapbox/mapbox-gl-js/pull/6135)
  - correctly query features that extend across tile boundaries [#5756](https://github.com/mapbox/mapbox-gl-js/pull/6283)
  - fix querying of `circle` layer features with `-pitch-scaling: 'viewport'` or `-pitch-alignment: 'map'` [#6036](https://github.com/mapbox/mapbox-gl-js/pull/6036)
  - eliminate flicker effects when using query results to set a hover effect by switching from tile-based to viewport-based symbol querying [#6497](https://github.com/mapbox/mapbox-gl-js/pull/6497)
- Preserve browser history state when updating the `Map` hash [#6140](https://github.com/mapbox/mapbox-gl-js/pull/6140)
- Fix undefined behavior when `Map#addLayer` is invoked with an `id` of a preexisting layer [#6147](https://github.com/mapbox/mapbox-gl-js/pull/6147)
- Fix bug where `icon-image` would not be rendered if `text-field` is an empty string [#6164](https://github.com/mapbox/mapbox-gl-js/pull/6164)
- Ensure all camera methods fire `rotatestart` and `rotateend` events [#6187](https://github.com/mapbox/mapbox-gl-js/pull/6187)
- Always hide duplicate labels [#6166](https://github.com/mapbox/mapbox-gl-js/pull/6166)
- Fix `DragHandler` bugs where a left-button mouse click would end a right-button drag rotate and a drag gesture would not end if the control key is down on `mouseup` [#6193](https://github.com/mapbox/mapbox-gl-js/pull/6193)
- Add support for calling `{DragPanHandler, DragRotateHandler}#disable` while a gesture is in progress [#6232](https://github.com/mapbox/mapbox-gl-js/pull/6232)
- Fix `GeolocateControl` user location dot sizing when `Map`'s `<div>` inherits `box-sizing: border-box;` (h/t [@andrewharvey](https://github.com/andrewharvey))) [#6227](https://github.com/mapbox/mapbox-gl-js/pull/6232)
- Fix bug causing an off-by-one error in `array` expression error messages (h/t [@drewbo](https://github.com/drewbo))) [#6269](https://github.com/mapbox/mapbox-gl-js/pull/6269)
- Improve error message when an invalid access token triggers a 401 error [#6283](https://github.com/mapbox/mapbox-gl-js/pull/6283)
- Fix bug where lines with `line-width` larger than the sprite height of the `line-pattern` property would render other sprite images [#6246](https://github.com/mapbox/mapbox-gl-js/pull/6246)
- Fix broken touch events for `DragPanHandler` on mobile using Edge (note that zoom/rotate/pitch handlers still do not support Edge touch events [#1928](https://github.com/mapbox/mapbox-gl-js/pull/1928)) [#6325](https://github.com/mapbox/mapbox-gl-js/pull/6325)
- Fix race condition in `VectorTileWorkerSource#reloadTile` causing a rendering timeout [#6308](https://github.com/mapbox/mapbox-gl-js/issues/6308)
- Fix bug causing redundant `gl.stencilFunc` calls due to incorrect state checking (h/t [@yangdonglai](https://github.com/yangdonglai))) [#6330](https://github.com/mapbox/mapbox-gl-js/pull/6330)
- Fix bug where `mousedown` or `touchstart` would cancel camera animations in non-interactive maps [#6338](https://github.com/mapbox/mapbox-gl-js/pull/6338)
- Fix bug causing a full-screen flicker when the map is pitched and a symbol layer uses non-zero `text-translate` [#6365](https://github.com/mapbox/mapbox-gl-js/issues/6365)
- Fix bug in `to-rgba` expression causing division by zero [#6388](https://github.com/mapbox/mapbox-gl-js/pull/6388)
- Fix bug in cross-fading for `*-pattern` properties with non-integer zoom stops [#6430](https://github.com/mapbox/mapbox-gl-js/pull/6430)
- Fix bug where calling `Map#remove` on a map with constructor option `hash: true` throws an error (h/t [@allthesignals](https://github.com/allthesignals))) [#6490](https://github.com/mapbox/mapbox-gl-js/pull/6497)
- Fix bug causing flickering when panning across the anti-meridian [#6438](https://github.com/mapbox/mapbox-gl-js/pull/6438)
- Fix error when using tiles of non-power-of-two size [#6444](https://github.com/mapbox/mapbox-gl-js/pull/6444)
- Fix bug causing `Map#moveLayer(layerId, beforeId)` to remove the layer when `layerId === beforeId` [#6542](https://github.com/mapbox/mapbox-gl-js/pull/6542)

* Fix Rollup build for style-spec module [#6575](https://github.com/mapbox/mapbox-gl-js/pull/6575)
* Fix bug causing `Map#querySourceFeatures` to throw an `Uncaught TypeError`(https://github.com/mapbox/mapbox-gl-js/pull/6555)
* Fix issue where label collision detection was inaccurate for some symbol layers that shared layout properties with another layer [#6558](https://github.com/mapbox/mapbox-gl-js/pull/6558)
* Restore `target` property for `mouse{enter,over,leave,out}` events [#6623](https://github.com/mapbox/mapbox-gl-js/pull/6623)

## 0.44.2

### 🐛 Bug fixes

- Workaround a breaking change in Safari causing page to scroll/zoom in response to user actions intended to pan/zoom the map [#6095](https://github.com/mapbox/mapbox-gl-js/issues/6095). (N.B., not to be confused with the workaround from April 2017 dealing with the same breaking change in Chrome [#4259](https://github.com/mapbox/mapbox-gl-js/issues/6095). See also https://github.com/WICG/interventions/issues/18, https://bugs.webkit.org/show_bug.cgi?id=182521, https://bugs.chromium.org/p/chromium/issues/detail?id=639227 .)

## 0.44.1

### 🐛 Bug fixes

- Fix bug causing features from symbol layers to be omitted from `map.queryRenderedFeatures()` [#6074](https://github.com/mapbox/mapbox-gl-js/issues/6074)
- Fix error triggered by simultaneous scroll-zooming and drag-panning. [#6106](https://github.com/mapbox/mapbox-gl-js/issues/6106)
- Fix bug wherein drag-panning failed to resume after a brief pause [#6063](https://github.com/mapbox/mapbox-gl-js/issues/6063)

## 0.44.0

### ✨ Features and improvements

- The CSP policy of a page using mapbox-gl-js no longer needs to include `script-src 'unsafe-eval'` [#559](https://github.com/mapbox/mapbox-gl-js/issues/559)
- Add `LngLatBounds#isEmpty()` method [#5917](https://github.com/mapbox/mapbox-gl-js/pull/5917)
- Updated to flow 0.62.0 [#5923](https://github.com/mapbox/mapbox-gl-js/issues/5923)
- Make compass and zoom controls optional ([#5348](https://github.com/mapbox/mapbox-gl-js/pull/5348)) (h/t [@matijs](https://github.com/matijs)))
- Add `collectResourceTiming` option to the enable collection of [Resource Timing](https://developer.mozilla.org/en-US/docs/Web/API/Resource_Timing_API/Using_the_Resource_Timing_API) data for requests that are made from Web Workers. ([#5948](https://github.com/mapbox/mapbox-gl-js/issues/5948))
- Improve user location dot appearance across browsers ([#5498](https://github.com/mapbox/mapbox-gl-js/pull/5498)) (h/t [@jasonbarry](https://github.com/jasonbarry)))

### 🐛 Bug fixes

- Fix error triggered by `==` and `!=` expressions [#5947](https://github.com/mapbox/mapbox-gl-js/issues/5947)
- Image sources honor `renderWorldCopies` [#5932](https://github.com/mapbox/mapbox-gl-js/pull/5932)
- Fix transitions to default fill-outline-color [#5953](https://github.com/mapbox/mapbox-gl-js/issues/5953)
- Fix transitions for light properties [#5982](https://github.com/mapbox/mapbox-gl-js/issues/5982)
- Fix minor symbol collisions on pitched maps [#5913](https://github.com/mapbox/mapbox-gl-js/pull/5913)
- Fix memory leaks after `Map#remove()` [#5943](https://github.com/mapbox/mapbox-gl-js/pull/5943), [#5951](https://github.com/mapbox/mapbox-gl-js/pull/5951)
- Fix bug wherein `GeoJSONSource#setData()` caused labels to fade out and back in ([#6002](https://github.com/mapbox/mapbox-gl-js/issues/6002))
- Fix bug that could cause incorrect collisions for labels placed very near to each other at low zoom levels ([#5993](https://github.com/mapbox/mapbox-gl-js/issues/5993))
- Fix bug causing `move` events to be fired out of sync with actual map movements ([#6005](https://github.com/mapbox/mapbox-gl-js/pull/6005))
- Fix bug wherein `Map` did not fire `mouseover` events ([#6000](https://github.com/mapbox/mapbox-gl-js/pull/6000)] (h/t [@jay-manday](https://github.com/jay-manday)))
- Fix bug causing blurry rendering of raster tiles ([#4552](https://github.com/mapbox/mapbox-gl-js/issues/4552))
- Fix potential memory leak caused by removing layers ([#5995](https://github.com/mapbox/mapbox-gl-js/issues/5995))
- Fix bug causing attribution icon to appear incorrectly in compact maps not using Mapbox data ([#6042](https://github.com/mapbox/mapbox-gl-js/pull/6042))
- Fix positioning of default marker element ([#6012](https://github.com/mapbox/mapbox-gl-js/pull/6012)) (h/t [@andrewharvey](https://github.com/andrewharvey)))

## 0.43.0 (December 21, 2017)

### ⚠️ Breaking changes

- It is now an error to attempt to remove a source that is in use [#5562](https://github.com/mapbox/mapbox-gl-js/pull/5562)
- It is now an error if the layer specified by the `before` parameter to `moveLayer` does not exist [#5679](https://github.com/mapbox/mapbox-gl-js/pull/5679)
- `"colorSpace": "hcl"` now uses shortest-path interpolation for hue [#5811](https://github.com/mapbox/mapbox-gl-js/issues/5811)

### ✨ Features and improvements

- Introduce client-side hillshading with `raster-dem` source type and `hillshade` layer type [#5286](https://github.com/mapbox/mapbox-gl-js/pull/5286)
- GeoJSON sources take 2x less memory and generate tiles 20%–100% faster [#5799](https://github.com/mapbox/mapbox-gl-js/pull/5799)
- Enable data-driven values for text-font [#5698](https://github.com/mapbox/mapbox-gl-js/pull/5698)
- Enable data-driven values for heatmap-radius [#5898](https://github.com/mapbox/mapbox-gl-js/pull/5898)
- Add getter and setter for offset on marker [#5759](https://github.com/mapbox/mapbox-gl-js/pull/5759)
- Add `Map#hasImage` [#5775](https://github.com/mapbox/mapbox-gl-js/pull/5775)
- Improve typing for `==` and `!=` expressions [#5840](https://github.com/mapbox/mapbox-gl-js/pull/5840)
- Made `coalesce` expressions more useful [#5755](https://github.com/mapbox/mapbox-gl-js/issues/5755)
- Enable implicit type assertions for array types [#5738](https://github.com/mapbox/mapbox-gl-js/pull/5738)
- Improve hash control precision [#5767](https://github.com/mapbox/mapbox-gl-js/pull/5767)
- `supported()` now returns false on old IE 11 versions that don't support Web Worker blob URLs [#5801](https://github.com/mapbox/mapbox-gl-js/pull/5801)
- Remove flow globals TileJSON and Transferable [#5668](https://github.com/mapbox/mapbox-gl-js/pull/5668)
- Improve performance of image, video, and canvas sources [#5845](https://github.com/mapbox/mapbox-gl-js/pull/5845)

### 🐛 Bug fixes

- Fix popups and markers lag during pan animation [#4670](https://github.com/mapbox/mapbox-gl-js/issues/4670)
- Fix fading of symbol layers caused by setData [#5716](https://github.com/mapbox/mapbox-gl-js/issues/5716)
- Fix behavior of `to-rgba` and `rgba` expressions [#5778](https://github.com/mapbox/mapbox-gl-js/pull/5778), [#5866](https://github.com/mapbox/mapbox-gl-js/pull/5866)
- Fix cross-fading of `*-pattern` and `line-dasharray` [#5791](https://github.com/mapbox/mapbox-gl-js/pull/5791)
- Fix `colorSpace` function property [#5843](https://github.com/mapbox/mapbox-gl-js/pull/5843)
- Fix style diffing when changing GeoJSON source properties [#5731](https://github.com/mapbox/mapbox-gl-js/issues/5731)
- Fix missing labels when zooming out from overzoomed tile [#5827](https://github.com/mapbox/mapbox-gl-js/issues/5827)
- Fix missing labels when zooming out and quickly using setData [#5837](https://github.com/mapbox/mapbox-gl-js/issues/5837)
- Handle NaN as input to step and interpolate expressions [#5757](https://github.com/mapbox/mapbox-gl-js/pull/5757)
- Clone property values on input and output [#5806](https://github.com/mapbox/mapbox-gl-js/pull/5806)
- Bump geojson-rewind dependency [#5769](https://github.com/mapbox/mapbox-gl-js/pull/5769)
- Allow setting Marker's popup before LngLat [#5893](https://github.com/mapbox/mapbox-gl-js/pull/5893)

## 0.42.2 (November 21, 2017)

### 🐛 Bug fixes

- Add box-sizing to the "mapboxgl-ctrl-scale"-class [#5715](https://github.com/mapbox/mapbox-gl-js/pull/5715)
- Fix rendering in Safari [#5712](https://github.com/mapbox/mapbox-gl-js/issues/5712)
- Fix "Cannot read property 'hasTransition' of undefined" error [#5714](https://github.com/mapbox/mapbox-gl-js/issues/5714)
- Fix misplaced raster tiles [#5713](https://github.com/mapbox/mapbox-gl-js/issues/5713)
- Fix raster tile fading [#5722](https://github.com/mapbox/mapbox-gl-js/issues/5722)
- Ensure that an unset filter is undefined rather than null [#5727](https://github.com/mapbox/mapbox-gl-js/pull/5727)
- Restore pitch-with-rotate to nav control [#5725](https://github.com/mapbox/mapbox-gl-js/pull/5725)
- Validate container option in map constructor [#5695](https://github.com/mapbox/mapbox-gl-js/pull/5695)
- Fix queryRenderedFeatures behavior for features displayed in multiple layers [#5172](https://github.com/mapbox/mapbox-gl-js/issues/5172)

## 0.42.1 (November 17, 2017)

### 🐛 Bug fixes

- Workaround for map flashing bug on Chrome 62+ with Intel Iris Graphics 6100 cards [#5704](https://github.com/mapbox/mapbox-gl-js/pull/5704)
- Rerender map when `map.showCollisionBoxes` is set to `false` [#5673](https://github.com/mapbox/mapbox-gl-js/pull/5673)
- Fix transitions from property default values [#5682](https://github.com/mapbox/mapbox-gl-js/pull/5682)
- Fix runtime updating of `heatmap-color` [#5682](https://github.com/mapbox/mapbox-gl-js/pull/5682)
- Fix mobile Safari `history.replaceState` error [#5613](https://github.com/mapbox/mapbox-gl-js/pull/5613)

### ✨ Features and improvements

- Provide default element for Marker class [#5661](https://github.com/mapbox/mapbox-gl-js/pull/5661)

## 0.42.0 (November 10, 2017)

### ⚠️ Breaking changes

- Require that `heatmap-color` use expressions instead of stop functions [#5624](https://github.com/mapbox/mapbox-gl-js/issues/5624)
- Remove support for validating and migrating v6 styles
- Remove support for validating v7 styles [#5604](https://github.com/mapbox/mapbox-gl-js/pull/5604)
- Remove support for including `{tokens}` in expressions for `text-field` and `icon-image` [#5599](https://github.com/mapbox/mapbox-gl-js/issues/5599)
- Split `curve` expression into `step` and `interpolate` expressions [#5542](https://github.com/mapbox/mapbox-gl-js/pull/5542)
- Disallow interpolation in expressions for `line-dasharray` [#5519](https://github.com/mapbox/mapbox-gl-js/pull/5519)

### ✨ Features and improvements

- Improve label collision detection [#5150](https://github.com/mapbox/mapbox-gl-js/pull/5150)
  - Labels from different sources will now collide with each other
  - Collisions caused by rotation and pitch are now smoothly transitioned with a fade
  - Improved algorithm for fewer erroneous collisions, denser label placement, and greater label stability during rotation
- Add `sqrt` expression [#5493](https://github.com/mapbox/mapbox-gl-js/pull/5493)

### 🐛 Bug fixes and error reporting improvements

- Fix viewport calculations for `fitBounds` when both zooming and padding change [#4846](https://github.com/mapbox/mapbox-gl-js/issues/4846)
- Fix WebGL "range out of bounds for buffer" error caused by sorted symbol layers [#5620](https://github.com/mapbox/mapbox-gl-js/issues/5620)
- Fix symbol fading across tile reloads [#5491](https://github.com/mapbox/mapbox-gl-js/issues/5491)
- Change tile rendering order to better match GL Native [#5601](https://github.com/mapbox/mapbox-gl-js/pull/5601)
- Ensure no errors are triggered when calling `queryRenderedFeatures` on a heatmap layer [#5594](https://github.com/mapbox/mapbox-gl-js/pull/5594)
- Fix bug causing `queryRenderedSymbols` to return results from different sources [#5554](https://github.com/mapbox/mapbox-gl-js/issues/5554)
- Fix CJK rendering issues [#5544](https://github.com/mapbox/mapbox-gl-js/issues/5544), [#5546](https://github.com/mapbox/mapbox-gl-js/issues/5546)
- Account for `circle-stroke-width` in `queryRenderedFeatures` [#5514](https://github.com/mapbox/mapbox-gl-js/pull/5514)
- Fix rendering of fill layers atop raster layers [#5513](https://github.com/mapbox/mapbox-gl-js/pull/5513)
- Fix rendering of circle layers with a `circle-stroke-opacity` of 0 [#5496](https://github.com/mapbox/mapbox-gl-js/issues/5496)
- Fix memory leak caused by actor callbacks [#5443](https://github.com/mapbox/mapbox-gl-js/issues/5443)
- Fix source cache size for raster sources with tile sizes other than 512px [#4313](https://github.com/mapbox/mapbox-gl-js/issues/4313)
- Validate that zoom expressions only appear at the top level of an expression [#5609](https://github.com/mapbox/mapbox-gl-js/issues/5609)
- Validate that step and interpolate expressions don't have any duplicate stops [#5605](https://github.com/mapbox/mapbox-gl-js/issues/5605)
- Fix rendering for `icon-text-fit` with a data-driven `text-size` [#5632](https://github.com/mapbox/mapbox-gl-js/pull/5632)
- Improve validation to catch uses of deprecated function syntax [#5667](https://github.com/mapbox/mapbox-gl-js/pull/5667)
- Permit altitude coordinates in `position` field in GeoJSON [#5608](https://github.com/mapbox/mapbox-gl-js/pull/5608)

## 0.41.0 (October 11, 2017)

### :warning: Breaking changes

- Removed support for paint classes [#3643](https://github.com/mapbox/mapbox-gl-js/pull/3643). Instead, use runtime styling APIs or `Map#setStyle`.
- Reverted the `canvas` source `contextType` option added in 0.40.0 [#5449](https://github.com/mapbox/mapbox-gl-js/pull/5449)

### :bug: Bug fixes

- Clip raster tiles to avoid tile overlap [#5105](https://github.com/mapbox/mapbox-gl-js/pull/5105)
- Guard for offset edgecase in flyTo [#5331](https://github.com/mapbox/mapbox-gl-js/pull/5331)
- Ensure the map is updated after the sprite loads [#5367](https://github.com/mapbox/mapbox-gl-js/pull/5367)
- Limit animation duration on flyTo with maxDuration option [#5349](https://github.com/mapbox/mapbox-gl-js/pull/5349)
- Make double-tapping on make zoom in by a factor of 2 on iOS [#5274](https://github.com/mapbox/mapbox-gl-js/pull/5274)
- Fix rendering error with translucent raster tiles [#5380](https://github.com/mapbox/mapbox-gl-js/pull/5380)
- Error if invalid 'before' argument is passed to Map#addLayer [#5401](https://github.com/mapbox/mapbox-gl-js/pull/5401)
- Revert CanvasSource intermediary image buffer fix [#5449](https://github.com/mapbox/mapbox-gl-js/pull/5449)

### :sparkles: Features and improvements

- Use setData operation when diffing geojson sources [#5332](https://github.com/mapbox/mapbox-gl-js/pull/5332)
- Return early from draw calls on layers where opacity=0 [#5429](https://github.com/mapbox/mapbox-gl-js/pull/5429)
- A [heatmap](https://www.mapbox.com/mapbox-gl-js/example/heatmap-layer/) layer type is now available. This layer type allows you to visualize and explore massive datasets of points, reflecting the shape and density of data well while also looking beautiful. See [the blog post](https://blog.mapbox.com/sneak-peek-at-heatmaps-in-mapbox-gl-73b41d4b16ae) for further details.
  ![](https://cdn-images-1.medium.com/max/1600/1*Dme5MAgdA3pYdTRHUQzvLw.png)
- The value of a style property or filter can now be an [expression](http://www.mapbox.com/mapbox-gl-js/style-spec/#expressions). Expressions are a way of doing data-driven and zoom-driven styling that provides more flexibility and control, and unifies property and filter syntax.

  Previously, data-driven and zoom-driven styling relied on stop functions: you specify a feature property and a set of input-output pairs that essentially define a “scale” for how the style should be calculated based on the feature property. For example, the following would set circle colors on a green-to-red scale based on the value of `feature.properties.population`:

  ```
  "circle-color": {
    "property": "population",
    "stops": [
      [0, "green"],
      [1000000, "red"]
    ]
  }
  ```

  This approach is powerful, but we’ve seen a number of use cases that stop functions don't satisfy. Expressions provide the flexibility to address use cases like these:

  **Multiple feature properties**
  Using more than one feature property to calculate a given style property. E.g., styling land polygon colors based on both `feature.properties.land_use_category` and `feature.properties.elevation`.

  **Arithmetic**
  For some use cases it’s necessary to do some arithmetic on the input data. One example is sizing circles to represent quantitative data. Since a circle’s visual size on the screen is really its area (and A=πr^2), the right way to scale `circle-radius` is `square_root(feature.properties.input_data_value)`. Another example is unit conversions: feature data may include properties that are in some particular unit. Displaying such data in units appropriate to, say, a user’s preference or location, requires being able to do simple arithmetic (multiplication, division) on whatever value is in the data.

  **Conditional logic**
  This is a big one: basic if-then logic, for example to decide exactly what text to display for a label based on which properties are available in the feature or even the length of the name. A key example of this is properly supporting bilingual labels, where we have to decide whether to show local + English, local-only, or English-only, based on the data that’s available for each feature.

  **String manipulation**
  More dynamic control over label text with things like uppercase/lowercase/title case transforms, localized number formatting, etc. Without this functionality, crafting and iterating on label content entails a large data-prep burden.

  **Filters**
  Style layer filters had similar limitations. Moreover, they use a different syntax, even though their job is very similar to that of data-driven styling functions: filters say, “here’s how to look at a feature and decide whether to draw it,” and data-driven style functions say, “here’s how to look at a feature and decide how to size/color/place it.” Expressions provide a unified syntax for defining parts of a style that need to be calculated dynamically from feature data.

  For information on the syntax and behavior of expressions, please see [the documentation](http://www.mapbox.com/mapbox-gl-js/style-spec/#expressions).

### :wrench: Development workflow improvements

- Made the performance benchmarking runner more informative and statistically robust

## 0.40.1 (September 18, 2017)

### :bug: Bug fixes

- Fix bug causing flicker when zooming in on overzoomed tiles [#5295](https://github.com/mapbox/mapbox-gl-js/pull/5295)
- Remove erroneous call to Tile#redoPlacement for zoom-only or low pitch camera changes [#5284](https://github.com/mapbox/mapbox-gl-js/pull/5284)
- Fix bug where `CanvasSource` coordinates were flipped and improve performance for non-animated `CanvasSource`s [#5303](https://github.com/mapbox/mapbox-gl-js/pull/5303)
- Fix bug causing map not to render on some cases on Internet Explorer 11 [#5321](https://github.com/mapbox/mapbox-gl-js/pull/5321)
- Remove upper limit on `fill-extrusion-height` property [#5320](https://github.com/mapbox/mapbox-gl-js/pull/5320)

## 0.40.0 (September 13, 2017)

### :warning: Breaking changes

- `Map#addImage` now requires the image as an `HTMLImageElement`, `ImageData`, or object with `width`, `height`, and
  `data` properties with the same format as `ImageData`. It no longer accepts a raw `ArrayBufferView` in the second
  argument and `width` and `height` options in the third argument.
- `canvas` sources now require a `contextType` option specifying the drawing context associated with the source canvas. [#5155](https://github.com/mapbox/mapbox-gl-js/pull/5155)

### :sparkles: Features and improvements

- Correct rendering for multiple `fill-extrusion` layers on the same map [#5101](https://github.com/mapbox/mapbox-gl-js/pull/5101)
- Add an `icon-anchor` property to symbol layers [#5183](https://github.com/mapbox/mapbox-gl-js/pull/5183)
- Add a per-map `transformRequest` option, allowing users to provide a callback that transforms resource request URLs [#5021](https://github.com/mapbox/mapbox-gl-js/pull/5021)
- Add data-driven styling support for
  - `text-max-width` [#5067](https://github.com/mapbox/mapbox-gl-js/pull/5067)
  - `text-letter-spacing` [#5071](https://github.com/mapbox/mapbox-gl-js/pull/5071)
  - `line-join` [#5020](https://github.com/mapbox/mapbox-gl-js/pull/5020)
- Add support for SDF icons in `Map#addImage()` [#5181](https://github.com/mapbox/mapbox-gl-js/pull/5181)
- Added nautical miles unit to ScaleControl [#5238](https://github.com/mapbox/mapbox-gl-js/pull/5238) (h/t [@fmairesse](https://github.com/fmairesse)))
- Eliminate the map-wide limit on the number of glyphs and sprites that may be used in a style [#141](https://github.com/mapbox/mapbox-gl-js/issues/141). (Fixed by [#5190](https://github.com/mapbox/mapbox-gl-js/pull/5190), see also [mapbox-gl-native[#9213](https://github.com/mapbox/mapbox-gl-js/issues/9213)](https://github.com/mapbox/mapbox-gl-native/pull/9213)
- Numerous performance optimizations (including [#5108](https://github.com/mapbox/mapbox-gl-js/pull/5108) h/t [@pirxpilot](https://github.com/pirxpilot)))

### :bug: Bug fixes

- Add missing documentation for mouseenter, mouseover, mouseleave events [#4772](https://github.com/mapbox/mapbox-gl-js/issues/4772)
- Add missing documentation for `Marker#getElement()` method [#5242](https://github.com/mapbox/mapbox-gl-js/pull/5242)
- Fix bug wherein removing canvas source with animate=true leaves map in render loop [#5097](https://github.com/mapbox/mapbox-gl-js/issues/5097)
- Fix fullscreen detection on Firefox [#5272](https://github.com/mapbox/mapbox-gl-js/pull/5272)
- Fix z-fighting on overlapping fills within the same layer [#3320](https://github.com/mapbox/mapbox-gl-js/issues/3320)
- Fix handling of fractional values for `layer.minzoom` [#2929](https://github.com/mapbox/mapbox-gl-js/issues/2929)
- Clarify coordinate ordering in documentation for `center` option [#5042](https://github.com/mapbox/mapbox-gl-js/pull/5042) (h/t [@karthikb351](https://github.com/karthikb351)))
- Fix output of stop functions where two stops have the same input value [#5020](https://github.com/mapbox/mapbox-gl-js/pull/5020) (h/t [@edpop](https://github.com/edpop))
- Fix bug wherein using `Map#addLayer()` with an inline source would mutate its input [#4040](https://github.com/mapbox/mapbox-gl-js/issues/4040)
- Fix invalid css keyframes selector [#5075](https://github.com/mapbox/mapbox-gl-js/pull/5075) (h/t [@aar0nr](https://github.com/aar0nr)))
- Fix GPU-specific bug wherein canvas sources caused an error [#4262](https://github.com/mapbox/mapbox-gl-js/issues/4262)
- Fix a race condition in symbol layer handling that caused sporadic uncaught errors [#5185](https://github.com/mapbox/mapbox-gl-js/pull/5185)
- Fix bug causing line labels to render incorrectly on overzoomed tiles [#5120](https://github.com/mapbox/mapbox-gl-js/pull/5120)
- Fix bug wherein `NavigationControl` triggered mouse events unexpectedly [#5148](https://github.com/mapbox/mapbox-gl-js/issues/5148)
- Fix bug wherein clicking on the `NavigationControl` compass caused an error in IE 11 [#4784](https://github.com/mapbox/mapbox-gl-js/issues/4784)
- Remove dependency on GPL-3-licensed `fast-stable-stringify` module [#5152](https://github.com/mapbox/mapbox-gl-js/issues/5152)
- Fix bug wherein layer-specific an event listener produced an error after its target layer was removed from the map [#5145](https://github.com/mapbox/mapbox-gl-js/issues/5145)
- Fix `Marker#togglePopup()` failing to return the marker instance [#5116](https://github.com/mapbox/mapbox-gl-js/issues/5116)
- Fix bug wherein a marker's position failed to adapt to the marker element's size changing [#5133](https://github.com/mapbox/mapbox-gl-js/issues/5133)
- Fix rendering bug affecting Broadcom GPUs [#5073](https://github.com/mapbox/mapbox-gl-js/pull/5073)

### :wrench: Development workflow improvements

- Add (and now require) Flow type annotations throughout the majority of the codebase.
- Migrate to CircleCI 2.0 [#4939](https://github.com/mapbox/mapbox-gl-js/pull/4939)

## 0.39.1 (July 24, 2017)

### :bug: Bug fixes

- Fix packaging issue in 0.39.0 [#5025](https://github.com/mapbox/mapbox-gl-js/issues/5025)
- Correctly evaluate enum-based identity functions [#5023](https://github.com/mapbox/mapbox-gl-js/issues/5023)

## 0.39.0 (July 21, 2017)

### :warning: Breaking changes

- `GeolocateControl` breaking changes [#4479](https://github.com/mapbox/mapbox-gl-js/pull/4479)
  - The option `watchPosition` has been replaced with `trackUserLocation`
  - The camera operation has changed from `jumpTo` (not animated) to `fitBounds` (animated). An effect of this is the map pitch is no longer reset, although the bearing is still reset to 0.
  - The accuracy of the geolocation provided by the device is used to set the view (previously it was fixed at zoom level 17). The `maxZoom` can be controlled via the new `fitBoundsOptions` option (defaults to 15).
- Anchor `Marker`s at their center by default [#5019](https://github.com/mapbox/mapbox-gl-js/issues/5019) [@andrewharvey](https://github.com/andrewharvey)
- Increase `significantRotateThreshold` for the `TouchZoomRotateHandler` [#4971](https://github.com/mapbox/mapbox-gl-js/pull/4971), [@dagjomar](https://github.com/dagjomar)

### :sparkles: Features and improvements

- Improve performance of updating GeoJSON sources [#4069](https://github.com/mapbox/mapbox-gl-js/pull/4069), [@ezheidtmann](https://github.com/ezheidtmann)
- Improve rendering speed of extrusion layers [#4818](https://github.com/mapbox/mapbox-gl-js/pull/4818)
- Improve line label legibility in pitched views [#4781](https://github.com/mapbox/mapbox-gl-js/pull/4781)
- Improve line label legibility on curved lines [#4853](https://github.com/mapbox/mapbox-gl-js/pull/4853)
- Add user location tracking capability to `GeolocateControl` [#4479](https://github.com/mapbox/mapbox-gl-js/pull/4479), [@andrewharvey](https://github.com/andrewharvey)
  - New option `showUserLocation` to draw a "dot" as a `Marker` on the map at the user's location
  - An active lock and background state are introduced with `trackUserLocation`. When in active lock the camera will update to follow the user location, however if the camera is changed by the API or UI then the control will enter the background state where it won't update the camera to follow the user location.
  - New option `fitBoundsOptions` to control the camera operation
  - New `trackuserlocationstart` and `trackuserlocationend` events
  - New `LngLat.toBounds` method to extend a point location by a given radius to a `LngLatBounds` object
- Include main CSS file in `package.json` [#4809](https://github.com/mapbox/mapbox-gl-js/pull/4809), [@tomscholz](https://github.com/tomscholz)
- Add property function (data-driven styling) support for `line-width` [#4773](https://github.com/mapbox/mapbox-gl-js/pull/4773)
- Add property function (data-driven styling) support for `text-anchor` [#4997](https://github.com/mapbox/mapbox-gl-js/pull/4997)
- Add property function (data-driven styling) support for `text-justify` [#5000](https://github.com/mapbox/mapbox-gl-js/pull/5000)
- Add `maxTileCacheSize` option [#4778](https://github.com/mapbox/mapbox-gl-js/pull/4778), [@jczaplew](https://github.com/jczaplew)
- Add new `icon-pitch-alignment` and `circle-pitch-alignment` properties [#4869](https://github.com/mapbox/mapbox-gl-js/pull/4869) [#4871](https://github.com/mapbox/mapbox-gl-js/pull/4871)
- Add `Map#getMaxBounds` method [#4890](https://github.com/mapbox/mapbox-gl-js/pull/4890), [@andrewharvey](https://github.com/andrewharvey) [@lamuertepeluda](https://github.com/lamuertepeluda)
- Add option (`localIdeographFontFamily`) to use TinySDF to avoid loading expensive CJK glyphs [#4895](https://github.com/mapbox/mapbox-gl-js/pull/4895)
- If `config.API_URL` includes a path prepend it to the request URL [#4995](https://github.com/mapbox/mapbox-gl-js/pull/4995)
- Bump `supercluster` version to expose `cluster_id` property on clustered sources [#5002](https://github.com/mapbox/mapbox-gl-js/pull/5002)

### :bug: Bug fixes

- Do not display `FullscreenControl` on unsupported devices [#4838](https://github.com/mapbox/mapbox-gl-js/pull/4838), [@stepankuzmin](https://github.com/stepankuzmin)
- Fix yarn build on Windows machines [#4887](https://github.com/mapbox/mapbox-gl-js/pull/4887)
- Prevent potential memory leaks by dispatching `loadData` to the same worker every time [#4877](https://github.com/mapbox/mapbox-gl-js/pull/4877)
- Fix bug preventing the rtlTextPlugin from loading before the initial style `load` [#4870](https://github.com/mapbox/mapbox-gl-js/pull/4870)
- Fix bug causing runtime-stying to not take effect in some situations [#4893](https://github.com/mapbox/mapbox-gl-js/pull/4893)
- Prevent requests of vertical glyphs for labels that can't be verticalized [#4720](https://github.com/mapbox/mapbox-gl-js/issues/4720)
- Fix character detection for Zanabazar Square [#4940](https://github.com/mapbox/mapbox-gl-js/pull/4940)
- Fix `LogoControl` logic to update correctly, and hide the `<div>` instead of removing it from the DOM when it is not needed [#4842](https://github.com/mapbox/mapbox-gl-js/pull/4842)
- Fix `GeoJSONSource#serialize` to include all options
- Fix error handling in `GlyphSource#getSimpleGlyphs`[#4992](https://github.com/mapbox/mapbox-gl-js/pull/4992)
- Fix bug causing `setStyle` to reload raster tiles [#4852](https://github.com/mapbox/mapbox-gl-js/pull/4852)
- Fix bug causing symbol layers not to render on devices with non-integer device pixel ratios [#4989](https://github.com/mapbox/mapbox-gl-js/pull/4989)
- Fix bug where `Map#queryRenderedFeatures` would error when returning no results [#4993](https://github.com/mapbox/mapbox-gl-js/pull/4993)
- Fix bug where `Map#areTilesLoaded` would always be false on `sourcedata` events for reloading tiles [#4987](https://github.com/mapbox/mapbox-gl-js/pull/4987)
- Fix bug causing categorical property functions to error on non-ascending order stops [#4996](https://github.com/mapbox/mapbox-gl-js/pull/4996)

### :hammer_and_wrench: Development workflow changes

- Use flow to type much of the code base [#4629](https://github.com/mapbox/mapbox-gl-js/pull/4629) [#4903](https://github.com/mapbox/mapbox-gl-js/pull/4903) [#4909](https://github.com/mapbox/mapbox-gl-js/pull/4909) [#4910](https://github.com/mapbox/mapbox-gl-js/pull/4910) [#4911](https://github.com/mapbox/mapbox-gl-js/pull/4911) [#4913](https://github.com/mapbox/mapbox-gl-js/pull/4913) [#4915](https://github.com/mapbox/mapbox-gl-js/pull/4915) [#4918](https://github.com/mapbox/mapbox-gl-js/pull/4918) [#4932](https://github.com/mapbox/mapbox-gl-js/pull/4932) [#4933](https://github.com/mapbox/mapbox-gl-js/pull/4933) [#4948](https://github.com/mapbox/mapbox-gl-js/pull/4948) [#4949](https://github.com/mapbox/mapbox-gl-js/pull/4949) [#4955](https://github.com/mapbox/mapbox-gl-js/pull/4955) [#4966](https://github.com/mapbox/mapbox-gl-js/pull/4966) [#4967](https://github.com/mapbox/mapbox-gl-js/pull/4967) [#4973](https://github.com/mapbox/mapbox-gl-js/pull/4973) :muscle: [@jfirebaugh](https://github.com/jfirebaugh) [@vicapow](https://github.com/vicapow)
- Use style specification to generate flow type [#4958](https://github.com/mapbox/mapbox-gl-js/pull/4958)
- Explicitly list which files to publish in `package.json` [#4819](https://github.com/mapbox/mapbox-gl-js/pull/4819) [@tomscholz](https://github.com/tomscholz)
- Move render test ignores to a separate file [#4977](https://github.com/mapbox/mapbox-gl-js/pull/4977)
- Add code of conduct [#5015](https://github.com/mapbox/mapbox-gl-js/pull/5015) :sparkling_heart:

## 0.38.0 (June 9, 2017)

#### New features :sparkles:

- Attenuate label size scaling with distance, improving readability of pitched maps [#4547](https://github.com/mapbox/mapbox-gl-js/pull/4547)

#### Bug fixes :beetle:

- Skip rendering for patterned layers when pattern is missing [#4687](https://github.com/mapbox/mapbox-gl-js/pull/4687)
- Fix bug with map failing to rerender after `webglcontextlost` event [#4725](https://github.com/mapbox/mapbox-gl-js/pull/4725) [@cdawi](https://github.com/cdawi)
- Clamp zoom level in `flyTo` to within the map's specified min- and maxzoom to prevent undefined behavior [#4726](https://github.com/mapbox/mapbox-gl-js/pull/4726) [@](https://github.com/) IvanSanchez
- Fix wordmark rendering in IE [#4741](https://github.com/mapbox/mapbox-gl-js/pull/4741)
- Fix slight pixelwise symbol rendering bugs caused by incorrect sprite calculations [#4737](https://github.com/mapbox/mapbox-gl-js/pull/4737)
- Prevent exceptions thrown by certain `flyTo` calls [#4761](https://github.com/mapbox/mapbox-gl-js/pull/4761)
- Fix "Improve this map" link [#4685](https://github.com/mapbox/mapbox-gl-js/pull/4685)
- Tweak `queryRenderedSymbols` logic to better account for pitch scaling [#4792](https://github.com/mapbox/mapbox-gl-js/pull/4792)
- Fix for symbol layers sometimes failing to render, most frequently in Safari [#4795](https://github.com/mapbox/mapbox-gl-js/pull/4795)
- Apply `text-keep-upright` after `text-offset` to keep labels upright when intended [#4779](https://github.com/mapbox/mapbox-gl-js/pull/4779) **[Potentially breaking :warning: but considered a bugfix]**
- Prevent exceptions thrown by empty GeoJSON tiles [#4803](https://github.com/mapbox/mapbox-gl-js/pull/4803)

#### Accessibility improvements :sound:

- Add `aria-label` to popup close button [#4799](https://github.com/mapbox/mapbox-gl-js/pull/4799) [@andrewharvey](https://github.com/andrewharvey)

#### Development workflow + testing improvements :wrench:

- Fix equality assertion bug in tests [#4731](https://github.com/mapbox/mapbox-gl-js/pull/4731) [@IvanSanchez](https://github.com/IvanSanchez)
- Benchmark results page improvements [#4746](https://github.com/mapbox/mapbox-gl-js/pull/4746)
- Require node version >=6.4.0, enabling the use of more ES6 features [#4752](https://github.com/mapbox/mapbox-gl-js/pull/4752)
- Document missing `pitchWithRotate` option [#4800](https://github.com/mapbox/mapbox-gl-js/pull/4800) [@simast](https://github.com/simast)
- Move Github-specific Markdown files into subdirectory [#4806](https://github.com/mapbox/mapbox-gl-js/pull/4806) [@tomscholz](https://github.com/tomscholz)

## 0.37.0 (May 2nd, 2017)

#### :warning: Breaking changes

- Removed `LngLat#wrapToBestWorld`

#### New features :rocket:

- Improve popup/marker positioning [#4577](https://github.com/mapbox/mapbox-gl-js/pull/4577)
- Add `Map#isStyleLoaded` and `Map#areTilesLoaded` events [#4321](https://github.com/mapbox/mapbox-gl-js/pull/4321)
- Support offline sprites using `file:` protocol [#4649](https://github.com/mapbox/mapbox-gl-js/pull/4649) [@oscarfonts](https://github.com/oscarfonts)

#### Bug fixes :bug:

- Fix fullscreen control in Firefox [#4666](https://github.com/mapbox/mapbox-gl-js/pull/4666)
- Fix rendering artifacts that caused tile boundaries to be visible in some cases [#4636](https://github.com/mapbox/mapbox-gl-js/pull/4636)
- Fix default calculation for categorical zoom-and-property functions [#4657](https://github.com/mapbox/mapbox-gl-js/pull/4657)
- Fix scaling of images on retina screens [#4645](https://github.com/mapbox/mapbox-gl-js/pull/4645)
- Rendering error when a transparent image is added via `Map#addImage` [#4644](https://github.com/mapbox/mapbox-gl-js/pull/4644)
- Fix an issue with rendering lines with duplicate points [#4634](https://github.com/mapbox/mapbox-gl-js/pull/4634)
- Fix error when switching from data-driven styles to a constant paint value [#4611](https://github.com/mapbox/mapbox-gl-js/pull/4611)
- Add check to make sure invalid bounds on tilejson don't error out [#4641](https://github.com/mapbox/mapbox-gl-js/pull/4641)

#### Development workflow improvements :computer:

- Add flowtype interfaces and definitions [@vicapow](https://github.com/vicapow)
- Add stylelinting to ensure `mapboxgl-` prefix on all classes [#4584](https://github.com/mapbox/mapbox-gl-js/pull/4584) [@asantos3026](https://github.com/asantos3026)

## 0.36.0 (April 19, 2017)

#### New features :sparkles:

- Replace LogoControl logo with the new Mapbox logo [#4598](https://github.com/mapbox/mapbox-gl-js/pull/4598)

#### Bug fixes :bug:

- Fix bug with the BoxZoomHandler that made it glitchy if it is enabled after the DragPanHandler [#4528](https://github.com/mapbox/mapbox-gl-js/pull/4528)
- Fix undefined behavior in `fill_outline` shaders [#4600](https://github.com/mapbox/mapbox-gl-js/pull/4600)
- Fix `Camera#easeTo` interpolation on pitched maps [#4540](https://github.com/mapbox/mapbox-gl-js/pull/4540)
- Choose property function interpolation method by the `property`'s type [#4614](https://github.com/mapbox/mapbox-gl-js/pull/4614)

#### Development workflow improvements :nerd_face:

- Fix crash on missing `style.json` in integration tests
- `gl-style-composite` is now executable in line with the other tools [@andrewharvey](https://github.com/andrewharvey) [#4595](https://github.com/mapbox/mapbox-gl-js/pull/4595)
- `gl-style-composite` utility now throws an error if a name conflict would occur between layers [@andrewharvey](https://github.com/andrewharvey) [#4595](https://github.com/mapbox/mapbox-gl-js/pull/4595)

## 0.35.1 (April 12, 2017)

#### Bug fixes :bug:

- Add `.json` extension to style-spec `require` statements for webpack compatibility [#4563](https://github.com/mapbox/mapbox-gl-js/pull/4563) [@orangemug](https://github.com/orangemug)
- Fix documentation type for `Map#fitBounde` [#4569](https://github.com/mapbox/mapbox-gl-js/pull/4569) [@andrewharvey](https://github.com/andrewharvey)
- Fix bug causing {Image,Video,Canvas}Source to throw exception if latitude is outside of +/-85.05113 [#4574](https://github.com/mapbox/mapbox-gl-js/pull/4574)
- Fix bug causing overzoomed raster tiles to disappear from map [#4567](https://github.com/mapbox/mapbox-gl-js/pull/4567)
- Fix bug causing queryRenderedFeatures to crash on polygon features that have an `id` field. [#4581](https://github.com/mapbox/mapbox-gl-js/pull/4581)

## 0.35.0 (April 7, 2017)

#### New features :rocket:

- Use anisotropic filtering to improve rendering of raster tiles on pitched maps [#1064](https://github.com/mapbox/mapbox-gl-js/issues/1064)
- Add `pitchstart` and `pitchend` events [#2449](https://github.com/mapbox/mapbox-gl-js/issues/2449)
- Add an optional `layers` parameter to `Map#on` [#1002](https://github.com/mapbox/mapbox-gl-js/issues/1002)
- Add data-driven styling support for `text-offset` [#4495](https://github.com/mapbox/mapbox-gl-js/pull/4495)
- Add data-driven styling support for `text-rotate` [#3516](https://github.com/mapbox/mapbox-gl-js/issues/3516)
- Add data-driven styling support for `icon-image` [#4304](https://github.com/mapbox/mapbox-gl-js/issues/4304)
- Add data-driven styling support for `{text,icon}-size` [#4455](https://github.com/mapbox/mapbox-gl-js/pull/4455)

#### Bug fixes :bug:

- Suppress error messages in JS console due to missing tiles [#1800](https://github.com/mapbox/mapbox-gl-js/issues/1800)
- Fix bug wherein `GeoJSONSource#setData()` could cause unnecessary DOM updates [#4447](https://github.com/mapbox/mapbox-gl-js/issues/4447)
- Fix bug wherein `Map#flyTo` did not respect the `renderWorldCopies` setting [#4449](https://github.com/mapbox/mapbox-gl-js/issues/4449)
- Fix regression in browserify support # 4453
- Fix bug causing poor touch event behavior on mobile devices [#4259](https://github.com/mapbox/mapbox-gl-js/issues/4259)
- Fix bug wherein duplicate stops in property functions could cause an infinite loop [#4498](https://github.com/mapbox/mapbox-gl-js/issues/4498)
- Respect image height/width in `addImage` api [#4531](https://github.com/mapbox/mapbox-gl-js/pull/4531)
- Fix bug preventing correct behavior of `shift+zoom` [#3334](https://github.com/mapbox/mapbox-gl-js/issues/3334)
- Fix bug preventing image source from rendering when coordinate area is too large [#4550](https://github.com/mapbox/mapbox-gl-js/issues/4550)
- Show image source on horizontally wrapped worlds [#4555](https://github.com/mapbox/mapbox-gl-js/pull/4555)
- Fix bug in the handling of `refreshedExpiredTiles` option [#4549](https://github.com/mapbox/mapbox-gl-js/pull/4549)
- Support the TileJSON `bounds` property [#1775](https://github.com/mapbox/mapbox-gl-js/issues/1775)

#### Development workflow improvements :computer:

- Upgrade flow to 0.42.0 ([#4500](https://github.com/mapbox/mapbox-gl-js/pull/4500))

## 0.34.0 (March 17, 2017)

#### New features :rocket:

- Add `Map#addImage` and `Map#removeImage` API to allow adding icon images at runtime [#4404](https://github.com/mapbox/mapbox-gl-js/pull/4404)
- Simplify non-browserify bundler usage by making the distribution build the main entrypoint [#4423](https://github.com/mapbox/mapbox-gl-js/pull/4423)

#### Bug fixes :bug:

- Fix issue where coincident start/end points of LineStrings were incorrectly rendered as joined [#4413](https://github.com/mapbox/mapbox-gl-js/pull/4413)
- Fix bug causing `queryRenderedFeatures` to fail in cases where both multiple sources and data-driven paint properties were present [#4417](https://github.com/mapbox/mapbox-gl-js/issues/4417)
- Fix bug where tile request errors caused `map.loaded()` to incorrectly return `false` [#4425](https://github.com/mapbox/mapbox-gl-js/issues/4425)

#### Testing improvements :white_check_mark:

- Improve test coverage across several core modules [#4432](https://github.com/mapbox/mapbox-gl-js/pull/4432) [#4431](https://github.com/mapbox/mapbox-gl-js/pull/4431) [#4422](https://github.com/mapbox/mapbox-gl-js/pull/4422) [#4244](https://github.com/mapbox/mapbox-gl-js/pull/4244) :bowing_man:

## 0.33.1 (March 10, 2017)

#### Bug fixes :bug:

- Prevent Mapbox logo from being added to the map more than once [#4386](https://github.com/mapbox/mapbox-gl-js/pull/4386)
- Add `type='button'` to `FullscreenControl` to prevent button from acting as a form submit [#4397](https://github.com/mapbox/mapbox-gl-js/pull/4397)
- Fix issue where map would continue to rotate if `Ctrl` key is released before the click during a `DragRotate` event [#4389](https://github.com/mapbox/mapbox-gl-js/pull/4389)
- Remove double `options.easing` description from the `Map#fitBounds` documentation [#4402](https://github.com/mapbox/mapbox-gl-js/pull/4402)

## 0.33.0 (March 8, 2017)

#### :warning: Breaking changes

- Automatically add Mapbox wordmark when required by Mapbox TOS [#3933](https://github.com/mapbox/mapbox-gl-js/pull/3933)
- Increase default `maxZoom` from 20 to 22 [#4333](https://github.com/mapbox/mapbox-gl-js/pull/4333)
- Deprecate `tiledata` and `tiledataloading` events in favor of `sourcedata` and `sourcedataloading`. [#4347](https://github.com/mapbox/mapbox-gl-js/pull/4347)
- `mapboxgl.util` is no longer exported [#1408](https://github.com/mapbox/mapbox-gl-js/issues/1408)
- `"type": "categorical"` is now required for all categorical functions. Previously, some forms of "implicitly" categorical functions worked, and others did not. [#3717](https://github.com/mapbox/mapbox-gl-js/issues/3717)

#### :white_check_mark: New features

- Add property functions support for most symbol paint properties [#4074](https://github.com/mapbox/mapbox-gl-js/pull/4074), [#4186](https://github.com/mapbox/mapbox-gl-js/pull/4186), [#4226](https://github.com/mapbox/mapbox-gl-js/pull/4226)
- Add ability to specify default property value for undefined or invalid property values used in property functions. [#4175](https://github.com/mapbox/mapbox-gl-js/pull/4175)
- Improve `Map#fitBounds` to accept different values for top, bottom, left, and right `padding` [#3890](https://github.com/mapbox/mapbox-gl-js/pull/3890)
- Add a `FullscreenControl` for displaying a fullscreen map [#3977](https://github.com/mapbox/mapbox-gl-js/pull/3977)

#### :beetle: Bug fixes

- Fix validation error on categorical zoom-and-property functions [#4220](https://github.com/mapbox/mapbox-gl-js/pull/4220)
- Fix bug causing expired resources to be re-requested causing an infinite loop [#4255](https://github.com/mapbox/mapbox-gl-js/pull/4255)
- Fix problem where `MapDataEvent#isSourceLoaded` always returned false [#4254](https://github.com/mapbox/mapbox-gl-js/pull/4254)
- Resolve an issue where tiles in the source cache were prematurely deleted, resulting in tiles flickering when zooming in and out and [#4311](https://github.com/mapbox/mapbox-gl-js/pull/4311)
- Make sure `MapEventData` is passed through on calls `Map#flyTo` [#4342](https://github.com/mapbox/mapbox-gl-js/pull/4342)
- Fix incorrect returned values for `Map#isMoving` [#4350](https://github.com/mapbox/mapbox-gl-js/pull/4350)
- Fix categorical functions not allowing boolean stop domain values [#4195](https://github.com/mapbox/mapbox-gl-js/pull/4195)
- Fix piecewise-constant functions to allow non-integer zoom levels. [#4196](https://github.com/mapbox/mapbox-gl-js/pull/4196)
- Fix issues with `$id` in filters [#4236](https://github.com/mapbox/mapbox-gl-js/pull/4236) [#4237](https://github.com/mapbox/mapbox-gl-js/pull/4237)
- Fix a race condition with polygon centroid algorithm causing tiles not to load in some cases. [#4273](https://github.com/mapbox/mapbox-gl-js/pull/4273)
- Throw a meaningful error when giving non-array `layers` parameter to `queryRenderedFeatures` [#4331](https://github.com/mapbox/mapbox-gl-js/pull/4331)
- Throw a meaningful error when supplying invalid `minZoom` and `maxZoom` values [#4324](https://github.com/mapbox/mapbox-gl-js/pull/4324)
- Fix a memory leak when using the RTL Text plugin [#4248](https://github.com/mapbox/mapbox-gl-js/pull/4248)

#### Dev workflow changes

- Merged the [Mapbox GL style specification](https://github.com/mapbox/mapbox-gl-style-spec) repo to this one (now under `src/style-spec` and `test/unit/style-spec`).

## 0.32.1 (Jan 26, 2017)

#### Bug Fixes

- Fix bug causing [`mapbox-gl-rtl-text` plugin](https://github.com/mapbox/mapbox-gl-rtl-text) to not work [#4055](https://github.com/mapbox/mapbox-gl-js/pull/4055)

## 0.32.0 (Jan 26, 2017)

#### Deprecation Notices

- [Style classes](https://www.mapbox.com/mapbox-gl-style-spec/#layer-paint.*) are deprecated and will be removed in an upcoming release of Mapbox GL JS.

#### New Features

- Add `Map#isSourceLoaded` method [#4033](https://github.com/mapbox/mapbox-gl-js/pull/4033)
- Automatically reload tiles based on their `Expires` and `Cache-Control` HTTP headers [#3944](https://github.com/mapbox/mapbox-gl-js/pull/3944)
- Add `around=center` option to `scrollZoom` and `touchZoomRotate` interaction handlers [#3876](https://github.com/mapbox/mapbox-gl-js/pull/3876)
- Add support for [`mapbox-gl-rtl-text` plugin](https://github.com/mapbox/mapbox-gl-rtl-text) to support right-to-left scripts [#3758](https://github.com/mapbox/mapbox-gl-js/pull/3758)
- Add `canvas` source type [#3765](https://github.com/mapbox/mapbox-gl-js/pull/3765)
- Add `Map#isMoving` method [#2792](https://github.com/mapbox/mapbox-gl-js/issues/2792)

#### Bug Fixes

- Fix bug causing garbled text on zoom [#3962](https://github.com/mapbox/mapbox-gl-js/pull/3962)
- Fix bug causing crash in Firefox and Mobile Safari when rendering a large map [#4037](https://github.com/mapbox/mapbox-gl-js/pull/4037)
- Fix bug causing raster tiles to flicker during zoom [#2467](https://github.com/mapbox/mapbox-gl-js/issues/2467)
- Fix bug causing exception when unsetting and resetting fill-outline-color [#3657](https://github.com/mapbox/mapbox-gl-js/issues/3657)
- Fix memory leak when removing raster sources [#3951](https://github.com/mapbox/mapbox-gl-js/issues/3951)
- Fix bug causing exception when when zooming in / out on empty GeoJSON tile [#3985](https://github.com/mapbox/mapbox-gl-js/pull/3985)
- Fix line join artifacts at very sharp angles [#4008](https://github.com/mapbox/mapbox-gl-js/pull/4008)

## 0.31.0 (Jan 10 2017)

#### New Features

- Add `renderWorldCopies` option to the `Map` constructor to give users control over whether multiple worlds are rendered in a map [#3885](https://github.com/mapbox/mapbox-gl-js/pull/3885)

#### Bug Fixes

- Fix performance regression triggered when `Map` pitch or bearing is changed [#3938](https://github.com/mapbox/mapbox-gl-js/pull/3938)
- Fix null pointer exception caused by trying to clear an `undefined` source [#3903](https://github.com/mapbox/mapbox-gl-js/pull/3903)

#### Miscellaneous

- Incorporate integration tests formerly at [`mapbox-gl-test-suite`](https://github.com/mapbox/mapbox-gl-test-suite) into this repository [#3834](https://github.com/mapbox/mapbox-gl-js/pull/3834)

## 0.30.0 (Jan 5 2017)

#### New Features

- Fire an error when map canvas is larger than allowed by `gl.MAX_RENDERBUFFER_SIZE` [#2893](https://github.com/mapbox/mapbox-gl-js/issues/2893)
- Improve error messages when referencing a nonexistent layer id [#2597](https://github.com/mapbox/mapbox-gl-js/issues/2597)
- Fire an error when layer uses a `geojson` source and specifies a `source-layer` [#3896](https://github.com/mapbox/mapbox-gl-js/pull/3896)
- Add inline source declaration syntax [#3857](https://github.com/mapbox/mapbox-gl-js/issues/3857)
- Improve line breaking behavior [#3887](https://github.com/mapbox/mapbox-gl-js/issues/3887)

#### Performance Improvements

- Improve `Map#setStyle` performance in some cases [#3853](https://github.com/mapbox/mapbox-gl-js/pull/3853)

#### Bug Fixes

- Fix unexpected popup positioning when some offsets are unspecified [#3367](https://github.com/mapbox/mapbox-gl-js/issues/3367)
- Fix incorrect interpolation in functions [#3838](https://github.com/mapbox/mapbox-gl-js/issues/3838)
- Fix incorrect opacity when multiple backgrounds are rendered [#3819](https://github.com/mapbox/mapbox-gl-js/issues/3819)
- Fix exception thrown when instantiating geolocation control in Safari [#3844](https://github.com/mapbox/mapbox-gl-js/issues/3844)
- Fix exception thrown when setting `showTileBoundaries` with no sources [#3849](https://github.com/mapbox/mapbox-gl-js/issues/3849)
- Fix incorrect rendering of transparent parts of raster layers in some cases [#3723](https://github.com/mapbox/mapbox-gl-js/issues/3723)
- Fix non-terminating render loop when zooming in in some cases [#3399](https://github.com/mapbox/mapbox-gl-js/pull/3399)

## 0.29.0 (December 20 2016)

#### New Features

- Add support for property functions for many style properties on line layers [#3033](https://github.com/mapbox/mapbox-gl-js/pull/3033)
- Make `Map#setStyle` smoothly transition to the new style [#3621](https://github.com/mapbox/mapbox-gl-js/pull/3621)
- Add `styledata`, `sourcedata`, `styledataloading`, and `sourcedataloading` events
- Add `isSourceLoaded` and `source` properties to `MapDataEvent` [#3590](https://github.com/mapbox/mapbox-gl-js/pull/3590)
- Remove "max zoom" cap of 20 [#3683](https://github.com/mapbox/mapbox-gl-js/pull/3683)
- Add `circle-stroke-*` style properties [#3672](https://github.com/mapbox/mapbox-gl-js/pull/3672)
- Add a more helpful error message when the specified `container` element doesn't exist [#3719](https://github.com/mapbox/mapbox-gl-js/pull/3719)
- Add `watchPosition` option to `GeolocateControl` [#3739](https://github.com/mapbox/mapbox-gl-js/pull/3739)
- Add `positionOptions` option to `GeolocateControl` [#3739](https://github.com/mapbox/mapbox-gl-js/pull/3739)
- Add `aria-label` to map canvas [#3782](https://github.com/mapbox/mapbox-gl-js/pull/3782)
- Adjust multipoint symbol rendering behavior [#3763](https://github.com/mapbox/mapbox-gl-js/pull/3763)
- Add support for property functions for `icon-offset` [#3791](https://github.com/mapbox/mapbox-gl-js/pull/3791)
- Improved antialiasing on pitched lines [#3790](https://github.com/mapbox/mapbox-gl-js/pull/3790)
- Allow attribution control to collapse to an ⓘ button on smaller screens [#3783](https://github.com/mapbox/mapbox-gl-js/pull/3783)
- Improve line breaking algorithm [#3743](https://github.com/mapbox/mapbox-gl-js/pull/3743)

#### Performance Improvements

- Fix memory leak when calling `Map#removeSource` [#3602](https://github.com/mapbox/mapbox-gl-js/pull/3602)
- Reduce bundle size by adding custom build of `gl-matrix` [#3734](https://github.com/mapbox/mapbox-gl-js/pull/3734)
- Improve performance of projection code [#3721](https://github.com/mapbox/mapbox-gl-js/pull/3721)
- Improve performance of style function evaluation [#3816](https://github.com/mapbox/mapbox-gl-js/pull/3816)

#### Bug fixes

- Fix exception thrown when using `line-color` property functions [#3639](https://github.com/mapbox/mapbox-gl-js/issues/3639)
- Fix exception thrown when removing a layer and then adding another layer with the same id but different type [#3655](https://github.com/mapbox/mapbox-gl-js/pull/3655)
- Fix exception thrown when passing a single point to `Map#fitBounds` [#3655](https://github.com/mapbox/mapbox-gl-js/pull/3655)
- Fix exception thrown occasionally during rapid map mutations [#3681](https://github.com/mapbox/mapbox-gl-js/pull/3681)
- Fix rendering defects on pitch=0 on some systems [#3740](https://github.com/mapbox/mapbox-gl-js/pull/3740)
- Fix unnecessary CPU usage when displaying a raster layer [#3764](https://github.com/mapbox/mapbox-gl-js/pull/3764)
- Fix bug causing sprite after `Map#setStyle` [#3829](https://github.com/mapbox/mapbox-gl-js/pull/3829)
- Fix bug preventing `Map` from emitting a `contextmenu` event on Windows browsers [#3822](https://github.com/mapbox/mapbox-gl-js/pull/3822)

## 0.28.0 (November 17 2016)

#### New features and improvements

- Performance improvements for `Map#addLayer` and `Map#removeLayer` [#3584](https://github.com/mapbox/mapbox-gl-js/pull/3584)
- Add method for changing layer order at runtime - `Map#moveLayer` [#3584](https://github.com/mapbox/mapbox-gl-js/pull/3584)
- Update vertical punctuation logic to Unicode 9.0 standard [#3608](https://github.com/mapbox/mapbox-gl-js/pull/3608)

#### Bug fixes

- Fix data-driven `fill-opacity` rendering when using a `fill-pattern` [#3598](https://github.com/mapbox/mapbox-gl-js/pull/3598)
- Fix line rendering artifacts [#3627](https://github.com/mapbox/mapbox-gl-js/pull/3627)
- Fix incorrect rendering of opaque fills on top of transparent fills [#2628](https://github.com/mapbox/mapbox-gl-js/pull/2628)
- Prevent `AssertionErrors` from pitching raster layers by only calling `Worker#redoPlacement` on vector and GeoJSON sources [#3624](https://github.com/mapbox/mapbox-gl-js/pull/3624)
- Restore IE11 compatability [#3635](https://github.com/mapbox/mapbox-gl-js/pull/3635)
- Fix symbol placement for cached tiles [#3637](https://github.com/mapbox/mapbox-gl-js/pull/3637)

## 0.27.0 (November 11 2016)

#### ⚠️ Breaking changes ⚠️

- Replace `fill-extrude-height` and `fill-extrude-base` properties of `fill` render type with a separate `fill-extrusion` type (with corresponding `fill-extrusion-height` and `fill-extrusion-base` properties), solving problems with render parity and runtime switching between flat and extruded fills. https://github.com/mapbox/mapbox-gl-style-spec/issues/554
- Change the units for extrusion height properties (`fill-extrusion-height`, `fill-extrusion-base`) from "magic numbers" to meters. [#3509](https://github.com/mapbox/mapbox-gl-js/pull/3509)
- Remove `mapboxgl.Control` class and change the way custom controls should be implemented. [#3497](https://github.com/mapbox/mapbox-gl-js/pull/3497)
- Remove `mapboxgl.util` functions: `inherit`, `extendAll`, `debounce`, `coalesce`, `startsWith`, `supportsGeolocation`. [#3441](https://github.com/mapbox/mapbox-gl-js/pull/3441) [#3571](https://github.com/mapbox/mapbox-gl-js/pull/3571)
- **`mapboxgl.util` is deprecated** and will be removed in the next release. [#1408](https://github.com/mapbox/mapbox-gl-js/issues/1408)

#### New features and improvements

- Tons of **performance improvements** that combined make rendering **up to 3 times faster**, especially for complex styles. [#3485](https://github.com/mapbox/mapbox-gl-js/pull/3485) [#3489](https://github.com/mapbox/mapbox-gl-js/pull/3489) [#3490](https://github.com/mapbox/mapbox-gl-js/pull/3490) [#3491](https://github.com/mapbox/mapbox-gl-js/pull/3491) [#3498](https://github.com/mapbox/mapbox-gl-js/pull/3498) [#3499](https://github.com/mapbox/mapbox-gl-js/pull/3499) [#3501](https://github.com/mapbox/mapbox-gl-js/pull/3501) [#3510](https://github.com/mapbox/mapbox-gl-js/pull/3510) [#3514](https://github.com/mapbox/mapbox-gl-js/pull/3514) [#3515](https://github.com/mapbox/mapbox-gl-js/pull/3515) [#3486](https://github.com/mapbox/mapbox-gl-js/pull/3486) [#3527](https://github.com/mapbox/mapbox-gl-js/pull/3527) [#3574](https://github.com/mapbox/mapbox-gl-js/pull/3574) ⚡️⚡️⚡️
- 🈯 Added **vertical text writing mode** for languages that support it. [#3438](https://github.com/mapbox/mapbox-gl-js/pull/3438)
- 🈯 Improved **line breaking of Chinese and Japanese text** in point-placed labels. [#3420](https://github.com/mapbox/mapbox-gl-js/pull/3420)
- Reduce the default number of worker threads (`mapboxgl.workerCount`) for better performance. [#3565](https://github.com/mapbox/mapbox-gl-js/pull/3565)
- Automatically use `categorical` style function type when input values are strings. [#3384](https://github.com/mapbox/mapbox-gl-js/pull/3384)
- Improve control buttons accessibility. [#3492](https://github.com/mapbox/mapbox-gl-js/pull/3492)
- Remove geolocation button if geolocation is disabled (e.g. the page is not served through `https`). [#3571](https://github.com/mapbox/mapbox-gl-js/pull/3571)
- Added `Map#getMaxZoom` and `Map#getMinZoom` methods [#3592](https://github.com/mapbox/mapbox-gl-js/pull/3592)

#### Bugfixes

- Fix several line dash rendering bugs. [#3451](https://github.com/mapbox/mapbox-gl-js/pull/3451)
- Fix intermittent map flicker when using image sources. [#3522](https://github.com/mapbox/mapbox-gl-js/pull/3522)
- Fix incorrect rendering of semitransparent `background` layers. [#3521](https://github.com/mapbox/mapbox-gl-js/pull/3521)
- Fix broken `raster-fade-duration` property. [#3532](https://github.com/mapbox/mapbox-gl-js/pull/3532)
- Fix handling of extrusion heights with negative values (by clamping to `0`). [#3463](https://github.com/mapbox/mapbox-gl-js/pull/3463)
- Fix GeoJSON sources not placing labels/icons correctly after map rotation. [#3366](https://github.com/mapbox/mapbox-gl-js/pull/3366)
- Fix icon/label placement not respecting order for layers with numeric names. [#3404](https://github.com/mapbox/mapbox-gl-js/pull/3404)
- Fix `queryRenderedFeatures` working incorrectly on colliding labels. [#3459](https://github.com/mapbox/mapbox-gl-js/pull/3459)
- Fix a bug where changing extrusion properties at runtime sometimes threw an error. [#3487](https://github.com/mapbox/mapbox-gl-js/pull/3487) [#3468](https://github.com/mapbox/mapbox-gl-js/pull/3468)
- Fix a bug where `map.loaded()` always returned `true` when using raster tile sources. [#3302](https://github.com/mapbox/mapbox-gl-js/pull/3302)
- Fix a bug where moving the map out of bounds sometimes threw `failed to invert matrix` error. [#3518](https://github.com/mapbox/mapbox-gl-js/pull/3518)
- Fixed `queryRenderedFeatures` throwing an error if no parameters provided. [#3542](https://github.com/mapbox/mapbox-gl-js/pull/3542)
- Fixed a bug where using multiple `\n` in a text field resulted in an error. [#3570](https://github.com/mapbox/mapbox-gl-js/pull/3570)

#### Misc

- 🐞 Fix `npm install mapbox-gl` pulling in all `devDependencies`, leading to an extremely slow install. [#3377](https://github.com/mapbox/mapbox-gl-js/pull/3377)
- Switch the codebase to ES6. [#c](https://github.com/mapbox/mapbox-gl-js/pull/3388) [#3408](https://github.com/mapbox/mapbox-gl-js/pull/3408) [#3415](https://github.com/mapbox/mapbox-gl-js/pull/3415) [#3421](https://github.com/mapbox/mapbox-gl-js/pull/3421)
- A lot of internal refactoring to make the codebase simpler and more maintainable.
- Various documentation fixes. [#3440](https://github.com/mapbox/mapbox-gl-js/pull/3440)

## 0.26.0 (October 13 2016)

#### New Features & Improvements

- Add `fill-extrude-height` and `fill-extrude-base` style properties (3d buildings) :cityscape: [#3223](https://github.com/mapbox/mapbox-gl-js/pull/3223)
- Add customizable `colorSpace` interpolation to functions [#3245](https://github.com/mapbox/mapbox-gl-js/pull/3245)
- Add `identity` function type [#3274](https://github.com/mapbox/mapbox-gl-js/pull/3274)
- Add depth testing for symbols with `'pitch-alignment': 'map'` [#3243](https://github.com/mapbox/mapbox-gl-js/pull/3243)
- Add `dataloading` events for styles and sources [#3306](https://github.com/mapbox/mapbox-gl-js/pull/3306)
- Add `Control` suffix to all controls :warning: BREAKING CHANGE :warning: [#3355](https://github.com/mapbox/mapbox-gl-js/pull/3355)
- Calculate style layer `ref`s automatically and get rid of user-specified `ref`s :warning: BREAKING CHANGE :warning: [#3486](https://github.com/mapbox/mapbox-gl-js/pull/3486)

#### Performance Improvements

- Ensure removing style or source releases all tile resources [#3359](https://github.com/mapbox/mapbox-gl-js/pull/3359)

#### Bugfixes

- Fix bug causing an error when `Marker#setLngLat` is called [#3294](https://github.com/mapbox/mapbox-gl-js/pull/3294)
- Fix bug causing incorrect coordinates in `touchend` on Android Chrome [#3319](https://github.com/mapbox/mapbox-gl-js/pull/3319)
- Fix bug causing incorrect popup positioning at top of screen [#3333](https://github.com/mapbox/mapbox-gl-js/pull/3333)
- Restore `tile` property to `data` events fired when a tile is removed [#3328](https://github.com/mapbox/mapbox-gl-js/pull/3328)
- Fix bug causing "Improve this map" link to not preload map location [#3356](https://github.com/mapbox/mapbox-gl-js/pull/3356)

## 0.25.1 (September 30 2016)

#### Bugfixes

- Fix bug causing attribution to not be shown [#3278](https://github.com/mapbox/mapbox-gl-js/pull/3278)
- Fix bug causing exceptions when symbol text has a trailing newline [#3281](https://github.com/mapbox/mapbox-gl-js/pull/3281)

## 0.25.0 (September 29 2016)

#### Breaking Changes

- `Evented#off` now require two arguments; omitting the second argument in order to unbind all listeners for an event
  type is no longer supported, as it could cause unintended unbinding of internal listeners.

#### New Features & Improvements

- Consolidate undocumented data lifecycle events into `data` and `dataloading` events ([#3255](https://github.com/mapbox/mapbox-gl-js/pull/3255))
- Add `auto` value for style spec properties ([#3203](https://github.com/mapbox/mapbox-gl-js/pull/3203))

#### Bugfixes

- Fix bug causing "Map#queryRenderedFeatures" to return no features after map rotation or filter change ([#3233](https://github.com/mapbox/mapbox-gl-js/pull/3233))
- Change webpack build process ([#3235](https://github.com/mapbox/mapbox-gl-js/pull/3235)) :warning: BREAKING CHANGE :warning:
- Improved error messages for `LngLat#convert` ([#3232](https://github.com/mapbox/mapbox-gl-js/pull/3232))
- Fix bug where the `tiles` field is omitted from the `RasterTileSource#serialize` method ([#3259](https://github.com/mapbox/mapbox-gl-js/pull/3259))
- Comply with HTML spec by replacing the `div` within the `Navigation` control `<button>` with a `span` element ([#3268](https://github.com/mapbox/mapbox-gl-js/pull/3268))
- Fix bug causing `Marker` instances to be translated to non-whole pixel coordinates that caused blurriness ([#3270](https://github.com/mapbox/mapbox-gl-js/pull/3270))

#### Performance Improvements

- Avoid unnecessary style validation ([#3224](https://github.com/mapbox/mapbox-gl-js/pull/3224))
- Share a single blob URL between all workers ([#3239](https://github.com/mapbox/mapbox-gl-js/pull/3239))

## 0.24.0 (September 19 2016)

#### New Features & Improvements

- Allow querystrings in `mapbox://` URLs [#3113](https://github.com/mapbox/mapbox-gl-js/issues/3113)
- Allow "drag rotate" interaction to control pitch [#3105](https://github.com/mapbox/mapbox-gl-js/pull/3105)
- Improve performance by decreasing `Worker` script `Blob` size [#3158](https://github.com/mapbox/mapbox-gl-js/pull/3158)
- Improve vector tile performance [#3067](https://github.com/mapbox/mapbox-gl-js/pull/3067)
- Decrease size of distributed library by removing `package.json` [#3174](https://github.com/mapbox/mapbox-gl-js/pull/3174)
- Add support for new lines in `text-field` [#3179](https://github.com/mapbox/mapbox-gl-js/pull/3179)
- Make keyboard navigation smoother [#3190](https://github.com/mapbox/mapbox-gl-js/pull/3190)
- Make mouse wheel zooming smoother [#3189](https://github.com/mapbox/mapbox-gl-js/pull/3189)
- Add better error message when calling `Map#queryRenderedFeatures` on nonexistent layer [#3196](https://github.com/mapbox/mapbox-gl-js/pull/3196)
- Add support for imperial units on `Scale` control [#3160](https://github.com/mapbox/mapbox-gl-js/pull/3160)
- Add map's pitch to URL hash [#3218](https://github.com/mapbox/mapbox-gl-js/pull/3218)

#### Bugfixes

- Fix exception thrown when using box zoom handler [#3078](https://github.com/mapbox/mapbox-gl-js/pull/3078)
- Ensure style filters cannot be mutated by reference [#3093](https://github.com/mapbox/mapbox-gl-js/pull/3093)
- Fix exceptions thrown when opening marker-bound popup by click [#3104](https://github.com/mapbox/mapbox-gl-js/pull/3104)
- Fix bug causing fills with transparent colors and patterns to not render [#3107](https://github.com/mapbox/mapbox-gl-js/issues/3107)
- Fix order of latitudes in `Map#getBounds` [#3081](https://github.com/mapbox/mapbox-gl-js/issues/3081)
- Fix incorrect evaluation of zoom-and-property functions [#2827](https://github.com/mapbox/mapbox-gl-js/issues/2827) [#3155](https://github.com/mapbox/mapbox-gl-js/pull/3155)
- Fix incorrect evaluation of property functions [#2828](https://github.com/mapbox/mapbox-gl-js/issues/2828) [#3155](https://github.com/mapbox/mapbox-gl-js/pull/3155)
- Fix bug causing garbled text rendering when multiple maps are rendered on the page [#3086](https://github.com/mapbox/mapbox-gl-js/issues/3086)
- Fix rendering defects caused by `Map#setFilter` and map rotation on iOS 10 [#3207](https://github.com/mapbox/mapbox-gl-js/pull/3207)
- Fix bug causing image and video sources to disappear when zooming in [#3010](https://github.com/mapbox/mapbox-gl-js/issues/3010)

## 0.23.0 (August 25 2016)

#### New Features & Improvements

- Add support for `line-color` property functions [#2938](https://github.com/mapbox/mapbox-gl-js/pull/2938)
- Add `Scale` control [#2940](https://github.com/mapbox/mapbox-gl-js/pull/2940) [#3042](https://github.com/mapbox/mapbox-gl-js/pull/3042)
- Improve polygon label placement by rendering labels at the pole of inaccessability [#3038](https://github.com/mapbox/mapbox-gl-js/pull/3038)
- Add `Popup` `offset` option [#1962](https://github.com/mapbox/mapbox-gl-js/issues/1962)
- Add `Marker#bindPopup` method [#3056](https://github.com/mapbox/mapbox-gl-js/pull/3056)

#### Performance Improvements

- Improve performance of pages with multiple maps using a shared `WebWorker` pool [#2952](https://github.com/mapbox/mapbox-gl-js/pull/2952)

#### Bugfixes

- Make `LatLngBounds` obey its documented argument order (`southwest`, `northeast`), allowing bounds across the dateline [#2414](https://github.com/mapbox/mapbox-gl-js/pull/2414) :warning: **BREAKING CHANGE** :warning:
- Fix bug causing `fill-opacity` property functions to not render as expected [#3061](https://github.com/mapbox/mapbox-gl-js/pull/3061)

## 0.22.1 (August 18 2016)

#### New Features & Improvements

- Reduce library size by using minified version of style specification [#2998](https://github.com/mapbox/mapbox-gl-js/pull/2998)
- Add a warning when rendering artifacts occur due to too many symbols or glyphs being rendered in a tile [#2966](https://github.com/mapbox/mapbox-gl-js/pull/2966)

#### Bugfixes

- Fix bug causing exception to be thrown by `Map#querySourceFeatures` [#3022](https://github.com/mapbox/mapbox-gl-js/pull/3022)
- Fix bug causing `Map#loaded` to return true while there are outstanding tile updates [#2847](https://github.com/mapbox/mapbox-gl-js/pull/2847)

## 0.22.0 (August 11 2016)

#### Breaking Changes

- The `GeoJSONSource`, `VideoSource`, `ImageSource` constructors are now private. Please use `map.addSource({...})` to create sources and `map.getSource(...).setData(...)` to update GeoJSON sources. [#2667](https://github.com/mapbox/mapbox-gl-js/pull/2667)
- `Map#onError` has been removed. You may catch errors by listening for the `error` event. If no listeners are bound to `error`, error messages will be printed to the console. [#2852](https://github.com/mapbox/mapbox-gl-js/pull/2852)

#### New Features & Improvements

- Increase max glyph atlas size to accommodate alphabets with large numbers of characters [#2930](https://github.com/mapbox/mapbox-gl-js/pull/2930)
- Add support for filtering features on GeoJSON / vector tile `$id` [#2888](https://github.com/mapbox/mapbox-gl-js/pull/2888)
- Update geolocate icon [#2973](https://github.com/mapbox/mapbox-gl-js/pull/2973)
- Add a `close` event to `Popup`s [#2953](https://github.com/mapbox/mapbox-gl-js/pull/2953)
- Add a `offset` option to `Marker` [#2885](https://github.com/mapbox/mapbox-gl-js/pull/2885)
- Print `error` events without any listeners to the console [#2852](https://github.com/mapbox/mapbox-gl-js/pull/2852)
- Refactored `Source` interface to prepare for custom source types [#2667](https://github.com/mapbox/mapbox-gl-js/pull/2667)

#### Bugfixes

- Fix opacity property-functions for fill layers [#2971](https://github.com/mapbox/mapbox-gl-js/pull/2971)
- Fix `DataCloneError` in Firefox and IE11 [#2559](https://github.com/mapbox/mapbox-gl-js/pull/2559)
- Fix bug preventing camera animations from being triggered in `moveend` listeners [#2944](https://github.com/mapbox/mapbox-gl-js/pull/2944)
- Fix bug preventing `fill-outline-color` from being unset [#2964](https://github.com/mapbox/mapbox-gl-js/pull/2964)
- Fix webpack support [#2887](https://github.com/mapbox/mapbox-gl-js/pull/2887)
- Prevent buttons in controls from acting like form submit buttons [#2935](https://github.com/mapbox/mapbox-gl-js/pull/2935)
- Fix bug preventing map interactions near two controls in the same corner [#2932](https://github.com/mapbox/mapbox-gl-js/pull/2932)
- Fix crash resulting for large style batch queue [#2926](https://github.com/mapbox/mapbox-gl-js/issues/2926)

## 0.21.0 (July 13 2016)

#### Breaking Changes

- GeoJSON polygon inner rings are now rewound for compliance with the [v2 vector tile](https://github.com/mapbox/vector-tile-spec/blob/master/2.1/README.md#4344-polygon-geometry-type). This may affect some uses of `line-offset`, reversing the direction of the offset. [#2889](https://github.com/mapbox/mapbox-gl-js/issues/2889)

#### New Features & Improvements

- Add `text-pitch-alignment` style property [#2668](https://github.com/mapbox/mapbox-gl-js/pull/2668)
- Allow query parameters on `mapbox://` URLs [#2702](https://github.com/mapbox/mapbox-gl-js/pull/2702)
- Add `icon-text-fit` and `icon-text-fit-padding` style properties [#2720](https://github.com/mapbox/mapbox-gl-js/pull/2720)
- Enable property functions for `icon-rotate` [#2738](https://github.com/mapbox/mapbox-gl-js/pull/2738)
- Enable property functions for `fill-opacity` [#2733](https://github.com/mapbox/mapbox-gl-js/pull/2733)
- Fire `Map#mouseout` events [#2777](https://github.com/mapbox/mapbox-gl-js/pull/2777)
- Allow query parameters on all sprite URLs [#2772](https://github.com/mapbox/mapbox-gl-js/pull/2772)
- Increase sprite atlas size to 1024px square, allowing more and larger sprites [#2802](https://github.com/mapbox/mapbox-gl-js/pull/2802)
- Add `Marker` class [#2725](https://github.com/mapbox/mapbox-gl-js/pull/2725) [#2810](https://github.com/mapbox/mapbox-gl-js/pull/2810)
- Add `{quadkey}` URL parameter [#2805](https://github.com/mapbox/mapbox-gl-js/pull/2805)
- Add `circle-pitch-scale` style property [#2821](https://github.com/mapbox/mapbox-gl-js/pull/2821)

#### Bugfixes

- Fix rendering of layers with large numbers of features [#2794](https://github.com/mapbox/mapbox-gl-js/pull/2794)
- Fix exceptions thrown during drag-rotate interactions [#2840](https://github.com/mapbox/mapbox-gl-js/pull/2840)
- Fix error when adding and removing a layer within the same update cycle [#2845](https://github.com/mapbox/mapbox-gl-js/pull/2845)
- Fix false "Geometry exceeds allowed extent" warnings [#2568](https://github.com/mapbox/mapbox-gl-js/issues/2568)
- Fix `Map#loaded` returning true while there are outstanding tile updates [#2847](https://github.com/mapbox/mapbox-gl-js/pull/2847)
- Fix style validation error thrown while removing a filter [#2847](https://github.com/mapbox/mapbox-gl-js/pull/2847)
- Fix event data object not being passed for double click events [#2814](https://github.com/mapbox/mapbox-gl-js/pull/2814)
- Fix multipolygons disappearing from map at certain zoom levels [#2704](https://github.com/mapbox/mapbox-gl-js/issues/2704)
- Fix exceptions caused by `queryRenderedFeatures` in Safari and Firefox [#2822](https://github.com/mapbox/mapbox-gl-js/pull/2822)
- Fix `mapboxgl#supported()` returning `true` in old versions of IE11 [mapbox/mapbox-gl-supported#1](https://github.com/mapbox/mapbox-gl-supported/issues/1)

## 0.20.1 (June 21 2016)

#### Bugfixes

- Fixed exception thrown when changing `*-translate` properties via `setPaintProperty` ([#2762](https://github.com/mapbox/mapbox-gl-js/issues/2762))

## 0.20.0 (June 10 2016)

#### New Features & Improvements

- Add limited WMS support [#2612](https://github.com/mapbox/mapbox-gl-js/pull/2612)
- Add `workerCount` constructor option [#2666](https://github.com/mapbox/mapbox-gl-js/pull/2666)
- Improve performance of `locationPoint` and `pointLocation` [#2690](https://github.com/mapbox/mapbox-gl-js/pull/2690)
- Remove "Not using VertexArrayObject extension" warning messages [#2707](https://github.com/mapbox/mapbox-gl-js/pull/2707)
- Add `version` property to mapboxgl [#2660](https://github.com/mapbox/mapbox-gl-js/pull/2660)
- Support property functions in `circle-opacity` and `circle-blur` [#2693](https://github.com/mapbox/mapbox-gl-js/pull/2693)

#### Bugfixes

- Fix exception thrown by "drag rotate" handler [#2680](https://github.com/mapbox/mapbox-gl-js/issues/2680)
- Return an empty array instead of an empty object from `queryRenderedFeatures` [#2694](https://github.com/mapbox/mapbox-gl-js/pull/2694)
- Fix bug causing map to not render in IE

## 0.19.1 (June 2 2016)

#### Bugfixes

- Fix rendering of polygons with more than 35k vertices [#2657](https://github.com/mapbox/mapbox-gl-js/issues/2657)

## 0.19.0 (May 31 2016)

#### New Features & Improvements

- Allow use of special characters in property field names [#2547](https://github.com/mapbox/mapbox-gl-js/pull/2547)
- Improve rendering speeds on fill layers [#1606](https://github.com/mapbox/mapbox-gl-js/pull/1606)
- Add data driven styling support for `fill-color` and `fill-outline-color` [#2629](https://github.com/mapbox/mapbox-gl-js/pull/2629)
- Add `has` and `!has` filter operators [mapbox/feature-filter#15](https://github.com/mapbox/feature-filter/pull/15)
- Improve keyboard handlers with held-down keys [#2530](https://github.com/mapbox/mapbox-gl-js/pull/2530)
- Support 'tms' tile scheme [#2565](https://github.com/mapbox/mapbox-gl-js/pull/2565)
- Add `trackResize` option to `Map` [#2591](https://github.com/mapbox/mapbox-gl-js/pull/2591)

#### Bugfixes

- Scale circles when map is displayed at a pitch [#2541](https://github.com/mapbox/mapbox-gl-js/issues/2541)
- Fix background pattern rendering bug [#2557](https://github.com/mapbox/mapbox-gl-js/pull/2557)
- Fix bug that prevented removal of a `fill-pattern` from a fill layer [#2534](https://github.com/mapbox/mapbox-gl-js/issues/2534)
- Fix `line-pattern` and `fill-pattern`rendering [#2596](https://github.com/mapbox/mapbox-gl-js/pull/2596)
- Fix some platform specific rendering bugs [#2553](https://github.com/mapbox/mapbox-gl-js/pull/2553)
- Return empty object from `queryRenderedFeatures` before the map is loaded [#2621](https://github.com/mapbox/mapbox-gl-js/pull/2621)
- Fix "there is no texture bound to the unit 1" warnings [#2509](https://github.com/mapbox/mapbox-gl-js/pull/2509)
- Allow transitioned values to be unset [#2561](https://github.com/mapbox/mapbox-gl-js/pull/2561)

## 0.18.0 (April 13 2016)

#### New Features & Improvements

- Implement zoom-and-property functions for `circle-color` and `circle-size` [#2454](https://github.com/mapbox/mapbox-gl-js/pull/2454)
- Dedupe attributions that are substrings of others [#2453](https://github.com/mapbox/mapbox-gl-js/pull/2453)
- Misc performance improvements [#2483](https://github.com/mapbox/mapbox-gl-js/pull/2483) [#2488](https://github.com/mapbox/mapbox-gl-js/pull/2488)

#### Bugfixes

- Fix errors when unsetting and resetting a style property [#2464](https://github.com/mapbox/mapbox-gl-js/pull/2464)
- Fix errors when updating paint properties while using classes [#2496](https://github.com/mapbox/mapbox-gl-js/pull/2496)
- Fix errors caused by race condition in unserializeBuckets [#2497](https://github.com/mapbox/mapbox-gl-js/pull/2497)
- Fix overzoomed tiles in wrapped worlds [#2482](https://github.com/mapbox/mapbox-gl-js/issues/2482)
- Fix errors caused by mutating a filter object after calling `Map#setFilter` [#2495](https://github.com/mapbox/mapbox-gl-js/pull/2495)

## 0.17.0 (April 13 2016)

#### Breaking Changes

- Remove `map.batch` in favor of automatically batching style mutations (i.e. calls to `Map#setLayoutProperty`, `Map#setPaintProperty`, `Map#setFilter`, `Map#setClasses`, etc.) and applying them once per frame, significantly improving performance when updating the style frequently [#2355](https://github.com/mapbox/mapbox-gl-js/pull/2355) [#2380](https://github.com/mapbox/mapbox-gl-js/pull/2380)
- Remove `util.throttle` [#2345](https://github.com/mapbox/mapbox-gl-js/issues/2345)

#### New Features & Improvements

- Improve performance of all style mutation methods by only recalculating affected properties [#2339](https://github.com/mapbox/mapbox-gl-js/issues/2339)
- Improve fading of labels and icons [#2376](https://github.com/mapbox/mapbox-gl-js/pull/2376)
- Improve rendering performance by reducing work done on the main thread [#2394](https://github.com/mapbox/mapbox-gl-js/pull/2394)
- Validate filters passed to `Map#queryRenderedFeatures` and `Map#querySourceFeatures` [#2349](https://github.com/mapbox/mapbox-gl-js/issues/2349)
- Display a warning if a vector tile's geometry extent is larger than supported [#2383](https://github.com/mapbox/mapbox-gl-js/pull/2383)
- Implement property functions (i.e. data-driven styling) for `circle-color` and `circle-size` [#1932](https://github.com/mapbox/mapbox-gl-js/pull/1932)
- Add `Popup#setDOMContent` method [#2436](https://github.com/mapbox/mapbox-gl-js/pull/2436)

#### Bugfixes

- Fix a performance regression caused by using 1 `WebWorker` instead of `# cpus - 1` `WebWorker`s, slowing down tile loading times [#2408](https://github.com/mapbox/mapbox-gl-js/pull/2408)
- Fix a bug in which `Map#queryRenderedFeatures` would sometimes return features that had been removed [#2353](https://github.com/mapbox/mapbox-gl-js/issues/2353)
- Fix `clusterMaxZoom` option on `GeoJSONSource` not working as expected [#2374](https://github.com/mapbox/mapbox-gl-js/issues/2374)
- Fix anti-aliased rendering for pattern fills [#2372](https://github.com/mapbox/mapbox-gl-js/issues/2372)
- Fix exception caused by calling `Map#queryRenderedFeatures` or `Map#querySourceFeatures` with no arguments
- Fix exception caused by calling `Map#setLayoutProperty` for `text-field` or `icon-image` [#2407](https://github.com/mapbox/mapbox-gl-js/issues/2407)

## 0.16.0 (March 24 2016)

#### Breaking Changes

- Replace `Map#featuresAt` and `Map#featuresIn` with `Map#queryRenderedFeatures` and `map.querySourceFeatures` ([#2224](https://github.com/mapbox/mapbox-gl-js/pull/2224))
  - Replace `featuresAt` and `featuresIn` with `queryRenderedFeatures`
  - Make `queryRenderedFeatures` synchronous, remove the callback and use the return value.
  - Rename `layer` parameter to `layers` and make it an array of layer names.
  - Remove the `radius` parameter. `radius` was used with `featuresAt` to account for style properties like `line-width` and `circle-radius`. `queryRenderedFeatures` accounts for these style properties. If you need to query a larger area, use a bounding box query instead of a point query.
  - Remove the `includeGeometry` parameter because `queryRenderedFeatures` always includes geometries.
- `Map#debug` is renamed to `Map#showTileBoundaries` ([#2284](https://github.com/mapbox/mapbox-gl-js/pull/2284))
- `Map#collisionDebug` is renamed to `Map#showCollisionBoxes` ([#2284](https://github.com/mapbox/mapbox-gl-js/pull/2284))

#### New Features & Improvements

- Improve overall rendering performance. ([#2221](https://github.com/mapbox/mapbox-gl-js/pull/2221))
- Improve performance of `GeoJSONSource#setData`. ([#2222](https://github.com/mapbox/mapbox-gl-js/pull/2222))
- Add `Map#setMaxBounds` method ([#2234](https://github.com/mapbox/mapbox-gl-js/pull/2234))
- Add `isActive` and `isEnabled` methods to interaction handlers ([#2238](https://github.com/mapbox/mapbox-gl-js/pull/2238))
- Add `Map#setZoomBounds` method ([#2243](https://github.com/mapbox/mapbox-gl-js/pull/2243))
- Add touch events ([#2195](https://github.com/mapbox/mapbox-gl-js/issues/2195))
- Add `map.queryRenderedFeatures` to query the styled and rendered representations of features ([#2224](https://github.com/mapbox/mapbox-gl-js/pull/2224))
- Add `map.querySourceFeatures` to get features directly from vector tiles, independent of the style ([#2224](https://github.com/mapbox/mapbox-gl-js/pull/2224))
- Add `mapboxgl.Geolocate` control ([#1939](https://github.com/mapbox/mapbox-gl-js/issues/1939))
- Make background patterns render seamlessly across tile boundaries ([#2305](https://github.com/mapbox/mapbox-gl-js/pull/2305))

#### Bugfixes

- Fix calls to `setFilter`, `setLayoutProperty`, and `setLayerZoomRange` on ref children ([#2228](https://github.com/mapbox/mapbox-gl-js/issues/2228))
- Fix `undefined` bucket errors after `setFilter` calls ([#2244](https://github.com/mapbox/mapbox-gl-js/issues/2244))
- Fix bugs causing hidden symbols to be rendered ([#2246](https://github.com/mapbox/mapbox-gl-js/pull/2246), [#2276](https://github.com/mapbox/mapbox-gl-js/pull/2276))
- Fix raster flickering ([#2236](https://github.com/mapbox/mapbox-gl-js/issues/2236))
- Fix `queryRenderedFeatures` precision at high zoom levels ([#2292](https://github.com/mapbox/mapbox-gl-js/pull/2292))
- Fix holes in GeoJSON data caused by unexpected winding order ([#2285](https://github.com/mapbox/mapbox-gl-js/pull/2285))
- Fix bug causing deleted features to be returned by `queryRenderedFeatures` ([#2306](https://github.com/mapbox/mapbox-gl-js/pull/2306))
- Fix bug causing unexpected fill patterns to be rendered ([#2307](https://github.com/mapbox/mapbox-gl-js/pull/2307))
- Fix popup location with preceding sibling elements ([#2311](https://github.com/mapbox/mapbox-gl-js/pull/2311))
- Fix polygon anti-aliasing ([#2319](https://github.com/mapbox/mapbox-gl-js/pull/2319))
- Fix slivers between non-adjacent polygons ([#2319](https://github.com/mapbox/mapbox-gl-js/pull/2319))
- Fix keyboard shortcuts causing page to scroll ([#2312](https://github.com/mapbox/mapbox-gl-js/pull/2312))

## 0.15.0 (March 1 2016)

#### New Features & Improvements

- Add `ImageSource#setCoordinates` and `VideoSource#setCoordinates` ([#2184](https://github.com/mapbox/mapbox-gl-js/pull/2184))

#### Bugfixes

- Fix flickering on raster layers ([#2211](https://github.com/mapbox/mapbox-gl-js/pull/2211))
- Fix browser hang when zooming quickly on raster layers ([#2211](https://github.com/mapbox/mapbox-gl-js/pull/2211))

## 0.14.3 (Feb 25 2016)

#### New Features & Improvements

- Improve responsiveness of zooming out by using cached parent tiles ([#2168](https://github.com/mapbox/mapbox-gl-js/pull/2168))
- Improve contextual clues on style API validation ([#2170](https://github.com/mapbox/mapbox-gl-js/issues/2170))
- Improve performance of methods including `setData` ([#2174](https://github.com/mapbox/mapbox-gl-js/pull/2174))

#### Bugfixes

- Fix incorrectly sized line dashes ([#2099](https://github.com/mapbox/mapbox-gl-js/issues/2099))
- Fix bug in which `in` feature filter drops features ([#2166](https://github.com/mapbox/mapbox-gl-js/pull/2166))
- Fix bug preventing `Map#load` from firing when tile "Not Found" errors occurred ([#2176](https://github.com/mapbox/mapbox-gl-js/pull/2176))
- Fix rendering artifacts on mobile GPUs ([#2117](https://github.com/mapbox/mapbox-gl-js/pull/2117))

## 0.14.2 (Feb 19 2016)

#### Bugfixes

- Look for loaded parent tiles in cache
- Set tile cache size based on viewport size ([#2137](https://github.com/mapbox/mapbox-gl-js/issues/2137))
- Fix tile render order for layer-by-layer
- Remove source update throttling ([#2139](https://github.com/mapbox/mapbox-gl-js/issues/2139))
- Make panning while zooming more linear ([#2070](https://github.com/mapbox/mapbox-gl-js/issues/2070))
- Round points created during bucket creation ([#2067](https://github.com/mapbox/mapbox-gl-js/issues/2067))
- Correct bounds for a rotated or tilted map ([#1842](https://github.com/mapbox/mapbox-gl-js/issues/1842))
- Fix overscaled featuresAt ([#2103](https://github.com/mapbox/mapbox-gl-js/issues/2103))
- Allow using `tileSize: 512` as a switch to trade retina support for 512px raster tiles
- Fix the serialization of paint classes ([#2107](https://github.com/mapbox/mapbox-gl-js/issues/2107))
- Fixed bug where unsetting style properties could mutate the value of other style properties ([#2105](https://github.com/mapbox/mapbox-gl-js/pull/2105))
- Less slanted dashed lines near sharp corners ([#967](https://github.com/mapbox/mapbox-gl-js/issues/967))
- Fire map#load if no initial style is set ([#2042](https://github.com/mapbox/mapbox-gl-js/issues/2042))

## 0.14.1 (Feb 10 2016)

#### Bugfixes

- Fix incorrectly rotated symbols along lines near tile boundaries ([#2062](https://github.com/mapbox/mapbox-gl-js/issues/2062))
- Fix broken rendering when a fill layer follows certain symbol layers ([#2092](https://github.com/mapbox/mapbox-gl-js/issues/2092))

## 0.14.0 (Feb 8 2016)

#### Breaking Changes

- Switch `GeoJSONSource` clustering options from being measured in extent-units to pixels ([#2026](https://github.com/mapbox/mapbox-gl-js/pull/2026))

#### New Features & Improvements

- Improved error message for invalid colors ([#2006](https://github.com/mapbox/mapbox-gl-js/pull/2006))
- Added support for tiles with variable extents ([#2010](https://github.com/mapbox/mapbox-gl-js/pull/2010))
- Improved `filter` performance and maximum size ([#2024](https://github.com/mapbox/mapbox-gl-js/issues/2024))
- Changed circle rendering such that all geometry nodes are drawn, not just the geometry's outer ring ([#2027](https://github.com/mapbox/mapbox-gl-js/pull/2027))
- Added `Map#getStyle` method ([#1982](https://github.com/mapbox/mapbox-gl-js/issues/1982))

#### Bugfixes

- Fixed bug causing WebGL contexts to be "used up" by calling `mapboxgl.supported()` ([#2018](https://github.com/mapbox/mapbox-gl-js/issues/2018))
- Fixed non-deterministic symbol z-order sorting ([#2023](https://github.com/mapbox/mapbox-gl-js/pull/2023))
- Fixed garbled labels while zooming ([#2012](https://github.com/mapbox/mapbox-gl-js/issues/2012))
- Fixed icon jumping when touching trackpad with two fingers ([#1990](https://github.com/mapbox/mapbox-gl-js/pull/1990))
- Fixed overzoomed collision debug labels ([#2033](https://github.com/mapbox/mapbox-gl-js/issues/2033))
- Fixed dashes sliding along their line during zooming ([#2039](https://github.com/mapbox/mapbox-gl-js/issues/2039))
- Fixed overscaled `minzoom` setting for GeoJSON sources ([#1651](https://github.com/mapbox/mapbox-gl-js/issues/1651))
- Fixed overly-strict function validation for duplicate stops ([#2075](https://github.com/mapbox/mapbox-gl-js/pull/2075))
- Fixed crash due to `performance.now` not being present on some browsers ([#2056](https://github.com/mapbox/mapbox-gl-js/issues/2056))
- Fixed the unsetting of paint properties ([#2037](https://github.com/mapbox/mapbox-gl-js/issues/2037))
- Fixed bug causing multiple interaction handler event listeners to be attached ([#2069](https://github.com/mapbox/mapbox-gl-js/issues/2069))
- Fixed bug causing only a single debug box to be drawn ([#2034](https://github.com/mapbox/mapbox-gl-js/issues/2034))

## 0.13.1 (Jan 27 2016)

#### Bugfixes

- Fixed broken npm package due to outdated bundled modules

## 0.13.0 (Jan 27 2016)

#### Bugfixes

- Fixed easeTo pan, zoom, and rotate when initial rotation != 0 ([#1950](https://github.com/mapbox/mapbox-gl-js/pull/1950))
- Fixed rendering of tiles with an extent != 4096 ([#1952](https://github.com/mapbox/mapbox-gl-js/issues/1952))
- Fixed missing icon collision boxes ([#1978](https://github.com/mapbox/mapbox-gl-js/issues/1978))
- Fixed null `Tile#buffers` errors ([#1987](https://github.com/mapbox/mapbox-gl-js/pull/1987))

#### New Features & Improvements

- Added `symbol-avoid-edges` style property ([#1951](https://github.com/mapbox/mapbox-gl-js/pull/1951))
- Improved `symbol-max-angle` check algorithm ([#1959](https://github.com/mapbox/mapbox-gl-js/pull/1959))
- Added marker clustering! ([#1931](https://github.com/mapbox/mapbox-gl-js/pull/1931))
- Added zoomstart, zoom, and zoomend events ([#1958](https://github.com/mapbox/mapbox-gl-js/issues/1958))
- Disabled drag on mousedown when using boxzoom ([#1907](https://github.com/mapbox/mapbox-gl-js/issues/1907))

## 0.12.4 (Jan 19 2016)

#### Bugfixes

- Fix elementGroups null value errors ([#1933](https://github.com/mapbox/mapbox-gl-js/issues/1933))
- Fix some glyph atlas overflow cases ([#1923](https://github.com/mapbox/mapbox-gl-js/pull/1923))

## 0.12.3 (Jan 14 2016)

#### API Improvements

- Support inline attribution options in map options ([#1865](https://github.com/mapbox/mapbox-gl-js/issues/1865))
- Improve flyTo options ([#1854](https://github.com/mapbox/mapbox-gl-js/issues/1854), [#1429](https://github.com/mapbox/mapbox-gl-js/issues/1429))

#### Bugfixes

- Fix flickering with overscaled tiles ([#1921](https://github.com/mapbox/mapbox-gl-js/issues/1921))
- Remove Node.remove calls for IE browser compatibility ([#1900](https://github.com/mapbox/mapbox-gl-js/issues/1900))
- Match patterns at tile boundaries ([#1908](https://github.com/mapbox/mapbox-gl-js/pull/1908))
- Fix Tile#positionAt, fix query tests ([#1899](https://github.com/mapbox/mapbox-gl-js/issues/1899))
- Fix flickering on streets ([#1875](https://github.com/mapbox/mapbox-gl-js/issues/1875))
- Fix text-max-angle property ([#1870](https://github.com/mapbox/mapbox-gl-js/issues/1870))
- Fix overscaled line patterns ([#1856](https://github.com/mapbox/mapbox-gl-js/issues/1856))
- Fix patterns and icons for mismatched pixelRatios ([#1851](https://github.com/mapbox/mapbox-gl-js/issues/1851))
- Fix missing labels when text size 0 at max zoom ([#1809](https://github.com/mapbox/mapbox-gl-js/issues/1809))
- Use linear interp when pixel ratios don't match ([#1601](https://github.com/mapbox/mapbox-gl-js/issues/1601))
- Fix blank areas, flickering in raster layers ([#1876](https://github.com/mapbox/mapbox-gl-js/issues/1876), [#675](https://github.com/mapbox/mapbox-gl-js/issues/675))
- Fix labels slipping/cropping at tile bounds ([#757](https://github.com/mapbox/mapbox-gl-js/issues/757))

#### UX Improvements

- Improve touch handler perceived performance ([#1844](https://github.com/mapbox/mapbox-gl-js/issues/1844))

## 0.12.2 (Dec 22 2015)

#### API Improvements

- Support LngLat.convert([w, s, e, n]) ([#1812](https://github.com/mapbox/mapbox-gl-js/issues/1812))
- Invalid GeoJSON is now handled better

#### Bugfixes

- Fixed `Popup#addTo` when the popup is already open ([#1811](https://github.com/mapbox/mapbox-gl-js/issues/1811))
- Fixed warping when rotating / zooming really fast
- `Map#flyTo` now flies across the antimeridan if shorter ([#1853](https://github.com/mapbox/mapbox-gl-js/issues/1853))

## 0.12.1 (Dec 8 2015)

#### Breaking changes

- Reversed the direction of `line-offset` ([#1808](https://github.com/mapbox/mapbox-gl-js/pull/1808))
- Renamed `Pinch` interaction handler to `TouchZoomRotate` ([#1777](https://github.com/mapbox/mapbox-gl-js/pull/1777))
- Made `Map#update` and `Map#render` private methods ([#1798](https://github.com/mapbox/mapbox-gl-js/pull/1798))
- Made `Map#remove` remove created DOM elements ([#1789](https://github.com/mapbox/mapbox-gl-js/issues/1789))

#### API Improvements

- Added an method to disable touch rotation ([#1777](https://github.com/mapbox/mapbox-gl-js/pull/1777))
- Added a `position` option for `Attribution` ([#1689](https://github.com/mapbox/mapbox-gl-js/issues/1689))

#### Bugfixes

- Ensure tile loading errors are properly reported ([#1799](https://github.com/mapbox/mapbox-gl-js/pull/1799))
- Ensure re-adding a previously removed pop-up works ([#1477](https://github.com/mapbox/mapbox-gl-js/issues/1477))

#### UX Improvements

- Don't round zoom level during double-click interaction ([#1640](https://github.com/mapbox/mapbox-gl-js/issues/1640))

## 0.12.0 (Dec 2 2015)

#### API Improvements

- Added `line-offset` style property ([#1778](https://github.com/mapbox/mapbox-gl-js/issues/1778))

## 0.11.5 (Dec 1 2015)

#### Bugfixes

- Fixed unstable symbol layer render order when adding / removing layers ([#1558](https://github.com/mapbox/mapbox-gl-js/issues/1558))
- Fire map loaded event even if raster tiles have errors
- Fix panning animation during easeTo with zoom change
- Fix pitching animation during flyTo
- Fix pitching animation during easeTo
- Prevent rotation from firing `mouseend` events ([#1104](https://github.com/mapbox/mapbox-gl-js/issues/1104))

#### API Improvements

- Fire `mousedown` and `mouseup` events ([#1411](https://github.com/mapbox/mapbox-gl-js/issues/1411))
- Fire `movestart` and `moveend` when panning ([#1658](https://github.com/mapbox/mapbox-gl-js/issues/1658))
- Added drag events ([#1442](https://github.com/mapbox/mapbox-gl-js/issues/1442))
- Request webp images for mapbox:// raster tiles in chrome ([#1725](https://github.com/mapbox/mapbox-gl-js/issues/1725))

#### UX Improvements

- Added inertia to map rotation ([#620](https://github.com/mapbox/mapbox-gl-js/issues/620))

## 0.11.4 (Nov 16 2015)

#### Bugfixes

- Fix alpha blending of alpha layers ([#1684](https://github.com/mapbox/mapbox-gl-js/issues/1684))

## 0.11.3 (Nov 10 2015)

#### Bugfixes

- Fix GeoJSON rendering and performance ([#1685](https://github.com/mapbox/mapbox-gl-js/pull/1685))

#### UX Improvements

- Use SVG assets for UI controls ([#1657](https://github.com/mapbox/mapbox-gl-js/pull/1657))
- Zoom out with shift + dblclick ([#1666](https://github.com/mapbox/mapbox-gl-js/issues/1666))

## 0.11.2 (Oct 29 2015)

- Misc performance improvements

#### Bugfixes

- Fix sprites on systems with non-integer `devicePixelRatio`s ([#1029](https://github.com/mapbox/mapbox-gl-js/issues/1029) [#1475](https://github.com/mapbox/mapbox-gl-js/issues/1475) [#1476](https://github.com/mapbox/mapbox-gl-js/issues/1476))
- Fix layer minZoom being ignored if not less than source maxZoom
- Fix symbol placement at the start of a line ([#1461](https://github.com/mapbox/mapbox-gl-js/issues/1461))
- Fix `raster-opacity` on non-tile sources ([#1270](https://github.com/mapbox/mapbox-gl-js/issues/1270))
- Ignore boxzoom on shift-click ([#1655](https://github.com/mapbox/mapbox-gl-js/issues/1655))

#### UX Improvements

- Enable line breaks on common punctuation ([#1115](https://github.com/mapbox/mapbox-gl-js/issues/1115))

#### API Improvements

- Add toString and toArray methods to LngLat, LngLatBounds ([#1571](https://github.com/mapbox/mapbox-gl-js/issues/1571))
- Add `Transform#resize` method
- Add `Map#getLayer` method ([#1183](https://github.com/mapbox/mapbox-gl-js/issues/1183))
- Add `Transform#unmodified` property ([#1452](https://github.com/mapbox/mapbox-gl-js/issues/1452))
- Propagate WebGL context events ([#1612](https://github.com/mapbox/mapbox-gl-js/pull/1612))

## 0.11.1 (Sep 30 2015)

#### Bugfixes

- Add statistics and checkboxes to debug page
- Fix `Map#featuresAt` for non-4096 vector sources ([#1529](https://github.com/mapbox/mapbox-gl-js/issues/1529))
- Don't fire `mousemove` on drag-pan
- Fix maxBounds constrains ([#1539](https://github.com/mapbox/mapbox-gl-js/issues/1539))
- Fix maxBounds infinite loop ([#1538](https://github.com/mapbox/mapbox-gl-js/issues/1538))
- Fix memory leak in worker
- Assert valid `TileCoord`, fix wrap calculation in `TileCoord#cover` ([#1483](https://github.com/mapbox/mapbox-gl-js/issues/1483))
- Abort raster tile load if not in viewport ([#1490](https://github.com/mapbox/mapbox-gl-js/issues/1490))

#### API Improvements

- Add `Map` event listeners for `mouseup`, `contextmenu` (right click) ([#1532](https://github.com/mapbox/mapbox-gl-js/issues/1532))

## 0.11.0 (Sep 11 2015)

#### API Improvements

- Add `Map#featuresIn`: a bounding-box feature query
- Emit stylesheet validation errors ([#1436](https://github.com/mapbox/mapbox-gl-js/issues/1436))

#### UX Improvements

- Handle v8 style `center`, `zoom`, `bearing`, `pitch` ([#1452](https://github.com/mapbox/mapbox-gl-js/issues/1452))
- Improve circle type styling ([#1446](https://github.com/mapbox/mapbox-gl-js/issues/1446))
- Improve dashed and patterned line antialiasing

#### Bugfixes

- Load images in a way that respects Cache-Control headers
- Filter for rtree matches to those crossing bbox
- Log errors by default ([#1463](https://github.com/mapbox/mapbox-gl-js/issues/1463))
- Fixed modification of `text-size` via `setLayoutProperty` ([#1451](https://github.com/mapbox/mapbox-gl-js/issues/1451))
- Throw on lat > 90 || < -90. ([#1443](https://github.com/mapbox/mapbox-gl-js/issues/1443))
- Fix circle clipping bug ([#1457](https://github.com/mapbox/mapbox-gl-js/issues/1457))

## 0.10.0 (Aug 21 2015)

#### Breaking changes

- Switched to [longitude, latitude] coordinate order, matching GeoJSON. We anticipate that mapbox-gl-js will be widely used
  with GeoJSON, and in the long term having a coordinate order that is consistent with GeoJSON will lead to less confusion
  and impedance mismatch than will a [latitude, longitude] order.

  The following APIs were renamed:

  - `LatLng` was renamed to `LngLat`
  - `LatLngBounds` was renamed to `LngLatBounds`
  - `Popup#setLatLng` was renamed to `Popup#setLngLat`
  - `Popup#getLatLng` was renamed to `Popup#getLngLat`
  - The `latLng` property of Map events was renamed `lngLat`

  The following APIs now expect array coordinates in [longitude, latitude] order:

  - `LngLat.convert`
  - `LngLatBounds.convert`
  - `Popup#setLngLat`
  - The `center` and `maxBounds` options of the `Map` constructor
  - The arguments to `Map#setCenter`, `Map#fitBounds`, `Map#panTo`, and `Map#project`
  - The `center` option of `Map#jumpTo`, `Map#easeTo`, and `Map#flyTo`
  - The `around` option of `Map#zoomTo`, `Map#rotateTo`, and `Map#easeTo`
  - The `coordinates` properties of video and image sources

- Updated to mapbox-gl-style-spec v8.0.0 ([Changelog](https://github.com/mapbox/mapbox-gl-style-spec/blob/v8.0.0/CHANGELOG.md)). Styles are
  now expected to be version 8. You can use the [gl-style-migrate](https://github.com/mapbox/mapbox-gl-style-lint#migrations)
  utility to update existing styles.

- The format for `mapbox://` style and glyphs URLs has changed. For style URLs, you should now use the format
  `mapbox://styles/:username/:style`. The `:style` portion of the URL no longer contains a username. For font URLs, you
  should now use the format `mapbox://fonts/:username/{fontstack}/{range}.pbf`.
- Mapbox default styles are now hosted via the Styles API rather than www.mapbox.com. You can make use of the Styles API
  with a `mapbox://` style URL pointing to a v8 style, e.g. `mapbox://styles/mapbox/streets-v8`.
- The v8 satellite style (`mapbox://styles/mapbox/satellite-v8`) is now a plain satellite style, and not longer supports labels
  or contour lines via classes. For a labeled satellite style, use `mapbox://styles/mapbox/satellite-hybrid`.

- Removed `mbgl.config.HTTP_URL` and `mbgl.config.FORCE_HTTPS`; https is always used when connecting to the Mapbox API.
- Renamed `mbgl.config.HTTPS_URL` to `mbgl.config.API_URL`.

#### Bugfixes

- Don't draw halo when halo-width is 0 ([#1381](https://github.com/mapbox/mapbox-gl-js/issues/1381))
- Reverted shader changes that degraded performance on IE

#### API Improvements

- You can now unset layout and paint properties via the `setLayoutProperty` and `setPaintProperty` APIs
  by passing `undefined` as a property value.
- The `layer` option of `featuresAt` now supports an array of layers.

## 0.9.0 (Jul 29 2015)

- `glyphs` URL now normalizes without the `/v4/` prefix for `mapbox://` urls. Legacy behavior for `mapbox://fontstacks` is still maintained ([#1385](https://github.com/mapbox/mapbox-gl-js/issues/1385))
- Expose `geojson-vt` options for GeoJSON sources ([#1271](https://github.com/mapbox/mapbox-gl-js/issues/1271))
- bearing snaps to "North" within a tolerance of 7 degrees ([#1059](https://github.com/mapbox/mapbox-gl-js/issues/1059))
- Now you can directly mutate the minzoom and maxzoom layer properties with `map.setLayerZoomRange(layerId, minzoom, maxzoom)`
- Exposed `mapboxgl.Control`, a base class used by all UI controls
- Refactored handlers to be individually included in Map options, or enable/disable them individually at runtime, e.g. `map.scrollZoom.disable()`.
- New feature: Batch operations can now be done at once, improving performance for calling multiple style functions: ([#1352](https://github.com/mapbox/mapbox-gl-js/pull/1352))

  ```js
  style.batch(function (s) {
    s.addLayer({ id: "first", type: "symbol", source: "streets" });
    s.addLayer({ id: "second", type: "symbol", source: "streets" });
    s.addLayer({ id: "third", type: "symbol", source: "terrain" });
    s.setPaintProperty("first", "text-color", "black");
    s.setPaintProperty("first", "text-halo-color", "white");
  });
  ```

- Improved documentation
- `featuresAt` performance improvements by exposing `includeGeometry` option
- Better label placement along lines ([#1283](https://github.com/mapbox/mapbox-gl-js/pull/1283))
- Improvements to round linejoins on semi-transparent lines (mapbox/mapbox-gl-native[#1771](https://github.com/mapbox/mapbox-gl-js/pull/1771))
- Round zoom levels for raster tile loading ([@2a2aec](https://github.com/mapbox/mapbox-gl-js/commit/2a2aec44a39e11e73bdf663258bd6d52b83775f5))
- Source#reload cannot be called if source is not loaded ([#1198](https://github.com/mapbox/mapbox-gl-js/issues/1198))
- Events bubble to the canvas container for custom overlays ([#1301](https://github.com/mapbox/mapbox-gl-js/pull/1301))
- Move handlers are now bound on mousedown and touchstart events
- map.featuresAt() now works across the dateline

## 0.8.1 (Jun 16 2015)

- No code changes; released only to correct a build issue in 0.8.0.

## 0.8.0 (Jun 15 2015)

#### Breaking changes

- `map.setView(latlng, zoom, bearing)` has been removed. Use
  [`map.jumpTo(options)`](https://www.mapbox.com/mapbox-gl-js/api/#map/jumpto) instead:

  ```js
  map.setView([40, -74.5], 9); // 0.7.0 or earlier
  map.jumpTo({ center: [40, -74.5], zoom: 9 }); // now
  ```

- [`map.easeTo`](https://www.mapbox.com/mapbox-gl-js/api/#map/easeto) and
  [`map.flyTo`](https://www.mapbox.com/mapbox-gl-js/api/#map/flyto) now accept a single
  options object rather than positional parameters:

  ```js
  map.easeTo([40, -74.5], 9, null, { duration: 400 }); // 0.7.0 or earlier
  map.easeTo({ center: [40, -74.5], zoom: 9, duration: 400 }); // now
  ```

- `mapboxgl.Source` is no longer exported. Use `map.addSource()` instead. See the
  [GeoJSON line](https://www.mapbox.com/mapbox-gl-js/example/geojson-line/) or
  [GeoJSON markers](https://www.mapbox.com/mapbox-gl-js/example/geojson-markers/)
  examples.
- `mapboxgl.util.supported()` moved to [`mapboxgl.supported()`](https://www.mapbox.com/mapbox-gl-js/api/#mapboxgl/supported).

#### UX improvements

- Add perspective rendering ([#1049](https://github.com/mapbox/mapbox-gl-js/pull/1049))
- Better and faster labelling ([#1079](https://github.com/mapbox/mapbox-gl-js/pull/1079))
- Add touch interactions support on mobile devices ([#949](https://github.com/mapbox/mapbox-gl-js/pull/949))
- Viewport-relative popup arrows ([#1065](https://github.com/mapbox/mapbox-gl-js/pull/1065))
- Normalize mousewheel zooming speed ([#1060](https://github.com/mapbox/mapbox-gl-js/pull/1060))
- Add proper handling of GeoJSON features that cross the date line ([#1275](https://github.com/mapbox/mapbox-gl-js/issues/1275))
- Sort overlapping symbols in the y direction ([#470](https://github.com/mapbox/mapbox-gl-js/issues/470))
- Control buttons are now on a 30 pixel grid ([#1143](https://github.com/mapbox/mapbox-gl-js/issues/1143))
- Improve GeoJSON processing performance

#### API Improvements

- Switch to JSDoc for documentation
- Bundling with browserify is now supported
- Validate incoming map styles ([#1054](https://github.com/mapbox/mapbox-gl-js/pull/1054))
- Add `Map` `setPitch` `getPitch`
- Add `Map` `dblclick` event. ([#1168](https://github.com/mapbox/mapbox-gl-js/issues/1168))
- Add `Map` `getSource` ([@660a8c1](https://github.com/mapbox/mapbox-gl-js/commit/660a8c1e087f63282d24a30684d686523bce36cb))
- Add `Map` `setFilter` and `getFilter` ([#985](https://github.com/mapbox/mapbox-gl-js/issues/985))
- Add `Map` `failIfMajorPerformanceCaveat` option ([#1082](https://github.com/mapbox/mapbox-gl-js/pull/1082))
- Add `Map` `preserveDrawingBuffer` option ([#1232](https://github.com/mapbox/mapbox-gl-js/pull/1232))
- Add `VideoSource` `getVideo()` ([#1162](https://github.com/mapbox/mapbox-gl-js/issues/1162))
- Support vector tiles with extents other than 4096 ([#1227](https://github.com/mapbox/mapbox-gl-js/pull/1227))
- Use a DOM hierarchy that supports evented overlays ([#1217](https://github.com/mapbox/mapbox-gl-js/issues/1217))
- Pass `latLng` to the event object ([#1068](https://github.com/mapbox/mapbox-gl-js/pull/1068))

#### UX Bugfixes

- Fix rendering glitch on iOS 8 ([#750](https://github.com/mapbox/mapbox-gl-js/issues/750))
- Fix line triangulation errors ([#1120](https://github.com/mapbox/mapbox-gl-js/issues/1120), [#992](https://github.com/mapbox/mapbox-gl-js/issues/992))
- Support unicode range 65280-65535 ([#1108](https://github.com/mapbox/mapbox-gl-js/pull/1108))
- Fix cracks between fill patterns ([#972](https://github.com/mapbox/mapbox-gl-js/issues/972))
- Fix angle of icons aligned with lines ([@37a498a](https://github.com/mapbox/mapbox-gl-js/commit/37a498a7aa2c37d6b94611b614b4efe134e6dd59))
- Fix dashed line bug for overscaled tiles ([#1132](https://github.com/mapbox/mapbox-gl-js/issues/1132))
- Fix icon artifacts caused by sprite neighbors ([#1195](https://github.com/mapbox/mapbox-gl-js/pull/1195))

#### API Bugfixes

- Don't fire spurious `moveend` events on mouseup ([#1107](https://github.com/mapbox/mapbox-gl-js/issues/1107))
- Fix a race condition in `featuresAt` ([#1220](https://github.com/mapbox/mapbox-gl-js/pull/1220))
- Fix for brittle fontstack name convention ([#1070](https://github.com/mapbox/mapbox-gl-js/pull/1070))
- Fix broken `Popup` `setHTML` ([#1272](https://github.com/mapbox/mapbox-gl-js/issues/1272))
- Fix an issue with cross-origin image requests ([#1269](https://github.com/mapbox/mapbox-gl-js/pull/1269))

## 0.7.0 (Mar 3 2015)

#### Breaking

- Rename `Map` `hover` event to `mousemove`.
- Change `featuresAt` to return GeoJSON objects, including geometry ([#1010](https://github.com/mapbox/mapbox-gl-js/issues/1010))
- Remove `Map` `canvas` and `container` properties, add `getCanvas` and `getContainer` methods instead

#### UX Improvements

- Improve line label density
- Add boxzoom interaction ([#1038](https://github.com/mapbox/mapbox-gl-js/issues/1038))
- Add keyboard interaction ([#1034](https://github.com/mapbox/mapbox-gl-js/pull/1034))
- Faster `GeoJSONSource` `setData` without flickering ([#973](https://github.com/mapbox/mapbox-gl-js/issues/973))

#### API Improvements

- Add Popup component ([#325](https://github.com/mapbox/mapbox-gl-js/issues/325))
- Add layer API ([#1022](https://github.com/mapbox/mapbox-gl-js/issues/1022))
- Add filter API ([#985](https://github.com/mapbox/mapbox-gl-js/issues/985))
- More efficient filter API ([#1018](https://github.com/mapbox/mapbox-gl-js/issues/1018))
- Accept plain old JS object for `addSource` ([#1021](https://github.com/mapbox/mapbox-gl-js/issues/1021))
- Reparse overscaled tiles

#### Bugfixes

- Fix `featuresAt` for LineStrings ([#1006](https://github.com/mapbox/mapbox-gl-js/issues/1006))
- Fix `tileSize` argument to `GeoJSON` worker ([#987](https://github.com/mapbox/mapbox-gl-js/issues/987))
- Remove extraneous files from the npm package ([#1024](https://github.com/mapbox/mapbox-gl-js/issues/1024))
- Hide "improve map" link in print ([#988](https://github.com/mapbox/mapbox-gl-js/issues/988))

## 0.6.0 (Feb 9 2015)

#### Bugfixes

- Add wrapped padding to sprite for repeating images ([#972](https://github.com/mapbox/mapbox-gl-js/issues/972))
- Clear color buffers before rendering ([#966](https://github.com/mapbox/mapbox-gl-js/issues/966))
- Make line-opacity work with line-image ([#970](https://github.com/mapbox/mapbox-gl-js/issues/970))
- event.toElement fallback for Firefox ([#932](https://github.com/mapbox/mapbox-gl-js/issues/932))
- skip duplicate vertices at ends of lines ([#776](https://github.com/mapbox/mapbox-gl-js/issues/776))
- allow characters outside \w to be used in token
- Clear old tiles when new GeoJSON is loaded ([#905](https://github.com/mapbox/mapbox-gl-js/issues/905))

#### Improvements

- Added `map.setPaintProperty()`, `map.getPaintProperty()`, `map.setLayoutProperty()`, and `map.getLayoutProperty()`.
- Switch to ESLint and more strict code rules ([#957](https://github.com/mapbox/mapbox-gl-js/pull/957))
- Grab 2x raster tiles if retina ([#754](https://github.com/mapbox/mapbox-gl-js/issues/754))
- Support for mapbox:// style URLs ([#875](https://github.com/mapbox/mapbox-gl-js/issues/875))

#### Breaking

- Updated to mapbox-gl-style-spec v7.0.0 ([Changelog](https://github.com/mapbox/mapbox-gl-style-spec/blob/a2b0b561ce16015a1ef400dc870326b1b5255091/CHANGELOG.md)). Styles are
  now expected to be version 7. You can use the [gl-style-migrate](https://github.com/mapbox/mapbox-gl-style-lint#migrations)
  utility to update existing styles.
- HTTP_URL and HTTPS_URL config options must no longer include a `/v4` path prefix.
- `addClass`, `removeClass`, `setClasses`, `hasClass`, and `getClasses` are now methods
  on Map.
- `Style#cascade` is now private, pending a public style mutation API ([#755](https://github.com/mapbox/mapbox-gl-js/pull/755)).
- The format for `featuresAt` results changed. Instead of result-per-geometry-cross-layer,
  each result has a `layers` array with all layers that contain the feature. This avoids
  duplication of geometry and properties in the result set.

## 0.5.2 (Jan 07 2015)

#### Bugfixes

- Remove tiles for unused sources ([#863](https://github.com/mapbox/mapbox-gl-js/issues/863))
- Fix fill pattern alignment

#### Improvements

- Add GeoJSONSource maxzoom option ([#760](https://github.com/mapbox/mapbox-gl-js/issues/760))
- Return ref layers in featuresAt ([#847](https://github.com/mapbox/mapbox-gl-js/issues/847))
- Return any extra layer keys provided in the stylesheet in featuresAt
- Faster protobuf parsing

## 0.5.1 (Dec 19 2014)

#### Bugfixes

- Fix race conditions with style loading/rendering
- Fix race conditions with setStyle
- Fix map.remove()
- Fix featuresAt properties

## 0.5.0 (Dec 17 2014)

#### Bugfixes

- Fix multiple calls to setStyle

#### Improvements

- `featuresAt` now returns additional information
- Complete style/source/tile event suite:
  style.load, style.error, style.change,
  source.add, source.remove, source.load, source.error, source.change,
  tile.add, tile.remove, tile.load, tile.error
- Vastly improved performance and correctness for GeoJSON sources
- Map#setStyle accepts a style URL
- Support {prefix} in tile URL templates
- Provide a source map with minified source

#### Breaking

- Results format for `featuresAt` changed

## 0.4.2 (Nov 14 2014)

#### Bugfixes

- Ensure only one easing is active at a time ([#807](https://github.com/mapbox/mapbox-gl-js/issues/807))
- Don't require style to perform easings ([#817](https://github.com/mapbox/mapbox-gl-js/issues/817))
- Fix raster tiles sometimes not showing up ([#761](https://github.com/mapbox/mapbox-gl-js/issues/761))

#### Improvements

- Internet Explorer 11 support (experimental)

## 0.4.1 (Nov 10 2014)

#### Bugfixes

- Interpolate to the closest bearing when doing rotation animations ([#818](https://github.com/mapbox/mapbox-gl-js/issues/818))

## 0.4.0 (Nov 4 2014)

#### Breaking

- Updated to mapbox-gl-style-spec v6.0.0 ([Changelog](https://github.com/mapbox/mapbox-gl-style-spec/blob/v6.0.0/CHANGELOG.md)). Styles are
  now expected to be version 6. You can use the [gl-style-migrate](https://github.com/mapbox/mapbox-gl-style-lint#migrations)
  utility to update existing styles.

## 0.3.2 (Oct 23 2014)

#### Bugfixes

- Fix worker initialization with deferred or async scripts

#### Improvements

- Added map.remove()
- CDN assets are now served with gzip compression

## 0.3.1 (Oct 06 2014)

#### Bugfixes

- Fixed iteration over arrays with for/in
- Made browserify deps non-dev ([#752](https://github.com/mapbox/mapbox-gl-js/issues/752))

## 0.3.0 (Sep 23 2014)

#### Breaking

- Updated to mapbox-gl-style-spec v0.0.5 ([Changelog](https://github.com/mapbox/mapbox-gl-style-spec/blob/v0.0.5/CHANGELOG.md)). Styles are
  now expected to be version 5. You can use the [gl-style-migrate](https://github.com/mapbox/mapbox-gl-style-lint#migrations)
  utility to update existing styles.
- Removed support for composite layers for performance reasons. [#523](https://github.com/mapbox/mapbox-gl-js/issues/523#issuecomment-51731405)
- `raster-hue-rotate` units are now degrees.

### Improvements

- Added LatLng#wrap
- Added support for Mapbox fontstack API.
- Added support for remote, non-Mapbox TileJSON sources and inline TileJSON sources ([#535](https://github.com/mapbox/mapbox-gl-js/issues/535), [#698](https://github.com/mapbox/mapbox-gl-js/issues/698)).
- Added support for `symbol-avoid-edges` property to allow labels to be placed across tile edges.
- Fixed mkdir issue on Windows ([#674](https://github.com/mapbox/mapbox-gl-js/issues/674)).
- Fixed drawing beveled line joins without overlap.

#### Bugfixes

- Fixed performance when underzooming a layer's minzoom.
- Fixed `raster-opacity` for regular raster layers.
- Fixed various corner cases of easing functions.
- Do not modify original stylesheet ([#728](https://github.com/mapbox/mapbox-gl-js/issues/728)).
- Inherit video source from source ([#699](https://github.com/mapbox/mapbox-gl-js/issues/699)).
- Fixed interactivity for geojson layers.
- Stop dblclick on navigation so the map does not pan ([#715](https://github.com/mapbox/mapbox-gl-js/issues/715)).

## 0.2.2 (Aug 12 2014)

#### Breaking

- `map.setBearing()` no longer supports a second argument. Use `map.rotateTo` with an `offset` option and duration 0
  if you need to rotate around a point other than the map center.

#### Improvements

- Improved `GeoJSONSource` to also accept URL as `data` option, eliminating a huge performance bottleneck in case of large GeoJSON files.
  [#669](https://github.com/mapbox/mapbox-gl-js/issues/669) [#671](https://github.com/mapbox/mapbox-gl-js/issues/671)
- Switched to a different fill outlines rendering approach. [#668](https://github.com/mapbox/mapbox-gl-js/issues/668)
- Made the minified build 12% smaller gzipped (66 KB now).
- Added `around` option to `Map` `zoomTo`/`rotateTo`.
- Made the permalink hash more compact.
- Bevel linejoins no longer overlap and look much better when drawn with transparency.

#### Bugfixes

- Fixed the **broken minified build**. [#679](https://github.com/mapbox/mapbox-gl-js/issues/679)
- Fixed **blurry icons** rendering. [#666](https://github.com/mapbox/mapbox-gl-js/issues/666)
- Fixed `util.supports` WebGL detection producing false positives in some cases. [#677](https://github.com/mapbox/mapbox-gl-js/issues/677)
- Fixed invalid font configuration completely blocking tile rendering. [#662](https://github.com/mapbox/mapbox-gl-js/issues/662)
- Fixed `Map` `project`/`unproject` to properly accept array-form values.
- Fixed sprite loading race condition. [#593](https://github.com/mapbox/mapbox-gl-js/issues/593)
- Fixed `GeoJSONSource` `setData` not updating the map until zoomed or panned. [#676](https://github.com/mapbox/mapbox-gl-js/issues/676)

## 0.2.1 (Aug 8 2014)

#### Breaking

- Changed `Navigation` control signature: now it doesn't need `map` in constructor
  and gets added with `map.addControl(nav)` or `nav.addTo(map)`.
- Updated CSS classes to have consistent naming prefixed with `mapboxgl-`.

#### Improvements

- Added attribution control (present by default, disable by passing `attributionControl: false` in options).
- Added rotation by dragging the compass control.
- Added grabbing cursors for the map by default.
- Added `util.inherit` and `util.debounce` functions.
- Changed the default debug page style to OSM Bright.
- Token replacements now support dashes.
- Improved navigation control design.

#### Bugfixes

- Fixed compass control to rotate its icon with the map.
- Fixed navigation control cursors.
- Fixed inertia going to the wrong direction in a rotated map.
- Fixed inertia race condition where error was sometimes thrown after erratic panning/zooming.

## 0.2.0 (Aug 6 2014)

- First public release.<|MERGE_RESOLUTION|>--- conflicted
+++ resolved
@@ -5,12 +5,12 @@
 - _...Add new stuff here..._
 
 ### 🐞 Bug fixes
-<<<<<<< HEAD
+
 - Fix Style.setState ignoring validate flag.
-=======
+
 - Fix marker flying off near horizon ([3704](https://github.com/maplibre/maplibre-gl-js/pull/3704))
 - _...Add new stuff here..._
->>>>>>> b9023bc6
+
 
 ## 4.0.1
 
