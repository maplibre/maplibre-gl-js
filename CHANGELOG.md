## main

### ✨ Features and improvements

<<<<<<< HEAD
- ⚠️ Removed callback usage from `map.loadImage` in continue to below change ([#3422](https://github.com/maplibre/maplibre-gl-js/pull/3422))
=======
⚠️ Changed the `GeoJSONSource`'s `getClusterExpansionZoom`, `getClusterChildren`, `getClusterLeaves` methods to return a `Promise` instead of a callback usage ([#3421](https://github.com/maplibre/maplibre-gl-js/pull/3421))
>>>>>>> ef5a2fa4
- ⚠️ Changed the `setRTLTextPlugin` function to return a promise instead of using callback ([#3418](https://github.com/maplibre/maplibre-gl-js/pull/3418)) this also changed how the RTL pluing code is handled internally by splitting the main thread and worker thread code.
- _...Add new stuff here..._

### 🐞 Bug fixes
- _...Add new stuff here..._

## 4.0.0-pre.1

### ✨ Features and improvements

- Changed `ImageRequest` to be `Promise` based ([#3233](https://github.com/maplibre/maplibre-gl-js/pull/3233))
- ⚠️ Changed the undeling worker communication from callbacks to promises. This has a breaking effect on the implementation of custom `WorkerSource` and how it behaves ([#3233](https://github.com/maplibre/maplibre-gl-js/pull/3233))
- ⚠️ Changed the `Source` interface to return promises instead of callbacks ([#3233](https://github.com/maplibre/maplibre-gl-js/pull/3233))
- ⚠️ Changed all the sources to be promises based. ([#3233](https://github.com/maplibre/maplibre-gl-js/pull/3233))
- ⚠️ Changed the `map.loadImage` method to return a `Promise` instead of a callback usage ([#3233](https://github.com/maplibre/maplibre-gl-js/pull/3233))

### 🐞 Bug fixes

- Fixes a security issue in `Actor` against XSS attacks in postMessage / onmessage ([#3239](https://github.com/maplibre/maplibre-gl-js/pull/3239))

## 3.6.2

### 🐞 Bug fixes

- Fix mapbox-gl-draw example ([#2601](https://github.com/maplibre/maplibre-gl-js/issues/2601), [#3394](https://github.com/maplibre/maplibre-gl-js/pull/3394))
- Fix fill patterns sometimes not rendering at all ([#3339](https://github.com/maplibre/maplibre-gl-js/pull/3339))

## 3.6.1

### 🐞 Bug fixes
- Fix `undefined` `_onEaseFrame` call in `Camera._renderFrameCallback()` while doing `Camera.jumpTo` during a `Camera.easeTo` ([#3332](https://github.com/maplibre/maplibre-gl-js/pull/3332))

## 3.6.0

### ✨ Features and improvements

- Add getLayersOrder() to Map and Style ([#3279](https://github.com/maplibre/maplibre-gl-js/pull/3279))
- Updated description of `fullscreen` example ([#3311](https://github.com/maplibre/maplibre-gl-js/pull/3311))

### 🐞 Bug fixes

- Fix null feature properties in resolve_tokens ([#3272](https://github.com/maplibre/maplibre-gl-js/pull/3272))

## 3.5.2

### ✨ Features and improvements

- Convert plantuml diagrams to mermaid ([#3217](https://github.com/maplibre/maplibre-gl-js/pull/3217))
- Improve buffer transfer in Safari after Safari fixed a memory leak bug ([#3225](https://github.com/maplibre/maplibre-gl-js/pull/3225))
- Minify internal exports to reduce bundle size ([#3216](https://github.com/maplibre/maplibre-gl-js/pull/3216))

### 🐞 Bug fixes

- Add terrain property to map style object ([#3234](https://github.com/maplibre/maplibre-gl-js/pull/3234))
- Fix exception thrown from `isWebGL2` check ([#3238](https://github.com/maplibre/maplibre-gl-js/pull/3238))
- Fix rollup watch mode ([#3270](https://github.com/maplibre/maplibre-gl-js/pull/3270))

## 3.5.1

### 🐞 Bug fixes

- Fix regression introduced in 3.5.0, related to async/await ([#3228](https://github.com/maplibre/maplibre-gl-js/pull/3228))

## 3.5.0

### ✨ Features and improvements

- Add setTiles method to RasterTileSource to dynamically update existing tile sources. ([#3208](https://github.com/maplibre/maplibre-gl-js/pull/3208))

## 3.4.1

### ✨ Features and improvements

- Locally rendered glyphs are double resolution (48px), greatly improving sharpness of CJK text. ([#2990](https://github.com/maplibre/maplibre-gl-js/issues/2990), [#3006](https://github.com/maplibre/maplibre-gl-js/pull/3006))

### 🐞 Bug fixes

- Fix setStyle->style.setState didn't reset \_serializedLayers ([#3133](https://github.com/maplibre/maplibre-gl-js/pull/3133)).
- Fix Raster DEM decoding in safari private browsing mode ([#3185](https://github.com/maplibre/maplibre-gl-js/pull/3185))

## 3.4.0

### ✨ Features and improvements

- Improve error message when a tile can't be loaded ([#3130](https://github.com/maplibre/maplibre-gl-js/pull/3130))
- Support custom raster-dem encodings ([#3087](https://github.com/maplibre/maplibre-gl-js/pull/3087))

### 🐞 Bug fixes

- Fixed Interrupting a scroll zoom causes the next scroll zoom to return to the prior zoom level by reseting scroll handler state properly ([#2709](https://github.com/maplibre/maplibre-gl-js/issues/2709), [#3051](https://github.com/maplibre/maplibre-gl-js/pull/305))
- Fix unit test warning about duplicate module names ([#3049](https://github.com/maplibre/maplibre-gl-js/pull/3049))
- Correct marker position when switching between 2D and 3D view ([#2996](https://github.com/maplibre/maplibre-gl-js/pull/2996))
- Fix error thrown when unsetting line-gradient [#2683]
- Update raster tile end points in documentation
- Avoiding inertia animation on Mac when reduced motion is on ([#3068](https://github.com/maplibre/maplibre-gl-js/pull/3068))
- 3d buildings example doesn't work as expected ([#3165](https://github.com/maplibre/maplibre-gl-js/pull/3165))

## 3.3.1

### ✨ Features and improvements

- Copy LICENSE.txt to dist folder so it's included in 3rdpartylicenses.txt by webpack ([#3021](https://github.com/maplibre/maplibre-gl-js/pull/3021))

### 🐞 Bug fixes

- Correct declared return type of `Map.getLayer()` and `Style.getLayer()` to be `StyleLayer | undefined` to match the documentation ([#2969](https://github.com/maplibre/maplibre-gl-js/pull/2969))
- Correct type of `Map.addLayer()` and `Style.addLayer()` to allow adding a layer with an embedded source, matching the documentation ([#2966](https://github.com/maplibre/maplibre-gl-js/pull/2966))
- Throttle map resizes from ResizeObserver to reduce flicker ([#2986](https://github.com/maplibre/maplibre-gl-js/pull/2986))
- Correct function `Map.setTerrain(options: TerrainSpecification): Map` to be `Map.setTerrain(options: TerrainSpecification | null): Map` per the API spec ([#2993](https://github.com/maplibre/maplibre-gl-js/pull/2993))
- Correct function `Map.getTerrain(): TerrainSpecification` to be `Map.getTerrain(): TerrainSpecification | null` for consistency with the setTerrain function ([#3020](https://github.com/maplibre/maplibre-gl-js/pull/3020))

## 3.3.0

### ✨ Features and improvements

- Add support for [`text-variable-anchor-offset`](https://maplibre.org/maplibre-style-spec/layers/#layout-symbol-text-variable-anchor-offset) symbol style layer property ([#2914](https://github.com/maplibre/maplibre-gl-js/pull/2914))

## 3.2.2

### ✨ Features and improvements

- Add `cache` parameter to [`RequestParameters`](https://maplibre.org/maplibre-gl-js/docs/API/types/maplibregl.RequestParameters/) ([#2910](https://github.com/maplibre/maplibre-gl-js/pull/2910))
- Removed some classed from the docs to better define the public API ([#2945](https://github.com/maplibre/maplibre-gl-js/pull/2945))

### 🐞 Bug fixes

- Properly check ImageBitmap ([#2942](https://github.com/maplibre/maplibre-gl-js/pull/2942), [#2940](https://github.com/maplibre/maplibre-gl-js/issues/2940))
- VectorTileWorkerSource: fix reload for original's load parse would not pass the rawTileData and meta. ([#2941](https://github.com/maplibre/maplibre-gl-js/pull/2941))

## 3.2.1

### ✨ Features and improvements

- Remove cooperative gesture screen from the accessibility tree since screenreaders cannot interact with the map using gestures
- Add `cooperated gestures` example to the doc.([#2860](https://github.com/maplibre/maplibre-gl-js/pull/2860))

### 🐞 Bug fixes

- Incorrect distance field of view calculation for negative elevation, fixed by storing min elevation for the tile in view ([#1655](https://github.com/maplibre/maplibre-gl-js/issues/1655), [#2858](https://github.com/maplibre/maplibre-gl-js/pull/2858))
- Fix reloadCallback not firing on VectorTileWorkerSource.reloadTile ([#1874](https://github.com/maplibre/maplibre-gl-js/pull/1874))
- Don't draw halo pixels underneath text pixels ([#2897](https://github.com/maplibre/maplibre-gl-js/pull/2897))
- Fix RasterDEMTileSource not serializing its options correctly ([#2895](https://github.com/maplibre/maplibre-gl-js/pull/2895))
- Remove node and jest from dist type checking, fix map event and other typing problems ([#2898](https://github.com/maplibre/maplibre-gl-js/pull/2898))

## 3.2.0

### ✨ Features and improvements

- Change all internal exports to named exports([#2711](https://github.com/maplibre/maplibre-gl-js/pull/2711))
- Docs generation is now part of this repo([#2733](https://github.com/maplibre/maplibre-gl-js/pull/2733))
- Add `className` option to Marker constructor ([#2729](https://github.com/maplibre/maplibre-gl-js/pull/2729))
- Immediately redraw the map after setting pixel ratio ([#2674](https://github.com/maplibre/maplibre-gl-js/pull/2673))
- Add maxCanvasSize option to limit canvas size. It can prevent reaching the GL limits and reduce the load on the devices. Default value is [4096, 4096].
- Reduce maxCanvasSize when hitting GL limits to avoid distortions ([#2674](https://github.com/maplibre/maplibre-gl-js/pull/2673))
- Rewrite all the code comments in TSDocs, introduced a new documentaiton system and moved examples into this repository for better debug options ([#2756](https://github.com/maplibre/maplibre-gl-js/pull/2756))
- ⚠️ Removed non documented `Marker` constructor parameter ([#2756](https://github.com/maplibre/maplibre-gl-js/pull/2756))
- Updated `check-for-support` example ([#2859](https://github.com/maplibre/maplibre-gl-js/pull/2859))

### 🐞 Bug fixes

- Return undefined instead of throwing from `Style.serialize()` when the style hasn't loaded yet ([#2712](https://github.com/maplibre/maplibre-gl-js/pull/2712))
- Don't throw an exception from `checkMaxAngle` when a label with length 0 is on the last segment of a line ([#2710](https://github.com/maplibre/maplibre-gl-js/pull/2710))
- Fix the `tap then drag` zoom gesture detection to abort when the two taps are far away ([#2673](https://github.com/maplibre/maplibre-gl-js/pull/2673))
- Fix regression - update pixel ratio when devicePixelRatio changes, restoring the v1.x behaviour ([#2706](https://github.com/maplibre/maplibre-gl-js/issues/2706))
- Fix incorrect elevation calculation [#2772]

## 3.1.0

### ✨ Features and improvements

- Expose map options.maxTileCacheZoomLevels to allow better control of tile cache ([#2581](https://github.com/maplibre/maplibre-gl-js/pull/2581))

### 🐞 Bug fixes

- Fix regression - Add webgl1 fallback to accomondate users without webgl2 support ([#2653](https://github.com/maplibre/maplibre-gl-js/issues/2653))

## 3.0.1

### ✨ Features and improvements

- Update shaders to GLSL ES 3.0 ([#2599](https://github.com/maplibre/maplibre-gl-js/pull/2599))

### 🐞 Bug fixes

- Fix `RequestTransformFunction` type to return RequestParameters or undefined ([#2586](https://github.com/maplibre/maplibre-gl-js/pull/2586))
- Load `EXT_color_buffer_float` WebGL2 extension to fix heatmap in firefox ([#2595](https://github.com/maplibre/maplibre-gl-js/pull/2595))

## 3.0.0

## New features and improvements

- Add `transformCameraUpdate` callback to `Map` options ([#2535](https://github.com/maplibre/maplibre-gl-js/pull/2535))
- Bump KDBush and supercluster for better memory efficiency ([#2522](https://github.com/maplibre/maplibre-gl-js/pull/2522))
- Improve performance by using HTMLImageElement to download raster source images when refreshExpiredTiles tiles is false ([#2126](https://github.com/maplibre/maplibre-gl-js/pull/2126))
- Set fetchPriority for HTMLImageElement to help improve raster-heavy scenarios ([#2459](https://github.com/maplibre/maplibre-gl-js/pull/2459))
- Reduce rendering calls on initial load. No reason to try rendering before the style is loaded. ([#2464](https://github.com/maplibre/maplibre-gl-js/pull/2464))
- Lazy load default style properties on demand to improve loading performance and reduce memory usage. ([#2476](https://github.com/maplibre/maplibre-gl-js/pull/2476))
- Add queryTerrainElevation allows getting terrain elevation in meters at a specific point ([#2264](https://github.com/maplibre/maplibre-gl-js/pull/2264))
- Improve performance by sending style layers to the worker thread before processing it on the main thread to allow parallel processing ([#2131](https://github.com/maplibre/maplibre-gl-js/pull/2131))
- Add Map.getImage() to retrieve previously-loaded images. ([#2168](https://github.com/maplibre/maplibre-gl-js/pull/2168))
- Add a method to enable/disable cooperative gestures
- Update CONTRIBUTING.md with details on setting up on M1 mac ([#2196](https://github.com/maplibre/maplibre-gl-js/pull/2196))
- Update default type of originalEvent in MapLibreEvent to be `unknown` ([#2243](https://github.com/maplibre/maplibre-gl-js/pull/2243))
- Improve performance when forcing full symbol placement by short-circuiting pause checks ([#2241](https://github.com/maplibre/maplibre-gl-js/pull/2241))
- Adding a `warnonce` when terrain and hillshade source are the same ([#2298](https://github.com/maplibre/maplibre-gl-js/pull/2298))
- Remove a deprecation warning by removing an empty texture that is no longer being used in the codebase ([#2299](https://github.com/maplibre/maplibre-gl-js/pull/2299))
- Improve initial loading performance by lazy serializing layers only when needed. ([#2306](https://github.com/maplibre/maplibre-gl-js/pull/2306))
- Add validateStyle MapOption to allow disabling style validation for faster performance in production environment. ([#2390](https://github.com/maplibre/maplibre-gl-js/pull/2390))
- Add `setiClusterOptions` to update cluster properties of the added sources: fixing these issues ([#429](https://github.com/maplibre/maplibre-gl-js/issues/429)) and ([#1384](https://github.com/maplibre/maplibre-gl-js/issues/1384))
- Add types for `workerOptions` and `_options` in `geojson_source.ts`
- Add fullscreenstart, fullscreenend events to FullscreenControl ([#2128](https://github.com/maplibre/maplibre-gl-js/issues/2128)
- Throttle the image request queue while the map is moving to improve performance ([#2097](https://github.com/maplibre/maplibre-gl-js/issues/2097)
- Add support for multiple `sprite` declarations in one style file ([#1805](https://github.com/maplibre/maplibre-gl-js/pull/1805))
- Extract sprite image on demand to reduce memory usage and improve performance by reducing the number of getImageData calls ([#1809](https://github.com/maplibre/maplibre-gl-js/pull/1809))
- `QueryRenderedFeaturesOptions` type added to both of the params in queryRenderedFeatures in map.ts ([#1900](https://github.com/maplibre/maplibre-gl-js/issues/1900))
- NavigationControlOptions is now optional when creating an instance of NavigationControl ([#1754](https://github.com/maplibre/maplibre-gl-js/issues/1754))
- Listen to webglcontextcreationerror event and give detailed debug info when it fails ([#1715](https://github.com/maplibre/maplibre-gl-js/pull/1715))
- Make sure `cooperativeGestures` overlay is always "on top" (z-index) of map features ([#1753](https://github.com/maplibre/maplibre-gl-js/pull/1753))
- Use `willReadFrequently` hint to optimize 2D canvas usage and remove warnings ([#1808](https://github.com/maplibre/maplibre-gl-js/pull/1808))
- Speed up the cross tile symbol index in certain circumstances ([#1755](https://github.com/maplibre/maplibre-gl-js/pull/1755))
- Improve rendering speed in scenes with many colliding symbolic icons and labels ([#1757](https://github.com/maplibre/maplibre-gl-js/pull/1757))
- Make request for ImageSource cancelable ([#1802](https://github.com/maplibre/maplibre-gl-js/pull/1802))
- Throttle the image request queue while the map is moving to improve performance ([#2097](https://github.com/maplibre/maplibre-gl-js/pull/2097))
- Return a promise from `once` method to allow easier usage of async/await in this case ([#1690](https://github.com/maplibre/maplibre-gl-js/pull/1690))
- Add pseudo (CSS) fullscreen as a fallback for iPhones ([#1678](https://github.com/maplibre/maplibre-gl-js/pull/1678))
- Add `updateData` to `GeoJSONSource` which allows for partial data updates ([#1605](https://github.com/maplibre/maplibre-gl-js/pull/1605))
- Add a RenderPool to render tiles onto textures for 3D ([#1671](https://github.com/maplibre/maplibre-gl-js/pull/1671))
- Add map.getCameraTargetElevation() ([#1558](https://github.com/maplibre/maplibre-gl-js/pull/1558))
- Add `freezeElevation` to `AnimationOptions` to allow smooth camera movement in 3D ([#1514](https://github.com/maplibre/maplibre-gl-js/pull/1514), [#1492](https://github.com/maplibre/maplibre-gl-js/issues/1492))
- Add map.setStyle's transformStyle option ([#1632](https://github.com/maplibre/maplibre-gl-js/pull/1632))

## Potentially breaking changes

Most of these changes will not affect your code but read carefully through the list to asses if a migration is needed.

- ⚠️ Cancel unloaded tile request on zooming in across multiple zooms. Previously these requests were not cancelled. ([#2377](https://github.com/maplibre/maplibre-gl-js/pull/2377))
- ⚠️ Resize map when container element is resized. The "resize"-related events now has different data associated with it ([#2157](https://github.com/maplibre/maplibre-gl-js/pull/2157), [#2551](https://github.com/maplibre/maplibre-gl-js/issues/2551)). Previously the originalEvent field was the reason of this change, for example it could be a `resize` event from the browser. Now it is `ResizeObserverEntry`, see more [here](https://developer.mozilla.org/en-US/docs/web/api/resizeobserverentry).
- ⚠️ Improve rendering of areas below sea level, and remove elevationOffset workaround ([#1578](https://github.com/maplibre/maplibre-gl-js/pull/1578))
- ⚠️ Remove support for `hsl` css color in a format that does not comply with the CSS Color specification. Colors defined in `hsl(110, 0.7, 0.055)` format will no longer work, instead it is recommended to use the format with percentages `hsl(110, 70%, 5.5%)`. ([#2376](https://github.com/maplibre/maplibre-gl-js/pull/2376))
- ⚠️ Move terrain object from style.terrain to map.terrain ([#1628](https://github.com/maplibre/maplibre-gl-js/pull/1628))
- ⚠️ Remove deprecated `mapboxgl-` css classes (use `maplibregl-` instead) ([#1575](https://github.com/maplibre/maplibre-gl-js/pull/1575))
- ⚠️ Full transition from WebGL1 to WebGL2 ([browser support](https://caniuse.com/?search=webgl2)) ([#2512](https://github.com/maplibre/maplibre-gl-js/pull/2512), [#1891](https://github.com/maplibre/maplibre-gl-js/pull/1891))
- ⚠️ `LngLat.toBounds()` is replaced by a static method `LngLatBounds.fromLngLat()` ([#2188](https://github.com/maplibre/maplibre-gl-js/pull/2188))
- ⚠️ Make geojson data source a required field to align with the docs ([#1396](https://github.com/maplibre/maplibre-gl-js/issue/1396))
- ⚠️ Improve control initial loading performance by forcing fadeDuration to 0 till first idle event ([#2447](https://github.com/maplibre/maplibre-gl-js/pull/2447))
- ⚠️ Remove "mapbox-gl-supported" package from API. If needed, please reference it directly instead of going through MapLibre. ([#2451](https://github.com/maplibre/maplibre-gl-js/pull/2451))
- ⚠️ Improve control performance by restricting worker count to a max of 1 except for Safari browser. ([#2354](https://github.com/maplibre/maplibre-gl-js/pull/2354))

## Bug fixes

- Fix of incorrect dash in diagonal lines with a vector source at some zoom levels. ([#2479](https://github.com/maplibre/maplibre-gl-js/pull/2479))
- Fix event.isSourceLoaded to reflect the state of source loading for sourcedata event ([#2543](https://github.com/maplibre/maplibre-gl-js/pull/2543))
- Fix overlapping of 3D building parts when 3D Terrain is activated ([#2513](https://github.com/maplibre/maplibre-gl-js/issues/2513))
- Show 3D buildings located below sea level when 3D Terrain is activated ([#2544](https://github.com/maplibre/maplibre-gl-js/issues/2544))
- Fix `LngLatBounds.extend()` to correctly handle `{ lng: number, lat: number }` coordinates. ([#2425](https://github.com/maplibre/maplibre-gl-js/pull/2425))
- Fix the accuracy-circle in the geolocate control from randomly resizing. ([#2450](https://github.com/maplibre/maplibre-gl-js/pull/2450))
- Fix the type of the `features` property on `MapLayerMouseEvent` and `MapLayerTouchEvent` to be `MapGeoJSONFeature[]` in lieu of `GeoJSON.Feature[]` ([#2244](https://github.com/maplibre/maplibre-gl-js/pull/2244))
- Fix GeolocateControl error if removed quickly ([#2391](https://github.com/maplibre/maplibre-gl-js/pull/2391))
- Fix issue unloading sprite sheet when using `setStyle(style, {diff:true})` ([#2146](https://github.com/maplibre/maplibre-gl-js/pull/2146))
- Fix wrap coords in `getTerrain` when `fitBounds` across the AM ([#2155](https://github.com/maplibre/maplibre-gl-js/pull/2155))
- Fix LngLat `toArray` method return type to [number,number] ([#2233](https://github.com/maplibre/maplibre-gl-js/issues/2233))
- Fix handling of text-offset with symbol-placement: line ([#2170](https://github.com/maplibre/maplibre-gl-js/issues/2170) and [#2171](https://github.com/maplibre/maplibre-gl-js/issues/2171))
- Fix geolocate control permissions failure on IOS16 web view with fallback to `window.navigator.geolocation` ([#2359](https://github.com/maplibre/maplibre-gl-js/pull/2359))
- Prevent unnecessary reload of raster sources when RTL Text Plugin loads ([#2380](https://github.com/maplibre/maplibre-gl-js/issues/2380))
- Fix Handle AddProtocol callback function returning an HTMLImageElement ([#](https://github.com/maplibre/maplibre-gl-js/pull/2393)2393](https://github.com/maplibre/maplibre-gl-js/pull/2393))
- Fix raster tiles being retained when raster-fade-duration is 0 ([#2445](https://github.com/maplibre/maplibre-gl-js/issues/2445), [#2501](https://github.com/maplibre/maplibre-gl-js/issues/2501))
- Fix the worker been terminated on setting new style ([#2123](https://github.com/maplibre/maplibre-gl-js/pull/2123))
- Change how meta key is detected for cooperative gestures
- Fix the worker been terminated on setting new style ([#2123](https://github.com/maplibre/maplibre-gl-js/pull/2123))
- Fix issue [#1024](https://github.com/maplibre/maplibre-gl-js/pull/1024) - Zoom center not under cursor when terrain is on
- Fix errors when running style-spec bin scripts and added missing help. Removed unnecessary script 'gl-style-composite'. ([#1971](https://github.com/maplibre/maplibre-gl-js/pull/1971))
- Fix the `slice` expression type ([#1886](https://github.com/maplibre/maplibre-gl-js/issues/1886))
- Remove dependency on `@rollup/plugin-json`, which was in conflict with `rollup-plugin-import-assert`
- Remove dependency on `@mapbox/gazetteer` which caused some build warnings ([#1757](https://github.com/maplibre/maplibre-gl-js/pull/1757) [#1898](https://github.com/maplibre/maplibre-gl-js/pull/1898))
- Fix `getElevation()` causing uncaught error ([#1650](https://github.com/maplibre/maplibre-gl-js/issues/1650)).
- Fix headless benchmark execution especially on VM ([#1732](https://github.com/maplibre/maplibre-gl-js/pull/1732))
- fix issue [#860](https://github.com/maplibre/maplibre-gl-js/issues/860) fill-pattern with pixelRatio > 1 is now switched correctly at runtime. ([#1765](https://github.com/maplibre/maplibre-gl-js/pull/1765))
- Fix the exception that would be thrown on `map.setStyle` when it is passed with transformStyle option and map is initialized without an initial style. ([#1824](https://github.com/maplibre/maplibre-gl-js/pull/1824))
- Fix the behavior of the compass button on touch devices. ([#1852](https://github.com/maplibre/maplibre-gl-js/pull/1852))
- Fix `GeoJSONSource` appearing to never finish loading when calling its `setData` method immediately after adding it to a `Map` due to it not firing a `metadata` `data` event ([#1693](https://github.com/maplibre/maplibre-gl-js/issues/1693))
- Fix the gap between terrain elevated tiles ([#1602](https://github.com/maplibre/maplibre-gl-js/issues/1602))
- Fix showTileBoundaries to show the first vector source [#1395](https://github.com/maplibre/maplibre-gl-js/pull/1395)
- Fix `match` expression type ([#1631](https://github.com/maplibre/maplibre-gl-js/pull/1631))
- Fix for blurry raster tiles due to raster tiles requests stuck in image queue. ([#2511](https://github.com/maplibre/maplibre-gl-js/pull/2511))

## 3.0.0-pre.9

### 🐞 Bug fixes

- Fixes issue with ResizeObserver firing an initial 'resize' event (since 3.0.0-pre.5) ([#2551](https://github.com/maplibre/maplibre-gl-js/issues/2551))

## 3.0.0-pre.8

### ✨ Features and improvements

- Add `transformCameraUpdate` callback to `Map` options ([#2535](https://github.com/maplibre/maplibre-gl-js/pull/2535))

### 🐞 Bug fixes

- Revise previous fix ([#2445](https://github.com/maplibre/maplibre-gl-js/issues/2445)) for raster tiles being retained when raster-fade-duration is 0 ([#2501](https://github.com/maplibre/maplibre-gl-js/issues/2501))

## 3.0.0-pre.7

### ✨ Features and improvements

- ⚠️ Breaking - Remove WebGL1 support. Move to WebGL2 ([#2512](https://github.com/maplibre/maplibre-gl-js/pull/2512))
- Bump KDBush and supercluster ([#2522](https://github.com/maplibre/maplibre-gl-js/pull/2522))

## 3.0.0-pre.6

### ✨ Features and improvements

- ⚠️ Breaking - Improve control performance by restricting worker count to a max of 1 except safari browser. ([#2354](https://github.com/maplibre/maplibre-gl-js/pull/2354))
- Improve performance by using HTMLImageElement to download raster source images when refreshExpiredTiles tiles is false ([#2126](https://github.com/maplibre/maplibre-gl-js/pull/2126))
- ⚠️ Breaking - Improve control initial loading performance by forcing fadeDuration to 0 till first idle event ([#2447](https://github.com/maplibre/maplibre-gl-js/pull/2447))
- ⚠️ Breaking - Remove "mapbox-gl-supported" package from API. If needed, please reference it directly instead of going through MapLibre. ([#2451](https://github.com/maplibre/maplibre-gl-js/pull/2451))
- Set fetchPriority for HTMLImageElement to help improve raster heavy scenarios ([#2459](https://github.com/maplibre/maplibre-gl-js/pull/2459))
- Reduce rendering calls on initial load. No reason to try rendering before style is loaded. ([#2464](https://github.com/maplibre/maplibre-gl-js/pull/2464))
- Lazy load default style properties on demand to improve loading performance and reduce memory usage. ([#2476](https://github.com/maplibre/maplibre-gl-js/pull/2476))
- Conditional WebGL2 support ([#1891](https://github.com/maplibre/maplibre-gl-js/pull/1891)

### 🐞 Bug fixes

- Fix `LngLatBounds.extend()` to correctly handle `{ lng: number, lat: number }` coordinates. ([#2425](https://github.com/maplibre/maplibre-gl-js/pull/2425))
- Fix the accuracy-circle in the geolocate control from randomly resizing. ([#2450](https://github.com/maplibre/maplibre-gl-js/pull/2450))

## 3.0.0-pre.5

### ✨ Features and improvements

- Add queryTerrainElevation allows getting terrain elevation in meters at specific point ([#2264](https://github.com/maplibre/maplibre-gl-js/pull/2264))
- Improve performance by sending style layers to worker thread before processing it on main thread to allow parallel processing ([#2131](https://github.com/maplibre/maplibre-gl-js/pull/2131))
- ⚠️ Breaking - Resize map when container element is resized. The resize related events now has different data associated with it ([#2157](https://github.com/maplibre/maplibre-gl-js/pull/2157)). Previously the originalEvent field was the reason of this change, for example it could be a `resize` event from the browser. Now it is `ResizeObserverEntry`, see more [here](https://developer.mozilla.org/en-US/docs/web/api/resizeobserverentry).
- Add Map.getImage() to retrieve previously-loaded images. ([#2168](https://github.com/maplibre/maplibre-gl-js/pull/2168))
- Add method to enable/disable cooperative gestures
- ⚠️ Breaking - `LngLat.toBounds()` is replaced by a static method `LngLatBounds.fromLngLat()` ([#2188](https://github.com/maplibre/maplibre-gl-js/pull/2188))
- Update CONTRIBUTING.md with details on setting up on M1 mac ([#2196](https://github.com/maplibre/maplibre-gl-js/pull/2196))
- Update default type of originalEvent in MapLibreEvent to be `unknown` ([#2243](https://github.com/maplibre/maplibre-gl-js/pull/2243))
- Improve performance when forcing full symbol placement by short circuiting pause checks ([#2241](https://github.com/maplibre/maplibre-gl-js/pull/2241))
- Adding a `warnonce` when terrain and hillshade source are the same ([#2298](https://github.com/maplibre/maplibre-gl-js/pull/2298))
- Remove a deprecation warning by removing an empty texture that is no longer being used in the codebase ([#2299](https://github.com/maplibre/maplibre-gl-js/pull/2299))
- Improve initial loading performance by lazy serializing layers only when needed. ([#2306](https://github.com/maplibre/maplibre-gl-js/pull/2306))
- ⚠️ Breaking - Cancel unloaded tile request on zooming in across multiple zoom. Previously these requests were not cancelled. ([#2377](https://github.com/maplibre/maplibre-gl-js/pull/2377))
- Add validateStyle MapOption to allow disabling style validation for faster performance in production environment. ([#2390](https://github.com/maplibre/maplibre-gl-js/pull/2390))
- ⚠️ Breaking - Remove support for `hsl` css color in a format that does not comply with the CSS Color specification. Colors defined in `hsl(110, 0.7, 0.055)` format will no longer work, instead it is recommended to use the format with percentages `hsl(110, 70%, 5.5%)`. ([#2376](https://github.com/maplibre/maplibre-gl-js/pull/2376))

### 🐞 Bug fixes

- Fix the type of the `features` property on `MapLayerMouseEvent` and `MapLayerTouchEvent` to be `MapGeoJSONFeature[]` in lieu of `GeoJSON.Feature[]` ([#2244](https://github.com/maplibre/maplibre-gl-js/pull/2244))
- Fix GeolocateControl error if removed quickly ([#2391](https://github.com/maplibre/maplibre-gl-js/pull/2391))
- Fix issue unloading sprite sheet when using `setStyle(style, {diff:true})` ([#2146](https://github.com/maplibre/maplibre-gl-js/pull/2146))
- Fix wrap coords in `getTerrain` when `fitBounds` across the AM ([#2155](https://github.com/maplibre/maplibre-gl-js/pull/2155))
- Fix LngLat `toArray` method return type to [number,number] ([#2233](https://github.com/maplibre/maplibre-gl-js/issues/2233))
- Fix handling of text-offset with symbol-placement: line ([#2170](https://github.com/maplibre/maplibre-gl-js/issues/2170) and [#2171](https://github.com/maplibre/maplibre-gl-js/issues/2171))
- Fix geolocate control permissions failure on IOS16 web view with fallback to `window.navigator.geolocation` ([#2359](https://github.com/maplibre/maplibre-gl-js/pull/2359))
- Prevent unnecessary reload of raster sources when RTL Text Plugin loads ([#2380](https://github.com/maplibre/maplibre-gl-js/issues/2380))
- Fix Handle AddProtocol callback function returning an HTMLImageElement ([#](https://github.com/maplibre/maplibre-gl-js/pull/2393)2393](https://github.com/maplibre/maplibre-gl-js/pull/2393))
- Fix raster tiles being retained when raster-fade-duration is 0 ([#2445](https://github.com/maplibre/maplibre-gl-js/issues/2445))

## 3.0.0-pre.4

### ✨ Features and improvements

- Add `setiClusterOptions` to update cluster properties of the added sources: fixing these issues ([#429](https://github.com/maplibre/maplibre-gl-js/issues/429)) and ([#1384](https://github.com/maplibre/maplibre-gl-js/issues/1384))
- Add types for `workerOptions` and `_options` in `geojson_source.ts`
- Add fullscreenstart, fullscreenend events to FullscreenControl ([#2128](https://github.com/maplibre/maplibre-gl-js/issues/2128)
- Throttle the image request queue while the map is moving to improve performance ([#2097](https://github.com/maplibre/maplibre-gl-js/issues/2097)

### 🐞 Bug fixes

- Fix the worker been terminated on setting new style ([#2123](https://github.com/maplibre/maplibre-gl-js/pull/2123))
- Change how meta key is detected for cooperative gestures
- Fix the worker been terminated on setting new style ([#2123](https://github.com/maplibre/maplibre-gl-js/pull/2123))

## 3.0.0-pre.3

### ✨ Features and improvements

- Add support for multiple `sprite` declarations in one style file ([#1805](https://github.com/maplibre/maplibre-gl-js/pull/1805))
- Extract sprite image on demand to reduce memory usage and improve performance by reducing number of getImageData calls ([#1809](https://github.com/maplibre/maplibre-gl-js/pull/1809))

### 🐞 Bug fixes

- Fix issue [#1024](https://github.com/maplibre/maplibre-gl-js/pull/1024) - Zoom center not under cursor when terrain is on
- Fix errors when running style-spec bin scripts and added missing help. Removed unnecessary script 'gl-style-composite'. ([#1971](https://github.com/maplibre/maplibre-gl-js/pull/1971))
- Fix the `slice` expression type ([#1886](https://github.com/maplibre/maplibre-gl-js/issues/1886))

## 3.0.0-pre.2

### ✨ Features and improvements

- `QueryRenderedFeaturesOptions` type added to both of the params in queryRenderedFeatures in map.ts ([#1900](https://github.com/maplibre/maplibre-gl-js/issues/1900))
- NavigationControlOptions is now optional when creating an instance of NavigationControl ([#1754](https://github.com/maplibre/maplibre-gl-js/issues/1754))
- Listen to webglcontextcreationerror event and give detailed debug info when it fails ([#1715](https://github.com/maplibre/maplibre-gl-js/pull/1715))
- Make sure `cooperativeGestures` overlay is always "on top" (z-index) of map features ([#1753](https://github.com/maplibre/maplibre-gl-js/pull/1753))
- Use `willReadFrequently` hint to optimize 2D canvas usage and remove warnings ([#1808](https://github.com/maplibre/maplibre-gl-js/pull/1808))
- Speed up the cross tile symbol index in certain circumstances ([#1755](https://github.com/maplibre/maplibre-gl-js/pull/1755))
- Improve rendering speed in scenes with many colliding symbolic icons and labels ([#1757](https://github.com/maplibre/maplibre-gl-js/pull/1757))
- Make request for ImageSource cancelable ([#1802](https://github.com/maplibre/maplibre-gl-js/pull/1802))
- Throttle the image request queue while the map is moving to improve performance ([#2097](https://github.com/maplibre/maplibre-gl-js/pull/2097))

### 🐞 Bug fixes

- Remove dependency on `@rollup/plugin-json`, which was in conflict with `rollup-plugin-import-assert`
- Remove dependency on `@mapbox/gazetteer` which caused some build warnings ([#1757](https://github.com/maplibre/maplibre-gl-js/pull/1757) [#1898](https://github.com/maplibre/maplibre-gl-js/pull/1898))
- Fix `getElevation()` causing uncaught error ([#1650](https://github.com/maplibre/maplibre-gl-js/issues/1650)).
- Fix headless benchmark execution especially on VM ([#1732](https://github.com/maplibre/maplibre-gl-js/pull/1732))
- fix issue [#860](https://github.com/maplibre/maplibre-gl-js/issues/860) fill-pattern with pixelRatio > 1 is now switched correctly at runtime. ([#1765](https://github.com/maplibre/maplibre-gl-js/pull/1765))
- Fix the exception that would be thrown on `map.setStyle` when it is passed with transformStyle option and map is initialized without an initial style. ([#1824](https://github.com/maplibre/maplibre-gl-js/pull/1824))
- Fix the behavior of the compass button on touch devices.

## 3.0.0-pre.1

### ✨ Features and improvements

- Return a promise from `once` method to allow easier usage of async/await in this case ([#1690](https://github.com/maplibre/maplibre-gl-js/pull/1690))
- Add pseudo (CSS) fullscreen as a fallback for iPhones ([#1678](https://github.com/maplibre/maplibre-gl-js/pull/1678))
- Add `updateData` to `GeoJSONSource` which allows for partial data updates ([#1605](https://github.com/maplibre/maplibre-gl-js/pull/1605))

### 🐞 Bug fixes

- Fix `GeoJSONSource` appearing to never finish loading when calling its `setData` method immediately after adding it to a `Map` due to it not firing a `metadata` `data` event ([#1693](https://github.com/maplibre/maplibre-gl-js/issues/1693))
- Fix the gap between terrain elevated tiles ([#1602](https://github.com/maplibre/maplibre-gl-js/issues/1602))

## 3.0.0-pre.0

### ✨ Features and improvements

- Add a RenderPool to render tiles onto textures for 3D ([#1671](https://github.com/maplibre/maplibre-gl-js/pull/1671))
- Add map.getCameraTargetElevation() ([#1558](https://github.com/maplibre/maplibre-gl-js/pull/1558))
- Add `freezeElevation` to `AnimationOptions` to allow smooth camera movement in 3D ([#1514](https://github.com/maplibre/maplibre-gl-js/pull/1514), [#1492](https://github.com/maplibre/maplibre-gl-js/issues/1492))
- ⚠️ Breaking - Remove deprecated `mapboxgl-` css classes ([#1575](https://github.com/maplibre/maplibre-gl-js/pull/1575))
- Add map.setStyle's transformStyle option ([#1632](https://github.com/maplibre/maplibre-gl-js/pull/1632))
- ⚠️ Breaking - Improve rendering of areas below sea level, and remove elevationOffset workaround ([#1578](https://github.com/maplibre/maplibre-gl-js/pull/1578))
- ⚠️ Breaking - Move terrain object from style.terrain to map.terrain ([#1628](https://github.com/maplibre/maplibre-gl-js/pull/1628))

### 🐞 Bug fixes

- ⚠️ Breaking - Make geojson data source a required field to align with the docs ([#1396](https://github.com/maplibre/maplibre-gl-js/issue/1396))
- Fix showTileBoundaries to show the first vector source [#1395](https://github.com/maplibre/maplibre-gl-js/pull/1395)
- Fix `match` expression type ([#1631](https://github.com/maplibre/maplibre-gl-js/pull/1631))

## 2.4.0

### ✨ Features and improvements

- Added calculateCameraOptionsFromTo to camera ([#1427](https://github.com/maplibre/maplibre-gl-js/pull/1427))
- Improve expression types ([#1510](https://github.com/maplibre/maplibre-gl-js/pull/1510))
- Improve performance for primitive size selection ([#1508](https://github.com/maplibre/maplibre-gl-js/pull/1508))
- Upgrade target from ES2017 to ES2019 ([#1499](https://github.com/maplibre/maplibre-gl-js/pull/1499))
- Improve error handling ([#1485](https://github.com/maplibre/maplibre-gl-js/pull/1485))
- Removed `_interpolationType` unused field ([#264](https://github.com/maplibre/maplibre-gl-js/issues/264))

### 🐞 Bug fixes

- Fix attribution not being displayed for terrain ([#1516](https://github.com/maplibre/maplibre-gl-js/pull/1516))
- No triggering of contextmenu after rotate, pitch, etc. also on Windows ([#1537](https://github.com/maplibre/maplibre-gl-js/pull/1537))

## 2.3.1-pre.2

### ✨ Features and improvements

- Improve expression types ([#1510](https://github.com/maplibre/maplibre-gl-js/pull/1510))
- Improve performance for primitive size selection ([#1508](https://github.com/maplibre/maplibre-gl-js/pull/1508))
- Upgrade target from ES2017 to ES2019 ([#1499](https://github.com/maplibre/maplibre-gl-js/pull/1499))

## 2.3.1-pre.1

### ✨ Features and improvements

- Improve error handling ([#1485](https://github.com/maplibre/maplibre-gl-js/pull/1485))

## 2.3.0

### ✨ Features and improvements

- Re-enable method to get library version. Either with `import {version} from 'maplibre-gl'`, or on a Map instance as `map.version`.

## 2.2.1

### 🐞 Bug fixes

- Fix types generation and make sure they run as part of the CI ([#1462](https://github.com/maplibre/maplibre-gl-js/issues/1462), [#1465](https://github.com/maplibre/maplibre-gl-js/pull/1465))

## 2.2.0

Everything from the four previous pre-releases:

### ✨ Features and improvements

- Update `icon-padding` symbol layout property to support asymmetric padding ([#1289](https://github.com/maplibre/maplibre-gl-js/pull/1289))
- Added `cooperativeGestures` option when instantiating map to prevent inadvertent scrolling/panning when navigating a page where map is embedded inline ([#234](https://github.com/maplibre/maplibre-gl-js/issues/234))
- Improve filter specification typings ([#1390](https://github.com/maplibre/maplibre-gl-js/pull/1390))
- Add 3D terrain capabilities ([#165](https://github.com/maplibre/maplibre-gl-js/pull/165), [#1022](https://github.com/maplibre/maplibre-gl-js/pull/1022))
- Cancel pending GeoJSON requests when `GeoJSONSource.setData()` is called instead of waiting for any pending request to complete before issuing the request for the new URL ([#1102](https://github.com/maplibre/maplibre-gl-js/pull/1102))

### 🐞 Bug fixes

- Fix compact attribution style when using global CSS that sets `box-sizing: border-box;` ([#1250](https://github.com/maplibre/maplibre-gl-js/pull/1250))
- Handle maxBounds which cross the meridian at longitude ±180° ([#1298](https://github.com/maplibre/maplibre-gl-js/pull/1298), [#1299](https://github.com/maplibre/maplibre-gl-js/pull/1299))
- Hide arrow displayed in default `summary` styles on the attribution control ([#1258](https://github.com/maplibre/maplibre-gl-js/pull/1258))
- Fix memory usage in terrain 3D ([#1291](https://github.com/maplibre/maplibre-gl-js/issues/1291), [#1302](https://github.com/maplibre/maplibre-gl-js/pull/1302))
- Fix disappearence of closest tiles when 3D terrain is enabled ([#1241](https://github.com/maplibre/maplibre-gl-js/issues/1241), [#1300](https://github.com/maplibre/maplibre-gl-js/pull/1300))

## 2.2.0-pre.4

### ✨ Features and improvements

- Update `icon-padding` symbol layout property to support asymmetric padding ([#1289](https://github.com/maplibre/maplibre-gl-js/pull/1289))
- Added `cooperativeGestures` option when instantiating map to prevent inadvertent scrolling/panning when navigating a page where map is embedded inline ([#234](https://github.com/maplibre/maplibre-gl-js/issues/234))
- Improve filter specification typings ([#1390](https://github.com/maplibre/maplibre-gl-js/pull/1390))

### 🐞 Bug fixes

- Fix compact attribution style when using global CSS that sets `box-sizing: border-box;` ([#1250](https://github.com/maplibre/maplibre-gl-js/pull/1250))

## 2.2.0-pre.3

### 🐞 Bug fixes

- Handle maxBounds which cross the meridian at longitude ±180° ([#1298](https://github.com/maplibre/maplibre-gl-js/issues/1298), [#1299](https://github.com/maplibre/maplibre-gl-js/pull/1299))
- Hide arrow displayed in default `summary` styles on the attribution control ([#1258](https://github.com/maplibre/maplibre-gl-js/pull/1258))
- Fix memory usage in terrain 3D ([#1291](https://github.com/maplibre/maplibre-gl-js/issues/1291), [#1302](https://github.com/maplibre/maplibre-gl-js/pull/1302))
- Fix disappearence of closest tiles when 3D terrain is enabled ([#1241](https://github.com/maplibre/maplibre-gl-js/issues/1241), [#1300](https://github.com/maplibre/maplibre-gl-js/pull/1300))

## 2.2.0-pre.2

### ✨ Features and improvements

- Add 3D terrain capabilities ([#165](https://github.com/maplibre/maplibre-gl-js/pull/165), [#1022](https://github.com/maplibre/maplibre-gl-js/pull/1022))

## 2.2.0-pre.1

### ✨ Features and improvements

- Cancel pending GeoJSON requests when `GeoJSONSource.setData()` is called instead of waiting for any pending request to complete before issuing the request for the new URL ([#1102](https://github.com/maplibre/maplibre-gl-js/pull/1102))

## 2.1.9

### 🐞 Bug fixes

- Add back typescript typings to dependencies instead of devDependencies ([#1178](https://github.com/maplibre/maplibre-gl-js/pull/1178))

## 2.1.8

### ✨ Features and improvements

- Changed logic for showing the MapLibre logo. The MapLibre logo is now shown by setting the map option 'maplibreLogo' to true or by adding it to a map with addControl. TileJSON no longer controls if the logo is shown. ([#786](https://github.com/maplibre/maplibre-gl-js/pull/786))

### 🐞 Bug fixes

- Fix missing `touchmove` in `MapTouchEvent["type"]` ([#1131](https://github.com/maplibre/maplibre-gl-js/pull/1131))
- Type CustomLayerInterface renderingMode, onRemove, onAdd, and prerender optional ([#1122](https://github.com/maplibre/maplibre-gl-js/pull/1122))

## 2.1.8-pre.3

### 🐞 Bug fixes

- Use correct location for mouse events of line layer with line-offset ([#1108](https://github.com/maplibre/maplibre-gl-js/issues/1108)).
- Change `GeoJSONFeature.properties` type from `{}` to `{ [name: string]: any; }` ([#1115](https://github.com/maplibre/maplibre-gl-js/pull/1115)).
- Fix `error TS2503: Cannot find namespace 'GeoJSON'` ([#1096](https://github.com/maplibre/maplibre-gl-js/issues/1096)).

## 2.1.8-pre.2

### ✨ Features and improvements

- Removal of the unminified production build target, so `npm run build-prod` will be the main build command going forward.

### 🐞 Bug fixes

- Dispose source resources on map style removal, it also fixes `cannot read properties of undefined (reading 'sourceCaches')` error ([#1099](https://github.com/maplibre/maplibre-gl-js/pull/1099)).
- Add MapGeoJSONFeature type as replacement for MapboxGeoJSONFeature. MapGeoJSONFeature type extends GeoJSONFeature type with layer, source, sourceLayer, and state properties ([#1104](https://github.com/maplibre/maplibre-gl-js/pull/1104)).
- Fix automatic refreshing of expired raster tiles ([#1106](https://github.com/maplibre/maplibre-gl-js/pull/1106))
- Fix precision loss in some matrix calculations ([#1105](https://github.com/maplibre/maplibre-gl-js/pull/1105))

## 2.1.8-pre.1

### ✨ Features and improvements

- Add option `viewport-glyph` to `text-rotation-alignment` which places glyphs along a linestring and rotates them to the x-axis of the viewport ([#716](https://github.com/maplibre/maplibre-gl-js/pull/716)).

### 🐞 Bug fixes

- Change `GeoJSONFeature.id` type from `number | string | void` to `number | string | undefined` ([#1093](https://github.com/maplibre/maplibre-gl-js/pull/1093))
- Add FeatureIdentifier type to define feature parameter in setFeatureState, removeFeatureState, and getFeatureState methods. Change FeatureIdentifier.id from `id: string | number;` to `id?: string | number | undefined;` ([#1095](https://github.com/maplibre/maplibre-gl-js/pull/1095))
- Change map.on, map.off, and map.once type parameter from "type: MapEvent" to "type: MapEvent | string" ([#1094](https://github.com/maplibre/maplibre-gl-js/pull/1094))

## 2.1.7

### 🐞 Bug fixes

- Add adjustment for glyph rendering, CJK fonts are mainly affected ([#1002](https://github.com/maplibre/maplibre-gl-js/issues/1002)).
- Improve typings to fix Angular strict mode failure ([#790](https://github.com/maplibre/maplibre-gl-js/issues/790), [#970](https://github.com/maplibre/maplibre-gl-js/issues/970), [#934](https://github.com/maplibre/maplibre-gl-js/issues/934))
- Fix `SourceCache.loaded()` always returning `true` following a load error ([#1025](https://github.com/maplibre/maplibre-gl-js/issues/1025))
- Added back csp and dev builds to npm package ([#1042](https://github.com/maplibre/maplibre-gl-js/issues/1042))

## 2.1.6

### 🐞 Bug fixes

- Publish `dist/package.json` ([#998](https://github.com/maplibre/maplibre-gl-js/pull/998)).

## 2.1.6-pre.1

### 🐞 Bug fixes

- Publish `dist/package.json` ([#998](https://github.com/maplibre/maplibre-gl-js/pull/998)).

## 2.1.5

### 🐞 Bug fixes

- Publish empty `postinstall.js` file. Follow-up on ([#990](https://github.com/maplibre/maplibre-gl-js/issues/990)), ([#991](https://github.com/maplibre/maplibre-gl-js/pull/991)), ([#992](https://github.com/maplibre/maplibre-gl-js/pull/992)).

## 2.1.5-pre.1

### 🐞 Bug fixes

- Publish empty `postinstall.js` file. Follow-up on ([#990](https://github.com/maplibre/maplibre-gl-js/pull/990)), ([#991](https://github.com/maplibre/maplibre-gl-js/pull/991)), ([#992](https://github.com/maplibre/maplibre-gl-js/pull/992)).

## 2.1.4

### 🐞 Bug fixes

- Fix missing `postinstall.js` file in npm publish. Follow-up on ([#990](https://github.com/maplibre/maplibre-gl-js/issues/990)), ([#991](https://github.com/maplibre/maplibre-gl-js/pull/991)).

## 2.1.3

### 🐞 Bug fixes

- Fix postinstall `ts-node` error on non-dev installs ([#900](https://github.com/maplibre/maplibre-gl-js/pull/900))

## 2.1.2

### Features and improvements

- Default compact attribution to be open by default to comply with OpenSteetMap Attribution Guidelines ([#795](https://github.com/maplibre/maplibre-gl-js/pull/795))
- Export `Source` classes (`GeoJSONSource` etc.) declarations. ([#801](https://github.com/maplibre/maplibre-gl-js/issues/801))
- Make `AJAXError` public so error HTTP responses can be handled differently from other errors.

### 🐞 Bug fixes

- Fix compact attribution button showing when attribution is blank ([#795](https://github.com/maplibre/maplibre-gl-js/pull/795))
- Fix error mismatched image size for CJK characters ([#718](https://github.com/maplibre/maplibre-gl-js/issues/718))
- Fire `dataabort` and `sourcedataabort` events when a tile request is aborted ([#794](https://github.com/maplibre/maplibre-gl-js/issues/794))
- Fix NextJs `performance` undefined ([#768](https://github.com/maplibre/maplibre-gl-js/issues/768))

## 2.1.1

### 🐞 Bug fixes

- Fix stale tiles being shown when calling VectorTileSource#setTiles while the map is moving.

## 2.1.0

### ✨ Features and improvements

- Add `icon-overlap` and `text-overlap` symbol layout properties [#347](https://github.com/maplibre/maplibre-gl-js/pull/347)
- Deprecate `icon-allow-overlap` and `text-allow-overlap` symbol layout properties. `icon-overlap` and `text-overlap` are their replacements.
- Remove node package chalk from devDependencies ([#789](https://github.com/maplibre/maplibre-gl-js/pull/789)).
- Allow setting a custom pixel ratio by adding a `MapOptions#pixelRatio` property and a `Map#setPixelRatio` method. Since a high `devicePixelRatio` value can lead to performance and display problems, it is done at your own risk. ([#769](https://github.com/maplibre/maplibre-gl-js/issues/769))

## 2.0.5

### 🐞 Bug fixes

- Remove list of node versions allowed to install the package.

## 2.0.4

### 🐞 Bug fixes

- Missing package.json file in version 2.0.3 dist in npm ([#811](https://github.com/maplibre/maplibre-gl-js/issues/811)) - this causes webpack to fail

## 2.0.3

### Features and improvements

- Remove node package chalk from devDependencies ([#789](https://github.com/maplibre/maplibre-gl-js/pull/789)).
- Remove vector-tile module declaration and revert to using point from [@mapbox/point-geometry](https://github.com/mapbox/point-geometry] ([#788](https://github.com/maplibre/maplibre-gl-js/issues/788), [#800](https://github.com/maplibre/maplibre-gl-js/pull/800))
- Moved development environment to use NodeJs 16 ([#781](https://github.com/maplibre/maplibre-gl-js/pull/781), [#806](https://github.com/maplibre/maplibre-gl-js/pull/806))

### 🐞 Bug fixes

- Fix max cluster zoom in geojson source ([#61](https://github.com/maplibre/maplibre-gl-js/issues/61))

## 2.0.2

### 🐞 Bug fixes

- Fix typescript generated file ([#776](https://github.com/maplibre/maplibre-gl-js/issues/776)).

## 2.0.1

### 🐞 Bug fixes

- Fix documentation of `addProtocol` and `removeProtocol`.

## 2.0.0

### Features and improvements

- Migrated the production code to typescript
- ** Breaking Change ** removed `version` from the public API
- ** Breaking Change ** stopped supporting IE (internet explorer)
- ** Breaking Change ** stopped supporting Chrome 49-65. Chrome 66+ required. For Chrome 49-65 support use version 1.15.2.
- ** Breaking Change ** removed all code related to `accessToken` and Mapbox specific urls starting with `mapbox://`. Telemetry and tracking code was removed.
- ** Breaking Change ** removed `baseApiUrl` as it was used only for Mapbox related urls
- ** Breaking Change ** typescript typings have changed:
  - `Style` => `StyleSpecification`
  - `AnyLayer` => `LayerSpecification`
  - `AnySourceData` => `SourceSpecification`
  - `MapboxEvent` => `MapLibreEvent`
  - `MapboxOptions` => `MapOptions`
  - `MapBoxZoomEvent` => `MapLibreZoomEvent`
  - `*SourceRaw` + `*SourceOptions` => `*SourceSpecification`
  - `*Source` (source implementation definition) were removed
  - `*Layer` => `*LayerSpecification`
  - `*Paint` => `*LayerSpecification['paint']`
  - `*Layout` => `*LayerSpecification['layout']`
  - `MapboxGeoJSONFeature` => `GeoJSONFeature`
- Added `redraw` function to map ([#206](https://github.com/maplibre/maplibre-gl-js/issues/206))
- Improve attribution controls accessibility. See [#359](https://github.com/maplibre/maplibre-gl-js/issues/359)
- Allow maxPitch value up to 85, use values greater than 60 at your own risk ([#574](https://github.com/maplibre/maplibre-gl-js/pull/574))
- `getImage` uses createImageBitmap when supported ([#650](https://github.com/maplibre/maplibre-gl-js/pull/650))

### 🐞 Bug fixes

- Fix warning due to strict comparison of SDF property in image sprite ([#303](https://github.com/maplibre/maplibre-gl-js/issues/303))
- Fix tile placeholder replacement to allow for placeholders to be in a URL more than once. ([#348](https://github.com/maplibre/maplibre-gl-js/pull/348))
- Fix type check for non dom environment. ([#334](https://github.com/maplibre/maplibre-gl-js/issues/334))
- Fix precision problem in patterns when overzoomed in OpenGL ES devices.
- Fix padding-top of the popup to improve readability of popup text ([#354](https://github.com/maplibre/maplibre-gl-js/pull/354)).
- Fix GeoJSONSource#loaded sometimes returning true while there are still pending loads ([#669](https://github.com/maplibre/maplibre-gl-js/issues/669))
- Fix MapDataEvent#isSourceLoaded being true in GeoJSONSource "dataloading" event handlers ([#694](https://github.com/maplibre/maplibre-gl-js/issues/694))
- Fix events being fired after Map#remove has been called when the WebGL context is lost and restored ([#726](https://github.com/maplibre/maplibre-gl-js/issues/726))
- Fix nested expressions types definition [#757](https://github.com/maplibre/maplibre-gl-js/pull/757)

## 1.15.2

### 🐞 Bug fixes

- Fix breaking changes introduced in v1.15.0 by adoption dual naming scheme for CSS class names

## 1.15.1

### 🐞 Bug fixes

- Add void return for some method declaration to match TS strict mode ([#194](https://github.com/maplibre/maplibre-gl-js/pull/194))
- Fix css leftovers ([#83](https://github.com/maplibre/maplibre-gl-js/issues/83))

## 1.15.0

### Features and improvements

- ** Breaking Change: ** Rename css classes ([#83](https://github.com/maplibre/maplibre-gl-js/issues/83))
- Added custom protocol support to allow overriding ajax calls ([#29](https://github.com/maplibre/maplibre-gl-js/issues/29))
- Added setTransformRequest to map ([#159](https://github.com/maplibre/maplibre-gl-js/pull/159))
- Publish @maplibre/maplibre-gl-style-spec v14.0.0 on NPM ([#149](https://github.com/maplibre/maplibre-gl-js/pull/149))
- Replace link to mapbox on LogoControl by link to maplibre ([#151](https://github.com/maplibre/maplibre-gl-js/pull/151))
- Migrate style spec files from mapbox to maplibre ([#147](https://github.com/maplibre/maplibre-gl-js/pull/147))
- Publish the MapLibre style spec in NPM ([#140](https://github.com/maplibre/maplibre-gl-js/pull/140))
- Replace mapboxgl with maplibregl in JSDocs inline examples ([#134](https://github.com/maplibre/maplibre-gl-js/pull/134))
- Bring in typescript definitions file ([#24](https://github.com/maplibre/maplibre-gl-js/issues/24))
- Update example links to https://maplibre.org/maplibre-gl-js-docs/ ([#131](https://github.com/maplibre/maplibre-gl-js/pull/131))
- Improve performance of layers with constant `*-sort-key` ([#78](https://github.com/maplibre/maplibre-gl-js/pull/78))

### 🐞 Bug fixes

- Prevented attribution button from submitting form ([#178](https://github.com/maplibre/maplibre-gl-js/issues/178))

## 1.14.0

### Features and improvements

- Rebranded to MapLibre
- New logo

### 🐞 Bug fixes

- Rename SVGs mapboxgl-ctrl-\*.svg to maplibregl ([#85](https://github.com/maplibre/maplibre-gl-js/pull/85))
- fix ImageSource not working in FF/Safari ([#87](https://github.com/maplibre/maplibre-gl-js/pull/87))
- Update HTML debug files to use MapLibre in titles ([#84](https://github.com/maplibre/maplibre-gl-js/pull/84))
- fix CI checksize job to use maplibre name ([#86](https://github.com/maplibre/maplibre-gl-js/pull/86))
- Move output files from mapbox._ to maplibre._ ([#75](https://github.com/maplibre/maplibre-gl-js/pull/75))
- Remove mapbox specifics and branding from .github ([#64](https://github.com/maplibre/maplibre-gl-js/pull/64))
- Fix a bug where mapbox-gl-js is no longer licensed as open source, but we owe immeasurable gratitude to Mapbox for releasing all their initial code to the community under BSD-3 license.

## 1.13.0

### ✨ Features and improvements

- Improve accessibility by fixing issues reported by WCAG 2.1. [#9991](https://github.com/mapbox/mapbox-gl-js/pull/9991)
- Improve accessibility when opening a popup by immediately focusing on the content. [#9774](https://github.com/mapbox/mapbox-gl-js/pull/9774) (h/t [@watofundefined](https://github.com/watofundefined)))
- Improve rendering performance of symbols with `symbol-sort-key`. [#9751](https://github.com/mapbox/mapbox-gl-js/pull/9751) (h/t [@osvodef](https://github.com/osvodef)))
- Add `Marker` `clickTolerance` option. [#9640](https://github.com/mapbox/mapbox-gl-js/pull/9640) (h/t [@ChristopherChudzicki](https://github.com/ChristopherChudzicki)))
- Add `Map` `hasControl` method. [#10035](https://github.com/mapbox/mapbox-gl-js/pull/10035)
- Add `Popup` `setOffset` method. [#9946](https://github.com/mapbox/mapbox-gl-js/pull/9946) (h/t [@jutaz](https://github.com/jutaz)))
- Add `KeyboardHandler` `disableRotation` and `enableRotation` methods. [#10072](https://github.com/mapbox/mapbox-gl-js/pull/10072) (h/t [@jmbott](https://github.com/jmbott)))

### 🐞 Bug fixes

- Fix a bug where `queryRenderedFeatures` didn't properly expose the paint values if they were data-driven. [#10074](https://github.com/mapbox/mapbox-gl-js/pull/10074) (h/t [@osvodef](https://github.com/osvodef)))
- Fix a bug where attribution didn't update when layer visibility changed during zooming. [#9943](https://github.com/mapbox/mapbox-gl-js/pull/9943)
- Fix a bug where hash control conflicted with external history manipulation (e.g. in single-page apps). [#9960](https://github.com/mapbox/mapbox-gl-js/pull/9960) (h/t [@raegen](https://github.com/raegen)))
- Fix a bug where `fitBounds` had an unexpected result with non-zero bearing and uneven padding. [#9821](https://github.com/mapbox/mapbox-gl-js/pull/9821) (h/t [@allison-strandberg](https://github.com/allison-strandberg)))
- Fix HTTP support when running GL JS against [Mapbox Atlas](https://www.mapbox.com/atlas). [#10090](https://github.com/mapbox/mapbox-gl-js/pull/10090)
- Fix a bug where the `within` expression didn't work in `querySourceFeatures`. [#9933](https://github.com/mapbox/mapbox-gl-js/pull/9933)
- Fix a bug where `Popup` content HTML element was removed on `setDOMContent`. [#10036](https://github.com/mapbox/mapbox-gl-js/pull/10036)
- Fix a compatibility bug when `icon-image` is used as a legacy categorical function. [#10060](https://github.com/mapbox/mapbox-gl-js/pull/10060)
- Reduce rapid memory growth in Safari by ensuring `Image` dataURI's are released. [#10118](https://github.com/mapbox/mapbox-gl-js/pull/10118)

### ⚠️ Note on IE11

We intend to remove support for Internet Explorer 11 in a future release of GL JS later this year.

## 1.12.0

### ✨ Features and improvements

- Add methods for changing a vector tile source dynamically (e.g. `setTiles`, `setUrl`). [#8048](https://github.com/mapbox/mapbox-gl-js/pull/8048) (h/t [@stepankuzmin](https://github.com/stepankuzmin))
- Add a `filter` option for GeoJSON sources to filter out features prior to processing (e.g. before clustering). [#9864](https://github.com/mapbox/mapbox-gl-js/pull/9864)
- Vastly increase precision of `line-gradient` for long lines. [#9694](https://github.com/mapbox/mapbox-gl-js/pull/9694)
- Improve `raster-dem` sources to properly support the `maxzoom` option and overzooming. [#9789](https://github.com/mapbox/mapbox-gl-js/pull/9789) (h/t [@brendan-ward](@brendanhttps://github.com/ward))

### 🐞 Bug fixes

- Fix a bug where bearing snap interfered with `easeTo` and `flyTo` animations, freezing the map. [#9884](https://github.com/mapbox/mapbox-gl-js/pull/9884) (h/t [@andycalder](https://github.com/andycalder))
- Fix a bug where a fallback image was not used if it was added via `addImage`. [#9911](https://github.com/mapbox/mapbox-gl-js/pull/9911) (h/t [@francois2metz](https://github.com/francois2metz))
- Fix a bug where `promoteId` option failed for fill extrusions with defined feature ids. [#9863](https://github.com/mapbox/mapbox-gl-js/pull/9863)

### 🛠️ Workflow

- Renamed the default development branch from `master` to `main`.

## 1.11.1

### 🐞 Bug fixes

- Fix a bug that caused `map.loaded()` to incorrectly return `false` after a click event. ([#9825](https://github.com/mapbox/mapbox-gl-js/pull/9825))

## 1.11.0

### ✨ Features and improvements

- Add an option to scale the default `Marker` icon.([#9414](https://github.com/mapbox/mapbox-gl-js/pull/9414)) (h/t [@adrianababakanian](https://github.com/adrianababakanian))
- Improving the shader compilation speed by manually getting the run-time attributes and uniforms.([#9497](https://github.com/mapbox/mapbox-gl-js/pull/9497))
- Added `clusterMinPoints` option for clustered GeoJSON sources that defines the minimum number of points to form a cluster.([#9748](https://github.com/mapbox/mapbox-gl-js/pull/9748))

### 🐞 Bug fixes

- Fix a bug where map got stuck in a DragRotate interaction if it's mouseup occurred outside of the browser window or iframe.([#9512](https://github.com/mapbox/mapbox-gl-js/pull/9512))
- Fix potential visual regression for `*-pattern` properties on AMD graphics card vendor.([#9681](https://github.com/mapbox/mapbox-gl-js/pull/9681))
- Fix zooming with a double tap on iOS Safari 13.([#9757](https://github.com/mapbox/mapbox-gl-js/pull/9757))
- Removed a misleading `geometry exceeds allowed extent` warning when using Mapbox Streets vector tiles.([#9753](https://github.com/mapbox/mapbox-gl-js/pull/9753))
- Fix reference error when requiring the browser bundle in Node. ([#9749](https://github.com/mapbox/mapbox-gl-js/pull/9749))

## 1.10.2

### 🐞 Bug fixes

- Fix zooming with a double tap in iOS Safari 13.([#9757](https://github.com/mapbox/mapbox-gl-js/pull/9757))

## 1.10.1

### 🐞 Bug fixes

- Fix markers interrupting touch gestures ([#9675](https://github.com/mapbox/mapbox-gl-js/issues/9675), fixed by [#9683](https://github.com/mapbox/mapbox-gl-js/pull/9683))
- Fix bug where `map.isMoving()` returned true while map was not moving ([#9647](https://github.com/mapbox/mapbox-gl-js/issues/9647), fixed by [#9679](https://github.com/mapbox/mapbox-gl-js/pull/9679))
- Fix regression that prevented `touchmove` events from firing during gestures ([#9676](https://github.com/mapbox/mapbox-gl-js/issues/9676), fixed by [#9685](https://github.com/mapbox/mapbox-gl-js/pull/9685))
- Fix `image` expression evaluation which was broken under certain conditions ([#9630](https://github.com/mapbox/mapbox-gl-js/issues/9630), fixed by [#9685](https://github.com/mapbox/mapbox-gl-js/pull/9668))
- Fix nested `within` expressions in filters not evaluating correctly ([#9605](https://github.com/mapbox/mapbox-gl-js/issues/9605), fixed by [#9611](https://github.com/mapbox/mapbox-gl-js/pull/9611))
- Fix potential `undefined` paint variable in `StyleLayer` ([#9688](https://github.com/mapbox/mapbox-gl-js/pull/9688)) (h/t [mannnick24](https://github.com/mannnick24))

## 1.10.0

### ✨ Features

- Add `mapboxgl.prewarm()` and `mapboxgl.clearPrewarmedResources()` methods to allow developers to optimize load times for their maps ([#9391](https://github.com/mapbox/mapbox-gl-js/pull/9391))
- Add `index-of` and `slice` expressions to search arrays and strings for the first occurrence of a specified value and return a section of the original array or string ([#9450](https://github.com/mapbox/mapbox-gl-js/pull/9450)) (h/t [lbutler](https://github.com/lbutler))
- Correctly set RTL text plugin status if the plugin URL could not be loaded. This allows developers to add retry logic on network errors when loading the plugin ([#9489](https://github.com/mapbox/mapbox-gl-js/pull/9489))

### 🍏 Gestures

This release significantly refactors and improves gesture handling on desktop and mobile. Three new touch gestures have been added: `two-finger swipe` to adjust pitch, `two-finger double tap` to zoom out, and `tap then drag` to adjust zoom with one finger ([#9365](https://github.com/mapbox/mapbox-gl-js/pull/9365)). In addition, this release brings the following changes and bug fixes:

- It's now possible to interact with multiple maps on the same page at the same time ([#9365](https://github.com/mapbox/mapbox-gl-js/pull/9365))
- Fix map jump when releasing one finger after pinch zoom ([#9136](https://github.com/mapbox/mapbox-gl-js/issues/9136))
- Stop mousedown and touchstart from interrupting `easeTo` animations when interaction handlers are disabled ([#8725](https://github.com/mapbox/mapbox-gl-js/issues/8725))
- Stop mouse wheel from interrupting animations when `map.scrollZoom` is disabled ([#9230](https://github.com/mapbox/mapbox-gl-js/issues/9230))
- A camera change can no longer be prevented by disabling the interaction handler within the camera change event. Selectively prevent camera changes by listening to the `mousedown` or `touchstart` map event and calling [.preventDefault()](https://docs.mapbox.com/mapbox-gl-js/api/#mapmouseevent#preventdefault) ([#9365](https://github.com/mapbox/mapbox-gl-js/pull/9365))
- Undocumented properties on the camera change events fired by the doubleClickZoom handler have been removed ([#9365](https://github.com/mapbox/mapbox-gl-js/pull/9365))

### 🐞 Improvements and bug fixes

- Line labels now have improved collision detection, with greater precision in placement, reduced memory footprint, better placement under pitched camera orientations ([#9219](https://github.com/mapbox/mapbox-gl-js/pull/9219))
- Fix `GlyphManager` continually re-requesting missing glyph ranges ([#8027](https://github.com/mapbox/mapbox-gl-js/issues/8027), fixed by [#9375](https://github.com/mapbox/mapbox-gl-js/pull/9375)) (h/t [oterral](https://github.com/oterral))
- Avoid throwing errors when calling certain popup methods before the popup element is created ([#9433](https://github.com/mapbox/mapbox-gl-js/pull/9433))
- Fix a bug where fill-extrusion features with colinear points were not returned by `map.queryRenderedFeatures(...)` ([#9454](https://github.com/mapbox/mapbox-gl-js/pull/9454))
- Fix a bug where using feature state on a large input could cause a stack overflow error ([#9463](https://github.com/mapbox/mapbox-gl-js/pull/9463))
- Fix exception when using `background-pattern` with data driven expressions ([#9518](https://github.com/mapbox/mapbox-gl-js/issues/9518), fixed by [#9520](https://github.com/mapbox/mapbox-gl-js/pull/9520))
- Fix a bug where UI popups were potentially leaking event listeners ([#9498](https://github.com/mapbox/mapbox-gl-js/pull/9498)) (h/t [mbell697](https://github.com/mbell697))
- Fix a bug where the `within` expression would return inconsistent values for points on tile boundaries ([#9411](https://github.com/mapbox/mapbox-gl-js/issues/9411), [#9428](https://github.com/mapbox/mapbox-gl-js/pull/9428))
- Fix a bug where the `within` expression would incorrectly evaluate geometries that cross the antimeridian ([#9440](https://github.com/mapbox/mapbox-gl-js/pull/9440))
- Fix possible undefined exception on paint variable of style layer ([#9437](https://github.com/mapbox/mapbox-gl-js/pull/9437)) (h/t [mannnick24](https://github.com/mannnick24))
- Upgrade minimist to ^1.2.5 to get fix for security issue [CVE-2020-7598](https://cve.mitre.org/cgi-bin/cvename.cgi?name=CVE-2020-7598) upstream ([#9425](https://github.com/mapbox/mapbox-gl-js/issues/9431), fixed by [#9425](https://github.com/mapbox/mapbox-gl-js/pull/9425)) (h/t [watson](https://github.com/watson))

## 1.9.1

### 🐞 Bug fixes

- Fix a bug [#9477](https://github.com/mapbox/mapbox-gl-js/issues/9477) in `Map#fitBounds(..)` wherein the `padding` passed to options would get applied twice.
- Fix rendering bug [#9479](https://github.com/mapbox/mapbox-gl-js/issues/9479) caused when data-driven `*-pattern` properties reference images added with `Map#addImage(..)`.
- Fix a bug [#9468](https://github.com/mapbox/mapbox-gl-js/issues/9468) in which an exception would get thrown when updating symbol layer paint property using `setPaintProperty`.

## 1.9.0

With this release, we're adding [a new changelog policy](./CONTRIBUTING.md#changelog-conventions) to our contribution guidelines.

This release also fixes several long-standing bugs and unintentional rendering behavior with `line-pattern`. The fixes come with a visual change to how patterns added with `line-pattern` scale. Previously, patterns that became larger than the line would be clipped, sometimes distorting the pattern, particularly on mobile and retina devices. Now the pattern will be scaled to fit under all circumstances. [#9266](https://github.com/mapbox/mapbox-gl-js/pull/9266) showcases examples of the visual differences. For more information and to provide feedback on this change, see [#9394](https://github.com/mapbox/mapbox-gl-js/pull/9394).

### ✨ Features

- Add `within` expression for testing whether an evaluated feature lies within a given GeoJSON object ([#9352](https://github.com/mapbox/mapbox-gl-js/pull/9352)). - We are aware of an edge case in which points with wrapped coordinates (e.g. longitude -185) are not evaluated properly. See ([#9442](https://github.com/mapbox/mapbox-gl-js/issues/9442)) for more information. - An example of the `within` expression:<br>
  `"icon-opacity": ["case", ["==", ["within", "some-polygon"], true], 1,
["==", ["within", "some-polygon"], false], 0]`
- Map API functions such as `easeTo` and `flyTo` now support `padding: PaddingOptions` which lets developers shift a map's center of perspective when building floating sidebars ([#8638](https://github.com/mapbox/mapbox-gl-js/pull/8638))

### 🍏 Improvements

- Results from `queryRenderedFeatures` now have evaluated property values rather than raw expressions ([#9198](https://github.com/mapbox/mapbox-gl-js/pull/9198))
- Improve scaling of patterns used in `line-pattern` on all device resolutions and pixel ratios ([#9266](https://github.com/mapbox/mapbox-gl-js/pull/9266))
- Slightly improve GPU memory footprint ([#9377](https://github.com/mapbox/mapbox-gl-js/pull/9377))
- `LngLatBounds.extend` is more flexible because it now accepts objects with `lat` and `lon` properties as well as arrays of coordinates ([#9293](https://github.com/mapbox/mapbox-gl-js/pull/9293))
- Reduce bundle size and improve visual quality of `showTileBoundaries` debug text ([#9267](https://github.com/mapbox/mapbox-gl-js/pull/9267))

### 🐞 Bug fixes

- Correctly adjust patterns added with `addImage(id, image, pixelRatio)` by the asset pixel ratio, not the device pixel ratio ([#9372](https://github.com/mapbox/mapbox-gl-js/pull/9372))
- Allow needle argument to `in` expression to be false ([#9295](https://github.com/mapbox/mapbox-gl-js/pull/9295))
- Fix exception thrown when trying to set `feature-state` for a layer that has been removed, fixes [#8634](https://github.com/mapbox/mapbox-gl-js/issues/8634) ([#9305](https://github.com/mapbox/mapbox-gl-js/pull/9305))
- Fix a bug where maps were not displaying inside elements with `dir=rtl` ([#9332](https://github.com/mapbox/mapbox-gl-js/pull/9332))
- Fix a rendering error for very old versions of Chrome (ca. 2016) where text would appear much bigger than intended ([#9349](https://github.com/mapbox/mapbox-gl-js/pull/9349))
- Prevent exception resulting from `line-dash-array` of empty length ([#9385](https://github.com/mapbox/mapbox-gl-js/pull/9385))
- Fix a bug where `icon-image` expression that evaluates to an empty string (`''`) produced a warning ([#9380](https://github.com/mapbox/mapbox-gl-js/pull/9380))
- Fix a bug where certain `popup` methods threw errors when accessing the container element before it was created, fixes [#9429](https://github.com/mapbox/mapbox-gl-js/issues/9429)([#9433](https://github.com/mapbox/mapbox-gl-js/pull/9433))

## 1.8.1

- Fixed a bug where all labels showed up on a diagonal line on Windows when using an integrated Intel GPU from the Haswell generation ([#9327](https://github.com/mapbox/mapbox-gl-js/issues/9327), fixed by reverting [#9229](https://github.com/mapbox/mapbox-gl-js/pull/9229))

## 1.8.0

### ✨ Features and improvements

- Reduce size of line atlas by removing unused channels ([#9232](https://github.com/mapbox/mapbox-gl-js/pull/9232))
- Prevent empty buffers from being created for debug data when unused ([#9237](https://github.com/mapbox/mapbox-gl-js/pull/9237))
- Add space between distance and unit in scale control ([#9276](https://github.com/mapbox/mapbox-gl-js/pull/9276)) (h/t [gely](https://api.github.com/users/gely)) and ([#9284](https://github.com/mapbox/mapbox-gl-js/pull/9284)) (h/t [pakastin](https://api.github.com/users/pakastin))
- Add a `showAccuracyCircle` option to GeolocateControl that shows the accuracy of the user's location as a transparent circle. Mapbox GL JS will show this circle by default. ([#9253](https://github.com/mapbox/mapbox-gl-js/pull/9253)) (h/t [Meekohi](https://api.github.com/users/Meekohi))
- Implemented a new tile coverage algorithm to enable level-of-detail support in a future release ([#8975](https://github.com/mapbox/mapbox-gl-js/pull/8975))

### 🐞 Bug fixes

- `line-dasharray` is now ignored correctly when `line-pattern` is set ([#9189](https://github.com/mapbox/mapbox-gl-js/pull/9189))
- Fix line distances breaking gradient across tile boundaries ([#9220](https://github.com/mapbox/mapbox-gl-js/pull/9220))
- Fix a bug where lines with duplicate endpoints could disappear at zoom 18+ ([#9218](https://github.com/mapbox/mapbox-gl-js/pull/9218))
- Fix a bug where Ctrl-click to drag rotate the map was disabled if the Alt, Cmd or Windows key is also pressed ([#9203](https://github.com/mapbox/mapbox-gl-js/pull/9203))
- Pass errors to `getClusterExpansionZoom`, `getClusterChildren`, and `getClusterLeaves` callbacks ([#9251](https://github.com/mapbox/mapbox-gl-js/pull/9251))
- Fix a rendering performance regression ([#9261](https://github.com/mapbox/mapbox-gl-js/pull/9261))
- Fix visual artifact for `line-dasharray` ([#9246](https://github.com/mapbox/mapbox-gl-js/pull/9246))
- Fixed a bug in the GeolocateControl which resulted in an error when `trackUserLocation` was `false` and the control was removed before the Geolocation API had returned a location ([#9291](https://github.com/mapbox/mapbox-gl-js/pull/9291))
- Fix `promoteId` for line layers ([#9210](https://github.com/mapbox/mapbox-gl-js/pull/9210))
- Improve accuracy of distance calculations ([#9202](https://github.com/mapbox/mapbox-gl-js/pull/9202)) (h/t [Meekohi](https://api.github.com/users/Meekohi))

## 1.7.0

### ✨ Features

- Add `promoteId` option to use a feature property as ID for feature state ([#8987](https://github.com/mapbox/mapbox-gl-js/pull/8987))
- Add a new constructor option to `mapboxgl.Popup`, `closeOnMove`, that closes the popup when the map's position changes ([#9163](https://github.com/mapbox/mapbox-gl-js/pull/9163))
- Allow creating a map without a style (an empty one will be created automatically) (h/t [@stepankuzmin](https://github.com/stepankuzmin)) ([#8924](https://github.com/mapbox/mapbox-gl-js/pull/8924))
- `map.once()` now allows specifying a layer id as a third parameter making it consistent with `map.on()` ([#8875](https://github.com/mapbox/mapbox-gl-js/pull/8875))

### 🍏 Improvements

- Improve performance of raster layers on large screens ([#9050](https://github.com/mapbox/mapbox-gl-js/pull/9050))
- Improve performance for hillshade and raster layers by implementing a progressive enhancement that utilizes `ImageBitmap` and `OffscreenCanvas` ([#8845](https://github.com/mapbox/mapbox-gl-js/pull/8845))
- Improve performance for raster tile rendering by using the stencil buffer ([#9012](https://github.com/mapbox/mapbox-gl-js/pull/9012))
- Update `symbol-avoid-edges` documentation to acknowledge the existence of global collision detection ([#9157](https://github.com/mapbox/mapbox-gl-js/pull/9157))
- Remove reference to `in` function which has been replaced by the `in` expression ([#9102](https://github.com/mapbox/mapbox-gl-js/pull/9102))

### 🐞 Bug Fixes

- Change the type of tile id key to string to prevent hash collisions ([#8979](https://github.com/mapbox/mapbox-gl-js/pull/8979))
- Prevent changing bearing via URL hash when rotation is disabled ([#9156](https://github.com/mapbox/mapbox-gl-js/pull/9156))
- Fix URL hash with no bearing causing map to fail to load ([#9170](https://github.com/mapbox/mapbox-gl-js/pull/9170))
- Fix bug in `GeolocateControl` where multiple instances of the control on one page may result in the user location not being updated ([#9092](https://github.com/mapbox/mapbox-gl-js/pull/9092))
- Fix query `fill-extrusions` made from polygons with coincident points and polygons with less than four points ([#9138](https://github.com/mapbox/mapbox-gl-js/pull/9138))
- Fix bug where `symbol-sort-key` was not used for collisions that crossed tile boundaries ([#9054](https://github.com/mapbox/mapbox-gl-js/pull/9054))
- Fix bug in `DragRotateHandler._onMouseUp` getting stuck in drag/rotate ([#9137](https://github.com/mapbox/mapbox-gl-js/pull/9137))
- Fix "Click on Compass" on some mobile devices (add `clickTolerance` to `DragRotateHandler`) ([#9015](https://github.com/mapbox/mapbox-gl-js/pull/9015)) (h/t [Yanonix](https://github.com/Yanonix))

## 1.6.1

### 🐞 Bug Fixes

- Fix style validation error messages not being displayed ([#9073](https://github.com/mapbox/mapbox-gl-js/pull/9073))
- Fix deferred loading of rtl-text-plugin not working for labels created from GeoJSON sources ([#9091](https://github.com/mapbox/mapbox-gl-js/pull/9091))
- Fix RTL text not being rendered with the rtl-text-plugin on pages that don't allow `script-src: blob:` in their CSP.([#9122](https://github.com/mapbox/mapbox-gl-js/pull/9122))

## 1.6.0

### ✨ Features

- Add ability to insert images into text labels using an `image` expression within a `format` expression: `"text-field": ["format", "Some text", ["image", "my-image"], "some more text"]` ([#8904](https://github.com/mapbox/mapbox-gl-js/pull/8904))
- Add support for stretchable images (aka nine-part or nine-patch images). Stretchable images can be used with `icon-text-fit` to draw resized images with unstretched corners and borders. ([#8997](https://github.com/mapbox/mapbox-gl-js/pull/8997))
- Add `in` expression. It can check if a value is in an array (`["in", value, array]`) or a substring is in a string (`["in", substring, string]`) ([#8876](https://github.com/mapbox/mapbox-gl-js/pull/8876))
- Add `minPitch` and `maxPitch` map options ([#8834](https://github.com/mapbox/mapbox-gl-js/pull/8834))
- Add `rotation`, `rotationAlignment` and `pitchAlignment` options to markers ([#8836](https://github.com/mapbox/mapbox-gl-js/pull/8836)) (h/t [@dburnsii](https://github.com/dburnsii))
- Add methods to Popup to manipulate container class names ([#8759](https://github.com/mapbox/mapbox-gl-js/pull/8759)) (h/t [Ashot-KR](https://github.com/Ashot-KR))
- Add configurable inertia settings for panning (h/t [@aMoniker](https://github.com/aMoniker))) ([#8887](https://github.com/mapbox/mapbox-gl-js/pull/8887))
- Add ability to localize UI controls ([#8095](https://github.com/mapbox/mapbox-gl-js/pull/8095)) (h/t [@dmytro-gokun](https://github.com/dmytro-gokun))
- Add LatLngBounds.contains() method ([#7512](https://github.com/mapbox/mapbox-gl-js/issues/7512), fixed by [#8200](https://github.com/mapbox/mapbox-gl-js/pull/8200))
- Add option to load rtl-text-plugin lazily ([#8865](https://github.com/mapbox/mapbox-gl-js/pull/8865))
- Add `essential` parameter to AnimationOptions that can override `prefers-reduced-motion: reduce` ([#8743](https://github.com/mapbox/mapbox-gl-js/issues/8743), fixed by [#8883](https://github.com/mapbox/mapbox-gl-js/pull/8883))

### 🍏 Improvements

- Allow rendering full world smaller than 512px. To restore the previous limit call `map.setMinZoom(0)` ([#9028](https://github.com/mapbox/mapbox-gl-js/pull/9028))
- Add an es modules build for mapbox-gl-style-spec in dist/ ([#8247](https://github.com/mapbox/mapbox-gl-js/pull/8247)) (h/t [@ahocevar](https://github.com/ahocevar))
- Add 'image/webp,_/_' accept header to fetch/ajax image requests when webp supported ([#8262](https://github.com/mapbox/mapbox-gl-js/pull/8262))
- Improve documentation for setStyle, getStyle, and isStyleLoaded ([#8807](https://github.com/mapbox/mapbox-gl-js/pull/8807))

### 🐞 Bug Fixes

- Fix map rendering after addImage and removeImage are used to change a used image ([#9016](https://github.com/mapbox/mapbox-gl-js/pull/9016))
- Fix visibility of controls in High Contrast mode in IE ([#8874](https://github.com/mapbox/mapbox-gl-js/pull/8874))
- Fix customizable url hash string in IE 11 ([#8990](https://github.com/mapbox/mapbox-gl-js/pull/8990)) (h/t [pakastin](https://github.com/pakastin))
- Allow expression stops up to zoom 24 instead of 22 ([#8908](https://github.com/mapbox/mapbox-gl-js/pull/8908)) (h/t [nicholas-l](https://github.com/nicholas-l))
- Fix alignment of lines in really overscaled tiles ([#9024](https://github.com/mapbox/mapbox-gl-js/pull/9024))
- Fix `Failed to execute 'shaderSource' on 'WebGLRenderingContext'` errors ([#9017](https://github.com/mapbox/mapbox-gl-js/pull/9017))
- Make expression validation fail on NaN ([#8615](https://github.com/mapbox/mapbox-gl-js/pull/8615))
- Fix setLayerZoomRange bug that caused tiles to be re-requested ([#7865](https://github.com/mapbox/mapbox-gl-js/issues/7865), fixed by [#8854](https://github.com/mapbox/mapbox-gl-js/pull/8854))
- Fix `map.showTileBoundaries` rendering ([#7314](https://github.com/mapbox/mapbox-gl-js/pull/7314))
- Fix using `generateId` in conjunction with `cluster` in a GeoJSONSource ([#8223](https://github.com/mapbox/mapbox-gl-js/issues/8223), fixed by [#8945](https://github.com/mapbox/mapbox-gl-js/pull/8945))
- Fix opening popup on a marker from keyboard ([#6835](https://github.com/mapbox/mapbox-gl-js/pull/6835))
- Fix error thrown when request aborted ([#7614](https://github.com/mapbox/mapbox-gl-js/issues/7614), fixed by [#9021](https://github.com/mapbox/mapbox-gl-js/pull/9021))
- Fix attribution control when repeatedly removing and adding it ([#9052](https://github.com/mapbox/mapbox-gl-js/pull/9052))

## 1.5.1

This patch introduces two workarounds that address longstanding issues related to unbounded memory growth in Safari, including [#8771](https://github.com/mapbox/mapbox-gl-js/issues/8771) and [#4695](https://github.com/mapbox/mapbox-gl-js/issues/4695). We’ve identified two memory leaks in Safari: one in the [CacheStorage](https://developer.mozilla.org/en-US/docs/Web/API/CacheStorage) API, addressed by [#8956](https://github.com/mapbox/mapbox-gl-js/pull/8956), and one in transferring data between web workers through [Transferables](https://developer.mozilla.org/en-US/docs/Web/API/Transferable), addressed by [#9003](https://github.com/mapbox/mapbox-gl-js/pull/9003).

### 🍏 Improvements

- Implement workaround for memory leak in Safari when using the `CacheStorage` API. ([#8856](https://github.com/mapbox/mapbox-gl-js/pull/8956))
- Implement workaround for memory leak in Safari when using `Transferable` objects to transfer `ArrayBuffers` to WebWorkers. If GL-JS detetcts that it is running in Safari, the use of `Transferables` to transfer data to WebWorkers is disabled. ([#9003](https://github.com/mapbox/mapbox-gl-js/pull/9003))
- Improve animation performance when using `map.setData`. ([#8913](https://github.com/mapbox/mapbox-gl-js/pull/8913)) (h/t [msbarry](https://github.com/msbarry))

## 1.5.0

### ✨ Features

- Add disabled icon to GeolocateControl if user denies geolocation permission. [#8871](https://github.com/mapbox/mapbox-gl-js/pull/8871))
- Add `outofmaxbounds` event to GeolocateControl, which is emitted when the user is outside of `map.maxBounds` ([#8756](https://github.com/mapbox/mapbox-gl-js/pull/8756)) (h/t [MoradiDavijani](https://github.com/MoradiDavijani))
- Add `mapboxgl.getRTLTextPluginStatus()` to query the current status of the `rtl-text-plugin` to make it easier to allow clearing the plugin when necessary. (ref. [#7869](https://github.com/mapbox/mapbox-gl-js/issues/7869)) ([#8864](https://github.com/mapbox/mapbox-gl-js/pull/8864))
- Allow `hash` Map option to be set as a string, which sets the map hash in the url to a custom query parameter. ([#8603](https://github.com/mapbox/mapbox-gl-js/pull/8603)) (h/t [SebCorbin](https://github.com/SebCorbin))

### 🍏 Improvements

- Fade symbols faster when zooming out quickly, reducing overlap. ([#8628](https://github.com/mapbox/mapbox-gl-js/pull/8628))
- Reduce memory usage for vector tiles that contain long strings in feature properties. ([#8863](https://github.com/mapbox/mapbox-gl-js/pull/8863))

### 🐞 Bug Fixes

- Fix `text-variable-anchor` not trying multiple placements during collision with icons when `icon-text-fit` is enabled. ([#8803](https://github.com/mapbox/mapbox-gl-js/pull/8803))
- Fix `icon-text-fit` not properly respecting vertical labels. ([#8835](https://github.com/mapbox/mapbox-gl-js/pull/8835))
- Fix opacity interpolation for composition expressions. ([#8818](https://github.com/mapbox/mapbox-gl-js/pull/8818))
- Fix rotate and pitch events being fired at the same time. ([#8872](https://github.com/mapbox/mapbox-gl-js/pull/8872))
- Fix memory leaks that occurred during tile loading and map removal.([#8813](https://github.com/mapbox/mapbox-gl-js/pull/8813) and [#8850](https://github.com/mapbox/mapbox-gl-js/pull/8850))
- Fix web-worker transfer of `ArrayBuffers` in environments where `instanceof ArrayBuffer` fails.(e.g `cypress`) ([#8868](https://github.com/mapbox/mapbox-gl-js/pull/8868))

## 1.4.1

### 🐞 Bug Fixes

- Fix the way that `coalesce` handles the `image` operator so available images are rendered properly ([#8839](https://github.com/mapbox/mapbox-gl-js/pull/8839))
- Do not emit the `styleimagemissing` event for an empty string value ([#8840](https://github.com/mapbox/mapbox-gl-js/pull/8840))
- Fix serialization of `ResolvedImage` type so `*-pattern` properties work properly ([#8833](https://github.com/mapbox/mapbox-gl-js/pull/8833))

## 1.4.0

### ✨ Features

- Add `image` expression operator to determine image availability ([#8684](https://github.com/mapbox/mapbox-gl-js/pull/8684))
- Enable `text-offset` with variable label placement ([#8642](https://github.com/mapbox/mapbox-gl-js/pull/8642))

### 🍏 Improvements

- Faster loading and better look of raster terrain ([#8694](https://github.com/mapbox/mapbox-gl-js/pull/8694))
- Improved code documentation around resizing and {get/set}RenderedWorldCopies and more ([#8748](https://github.com/mapbox/mapbox-gl-js/pull/8748), [#8754](https://github.com/mapbox/mapbox-gl-js/pull/8754))
- Improve single vs. multi-touch zoom & pan interaction ([#7196](https://github.com/mapbox/mapbox-gl-js/issues/7196)) ([#8100](https://github.com/mapbox/mapbox-gl-js/pull/8100))

### 🐞 Bug fixes

- Fix rendering of `collisionBox` when `text-translate` or `icon-translate` is enabled ([#8659](https://github.com/mapbox/mapbox-gl-js/pull/8659))
- Fix `TypeError` when reloading a source and immediately removing the map ([#8711](https://github.com/mapbox/mapbox-gl-js/pull/8711))
- Adding tooltip to the geolocation control button ([#8735](https://github.com/mapbox/mapbox-gl-js/pull/8735)) (h/t [BAByrne](https://github.com/BAByrne))
- Add `originalEvent` property to NavigationControl events ([#8693](https://github.com/mapbox/mapbox-gl-js/pull/8693)) (h/t [stepankuzmin](https://github.com/stepankuzmin))
- Don't cancel follow mode in the GeolocateControl when resizing the map or rotating the screen ([#8736](https://github.com/mapbox/mapbox-gl-js/pull/8736))
- Fix error when calling `Popup#trackPointer` before setting its content or location ([#8757](https://github.com/mapbox/mapbox-gl-js/pull/8757)) (h/t [zxwandrew](https://github.com/zxwandrew))
- Respect newline characters when text-max-width is set to zero ([#8706](https://github.com/mapbox/mapbox-gl-js/pull/8706))
- Update earcut to v2.2.0 to fix polygon tessellation errors ([#8772](https://github.com/mapbox/mapbox-gl-js/pull/8772))
- Fix icon-fit with variable label placement ([#8755](https://github.com/mapbox/mapbox-gl-js/pull/8755))
- Icons stretched with `icon-text-fit` are now sized correctly ([#8741](https://github.com/mapbox/mapbox-gl-js/pull/8741))
- Collision detection for icons with `icon-text-fit` now works correctly ([#8741](https://github.com/mapbox/mapbox-gl-js/pull/8741))

## 1.3.2

- Fix a SecurityError in Firefox >= 69 when accessing the cache [#8780](https://github.com/mapbox/mapbox-gl-js/pull/8780)

## 1.3.1

### 🐞 Bug Fixes

- Fix a race condition that produced an error when a map was removed while reloading a source. [#8711](https://github.com/mapbox/mapbox-gl-js/pull/8711)
- Fix a race condition were `render` event was sometimes not fired after `load` event in IE11. [#8708](https://github.com/mapbox/mapbox-gl-js/pull/8708)

## 1.3.0

### 🍏 Features

- Introduce `text-writing-mode` symbol layer property to allow placing point labels vertically. [#8399](https://github.com/mapbox/mapbox-gl-js/pull/8399)
- Extend variable text placement to work when `text/icon-allow-overlap` is set to `true`. [#8620](https://github.com/mapbox/mapbox-gl-js/pull/8620)
- Allow `text-color` to be used in formatted expressions to be able to draw different parts of a label in different colors. [#8068](https://github.com/mapbox/mapbox-gl-js/pull/8068)

### ✨ Improvements

- Improve tile loading logic to cancel requests more aggressively, improving performance when zooming or panning quickly. [#8633](https://github.com/mapbox/mapbox-gl-js/pull/8633)
- Display outline on control buttons when focused (e.g. with a tab key) for better accessibility. [#8520](https://github.com/mapbox/mapbox-gl-js/pull/8520)
- Improve the shape of line round joins. [#8275](https://github.com/mapbox/mapbox-gl-js/pull/8275)
- Improve performance of processing line layers. [#8303](https://github.com/mapbox/mapbox-gl-js/pull/8303)
- Improve legibility of info displayed with `map.showTileBoundaries = true`. [#8380](https://github.com/mapbox/mapbox-gl-js/pull/8380) (h/t [@andrewharvey](https://github.com/andrewharvey))
- Add `MercatorCoordinate.meterInMercatorCoordinateUnits` method to make it easier to convert from meter units to coordinate values used in custom layers. [#8524](https://github.com/mapbox/mapbox-gl-js/pull/8524) (h/t [@andrewharvey](https://github.com/andrewharvey))
- Improve conversion of legacy filters with duplicate values. [#8542](https://github.com/mapbox/mapbox-gl-js/pull/8542)
- Move out documentation & examples website source to a separate `mapbox-gl-js-docs` repo. [#8582](https://github.com/mapbox/mapbox-gl-js/pull/8582)

### 🐞 Bug Fixes

- Fix a bug where local CJK fonts would switch to server-generated ones in overzoomed tiles. [#8657](https://github.com/mapbox/mapbox-gl-js/pull/8657)
- Fix precision issues in [deck.gl](https://deck.gl)-powered custom layers. [#8502](https://github.com/mapbox/mapbox-gl-js/pull/8502)
- Fix a bug where fill and line layers wouldn't render correctly over fill extrusions when coming from the same source. [#8661](https://github.com/mapbox/mapbox-gl-js/pull/8661)
- Fix map loading for documents loaded from Blob URLs. [#8612](https://github.com/mapbox/mapbox-gl-js/pull/8612)
- Fix classification of relative file:// URLs when in documents loaded from a file URL. [#8612](https://github.com/mapbox/mapbox-gl-js/pull/8612)
- Remove `esm` from package `dependencies` (so that it's not installed on `npm install mapbox-gl`). [#8586](https://github.com/mapbox/mapbox-gl-js/pull/8586) (h/t [@DatGreekChick](https://github.com/DatGreekChick))

## 1.2.1

### 🐞 Bug fixes

- Fix bug in `NavigationControl` compass button that prevented it from rotating with the map ([#8605](https://github.com/mapbox/mapbox-gl-js/pull/8605))

## 1.2.0

### Features and improvements

- Add `*-sort-key` layout property for circle, fill, and line layers, to dictate which features appear above others within a single layer([#8467](https://github.com/mapbox/mapbox-gl-js/pull/8467))
- Add ability to instantiate maps with specific access tokens ([#8364](https://github.com/mapbox/mapbox-gl-js/pull/8364))
- Accommodate `prefers-reduced-motion` settings in browser ([#8494](https://github.com/mapbox/mapbox-gl-js/pull/8494))
- Add Map `visualizePitch` option that tilts the compass as the map pitches ([#8208](https://github.com/mapbox/mapbox-gl-js/issues/8208), fixed by [#8296](https://github.com/mapbox/mapbox-gl-js/pull/8296)) (h/t [pakastin](https://github.com/pakastin))
- Make source options take precedence over TileJSON ([#8232](https://github.com/mapbox/mapbox-gl-js/pull/8232)) (h/t [jingsam](https://github.com/jingsam))
- Make requirements for text offset properties more precise ([#8418](https://github.com/mapbox/mapbox-gl-js/pull/8418))
- Expose `convertFilter` API in the style specification ([#8493](https://github.com/mapbox/mapbox-gl-js/pull/8493)

### Bug fixes

- Fix changes to `text-variable-anchor`, such that previous anchor positions would take precedence only if they are present in the updated array (considered a bug fix, but is technically a breaking change from previous behavior) ([#8473](https://github.com/mapbox/mapbox-gl-js/pull/8473))
- Fix rendering of opaque pass layers over heatmap and fill-extrusion layers ([#8440](https://github.com/mapbox/mapbox-gl-js/pull/8440))
- Fix rendering of extraneous vertical line in vector tiles ([#8477](https://github.com/mapbox/mapbox-gl-js/issues/8477), fixed by [#8479](https://github.com/mapbox/mapbox-gl-js/pull/8479))
- Turn off 'move' event listeners when removing a marker ([#8465](https://github.com/mapbox/mapbox-gl-js/pull/8465))
- Fix class toggling on navigation control for IE ([#8495](https://github.com/mapbox/mapbox-gl-js/pull/8495)) (h/t [@cs09g](https://github.com/cs09g))
- Fix background rotation hovering on geolocate control ([#8367](https://github.com/mapbox/mapbox-gl-js/pull/8367)) (h/t [GuillaumeGomez](https://github.com/GuillaumeGomez))
- Fix error in click events on markers where `startPos` is not defined ([#8462](https://github.com/mapbox/mapbox-gl-js/pull/8462)) (h/t [@msbarry](https://github.com/msbarry))
- Fix malformed urls when using custom `baseAPIURL` of a certain form ([#8466](https://github.com/mapbox/mapbox-gl-js/pull/8466))

## 1.1.1

### 🐞 Bug fixes

- Fix unbounded memory growth caused by failure to cancel requests to the cache ([#8472](https://github.com/mapbox/mapbox-gl-js/pull/8472))
- Fix unbounded memory growth caused by failure to cancel requests in IE ([#8481](https://github.com/mapbox/mapbox-gl-js/issues/8481))
- Fix performance of getting tiles from the cache ([#8489](https://github.com/mapbox/mapbox-gl-js/pull/8449))

## 1.1.0

### ✨ Minor features and improvements

- Improve line rendering performance by using a more compact line attributes layout ([#8306](https://github.com/mapbox/mapbox-gl-js/pull/8306))
- Improve data-driven symbol layers rendering performance ([#8295](https://github.com/mapbox/mapbox-gl-js/pull/8295))
- Add the ability to disable validation during `queryRenderedFeatures` and `querySourceFeatures` calls, as a performance optimization ([#8211](https://github.com/mapbox/mapbox-gl-js/pull/8211)) (h/t [gorshkov-leonid](https://github.com/gorshkov-leonid))
- Improve `setFilter` performance by caching keys in `groupByLayout` routine ([#8122](https://github.com/mapbox/mapbox-gl-js/pull/8122)) (h/t [vallendm](https://github.com/vallendm))
- Improve rendering of symbol layers with `symbol-z-order: viewport-y`, when icons are allowed to overlap but not text ([#8180](https://github.com/mapbox/mapbox-gl-js/pull/8180))
- Prefer breaking lines at a zero width space to allow better break point suggestions for Japanese labels ([#8255](https://github.com/mapbox/mapbox-gl-js/pull/8255))
- Add a `WebGLRenderingContext` argument to `onRemove` function of `CustomLayerInterface`, to allow direct cleanup of related context ([#8156](https://github.com/mapbox/mapbox-gl-js/pull/8156)) (h/t [ogiermaitre](https://github.com/ogiermaitre))
- Allow zoom speed customization by adding `setZoomRate` and `setWheelZoomRate` methods to `ScrollZoomHandler` ([#7863](https://github.com/mapbox/mapbox-gl-js/pull/7863)) (h/t [sf31](https://github.com/sf31))
- Add `trackPointer` method to `Popup` API that continuously repositions the popup to the mouse cursor when the cursor is within the map ([#7786](https://github.com/mapbox/mapbox-gl-js/pull/7786))
- Add `getElement` method to `Popup` to retrieve the popup's HTML element ([#8123](https://github.com/mapbox/mapbox-gl-js/pull/8123)) (h/t [@bravecow](https://github.com/bravecow))
- Add `fill-pattern` example to the documentation ([#8022](https://github.com/mapbox/mapbox-gl-js/pull/8022)) (h/t [@flawyte](https://github.com/flawyte))
- Update script detection for Unicode 12.1 ([#8158](https://github.com/mapbox/mapbox-gl-js/pull/8158))
- Add `nofollow` to Mapbox logo & "Improve this map" links ([#8106](https://github.com/mapbox/mapbox-gl-js/pull/8106)) (h/t [viniciuskneves](https://github.com/viniciuskneves))
- Include source name in invalid GeoJSON error ([#8113](https://github.com/mapbox/mapbox-gl-js/pull/8113)) (h/t [Zirak](https://github.com/Zirak))

### 🐞 Bug fixes

- Fix `updateImage` not working as expected in Chrome ([#8199](https://github.com/mapbox/mapbox-gl-js/pull/8199))
- Fix issues with double-tap zoom on touch devices ([#8086](https://github.com/mapbox/mapbox-gl-js/pull/8086))
- Fix duplication of `movestart` events when zooming ([#8259](https://github.com/mapbox/mapbox-gl-js/pull/8259)) (h/t [@bambielli-flex](https://github.com/bambielli-flex))
- Fix validation of `"format"` expression failing when options are provided ([#8339](https://github.com/mapbox/mapbox-gl-js/pull/8339))
- Fix `setPaintProperty` not working on `line-pattern` property ([#8289](https://github.com/mapbox/mapbox-gl-js/pull/8289))
- Fix the GL context being left in unpredictable states when using custom layers ([#8132](https://github.com/mapbox/mapbox-gl-js/pull/8132))
- Fix unnecessary updates to attribution control string ([#8082](https://github.com/mapbox/mapbox-gl-js/pull/8082)) (h/t [poletani](https://github.com/poletani))
- Fix bugs in `findStopLessThanOrEqualTo` algorithm ([#8134](https://github.com/mapbox/mapbox-gl-js/pull/8134)) (h/t [Mike96Angelo](https://github.com/Mike96Angelo))
- Fix map not displaying properly when inside an element with `text-align: center` ([#8227](https://github.com/mapbox/mapbox-gl-js/pull/8227)) (h/t [mc100s](https://github.com/mc100s))
- Clarify in documentation that `Popup#maxWidth` accepts all `max-width` CSS values ([#8312](https://github.com/mapbox/mapbox-gl-js/pull/8312)) (h/t [viniciuskneves](https://github.com/viniciuskneves))
- Fix location dot shadow not displaying ([#8119](https://github.com/mapbox/mapbox-gl-js/pull/8119)) (h/t [@bravecow](https://github.com/bravecow))
- Fix docs dev dependencies being mistakenly installed as package dependencies ([#8121](https://github.com/mapbox/mapbox-gl-js/pull/8121)) (h/t [@bravecow](https://github.com/bravecow))
- Various typo fixes ([#8230](https://github.com/mapbox/mapbox-gl-js/pull/8230), h/t [@erictheise](https://github.com/erictheise)) ([#8236](https://github.com/mapbox/mapbox-gl-js/pull/8236), h/t [@fredj](https://github.com/fredj))
- Fix geolocate button CSS ([#8367](https://github.com/mapbox/mapbox-gl-js/pull/8367), h/t [GuillaumeGomez](https://github.com/GuillaumeGomez))
- Fix caching for Mapbox tiles ([#8389](https://github.com/mapbox/mapbox-gl-js/pull/8389))

## 1.0.0

### ⚠️ Breaking changes

This release replaces the existing “map views” pricing model in favor of a “map load” model. Learn more in [a recent blog post about these changes](https://blog.mapbox.com/new-pricing-46b7c26166e7).

**By upgrading to this release, you are opting in to the new map loads pricing.**

**Why is this change being made?**

This change allows us to implement a more standardized and predictable method of billing GL JS map usage. You’ll be charged whenever your website or web application loads, not by when users pan and zoom around the map, incentivizing developers to create highly interactive map experiences. The new pricing structure also creates a significantly larger free tier to help developers get started building their applications with Mapbox tools while pay-as-you-go pricing and automatic volume discounts help your application scale with Mapbox. Session billing also aligns invoices with metrics web developers already track and makes it easier to compare usage with other mapping providers.

**What is changing?**

- Add SKU token to Mapbox API requests [#8276](https://github.com/mapbox/mapbox-gl-js/pull/8276)

When (and only when) loading tiles from a Mapbox API with a Mapbox access token set (`mapboxgl.accessToken`), a query parameter named `sku` will be added to all requests for vector, raster and raster-dem tiles. Every map instance uses a unique `sku` value, which is refreshed every 12 hours. The token itself is comprised of a token version (always “1”), a sku ID (always “01”) and a random 10-digit base-62 number. The purpose of the token is to allow for metering of map sessions on the server-side. A session lasts from a new map instantiation until the map is destroyed or 12 hours passes, whichever comes first.

For further information on the pricing changes, you can read our [blog post](https://blog.mapbox.com/new-pricing-46b7c26166e7) and check out our new [pricing page](https://www.mapbox.com/pricing), which has a price calculator. As always, you can also contact our team at [https://support.mapbox.com](https://support.mapbox.com).

## 0.54.1

### Bug fixes

- Fix unbounded memory growth caused by failure to cancel requests in IE ([#8481](https://github.com/mapbox/mapbox-gl-js/issues/8481))

## 0.54.0

### Breaking changes

- Turned `localIdeographFontFamily` map option on by default. This may change how CJK labels are rendered, but dramatically improves performance of CJK maps (because the browser no longer needs to download heavy amounts of font data from the server). Add `localIdeographFontFamily: false` to turn this off. [#8008](https://github.com/mapbox/mapbox-gl-js/pull/8008)
- Added `Popup` `maxWidth` option, set to `"240px"` by default. [#7906](https://github.com/mapbox/mapbox-gl-js/pull/7906)

### Major features

- Added support for updating and animating style images. [#7999](https://github.com/mapbox/mapbox-gl-js/pull/7999)
- Added support for generating style images dynamically (e.g. for drawing icons based on feature properties). [#7987](https://github.com/mapbox/mapbox-gl-js/pull/7987)
- Added antialiasing support for custom layers. [#7821](https://github.com/mapbox/mapbox-gl-js/pull/7821)
- Added a new `mapbox-gl-csp.js` bundle for strict CSP environments where `worker-src: blob` is disallowed. [#8044](https://github.com/mapbox/mapbox-gl-js/pull/8044)

### Minor features and improvements

- Improved performance of fill extrusions. [#7821](https://github.com/mapbox/mapbox-gl-js/pull/7821)
- Improved performance of symbol layers. [#7967](https://github.com/mapbox/mapbox-gl-js/pull/7967)
- Slightly improved rendering performance in general. [#7969](https://github.com/mapbox/mapbox-gl-js/pull/7969)
- Slightly improved performance of HTML markers. [#8018](https://github.com/mapbox/mapbox-gl-js/pull/8018)
- Improved diffing of styles with `"visibility": "visible"`. [#8005](https://github.com/mapbox/mapbox-gl-js/pull/8005)
- Improved zoom buttons to grey out when reaching min/max zoom. [#8023](https://github.com/mapbox/mapbox-gl-js/pull/8023)
- Added a title to fullscreen control button. [#8012](https://github.com/mapbox/mapbox-gl-js/pull/8012)
- Added `rel="noopener"` attributes to links that lead to external websites (such as Mapbox logo and OpenStreetMap edit link) for improved security. [#7914](https://github.com/mapbox/mapbox-gl-js/pull/7914)
- Added tile size info when `map.showTileBoundaries` is turned on. [#7963](https://github.com/mapbox/mapbox-gl-js/pull/7963)
- Significantly improved load times of the benchmark suite. [#8066](https://github.com/mapbox/mapbox-gl-js/pull/8066)
- Improved behavior of `canvasSource.pause` to be more reliable and able to render a single frame. [#8130](https://github.com/mapbox/mapbox-gl-js/pull/8130)

### Bug fixes

- Fixed a bug in Mac Safari 12+ where controls would disappear until you interact with the map. [#8193](https://github.com/mapbox/mapbox-gl-js/pull/8193)
- Fixed a memory leak when calling `source.setData(url)` many times. [#8035](https://github.com/mapbox/mapbox-gl-js/pull/8035)
- Fixed a bug where marker lost focus when dragging. [#7799](https://github.com/mapbox/mapbox-gl-js/pull/7799)
- Fixed a bug where `map.getCenter()` returned a reference to an internal `LngLat` object instead of cloning it, leading to potential mutability bugs. [#7922](https://github.com/mapbox/mapbox-gl-js/pull/7922)
- Fixed a bug where default HTML marker positioning was slightly off. [#8074](https://github.com/mapbox/mapbox-gl-js/pull/8074)
- Fixed a bug where adding a fill extrusion layer for non-polygon layers would lead to visual artifacts. [#7685](https://github.com/mapbox/mapbox-gl-js/pull/7685)
- Fixed intermittent Flow failures on CI. [#8061](https://github.com/mapbox/mapbox-gl-js/pull/8061)
- Fixed a bug where calling `Map#removeFeatureState` does not remove the state from some tile zooms [#8087](https://github.com/mapbox/mapbox-gl-js/pull/8087)
- Fixed a bug where `removeFeatureState` didn't work on features with `id` equal to `0`. [#8150](https://github.com/mapbox/mapbox-gl-js/pull/8150) (h/t [jutaz](https://github.com/jutaz))

## 0.53.1

### Bug fixes

- Turn off telemetry for Mapbox Atlas ([#7945](https://github.com/mapbox/mapbox-gl-js/pull/7945))
- Fix order of 3D features in query results (fix [#7883](https://github.com/mapbox/mapbox-gl-js/issues/7883)) ([#7953](https://github.com/mapbox/mapbox-gl-js/pull/7953))
- Fix RemovePaintState benchmarks ([#7930](https://github.com/mapbox/mapbox-gl-js/pull/7930))

## 0.53.0

### Features and improvements

- Enable `fill-extrusion` querying with ray picking ([#7499](https://github.com/mapbox/mapbox-gl-js/pull/7499))
- Add `clusterProperties` option for aggregated cluster properties ([#2412](https://github.com/mapbox/mapbox-gl-js/issues/2412), fixed by [#7584](https://github.com/mapbox/mapbox-gl-js/pull/7584))
- Allow initial map bounds to be adjusted with `fitBounds` options. ([#7681](https://github.com/mapbox/mapbox-gl-js/pull/7681)) (h/t [@elyobo](https://github.com/elyobo))
- Remove popups on `Map#remove` ([#7749](https://github.com/mapbox/mapbox-gl-js/pull/7749)) (h/t [@andycalder](https://github.com/andycalder))
- Add `Map#removeFeatureState` ([#7761](https://github.com/mapbox/mapbox-gl-js/pull/7761))
- Add `number-format` expression ([#7626](https://github.com/mapbox/mapbox-gl-js/pull/7626))
- Add `symbol-sort-key` style property ([#7678](https://github.com/mapbox/mapbox-gl-js/pull/7678))

### Bug fixes

- Upgrades Earcut to fix a rare bug in rendering polygons that contain a coincident chain of holes ([#7806](https://github.com/mapbox/mapbox-gl-js/issues/7806), fixed by [#7878](https://github.com/mapbox/mapbox-gl-js/pull/7878))
- Allow `file://` protocol in XHR requests for Cordova/Ionic/etc ([#7818](https://github.com/mapbox/mapbox-gl-js/pull/7818))
- Correctly handle WebP images in Edge 18 ([#7687](https://github.com/mapbox/mapbox-gl-js/pull/7687))
- Fix bug which mistakenly requested WebP images in browsers that do not support WebP ([#7817](https://github.com/mapbox/mapbox-gl-js/pull/7817)) ([#7819](https://github.com/mapbox/mapbox-gl-js/pull/7819))
- Fix images not being aborted when dequeued ([#7655](https://github.com/mapbox/mapbox-gl-js/pull/7655))
- Fix DEM layer memory leak ([#7690](https://github.com/mapbox/mapbox-gl-js/issues/7690), fixed by [#7691](https://github.com/mapbox/mapbox-gl-js/pull/7691))
- Set correct color state before rendering custom layer ([#7711](https://github.com/mapbox/mapbox-gl-js/pull/7711))
- Set `LngLat.toBounds()` default radius to 0 ([#7722](https://github.com/mapbox/mapbox-gl-js/issues/7722), fixed by [#7723](https://github.com/mapbox/mapbox-gl-js/pull/7723)) (h/t [@cherniavskii](https://github.com/cherniavskii))
- Fix race condition in `feature-state` dependent layers ([#7523](https://github.com/mapbox/mapbox-gl-js/issues/7523), fixed by [#7790](https://github.com/mapbox/mapbox-gl-js/pull/7790))
- Prevent `map.repaint` from mistakenly enabling continuous repaints ([#7667](https://github.com/mapbox/mapbox-gl-js/pull/7667))
- Prevent map shaking while zooming in on raster tiles ([#7426](https://github.com/mapbox/mapbox-gl-js/pull/7426))
- Fix query point translation for multi-point geometry ([#6833](https://github.com/mapbox/mapbox-gl-js/issues/6833), fixed by [#7581](https://github.com/mapbox/mapbox-gl-js/pull/7581))

## 0.52.0

### Breaking changes

- Canonicalize tile urls to `mapbox://` urls so they can be transformed with `config.API_URL` ([#7594](https://github.com/mapbox/mapbox-gl-js/pull/7594))

### Features and improvements

- Add getter and setter for `config.API_URL` ([#7594](https://github.com/mapbox/mapbox-gl-js/pull/7594))
- Allow user to define element other than map container for full screen control ([#7548](https://github.com/mapbox/mapbox-gl-js/pull/7548))
- Add validation option to style setters ([#7604](https://github.com/mapbox/mapbox-gl-js/pull/7604))
- Add 'idle' event: fires when no further rendering is expected without further interaction. ([#7625](https://github.com/mapbox/mapbox-gl-js/pull/7625))

### Bug fixes

- Fire error when map.getLayoutProperty references missing layer ([#7537](https://github.com/mapbox/mapbox-gl-js/issues/7537), fixed by [#7539](https://github.com/mapbox/mapbox-gl-js/pull/7539))
- Fix shaky sprites when zooming with scrolling ([#7558](https://github.com/mapbox/mapbox-gl-js/pull/7558))
- Fix layout problems in attribution control ([#7608](https://github.com/mapbox/mapbox-gl-js/pull/7608)) (h/t [lucaswoj](https://github.com/lucaswoj))
- Fixes resetting map's pitch to 0 if initial bounds is set ([#7617](https://github.com/mapbox/mapbox-gl-js/pull/7617)) (h/t [stepankuzmin](https://github.com/stepankuzmin))
- Fix occasional failure to load images after multiple image request abortions [#7641](https://github.com/mapbox/mapbox-gl-js/pull/7641)
- Update repo url to correct one ([#7486](https://github.com/mapbox/mapbox-gl-js/pull/7486)) (h/t [nicholas-l](https://github.com/nicholas-l))
- Fix bug where symbols where sometimes not rendered immediately ([#7610](https://github.com/mapbox/mapbox-gl-js/pull/7610))
- Fix bug where cameraForBounds returns incorrect CameraOptions with asymmetrical padding/offset ([#7517](https://github.com/mapbox/mapbox-gl-js/issues/7517), fixed by [#7518](https://github.com/mapbox/mapbox-gl-js/pull/7518)) (h/t [mike-marcacci](https://github.com/mike-marcacci))
- Use diff+patch approach to map.setStyle when the parameter is a URL ([#4025](https://github.com/mapbox/mapbox-gl-js/issues/4025), fixed by [#7562](https://github.com/mapbox/mapbox-gl-js/pull/7562))
- Begin touch zoom immediately when rotation disabled ([#7582](https://github.com/mapbox/mapbox-gl-js/pull/7582)) (h/t [msbarry](https://github.com/msbarry))
- Fix symbol rendering under opaque fill layers ([#7612](https://github.com/mapbox/mapbox-gl-js/pull/7612))
- Fix shaking by aligning raster sources to pixel grid only when map is idle ([#7426](https://github.com/mapbox/mapbox-gl-js/pull/7426))
- Fix raster layers in Edge 18 by disabling it's incomplete WebP support ([#7687](https://github.com/mapbox/mapbox-gl-js/pull/7687))
- Fix memory leak in hillshade layer ([#7691](https://github.com/mapbox/mapbox-gl-js/pull/7691))
- Fix disappearing custom layers ([#7711](https://github.com/mapbox/mapbox-gl-js/pull/7711))

## 0.51.0

November 7, 2018

### ✨ Features and improvements

- Add initial bounds as map constructor option ([#5518](https://github.com/mapbox/mapbox-gl-js/pull/5518)) (h/t [stepankuzmin](https://github.com/stepankuzmin))
- Improve performance on machines with > 8 cores ([#7407](https://github.com/mapbox/mapbox-gl-js/issues/7407), fixed by [#7430](https://github.com/mapbox/mapbox-gl-js/pull/7430))
- Add `MercatorCoordinate` type ([#7488](https://github.com/mapbox/mapbox-gl-js/pull/7488))
- Allow browser-native `contextmenu` to be enabled ([#2301](https://github.com/mapbox/mapbox-gl-js/issues/2301), fixed by [#7369](https://github.com/mapbox/mapbox-gl-js/pull/7369))
- Add an unminified production build to the NPM package ([#7403](https://github.com/mapbox/mapbox-gl-js/pull/7403))
- Add support for `LngLat` conversion from `{lat, lon}` ([#7507](https://github.com/mapbox/mapbox-gl-js/pull/7507)) (h/t [@bfrengley](https://github.com/bfrengley))
- Add tooltips for navigation controls ([#7373](https://github.com/mapbox/mapbox-gl-js/pull/7373))
- Show attribution only for used sources ([#7384](https://github.com/mapbox/mapbox-gl-js/pull/7384))
- Add telemetry event to log map loads ([#7431](https://github.com/mapbox/mapbox-gl-js/pull/7431))
- **Tighten style validation**
  - Disallow expressions as stop values ([#7396](https://github.com/mapbox/mapbox-gl-js/pull/7396))
  - Disallow `feature-state` expressions in filters ([#7366](https://github.com/mapbox/mapbox-gl-js/pull/7366))

### 🐛 Bug fixes

- Fix for GeoJSON geometries not working when coincident with tile boundaries([#7436](https://github.com/mapbox/mapbox-gl-js/issues/7436), fixed by [#7448](https://github.com/mapbox/mapbox-gl-js/pull/7448))
- Fix depth buffer-related rendering issues on some Android devices. ([#7471](https://github.com/mapbox/mapbox-gl-js/pull/7471))
- Fix positioning of compact attribution strings ([#7444](https://github.com/mapbox/mapbox-gl-js/pull/7444), [#7445](https://github.com/mapbox/mapbox-gl-js/pull/7445), and [#7391](https://github.com/mapbox/mapbox-gl-js/pull/7391))
- Fix an issue with removing markers in mouse event callbacks ([#7442](https://github.com/mapbox/mapbox-gl-js/pull/7442)) (h/t [vbud](https://github.com/vbud))
- Remove controls before destroying a map ([#7479](https://github.com/mapbox/mapbox-gl-js/pull/7479))
- Fix display of Scale control values < 1 ([#7469](https://github.com/mapbox/mapbox-gl-js/pull/7469)) (h/t [MichaelHedman](https://github.com/MichaelHedman))
- Fix an error when using location `hash` within iframes in IE11 ([#7411](https://github.com/mapbox/mapbox-gl-js/pull/7411))
- Fix depth mode usage in custom layers ([#7432](https://github.com/mapbox/mapbox-gl-js/pull/7432)) (h/t [markusjohnsson](https://github.com/markusjohnsson))
- Fix an issue with shaky sprite images during scroll zooms ([#7558](https://github.com/mapbox/mapbox-gl-js/pull/7558))

## 0.50.0

October 10, 2018

### ✨ Features and improvements

- 🎉 Add Custom Layers that can be rendered into with user-provided WebGL code ([#7039](https://github.com/mapbox/mapbox-gl-js/pull/7039))
- Add WebGL face culling for increased performance ([#7178](https://github.com/mapbox/mapbox-gl-js/pull/7178))
- Improve speed of expression evaluation ([#7334](https://github.com/mapbox/mapbox-gl-js/pull/7334))
- Automatically coerce to string for `concat` expression and `text-field` property ([#6190](https://github.com/mapbox/mapbox-gl-js/issues/6190), fixed by [#7280](https://github.com/mapbox/mapbox-gl-js/pull/7280))
- Add `fill-extrusion-vertical-gradient` property for controlling shading of fill extrusions ([#5768](https://github.com/mapbox/mapbox-gl-js/issues/5768), fixed by [#6841](https://github.com/mapbox/mapbox-gl-js/pull/6841))
- Add update functionality for images provided via `ImageSource` ([#4050](https://github.com/mapbox/mapbox-gl-js/issues/4050), fixed by [#7342](https://github.com/mapbox/mapbox-gl-js/pull/7342)) (h/t [@dcervelli](https://github.com/dcervelli))

### 🐛 Bug fixes

- **Expressions**
  - Fix expressions that use `log2` and `log10` in IE11 ([#7318](https://github.com/mapbox/mapbox-gl-js/issues/7318), fixed by [#7320](https://github.com/mapbox/mapbox-gl-js/pull/7320))
  - Fix `let` expression stripping expected type during parsing ([#7300](https://github.com/mapbox/mapbox-gl-js/issues/7300), fixed by [#7301](https://github.com/mapbox/mapbox-gl-js/pull/7301))
  - Fix superfluous wrapping of literals in `literal` expression ([#7336](https://github.com/mapbox/mapbox-gl-js/issues/7336), fixed by [#7337](https://github.com/mapbox/mapbox-gl-js/pull/7337))
  - Allow calling `to-color` on values that are already of type `Color` ([#7260](https://github.com/mapbox/mapbox-gl-js/pull/7260))
  - Fix `to-array` for empty arrays (([#7261](https://github.com/mapbox/mapbox-gl-js/pull/7261)))
  - Fix identity functions for `text-field` when using formatted text ([#7351](https://github.com/mapbox/mapbox-gl-js/pull/7351))
  - Fix coercion of `null` to `0` in `to-number` expression ([#7083](https://github.com/mapbox/mapbox-gl-js/issues/7083), fixed by [#7274](https://github.com/mapbox/mapbox-gl-js/pull/7274))
- **Canvas source**
  - Fix missing repeats of `CanvasSource` when it crosses the antimeridian ([#7273](https://github.com/mapbox/mapbox-gl-js/pull/7273))
  - Fix `CanvasSource` not respecting alpha values set on `canvas` element ([#7302](https://github.com/mapbox/mapbox-gl-js/issues/7302), fixed by [#7309](https://github.com/mapbox/mapbox-gl-js/pull/7309))
- **Rendering**
  - Fix rendering of fill extrusions with really high heights ([#7292](https://github.com/mapbox/mapbox-gl-js/pull/7292))
  - Fix an error where the map state wouldn't return to `loaded` after certain runtime styling changes when there were errored tiles in the viewport ([#7355](https://github.com/mapbox/mapbox-gl-js/pull/7355))
  - Fix errors when rendering symbol layers without symbols ([#7241](https://github.com/mapbox/mapbox-gl-js/issues/7241), fixed by [#7253](https://github.com/mapbox/mapbox-gl-js/pull/7253))
  - Don't fade in symbols with `*-allow-overlap: true` when panning into the viewport ([#7172](https://github.com/mapbox/mapbox-gl-js/issues/7172), fixed by[#7244](https://github.com/mapbox/mapbox-gl-js/pull/7244))
- **Library**
  - Fix disambiguation for `mouseover` event ([#7295](https://github.com/mapbox/mapbox-gl-js/issues/7295), fixed by [#7299](https://github.com/mapbox/mapbox-gl-js/pull/7299))
  - Fix silent failure of `getImage` if an SVG is requested ([#7312](https://github.com/mapbox/mapbox-gl-js/issues/7312), fixed by [#7313](https://github.com/mapbox/mapbox-gl-js/pull/7313))
  - Fix empty control group box shadow ([#7303](https://github.com/mapbox/mapbox-gl-js/issues/7303), fixed by [#7304](https://github.com/mapbox/mapbox-gl-js/pull/7304)) (h/t [Duder-onomy](https://github.com/Duder-onomy))
  - Fixed an issue where a wrong timestamp was sent for Mapbox turnstile events ([#7381](https://github.com/mapbox/mapbox-gl-js/pull/7381))
  - Fixed a bug that lead to attribution not showing up correctly in Internet Explorer ([#3945](https://github.com/mapbox/mapbox-gl-js/issues/3945), fixed by [#7391](https://github.com/mapbox/mapbox-gl-js/pull/7391))

## 0.49.0

September 6, 2018

### ⚠️ Breaking changes

- Use `client{Height/Width}` instead of `offset{Height/Width}` for map canvas sizing ([#6848](https://github.com/mapbox/mapbox-gl-js/issues/6848), fixed by [#7128](https://github.com/mapbox/mapbox-gl-js/pull/7128))

### 🐛 Bug fixes

- Fix [Top Issues list](https://mapbox.github.io/top-issues/#!mapbox/mapbox-gl-js) for mapbox-gl-js ([#7108](https://github.com/mapbox/mapbox-gl-js/issues/7108), fixed by [#7112](https://github.com/mapbox/mapbox-gl-js/pull/7112))
- Fix bug in which symbols with `icon-allow-overlap: true, text-allow-overlap: true, text-optional: false` would show icons when they shouldn't ([#7041](https://github.com/mapbox/mapbox-gl-js/pull/7041))
- Fix bug where the map would not stop at the exact zoom level requested by Map#FlyTo ([#7222](https://github.com/mapbox/mapbox-gl-js/issues/7222)) ([#7223](https://github.com/mapbox/mapbox-gl-js/pull/7223)) (h/t [@benoitbzl](https://github.com/benoitbzl))
- Keep map centered on the center point of a multi-touch gesture when zooming ([#6722](https://github.com/mapbox/mapbox-gl-js/issues/6722)) ([#7191](https://github.com/mapbox/mapbox-gl-js/pull/7191)) (h/t [pakastin](https://github.com/pakastin))
- Update the style-spec's old `gl-style-migrate` script to include conversion of legacy functions and filters to their expression equivalents ([#6927](https://github.com/mapbox/mapbox-gl-js/issues/6927), fixed by [#7095](https://github.com/mapbox/mapbox-gl-js/pull/7095))
- Fix `icon-size` for small data-driven values ([#7125](https://github.com/mapbox/mapbox-gl-js/pull/7125))
- Fix bug in the way AJAX requests load local files on iOS web view ([#6610](https://github.com/mapbox/mapbox-gl-js/pull/6610)) (h/t [oscarfonts](https://github.com/oscarfonts))
- Fix bug in which canvas sources would not render in world wrapped tiles at the edge of the viewport ([#7271]https://github.com/mapbox/mapbox-gl-js/issues/7271), fixed by [#7273](https://github.com/mapbox/mapbox-gl-js/pull/7273))

### ✨ Features and improvements

- Performance updates:
  - Improve time to first render by updating how feature ID maps are transferred to the main thread ([#7110](https://github.com/mapbox/mapbox-gl-js/issues/7110), fixed by [#7132](https://github.com/mapbox/mapbox-gl-js/pull/7132))
  - Reduce size of JSON transmitted from worker thread to main thread ([#7124](https://github.com/mapbox/mapbox-gl-js/pull/7124))
  - Improve image/glyph atlas packing algorithm ([#7171](https://github.com/mapbox/mapbox-gl-js/pull/7171))
  - Use murmur hash on symbol instance keys to reduce worker transfer costs ([#7127](https://github.com/mapbox/mapbox-gl-js/pull/7127))
- Add GL state management for uniforms ([#6018](https://github.com/mapbox/mapbox-gl-js/pull/6018))
- Add `symbol-z-order` symbol layout property to style spec ([#7219](https://github.com/mapbox/mapbox-gl-js/pull/7219))
- Implement data-driven styling support for `*-pattern properties` ([#6289](https://github.com/mapbox/mapbox-gl-js/pull/6289))
- Add `Map#fitScreenCoordinates` which fits viewport to two points, similar to `Map#fitBounds` but uses screen coordinates and supports non-zero map bearings ([#6894](https://github.com/mapbox/mapbox-gl-js/pull/6894))
- Re-implement LAB/HSL color space interpolation for expressions ([#5326](https://github.com/mapbox/mapbox-gl-js/issues/5326), fixed by [#7123](https://github.com/mapbox/mapbox-gl-js/pull/7123))
- Enable benchmark testing for Mapbox styles ([#7047](https://github.com/mapbox/mapbox-gl-js/pull/7047))
- Allow `Map#setFeatureState` and `Map#getFeatureState` to accept numeric IDs ([#7106](https://github.com/mapbox/mapbox-gl-js/pull/7106)) (h/t [@bfrengley](https://github.com/bfrengley))

## 0.48.0

August 16, 2018

### ⚠️ Breaking changes

- Treat tiles that error with status 404 as empty renderable tiles to prevent rendering duplicate features in some sparse tilesets ([#6803](https://github.com/mapbox/mapbox-gl-js/pull/6803))

### 🐛 Bug fixes

- Fix issue where `text-max-angle` property was being calculated incorrectly internally, causing potential rendering errors when `"symbol-placement": line`
- Require `feature.id` when using `Map#setFeatureState` ([#6974](https://github.com/mapbox/mapbox-gl-js/pull/6974))
- Fix issue with removing the `GeolocateControl` when user location is being used ([#6977](https://github.com/mapbox/mapbox-gl-js/pull/6977)) (h/t [sergei-zelinsky](https://github.com/sergei-zelinsky))
- Fix memory leak caused by a failure to remove all controls added to the map ([#7042](https://github.com/mapbox/mapbox-gl-js/pull/7042))
- Fix bug where the build would fail when using mapbox-gl webpack 2 and UglifyJSPlugin ([#4359](https://github.com/mapbox/mapbox-gl-js/issues/4359), fixed by [#6956](https://api.github.com/repos/mapbox/mapbox-gl-js/pulls/6956))
- Fix bug where fitBounds called with coordinates outside the bounds of Web Mercator resulted in uncaught error ([#6906](https://github.com/mapbox/mapbox-gl-js/issues/6906), fixed by [#6918](https://api.github.com/repos/mapbox/mapbox-gl-js/pulls/6918))
- Fix bug wherein `Map#querySourceFeatures` was returning bad results on zooms > maxZoom ([#7061](https://github.com/mapbox/mapbox-gl-js/pull/7061))
- Relax typing for equality and order expressions ([#6459](https://github.com/mapbox/mapbox-gl-js/issues/6459), fixed by [#6961](https://api.github.com/repos/mapbox/mapbox-gl-js/pulls/6961))
- Fix bug where `queryPadding` for all layers in a source was set by the first layer, causing incorrect querying on other layers and, in some cases, incorrect firing of events associated with individual layers ([#6909](https://github.com/mapbox/mapbox-gl-js/pull/6909))

### ✨ Features and improvements

- Performance Improvements:
  - Stop unnecessary serialization of symbol source features. ([#7013](https://github.com/mapbox/mapbox-gl-js/pull/7013))
  - Optimize calculation for getting visible tile coordinates ([#6998](https://github.com/mapbox/mapbox-gl-js/pull/6998))
  - Improve performance of creating `{Glyph/Image}Atlas`es ([#7091](https://github.com/mapbox/mapbox-gl-js/pull/7091))
  - Optimize and simplify tile retention logic ([#6995](https://github.com/mapbox/mapbox-gl-js/pull/6995))
- Add a user turnstile event for users accessing Mapbox APIs ([#6980](https://github.com/mapbox/mapbox-gl-js/pull/6980))
- Add support for autogenerating feature ids for GeoJSON sources so they can be used more easily with the `Map#setFeatureState` API ([#7043](https://www.github.com/mapbox/mapbox-gl-js/pull/7043))) ([#7091](https://github.com/mapbox/mapbox-gl-js/pull/7091))
- Add ability to style symbol layers labels with multiple fonts and text sizes via `"format"` expression ([#6994](https://www.github.com/mapbox/mapbox-gl-js/pull/6994))
- Add customAttribution option to AttributionControl ([#7033](https://github.com/mapbox/mapbox-gl-js/pull/7033)) (h/t [mklopets](https://github.com/mklopets))
- Publish Flow type definitions alongside compiled bundle ([#7079](https://api.github.com/repos/mapbox/mapbox-gl-js/pulls/7079))
- Introduce symbol cross fading when crossing integer zoom levels to prevent labels from disappearing before newly loaded tiles' labels can be rendered ([#6951](https://github.com/mapbox/mapbox-gl-js/pull/6951))
- Improvements in label collision detection ([#6925](https://api.github.com/repos/mapbox/mapbox-gl-js/pulls/6925)))

## 0.47.0

### ✨ Features and improvements

- Add configurable drag pan threshold ([#6809](https://github.com/mapbox/mapbox-gl-js/pull/6809)) (h/t [msbarry](https://github.com/msbarry))
- Add `raster-resampling` raster paint property ([#6411](https://github.com/mapbox/mapbox-gl-js/pull/6411)) (h/t [@andrewharvey](https://github.com/andrewharvey))
- Add `symbol-placement: line-center` ([#6821](https://github.com/mapbox/mapbox-gl-js/pull/6821))
- Add methods for inspecting GeoJSON clusters ([#3318](https://github.com/mapbox/mapbox-gl-js/issues/3318), fixed by [#6829](https://github.com/mapbox/mapbox-gl-js/pull/6829))
- Add warning to geolocate control when unsupported ([#6923](https://github.com/mapbox/mapbox-gl-js/pull/6923)) (h/t [@aendrew](https://github.com/aendrew))
- Upgrade geojson-vt to 3.1.4 ([#6942](https://github.com/mapbox/mapbox-gl-js/pull/6942))
- Include link to license in compiled bundle ([#6975](https://github.com/mapbox/mapbox-gl-js/pull/6975))

### 🐛 Bug fixes

- Use updateData instead of re-creating buffers for repopulated paint arrays ([#6853](https://github.com/mapbox/mapbox-gl-js/pull/6853))
- Fix ScrollZoom handler setting tr.zoom = NaN ([#6924](https://github.com/mapbox/mapbox-gl-js/pull/6924))
  - Failed to invert matrix error ([#6486](https://github.com/mapbox/mapbox-gl-js/issues/6486), fixed by [#6924](https://github.com/mapbox/mapbox-gl-js/pull/6924))
  - Fixing matrix errors ([#6782](https://github.com/mapbox/mapbox-gl-js/issues/6782), fixed by [#6924](https://github.com/mapbox/mapbox-gl-js/pull/6924))
- Fix heatmap tile clipping when layers are ordered above it ([#6806](https://github.com/mapbox/mapbox-gl-js/issues/6806), fixed by [#6807](https://github.com/mapbox/mapbox-gl-js/pull/6807))
- Fix video source in safari (macOS and iOS) ([#6443](https://github.com/mapbox/mapbox-gl-js/issues/6443), fixed by [#6811](https://github.com/mapbox/mapbox-gl-js/pull/6811))
- Do not reload errored tiles ([#6813](https://github.com/mapbox/mapbox-gl-js/pull/6813))
- Fix send / remove timing bug in Dispatcher ([#6756](https://github.com/mapbox/mapbox-gl-js/pull/6756), fixed by [#6826](https://github.com/mapbox/mapbox-gl-js/pull/6826))
- Fix flyTo not zooming to exact given zoom ([#6828](https://github.com/mapbox/mapbox-gl-js/pull/6828))
- Don't stop animation on map resize ([#6636](https://github.com/mapbox/mapbox-gl-js/pull/6636))
- Fix map.getBounds() with rotated map ([#6875](https://github.com/mapbox/mapbox-gl-js/pull/6875)) (h/t [zoltan-mihalyi](https://github.com/zoltan-mihalyi))
- Support collators in feature filter expressions. ([#6929](https://github.com/mapbox/mapbox-gl-js/pull/6929))
- Fix Webpack production mode compatibility ([#6981](https://github.com/mapbox/mapbox-gl-js/pull/6981))

## 0.46.0

### ⚠️ Breaking changes

- Align implicit type casting behavior of `match` expressions with with `case/==` ([#6684](https://github.com/mapbox/mapbox-gl-js/pull/6684))

### ✨ Features and improvements

- :tada: Add `Map#setFeatureState` and `feature-state` expression to support interactive styling ([#6263](https://github.com/mapbox/mapbox-gl-js/pull/6263))
- Create draggable `Marker` with `setDraggable` ([#6687](https://github.com/mapbox/mapbox-gl-js/pull/6687))
- Add `Map#listImages` for listing all currently active sprites/images ([#6381](https://github.com/mapbox/mapbox-gl-js/issues/6381))
- Add "crossSourceCollisions" option to disable cross-source collision detection ([#6566](https://github.com/mapbox/mapbox-gl-js/pull/6566))
- Handle `text/icon-rotate` for symbols with `symbol-placement: point` ([#6075](https://github.com/mapbox/mapbox-gl-js/issues/6075))
- Automatically compact Mapbox wordmark on narrow maps. ([#4282](https://github.com/mapbox/mapbox-gl-js/issues/4282)) (h/t [@andrewharvey](https://github.com/andrewharvey))
- Only show compacted AttributionControl on interactive displays ([#6506](https://github.com/mapbox/mapbox-gl-js/pull/6506)) (h/t [@andrewharvey](https://github.com/andrewharvey))
- Use postcss to inline svg files into css, reduce size of mapbox-gl.css ([#6513](https://github.com/mapbox/mapbox-gl-js/pull/6513)) (h/t [@andrewharvey](https://github.com/andrewharvey))
- Add support for GeoJSON attribution ([#6364](https://github.com/mapbox/mapbox-gl-js/pull/6364)) (h/t [@andrewharvey](https://github.com/andrewharvey))
- Add instructions for running individual unit and render tests ([#6686](https://github.com/mapbox/mapbox-gl-js/pull/6686))
- Make Map constructor fail if WebGL init fails. ([#6744](https://github.com/mapbox/mapbox-gl-js/pull/6744)) (h/t [uforic](https://github.com/uforic))
- Add browser fallback code for `collectResourceTiming: true` in web workers ([#6721](https://github.com/mapbox/mapbox-gl-js/pull/6721))
- Remove ignored usage of gl.lineWidth ([#5541](https://github.com/mapbox/mapbox-gl-js/pull/5541))
- Split new bounds calculation out of fitBounds into new method ([#6683](https://github.com/mapbox/mapbox-gl-js/pull/6683))
- Allow integration tests to be organized in an arbitrarily deep directory structure ([#3920](https://github.com/mapbox/mapbox-gl-js/issues/3920))
- Make "Missing Mapbox GL JS CSS" a console warning ([#5786](https://github.com/mapbox/mapbox-gl-js/issues/5786))
- Add rel="noopener" to Mapbox attribution link. ([#6729](https://github.com/mapbox/mapbox-gl-js/pull/6729)) (h/t [gorbypark](https://github.com/gorbypark))
- Update to deep equality check in example code ([#6599](https://github.com/mapbox/mapbox-gl-js/pull/6599)) (h/t [jonsadka](https://github.com/jonsadka))
- Upgrades!
  - Upgrade ESM dependency to ^3.0.39 ([#6750](https://github.com/mapbox/mapbox-gl-js/pull/6750))
  - Ditch gl-matrix fork in favor of the original package ([#6751](https://github.com/mapbox/mapbox-gl-js/pull/6751))
  - Update to latest sinon ([#6771](https://github.com/mapbox/mapbox-gl-js/pull/6771))
  - Upgrade to Flow 0.69 ([#6594](https://github.com/mapbox/mapbox-gl-js/pull/6594))
  - Update to mapbox-gl-supported 1.4.0 ([#6773](https://github.com/mapbox/mapbox-gl-js/pull/6773))

### 🐛 Bug fixes

- `collectResourceTiming: true` generates error on iOS9 Safari, IE 11 ([#6690](https://github.com/mapbox/mapbox-gl-js/issues/6690))
- Fix PopupOptions flow type declarations ([#6670](https://github.com/mapbox/mapbox-gl-js/pull/6670)) (h/t [TimPetricola](https://github.com/TimPetricola))
- Add className option to Popup constructor ([#6502](https://github.com/mapbox/mapbox-gl-js/pull/6502)) (h/t [Ashot-KR](https://github.com/Ashot-KR))
- GeoJSON MultiLineStrings with `lineMetrics=true` only rendered first line ([#6649](https://github.com/mapbox/mapbox-gl-js/issues/6649))
- Provide target property for mouseenter/over/leave/out events ([#6623](https://github.com/mapbox/mapbox-gl-js/issues/6623))
- Don't break on sources whose name contains "." ([#6660](https://github.com/mapbox/mapbox-gl-js/issues/6660))
- Rotate and pitch with navigationControl broke in v0.45 ([#6650](https://github.com/mapbox/mapbox-gl-js/issues/6650))
- Zero-width lines remained visible ([#6769](https://github.com/mapbox/mapbox-gl-js/pull/6769))
- Heatmaps inappropriately clipped at tile boundaries ([#6806](https://github.com/mapbox/mapbox-gl-js/issues/6806))
- Use named exports for style-spec entrypoint module ([#6601](https://github.com/mapbox/mapbox-gl-js/issues/6601)
- Don't fire click event if default is prevented on mousedown for a drag event ([#6697](https://github.com/mapbox/mapbox-gl-js/pull/6697), fixes [#6642](https://github.com/mapbox/mapbox-gl-js/issues/6642))
- Double clicking to zoom in breaks map dragging/panning in Edge ([#6740](https://github.com/mapbox/mapbox-gl-js/issues/6740)) (h/t [GUI](https://github.com/GUI))
- \*-transition properties cannot be set with setPaintProperty() ([#6706](https://github.com/mapbox/mapbox-gl-js/issues/6706))
- Marker with `a` element does not open the url when clicked ([#6730](https://github.com/mapbox/mapbox-gl-js/issues/6730))
- `setRTLTextPlugin` fails with relative URLs ([#6719](https://github.com/mapbox/mapbox-gl-js/issues/6719))
- Collision detection incorrect for symbol layers that share the same layout properties ([#6548](https://github.com/mapbox/mapbox-gl-js/pull/6548))
- Fix a possible crash when calling queryRenderedFeatures after querySourceFeatures
  ([#6559](https://github.com/mapbox/mapbox-gl-js/pull/6559))
- Fix a collision detection issue that could cause labels to temporarily be placed too densely during rapid panning ([#5654](https://github.com/mapbox/mapbox-gl-js/issues/5654))

## 0.45.0

### ⚠️ Breaking changes

- `Evented#fire` and `Evented#listens` are now marked as private. Though `Evented` is still exported, and `fire` and `listens` are still functional, we encourage you to seek alternatives; a future version may remove their API accessibility or change its behavior. If you are writing a class that needs event emitting functionality, consider using [`EventEmitter`](https://nodejs.org/api/events.html#events_class_eventemitter) or similar libraries instead.
- The `"to-string"` expression operator now converts `null` to an empty string rather than to `"null"`. [#6534](https://github.com/mapbox/mapbox-gl-js/pull/6534)

### ✨ Features and improvements

- :rainbow: Add `line-gradient` property [#6303](https://github.com/mapbox/mapbox-gl-js/pull/6303)
- Add `abs`, `round`, `floor`, and `ceil` expression operators [#6496](https://github.com/mapbox/mapbox-gl-js/pull/6496)
- Add `collator` expression for controlling case and diacritic sensitivity in string comparisons [#6270](https://github.com/mapbox/mapbox-gl-js/pull/6270)
  - Rename `caseSensitive` and `diacriticSensitive` expressions to `case-sensitive` and `diacritic-sensitive` for consistency [#6598](https://github.com/mapbox/mapbox-gl-js/pull/6598)
  - Prevent `collator` expressions for evaluating as constant to account for potential environment-specific differences in expression evaluation [#6596](https://github.com/mapbox/mapbox-gl-js/pull/6596)
- Add CSS linting to test suite (h/t [@jasonbarry](https://github.com/jasonbarry))) [#6071](https://github.com/mapbox/mapbox-gl-js/pull/6071)
- Add support for configurable maxzoom in `raster-dem` tilesets [#6103](https://github.com/mapbox/mapbox-gl-js/pull/6103)
- Add `Map#isZooming` and `Map#isRotating` methods [#6128](https://github.com/mapbox/mapbox-gl-js/pull/6128), [#6183](https://github.com/mapbox/mapbox-gl-js/pull/6183)
- Add support for Mapzen Terrarium tiles in `raster-dem` sources [#6110](https://github.com/mapbox/mapbox-gl-js/pull/6110)
- Add `preventDefault` method on `mousedown`, `touchstart`, and `dblclick` events [#6218](https://github.com/mapbox/mapbox-gl-js/pull/6218)
- Add `originalEvent` property on `zoomend` and `moveend` for user-initiated scroll events (h/t [@stepankuzmin](https://github.com/stepankuzmin))) [#6175](https://github.com/mapbox/mapbox-gl-js/pull/6175)
- Accept arguments of type `value` in [`"length"` expressions](https://www.mapbox.com/mapbox-gl-js/style-spec/#expressions-length) [#6244](https://github.com/mapbox/mapbox-gl-js/pull/6244)
- Introduce `MapWheelEvent`[#6237](https://github.com/mapbox/mapbox-gl-js/pull/6237)
- Add setter for `ScaleControl` units (h/t [@ryanhamley](https://github.com/ryanhamley))) [#6138](https://github.com/mapbox/mapbox-gl-js/pull/6138), [#6274](https://github.com/mapbox/mapbox-gl-js/pull/6274)
- Add `open` event for `Popup` [#6311](https://github.com/mapbox/mapbox-gl-js/pull/6311)
- Explicit `"object"` type assertions are no longer required when using expressions [#6235](https://github.com/mapbox/mapbox-gl-js/pull/6235)
- Add `anchor` option to `Marker` [#6350](https://github.com/mapbox/mapbox-gl-js/pull/6350)
- `HTMLElement` is now passed to `Marker` as part of the `options` object, but the old function signature is still supported for backwards compatibility [#6356](https://github.com/mapbox/mapbox-gl-js/pull/6356)
- Add support for custom colors when using the default `Marker` SVG element (h/t [@andrewharvey](https://github.com/andrewharvey))) [#6416](https://github.com/mapbox/mapbox-gl-js/pull/6416)
- Allow `CanvasSource` initialization from `HTMLElement` [#6424](https://github.com/mapbox/mapbox-gl-js/pull/6424)
- Add `is-supported-script` expression [#6260](https://github.com/mapbox/mapbox-gl-js/pull/6260)

### 🐛 Bug fixes

- Align `raster-dem` tiles to pixel grid to eliminate blurry rendering on some devices [#6059](https://github.com/mapbox/mapbox-gl-js/pull/6059)
- Fix label collision circle debug drawing on overzoomed tiles [#6073](https://github.com/mapbox/mapbox-gl-js/pull/6073)
- Improve error reporting for some failed requests [#6126](https://github.com/mapbox/mapbox-gl-js/pull/6126), [#6032](https://github.com/mapbox/mapbox-gl-js/pull/6032)
- Fix several `Map#queryRenderedFeatures` bugs:
  - account for `{text, icon}-offset` when querying[#6135](https://github.com/mapbox/mapbox-gl-js/pull/6135)
  - correctly query features that extend across tile boundaries [#5756](https://github.com/mapbox/mapbox-gl-js/pull/6283)
  - fix querying of `circle` layer features with `-pitch-scaling: 'viewport'` or `-pitch-alignment: 'map'` [#6036](https://github.com/mapbox/mapbox-gl-js/pull/6036)
  - eliminate flicker effects when using query results to set a hover effect by switching from tile-based to viewport-based symbol querying [#6497](https://github.com/mapbox/mapbox-gl-js/pull/6497)
- Preserve browser history state when updating the `Map` hash [#6140](https://github.com/mapbox/mapbox-gl-js/pull/6140)
- Fix undefined behavior when `Map#addLayer` is invoked with an `id` of a preexisting layer [#6147](https://github.com/mapbox/mapbox-gl-js/pull/6147)
- Fix bug where `icon-image` would not be rendered if `text-field` is an empty string [#6164](https://github.com/mapbox/mapbox-gl-js/pull/6164)
- Ensure all camera methods fire `rotatestart` and `rotateend` events [#6187](https://github.com/mapbox/mapbox-gl-js/pull/6187)
- Always hide duplicate labels [#6166](https://github.com/mapbox/mapbox-gl-js/pull/6166)
- Fix `DragHandler` bugs where a left-button mouse click would end a right-button drag rotate and a drag gesture would not end if the control key is down on `mouseup` [#6193](https://github.com/mapbox/mapbox-gl-js/pull/6193)
- Add support for calling `{DragPanHandler, DragRotateHandler}#disable` while a gesture is in progress [#6232](https://github.com/mapbox/mapbox-gl-js/pull/6232)
- Fix `GeolocateControl` user location dot sizing when `Map`'s `<div>` inherits `box-sizing: border-box;` (h/t [@andrewharvey](https://github.com/andrewharvey))) [#6227](https://github.com/mapbox/mapbox-gl-js/pull/6232)
- Fix bug causing an off-by-one error in `array` expression error messages (h/t [@drewbo](https://github.com/drewbo))) [#6269](https://github.com/mapbox/mapbox-gl-js/pull/6269)
- Improve error message when an invalid access token triggers a 401 error [#6283](https://github.com/mapbox/mapbox-gl-js/pull/6283)
- Fix bug where lines with `line-width` larger than the sprite height of the `line-pattern` property would render other sprite images [#6246](https://github.com/mapbox/mapbox-gl-js/pull/6246)
- Fix broken touch events for `DragPanHandler` on mobile using Edge (note that zoom/rotate/pitch handlers still do not support Edge touch events [#1928](https://github.com/mapbox/mapbox-gl-js/pull/1928)) [#6325](https://github.com/mapbox/mapbox-gl-js/pull/6325)
- Fix race condition in `VectorTileWorkerSource#reloadTile` causing a rendering timeout [#6308](https://github.com/mapbox/mapbox-gl-js/issues/6308)
- Fix bug causing redundant `gl.stencilFunc` calls due to incorrect state checking (h/t [@yangdonglai](https://github.com/yangdonglai))) [#6330](https://github.com/mapbox/mapbox-gl-js/pull/6330)
- Fix bug where `mousedown` or `touchstart` would cancel camera animations in non-interactive maps [#6338](https://github.com/mapbox/mapbox-gl-js/pull/6338)
- Fix bug causing a full-screen flicker when the map is pitched and a symbol layer uses non-zero `text-translate` [#6365](https://github.com/mapbox/mapbox-gl-js/issues/6365)
- Fix bug in `to-rgba` expression causing division by zero [#6388](https://github.com/mapbox/mapbox-gl-js/pull/6388)
- Fix bug in cross-fading for `*-pattern` properties with non-integer zoom stops [#6430](https://github.com/mapbox/mapbox-gl-js/pull/6430)
- Fix bug where calling `Map#remove` on a map with constructor option `hash: true` throws an error (h/t [@allthesignals](https://github.com/allthesignals))) [#6490](https://github.com/mapbox/mapbox-gl-js/pull/6497)
- Fix bug causing flickering when panning across the anti-meridian [#6438](https://github.com/mapbox/mapbox-gl-js/pull/6438)
- Fix error when using tiles of non-power-of-two size [#6444](https://github.com/mapbox/mapbox-gl-js/pull/6444)
- Fix bug causing `Map#moveLayer(layerId, beforeId)` to remove the layer when `layerId === beforeId` [#6542](https://github.com/mapbox/mapbox-gl-js/pull/6542)

* Fix Rollup build for style-spec module [#6575](https://github.com/mapbox/mapbox-gl-js/pull/6575)
* Fix bug causing `Map#querySourceFeatures` to throw an `Uncaught TypeError`(https://github.com/mapbox/mapbox-gl-js/pull/6555)
* Fix issue where label collision detection was inaccurate for some symbol layers that shared layout properties with another layer [#6558](https://github.com/mapbox/mapbox-gl-js/pull/6558)
* Restore `target` property for `mouse{enter,over,leave,out}` events [#6623](https://github.com/mapbox/mapbox-gl-js/pull/6623)

## 0.44.2

### 🐛 Bug fixes

- Workaround a breaking change in Safari causing page to scroll/zoom in response to user actions intended to pan/zoom the map [#6095](https://github.com/mapbox/mapbox-gl-js/issues/6095). (N.B., not to be confused with the workaround from April 2017 dealing with the same breaking change in Chrome [#4259](https://github.com/mapbox/mapbox-gl-js/issues/6095). See also https://github.com/WICG/interventions/issues/18, https://bugs.webkit.org/show_bug.cgi?id=182521, https://bugs.chromium.org/p/chromium/issues/detail?id=639227 .)

## 0.44.1

### 🐛 Bug fixes

- Fix bug causing features from symbol layers to be omitted from `map.queryRenderedFeatures()` [#6074](https://github.com/mapbox/mapbox-gl-js/issues/6074)
- Fix error triggered by simultaneous scroll-zooming and drag-panning. [#6106](https://github.com/mapbox/mapbox-gl-js/issues/6106)
- Fix bug wherein drag-panning failed to resume after a brief pause [#6063](https://github.com/mapbox/mapbox-gl-js/issues/6063)

## 0.44.0

### ✨ Features and improvements

- The CSP policy of a page using mapbox-gl-js no longer needs to include `script-src 'unsafe-eval'` [#559](https://github.com/mapbox/mapbox-gl-js/issues/559)
- Add `LngLatBounds#isEmpty()` method [#5917](https://github.com/mapbox/mapbox-gl-js/pull/5917)
- Updated to flow 0.62.0 [#5923](https://github.com/mapbox/mapbox-gl-js/issues/5923)
- Make compass and zoom controls optional ([#5348](https://github.com/mapbox/mapbox-gl-js/pull/5348)) (h/t [@matijs](https://github.com/matijs)))
- Add `collectResourceTiming` option to the enable collection of [Resource Timing](https://developer.mozilla.org/en-US/docs/Web/API/Resource_Timing_API/Using_the_Resource_Timing_API) data for requests that are made from Web Workers. ([#5948](https://github.com/mapbox/mapbox-gl-js/issues/5948))
- Improve user location dot appearance across browsers ([#5498](https://github.com/mapbox/mapbox-gl-js/pull/5498)) (h/t [@jasonbarry](https://github.com/jasonbarry)))

### 🐛 Bug fixes

- Fix error triggered by `==` and `!=` expressions [#5947](https://github.com/mapbox/mapbox-gl-js/issues/5947)
- Image sources honor `renderWorldCopies` [#5932](https://github.com/mapbox/mapbox-gl-js/pull/5932)
- Fix transitions to default fill-outline-color [#5953](https://github.com/mapbox/mapbox-gl-js/issues/5953)
- Fix transitions for light properties [#5982](https://github.com/mapbox/mapbox-gl-js/issues/5982)
- Fix minor symbol collisions on pitched maps [#5913](https://github.com/mapbox/mapbox-gl-js/pull/5913)
- Fix memory leaks after `Map#remove()` [#5943](https://github.com/mapbox/mapbox-gl-js/pull/5943), [#5951](https://github.com/mapbox/mapbox-gl-js/pull/5951)
- Fix bug wherein `GeoJSONSource#setData()` caused labels to fade out and back in ([#6002](https://github.com/mapbox/mapbox-gl-js/issues/6002))
- Fix bug that could cause incorrect collisions for labels placed very near to each other at low zoom levels ([#5993](https://github.com/mapbox/mapbox-gl-js/issues/5993))
- Fix bug causing `move` events to be fired out of sync with actual map movements ([#6005](https://github.com/mapbox/mapbox-gl-js/pull/6005))
- Fix bug wherein `Map` did not fire `mouseover` events ([#6000](https://github.com/mapbox/mapbox-gl-js/pull/6000)] (h/t [@jay-manday](https://github.com/jay-manday)))
- Fix bug causing blurry rendering of raster tiles ([#4552](https://github.com/mapbox/mapbox-gl-js/issues/4552))
- Fix potential memory leak caused by removing layers ([#5995](https://github.com/mapbox/mapbox-gl-js/issues/5995))
- Fix bug causing attribution icon to appear incorrectly in compact maps not using Mapbox data ([#6042](https://github.com/mapbox/mapbox-gl-js/pull/6042))
- Fix positioning of default marker element ([#6012](https://github.com/mapbox/mapbox-gl-js/pull/6012)) (h/t [@andrewharvey](https://github.com/andrewharvey)))

## 0.43.0 (December 21, 2017)

### ⚠️ Breaking changes

- It is now an error to attempt to remove a source that is in use [#5562](https://github.com/mapbox/mapbox-gl-js/pull/5562)
- It is now an error if the layer specified by the `before` parameter to `moveLayer` does not exist [#5679](https://github.com/mapbox/mapbox-gl-js/pull/5679)
- `"colorSpace": "hcl"` now uses shortest-path interpolation for hue [#5811](https://github.com/mapbox/mapbox-gl-js/issues/5811)

### ✨ Features and improvements

- Introduce client-side hillshading with `raster-dem` source type and `hillshade` layer type [#5286](https://github.com/mapbox/mapbox-gl-js/pull/5286)
- GeoJSON sources take 2x less memory and generate tiles 20%–100% faster [#5799](https://github.com/mapbox/mapbox-gl-js/pull/5799)
- Enable data-driven values for text-font [#5698](https://github.com/mapbox/mapbox-gl-js/pull/5698)
- Enable data-driven values for heatmap-radius [#5898](https://github.com/mapbox/mapbox-gl-js/pull/5898)
- Add getter and setter for offset on marker [#5759](https://github.com/mapbox/mapbox-gl-js/pull/5759)
- Add `Map#hasImage` [#5775](https://github.com/mapbox/mapbox-gl-js/pull/5775)
- Improve typing for `==` and `!=` expressions [#5840](https://github.com/mapbox/mapbox-gl-js/pull/5840)
- Made `coalesce` expressions more useful [#5755](https://github.com/mapbox/mapbox-gl-js/issues/5755)
- Enable implicit type assertions for array types [#5738](https://github.com/mapbox/mapbox-gl-js/pull/5738)
- Improve hash control precision [#5767](https://github.com/mapbox/mapbox-gl-js/pull/5767)
- `supported()` now returns false on old IE 11 versions that don't support Web Worker blob URLs [#5801](https://github.com/mapbox/mapbox-gl-js/pull/5801)
- Remove flow globals TileJSON and Transferable [#5668](https://github.com/mapbox/mapbox-gl-js/pull/5668)
- Improve performance of image, video, and canvas sources [#5845](https://github.com/mapbox/mapbox-gl-js/pull/5845)

### 🐛 Bug fixes

- Fix popups and markers lag during pan animation [#4670](https://github.com/mapbox/mapbox-gl-js/issues/4670)
- Fix fading of symbol layers caused by setData [#5716](https://github.com/mapbox/mapbox-gl-js/issues/5716)
- Fix behavior of `to-rgba` and `rgba` expressions [#5778](https://github.com/mapbox/mapbox-gl-js/pull/5778), [#5866](https://github.com/mapbox/mapbox-gl-js/pull/5866)
- Fix cross-fading of `*-pattern` and `line-dasharray` [#5791](https://github.com/mapbox/mapbox-gl-js/pull/5791)
- Fix `colorSpace` function property [#5843](https://github.com/mapbox/mapbox-gl-js/pull/5843)
- Fix style diffing when changing GeoJSON source properties [#5731](https://github.com/mapbox/mapbox-gl-js/issues/5731)
- Fix missing labels when zooming out from overzoomed tile [#5827](https://github.com/mapbox/mapbox-gl-js/issues/5827)
- Fix missing labels when zooming out and quickly using setData [#5837](https://github.com/mapbox/mapbox-gl-js/issues/5837)
- Handle NaN as input to step and interpolate expressions [#5757](https://github.com/mapbox/mapbox-gl-js/pull/5757)
- Clone property values on input and output [#5806](https://github.com/mapbox/mapbox-gl-js/pull/5806)
- Bump geojson-rewind dependency [#5769](https://github.com/mapbox/mapbox-gl-js/pull/5769)
- Allow setting Marker's popup before LngLat [#5893](https://github.com/mapbox/mapbox-gl-js/pull/5893)

## 0.42.2 (November 21, 2017)

### 🐛 Bug fixes

- Add box-sizing to the "mapboxgl-ctrl-scale"-class [#5715](https://github.com/mapbox/mapbox-gl-js/pull/5715)
- Fix rendering in Safari [#5712](https://github.com/mapbox/mapbox-gl-js/issues/5712)
- Fix "Cannot read property 'hasTransition' of undefined" error [#5714](https://github.com/mapbox/mapbox-gl-js/issues/5714)
- Fix misplaced raster tiles [#5713](https://github.com/mapbox/mapbox-gl-js/issues/5713)
- Fix raster tile fading [#5722](https://github.com/mapbox/mapbox-gl-js/issues/5722)
- Ensure that an unset filter is undefined rather than null [#5727](https://github.com/mapbox/mapbox-gl-js/pull/5727)
- Restore pitch-with-rotate to nav control [#5725](https://github.com/mapbox/mapbox-gl-js/pull/5725)
- Validate container option in map constructor [#5695](https://github.com/mapbox/mapbox-gl-js/pull/5695)
- Fix queryRenderedFeatures behavior for features displayed in multiple layers [#5172](https://github.com/mapbox/mapbox-gl-js/issues/5172)

## 0.42.1 (November 17, 2017)

### 🐛 Bug fixes

- Workaround for map flashing bug on Chrome 62+ with Intel Iris Graphics 6100 cards [#5704](https://github.com/mapbox/mapbox-gl-js/pull/5704)
- Rerender map when `map.showCollisionBoxes` is set to `false` [#5673](https://github.com/mapbox/mapbox-gl-js/pull/5673)
- Fix transitions from property default values [#5682](https://github.com/mapbox/mapbox-gl-js/pull/5682)
- Fix runtime updating of `heatmap-color` [#5682](https://github.com/mapbox/mapbox-gl-js/pull/5682)
- Fix mobile Safari `history.replaceState` error [#5613](https://github.com/mapbox/mapbox-gl-js/pull/5613)

### ✨ Features and improvements

- Provide default element for Marker class [#5661](https://github.com/mapbox/mapbox-gl-js/pull/5661)

## 0.42.0 (November 10, 2017)

### ⚠️ Breaking changes

- Require that `heatmap-color` use expressions instead of stop functions [#5624](https://github.com/mapbox/mapbox-gl-js/issues/5624)
- Remove support for validating and migrating v6 styles
- Remove support for validating v7 styles [#5604](https://github.com/mapbox/mapbox-gl-js/pull/5604)
- Remove support for including `{tokens}` in expressions for `text-field` and `icon-image` [#5599](https://github.com/mapbox/mapbox-gl-js/issues/5599)
- Split `curve` expression into `step` and `interpolate` expressions [#5542](https://github.com/mapbox/mapbox-gl-js/pull/5542)
- Disallow interpolation in expressions for `line-dasharray` [#5519](https://github.com/mapbox/mapbox-gl-js/pull/5519)

### ✨ Features and improvements

- Improve label collision detection [#5150](https://github.com/mapbox/mapbox-gl-js/pull/5150)
  - Labels from different sources will now collide with each other
  - Collisions caused by rotation and pitch are now smoothly transitioned with a fade
  - Improved algorithm for fewer erroneous collisions, denser label placement, and greater label stability during rotation
- Add `sqrt` expression [#5493](https://github.com/mapbox/mapbox-gl-js/pull/5493)

### 🐛 Bug fixes and error reporting improvements

- Fix viewport calculations for `fitBounds` when both zooming and padding change [#4846](https://github.com/mapbox/mapbox-gl-js/issues/4846)
- Fix WebGL "range out of bounds for buffer" error caused by sorted symbol layers [#5620](https://github.com/mapbox/mapbox-gl-js/issues/5620)
- Fix symbol fading across tile reloads [#5491](https://github.com/mapbox/mapbox-gl-js/issues/5491)
- Change tile rendering order to better match GL Native [#5601](https://github.com/mapbox/mapbox-gl-js/pull/5601)
- Ensure no errors are triggered when calling `queryRenderedFeatures` on a heatmap layer [#5594](https://github.com/mapbox/mapbox-gl-js/pull/5594)
- Fix bug causing `queryRenderedSymbols` to return results from different sources [#5554](https://github.com/mapbox/mapbox-gl-js/issues/5554)
- Fix CJK rendering issues [#5544](https://github.com/mapbox/mapbox-gl-js/issues/5544), [#5546](https://github.com/mapbox/mapbox-gl-js/issues/5546)
- Account for `circle-stroke-width` in `queryRenderedFeatures` [#5514](https://github.com/mapbox/mapbox-gl-js/pull/5514)
- Fix rendering of fill layers atop raster layers [#5513](https://github.com/mapbox/mapbox-gl-js/pull/5513)
- Fix rendering of circle layers with a `circle-stroke-opacity` of 0 [#5496](https://github.com/mapbox/mapbox-gl-js/issues/5496)
- Fix memory leak caused by actor callbacks [#5443](https://github.com/mapbox/mapbox-gl-js/issues/5443)
- Fix source cache size for raster sources with tile sizes other than 512px [#4313](https://github.com/mapbox/mapbox-gl-js/issues/4313)
- Validate that zoom expressions only appear at the top level of an expression [#5609](https://github.com/mapbox/mapbox-gl-js/issues/5609)
- Validate that step and interpolate expressions don't have any duplicate stops [#5605](https://github.com/mapbox/mapbox-gl-js/issues/5605)
- Fix rendering for `icon-text-fit` with a data-driven `text-size` [#5632](https://github.com/mapbox/mapbox-gl-js/pull/5632)
- Improve validation to catch uses of deprecated function syntax [#5667](https://github.com/mapbox/mapbox-gl-js/pull/5667)
- Permit altitude coordinates in `position` field in GeoJSON [#5608](https://github.com/mapbox/mapbox-gl-js/pull/5608)

## 0.41.0 (October 11, 2017)

### :warning: Breaking changes

- Removed support for paint classes [#3643](https://github.com/mapbox/mapbox-gl-js/pull/3643). Instead, use runtime styling APIs or `Map#setStyle`.
- Reverted the `canvas` source `contextType` option added in 0.40.0 [#5449](https://github.com/mapbox/mapbox-gl-js/pull/5449)

### :bug: Bug fixes

- Clip raster tiles to avoid tile overlap [#5105](https://github.com/mapbox/mapbox-gl-js/pull/5105)
- Guard for offset edgecase in flyTo [#5331](https://github.com/mapbox/mapbox-gl-js/pull/5331)
- Ensure the map is updated after the sprite loads [#5367](https://github.com/mapbox/mapbox-gl-js/pull/5367)
- Limit animation duration on flyTo with maxDuration option [#5349](https://github.com/mapbox/mapbox-gl-js/pull/5349)
- Make double-tapping on make zoom in by a factor of 2 on iOS [#5274](https://github.com/mapbox/mapbox-gl-js/pull/5274)
- Fix rendering error with translucent raster tiles [#5380](https://github.com/mapbox/mapbox-gl-js/pull/5380)
- Error if invalid 'before' argument is passed to Map#addLayer [#5401](https://github.com/mapbox/mapbox-gl-js/pull/5401)
- Revert CanvasSource intermediary image buffer fix [#5449](https://github.com/mapbox/mapbox-gl-js/pull/5449)

### :sparkles: Features and improvements

- Use setData operation when diffing geojson sources [#5332](https://github.com/mapbox/mapbox-gl-js/pull/5332)
- Return early from draw calls on layers where opacity=0 [#5429](https://github.com/mapbox/mapbox-gl-js/pull/5429)
- A [heatmap](https://www.mapbox.com/mapbox-gl-js/example/heatmap-layer/) layer type is now available. This layer type allows you to visualize and explore massive datasets of points, reflecting the shape and density of data well while also looking beautiful. See [the blog post](https://blog.mapbox.com/sneak-peek-at-heatmaps-in-mapbox-gl-73b41d4b16ae) for further details.
  ![](https://cdn-images-1.medium.com/max/1600/1*Dme5MAgdA3pYdTRHUQzvLw.png)
- The value of a style property or filter can now be an [expression](http://www.mapbox.com/mapbox-gl-js/style-spec/#expressions). Expressions are a way of doing data-driven and zoom-driven styling that provides more flexibility and control, and unifies property and filter syntax.

  Previously, data-driven and zoom-driven styling relied on stop functions: you specify a feature property and a set of input-output pairs that essentially define a “scale” for how the style should be calculated based on the feature property. For example, the following would set circle colors on a green-to-red scale based on the value of `feature.properties.population`:

  ```
  "circle-color": {
    "property": "population",
    "stops": [
      [0, "green"],
      [1000000, "red"]
    ]
  }
  ```

  This approach is powerful, but we’ve seen a number of use cases that stop functions don't satisfy. Expressions provide the flexibility to address use cases like these:

  **Multiple feature properties**
  Using more than one feature property to calculate a given style property. E.g., styling land polygon colors based on both `feature.properties.land_use_category` and `feature.properties.elevation`.

  **Arithmetic**
  For some use cases it’s necessary to do some arithmetic on the input data. One example is sizing circles to represent quantitative data. Since a circle’s visual size on the screen is really its area (and A=πr^2), the right way to scale `circle-radius` is `square_root(feature.properties.input_data_value)`. Another example is unit conversions: feature data may include properties that are in some particular unit. Displaying such data in units appropriate to, say, a user’s preference or location, requires being able to do simple arithmetic (multiplication, division) on whatever value is in the data.

  **Conditional logic**
  This is a big one: basic if-then logic, for example to decide exactly what text to display for a label based on which properties are available in the feature or even the length of the name. A key example of this is properly supporting bilingual labels, where we have to decide whether to show local + English, local-only, or English-only, based on the data that’s available for each feature.

  **String manipulation**
  More dynamic control over label text with things like uppercase/lowercase/title case transforms, localized number formatting, etc. Without this functionality, crafting and iterating on label content entails a large data-prep burden.

  **Filters**
  Style layer filters had similar limitations. Moreover, they use a different syntax, even though their job is very similar to that of data-driven styling functions: filters say, “here’s how to look at a feature and decide whether to draw it,” and data-driven style functions say, “here’s how to look at a feature and decide how to size/color/place it.” Expressions provide a unified syntax for defining parts of a style that need to be calculated dynamically from feature data.

  For information on the syntax and behavior of expressions, please see [the documentation](http://www.mapbox.com/mapbox-gl-js/style-spec/#expressions).

### :wrench: Development workflow improvements

- Made the performance benchmarking runner more informative and statistically robust

## 0.40.1 (September 18, 2017)

### :bug: Bug fixes

- Fix bug causing flicker when zooming in on overzoomed tiles [#5295](https://github.com/mapbox/mapbox-gl-js/pull/5295)
- Remove erroneous call to Tile#redoPlacement for zoom-only or low pitch camera changes [#5284](https://github.com/mapbox/mapbox-gl-js/pull/5284)
- Fix bug where `CanvasSource` coordinates were flipped and improve performance for non-animated `CanvasSource`s [#5303](https://github.com/mapbox/mapbox-gl-js/pull/5303)
- Fix bug causing map not to render on some cases on Internet Explorer 11 [#5321](https://github.com/mapbox/mapbox-gl-js/pull/5321)
- Remove upper limit on `fill-extrusion-height` property [#5320](https://github.com/mapbox/mapbox-gl-js/pull/5320)

## 0.40.0 (September 13, 2017)

### :warning: Breaking changes

- `Map#addImage` now requires the image as an `HTMLImageElement`, `ImageData`, or object with `width`, `height`, and
  `data` properties with the same format as `ImageData`. It no longer accepts a raw `ArrayBufferView` in the second
  argument and `width` and `height` options in the third argument.
- `canvas` sources now require a `contextType` option specifying the drawing context associated with the source canvas. [#5155](https://github.com/mapbox/mapbox-gl-js/pull/5155)

### :sparkles: Features and improvements

- Correct rendering for multiple `fill-extrusion` layers on the same map [#5101](https://github.com/mapbox/mapbox-gl-js/pull/5101)
- Add an `icon-anchor` property to symbol layers [#5183](https://github.com/mapbox/mapbox-gl-js/pull/5183)
- Add a per-map `transformRequest` option, allowing users to provide a callback that transforms resource request URLs [#5021](https://github.com/mapbox/mapbox-gl-js/pull/5021)
- Add data-driven styling support for
  - `text-max-width` [#5067](https://github.com/mapbox/mapbox-gl-js/pull/5067)
  - `text-letter-spacing` [#5071](https://github.com/mapbox/mapbox-gl-js/pull/5071)
  - `line-join` [#5020](https://github.com/mapbox/mapbox-gl-js/pull/5020)
- Add support for SDF icons in `Map#addImage()` [#5181](https://github.com/mapbox/mapbox-gl-js/pull/5181)
- Added nautical miles unit to ScaleControl [#5238](https://github.com/mapbox/mapbox-gl-js/pull/5238) (h/t [@fmairesse](https://github.com/fmairesse)))
- Eliminate the map-wide limit on the number of glyphs and sprites that may be used in a style [#141](https://github.com/mapbox/mapbox-gl-js/issues/141). (Fixed by [#5190](https://github.com/mapbox/mapbox-gl-js/pull/5190), see also [mapbox-gl-native[#9213](https://github.com/mapbox/mapbox-gl-js/issues/9213)](https://github.com/mapbox/mapbox-gl-native/pull/9213)
- Numerous performance optimizations (including [#5108](https://github.com/mapbox/mapbox-gl-js/pull/5108) h/t [@pirxpilot](https://github.com/pirxpilot)))

### :bug: Bug fixes

- Add missing documentation for mouseenter, mouseover, mouseleave events [#4772](https://github.com/mapbox/mapbox-gl-js/issues/4772)
- Add missing documentation for `Marker#getElement()` method [#5242](https://github.com/mapbox/mapbox-gl-js/pull/5242)
- Fix bug wherein removing canvas source with animate=true leaves map in render loop [#5097](https://github.com/mapbox/mapbox-gl-js/issues/5097)
- Fix fullscreen detection on Firefox [#5272](https://github.com/mapbox/mapbox-gl-js/pull/5272)
- Fix z-fighting on overlapping fills within the same layer [#3320](https://github.com/mapbox/mapbox-gl-js/issues/3320)
- Fix handling of fractional values for `layer.minzoom` [#2929](https://github.com/mapbox/mapbox-gl-js/issues/2929)
- Clarify coordinate ordering in documentation for `center` option [#5042](https://github.com/mapbox/mapbox-gl-js/pull/5042) (h/t [@karthikb351](https://github.com/karthikb351)))
- Fix output of stop functions where two stops have the same input value [#5020](https://github.com/mapbox/mapbox-gl-js/pull/5020) (h/t [@edpop](https://github.com/edpop))
- Fix bug wherein using `Map#addLayer()` with an inline source would mutate its input [#4040](https://github.com/mapbox/mapbox-gl-js/issues/4040)
- Fix invalid css keyframes selector [#5075](https://github.com/mapbox/mapbox-gl-js/pull/5075) (h/t [@aar0nr](https://github.com/aar0nr)))
- Fix GPU-specific bug wherein canvas sources caused an error [#4262](https://github.com/mapbox/mapbox-gl-js/issues/4262)
- Fix a race condition in symbol layer handling that caused sporadic uncaught errors [#5185](https://github.com/mapbox/mapbox-gl-js/pull/5185)
- Fix bug causing line labels to render incorrectly on overzoomed tiles [#5120](https://github.com/mapbox/mapbox-gl-js/pull/5120)
- Fix bug wherein `NavigationControl` triggered mouse events unexpectedly [#5148](https://github.com/mapbox/mapbox-gl-js/issues/5148)
- Fix bug wherein clicking on the `NavigationControl` compass caused an error in IE 11 [#4784](https://github.com/mapbox/mapbox-gl-js/issues/4784)
- Remove dependency on GPL-3-licensed `fast-stable-stringify` module [#5152](https://github.com/mapbox/mapbox-gl-js/issues/5152)
- Fix bug wherein layer-specific an event listener produced an error after its target layer was removed from the map [#5145](https://github.com/mapbox/mapbox-gl-js/issues/5145)
- Fix `Marker#togglePopup()` failing to return the marker instance [#5116](https://github.com/mapbox/mapbox-gl-js/issues/5116)
- Fix bug wherein a marker's position failed to adapt to the marker element's size changing [#5133](https://github.com/mapbox/mapbox-gl-js/issues/5133)
- Fix rendering bug affecting Broadcom GPUs [#5073](https://github.com/mapbox/mapbox-gl-js/pull/5073)

### :wrench: Development workflow improvements

- Add (and now require) Flow type annotations throughout the majority of the codebase.
- Migrate to CircleCI 2.0 [#4939](https://github.com/mapbox/mapbox-gl-js/pull/4939)

## 0.39.1 (July 24, 2017)

### :bug: Bug fixes

- Fix packaging issue in 0.39.0 [#5025](https://github.com/mapbox/mapbox-gl-js/issues/5025)
- Correctly evaluate enum-based identity functions [#5023](https://github.com/mapbox/mapbox-gl-js/issues/5023)

## 0.39.0 (July 21, 2017)

### :warning: Breaking changes

- `GeolocateControl` breaking changes [#4479](https://github.com/mapbox/mapbox-gl-js/pull/4479)
  - The option `watchPosition` has been replaced with `trackUserLocation`
  - The camera operation has changed from `jumpTo` (not animated) to `fitBounds` (animated). An effect of this is the map pitch is no longer reset, although the bearing is still reset to 0.
  - The accuracy of the geolocation provided by the device is used to set the view (previously it was fixed at zoom level 17). The `maxZoom` can be controlled via the new `fitBoundsOptions` option (defaults to 15).
- Anchor `Marker`s at their center by default [#5019](https://github.com/mapbox/mapbox-gl-js/issues/5019) [@andrewharvey](https://github.com/andrewharvey)
- Increase `significantRotateThreshold` for the `TouchZoomRotateHandler` [#4971](https://github.com/mapbox/mapbox-gl-js/pull/4971), [@dagjomar](https://github.com/dagjomar)

### :sparkles: Features and improvements

- Improve performance of updating GeoJSON sources [#4069](https://github.com/mapbox/mapbox-gl-js/pull/4069), [@ezheidtmann](https://github.com/ezheidtmann)
- Improve rendering speed of extrusion layers [#4818](https://github.com/mapbox/mapbox-gl-js/pull/4818)
- Improve line label legibility in pitched views [#4781](https://github.com/mapbox/mapbox-gl-js/pull/4781)
- Improve line label legibility on curved lines [#4853](https://github.com/mapbox/mapbox-gl-js/pull/4853)
- Add user location tracking capability to `GeolocateControl` [#4479](https://github.com/mapbox/mapbox-gl-js/pull/4479), [@andrewharvey](https://github.com/andrewharvey)
  - New option `showUserLocation` to draw a "dot" as a `Marker` on the map at the user's location
  - An active lock and background state are introduced with `trackUserLocation`. When in active lock the camera will update to follow the user location, however if the camera is changed by the API or UI then the control will enter the background state where it won't update the camera to follow the user location.
  - New option `fitBoundsOptions` to control the camera operation
  - New `trackuserlocationstart` and `trackuserlocationend` events
  - New `LngLat.toBounds` method to extend a point location by a given radius to a `LngLatBounds` object
- Include main CSS file in `package.json` [#4809](https://github.com/mapbox/mapbox-gl-js/pull/4809), [@tomscholz](https://github.com/tomscholz)
- Add property function (data-driven styling) support for `line-width` [#4773](https://github.com/mapbox/mapbox-gl-js/pull/4773)
- Add property function (data-driven styling) support for `text-anchor` [#4997](https://github.com/mapbox/mapbox-gl-js/pull/4997)
- Add property function (data-driven styling) support for `text-justify` [#5000](https://github.com/mapbox/mapbox-gl-js/pull/5000)
- Add `maxTileCacheSize` option [#4778](https://github.com/mapbox/mapbox-gl-js/pull/4778), [@jczaplew](https://github.com/jczaplew)
- Add new `icon-pitch-alignment` and `circle-pitch-alignment` properties [#4869](https://github.com/mapbox/mapbox-gl-js/pull/4869) [#4871](https://github.com/mapbox/mapbox-gl-js/pull/4871)
- Add `Map#getMaxBounds` method [#4890](https://github.com/mapbox/mapbox-gl-js/pull/4890), [@andrewharvey](https://github.com/andrewharvey) [@lamuertepeluda](https://github.com/lamuertepeluda)
- Add option (`localIdeographFontFamily`) to use TinySDF to avoid loading expensive CJK glyphs [#4895](https://github.com/mapbox/mapbox-gl-js/pull/4895)
- If `config.API_URL` includes a path prepend it to the request URL [#4995](https://github.com/mapbox/mapbox-gl-js/pull/4995)
- Bump `supercluster` version to expose `cluster_id` property on clustered sources [#5002](https://github.com/mapbox/mapbox-gl-js/pull/5002)

### :bug: Bug fixes

- Do not display `FullscreenControl` on unsupported devices [#4838](https://github.com/mapbox/mapbox-gl-js/pull/4838), [@stepankuzmin](https://github.com/stepankuzmin)
- Fix yarn build on Windows machines [#4887](https://github.com/mapbox/mapbox-gl-js/pull/4887)
- Prevent potential memory leaks by dispatching `loadData` to the same worker every time [#4877](https://github.com/mapbox/mapbox-gl-js/pull/4877)
- Fix bug preventing the rtlTextPlugin from loading before the initial style `load` [#4870](https://github.com/mapbox/mapbox-gl-js/pull/4870)
- Fix bug causing runtime-stying to not take effect in some situations [#4893](https://github.com/mapbox/mapbox-gl-js/pull/4893)
- Prevent requests of vertical glyphs for labels that can't be verticalized [#4720](https://github.com/mapbox/mapbox-gl-js/issues/4720)
- Fix character detection for Zanabazar Square [#4940](https://github.com/mapbox/mapbox-gl-js/pull/4940)
- Fix `LogoControl` logic to update correctly, and hide the `<div>` instead of removing it from the DOM when it is not needed [#4842](https://github.com/mapbox/mapbox-gl-js/pull/4842)
- Fix `GeoJSONSource#serialize` to include all options
- Fix error handling in `GlyphSource#getSimpleGlyphs`[#4992](https://github.com/mapbox/mapbox-gl-js/pull/4992)
- Fix bug causing `setStyle` to reload raster tiles [#4852](https://github.com/mapbox/mapbox-gl-js/pull/4852)
- Fix bug causing symbol layers not to render on devices with non-integer device pixel ratios [#4989](https://github.com/mapbox/mapbox-gl-js/pull/4989)
- Fix bug where `Map#queryRenderedFeatures` would error when returning no results [#4993](https://github.com/mapbox/mapbox-gl-js/pull/4993)
- Fix bug where `Map#areTilesLoaded` would always be false on `sourcedata` events for reloading tiles [#4987](https://github.com/mapbox/mapbox-gl-js/pull/4987)
- Fix bug causing categorical property functions to error on non-ascending order stops [#4996](https://github.com/mapbox/mapbox-gl-js/pull/4996)

### :hammer_and_wrench: Development workflow changes

- Use flow to type much of the code base [#4629](https://github.com/mapbox/mapbox-gl-js/pull/4629) [#4903](https://github.com/mapbox/mapbox-gl-js/pull/4903) [#4909](https://github.com/mapbox/mapbox-gl-js/pull/4909) [#4910](https://github.com/mapbox/mapbox-gl-js/pull/4910) [#4911](https://github.com/mapbox/mapbox-gl-js/pull/4911) [#4913](https://github.com/mapbox/mapbox-gl-js/pull/4913) [#4915](https://github.com/mapbox/mapbox-gl-js/pull/4915) [#4918](https://github.com/mapbox/mapbox-gl-js/pull/4918) [#4932](https://github.com/mapbox/mapbox-gl-js/pull/4932) [#4933](https://github.com/mapbox/mapbox-gl-js/pull/4933) [#4948](https://github.com/mapbox/mapbox-gl-js/pull/4948) [#4949](https://github.com/mapbox/mapbox-gl-js/pull/4949) [#4955](https://github.com/mapbox/mapbox-gl-js/pull/4955) [#4966](https://github.com/mapbox/mapbox-gl-js/pull/4966) [#4967](https://github.com/mapbox/mapbox-gl-js/pull/4967) [#4973](https://github.com/mapbox/mapbox-gl-js/pull/4973) :muscle: [@jfirebaugh](https://github.com/jfirebaugh) [@vicapow](https://github.com/vicapow)
- Use style specification to generate flow type [#4958](https://github.com/mapbox/mapbox-gl-js/pull/4958)
- Explicitly list which files to publish in `package.json` [#4819](https://github.com/mapbox/mapbox-gl-js/pull/4819) [@tomscholz](https://github.com/tomscholz)
- Move render test ignores to a separate file [#4977](https://github.com/mapbox/mapbox-gl-js/pull/4977)
- Add code of conduct [#5015](https://github.com/mapbox/mapbox-gl-js/pull/5015) :sparkling_heart:

## 0.38.0 (June 9, 2017)

#### New features :sparkles:

- Attenuate label size scaling with distance, improving readability of pitched maps [#4547](https://github.com/mapbox/mapbox-gl-js/pull/4547)

#### Bug fixes :beetle:

- Skip rendering for patterned layers when pattern is missing [#4687](https://github.com/mapbox/mapbox-gl-js/pull/4687)
- Fix bug with map failing to rerender after `webglcontextlost` event [#4725](https://github.com/mapbox/mapbox-gl-js/pull/4725) [@cdawi](https://github.com/cdawi)
- Clamp zoom level in `flyTo` to within the map's specified min- and maxzoom to prevent undefined behavior [#4726](https://github.com/mapbox/mapbox-gl-js/pull/4726) [@](https://github.com/) IvanSanchez
- Fix wordmark rendering in IE [#4741](https://github.com/mapbox/mapbox-gl-js/pull/4741)
- Fix slight pixelwise symbol rendering bugs caused by incorrect sprite calculations [#4737](https://github.com/mapbox/mapbox-gl-js/pull/4737)
- Prevent exceptions thrown by certain `flyTo` calls [#4761](https://github.com/mapbox/mapbox-gl-js/pull/4761)
- Fix "Improve this map" link [#4685](https://github.com/mapbox/mapbox-gl-js/pull/4685)
- Tweak `queryRenderedSymbols` logic to better account for pitch scaling [#4792](https://github.com/mapbox/mapbox-gl-js/pull/4792)
- Fix for symbol layers sometimes failing to render, most frequently in Safari [#4795](https://github.com/mapbox/mapbox-gl-js/pull/4795)
- Apply `text-keep-upright` after `text-offset` to keep labels upright when intended [#4779](https://github.com/mapbox/mapbox-gl-js/pull/4779) **[Potentially breaking :warning: but considered a bugfix]**
- Prevent exceptions thrown by empty GeoJSON tiles [#4803](https://github.com/mapbox/mapbox-gl-js/pull/4803)

#### Accessibility improvements :sound:

- Add `aria-label` to popup close button [#4799](https://github.com/mapbox/mapbox-gl-js/pull/4799) [@andrewharvey](https://github.com/andrewharvey)

#### Development workflow + testing improvements :wrench:

- Fix equality assertion bug in tests [#4731](https://github.com/mapbox/mapbox-gl-js/pull/4731) [@IvanSanchez](https://github.com/IvanSanchez)
- Benchmark results page improvements [#4746](https://github.com/mapbox/mapbox-gl-js/pull/4746)
- Require node version >=6.4.0, enabling the use of more ES6 features [#4752](https://github.com/mapbox/mapbox-gl-js/pull/4752)
- Document missing `pitchWithRotate` option [#4800](https://github.com/mapbox/mapbox-gl-js/pull/4800) [@simast](https://github.com/simast)
- Move Github-specific Markdown files into subdirectory [#4806](https://github.com/mapbox/mapbox-gl-js/pull/4806) [@tomscholz](https://github.com/tomscholz)

## 0.37.0 (May 2nd, 2017)

#### :warning: Breaking changes

- Removed `LngLat#wrapToBestWorld`

#### New features :rocket:

- Improve popup/marker positioning [#4577](https://github.com/mapbox/mapbox-gl-js/pull/4577)
- Add `Map#isStyleLoaded` and `Map#areTilesLoaded` events [#4321](https://github.com/mapbox/mapbox-gl-js/pull/4321)
- Support offline sprites using `file:` protocol [#4649](https://github.com/mapbox/mapbox-gl-js/pull/4649) [@oscarfonts](https://github.com/oscarfonts)

#### Bug fixes :bug:

- Fix fullscreen control in Firefox [#4666](https://github.com/mapbox/mapbox-gl-js/pull/4666)
- Fix rendering artifacts that caused tile boundaries to be visible in some cases [#4636](https://github.com/mapbox/mapbox-gl-js/pull/4636)
- Fix default calculation for categorical zoom-and-property functions [#4657](https://github.com/mapbox/mapbox-gl-js/pull/4657)
- Fix scaling of images on retina screens [#4645](https://github.com/mapbox/mapbox-gl-js/pull/4645)
- Rendering error when a transparent image is added via `Map#addImage` [#4644](https://github.com/mapbox/mapbox-gl-js/pull/4644)
- Fix an issue with rendering lines with duplicate points [#4634](https://github.com/mapbox/mapbox-gl-js/pull/4634)
- Fix error when switching from data-driven styles to a constant paint value [#4611](https://github.com/mapbox/mapbox-gl-js/pull/4611)
- Add check to make sure invalid bounds on tilejson don't error out [#4641](https://github.com/mapbox/mapbox-gl-js/pull/4641)

#### Development workflow improvements :computer:

- Add flowtype interfaces and definitions [@vicapow](https://github.com/vicapow)
- Add stylelinting to ensure `mapboxgl-` prefix on all classes [#4584](https://github.com/mapbox/mapbox-gl-js/pull/4584) [@asantos3026](https://github.com/asantos3026)

## 0.36.0 (April 19, 2017)

#### New features :sparkles:

- Replace LogoControl logo with the new Mapbox logo [#4598](https://github.com/mapbox/mapbox-gl-js/pull/4598)

#### Bug fixes :bug:

- Fix bug with the BoxZoomHandler that made it glitchy if it is enabled after the DragPanHandler [#4528](https://github.com/mapbox/mapbox-gl-js/pull/4528)
- Fix undefined behavior in `fill_outline` shaders [#4600](https://github.com/mapbox/mapbox-gl-js/pull/4600)
- Fix `Camera#easeTo` interpolation on pitched maps [#4540](https://github.com/mapbox/mapbox-gl-js/pull/4540)
- Choose property function interpolation method by the `property`'s type [#4614](https://github.com/mapbox/mapbox-gl-js/pull/4614)

#### Development workflow improvements :nerd_face:

- Fix crash on missing `style.json` in integration tests
- `gl-style-composite` is now executable in line with the other tools [@andrewharvey](https://github.com/andrewharvey) [#4595](https://github.com/mapbox/mapbox-gl-js/pull/4595)
- `gl-style-composite` utility now throws an error if a name conflict would occur between layers [@andrewharvey](https://github.com/andrewharvey) [#4595](https://github.com/mapbox/mapbox-gl-js/pull/4595)

## 0.35.1 (April 12, 2017)

#### Bug fixes :bug:

- Add `.json` extension to style-spec `require` statements for webpack compatibility [#4563](https://github.com/mapbox/mapbox-gl-js/pull/4563) [@orangemug](https://github.com/orangemug)
- Fix documentation type for `Map#fitBounde` [#4569](https://github.com/mapbox/mapbox-gl-js/pull/4569) [@andrewharvey](https://github.com/andrewharvey)
- Fix bug causing {Image,Video,Canvas}Source to throw exception if latitude is outside of +/-85.05113 [#4574](https://github.com/mapbox/mapbox-gl-js/pull/4574)
- Fix bug causing overzoomed raster tiles to disappear from map [#4567](https://github.com/mapbox/mapbox-gl-js/pull/4567)
- Fix bug causing queryRenderedFeatures to crash on polygon features that have an `id` field. [#4581](https://github.com/mapbox/mapbox-gl-js/pull/4581)

## 0.35.0 (April 7, 2017)

#### New features :rocket:

- Use anisotropic filtering to improve rendering of raster tiles on pitched maps [#1064](https://github.com/mapbox/mapbox-gl-js/issues/1064)
- Add `pitchstart` and `pitchend` events [#2449](https://github.com/mapbox/mapbox-gl-js/issues/2449)
- Add an optional `layers` parameter to `Map#on` [#1002](https://github.com/mapbox/mapbox-gl-js/issues/1002)
- Add data-driven styling support for `text-offset` [#4495](https://github.com/mapbox/mapbox-gl-js/pull/4495)
- Add data-driven styling support for `text-rotate` [#3516](https://github.com/mapbox/mapbox-gl-js/issues/3516)
- Add data-driven styling support for `icon-image` [#4304](https://github.com/mapbox/mapbox-gl-js/issues/4304)
- Add data-driven styling support for `{text,icon}-size` [#4455](https://github.com/mapbox/mapbox-gl-js/pull/4455)

#### Bug fixes :bug:

- Suppress error messages in JS console due to missing tiles [#1800](https://github.com/mapbox/mapbox-gl-js/issues/1800)
- Fix bug wherein `GeoJSONSource#setData()` could cause unnecessary DOM updates [#4447](https://github.com/mapbox/mapbox-gl-js/issues/4447)
- Fix bug wherein `Map#flyTo` did not respect the `renderWorldCopies` setting [#4449](https://github.com/mapbox/mapbox-gl-js/issues/4449)
- Fix regression in browserify support # 4453
- Fix bug causing poor touch event behavior on mobile devices [#4259](https://github.com/mapbox/mapbox-gl-js/issues/4259)
- Fix bug wherein duplicate stops in property functions could cause an infinite loop [#4498](https://github.com/mapbox/mapbox-gl-js/issues/4498)
- Respect image height/width in `addImage` api [#4531](https://github.com/mapbox/mapbox-gl-js/pull/4531)
- Fix bug preventing correct behavior of `shift+zoom` [#3334](https://github.com/mapbox/mapbox-gl-js/issues/3334)
- Fix bug preventing image source from rendering when coordinate area is too large [#4550](https://github.com/mapbox/mapbox-gl-js/issues/4550)
- Show image source on horizontally wrapped worlds [#4555](https://github.com/mapbox/mapbox-gl-js/pull/4555)
- Fix bug in the handling of `refreshedExpiredTiles` option [#4549](https://github.com/mapbox/mapbox-gl-js/pull/4549)
- Support the TileJSON `bounds` property [#1775](https://github.com/mapbox/mapbox-gl-js/issues/1775)

#### Development workflow improvements :computer:

- Upgrade flow to 0.42.0 ([#4500](https://github.com/mapbox/mapbox-gl-js/pull/4500))

## 0.34.0 (March 17, 2017)

#### New features :rocket:

- Add `Map#addImage` and `Map#removeImage` API to allow adding icon images at runtime [#4404](https://github.com/mapbox/mapbox-gl-js/pull/4404)
- Simplify non-browserify bundler usage by making the distribution build the main entrypoint [#4423](https://github.com/mapbox/mapbox-gl-js/pull/4423)

#### Bug fixes :bug:

- Fix issue where coincident start/end points of LineStrings were incorrectly rendered as joined [#4413](https://github.com/mapbox/mapbox-gl-js/pull/4413)
- Fix bug causing `queryRenderedFeatures` to fail in cases where both multiple sources and data-driven paint properties were present [#4417](https://github.com/mapbox/mapbox-gl-js/issues/4417)
- Fix bug where tile request errors caused `map.loaded()` to incorrectly return `false` [#4425](https://github.com/mapbox/mapbox-gl-js/issues/4425)

#### Testing improvements :white_check_mark:

- Improve test coverage across several core modules [#4432](https://github.com/mapbox/mapbox-gl-js/pull/4432) [#4431](https://github.com/mapbox/mapbox-gl-js/pull/4431) [#4422](https://github.com/mapbox/mapbox-gl-js/pull/4422) [#4244](https://github.com/mapbox/mapbox-gl-js/pull/4244) :bowing_man:

## 0.33.1 (March 10, 2017)

#### Bug fixes :bug:

- Prevent Mapbox logo from being added to the map more than once [#4386](https://github.com/mapbox/mapbox-gl-js/pull/4386)
- Add `type='button'` to `FullscreenControl` to prevent button from acting as a form submit [#4397](https://github.com/mapbox/mapbox-gl-js/pull/4397)
- Fix issue where map would continue to rotate if `Ctrl` key is released before the click during a `DragRotate` event [#4389](https://github.com/mapbox/mapbox-gl-js/pull/4389)
- Remove double `options.easing` description from the `Map#fitBounds` documentation [#4402](https://github.com/mapbox/mapbox-gl-js/pull/4402)

## 0.33.0 (March 8, 2017)

#### :warning: Breaking changes

- Automatically add Mapbox wordmark when required by Mapbox TOS [#3933](https://github.com/mapbox/mapbox-gl-js/pull/3933)
- Increase default `maxZoom` from 20 to 22 [#4333](https://github.com/mapbox/mapbox-gl-js/pull/4333)
- Deprecate `tiledata` and `tiledataloading` events in favor of `sourcedata` and `sourcedataloading`. [#4347](https://github.com/mapbox/mapbox-gl-js/pull/4347)
- `mapboxgl.util` is no longer exported [#1408](https://github.com/mapbox/mapbox-gl-js/issues/1408)
- `"type": "categorical"` is now required for all categorical functions. Previously, some forms of "implicitly" categorical functions worked, and others did not. [#3717](https://github.com/mapbox/mapbox-gl-js/issues/3717)

#### :white_check_mark: New features

- Add property functions support for most symbol paint properties [#4074](https://github.com/mapbox/mapbox-gl-js/pull/4074), [#4186](https://github.com/mapbox/mapbox-gl-js/pull/4186), [#4226](https://github.com/mapbox/mapbox-gl-js/pull/4226)
- Add ability to specify default property value for undefined or invalid property values used in property functions. [#4175](https://github.com/mapbox/mapbox-gl-js/pull/4175)
- Improve `Map#fitBounds` to accept different values for top, bottom, left, and right `padding` [#3890](https://github.com/mapbox/mapbox-gl-js/pull/3890)
- Add a `FullscreenControl` for displaying a fullscreen map [#3977](https://github.com/mapbox/mapbox-gl-js/pull/3977)

#### :beetle: Bug fixes

- Fix validation error on categorical zoom-and-property functions [#4220](https://github.com/mapbox/mapbox-gl-js/pull/4220)
- Fix bug causing expired resources to be re-requested causing an infinite loop [#4255](https://github.com/mapbox/mapbox-gl-js/pull/4255)
- Fix problem where `MapDataEvent#isSourceLoaded` always returned false [#4254](https://github.com/mapbox/mapbox-gl-js/pull/4254)
- Resolve an issue where tiles in the source cache were prematurely deleted, resulting in tiles flickering when zooming in and out and [#4311](https://github.com/mapbox/mapbox-gl-js/pull/4311)
- Make sure `MapEventData` is passed through on calls `Map#flyTo` [#4342](https://github.com/mapbox/mapbox-gl-js/pull/4342)
- Fix incorrect returned values for `Map#isMoving` [#4350](https://github.com/mapbox/mapbox-gl-js/pull/4350)
- Fix categorical functions not allowing boolean stop domain values [#4195](https://github.com/mapbox/mapbox-gl-js/pull/4195)
- Fix piecewise-constant functions to allow non-integer zoom levels. [#4196](https://github.com/mapbox/mapbox-gl-js/pull/4196)
- Fix issues with `$id` in filters [#4236](https://github.com/mapbox/mapbox-gl-js/pull/4236) [#4237](https://github.com/mapbox/mapbox-gl-js/pull/4237)
- Fix a race condition with polygon centroid algorithm causing tiles not to load in some cases. [#4273](https://github.com/mapbox/mapbox-gl-js/pull/4273)
- Throw a meaningful error when giving non-array `layers` parameter to `queryRenderedFeatures` [#4331](https://github.com/mapbox/mapbox-gl-js/pull/4331)
- Throw a meaningful error when supplying invalid `minZoom` and `maxZoom` values [#4324](https://github.com/mapbox/mapbox-gl-js/pull/4324)
- Fix a memory leak when using the RTL Text plugin [#4248](https://github.com/mapbox/mapbox-gl-js/pull/4248)

#### Dev workflow changes

- Merged the [Mapbox GL style specification](https://github.com/mapbox/mapbox-gl-style-spec) repo to this one (now under `src/style-spec` and `test/unit/style-spec`).

## 0.32.1 (Jan 26, 2017)

#### Bug Fixes

- Fix bug causing [`mapbox-gl-rtl-text` plugin](https://github.com/mapbox/mapbox-gl-rtl-text) to not work [#4055](https://github.com/mapbox/mapbox-gl-js/pull/4055)

## 0.32.0 (Jan 26, 2017)

#### Deprecation Notices

- [Style classes](https://www.mapbox.com/mapbox-gl-style-spec/#layer-paint.*) are deprecated and will be removed in an upcoming release of Mapbox GL JS.

#### New Features

- Add `Map#isSourceLoaded` method [#4033](https://github.com/mapbox/mapbox-gl-js/pull/4033)
- Automatically reload tiles based on their `Expires` and `Cache-Control` HTTP headers [#3944](https://github.com/mapbox/mapbox-gl-js/pull/3944)
- Add `around=center` option to `scrollZoom` and `touchZoomRotate` interaction handlers [#3876](https://github.com/mapbox/mapbox-gl-js/pull/3876)
- Add support for [`mapbox-gl-rtl-text` plugin](https://github.com/mapbox/mapbox-gl-rtl-text) to support right-to-left scripts [#3758](https://github.com/mapbox/mapbox-gl-js/pull/3758)
- Add `canvas` source type [#3765](https://github.com/mapbox/mapbox-gl-js/pull/3765)
- Add `Map#isMoving` method [#2792](https://github.com/mapbox/mapbox-gl-js/issues/2792)

#### Bug Fixes

- Fix bug causing garbled text on zoom [#3962](https://github.com/mapbox/mapbox-gl-js/pull/3962)
- Fix bug causing crash in Firefox and Mobile Safari when rendering a large map [#4037](https://github.com/mapbox/mapbox-gl-js/pull/4037)
- Fix bug causing raster tiles to flicker during zoom [#2467](https://github.com/mapbox/mapbox-gl-js/issues/2467)
- Fix bug causing exception when unsetting and resetting fill-outline-color [#3657](https://github.com/mapbox/mapbox-gl-js/issues/3657)
- Fix memory leak when removing raster sources [#3951](https://github.com/mapbox/mapbox-gl-js/issues/3951)
- Fix bug causing exception when when zooming in / out on empty GeoJSON tile [#3985](https://github.com/mapbox/mapbox-gl-js/pull/3985)
- Fix line join artifacts at very sharp angles [#4008](https://github.com/mapbox/mapbox-gl-js/pull/4008)

## 0.31.0 (Jan 10 2017)

#### New Features

- Add `renderWorldCopies` option to the `Map` constructor to give users control over whether multiple worlds are rendered in a map [#3885](https://github.com/mapbox/mapbox-gl-js/pull/3885)

#### Bug Fixes

- Fix performance regression triggered when `Map` pitch or bearing is changed [#3938](https://github.com/mapbox/mapbox-gl-js/pull/3938)
- Fix null pointer exception caused by trying to clear an `undefined` source [#3903](https://github.com/mapbox/mapbox-gl-js/pull/3903)

#### Miscellaneous

- Incorporate integration tests formerly at [`mapbox-gl-test-suite`](https://github.com/mapbox/mapbox-gl-test-suite) into this repository [#3834](https://github.com/mapbox/mapbox-gl-js/pull/3834)

## 0.30.0 (Jan 5 2017)

#### New Features

- Fire an error when map canvas is larger than allowed by `gl.MAX_RENDERBUFFER_SIZE` [#2893](https://github.com/mapbox/mapbox-gl-js/issues/2893)
- Improve error messages when referencing a nonexistent layer id [#2597](https://github.com/mapbox/mapbox-gl-js/issues/2597)
- Fire an error when layer uses a `geojson` source and specifies a `source-layer` [#3896](https://github.com/mapbox/mapbox-gl-js/pull/3896)
- Add inline source declaration syntax [#3857](https://github.com/mapbox/mapbox-gl-js/issues/3857)
- Improve line breaking behavior [#3887](https://github.com/mapbox/mapbox-gl-js/issues/3887)

#### Performance Improvements

- Improve `Map#setStyle` performance in some cases [#3853](https://github.com/mapbox/mapbox-gl-js/pull/3853)

#### Bug Fixes

- Fix unexpected popup positioning when some offsets are unspecified [#3367](https://github.com/mapbox/mapbox-gl-js/issues/3367)
- Fix incorrect interpolation in functions [#3838](https://github.com/mapbox/mapbox-gl-js/issues/3838)
- Fix incorrect opacity when multiple backgrounds are rendered [#3819](https://github.com/mapbox/mapbox-gl-js/issues/3819)
- Fix exception thrown when instantiating geolocation control in Safari [#3844](https://github.com/mapbox/mapbox-gl-js/issues/3844)
- Fix exception thrown when setting `showTileBoundaries` with no sources [#3849](https://github.com/mapbox/mapbox-gl-js/issues/3849)
- Fix incorrect rendering of transparent parts of raster layers in some cases [#3723](https://github.com/mapbox/mapbox-gl-js/issues/3723)
- Fix non-terminating render loop when zooming in in some cases [#3399](https://github.com/mapbox/mapbox-gl-js/pull/3399)

## 0.29.0 (December 20 2016)

#### New Features

- Add support for property functions for many style properties on line layers [#3033](https://github.com/mapbox/mapbox-gl-js/pull/3033)
- Make `Map#setStyle` smoothly transition to the new style [#3621](https://github.com/mapbox/mapbox-gl-js/pull/3621)
- Add `styledata`, `sourcedata`, `styledataloading`, and `sourcedataloading` events
- Add `isSourceLoaded` and `source` properties to `MapDataEvent` [#3590](https://github.com/mapbox/mapbox-gl-js/pull/3590)
- Remove "max zoom" cap of 20 [#3683](https://github.com/mapbox/mapbox-gl-js/pull/3683)
- Add `circle-stroke-*` style properties [#3672](https://github.com/mapbox/mapbox-gl-js/pull/3672)
- Add a more helpful error message when the specified `container` element doesn't exist [#3719](https://github.com/mapbox/mapbox-gl-js/pull/3719)
- Add `watchPosition` option to `GeolocateControl` [#3739](https://github.com/mapbox/mapbox-gl-js/pull/3739)
- Add `positionOptions` option to `GeolocateControl` [#3739](https://github.com/mapbox/mapbox-gl-js/pull/3739)
- Add `aria-label` to map canvas [#3782](https://github.com/mapbox/mapbox-gl-js/pull/3782)
- Adjust multipoint symbol rendering behavior [#3763](https://github.com/mapbox/mapbox-gl-js/pull/3763)
- Add support for property functions for `icon-offset` [#3791](https://github.com/mapbox/mapbox-gl-js/pull/3791)
- Improved antialiasing on pitched lines [#3790](https://github.com/mapbox/mapbox-gl-js/pull/3790)
- Allow attribution control to collapse to an ⓘ button on smaller screens [#3783](https://github.com/mapbox/mapbox-gl-js/pull/3783)
- Improve line breaking algorithm [#3743](https://github.com/mapbox/mapbox-gl-js/pull/3743)

#### Performance Improvements

- Fix memory leak when calling `Map#removeSource` [#3602](https://github.com/mapbox/mapbox-gl-js/pull/3602)
- Reduce bundle size by adding custom build of `gl-matrix` [#3734](https://github.com/mapbox/mapbox-gl-js/pull/3734)
- Improve performance of projection code [#3721](https://github.com/mapbox/mapbox-gl-js/pull/3721)
- Improve performance of style function evaluation [#3816](https://github.com/mapbox/mapbox-gl-js/pull/3816)

#### Bug fixes

- Fix exception thrown when using `line-color` property functions [#3639](https://github.com/mapbox/mapbox-gl-js/issues/3639)
- Fix exception thrown when removing a layer and then adding another layer with the same id but different type [#3655](https://github.com/mapbox/mapbox-gl-js/pull/3655)
- Fix exception thrown when passing a single point to `Map#fitBounds` [#3655](https://github.com/mapbox/mapbox-gl-js/pull/3655)
- Fix exception thrown occasionally during rapid map mutations [#3681](https://github.com/mapbox/mapbox-gl-js/pull/3681)
- Fix rendering defects on pitch=0 on some systems [#3740](https://github.com/mapbox/mapbox-gl-js/pull/3740)
- Fix unnecessary CPU usage when displaying a raster layer [#3764](https://github.com/mapbox/mapbox-gl-js/pull/3764)
- Fix bug causing sprite after `Map#setStyle` [#3829](https://github.com/mapbox/mapbox-gl-js/pull/3829)
- Fix bug preventing `Map` from emitting a `contextmenu` event on Windows browsers [#3822](https://github.com/mapbox/mapbox-gl-js/pull/3822)

## 0.28.0 (November 17 2016)

#### New features and improvements

- Performance improvements for `Map#addLayer` and `Map#removeLayer` [#3584](https://github.com/mapbox/mapbox-gl-js/pull/3584)
- Add method for changing layer order at runtime - `Map#moveLayer` [#3584](https://github.com/mapbox/mapbox-gl-js/pull/3584)
- Update vertical punctuation logic to Unicode 9.0 standard [#3608](https://github.com/mapbox/mapbox-gl-js/pull/3608)

#### Bug fixes

- Fix data-driven `fill-opacity` rendering when using a `fill-pattern` [#3598](https://github.com/mapbox/mapbox-gl-js/pull/3598)
- Fix line rendering artifacts [#3627](https://github.com/mapbox/mapbox-gl-js/pull/3627)
- Fix incorrect rendering of opaque fills on top of transparent fills [#2628](https://github.com/mapbox/mapbox-gl-js/pull/2628)
- Prevent `AssertionErrors` from pitching raster layers by only calling `Worker#redoPlacement` on vector and GeoJSON sources [#3624](https://github.com/mapbox/mapbox-gl-js/pull/3624)
- Restore IE11 compatability [#3635](https://github.com/mapbox/mapbox-gl-js/pull/3635)
- Fix symbol placement for cached tiles [#3637](https://github.com/mapbox/mapbox-gl-js/pull/3637)

## 0.27.0 (November 11 2016)

#### ⚠️ Breaking changes ⚠️

- Replace `fill-extrude-height` and `fill-extrude-base` properties of `fill` render type with a separate `fill-extrusion` type (with corresponding `fill-extrusion-height` and `fill-extrusion-base` properties), solving problems with render parity and runtime switching between flat and extruded fills. https://github.com/mapbox/mapbox-gl-style-spec/issues/554
- Change the units for extrusion height properties (`fill-extrusion-height`, `fill-extrusion-base`) from "magic numbers" to meters. [#3509](https://github.com/mapbox/mapbox-gl-js/pull/3509)
- Remove `mapboxgl.Control` class and change the way custom controls should be implemented. [#3497](https://github.com/mapbox/mapbox-gl-js/pull/3497)
- Remove `mapboxgl.util` functions: `inherit`, `extendAll`, `debounce`, `coalesce`, `startsWith`, `supportsGeolocation`. [#3441](https://github.com/mapbox/mapbox-gl-js/pull/3441) [#3571](https://github.com/mapbox/mapbox-gl-js/pull/3571)
- **`mapboxgl.util` is deprecated** and will be removed in the next release. [#1408](https://github.com/mapbox/mapbox-gl-js/issues/1408)

#### New features and improvements

- Tons of **performance improvements** that combined make rendering **up to 3 times faster**, especially for complex styles. [#3485](https://github.com/mapbox/mapbox-gl-js/pull/3485) [#3489](https://github.com/mapbox/mapbox-gl-js/pull/3489) [#3490](https://github.com/mapbox/mapbox-gl-js/pull/3490) [#3491](https://github.com/mapbox/mapbox-gl-js/pull/3491) [#3498](https://github.com/mapbox/mapbox-gl-js/pull/3498) [#3499](https://github.com/mapbox/mapbox-gl-js/pull/3499) [#3501](https://github.com/mapbox/mapbox-gl-js/pull/3501) [#3510](https://github.com/mapbox/mapbox-gl-js/pull/3510) [#3514](https://github.com/mapbox/mapbox-gl-js/pull/3514) [#3515](https://github.com/mapbox/mapbox-gl-js/pull/3515) [#3486](https://github.com/mapbox/mapbox-gl-js/pull/3486) [#3527](https://github.com/mapbox/mapbox-gl-js/pull/3527) [#3574](https://github.com/mapbox/mapbox-gl-js/pull/3574) ⚡️⚡️⚡️
- 🈯 Added **vertical text writing mode** for languages that support it. [#3438](https://github.com/mapbox/mapbox-gl-js/pull/3438)
- 🈯 Improved **line breaking of Chinese and Japanese text** in point-placed labels. [#3420](https://github.com/mapbox/mapbox-gl-js/pull/3420)
- Reduce the default number of worker threads (`mapboxgl.workerCount`) for better performance. [#3565](https://github.com/mapbox/mapbox-gl-js/pull/3565)
- Automatically use `categorical` style function type when input values are strings. [#3384](https://github.com/mapbox/mapbox-gl-js/pull/3384)
- Improve control buttons accessibility. [#3492](https://github.com/mapbox/mapbox-gl-js/pull/3492)
- Remove geolocation button if geolocation is disabled (e.g. the page is not served through `https`). [#3571](https://github.com/mapbox/mapbox-gl-js/pull/3571)
- Added `Map#getMaxZoom` and `Map#getMinZoom` methods [#3592](https://github.com/mapbox/mapbox-gl-js/pull/3592)

#### Bugfixes

- Fix several line dash rendering bugs. [#3451](https://github.com/mapbox/mapbox-gl-js/pull/3451)
- Fix intermittent map flicker when using image sources. [#3522](https://github.com/mapbox/mapbox-gl-js/pull/3522)
- Fix incorrect rendering of semitransparent `background` layers. [#3521](https://github.com/mapbox/mapbox-gl-js/pull/3521)
- Fix broken `raster-fade-duration` property. [#3532](https://github.com/mapbox/mapbox-gl-js/pull/3532)
- Fix handling of extrusion heights with negative values (by clamping to `0`). [#3463](https://github.com/mapbox/mapbox-gl-js/pull/3463)
- Fix GeoJSON sources not placing labels/icons correctly after map rotation. [#3366](https://github.com/mapbox/mapbox-gl-js/pull/3366)
- Fix icon/label placement not respecting order for layers with numeric names. [#3404](https://github.com/mapbox/mapbox-gl-js/pull/3404)
- Fix `queryRenderedFeatures` working incorrectly on colliding labels. [#3459](https://github.com/mapbox/mapbox-gl-js/pull/3459)
- Fix a bug where changing extrusion properties at runtime sometimes threw an error. [#3487](https://github.com/mapbox/mapbox-gl-js/pull/3487) [#3468](https://github.com/mapbox/mapbox-gl-js/pull/3468)
- Fix a bug where `map.loaded()` always returned `true` when using raster tile sources. [#3302](https://github.com/mapbox/mapbox-gl-js/pull/3302)
- Fix a bug where moving the map out of bounds sometimes threw `failed to invert matrix` error. [#3518](https://github.com/mapbox/mapbox-gl-js/pull/3518)
- Fixed `queryRenderedFeatures` throwing an error if no parameters provided. [#3542](https://github.com/mapbox/mapbox-gl-js/pull/3542)
- Fixed a bug where using multiple `\n` in a text field resulted in an error. [#3570](https://github.com/mapbox/mapbox-gl-js/pull/3570)

#### Misc

- 🐞 Fix `npm install mapbox-gl` pulling in all `devDependencies`, leading to an extremely slow install. [#3377](https://github.com/mapbox/mapbox-gl-js/pull/3377)
- Switch the codebase to ES6. [#c](https://github.com/mapbox/mapbox-gl-js/pull/3388) [#3408](https://github.com/mapbox/mapbox-gl-js/pull/3408) [#3415](https://github.com/mapbox/mapbox-gl-js/pull/3415) [#3421](https://github.com/mapbox/mapbox-gl-js/pull/3421)
- A lot of internal refactoring to make the codebase simpler and more maintainable.
- Various documentation fixes. [#3440](https://github.com/mapbox/mapbox-gl-js/pull/3440)

## 0.26.0 (October 13 2016)

#### New Features & Improvements

- Add `fill-extrude-height` and `fill-extrude-base` style properties (3d buildings) :cityscape: [#3223](https://github.com/mapbox/mapbox-gl-js/pull/3223)
- Add customizable `colorSpace` interpolation to functions [#3245](https://github.com/mapbox/mapbox-gl-js/pull/3245)
- Add `identity` function type [#3274](https://github.com/mapbox/mapbox-gl-js/pull/3274)
- Add depth testing for symbols with `'pitch-alignment': 'map'` [#3243](https://github.com/mapbox/mapbox-gl-js/pull/3243)
- Add `dataloading` events for styles and sources [#3306](https://github.com/mapbox/mapbox-gl-js/pull/3306)
- Add `Control` suffix to all controls :warning: BREAKING CHANGE :warning: [#3355](https://github.com/mapbox/mapbox-gl-js/pull/3355)
- Calculate style layer `ref`s automatically and get rid of user-specified `ref`s :warning: BREAKING CHANGE :warning: [#3486](https://github.com/mapbox/mapbox-gl-js/pull/3486)

#### Performance Improvements

- Ensure removing style or source releases all tile resources [#3359](https://github.com/mapbox/mapbox-gl-js/pull/3359)

#### Bugfixes

- Fix bug causing an error when `Marker#setLngLat` is called [#3294](https://github.com/mapbox/mapbox-gl-js/pull/3294)
- Fix bug causing incorrect coordinates in `touchend` on Android Chrome [#3319](https://github.com/mapbox/mapbox-gl-js/pull/3319)
- Fix bug causing incorrect popup positioning at top of screen [#3333](https://github.com/mapbox/mapbox-gl-js/pull/3333)
- Restore `tile` property to `data` events fired when a tile is removed [#3328](https://github.com/mapbox/mapbox-gl-js/pull/3328)
- Fix bug causing "Improve this map" link to not preload map location [#3356](https://github.com/mapbox/mapbox-gl-js/pull/3356)

## 0.25.1 (September 30 2016)

#### Bugfixes

- Fix bug causing attribution to not be shown [#3278](https://github.com/mapbox/mapbox-gl-js/pull/3278)
- Fix bug causing exceptions when symbol text has a trailing newline [#3281](https://github.com/mapbox/mapbox-gl-js/pull/3281)

## 0.25.0 (September 29 2016)

#### Breaking Changes

- `Evented#off` now require two arguments; omitting the second argument in order to unbind all listeners for an event
  type is no longer supported, as it could cause unintended unbinding of internal listeners.

#### New Features & Improvements

- Consolidate undocumented data lifecycle events into `data` and `dataloading` events ([#3255](https://github.com/mapbox/mapbox-gl-js/pull/3255))
- Add `auto` value for style spec properties ([#3203](https://github.com/mapbox/mapbox-gl-js/pull/3203))

#### Bugfixes

- Fix bug causing "Map#queryRenderedFeatures" to return no features after map rotation or filter change ([#3233](https://github.com/mapbox/mapbox-gl-js/pull/3233))
- Change webpack build process ([#3235](https://github.com/mapbox/mapbox-gl-js/pull/3235)) :warning: BREAKING CHANGE :warning:
- Improved error messages for `LngLat#convert` ([#3232](https://github.com/mapbox/mapbox-gl-js/pull/3232))
- Fix bug where the `tiles` field is omitted from the `RasterTileSource#serialize` method ([#3259](https://github.com/mapbox/mapbox-gl-js/pull/3259))
- Comply with HTML spec by replacing the `div` within the `Navigation` control `<button>` with a `span` element ([#3268](https://github.com/mapbox/mapbox-gl-js/pull/3268))
- Fix bug causing `Marker` instances to be translated to non-whole pixel coordinates that caused blurriness ([#3270](https://github.com/mapbox/mapbox-gl-js/pull/3270))

#### Performance Improvements

- Avoid unnecessary style validation ([#3224](https://github.com/mapbox/mapbox-gl-js/pull/3224))
- Share a single blob URL between all workers ([#3239](https://github.com/mapbox/mapbox-gl-js/pull/3239))

## 0.24.0 (September 19 2016)

#### New Features & Improvements

- Allow querystrings in `mapbox://` URLs [#3113](https://github.com/mapbox/mapbox-gl-js/issues/3113)
- Allow "drag rotate" interaction to control pitch [#3105](https://github.com/mapbox/mapbox-gl-js/pull/3105)
- Improve performance by decreasing `Worker` script `Blob` size [#3158](https://github.com/mapbox/mapbox-gl-js/pull/3158)
- Improve vector tile performance [#3067](https://github.com/mapbox/mapbox-gl-js/pull/3067)
- Decrease size of distributed library by removing `package.json` [#3174](https://github.com/mapbox/mapbox-gl-js/pull/3174)
- Add support for new lines in `text-field` [#3179](https://github.com/mapbox/mapbox-gl-js/pull/3179)
- Make keyboard navigation smoother [#3190](https://github.com/mapbox/mapbox-gl-js/pull/3190)
- Make mouse wheel zooming smoother [#3189](https://github.com/mapbox/mapbox-gl-js/pull/3189)
- Add better error message when calling `Map#queryRenderedFeatures` on nonexistent layer [#3196](https://github.com/mapbox/mapbox-gl-js/pull/3196)
- Add support for imperial units on `Scale` control [#3160](https://github.com/mapbox/mapbox-gl-js/pull/3160)
- Add map's pitch to URL hash [#3218](https://github.com/mapbox/mapbox-gl-js/pull/3218)

#### Bugfixes

- Fix exception thrown when using box zoom handler [#3078](https://github.com/mapbox/mapbox-gl-js/pull/3078)
- Ensure style filters cannot be mutated by reference [#3093](https://github.com/mapbox/mapbox-gl-js/pull/3093)
- Fix exceptions thrown when opening marker-bound popup by click [#3104](https://github.com/mapbox/mapbox-gl-js/pull/3104)
- Fix bug causing fills with transparent colors and patterns to not render [#3107](https://github.com/mapbox/mapbox-gl-js/issues/3107)
- Fix order of latitudes in `Map#getBounds` [#3081](https://github.com/mapbox/mapbox-gl-js/issues/3081)
- Fix incorrect evaluation of zoom-and-property functions [#2827](https://github.com/mapbox/mapbox-gl-js/issues/2827) [#3155](https://github.com/mapbox/mapbox-gl-js/pull/3155)
- Fix incorrect evaluation of property functions [#2828](https://github.com/mapbox/mapbox-gl-js/issues/2828) [#3155](https://github.com/mapbox/mapbox-gl-js/pull/3155)
- Fix bug causing garbled text rendering when multiple maps are rendered on the page [#3086](https://github.com/mapbox/mapbox-gl-js/issues/3086)
- Fix rendering defects caused by `Map#setFilter` and map rotation on iOS 10 [#3207](https://github.com/mapbox/mapbox-gl-js/pull/3207)
- Fix bug causing image and video sources to disappear when zooming in [#3010](https://github.com/mapbox/mapbox-gl-js/issues/3010)

## 0.23.0 (August 25 2016)

#### New Features & Improvements

- Add support for `line-color` property functions [#2938](https://github.com/mapbox/mapbox-gl-js/pull/2938)
- Add `Scale` control [#2940](https://github.com/mapbox/mapbox-gl-js/pull/2940) [#3042](https://github.com/mapbox/mapbox-gl-js/pull/3042)
- Improve polygon label placement by rendering labels at the pole of inaccessability [#3038](https://github.com/mapbox/mapbox-gl-js/pull/3038)
- Add `Popup` `offset` option [#1962](https://github.com/mapbox/mapbox-gl-js/issues/1962)
- Add `Marker#bindPopup` method [#3056](https://github.com/mapbox/mapbox-gl-js/pull/3056)

#### Performance Improvements

- Improve performance of pages with multiple maps using a shared `WebWorker` pool [#2952](https://github.com/mapbox/mapbox-gl-js/pull/2952)

#### Bugfixes

- Make `LatLngBounds` obey its documented argument order (`southwest`, `northeast`), allowing bounds across the dateline [#2414](https://github.com/mapbox/mapbox-gl-js/pull/2414) :warning: **BREAKING CHANGE** :warning:
- Fix bug causing `fill-opacity` property functions to not render as expected [#3061](https://github.com/mapbox/mapbox-gl-js/pull/3061)

## 0.22.1 (August 18 2016)

#### New Features & Improvements

- Reduce library size by using minified version of style specification [#2998](https://github.com/mapbox/mapbox-gl-js/pull/2998)
- Add a warning when rendering artifacts occur due to too many symbols or glyphs being rendered in a tile [#2966](https://github.com/mapbox/mapbox-gl-js/pull/2966)

#### Bugfixes

- Fix bug causing exception to be thrown by `Map#querySourceFeatures` [#3022](https://github.com/mapbox/mapbox-gl-js/pull/3022)
- Fix bug causing `Map#loaded` to return true while there are outstanding tile updates [#2847](https://github.com/mapbox/mapbox-gl-js/pull/2847)

## 0.22.0 (August 11 2016)

#### Breaking Changes

- The `GeoJSONSource`, `VideoSource`, `ImageSource` constructors are now private. Please use `map.addSource({...})` to create sources and `map.getSource(...).setData(...)` to update GeoJSON sources. [#2667](https://github.com/mapbox/mapbox-gl-js/pull/2667)
- `Map#onError` has been removed. You may catch errors by listening for the `error` event. If no listeners are bound to `error`, error messages will be printed to the console. [#2852](https://github.com/mapbox/mapbox-gl-js/pull/2852)

#### New Features & Improvements

- Increase max glyph atlas size to accommodate alphabets with large numbers of characters [#2930](https://github.com/mapbox/mapbox-gl-js/pull/2930)
- Add support for filtering features on GeoJSON / vector tile `$id` [#2888](https://github.com/mapbox/mapbox-gl-js/pull/2888)
- Update geolocate icon [#2973](https://github.com/mapbox/mapbox-gl-js/pull/2973)
- Add a `close` event to `Popup`s [#2953](https://github.com/mapbox/mapbox-gl-js/pull/2953)
- Add a `offset` option to `Marker` [#2885](https://github.com/mapbox/mapbox-gl-js/pull/2885)
- Print `error` events without any listeners to the console [#2852](https://github.com/mapbox/mapbox-gl-js/pull/2852)
- Refactored `Source` interface to prepare for custom source types [#2667](https://github.com/mapbox/mapbox-gl-js/pull/2667)

#### Bugfixes

- Fix opacity property-functions for fill layers [#2971](https://github.com/mapbox/mapbox-gl-js/pull/2971)
- Fix `DataCloneError` in Firefox and IE11 [#2559](https://github.com/mapbox/mapbox-gl-js/pull/2559)
- Fix bug preventing camera animations from being triggered in `moveend` listeners [#2944](https://github.com/mapbox/mapbox-gl-js/pull/2944)
- Fix bug preventing `fill-outline-color` from being unset [#2964](https://github.com/mapbox/mapbox-gl-js/pull/2964)
- Fix webpack support [#2887](https://github.com/mapbox/mapbox-gl-js/pull/2887)
- Prevent buttons in controls from acting like form submit buttons [#2935](https://github.com/mapbox/mapbox-gl-js/pull/2935)
- Fix bug preventing map interactions near two controls in the same corner [#2932](https://github.com/mapbox/mapbox-gl-js/pull/2932)
- Fix crash resulting for large style batch queue [#2926](https://github.com/mapbox/mapbox-gl-js/issues/2926)

## 0.21.0 (July 13 2016)

#### Breaking Changes

- GeoJSON polygon inner rings are now rewound for compliance with the [v2 vector tile](https://github.com/mapbox/vector-tile-spec/blob/master/2.1/README.md#4344-polygon-geometry-type). This may affect some uses of `line-offset`, reversing the direction of the offset. [#2889](https://github.com/mapbox/mapbox-gl-js/issues/2889)

#### New Features & Improvements

- Add `text-pitch-alignment` style property [#2668](https://github.com/mapbox/mapbox-gl-js/pull/2668)
- Allow query parameters on `mapbox://` URLs [#2702](https://github.com/mapbox/mapbox-gl-js/pull/2702)
- Add `icon-text-fit` and `icon-text-fit-padding` style properties [#2720](https://github.com/mapbox/mapbox-gl-js/pull/2720)
- Enable property functions for `icon-rotate` [#2738](https://github.com/mapbox/mapbox-gl-js/pull/2738)
- Enable property functions for `fill-opacity` [#2733](https://github.com/mapbox/mapbox-gl-js/pull/2733)
- Fire `Map#mouseout` events [#2777](https://github.com/mapbox/mapbox-gl-js/pull/2777)
- Allow query parameters on all sprite URLs [#2772](https://github.com/mapbox/mapbox-gl-js/pull/2772)
- Increase sprite atlas size to 1024px square, allowing more and larger sprites [#2802](https://github.com/mapbox/mapbox-gl-js/pull/2802)
- Add `Marker` class [#2725](https://github.com/mapbox/mapbox-gl-js/pull/2725) [#2810](https://github.com/mapbox/mapbox-gl-js/pull/2810)
- Add `{quadkey}` URL parameter [#2805](https://github.com/mapbox/mapbox-gl-js/pull/2805)
- Add `circle-pitch-scale` style property [#2821](https://github.com/mapbox/mapbox-gl-js/pull/2821)

#### Bugfixes

- Fix rendering of layers with large numbers of features [#2794](https://github.com/mapbox/mapbox-gl-js/pull/2794)
- Fix exceptions thrown during drag-rotate interactions [#2840](https://github.com/mapbox/mapbox-gl-js/pull/2840)
- Fix error when adding and removing a layer within the same update cycle [#2845](https://github.com/mapbox/mapbox-gl-js/pull/2845)
- Fix false "Geometry exceeds allowed extent" warnings [#2568](https://github.com/mapbox/mapbox-gl-js/issues/2568)
- Fix `Map#loaded` returning true while there are outstanding tile updates [#2847](https://github.com/mapbox/mapbox-gl-js/pull/2847)
- Fix style validation error thrown while removing a filter [#2847](https://github.com/mapbox/mapbox-gl-js/pull/2847)
- Fix event data object not being passed for double click events [#2814](https://github.com/mapbox/mapbox-gl-js/pull/2814)
- Fix multipolygons disappearing from map at certain zoom levels [#2704](https://github.com/mapbox/mapbox-gl-js/issues/2704)
- Fix exceptions caused by `queryRenderedFeatures` in Safari and Firefox [#2822](https://github.com/mapbox/mapbox-gl-js/pull/2822)
- Fix `mapboxgl#supported()` returning `true` in old versions of IE11 [mapbox/mapbox-gl-supported#1](https://github.com/mapbox/mapbox-gl-supported/issues/1)

## 0.20.1 (June 21 2016)

#### Bugfixes

- Fixed exception thrown when changing `*-translate` properties via `setPaintProperty` ([#2762](https://github.com/mapbox/mapbox-gl-js/issues/2762))

## 0.20.0 (June 10 2016)

#### New Features & Improvements

- Add limited WMS support [#2612](https://github.com/mapbox/mapbox-gl-js/pull/2612)
- Add `workerCount` constructor option [#2666](https://github.com/mapbox/mapbox-gl-js/pull/2666)
- Improve performance of `locationPoint` and `pointLocation` [#2690](https://github.com/mapbox/mapbox-gl-js/pull/2690)
- Remove "Not using VertexArrayObject extension" warning messages [#2707](https://github.com/mapbox/mapbox-gl-js/pull/2707)
- Add `version` property to mapboxgl [#2660](https://github.com/mapbox/mapbox-gl-js/pull/2660)
- Support property functions in `circle-opacity` and `circle-blur` [#2693](https://github.com/mapbox/mapbox-gl-js/pull/2693)

#### Bugfixes

- Fix exception thrown by "drag rotate" handler [#2680](https://github.com/mapbox/mapbox-gl-js/issues/2680)
- Return an empty array instead of an empty object from `queryRenderedFeatures` [#2694](https://github.com/mapbox/mapbox-gl-js/pull/2694)
- Fix bug causing map to not render in IE

## 0.19.1 (June 2 2016)

#### Bugfixes

- Fix rendering of polygons with more than 35k vertices [#2657](https://github.com/mapbox/mapbox-gl-js/issues/2657)

## 0.19.0 (May 31 2016)

#### New Features & Improvements

- Allow use of special characters in property field names [#2547](https://github.com/mapbox/mapbox-gl-js/pull/2547)
- Improve rendering speeds on fill layers [#1606](https://github.com/mapbox/mapbox-gl-js/pull/1606)
- Add data driven styling support for `fill-color` and `fill-outline-color` [#2629](https://github.com/mapbox/mapbox-gl-js/pull/2629)
- Add `has` and `!has` filter operators [mapbox/feature-filter#15](https://github.com/mapbox/feature-filter/pull/15)
- Improve keyboard handlers with held-down keys [#2530](https://github.com/mapbox/mapbox-gl-js/pull/2530)
- Support 'tms' tile scheme [#2565](https://github.com/mapbox/mapbox-gl-js/pull/2565)
- Add `trackResize` option to `Map` [#2591](https://github.com/mapbox/mapbox-gl-js/pull/2591)

#### Bugfixes

- Scale circles when map is displayed at a pitch [#2541](https://github.com/mapbox/mapbox-gl-js/issues/2541)
- Fix background pattern rendering bug [#2557](https://github.com/mapbox/mapbox-gl-js/pull/2557)
- Fix bug that prevented removal of a `fill-pattern` from a fill layer [#2534](https://github.com/mapbox/mapbox-gl-js/issues/2534)
- Fix `line-pattern` and `fill-pattern`rendering [#2596](https://github.com/mapbox/mapbox-gl-js/pull/2596)
- Fix some platform specific rendering bugs [#2553](https://github.com/mapbox/mapbox-gl-js/pull/2553)
- Return empty object from `queryRenderedFeatures` before the map is loaded [#2621](https://github.com/mapbox/mapbox-gl-js/pull/2621)
- Fix "there is no texture bound to the unit 1" warnings [#2509](https://github.com/mapbox/mapbox-gl-js/pull/2509)
- Allow transitioned values to be unset [#2561](https://github.com/mapbox/mapbox-gl-js/pull/2561)

## 0.18.0 (April 13 2016)

#### New Features & Improvements

- Implement zoom-and-property functions for `circle-color` and `circle-size` [#2454](https://github.com/mapbox/mapbox-gl-js/pull/2454)
- Dedupe attributions that are substrings of others [#2453](https://github.com/mapbox/mapbox-gl-js/pull/2453)
- Misc performance improvements [#2483](https://github.com/mapbox/mapbox-gl-js/pull/2483) [#2488](https://github.com/mapbox/mapbox-gl-js/pull/2488)

#### Bugfixes

- Fix errors when unsetting and resetting a style property [#2464](https://github.com/mapbox/mapbox-gl-js/pull/2464)
- Fix errors when updating paint properties while using classes [#2496](https://github.com/mapbox/mapbox-gl-js/pull/2496)
- Fix errors caused by race condition in unserializeBuckets [#2497](https://github.com/mapbox/mapbox-gl-js/pull/2497)
- Fix overzoomed tiles in wrapped worlds [#2482](https://github.com/mapbox/mapbox-gl-js/issues/2482)
- Fix errors caused by mutating a filter object after calling `Map#setFilter` [#2495](https://github.com/mapbox/mapbox-gl-js/pull/2495)

## 0.17.0 (April 13 2016)

#### Breaking Changes

- Remove `map.batch` in favor of automatically batching style mutations (i.e. calls to `Map#setLayoutProperty`, `Map#setPaintProperty`, `Map#setFilter`, `Map#setClasses`, etc.) and applying them once per frame, significantly improving performance when updating the style frequently [#2355](https://github.com/mapbox/mapbox-gl-js/pull/2355) [#2380](https://github.com/mapbox/mapbox-gl-js/pull/2380)
- Remove `util.throttle` [#2345](https://github.com/mapbox/mapbox-gl-js/issues/2345)

#### New Features & Improvements

- Improve performance of all style mutation methods by only recalculating affected properties [#2339](https://github.com/mapbox/mapbox-gl-js/issues/2339)
- Improve fading of labels and icons [#2376](https://github.com/mapbox/mapbox-gl-js/pull/2376)
- Improve rendering performance by reducing work done on the main thread [#2394](https://github.com/mapbox/mapbox-gl-js/pull/2394)
- Validate filters passed to `Map#queryRenderedFeatures` and `Map#querySourceFeatures` [#2349](https://github.com/mapbox/mapbox-gl-js/issues/2349)
- Display a warning if a vector tile's geometry extent is larger than supported [#2383](https://github.com/mapbox/mapbox-gl-js/pull/2383)
- Implement property functions (i.e. data-driven styling) for `circle-color` and `circle-size` [#1932](https://github.com/mapbox/mapbox-gl-js/pull/1932)
- Add `Popup#setDOMContent` method [#2436](https://github.com/mapbox/mapbox-gl-js/pull/2436)

#### Bugfixes

- Fix a performance regression caused by using 1 `WebWorker` instead of `# cpus - 1` `WebWorker`s, slowing down tile loading times [#2408](https://github.com/mapbox/mapbox-gl-js/pull/2408)
- Fix a bug in which `Map#queryRenderedFeatures` would sometimes return features that had been removed [#2353](https://github.com/mapbox/mapbox-gl-js/issues/2353)
- Fix `clusterMaxZoom` option on `GeoJSONSource` not working as expected [#2374](https://github.com/mapbox/mapbox-gl-js/issues/2374)
- Fix anti-aliased rendering for pattern fills [#2372](https://github.com/mapbox/mapbox-gl-js/issues/2372)
- Fix exception caused by calling `Map#queryRenderedFeatures` or `Map#querySourceFeatures` with no arguments
- Fix exception caused by calling `Map#setLayoutProperty` for `text-field` or `icon-image` [#2407](https://github.com/mapbox/mapbox-gl-js/issues/2407)

## 0.16.0 (March 24 2016)

#### Breaking Changes

- Replace `Map#featuresAt` and `Map#featuresIn` with `Map#queryRenderedFeatures` and `map.querySourceFeatures` ([#2224](https://github.com/mapbox/mapbox-gl-js/pull/2224))
  - Replace `featuresAt` and `featuresIn` with `queryRenderedFeatures`
  - Make `queryRenderedFeatures` synchronous, remove the callback and use the return value.
  - Rename `layer` parameter to `layers` and make it an array of layer names.
  - Remove the `radius` parameter. `radius` was used with `featuresAt` to account for style properties like `line-width` and `circle-radius`. `queryRenderedFeatures` accounts for these style properties. If you need to query a larger area, use a bounding box query instead of a point query.
  - Remove the `includeGeometry` parameter because `queryRenderedFeatures` always includes geometries.
- `Map#debug` is renamed to `Map#showTileBoundaries` ([#2284](https://github.com/mapbox/mapbox-gl-js/pull/2284))
- `Map#collisionDebug` is renamed to `Map#showCollisionBoxes` ([#2284](https://github.com/mapbox/mapbox-gl-js/pull/2284))

#### New Features & Improvements

- Improve overall rendering performance. ([#2221](https://github.com/mapbox/mapbox-gl-js/pull/2221))
- Improve performance of `GeoJSONSource#setData`. ([#2222](https://github.com/mapbox/mapbox-gl-js/pull/2222))
- Add `Map#setMaxBounds` method ([#2234](https://github.com/mapbox/mapbox-gl-js/pull/2234))
- Add `isActive` and `isEnabled` methods to interaction handlers ([#2238](https://github.com/mapbox/mapbox-gl-js/pull/2238))
- Add `Map#setZoomBounds` method ([#2243](https://github.com/mapbox/mapbox-gl-js/pull/2243))
- Add touch events ([#2195](https://github.com/mapbox/mapbox-gl-js/issues/2195))
- Add `map.queryRenderedFeatures` to query the styled and rendered representations of features ([#2224](https://github.com/mapbox/mapbox-gl-js/pull/2224))
- Add `map.querySourceFeatures` to get features directly from vector tiles, independent of the style ([#2224](https://github.com/mapbox/mapbox-gl-js/pull/2224))
- Add `mapboxgl.Geolocate` control ([#1939](https://github.com/mapbox/mapbox-gl-js/issues/1939))
- Make background patterns render seamlessly across tile boundaries ([#2305](https://github.com/mapbox/mapbox-gl-js/pull/2305))

#### Bugfixes

- Fix calls to `setFilter`, `setLayoutProperty`, and `setLayerZoomRange` on ref children ([#2228](https://github.com/mapbox/mapbox-gl-js/issues/2228))
- Fix `undefined` bucket errors after `setFilter` calls ([#2244](https://github.com/mapbox/mapbox-gl-js/issues/2244))
- Fix bugs causing hidden symbols to be rendered ([#2246](https://github.com/mapbox/mapbox-gl-js/pull/2246), [#2276](https://github.com/mapbox/mapbox-gl-js/pull/2276))
- Fix raster flickering ([#2236](https://github.com/mapbox/mapbox-gl-js/issues/2236))
- Fix `queryRenderedFeatures` precision at high zoom levels ([#2292](https://github.com/mapbox/mapbox-gl-js/pull/2292))
- Fix holes in GeoJSON data caused by unexpected winding order ([#2285](https://github.com/mapbox/mapbox-gl-js/pull/2285))
- Fix bug causing deleted features to be returned by `queryRenderedFeatures` ([#2306](https://github.com/mapbox/mapbox-gl-js/pull/2306))
- Fix bug causing unexpected fill patterns to be rendered ([#2307](https://github.com/mapbox/mapbox-gl-js/pull/2307))
- Fix popup location with preceding sibling elements ([#2311](https://github.com/mapbox/mapbox-gl-js/pull/2311))
- Fix polygon anti-aliasing ([#2319](https://github.com/mapbox/mapbox-gl-js/pull/2319))
- Fix slivers between non-adjacent polygons ([#2319](https://github.com/mapbox/mapbox-gl-js/pull/2319))
- Fix keyboard shortcuts causing page to scroll ([#2312](https://github.com/mapbox/mapbox-gl-js/pull/2312))

## 0.15.0 (March 1 2016)

#### New Features & Improvements

- Add `ImageSource#setCoordinates` and `VideoSource#setCoordinates` ([#2184](https://github.com/mapbox/mapbox-gl-js/pull/2184))

#### Bugfixes

- Fix flickering on raster layers ([#2211](https://github.com/mapbox/mapbox-gl-js/pull/2211))
- Fix browser hang when zooming quickly on raster layers ([#2211](https://github.com/mapbox/mapbox-gl-js/pull/2211))

## 0.14.3 (Feb 25 2016)

#### New Features & Improvements

- Improve responsiveness of zooming out by using cached parent tiles ([#2168](https://github.com/mapbox/mapbox-gl-js/pull/2168))
- Improve contextual clues on style API validation ([#2170](https://github.com/mapbox/mapbox-gl-js/issues/2170))
- Improve performance of methods including `setData` ([#2174](https://github.com/mapbox/mapbox-gl-js/pull/2174))

#### Bugfixes

- Fix incorrectly sized line dashes ([#2099](https://github.com/mapbox/mapbox-gl-js/issues/2099))
- Fix bug in which `in` feature filter drops features ([#2166](https://github.com/mapbox/mapbox-gl-js/pull/2166))
- Fix bug preventing `Map#load` from firing when tile "Not Found" errors occurred ([#2176](https://github.com/mapbox/mapbox-gl-js/pull/2176))
- Fix rendering artifacts on mobile GPUs ([#2117](https://github.com/mapbox/mapbox-gl-js/pull/2117))

## 0.14.2 (Feb 19 2016)

#### Bugfixes

- Look for loaded parent tiles in cache
- Set tile cache size based on viewport size ([#2137](https://github.com/mapbox/mapbox-gl-js/issues/2137))
- Fix tile render order for layer-by-layer
- Remove source update throttling ([#2139](https://github.com/mapbox/mapbox-gl-js/issues/2139))
- Make panning while zooming more linear ([#2070](https://github.com/mapbox/mapbox-gl-js/issues/2070))
- Round points created during bucket creation ([#2067](https://github.com/mapbox/mapbox-gl-js/issues/2067))
- Correct bounds for a rotated or tilted map ([#1842](https://github.com/mapbox/mapbox-gl-js/issues/1842))
- Fix overscaled featuresAt ([#2103](https://github.com/mapbox/mapbox-gl-js/issues/2103))
- Allow using `tileSize: 512` as a switch to trade retina support for 512px raster tiles
- Fix the serialization of paint classes ([#2107](https://github.com/mapbox/mapbox-gl-js/issues/2107))
- Fixed bug where unsetting style properties could mutate the value of other style properties ([#2105](https://github.com/mapbox/mapbox-gl-js/pull/2105))
- Less slanted dashed lines near sharp corners ([#967](https://github.com/mapbox/mapbox-gl-js/issues/967))
- Fire map#load if no initial style is set ([#2042](https://github.com/mapbox/mapbox-gl-js/issues/2042))

## 0.14.1 (Feb 10 2016)

#### Bugfixes

- Fix incorrectly rotated symbols along lines near tile boundaries ([#2062](https://github.com/mapbox/mapbox-gl-js/issues/2062))
- Fix broken rendering when a fill layer follows certain symbol layers ([#2092](https://github.com/mapbox/mapbox-gl-js/issues/2092))

## 0.14.0 (Feb 8 2016)

#### Breaking Changes

- Switch `GeoJSONSource` clustering options from being measured in extent-units to pixels ([#2026](https://github.com/mapbox/mapbox-gl-js/pull/2026))

#### New Features & Improvements

- Improved error message for invalid colors ([#2006](https://github.com/mapbox/mapbox-gl-js/pull/2006))
- Added support for tiles with variable extents ([#2010](https://github.com/mapbox/mapbox-gl-js/pull/2010))
- Improved `filter` performance and maximum size ([#2024](https://github.com/mapbox/mapbox-gl-js/issues/2024))
- Changed circle rendering such that all geometry nodes are drawn, not just the geometry's outer ring ([#2027](https://github.com/mapbox/mapbox-gl-js/pull/2027))
- Added `Map#getStyle` method ([#1982](https://github.com/mapbox/mapbox-gl-js/issues/1982))

#### Bugfixes

- Fixed bug causing WebGL contexts to be "used up" by calling `mapboxgl.supported()` ([#2018](https://github.com/mapbox/mapbox-gl-js/issues/2018))
- Fixed non-deterministic symbol z-order sorting ([#2023](https://github.com/mapbox/mapbox-gl-js/pull/2023))
- Fixed garbled labels while zooming ([#2012](https://github.com/mapbox/mapbox-gl-js/issues/2012))
- Fixed icon jumping when touching trackpad with two fingers ([#1990](https://github.com/mapbox/mapbox-gl-js/pull/1990))
- Fixed overzoomed collision debug labels ([#2033](https://github.com/mapbox/mapbox-gl-js/issues/2033))
- Fixed dashes sliding along their line during zooming ([#2039](https://github.com/mapbox/mapbox-gl-js/issues/2039))
- Fixed overscaled `minzoom` setting for GeoJSON sources ([#1651](https://github.com/mapbox/mapbox-gl-js/issues/1651))
- Fixed overly-strict function validation for duplicate stops ([#2075](https://github.com/mapbox/mapbox-gl-js/pull/2075))
- Fixed crash due to `performance.now` not being present on some browsers ([#2056](https://github.com/mapbox/mapbox-gl-js/issues/2056))
- Fixed the unsetting of paint properties ([#2037](https://github.com/mapbox/mapbox-gl-js/issues/2037))
- Fixed bug causing multiple interaction handler event listeners to be attached ([#2069](https://github.com/mapbox/mapbox-gl-js/issues/2069))
- Fixed bug causing only a single debug box to be drawn ([#2034](https://github.com/mapbox/mapbox-gl-js/issues/2034))

## 0.13.1 (Jan 27 2016)

#### Bugfixes

- Fixed broken npm package due to outdated bundled modules

## 0.13.0 (Jan 27 2016)

#### Bugfixes

- Fixed easeTo pan, zoom, and rotate when initial rotation != 0 ([#1950](https://github.com/mapbox/mapbox-gl-js/pull/1950))
- Fixed rendering of tiles with an extent != 4096 ([#1952](https://github.com/mapbox/mapbox-gl-js/issues/1952))
- Fixed missing icon collision boxes ([#1978](https://github.com/mapbox/mapbox-gl-js/issues/1978))
- Fixed null `Tile#buffers` errors ([#1987](https://github.com/mapbox/mapbox-gl-js/pull/1987))

#### New Features & Improvements

- Added `symbol-avoid-edges` style property ([#1951](https://github.com/mapbox/mapbox-gl-js/pull/1951))
- Improved `symbol-max-angle` check algorithm ([#1959](https://github.com/mapbox/mapbox-gl-js/pull/1959))
- Added marker clustering! ([#1931](https://github.com/mapbox/mapbox-gl-js/pull/1931))
- Added zoomstart, zoom, and zoomend events ([#1958](https://github.com/mapbox/mapbox-gl-js/issues/1958))
- Disabled drag on mousedown when using boxzoom ([#1907](https://github.com/mapbox/mapbox-gl-js/issues/1907))

## 0.12.4 (Jan 19 2016)

#### Bugfixes

- Fix elementGroups null value errors ([#1933](https://github.com/mapbox/mapbox-gl-js/issues/1933))
- Fix some glyph atlas overflow cases ([#1923](https://github.com/mapbox/mapbox-gl-js/pull/1923))

## 0.12.3 (Jan 14 2016)

#### API Improvements

- Support inline attribution options in map options ([#1865](https://github.com/mapbox/mapbox-gl-js/issues/1865))
- Improve flyTo options ([#1854](https://github.com/mapbox/mapbox-gl-js/issues/1854), [#1429](https://github.com/mapbox/mapbox-gl-js/issues/1429))

#### Bugfixes

- Fix flickering with overscaled tiles ([#1921](https://github.com/mapbox/mapbox-gl-js/issues/1921))
- Remove Node.remove calls for IE browser compatibility ([#1900](https://github.com/mapbox/mapbox-gl-js/issues/1900))
- Match patterns at tile boundaries ([#1908](https://github.com/mapbox/mapbox-gl-js/pull/1908))
- Fix Tile#positionAt, fix query tests ([#1899](https://github.com/mapbox/mapbox-gl-js/issues/1899))
- Fix flickering on streets ([#1875](https://github.com/mapbox/mapbox-gl-js/issues/1875))
- Fix text-max-angle property ([#1870](https://github.com/mapbox/mapbox-gl-js/issues/1870))
- Fix overscaled line patterns ([#1856](https://github.com/mapbox/mapbox-gl-js/issues/1856))
- Fix patterns and icons for mismatched pixelRatios ([#1851](https://github.com/mapbox/mapbox-gl-js/issues/1851))
- Fix missing labels when text size 0 at max zoom ([#1809](https://github.com/mapbox/mapbox-gl-js/issues/1809))
- Use linear interp when pixel ratios don't match ([#1601](https://github.com/mapbox/mapbox-gl-js/issues/1601))
- Fix blank areas, flickering in raster layers ([#1876](https://github.com/mapbox/mapbox-gl-js/issues/1876), [#675](https://github.com/mapbox/mapbox-gl-js/issues/675))
- Fix labels slipping/cropping at tile bounds ([#757](https://github.com/mapbox/mapbox-gl-js/issues/757))

#### UX Improvements

- Improve touch handler perceived performance ([#1844](https://github.com/mapbox/mapbox-gl-js/issues/1844))

## 0.12.2 (Dec 22 2015)

#### API Improvements

- Support LngLat.convert([w, s, e, n]) ([#1812](https://github.com/mapbox/mapbox-gl-js/issues/1812))
- Invalid GeoJSON is now handled better

#### Bugfixes

- Fixed `Popup#addTo` when the popup is already open ([#1811](https://github.com/mapbox/mapbox-gl-js/issues/1811))
- Fixed warping when rotating / zooming really fast
- `Map#flyTo` now flies across the antimeridan if shorter ([#1853](https://github.com/mapbox/mapbox-gl-js/issues/1853))

## 0.12.1 (Dec 8 2015)

#### Breaking changes

- Reversed the direction of `line-offset` ([#1808](https://github.com/mapbox/mapbox-gl-js/pull/1808))
- Renamed `Pinch` interaction handler to `TouchZoomRotate` ([#1777](https://github.com/mapbox/mapbox-gl-js/pull/1777))
- Made `Map#update` and `Map#render` private methods ([#1798](https://github.com/mapbox/mapbox-gl-js/pull/1798))
- Made `Map#remove` remove created DOM elements ([#1789](https://github.com/mapbox/mapbox-gl-js/issues/1789))

#### API Improvements

- Added an method to disable touch rotation ([#1777](https://github.com/mapbox/mapbox-gl-js/pull/1777))
- Added a `position` option for `Attribution` ([#1689](https://github.com/mapbox/mapbox-gl-js/issues/1689))

#### Bugfixes

- Ensure tile loading errors are properly reported ([#1799](https://github.com/mapbox/mapbox-gl-js/pull/1799))
- Ensure re-adding a previously removed pop-up works ([#1477](https://github.com/mapbox/mapbox-gl-js/issues/1477))

#### UX Improvements

- Don't round zoom level during double-click interaction ([#1640](https://github.com/mapbox/mapbox-gl-js/issues/1640))

## 0.12.0 (Dec 2 2015)

#### API Improvements

- Added `line-offset` style property ([#1778](https://github.com/mapbox/mapbox-gl-js/issues/1778))

## 0.11.5 (Dec 1 2015)

#### Bugfixes

- Fixed unstable symbol layer render order when adding / removing layers ([#1558](https://github.com/mapbox/mapbox-gl-js/issues/1558))
- Fire map loaded event even if raster tiles have errors
- Fix panning animation during easeTo with zoom change
- Fix pitching animation during flyTo
- Fix pitching animation during easeTo
- Prevent rotation from firing `mouseend` events ([#1104](https://github.com/mapbox/mapbox-gl-js/issues/1104))

#### API Improvements

- Fire `mousedown` and `mouseup` events ([#1411](https://github.com/mapbox/mapbox-gl-js/issues/1411))
- Fire `movestart` and `moveend` when panning ([#1658](https://github.com/mapbox/mapbox-gl-js/issues/1658))
- Added drag events ([#1442](https://github.com/mapbox/mapbox-gl-js/issues/1442))
- Request webp images for mapbox:// raster tiles in chrome ([#1725](https://github.com/mapbox/mapbox-gl-js/issues/1725))

#### UX Improvements

- Added inertia to map rotation ([#620](https://github.com/mapbox/mapbox-gl-js/issues/620))

## 0.11.4 (Nov 16 2015)

#### Bugfixes

- Fix alpha blending of alpha layers ([#1684](https://github.com/mapbox/mapbox-gl-js/issues/1684))

## 0.11.3 (Nov 10 2015)

#### Bugfixes

- Fix GeoJSON rendering and performance ([#1685](https://github.com/mapbox/mapbox-gl-js/pull/1685))

#### UX Improvements

- Use SVG assets for UI controls ([#1657](https://github.com/mapbox/mapbox-gl-js/pull/1657))
- Zoom out with shift + dblclick ([#1666](https://github.com/mapbox/mapbox-gl-js/issues/1666))

## 0.11.2 (Oct 29 2015)

- Misc performance improvements

#### Bugfixes

- Fix sprites on systems with non-integer `devicePixelRatio`s ([#1029](https://github.com/mapbox/mapbox-gl-js/issues/1029) [#1475](https://github.com/mapbox/mapbox-gl-js/issues/1475) [#1476](https://github.com/mapbox/mapbox-gl-js/issues/1476))
- Fix layer minZoom being ignored if not less than source maxZoom
- Fix symbol placement at the start of a line ([#1461](https://github.com/mapbox/mapbox-gl-js/issues/1461))
- Fix `raster-opacity` on non-tile sources ([#1270](https://github.com/mapbox/mapbox-gl-js/issues/1270))
- Ignore boxzoom on shift-click ([#1655](https://github.com/mapbox/mapbox-gl-js/issues/1655))

#### UX Improvements

- Enable line breaks on common punctuation ([#1115](https://github.com/mapbox/mapbox-gl-js/issues/1115))

#### API Improvements

- Add toString and toArray methods to LngLat, LngLatBounds ([#1571](https://github.com/mapbox/mapbox-gl-js/issues/1571))
- Add `Transform#resize` method
- Add `Map#getLayer` method ([#1183](https://github.com/mapbox/mapbox-gl-js/issues/1183))
- Add `Transform#unmodified` property ([#1452](https://github.com/mapbox/mapbox-gl-js/issues/1452))
- Propagate WebGL context events ([#1612](https://github.com/mapbox/mapbox-gl-js/pull/1612))

## 0.11.1 (Sep 30 2015)

#### Bugfixes

- Add statistics and checkboxes to debug page
- Fix `Map#featuresAt` for non-4096 vector sources ([#1529](https://github.com/mapbox/mapbox-gl-js/issues/1529))
- Don't fire `mousemove` on drag-pan
- Fix maxBounds constrains ([#1539](https://github.com/mapbox/mapbox-gl-js/issues/1539))
- Fix maxBounds infinite loop ([#1538](https://github.com/mapbox/mapbox-gl-js/issues/1538))
- Fix memory leak in worker
- Assert valid `TileCoord`, fix wrap calculation in `TileCoord#cover` ([#1483](https://github.com/mapbox/mapbox-gl-js/issues/1483))
- Abort raster tile load if not in viewport ([#1490](https://github.com/mapbox/mapbox-gl-js/issues/1490))

#### API Improvements

- Add `Map` event listeners for `mouseup`, `contextmenu` (right click) ([#1532](https://github.com/mapbox/mapbox-gl-js/issues/1532))

## 0.11.0 (Sep 11 2015)

#### API Improvements

- Add `Map#featuresIn`: a bounding-box feature query
- Emit stylesheet validation errors ([#1436](https://github.com/mapbox/mapbox-gl-js/issues/1436))

#### UX Improvements

- Handle v8 style `center`, `zoom`, `bearing`, `pitch` ([#1452](https://github.com/mapbox/mapbox-gl-js/issues/1452))
- Improve circle type styling ([#1446](https://github.com/mapbox/mapbox-gl-js/issues/1446))
- Improve dashed and patterned line antialiasing

#### Bugfixes

- Load images in a way that respects Cache-Control headers
- Filter for rtree matches to those crossing bbox
- Log errors by default ([#1463](https://github.com/mapbox/mapbox-gl-js/issues/1463))
- Fixed modification of `text-size` via `setLayoutProperty` ([#1451](https://github.com/mapbox/mapbox-gl-js/issues/1451))
- Throw on lat > 90 || < -90. ([#1443](https://github.com/mapbox/mapbox-gl-js/issues/1443))
- Fix circle clipping bug ([#1457](https://github.com/mapbox/mapbox-gl-js/issues/1457))

## 0.10.0 (Aug 21 2015)

#### Breaking changes

- Switched to [longitude, latitude] coordinate order, matching GeoJSON. We anticipate that mapbox-gl-js will be widely used
  with GeoJSON, and in the long term having a coordinate order that is consistent with GeoJSON will lead to less confusion
  and impedance mismatch than will a [latitude, longitude] order.

  The following APIs were renamed:

  - `LatLng` was renamed to `LngLat`
  - `LatLngBounds` was renamed to `LngLatBounds`
  - `Popup#setLatLng` was renamed to `Popup#setLngLat`
  - `Popup#getLatLng` was renamed to `Popup#getLngLat`
  - The `latLng` property of Map events was renamed `lngLat`

  The following APIs now expect array coordinates in [longitude, latitude] order:

  - `LngLat.convert`
  - `LngLatBounds.convert`
  - `Popup#setLngLat`
  - The `center` and `maxBounds` options of the `Map` constructor
  - The arguments to `Map#setCenter`, `Map#fitBounds`, `Map#panTo`, and `Map#project`
  - The `center` option of `Map#jumpTo`, `Map#easeTo`, and `Map#flyTo`
  - The `around` option of `Map#zoomTo`, `Map#rotateTo`, and `Map#easeTo`
  - The `coordinates` properties of video and image sources

- Updated to mapbox-gl-style-spec v8.0.0 ([Changelog](https://github.com/mapbox/mapbox-gl-style-spec/blob/v8.0.0/CHANGELOG.md)). Styles are
  now expected to be version 8. You can use the [gl-style-migrate](https://github.com/mapbox/mapbox-gl-style-lint#migrations)
  utility to update existing styles.

- The format for `mapbox://` style and glyphs URLs has changed. For style URLs, you should now use the format
  `mapbox://styles/:username/:style`. The `:style` portion of the URL no longer contains a username. For font URLs, you
  should now use the format `mapbox://fonts/:username/{fontstack}/{range}.pbf`.
- Mapbox default styles are now hosted via the Styles API rather than www.mapbox.com. You can make use of the Styles API
  with a `mapbox://` style URL pointing to a v8 style, e.g. `mapbox://styles/mapbox/streets-v8`.
- The v8 satellite style (`mapbox://styles/mapbox/satellite-v8`) is now a plain satellite style, and not longer supports labels
  or contour lines via classes. For a labeled satellite style, use `mapbox://styles/mapbox/satellite-hybrid`.

- Removed `mbgl.config.HTTP_URL` and `mbgl.config.FORCE_HTTPS`; https is always used when connecting to the Mapbox API.
- Renamed `mbgl.config.HTTPS_URL` to `mbgl.config.API_URL`.

#### Bugfixes

- Don't draw halo when halo-width is 0 ([#1381](https://github.com/mapbox/mapbox-gl-js/issues/1381))
- Reverted shader changes that degraded performance on IE

#### API Improvements

- You can now unset layout and paint properties via the `setLayoutProperty` and `setPaintProperty` APIs
  by passing `undefined` as a property value.
- The `layer` option of `featuresAt` now supports an array of layers.

## 0.9.0 (Jul 29 2015)

- `glyphs` URL now normalizes without the `/v4/` prefix for `mapbox://` urls. Legacy behavior for `mapbox://fontstacks` is still maintained ([#1385](https://github.com/mapbox/mapbox-gl-js/issues/1385))
- Expose `geojson-vt` options for GeoJSON sources ([#1271](https://github.com/mapbox/mapbox-gl-js/issues/1271))
- bearing snaps to "North" within a tolerance of 7 degrees ([#1059](https://github.com/mapbox/mapbox-gl-js/issues/1059))
- Now you can directly mutate the minzoom and maxzoom layer properties with `map.setLayerZoomRange(layerId, minzoom, maxzoom)`
- Exposed `mapboxgl.Control`, a base class used by all UI controls
- Refactored handlers to be individually included in Map options, or enable/disable them individually at runtime, e.g. `map.scrollZoom.disable()`.
- New feature: Batch operations can now be done at once, improving performance for calling multiple style functions: ([#1352](https://github.com/mapbox/mapbox-gl-js/pull/1352))

  ```js
  style.batch(function (s) {
    s.addLayer({ id: "first", type: "symbol", source: "streets" });
    s.addLayer({ id: "second", type: "symbol", source: "streets" });
    s.addLayer({ id: "third", type: "symbol", source: "terrain" });
    s.setPaintProperty("first", "text-color", "black");
    s.setPaintProperty("first", "text-halo-color", "white");
  });
  ```

- Improved documentation
- `featuresAt` performance improvements by exposing `includeGeometry` option
- Better label placement along lines ([#1283](https://github.com/mapbox/mapbox-gl-js/pull/1283))
- Improvements to round linejoins on semi-transparent lines (mapbox/mapbox-gl-native[#1771](https://github.com/mapbox/mapbox-gl-js/pull/1771))
- Round zoom levels for raster tile loading ([@2a2aec](https://github.com/mapbox/mapbox-gl-js/commit/2a2aec44a39e11e73bdf663258bd6d52b83775f5))
- Source#reload cannot be called if source is not loaded ([#1198](https://github.com/mapbox/mapbox-gl-js/issues/1198))
- Events bubble to the canvas container for custom overlays ([#1301](https://github.com/mapbox/mapbox-gl-js/pull/1301))
- Move handlers are now bound on mousedown and touchstart events
- map.featuresAt() now works across the dateline

## 0.8.1 (Jun 16 2015)

- No code changes; released only to correct a build issue in 0.8.0.

## 0.8.0 (Jun 15 2015)

#### Breaking changes

- `map.setView(latlng, zoom, bearing)` has been removed. Use
  [`map.jumpTo(options)`](https://www.mapbox.com/mapbox-gl-js/api/#map/jumpto) instead:

  ```js
  map.setView([40, -74.5], 9); // 0.7.0 or earlier
  map.jumpTo({ center: [40, -74.5], zoom: 9 }); // now
  ```

- [`map.easeTo`](https://www.mapbox.com/mapbox-gl-js/api/#map/easeto) and
  [`map.flyTo`](https://www.mapbox.com/mapbox-gl-js/api/#map/flyto) now accept a single
  options object rather than positional parameters:

  ```js
  map.easeTo([40, -74.5], 9, null, { duration: 400 }); // 0.7.0 or earlier
  map.easeTo({ center: [40, -74.5], zoom: 9, duration: 400 }); // now
  ```

- `mapboxgl.Source` is no longer exported. Use `map.addSource()` instead. See the
  [GeoJSON line](https://www.mapbox.com/mapbox-gl-js/example/geojson-line/) or
  [GeoJSON markers](https://www.mapbox.com/mapbox-gl-js/example/geojson-markers/)
  examples.
- `mapboxgl.util.supported()` moved to [`mapboxgl.supported()`](https://www.mapbox.com/mapbox-gl-js/api/#mapboxgl/supported).

#### UX improvements

- Add perspective rendering ([#1049](https://github.com/mapbox/mapbox-gl-js/pull/1049))
- Better and faster labelling ([#1079](https://github.com/mapbox/mapbox-gl-js/pull/1079))
- Add touch interactions support on mobile devices ([#949](https://github.com/mapbox/mapbox-gl-js/pull/949))
- Viewport-relative popup arrows ([#1065](https://github.com/mapbox/mapbox-gl-js/pull/1065))
- Normalize mousewheel zooming speed ([#1060](https://github.com/mapbox/mapbox-gl-js/pull/1060))
- Add proper handling of GeoJSON features that cross the date line ([#1275](https://github.com/mapbox/mapbox-gl-js/issues/1275))
- Sort overlapping symbols in the y direction ([#470](https://github.com/mapbox/mapbox-gl-js/issues/470))
- Control buttons are now on a 30 pixel grid ([#1143](https://github.com/mapbox/mapbox-gl-js/issues/1143))
- Improve GeoJSON processing performance

#### API Improvements

- Switch to JSDoc for documentation
- Bundling with browserify is now supported
- Validate incoming map styles ([#1054](https://github.com/mapbox/mapbox-gl-js/pull/1054))
- Add `Map` `setPitch` `getPitch`
- Add `Map` `dblclick` event. ([#1168](https://github.com/mapbox/mapbox-gl-js/issues/1168))
- Add `Map` `getSource` ([@660a8c1](https://github.com/mapbox/mapbox-gl-js/commit/660a8c1e087f63282d24a30684d686523bce36cb))
- Add `Map` `setFilter` and `getFilter` ([#985](https://github.com/mapbox/mapbox-gl-js/issues/985))
- Add `Map` `failIfMajorPerformanceCaveat` option ([#1082](https://github.com/mapbox/mapbox-gl-js/pull/1082))
- Add `Map` `preserveDrawingBuffer` option ([#1232](https://github.com/mapbox/mapbox-gl-js/pull/1232))
- Add `VideoSource` `getVideo()` ([#1162](https://github.com/mapbox/mapbox-gl-js/issues/1162))
- Support vector tiles with extents other than 4096 ([#1227](https://github.com/mapbox/mapbox-gl-js/pull/1227))
- Use a DOM hierarchy that supports evented overlays ([#1217](https://github.com/mapbox/mapbox-gl-js/issues/1217))
- Pass `latLng` to the event object ([#1068](https://github.com/mapbox/mapbox-gl-js/pull/1068))

#### UX Bugfixes

- Fix rendering glitch on iOS 8 ([#750](https://github.com/mapbox/mapbox-gl-js/issues/750))
- Fix line triangulation errors ([#1120](https://github.com/mapbox/mapbox-gl-js/issues/1120), [#992](https://github.com/mapbox/mapbox-gl-js/issues/992))
- Support unicode range 65280-65535 ([#1108](https://github.com/mapbox/mapbox-gl-js/pull/1108))
- Fix cracks between fill patterns ([#972](https://github.com/mapbox/mapbox-gl-js/issues/972))
- Fix angle of icons aligned with lines ([@37a498a](https://github.com/mapbox/mapbox-gl-js/commit/37a498a7aa2c37d6b94611b614b4efe134e6dd59))
- Fix dashed line bug for overscaled tiles ([#1132](https://github.com/mapbox/mapbox-gl-js/issues/1132))
- Fix icon artifacts caused by sprite neighbors ([#1195](https://github.com/mapbox/mapbox-gl-js/pull/1195))

#### API Bugfixes

- Don't fire spurious `moveend` events on mouseup ([#1107](https://github.com/mapbox/mapbox-gl-js/issues/1107))
- Fix a race condition in `featuresAt` ([#1220](https://github.com/mapbox/mapbox-gl-js/pull/1220))
- Fix for brittle fontstack name convention ([#1070](https://github.com/mapbox/mapbox-gl-js/pull/1070))
- Fix broken `Popup` `setHTML` ([#1272](https://github.com/mapbox/mapbox-gl-js/issues/1272))
- Fix an issue with cross-origin image requests ([#1269](https://github.com/mapbox/mapbox-gl-js/pull/1269))

## 0.7.0 (Mar 3 2015)

#### Breaking

- Rename `Map` `hover` event to `mousemove`.
- Change `featuresAt` to return GeoJSON objects, including geometry ([#1010](https://github.com/mapbox/mapbox-gl-js/issues/1010))
- Remove `Map` `canvas` and `container` properties, add `getCanvas` and `getContainer` methods instead

#### UX Improvements

- Improve line label density
- Add boxzoom interaction ([#1038](https://github.com/mapbox/mapbox-gl-js/issues/1038))
- Add keyboard interaction ([#1034](https://github.com/mapbox/mapbox-gl-js/pull/1034))
- Faster `GeoJSONSource` `setData` without flickering ([#973](https://github.com/mapbox/mapbox-gl-js/issues/973))

#### API Improvements

- Add Popup component ([#325](https://github.com/mapbox/mapbox-gl-js/issues/325))
- Add layer API ([#1022](https://github.com/mapbox/mapbox-gl-js/issues/1022))
- Add filter API ([#985](https://github.com/mapbox/mapbox-gl-js/issues/985))
- More efficient filter API ([#1018](https://github.com/mapbox/mapbox-gl-js/issues/1018))
- Accept plain old JS object for `addSource` ([#1021](https://github.com/mapbox/mapbox-gl-js/issues/1021))
- Reparse overscaled tiles

#### Bugfixes

- Fix `featuresAt` for LineStrings ([#1006](https://github.com/mapbox/mapbox-gl-js/issues/1006))
- Fix `tileSize` argument to `GeoJSON` worker ([#987](https://github.com/mapbox/mapbox-gl-js/issues/987))
- Remove extraneous files from the npm package ([#1024](https://github.com/mapbox/mapbox-gl-js/issues/1024))
- Hide "improve map" link in print ([#988](https://github.com/mapbox/mapbox-gl-js/issues/988))

## 0.6.0 (Feb 9 2015)

#### Bugfixes

- Add wrapped padding to sprite for repeating images ([#972](https://github.com/mapbox/mapbox-gl-js/issues/972))
- Clear color buffers before rendering ([#966](https://github.com/mapbox/mapbox-gl-js/issues/966))
- Make line-opacity work with line-image ([#970](https://github.com/mapbox/mapbox-gl-js/issues/970))
- event.toElement fallback for Firefox ([#932](https://github.com/mapbox/mapbox-gl-js/issues/932))
- skip duplicate vertices at ends of lines ([#776](https://github.com/mapbox/mapbox-gl-js/issues/776))
- allow characters outside \w to be used in token
- Clear old tiles when new GeoJSON is loaded ([#905](https://github.com/mapbox/mapbox-gl-js/issues/905))

#### Improvements

- Added `map.setPaintProperty()`, `map.getPaintProperty()`, `map.setLayoutProperty()`, and `map.getLayoutProperty()`.
- Switch to ESLint and more strict code rules ([#957](https://github.com/mapbox/mapbox-gl-js/pull/957))
- Grab 2x raster tiles if retina ([#754](https://github.com/mapbox/mapbox-gl-js/issues/754))
- Support for mapbox:// style URLs ([#875](https://github.com/mapbox/mapbox-gl-js/issues/875))

#### Breaking

- Updated to mapbox-gl-style-spec v7.0.0 ([Changelog](https://github.com/mapbox/mapbox-gl-style-spec/blob/a2b0b561ce16015a1ef400dc870326b1b5255091/CHANGELOG.md)). Styles are
  now expected to be version 7. You can use the [gl-style-migrate](https://github.com/mapbox/mapbox-gl-style-lint#migrations)
  utility to update existing styles.
- HTTP_URL and HTTPS_URL config options must no longer include a `/v4` path prefix.
- `addClass`, `removeClass`, `setClasses`, `hasClass`, and `getClasses` are now methods
  on Map.
- `Style#cascade` is now private, pending a public style mutation API ([#755](https://github.com/mapbox/mapbox-gl-js/pull/755)).
- The format for `featuresAt` results changed. Instead of result-per-geometry-cross-layer,
  each result has a `layers` array with all layers that contain the feature. This avoids
  duplication of geometry and properties in the result set.

## 0.5.2 (Jan 07 2015)

#### Bugfixes

- Remove tiles for unused sources ([#863](https://github.com/mapbox/mapbox-gl-js/issues/863))
- Fix fill pattern alignment

#### Improvements

- Add GeoJSONSource maxzoom option ([#760](https://github.com/mapbox/mapbox-gl-js/issues/760))
- Return ref layers in featuresAt ([#847](https://github.com/mapbox/mapbox-gl-js/issues/847))
- Return any extra layer keys provided in the stylesheet in featuresAt
- Faster protobuf parsing

## 0.5.1 (Dec 19 2014)

#### Bugfixes

- Fix race conditions with style loading/rendering
- Fix race conditions with setStyle
- Fix map.remove()
- Fix featuresAt properties

## 0.5.0 (Dec 17 2014)

#### Bugfixes

- Fix multiple calls to setStyle

#### Improvements

- `featuresAt` now returns additional information
- Complete style/source/tile event suite:
  style.load, style.error, style.change,
  source.add, source.remove, source.load, source.error, source.change,
  tile.add, tile.remove, tile.load, tile.error
- Vastly improved performance and correctness for GeoJSON sources
- Map#setStyle accepts a style URL
- Support {prefix} in tile URL templates
- Provide a source map with minified source

#### Breaking

- Results format for `featuresAt` changed

## 0.4.2 (Nov 14 2014)

#### Bugfixes

- Ensure only one easing is active at a time ([#807](https://github.com/mapbox/mapbox-gl-js/issues/807))
- Don't require style to perform easings ([#817](https://github.com/mapbox/mapbox-gl-js/issues/817))
- Fix raster tiles sometimes not showing up ([#761](https://github.com/mapbox/mapbox-gl-js/issues/761))

#### Improvements

- Internet Explorer 11 support (experimental)

## 0.4.1 (Nov 10 2014)

#### Bugfixes

- Interpolate to the closest bearing when doing rotation animations ([#818](https://github.com/mapbox/mapbox-gl-js/issues/818))

## 0.4.0 (Nov 4 2014)

#### Breaking

- Updated to mapbox-gl-style-spec v6.0.0 ([Changelog](https://github.com/mapbox/mapbox-gl-style-spec/blob/v6.0.0/CHANGELOG.md)). Styles are
  now expected to be version 6. You can use the [gl-style-migrate](https://github.com/mapbox/mapbox-gl-style-lint#migrations)
  utility to update existing styles.

## 0.3.2 (Oct 23 2014)

#### Bugfixes

- Fix worker initialization with deferred or async scripts

#### Improvements

- Added map.remove()
- CDN assets are now served with gzip compression

## 0.3.1 (Oct 06 2014)

#### Bugfixes

- Fixed iteration over arrays with for/in
- Made browserify deps non-dev ([#752](https://github.com/mapbox/mapbox-gl-js/issues/752))

## 0.3.0 (Sep 23 2014)

#### Breaking

- Updated to mapbox-gl-style-spec v0.0.5 ([Changelog](https://github.com/mapbox/mapbox-gl-style-spec/blob/v0.0.5/CHANGELOG.md)). Styles are
  now expected to be version 5. You can use the [gl-style-migrate](https://github.com/mapbox/mapbox-gl-style-lint#migrations)
  utility to update existing styles.
- Removed support for composite layers for performance reasons. [#523](https://github.com/mapbox/mapbox-gl-js/issues/523#issuecomment-51731405)
- `raster-hue-rotate` units are now degrees.

### Improvements

- Added LatLng#wrap
- Added support for Mapbox fontstack API.
- Added support for remote, non-Mapbox TileJSON sources and inline TileJSON sources ([#535](https://github.com/mapbox/mapbox-gl-js/issues/535), [#698](https://github.com/mapbox/mapbox-gl-js/issues/698)).
- Added support for `symbol-avoid-edges` property to allow labels to be placed across tile edges.
- Fixed mkdir issue on Windows ([#674](https://github.com/mapbox/mapbox-gl-js/issues/674)).
- Fixed drawing beveled line joins without overlap.

#### Bugfixes

- Fixed performance when underzooming a layer's minzoom.
- Fixed `raster-opacity` for regular raster layers.
- Fixed various corner cases of easing functions.
- Do not modify original stylesheet ([#728](https://github.com/mapbox/mapbox-gl-js/issues/728)).
- Inherit video source from source ([#699](https://github.com/mapbox/mapbox-gl-js/issues/699)).
- Fixed interactivity for geojson layers.
- Stop dblclick on navigation so the map does not pan ([#715](https://github.com/mapbox/mapbox-gl-js/issues/715)).

## 0.2.2 (Aug 12 2014)

#### Breaking

- `map.setBearing()` no longer supports a second argument. Use `map.rotateTo` with an `offset` option and duration 0
  if you need to rotate around a point other than the map center.

#### Improvements

- Improved `GeoJSONSource` to also accept URL as `data` option, eliminating a huge performance bottleneck in case of large GeoJSON files.
  [#669](https://github.com/mapbox/mapbox-gl-js/issues/669) [#671](https://github.com/mapbox/mapbox-gl-js/issues/671)
- Switched to a different fill outlines rendering approach. [#668](https://github.com/mapbox/mapbox-gl-js/issues/668)
- Made the minified build 12% smaller gzipped (66 KB now).
- Added `around` option to `Map` `zoomTo`/`rotateTo`.
- Made the permalink hash more compact.
- Bevel linejoins no longer overlap and look much better when drawn with transparency.

#### Bugfixes

- Fixed the **broken minified build**. [#679](https://github.com/mapbox/mapbox-gl-js/issues/679)
- Fixed **blurry icons** rendering. [#666](https://github.com/mapbox/mapbox-gl-js/issues/666)
- Fixed `util.supports` WebGL detection producing false positives in some cases. [#677](https://github.com/mapbox/mapbox-gl-js/issues/677)
- Fixed invalid font configuration completely blocking tile rendering. [#662](https://github.com/mapbox/mapbox-gl-js/issues/662)
- Fixed `Map` `project`/`unproject` to properly accept array-form values.
- Fixed sprite loading race condition. [#593](https://github.com/mapbox/mapbox-gl-js/issues/593)
- Fixed `GeoJSONSource` `setData` not updating the map until zoomed or panned. [#676](https://github.com/mapbox/mapbox-gl-js/issues/676)

## 0.2.1 (Aug 8 2014)

#### Breaking

- Changed `Navigation` control signature: now it doesn't need `map` in constructor
  and gets added with `map.addControl(nav)` or `nav.addTo(map)`.
- Updated CSS classes to have consistent naming prefixed with `mapboxgl-`.

#### Improvements

- Added attribution control (present by default, disable by passing `attributionControl: false` in options).
- Added rotation by dragging the compass control.
- Added grabbing cursors for the map by default.
- Added `util.inherit` and `util.debounce` functions.
- Changed the default debug page style to OSM Bright.
- Token replacements now support dashes.
- Improved navigation control design.

#### Bugfixes

- Fixed compass control to rotate its icon with the map.
- Fixed navigation control cursors.
- Fixed inertia going to the wrong direction in a rotated map.
- Fixed inertia race condition where error was sometimes thrown after erratic panning/zooming.

## 0.2.0 (Aug 6 2014)

- First public release.<|MERGE_RESOLUTION|>--- conflicted
+++ resolved
@@ -2,11 +2,8 @@
 
 ### ✨ Features and improvements
 
-<<<<<<< HEAD
 - ⚠️ Removed callback usage from `map.loadImage` in continue to below change ([#3422](https://github.com/maplibre/maplibre-gl-js/pull/3422))
-=======
-⚠️ Changed the `GeoJSONSource`'s `getClusterExpansionZoom`, `getClusterChildren`, `getClusterLeaves` methods to return a `Promise` instead of a callback usage ([#3421](https://github.com/maplibre/maplibre-gl-js/pull/3421))
->>>>>>> ef5a2fa4
+- ⚠️ Changed the `GeoJSONSource`'s `getClusterExpansionZoom`, `getClusterChildren`, `getClusterLeaves` methods to return a `Promise` instead of a callback usage ([#3421](https://github.com/maplibre/maplibre-gl-js/pull/3421))
 - ⚠️ Changed the `setRTLTextPlugin` function to return a promise instead of using callback ([#3418](https://github.com/maplibre/maplibre-gl-js/pull/3418)) this also changed how the RTL pluing code is handled internally by splitting the main thread and worker thread code.
 - _...Add new stuff here..._
 
