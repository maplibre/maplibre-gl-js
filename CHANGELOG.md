## main

### ✨ Features and improvements
<<<<<<< HEAD
- Add support for camera roll angle ([#4717](https://github.com/maplibre/maplibre-gl-js/issues/4717))
- _...Add new stuff here..._
=======
- Improve performance of `queryRenderedFeatures` by using JavaScript `Set`s to assess layer membership internally.
>>>>>>> c4b083ff

### 🐞 Bug fixes
- _...Add new stuff here..._

## 5.0.0-pre.1

### ✨ Features and improvements

- Support globe mode ([#3963](https://github.com/maplibre/maplibre-gl-js/issues/3963))
- Merge atmosphere an sky implementation ([#3888](https://github.com/maplibre/maplibre-gl-js/issues/3888))
- Add option to display a realistic atmosphere when using a Globe projection ([#3888](https://github.com/maplibre/maplibre-gl-js/issues/3888))

## 4.7.1

### 🐞 Bug fixes

- Fix circle won't render on mesa 24.1 with AMD GPU ([#4062](https://github.com/maplibre/maplibre-gl-js/issues/4062))
- Fix hash router for urls ending with a hashtag ([#4730](https://github.com/maplibre/maplibre-gl-js/pull/4730))
- Replace rollup-plugin-sourcemaps with rollup-plugin-sourcemaps2 ([#4740](https://github.com/maplibre/maplibre-gl-js/pull/4740))

## 4.7.0

### ✨ Features and improvements

- Support multiple layers in `map.on`, `map.once` and `map.off` methods ([#4570](https://github.com/maplibre/maplibre-gl-js/pull/4570))
- Ensure GeoJSON cluster sources emit a console warning if `maxzoom` is less than or equal to `clusterMaxZoom` since in this case you may see unexpected results. ([#4604](https://github.com/maplibre/maplibre-gl-js/pull/4604))

### 🐞 Bug fixes

- Heatmap Fix for 3D terrain ([#4571](https://github.com/maplibre/maplibre-gl-js/pull/4571))
- Fix Map#off to not remove listener with layer(s) registered with Map#once ([#4592](https://github.com/maplibre/maplibre-gl-js/pull/4592))
- Improve types a bit for `addSource` and `getSource` ([#4616](https://github.com/maplibre/maplibre-gl-js/pull/4616))
- Fix the color near the horizon when terrain is enabled without any sky ([#4607](https://github.com/maplibre/maplibre-gl-js/pull/4607))
- Fix bug where `fitBounds` and `cameraForBounds` would not display across the 180th meridian (antimeridian)
- Fix white flickering on map resize ([#4158](https://github.com/maplibre/maplibre-gl-js/pull/4158))
- Fixed a performance regression related to symbol placement ([#4599](https://github.com/maplibre/maplibre-gl-js/pull/4599))
- Fix a bug where cloning a Transform instance didn't include the `lngRange`. This caused a bug where
using `transformCameraUpdate` caused the `maxBounds` to stop working just for east/west bounds. ([#4625](https://github.com/maplibre/maplibre-gl-js/pull/4625))

## 4.6.0

### ✨ Features and improvements

- Prefer local glyph rendering for all CJKV characters, not just those in the CJK Unified Ideographs, Hiragana, Katakana, and Hangul Syllables blocks. ([#4560](https://github.com/maplibre/maplibre-gl-js/pull/4560)))

### 🐞 Bug fixes

- Fix right-to-left layout of labels that contain characters in the Arabic Extended-B code block. ([#4536](https://github.com/maplibre/maplibre-gl-js/pull/4536))
- Fix 3D map freezing when camera is adjusted against map bounds. ([#4537](https://github.com/maplibre/maplibre-gl-js/issues/4537))
- Fix `getStyle()` to return a clone so the object cannot be internally changed ([#4488](https://github.com/maplibre/maplibre-gl-js/issues/4488))
- Fix issues with setting sky to `undefined` ([#4587](https://github.com/maplibre/maplibre-gl-js/pull/4587)))

## 4.5.2

### ✨ Features and improvements

- Emit events when the cooperative gestures option has prevented a gesture. ([#4470](https://github.com/maplibre/maplibre-gl-js/pull/4470))
- Enable anisotropic filtering only when the pitch is greater than 20 degrees to preserve image sharpness on flat or slightly tilted maps.

### 🐞 Bug fixes

- Fix camera being able to move into 3D terrain ([#1542](https://github.com/maplibre/maplibre-gl-js/issues/1542))

## 4.5.1

### ✨ Features and improvements

- Allow trackpad pinch gestures to break through the `cooperativeGestures` setting, bringing it in line with other embedded map behaviours, such as Google Maps and Mapbox. ([#4465](https://github.com/maplibre/maplibre-gl-js/pull/4465))
- Expose projection matrix parameters ([#3136](https://github.com/maplibre/maplibre-gl-js/pull/3136))
- Add option to position markers at subpixel coordinates to prevent markers jumping on `moveend` ([#4458](https://github.com/maplibre/maplibre-gl-js/pull/4458))

### 🐞 Bug fixes

- Fix lag on fast map zoom ([#4366](https://github.com/maplibre/maplibre-gl-js/pull/4366))
- Fix unguarded read access to possibly undefined object ([#4431](https://github.com/maplibre/maplibre-gl-js/pull/4431))
- Fix remove hash string when map is removed ([#4427](https://github.com/maplibre/maplibre-gl-js/pull/4427))
- Fix GeolocateControl may be added twice when calling addControl/removeControl/addControl rapidly ([#4454](https://github.com/maplibre/maplibre-gl-js/pull/4454))
- Fix `style.loadURL` abort error being logged when removing style ([#4425](https://github.com/maplibre/maplibre-gl-js/pull/4425))
- Fix vector tiles not loading when html is opened via "resource://android" (i.e., the assets folder) in GeckoView on Android ([#4451](https://github.com/maplibre/maplibre-gl-js/pull/4451))

## 4.5.0

### ✨ Features and improvements

- Add sky implementation according to spec ([#3645](https://github.com/maplibre/maplibre-gl-js/pull/3645))

### 🐞 Bug fixes

- Fix (de)serialization of extends of built-ins (currently only AjaxError) not working correctly in web_worker_transfer. Also refactored related web_worker_transfer code and added more tests ([#4024](https://github.com/maplibre/maplibre-gl-js/pull/4211))

## 4.4.1

### 🐞 Bug fixes

- Fix `terrain` listener memory leak when adding and removing Marker ([#4284](https://github.com/maplibre/maplibre-gl-js/pull/4284))

## 4.4.0

### ✨ Features and improvements

- Improve animation curve when easeTo and flyTo with constraints ([#3793](https://github.com/maplibre/maplibre-gl-js/pull/3793))
- For filled extrusions, calculate the elevation per polygon ([#3313](https://github.com/maplibre/maplibre-gl-js/issues/3313))
- Add events to `GeolocateControl` to allow a more granular interaction ([#3847](https://github.com/maplibre/maplibre-gl-js/pull/3847))
- Make `MapOptions.style` optional to be consistent with `Map.setStyle(null)` ([#4151](https://github.com/maplibre/maplibre-gl-js/pull/4151))
- Use Autoprefixer to handle vendor prefixes in CSS ([#4165](https://github.com/maplibre/maplibre-gl-js/pull/4165))
- Make `aria-label` configurable for Map, Marker and Popup ([#4147](https://github.com/maplibre/maplibre-gl-js/pull/4147))
- Map `<canvas>` is focusable only when interactive ([#4147](https://github.com/maplibre/maplibre-gl-js/pull/4147))
- "Accept" headers set in Request Transformers are not overwritten ([#4210](https://github.com/maplibre/maplibre-gl-js/pull/4210))
- ⚠️ Rename projMatrix to modelViewProjectionMatrix. Also rename invProjMatrix, alignedProjMatrix accordingly ([#4215](https://github.com/maplibre/maplibre-gl-js/pull/4215))
- Publish an unminified prod build ([#4265](https://github.com/maplibre/maplibre-gl-js/pull/4265))

### 🐞 Bug fixes

- ⚠️ Allow breaking lines in labels before a left parenthesis ([#4138](https://github.com/maplibre/maplibre-gl-js/pull/4138))
- ⚠️ Fix ignoring embedded line breaks when `symbol-placement` is `line` or `line-center` ([#4124](https://github.com/maplibre/maplibre-gl-js/pull/4124))
- Ensure loseContext exists before calling it ([#4245](https://github.com/maplibre/maplibre-gl-js/pull/4245))
- Update deprecated `-ms-high-contrast` vendor prefix to `(forced-colors: active)` and `(prefers-color-scheme: light)` as appropriate ([#4250](https://github.com/maplibre/maplibre-gl-js/pull/4250))

## 4.3.2

### 🐞 Bug fixes

- Fix an issue with `moveend` zoom being different than the actual current zoom ([#4132](https://github.com/maplibre/maplibre-gl-js/pull/4132))

## 4.3.1

### 🐞 Bug fixes

- Fix drift in zoom that may happen during flyTo and easeTo due to freezeElevation logic. ([#3878](https://github.com/maplibre/maplibre-gl-js/issues/3878))

## 4.3.0

### ✨ Features and improvements

- Add `getData` method for GeoJSON Sources to provide the possibility to obtain all the source's features ([#4082](https://github.com/maplibre/maplibre-gl-js/pull/4082))
- Allow cross-fading between raster tile source updates at the same zoom level ([#4072](https://github.com/maplibre/maplibre-gl-js/pull/4072))

### 🐞 Bug fixes

- Fix normalizeSpriteURL before transformRequest throwing an Error with relative URLs ([#3897](https://github.com/maplibre/maplibre-gl-js/issues/3897))
- Fix return type of map.cameraForBounds ([#3760](https://github.com/maplibre/maplibre-gl-js/issues/3760))
- Fix to run benchmark with MAPLIBRE_STYLES environment variable ([#2122](https://github.com/maplibre/maplibre-gl-js/issues/2122))
- Fix symbol collisions using inaccurate and sometimes entirely wrong collision boxes when the map is pitched or rotated ([#210](https://github.com/maplibre/maplibre-gl-js/issues/210))
- Fix `text-translate` and `icon-translate` behaving weirdly and inconsistently with other `-translate` properties ([#3456](https://github.com/maplibre/maplibre-gl-js/issues/3456))
- Fix symbol collision debug view (`showCollisionBoxes`) not showing the actual bounding boxes used for collision and click areas. The displayed boxes now match actual collision boxes exactly ([#4071](https://github.com/maplibre/maplibre-gl-js/pull/4071))
- Fix symbol collision boxes not being accurate for variable-anchor symbols ([#4071](https://github.com/maplibre/maplibre-gl-js/pull/4071))
- Fix icon collision boxes using `text-translate` property for translation instead of the correct `icon-translate` ([#4071](https://github.com/maplibre/maplibre-gl-js/pull/4071))

## 4.2.0

### ✨ Features and improvements

- Update `Popup`'s methods `addClass` and `removeClass` to return an instance of Popup ([#3975](https://github.com/maplibre/maplibre-gl-js/pull/3975))
- New map option to decide whether to cancel previous pending tiles while zooming in ([#4051](https://github.com/maplibre/maplibre-gl-js/pull/4051))
- Sprites include optional textFitHeight and textFitWidth values ([#4019](https://github.com/maplibre/maplibre-gl-js/pull/4019))
- Add support for `distance` expression ([#4076](https://github.com/maplibre/maplibre-gl-js/pull/4076))

## 4.1.3

### ✨ Features and improvements

- Added const enum for actor messages to improve readability and maintainability. In tsconfig.json, `isolatedModules` flag is set to false in favor of generated JS size. ([#3879](https://github.com/maplibre/maplibre-gl-js/issues/3879))

### 🐞 Bug fixes

- Fix different unwanted panning changes at the end of a panning motion, that happen on a large screen ([#3935](https://github.com/maplibre/maplibre-gl-js/issues/3935))
- Fix image sources not being marked as loaded on error ([#3981](https://github.com/maplibre/maplibre-gl-js/pull/3981))
- Fix ScaleControl options should be optional. ([#4002](https://github.com/maplibre/maplibre-gl-js/pull/4002))
- Fix race condition in `SourceCache` that makes unit tests unstable. Eliminate a redundant 'visibility' event fired from Style class. ([#3992](https://github.com/maplibre/maplibre-gl-js/issues/3992))
- Fix paint property not being updated by setPaintProperty ([#2651](https://github.com/maplibre/maplibre-gl-js/issues/2651))

## 4.1.2

### ✨ Features and improvements

- Hide Popup when its parent Marker is behind terrain ([#3865](https://github.com/maplibre/maplibre-gl-js/pull/3865))

### 🐞 Bug fixes

- Fix type definition on `localIdeographFontFamily` ([#3896](https://github.com/maplibre/maplibre-gl-js/pull/3896))
- Fix unwanted panning changes at the end of a panning motion ([#3872](https://github.com/maplibre/maplibre-gl-js/issues/3872))
- Fix `close` events being fired for popups that aren't open ([#3901](https://github.com/maplibre/maplibre-gl-js/pull/3901))

## 4.1.1

### ✨ Features and improvements

- Improve animation curve when easeTo and flyTo with constraints ([#3793](https://github.com/maplibre/maplibre-gl-js/pull/3793))

### 🐞 Bug fixes

- Fix unwanted zoom changes at the end of a panning motion ([#2094](https://github.com/maplibre/maplibre-gl-js/issues/2094))

## 4.1.0

### ✨ Features and improvements

- Add option to position popup at subpixel coordinates to allow for smooth animations ([#3710](https://github.com/maplibre/maplibre-gl-js/pull/3710))
- Constrain horizontal panning when renderWorldCopies is set to false ([3738](https://github.com/maplibre/maplibre-gl-js/pull/3738))

### 🐞 Bug fixes

- Fix popup appearing far from marker that was moved to a side globe ([3712](https://github.com/maplibre/maplibre-gl-js/pull/3712))
- Set text color to ensure contrast in the attribution pill ([3737](https://github.com/maplibre/maplibre-gl-js/pull/3737))
- Fix memory leak in Worker when map is removed ([3734](https://github.com/maplibre/maplibre-gl-js/pull/3734))
- Fix issue with `FullscreenControl` when MapLibre is within a [ShadowRoot](https://developer.mozilla.org/en-US/docs/Web/API/ShadowRoot) ([#3573](https://github.com/maplibre/maplibre-gl-js/pull/3573))
- Fix performance regression with `setRTLTextPlugin` which can cause 1 or 2 extra frames to render. ([#3728](https://github.com/maplibre/maplibre-gl-js/pull/3728))

## 4.0.2

### 🐞 Bug fixes

- Fix `Style.setState` ignoring validate flag ([#3709](https://github.com/maplibre/maplibre-gl-js/pull/3709))
- Fix marker flying off near horizon ([3704](https://github.com/maplibre/maplibre-gl-js/pull/3704))

## 4.0.1

### ✨ Features and improvements

- Add `setUrl` method to RasterTileSource to dynamically update existing TileJSON resource. ([3700](https://github.com/maplibre/maplibre-gl-js/pull/3700))

### 🐞 Bug fixes

- Fix Marker losing opacity after window resize ([#3656](https://github.com/maplibre/maplibre-gl-js/pull/3656))
- Fix vector tiles not loading when html is opened via "file://" ([#3681](https://github.com/maplibre/maplibre-gl-js/pull/3681))

## 4.0.0

### ✨ Features and improvements

- ⚠️ Remove all global getters and setters from `maplibregl`, this means the the following methods have changed:

  - `maplibregl.version` => `getVersion()`
  - `maplibregl.workerCount` => `getWorkerCount()`, `setWorkerCount(...)`
  - `maplibregl.maxParallelImageRequests` => `getMaxParallelImageRequests()`, `setMaxParallelImageRequests(...)`
  - `maplibregl.workerUrl` => `getWorkerUrl()`, `setWorkerUrl(...)`

  This is to avoid the need to use a global object and allow named exports/imports ([#3601](https://github.com/maplibre/maplibre-gl-js/issues/3601))

- ⚠️ Change attribution to be on by default, change `MapOptions.attributionControl` to be the type that the control handles, removed `MapOptions.customAttribution` ([#3618](https://github.com/maplibre/maplibre-gl-js/issues/3618))
  Note: showing the logo of MapLibre is not required for using MapLibre.
- ⚠️ Changed cooperative gesture config and removed the strings from it in favor of the locale variable ([#3621](https://github.com/maplibre/maplibre-gl-js/issues/3621))
- ⚠️ Changed the terrain enable disable locale key to match the other keys' styles, updated the typings to allow using locale with more ease ([#3621](https://github.com/maplibre/maplibre-gl-js/issues/3621))
- ⚠️ Add the ability to import a script in the worker thread and call `addProtocol` and `removeProtocol` there ([#3459](https://github.com/maplibre/maplibre-gl-js/pull/3459)) - this also changed how `addSourceType` works since now you'll need to load the script with `maplibregl.importScriptInWorkers`.
- ⚠️ Changes `addProtocol` to be promise-based without the usage of callbacks and cancelable ([#3433](https://github.com/maplibre/maplibre-gl-js/pull/3433))
- ⚠️ Moved the `addSourceType` to be a part of the global maplibregl object instead of being per map object ([#3420](https://github.com/maplibre/maplibre-gl-js/pull/3420))
- ⚠️ Removed callback usage from `map.loadImage` in continue to below change ([#3422](https://github.com/maplibre/maplibre-gl-js/pull/3422))
- ⚠️ Changed the `GeoJSONSource`'s `getClusterExpansionZoom`, `getClusterChildren`, `getClusterLeaves` methods to return a `Promise` instead of a callback usage ([#3421](https://github.com/maplibre/maplibre-gl-js/pull/3421))
- ⚠️ Changed the `setRTLTextPlugin` function to return a promise instead of using callback ([#3418](https://github.com/maplibre/maplibre-gl-js/pull/3418)) this also changed how the RTL plugin code is handled internally by splitting the main thread and worker thread code.
- ⚠️ Remove `setCooperativeGestures` and `getCooperativeGestures` functions in favor of `cooperativeGestures` handler which now has an `enabled()` or `disabled()` methods ([#3430](https://github.com/maplibre/maplibre-gl-js/pull/3430))
- ⚠️ Changed the underlying worker communication from callbacks to promises. This has a breaking effect on the implementation of custom `WorkerSource` and how it behaves ([#3233](https://github.com/maplibre/maplibre-gl-js/pull/3233))
- ⚠️ Changed the `Source` interface to return promises instead of callbacks ([#3233](https://github.com/maplibre/maplibre-gl-js/pull/3233))
- ⚠️ Changed all the sources to be promises based. ([#3233](https://github.com/maplibre/maplibre-gl-js/pull/3233))
- ⚠️ Changed the `map.loadImage` method to return a `Promise` instead of a callback usage ([#3233](https://github.com/maplibre/maplibre-gl-js/pull/3233))
- Add "opacity" option and `setOpacity` method to Marker ([#3620](https://github.com/maplibre/maplibre-gl-js/pull/3620))
- Created a new example showing how to place a threejs scene as a `CustomLayer` over maplibre 3d-terrain ([#3429](https://github.com/maplibre/maplibre-gl-js/pull/3429))
- Changed `ImageRequest` to be `Promise` based ([#3233](https://github.com/maplibre/maplibre-gl-js/pull/3233))
- Improved precision and added a subtle fade transition to marker opacity changes ([#3431](https://github.com/maplibre/maplibre-gl-js/pull/3431))
- Adds support for terrain in `setStyle` with diff method ([#3515](https://github.com/maplibre/maplibre-gl-js/pull/3515), [#3463](https://github.com/maplibre/maplibre-gl-js/pull/3463))
- Upgraded to use Node JS 20 and removed the dependency of `gl` package from the tests to allow easier development setup. ([#3452](https://github.com/maplibre/maplibre-gl-js/pull/3452))

### 🐞 Bug fixes

- Fix wheel zoom to be into the same direction above or under the horizon ([#3398](https://github.com/maplibre/maplibre-gl-js/issues/3398))
- Fix \_cameraForBoxAndBearing not fitting bounds properly when using asymmetrical camera viewport and bearing.([#3591](https://github.com/maplibre/maplibre-gl-js/pull/3591))
- Fix missing export `Map` type in the `d.ts` file ([#3564](https://github.com/maplibre/maplibre-gl-js/pull/3564))
- Fix the shifted mouse events after a css transform scale on the map container ([#3437](https://github.com/maplibre/maplibre-gl-js/pull/3437))
- Fix markers remaining transparent when disabling terrain ([#3431](https://github.com/maplibre/maplibre-gl-js/pull/3431))
- Fix labels disappearing when enabling terrain at high zoom ([#3545](https://github.com/maplibre/maplibre-gl-js/pull/3545))
- Fix zooming outside the central globe when terrain 3D is enabled ([#3425](https://github.com/maplibre/maplibre-gl-js/pull/3425))
- Fix cursor being shown indefinitely as a pointer when removing a popup with its `trackPointer` method active ([#3434](https://github.com/maplibre/maplibre-gl-js/pull/3434))
- Fix a bug in showing cooperative gestures when scroll zoom is disabled ([#2498](https://github.com/maplibre/maplibre-gl-js/pull/2498))
- Handle loading of empty raster tiles (204 No Content) ([#3428](https://github.com/maplibre/maplibre-gl-js/pull/3428))
- Fixes a security issue in `Actor` against XSS attacks in postMessage / onmessage ([#3239](https://github.com/maplibre/maplibre-gl-js/pull/3239))

## 4.0.0-pre.6

### ✨ Features and improvements

- ⚠️ Change attribution to be on by default, change `MapOptions.attributionControl` to be the type that the control handles, removed `MapOptions.customAttribution` ([#3618](https://github.com/maplibre/maplibre-gl-js/issues/3618))
  Note: showing the logo of MapLibre is not required for using MapLibre.
- ⚠️ Changed cooperative gesture config and removed the strings from it in favor of the locale variable ([#3621](https://github.com/maplibre/maplibre-gl-js/issues/3621))
- ⚠️ Changed the terrain enable disable locale key to match the other keys' styles, updated the typings to allow using locale with more ease ([#3621](https://github.com/maplibre/maplibre-gl-js/issues/3621))
- Add "opacity" option and "setOpacity" method to Marker ([#3620](https://github.com/maplibre/maplibre-gl-js/pull/3620))

## 4.0.0-pre.5

### ✨ Features and improvements

- ⚠️ Remove all global getters and setters from `maplibregl`, this means the the following methods have changed:
  `maplibregl.version` => `getVersion()`
  `maplibregl.workerCount` => `getWorkerCount()`, `setWorkerCount(...)`
  `maplibregl.maxParallelImageRequests` => `getMaxParallelImageRequests()`, `setMaxParallelImageRequests(...)`
  `maplibregl.workerUrl` => `getWorkerUrl()`, `setWorkerUrl(...)`
  This is to avoid the need to use a global object and allow named exports/imports ([#3601](https://github.com/maplibre/maplibre-gl-js/issues/3601))

### 🐞 Bug fixes

- Fix wheel zoom to be into the same direction above or under the horizon ([#3398](https://github.com/maplibre/maplibre-gl-js/issues/3398))
- Fix \_cameraForBoxAndBearing not fitting bounds properly when using asymmetrical camera viewport and bearing ([#3591](https://github.com/maplibre/maplibre-gl-js/pull/3591))

## 4.0.0-pre.4

### 🐞 Bug fixes

- Fix missing export `Map` type in the `d.ts` file ([#3564](https://github.com/maplibre/maplibre-gl-js/pull/3564))

## 4.0.0-pre.3

### ✨ Features and improvements

- ⚠️ Add the ability to import a script in the worker thread and call `addProtocol` and `removeProtocol` there ([#3459](https://github.com/maplibre/maplibre-gl-js/pull/3459)) - this also changed how `addSourceType` works since now you'll need to load the script with `maplibregl.importScriptInWorkers`.
- Upgraded to use Node JS 20 and removed the dependency of `gl` package from the tests to allow easier development setup. ([#3452](https://github.com/maplibre/maplibre-gl-js/pull/3452))
- Improved precision and added a subtle fade transition to marker opacity changes ([#3431](https://github.com/maplibre/maplibre-gl-js/pull/3431))
- Adds support for terrain in `setStyle` with diff method ([#3515](https://github.com/maplibre/maplibre-gl-js/pull/3515), [#3463](https://github.com/maplibre/maplibre-gl-js/pull/3463))

### 🐞 Bug fixes

- Fix the shifted mouse events after a css transform scale on the map container ([#3437](https://github.com/maplibre/maplibre-gl-js/pull/3437))
- Fix markers remaining transparent when disabling terrain ([#3431](https://github.com/maplibre/maplibre-gl-js/pull/3431))
- Fix labels disappearing when enabling terrain at high zoom ([#3545](https://github.com/maplibre/maplibre-gl-js/pull/3545))

## 4.0.0-pre.2

### ✨ Features and improvements

- ⚠️ Changes `addProtocol` to be promise-based without the usage of callbacks and cancelable ([#3433](https://github.com/maplibre/maplibre-gl-js/pull/3433))
- ⚠️ Moved the `addSourceType` to be a part of the global maplibregl object instead of being per map object ([#3420](https://github.com/maplibre/maplibre-gl-js/pull/3420))
- ⚠️ Removed callback usage from `map.loadImage` in continue to below change ([#3422](https://github.com/maplibre/maplibre-gl-js/pull/3422))
- ⚠️ Changed the `GeoJSONSource`'s `getClusterExpansionZoom`, `getClusterChildren`, `getClusterLeaves` methods to return a `Promise` instead of a callback usage ([#3421](https://github.com/maplibre/maplibre-gl-js/pull/3421))
- ⚠️ Changed the `setRTLTextPlugin` function to return a promise instead of using callback ([#3418](https://github.com/maplibre/maplibre-gl-js/pull/3418)) this also changed how the RTL plugin code is handled internally by splitting the main thread and worker thread code.
- ⚠️ Remove `setCooperativeGestures` and `getCooperativeGestures` functions in favor of `cooperativeGestures` handler which now has an `enabled()` or `disabled()` methods ([#3430](https://github.com/maplibre/maplibre-gl-js/pull/3430))
- Created a new example showing how to place a threejs scene as a `CustomLayer` over maplibre 3d-terrain ([#3429](https://github.com/maplibre/maplibre-gl-js/pull/3429))

### 🐞 Bug fixes

- Fix zooming outside the central globe when terrain 3D is enabled ([#3425](https://github.com/maplibre/maplibre-gl-js/pull/3425))
- Fix cursor being shown indefinitely as a pointer when removing a popup with its `trackPointer` method active ([#3434](https://github.com/maplibre/maplibre-gl-js/pull/3434))
- Fix a bug in showing cooperative gestures when scroll zoom is disabled ([#2498](https://github.com/maplibre/maplibre-gl-js/pull/2498))
- Handle loading of empty raster tiles (204 No Content) ([#3428](https://github.com/maplibre/maplibre-gl-js/pull/3428))

## 4.0.0-pre.1

### ✨ Features and improvements

- Changed `ImageRequest` to be `Promise` based ([#3233](https://github.com/maplibre/maplibre-gl-js/pull/3233))
- ⚠️ Changed the underlying worker communication from callbacks to promises. This has a breaking effect on the implementation of custom `WorkerSource` and how it behaves ([#3233](https://github.com/maplibre/maplibre-gl-js/pull/3233))
- ⚠️ Changed the `Source` interface to return promises instead of callbacks ([#3233](https://github.com/maplibre/maplibre-gl-js/pull/3233))
- ⚠️ Changed all the sources to be promises based. ([#3233](https://github.com/maplibre/maplibre-gl-js/pull/3233))
- ⚠️ Changed the `map.loadImage` method to return a `Promise` instead of a callback usage ([#3233](https://github.com/maplibre/maplibre-gl-js/pull/3233))

### 🐞 Bug fixes

- Fixes a security issue in `Actor` against XSS attacks in postMessage / onmessage ([#3239](https://github.com/maplibre/maplibre-gl-js/pull/3239))

## 3.6.2

### 🐞 Bug fixes

- Fix mapbox-gl-draw example ([#2601](https://github.com/maplibre/maplibre-gl-js/issues/2601), [#3394](https://github.com/maplibre/maplibre-gl-js/pull/3394))
- Fix fill patterns sometimes not rendering at all ([#3339](https://github.com/maplibre/maplibre-gl-js/pull/3339))

## 3.6.1

### 🐞 Bug fixes

- Fix `undefined` `_onEaseFrame` call in `Camera._renderFrameCallback()` while doing `Camera.jumpTo` during a `Camera.easeTo` ([#3332](https://github.com/maplibre/maplibre-gl-js/pull/3332))

## 3.6.0

### ✨ Features and improvements

- Add getLayersOrder() to Map and Style ([#3279](https://github.com/maplibre/maplibre-gl-js/pull/3279))
- Updated description of `fullscreen` example ([#3311](https://github.com/maplibre/maplibre-gl-js/pull/3311))

### 🐞 Bug fixes

- Fix null feature properties in resolve_tokens ([#3272](https://github.com/maplibre/maplibre-gl-js/pull/3272))

## 3.5.2

### ✨ Features and improvements

- Convert plantuml diagrams to mermaid ([#3217](https://github.com/maplibre/maplibre-gl-js/pull/3217))
- Improve buffer transfer in Safari after Safari fixed a memory leak bug ([#3225](https://github.com/maplibre/maplibre-gl-js/pull/3225))
- Minify internal exports to reduce bundle size ([#3216](https://github.com/maplibre/maplibre-gl-js/pull/3216))

### 🐞 Bug fixes

- Add terrain property to map style object ([#3234](https://github.com/maplibre/maplibre-gl-js/pull/3234))
- Fix exception thrown from `isWebGL2` check ([#3238](https://github.com/maplibre/maplibre-gl-js/pull/3238))
- Fix rollup watch mode ([#3270](https://github.com/maplibre/maplibre-gl-js/pull/3270))

## 3.5.1

### 🐞 Bug fixes

- Fix regression introduced in 3.5.0, related to async/await ([#3228](https://github.com/maplibre/maplibre-gl-js/pull/3228))

## 3.5.0

### ✨ Features and improvements

- Add setTiles method to RasterTileSource to dynamically update existing tile sources. ([#3208](https://github.com/maplibre/maplibre-gl-js/pull/3208))

## 3.4.1

### ✨ Features and improvements

- Locally rendered glyphs are double resolution (48px), greatly improving sharpness of CJK text. ([#2990](https://github.com/maplibre/maplibre-gl-js/issues/2990), [#3006](https://github.com/maplibre/maplibre-gl-js/pull/3006))

### 🐞 Bug fixes

- Fix setStyle->style.setState didn't reset \_serializedLayers ([#3133](https://github.com/maplibre/maplibre-gl-js/pull/3133)).
- Fix Raster DEM decoding in safari private browsing mode ([#3185](https://github.com/maplibre/maplibre-gl-js/pull/3185))

## 3.4.0

### ✨ Features and improvements

- Improve error message when a tile can't be loaded ([#3130](https://github.com/maplibre/maplibre-gl-js/pull/3130))
- Support custom raster-dem encodings ([#3087](https://github.com/maplibre/maplibre-gl-js/pull/3087))

### 🐞 Bug fixes

- Fixed Interrupting a scroll zoom causes the next scroll zoom to return to the prior zoom level by reseting scroll handler state properly ([#2709](https://github.com/maplibre/maplibre-gl-js/issues/2709), [#3051](https://github.com/maplibre/maplibre-gl-js/pull/305))
- Fix unit test warning about duplicate module names ([#3049](https://github.com/maplibre/maplibre-gl-js/pull/3049))
- Correct marker position when switching between 2D and 3D view ([#2996](https://github.com/maplibre/maplibre-gl-js/pull/2996))
- Fix error thrown when unsetting line-gradient [#2683]
- Update raster tile end points in documentation
- Avoiding inertia animation on Mac when reduced motion is on ([#3068](https://github.com/maplibre/maplibre-gl-js/pull/3068))
- 3d buildings example doesn't work as expected ([#3165](https://github.com/maplibre/maplibre-gl-js/pull/3165))

## 3.3.1

### ✨ Features and improvements

- Copy LICENSE.txt to dist folder so it's included in 3rdpartylicenses.txt by webpack ([#3021](https://github.com/maplibre/maplibre-gl-js/pull/3021))

### 🐞 Bug fixes

- Correct declared return type of `Map.getLayer()` and `Style.getLayer()` to be `StyleLayer | undefined` to match the documentation ([#2969](https://github.com/maplibre/maplibre-gl-js/pull/2969))
- Correct type of `Map.addLayer()` and `Style.addLayer()` to allow adding a layer with an embedded source, matching the documentation ([#2966](https://github.com/maplibre/maplibre-gl-js/pull/2966))
- Throttle map resizes from ResizeObserver to reduce flicker ([#2986](https://github.com/maplibre/maplibre-gl-js/pull/2986))
- Correct function `Map.setTerrain(options: TerrainSpecification): Map` to be `Map.setTerrain(options: TerrainSpecification | null): Map` per the API spec ([#2993](https://github.com/maplibre/maplibre-gl-js/pull/2993))
- Correct function `Map.getTerrain(): TerrainSpecification` to be `Map.getTerrain(): TerrainSpecification | null` for consistency with the setTerrain function ([#3020](https://github.com/maplibre/maplibre-gl-js/pull/3020))

## 3.3.0

### ✨ Features and improvements

- Add support for [`text-variable-anchor-offset`](https://maplibre.org/maplibre-style-spec/layers/#layout-symbol-text-variable-anchor-offset) symbol style layer property ([#2914](https://github.com/maplibre/maplibre-gl-js/pull/2914))

## 3.2.2

### ✨ Features and improvements

- Add `cache` parameter to [`RequestParameters`](https://maplibre.org/maplibre-gl-js/docs/API/types/maplibregl.RequestParameters/) ([#2910](https://github.com/maplibre/maplibre-gl-js/pull/2910))
- Removed some classed from the docs to better define the public API ([#2945](https://github.com/maplibre/maplibre-gl-js/pull/2945))

### 🐞 Bug fixes

- Properly check ImageBitmap ([#2942](https://github.com/maplibre/maplibre-gl-js/pull/2942), [#2940](https://github.com/maplibre/maplibre-gl-js/issues/2940))
- VectorTileWorkerSource: fix reload for original's load parse would not pass the rawTileData and meta. ([#2941](https://github.com/maplibre/maplibre-gl-js/pull/2941))

## 3.2.1

### ✨ Features and improvements

- Remove cooperative gesture screen from the accessibility tree since screenreaders cannot interact with the map using gestures
- Add `cooperated gestures` example to the doc.([#2860](https://github.com/maplibre/maplibre-gl-js/pull/2860))

### 🐞 Bug fixes

- Incorrect distance field of view calculation for negative elevation, fixed by storing min elevation for the tile in view ([#1655](https://github.com/maplibre/maplibre-gl-js/issues/1655), [#2858](https://github.com/maplibre/maplibre-gl-js/pull/2858))
- Fix reloadCallback not firing on VectorTileWorkerSource.reloadTile ([#1874](https://github.com/maplibre/maplibre-gl-js/pull/1874))
- Don't draw halo pixels underneath text pixels ([#2897](https://github.com/maplibre/maplibre-gl-js/pull/2897))
- Fix RasterDEMTileSource not serializing its options correctly ([#2895](https://github.com/maplibre/maplibre-gl-js/pull/2895))
- Remove node and jest from dist type checking, fix map event and other typing problems ([#2898](https://github.com/maplibre/maplibre-gl-js/pull/2898))

## 3.2.0

### ✨ Features and improvements

- Change all internal exports to named exports([#2711](https://github.com/maplibre/maplibre-gl-js/pull/2711))
- Docs generation is now part of this repo([#2733](https://github.com/maplibre/maplibre-gl-js/pull/2733))
- Add `className` option to Marker constructor ([#2729](https://github.com/maplibre/maplibre-gl-js/pull/2729))
- Immediately redraw the map after setting pixel ratio ([#2674](https://github.com/maplibre/maplibre-gl-js/pull/2673))
- Add maxCanvasSize option to limit canvas size. It can prevent reaching the GL limits and reduce the load on the devices. Default value is [4096, 4096].
- Reduce maxCanvasSize when hitting GL limits to avoid distortions ([#2674](https://github.com/maplibre/maplibre-gl-js/pull/2673))
- Rewrite all the code comments in TSDocs, introduced a new documentation system and moved examples into this repository for better debug options ([#2756](https://github.com/maplibre/maplibre-gl-js/pull/2756))
- ⚠️ Removed non documented `Marker` constructor parameter ([#2756](https://github.com/maplibre/maplibre-gl-js/pull/2756))
- Updated `check-for-support` example ([#2859](https://github.com/maplibre/maplibre-gl-js/pull/2859))

### 🐞 Bug fixes

- Return undefined instead of throwing from `Style.serialize()` when the style hasn't loaded yet ([#2712](https://github.com/maplibre/maplibre-gl-js/pull/2712))
- Don't throw an exception from `checkMaxAngle` when a label with length 0 is on the last segment of a line ([#2710](https://github.com/maplibre/maplibre-gl-js/pull/2710))
- Fix the `tap then drag` zoom gesture detection to abort when the two taps are far away ([#2673](https://github.com/maplibre/maplibre-gl-js/pull/2673))
- Fix regression - update pixel ratio when devicePixelRatio changes, restoring the v1.x behaviour ([#2706](https://github.com/maplibre/maplibre-gl-js/issues/2706))
- Fix incorrect elevation calculation [#2772]

## 3.1.0

### ✨ Features and improvements

- Expose map options.maxTileCacheZoomLevels to allow better control of tile cache ([#2581](https://github.com/maplibre/maplibre-gl-js/pull/2581))

### 🐞 Bug fixes

- Fix regression - Add webgl1 fallback to accommodate users without webgl2 support ([#2653](https://github.com/maplibre/maplibre-gl-js/issues/2653))

## 3.0.1

### ✨ Features and improvements

- Update shaders to GLSL ES 3.0 ([#2599](https://github.com/maplibre/maplibre-gl-js/pull/2599))

### 🐞 Bug fixes

- Fix `RequestTransformFunction` type to return RequestParameters or undefined ([#2586](https://github.com/maplibre/maplibre-gl-js/pull/2586))
- Load `EXT_color_buffer_float` WebGL2 extension to fix heatmap in firefox ([#2595](https://github.com/maplibre/maplibre-gl-js/pull/2595))

## 3.0.0

## New features and improvements

- Add `transformCameraUpdate` callback to `Map` options ([#2535](https://github.com/maplibre/maplibre-gl-js/pull/2535))
- Bump KDBush and supercluster for better memory efficiency ([#2522](https://github.com/maplibre/maplibre-gl-js/pull/2522))
- Improve performance by using HTMLImageElement to download raster source images when refreshExpiredTiles tiles is false ([#2126](https://github.com/maplibre/maplibre-gl-js/pull/2126))
- Set fetchPriority for HTMLImageElement to help improve raster-heavy scenarios ([#2459](https://github.com/maplibre/maplibre-gl-js/pull/2459))
- Reduce rendering calls on initial load. No reason to try rendering before the style is loaded. ([#2464](https://github.com/maplibre/maplibre-gl-js/pull/2464))
- Lazy load default style properties on demand to improve loading performance and reduce memory usage. ([#2476](https://github.com/maplibre/maplibre-gl-js/pull/2476))
- Add queryTerrainElevation allows getting terrain elevation in meters at a specific point ([#2264](https://github.com/maplibre/maplibre-gl-js/pull/2264))
- Improve performance by sending style layers to the worker thread before processing it on the main thread to allow parallel processing ([#2131](https://github.com/maplibre/maplibre-gl-js/pull/2131))
- Add Map.getImage() to retrieve previously-loaded images. ([#2168](https://github.com/maplibre/maplibre-gl-js/pull/2168))
- Add a method to enable/disable cooperative gestures
- Update CONTRIBUTING.md with details on setting up on M1 mac ([#2196](https://github.com/maplibre/maplibre-gl-js/pull/2196))
- Update default type of originalEvent in MapLibreEvent to be `unknown` ([#2243](https://github.com/maplibre/maplibre-gl-js/pull/2243))
- Improve performance when forcing full symbol placement by short-circuiting pause checks ([#2241](https://github.com/maplibre/maplibre-gl-js/pull/2241))
- Adding a `warnonce` when terrain and hillshade source are the same ([#2298](https://github.com/maplibre/maplibre-gl-js/pull/2298))
- Remove a deprecation warning by removing an empty texture that is no longer being used in the codebase ([#2299](https://github.com/maplibre/maplibre-gl-js/pull/2299))
- Improve initial loading performance by lazy serializing layers only when needed. ([#2306](https://github.com/maplibre/maplibre-gl-js/pull/2306))
- Add validateStyle MapOption to allow disabling style validation for faster performance in production environment. ([#2390](https://github.com/maplibre/maplibre-gl-js/pull/2390))
- Add `setiClusterOptions` to update cluster properties of the added sources: fixing these issues ([#429](https://github.com/maplibre/maplibre-gl-js/issues/429)) and ([#1384](https://github.com/maplibre/maplibre-gl-js/issues/1384))
- Add types for `workerOptions` and `_options` in `geojson_source.ts`
- Add fullscreenstart, fullscreenend events to FullscreenControl ([#2128](https://github.com/maplibre/maplibre-gl-js/issues/2128)
- Throttle the image request queue while the map is moving to improve performance ([#2097](https://github.com/maplibre/maplibre-gl-js/issues/2097)
- Add support for multiple `sprite` declarations in one style file ([#1805](https://github.com/maplibre/maplibre-gl-js/pull/1805))
- Extract sprite image on demand to reduce memory usage and improve performance by reducing the number of getImageData calls ([#1809](https://github.com/maplibre/maplibre-gl-js/pull/1809))
- `QueryRenderedFeaturesOptions` type added to both of the params in queryRenderedFeatures in map.ts ([#1900](https://github.com/maplibre/maplibre-gl-js/issues/1900))
- NavigationControlOptions is now optional when creating an instance of NavigationControl ([#1754](https://github.com/maplibre/maplibre-gl-js/issues/1754))
- Listen to webglcontextcreationerror event and give detailed debug info when it fails ([#1715](https://github.com/maplibre/maplibre-gl-js/pull/1715))
- Make sure `cooperativeGestures` overlay is always "on top" (z-index) of map features ([#1753](https://github.com/maplibre/maplibre-gl-js/pull/1753))
- Use `willReadFrequently` hint to optimize 2D canvas usage and remove warnings ([#1808](https://github.com/maplibre/maplibre-gl-js/pull/1808))
- Speed up the cross tile symbol index in certain circumstances ([#1755](https://github.com/maplibre/maplibre-gl-js/pull/1755))
- Improve rendering speed in scenes with many colliding symbolic icons and labels ([#1757](https://github.com/maplibre/maplibre-gl-js/pull/1757))
- Make request for ImageSource cancelable ([#1802](https://github.com/maplibre/maplibre-gl-js/pull/1802))
- Throttle the image request queue while the map is moving to improve performance ([#2097](https://github.com/maplibre/maplibre-gl-js/pull/2097))
- Return a promise from `once` method to allow easier usage of async/await in this case ([#1690](https://github.com/maplibre/maplibre-gl-js/pull/1690))
- Add pseudo (CSS) fullscreen as a fallback for iPhones ([#1678](https://github.com/maplibre/maplibre-gl-js/pull/1678))
- Add `updateData` to `GeoJSONSource` which allows for partial data updates ([#1605](https://github.com/maplibre/maplibre-gl-js/pull/1605))
- Add a RenderPool to render tiles onto textures for 3D ([#1671](https://github.com/maplibre/maplibre-gl-js/pull/1671))
- Add map.getCameraTargetElevation() ([#1558](https://github.com/maplibre/maplibre-gl-js/pull/1558))
- Add `freezeElevation` to `AnimationOptions` to allow smooth camera movement in 3D ([#1514](https://github.com/maplibre/maplibre-gl-js/pull/1514), [#1492](https://github.com/maplibre/maplibre-gl-js/issues/1492))
- Add map.setStyle's transformStyle option ([#1632](https://github.com/maplibre/maplibre-gl-js/pull/1632))

## Potentially breaking changes

Most of these changes will not affect your code but read carefully through the list to asses if a migration is needed.

- ⚠️ Cancel unloaded tile request on zooming in across multiple zooms. Previously these requests were not cancelled. ([#2377](https://github.com/maplibre/maplibre-gl-js/pull/2377))
- ⚠️ Resize map when container element is resized. The "resize"-related events now has different data associated with it ([#2157](https://github.com/maplibre/maplibre-gl-js/pull/2157), [#2551](https://github.com/maplibre/maplibre-gl-js/issues/2551)). Previously the originalEvent field was the reason of this change, for example it could be a `resize` event from the browser. Now it is `ResizeObserverEntry`, see more [here](https://developer.mozilla.org/en-US/docs/web/api/resizeobserverentry).
- ⚠️ Improve rendering of areas below sea level, and remove elevationOffset workaround ([#1578](https://github.com/maplibre/maplibre-gl-js/pull/1578))
- ⚠️ Remove support for `hsl` css color in a format that does not comply with the CSS Color specification. Colors defined in `hsl(110, 0.7, 0.055)` format will no longer work, instead it is recommended to use the format with percentages `hsl(110, 70%, 5.5%)`. ([#2376](https://github.com/maplibre/maplibre-gl-js/pull/2376))
- ⚠️ Move terrain object from style.terrain to map.terrain ([#1628](https://github.com/maplibre/maplibre-gl-js/pull/1628))
- ⚠️ Remove deprecated `mapboxgl-` css classes (use `maplibregl-` instead) ([#1575](https://github.com/maplibre/maplibre-gl-js/pull/1575))
- ⚠️ Full transition from WebGL1 to WebGL2 ([browser support](https://caniuse.com/?search=webgl2)) ([#2512](https://github.com/maplibre/maplibre-gl-js/pull/2512), [#1891](https://github.com/maplibre/maplibre-gl-js/pull/1891))
- ⚠️ `LngLat.toBounds()` is replaced by a static method `LngLatBounds.fromLngLat()` ([#2188](https://github.com/maplibre/maplibre-gl-js/pull/2188))
- ⚠️ Make geojson data source a required field to align with the docs ([#1396](https://github.com/maplibre/maplibre-gl-js/issue/1396))
- ⚠️ Improve control initial loading performance by forcing fadeDuration to 0 till first idle event ([#2447](https://github.com/maplibre/maplibre-gl-js/pull/2447))
- ⚠️ Remove "mapbox-gl-supported" package from API. If needed, please reference it directly instead of going through MapLibre. ([#2451](https://github.com/maplibre/maplibre-gl-js/pull/2451))
- ⚠️ Improve control performance by restricting worker count to a max of 1 except for Safari browser. ([#2354](https://github.com/maplibre/maplibre-gl-js/pull/2354))

## Bug fixes

- Fix of incorrect dash in diagonal lines with a vector source at some zoom levels. ([#2479](https://github.com/maplibre/maplibre-gl-js/pull/2479))
- Fix event.isSourceLoaded to reflect the state of source loading for sourcedata event ([#2543](https://github.com/maplibre/maplibre-gl-js/pull/2543))
- Fix overlapping of 3D building parts when 3D Terrain is activated ([#2513](https://github.com/maplibre/maplibre-gl-js/issues/2513))
- Show 3D buildings located below sea level when 3D Terrain is activated ([#2544](https://github.com/maplibre/maplibre-gl-js/issues/2544))
- Fix `LngLatBounds.extend()` to correctly handle `{ lng: number, lat: number }` coordinates. ([#2425](https://github.com/maplibre/maplibre-gl-js/pull/2425))
- Fix the accuracy-circle in the geolocate control from randomly resizing. ([#2450](https://github.com/maplibre/maplibre-gl-js/pull/2450))
- Fix the type of the `features` property on `MapLayerMouseEvent` and `MapLayerTouchEvent` to be `MapGeoJSONFeature[]` in lieu of `GeoJSON.Feature[]` ([#2244](https://github.com/maplibre/maplibre-gl-js/pull/2244))
- Fix GeolocateControl error if removed quickly ([#2391](https://github.com/maplibre/maplibre-gl-js/pull/2391))
- Fix issue unloading sprite sheet when using `setStyle(style, {diff:true})` ([#2146](https://github.com/maplibre/maplibre-gl-js/pull/2146))
- Fix wrap coords in `getTerrain` when `fitBounds` across the AM ([#2155](https://github.com/maplibre/maplibre-gl-js/pull/2155))
- Fix LngLat `toArray` method return type to [number,number] ([#2233](https://github.com/maplibre/maplibre-gl-js/issues/2233))
- Fix handling of text-offset with symbol-placement: line ([#2170](https://github.com/maplibre/maplibre-gl-js/issues/2170) and [#2171](https://github.com/maplibre/maplibre-gl-js/issues/2171))
- Fix geolocate control permissions failure on IOS16 web view with fallback to `window.navigator.geolocation` ([#2359](https://github.com/maplibre/maplibre-gl-js/pull/2359))
- Prevent unnecessary reload of raster sources when RTL Text Plugin loads ([#2380](https://github.com/maplibre/maplibre-gl-js/issues/2380))
- Fix Handle AddProtocol callback function returning an HTMLImageElement ([#](https://github.com/maplibre/maplibre-gl-js/pull/2393)2393](https://github.com/maplibre/maplibre-gl-js/pull/2393))
- Fix raster tiles being retained when raster-fade-duration is 0 ([#2445](https://github.com/maplibre/maplibre-gl-js/issues/2445), [#2501](https://github.com/maplibre/maplibre-gl-js/issues/2501))
- Fix the worker been terminated on setting new style ([#2123](https://github.com/maplibre/maplibre-gl-js/pull/2123))
- Change how meta key is detected for cooperative gestures
- Fix the worker been terminated on setting new style ([#2123](https://github.com/maplibre/maplibre-gl-js/pull/2123))
- Fix issue [#1024](https://github.com/maplibre/maplibre-gl-js/pull/1024) - Zoom center not under cursor when terrain is on
- Fix errors when running style-spec bin scripts and added missing help. Removed unnecessary script 'gl-style-composite'. ([#1971](https://github.com/maplibre/maplibre-gl-js/pull/1971))
- Fix the `slice` expression type ([#1886](https://github.com/maplibre/maplibre-gl-js/issues/1886))
- Remove dependency on `@rollup/plugin-json`, which was in conflict with `rollup-plugin-import-assert`
- Remove dependency on `@mapbox/gazetteer` which caused some build warnings ([#1757](https://github.com/maplibre/maplibre-gl-js/pull/1757) [#1898](https://github.com/maplibre/maplibre-gl-js/pull/1898))
- Fix `getElevation()` causing uncaught error ([#1650](https://github.com/maplibre/maplibre-gl-js/issues/1650)).
- Fix headless benchmark execution especially on VM ([#1732](https://github.com/maplibre/maplibre-gl-js/pull/1732))
- fix issue [#860](https://github.com/maplibre/maplibre-gl-js/issues/860) fill-pattern with pixelRatio > 1 is now switched correctly at runtime. ([#1765](https://github.com/maplibre/maplibre-gl-js/pull/1765))
- Fix the exception that would be thrown on `map.setStyle` when it is passed with transformStyle option and map is initialized without an initial style. ([#1824](https://github.com/maplibre/maplibre-gl-js/pull/1824))
- Fix the behavior of the compass button on touch devices. ([#1852](https://github.com/maplibre/maplibre-gl-js/pull/1852))
- Fix `GeoJSONSource` appearing to never finish loading when calling its `setData` method immediately after adding it to a `Map` due to it not firing a `metadata` `data` event ([#1693](https://github.com/maplibre/maplibre-gl-js/issues/1693))
- Fix the gap between terrain elevated tiles ([#1602](https://github.com/maplibre/maplibre-gl-js/issues/1602))
- Fix showTileBoundaries to show the first vector source [#1395](https://github.com/maplibre/maplibre-gl-js/pull/1395)
- Fix `match` expression type ([#1631](https://github.com/maplibre/maplibre-gl-js/pull/1631))
- Fix for blurry raster tiles due to raster tiles requests stuck in image queue. ([#2511](https://github.com/maplibre/maplibre-gl-js/pull/2511))

## 3.0.0-pre.9

### 🐞 Bug fixes

- Fixes issue with ResizeObserver firing an initial 'resize' event (since 3.0.0-pre.5) ([#2551](https://github.com/maplibre/maplibre-gl-js/issues/2551))

## 3.0.0-pre.8

### ✨ Features and improvements

- Add `transformCameraUpdate` callback to `Map` options ([#2535](https://github.com/maplibre/maplibre-gl-js/pull/2535))

### 🐞 Bug fixes

- Revise previous fix ([#2445](https://github.com/maplibre/maplibre-gl-js/issues/2445)) for raster tiles being retained when raster-fade-duration is 0 ([#2501](https://github.com/maplibre/maplibre-gl-js/issues/2501))

## 3.0.0-pre.7

### ✨ Features and improvements

- ⚠️ Breaking - Remove WebGL1 support. Move to WebGL2 ([#2512](https://github.com/maplibre/maplibre-gl-js/pull/2512))
- Bump KDBush and supercluster ([#2522](https://github.com/maplibre/maplibre-gl-js/pull/2522))

## 3.0.0-pre.6

### ✨ Features and improvements

- ⚠️ Breaking - Improve control performance by restricting worker count to a max of 1 except safari browser. ([#2354](https://github.com/maplibre/maplibre-gl-js/pull/2354))
- Improve performance by using HTMLImageElement to download raster source images when refreshExpiredTiles tiles is false ([#2126](https://github.com/maplibre/maplibre-gl-js/pull/2126))
- ⚠️ Breaking - Improve control initial loading performance by forcing fadeDuration to 0 till first idle event ([#2447](https://github.com/maplibre/maplibre-gl-js/pull/2447))
- ⚠️ Breaking - Remove "mapbox-gl-supported" package from API. If needed, please reference it directly instead of going through MapLibre. ([#2451](https://github.com/maplibre/maplibre-gl-js/pull/2451))
- Set fetchPriority for HTMLImageElement to help improve raster heavy scenarios ([#2459](https://github.com/maplibre/maplibre-gl-js/pull/2459))
- Reduce rendering calls on initial load. No reason to try rendering before style is loaded. ([#2464](https://github.com/maplibre/maplibre-gl-js/pull/2464))
- Lazy load default style properties on demand to improve loading performance and reduce memory usage. ([#2476](https://github.com/maplibre/maplibre-gl-js/pull/2476))
- Conditional WebGL2 support ([#1891](https://github.com/maplibre/maplibre-gl-js/pull/1891)

### 🐞 Bug fixes

- Fix `LngLatBounds.extend()` to correctly handle `{ lng: number, lat: number }` coordinates. ([#2425](https://github.com/maplibre/maplibre-gl-js/pull/2425))
- Fix the accuracy-circle in the geolocate control from randomly resizing. ([#2450](https://github.com/maplibre/maplibre-gl-js/pull/2450))

## 3.0.0-pre.5

### ✨ Features and improvements

- Add queryTerrainElevation allows getting terrain elevation in meters at specific point ([#2264](https://github.com/maplibre/maplibre-gl-js/pull/2264))
- Improve performance by sending style layers to worker thread before processing it on main thread to allow parallel processing ([#2131](https://github.com/maplibre/maplibre-gl-js/pull/2131))
- ⚠️ Breaking - Resize map when container element is resized. The resize related events now has different data associated with it ([#2157](https://github.com/maplibre/maplibre-gl-js/pull/2157)). Previously the originalEvent field was the reason of this change, for example it could be a `resize` event from the browser. Now it is `ResizeObserverEntry`, see more [here](https://developer.mozilla.org/en-US/docs/web/api/resizeobserverentry).
- Add Map.getImage() to retrieve previously-loaded images. ([#2168](https://github.com/maplibre/maplibre-gl-js/pull/2168))
- Add method to enable/disable cooperative gestures
- ⚠️ Breaking - `LngLat.toBounds()` is replaced by a static method `LngLatBounds.fromLngLat()` ([#2188](https://github.com/maplibre/maplibre-gl-js/pull/2188))
- Update CONTRIBUTING.md with details on setting up on M1 mac ([#2196](https://github.com/maplibre/maplibre-gl-js/pull/2196))
- Update default type of originalEvent in MapLibreEvent to be `unknown` ([#2243](https://github.com/maplibre/maplibre-gl-js/pull/2243))
- Improve performance when forcing full symbol placement by short circuiting pause checks ([#2241](https://github.com/maplibre/maplibre-gl-js/pull/2241))
- Adding a `warnonce` when terrain and hillshade source are the same ([#2298](https://github.com/maplibre/maplibre-gl-js/pull/2298))
- Remove a deprecation warning by removing an empty texture that is no longer being used in the codebase ([#2299](https://github.com/maplibre/maplibre-gl-js/pull/2299))
- Improve initial loading performance by lazy serializing layers only when needed. ([#2306](https://github.com/maplibre/maplibre-gl-js/pull/2306))
- ⚠️ Breaking - Cancel unloaded tile request on zooming in across multiple zoom. Previously these requests were not cancelled. ([#2377](https://github.com/maplibre/maplibre-gl-js/pull/2377))
- Add validateStyle MapOption to allow disabling style validation for faster performance in production environment. ([#2390](https://github.com/maplibre/maplibre-gl-js/pull/2390))
- ⚠️ Breaking - Remove support for `hsl` css color in a format that does not comply with the CSS Color specification. Colors defined in `hsl(110, 0.7, 0.055)` format will no longer work, instead it is recommended to use the format with percentages `hsl(110, 70%, 5.5%)`. ([#2376](https://github.com/maplibre/maplibre-gl-js/pull/2376))

### 🐞 Bug fixes

- Fix the type of the `features` property on `MapLayerMouseEvent` and `MapLayerTouchEvent` to be `MapGeoJSONFeature[]` in lieu of `GeoJSON.Feature[]` ([#2244](https://github.com/maplibre/maplibre-gl-js/pull/2244))
- Fix GeolocateControl error if removed quickly ([#2391](https://github.com/maplibre/maplibre-gl-js/pull/2391))
- Fix issue unloading sprite sheet when using `setStyle(style, {diff:true})` ([#2146](https://github.com/maplibre/maplibre-gl-js/pull/2146))
- Fix wrap coords in `getTerrain` when `fitBounds` across the AM ([#2155](https://github.com/maplibre/maplibre-gl-js/pull/2155))
- Fix LngLat `toArray` method return type to [number,number] ([#2233](https://github.com/maplibre/maplibre-gl-js/issues/2233))
- Fix handling of text-offset with symbol-placement: line ([#2170](https://github.com/maplibre/maplibre-gl-js/issues/2170) and [#2171](https://github.com/maplibre/maplibre-gl-js/issues/2171))
- Fix geolocate control permissions failure on IOS16 web view with fallback to `window.navigator.geolocation` ([#2359](https://github.com/maplibre/maplibre-gl-js/pull/2359))
- Prevent unnecessary reload of raster sources when RTL Text Plugin loads ([#2380](https://github.com/maplibre/maplibre-gl-js/issues/2380))
- Fix Handle AddProtocol callback function returning an HTMLImageElement ([#](https://github.com/maplibre/maplibre-gl-js/pull/2393)2393](https://github.com/maplibre/maplibre-gl-js/pull/2393))
- Fix raster tiles being retained when raster-fade-duration is 0 ([#2445](https://github.com/maplibre/maplibre-gl-js/issues/2445))

## 3.0.0-pre.4

### ✨ Features and improvements

- Add `setiClusterOptions` to update cluster properties of the added sources: fixing these issues ([#429](https://github.com/maplibre/maplibre-gl-js/issues/429)) and ([#1384](https://github.com/maplibre/maplibre-gl-js/issues/1384))
- Add types for `workerOptions` and `_options` in `geojson_source.ts`
- Add fullscreenstart, fullscreenend events to FullscreenControl ([#2128](https://github.com/maplibre/maplibre-gl-js/issues/2128)
- Throttle the image request queue while the map is moving to improve performance ([#2097](https://github.com/maplibre/maplibre-gl-js/issues/2097)

### 🐞 Bug fixes

- Fix the worker been terminated on setting new style ([#2123](https://github.com/maplibre/maplibre-gl-js/pull/2123))
- Change how meta key is detected for cooperative gestures
- Fix the worker been terminated on setting new style ([#2123](https://github.com/maplibre/maplibre-gl-js/pull/2123))

## 3.0.0-pre.3

### ✨ Features and improvements

- Add support for multiple `sprite` declarations in one style file ([#1805](https://github.com/maplibre/maplibre-gl-js/pull/1805))
- Extract sprite image on demand to reduce memory usage and improve performance by reducing number of getImageData calls ([#1809](https://github.com/maplibre/maplibre-gl-js/pull/1809))

### 🐞 Bug fixes

- Fix issue [#1024](https://github.com/maplibre/maplibre-gl-js/pull/1024) - Zoom center not under cursor when terrain is on
- Fix errors when running style-spec bin scripts and added missing help. Removed unnecessary script 'gl-style-composite'. ([#1971](https://github.com/maplibre/maplibre-gl-js/pull/1971))
- Fix the `slice` expression type ([#1886](https://github.com/maplibre/maplibre-gl-js/issues/1886))

## 3.0.0-pre.2

### ✨ Features and improvements

- `QueryRenderedFeaturesOptions` type added to both of the params in queryRenderedFeatures in map.ts ([#1900](https://github.com/maplibre/maplibre-gl-js/issues/1900))
- NavigationControlOptions is now optional when creating an instance of NavigationControl ([#1754](https://github.com/maplibre/maplibre-gl-js/issues/1754))
- Listen to webglcontextcreationerror event and give detailed debug info when it fails ([#1715](https://github.com/maplibre/maplibre-gl-js/pull/1715))
- Make sure `cooperativeGestures` overlay is always "on top" (z-index) of map features ([#1753](https://github.com/maplibre/maplibre-gl-js/pull/1753))
- Use `willReadFrequently` hint to optimize 2D canvas usage and remove warnings ([#1808](https://github.com/maplibre/maplibre-gl-js/pull/1808))
- Speed up the cross tile symbol index in certain circumstances ([#1755](https://github.com/maplibre/maplibre-gl-js/pull/1755))
- Improve rendering speed in scenes with many colliding symbolic icons and labels ([#1757](https://github.com/maplibre/maplibre-gl-js/pull/1757))
- Make request for ImageSource cancelable ([#1802](https://github.com/maplibre/maplibre-gl-js/pull/1802))
- Throttle the image request queue while the map is moving to improve performance ([#2097](https://github.com/maplibre/maplibre-gl-js/pull/2097))

### 🐞 Bug fixes

- Remove dependency on `@rollup/plugin-json`, which was in conflict with `rollup-plugin-import-assert`
- Remove dependency on `@mapbox/gazetteer` which caused some build warnings ([#1757](https://github.com/maplibre/maplibre-gl-js/pull/1757) [#1898](https://github.com/maplibre/maplibre-gl-js/pull/1898))
- Fix `getElevation()` causing uncaught error ([#1650](https://github.com/maplibre/maplibre-gl-js/issues/1650)).
- Fix headless benchmark execution especially on VM ([#1732](https://github.com/maplibre/maplibre-gl-js/pull/1732))
- fix issue [#860](https://github.com/maplibre/maplibre-gl-js/issues/860) fill-pattern with pixelRatio > 1 is now switched correctly at runtime. ([#1765](https://github.com/maplibre/maplibre-gl-js/pull/1765))
- Fix the exception that would be thrown on `map.setStyle` when it is passed with transformStyle option and map is initialized without an initial style. ([#1824](https://github.com/maplibre/maplibre-gl-js/pull/1824))
- Fix the behavior of the compass button on touch devices.

## 3.0.0-pre.1

### ✨ Features and improvements

- Return a promise from `once` method to allow easier usage of async/await in this case ([#1690](https://github.com/maplibre/maplibre-gl-js/pull/1690))
- Add pseudo (CSS) fullscreen as a fallback for iPhones ([#1678](https://github.com/maplibre/maplibre-gl-js/pull/1678))
- Add `updateData` to `GeoJSONSource` which allows for partial data updates ([#1605](https://github.com/maplibre/maplibre-gl-js/pull/1605))

### 🐞 Bug fixes

- Fix `GeoJSONSource` appearing to never finish loading when calling its `setData` method immediately after adding it to a `Map` due to it not firing a `metadata` `data` event ([#1693](https://github.com/maplibre/maplibre-gl-js/issues/1693))
- Fix the gap between terrain elevated tiles ([#1602](https://github.com/maplibre/maplibre-gl-js/issues/1602))

## 3.0.0-pre.0

### ✨ Features and improvements

- Add a RenderPool to render tiles onto textures for 3D ([#1671](https://github.com/maplibre/maplibre-gl-js/pull/1671))
- Add map.getCameraTargetElevation() ([#1558](https://github.com/maplibre/maplibre-gl-js/pull/1558))
- Add `freezeElevation` to `AnimationOptions` to allow smooth camera movement in 3D ([#1514](https://github.com/maplibre/maplibre-gl-js/pull/1514), [#1492](https://github.com/maplibre/maplibre-gl-js/issues/1492))
- ⚠️ Breaking - Remove deprecated `mapboxgl-` css classes ([#1575](https://github.com/maplibre/maplibre-gl-js/pull/1575))
- Add map.setStyle's transformStyle option ([#1632](https://github.com/maplibre/maplibre-gl-js/pull/1632))
- ⚠️ Breaking - Improve rendering of areas below sea level, and remove elevationOffset workaround ([#1578](https://github.com/maplibre/maplibre-gl-js/pull/1578))
- ⚠️ Breaking - Move terrain object from style.terrain to map.terrain ([#1628](https://github.com/maplibre/maplibre-gl-js/pull/1628))

### 🐞 Bug fixes

- ⚠️ Breaking - Make geojson data source a required field to align with the docs ([#1396](https://github.com/maplibre/maplibre-gl-js/issue/1396))
- Fix showTileBoundaries to show the first vector source [#1395](https://github.com/maplibre/maplibre-gl-js/pull/1395)
- Fix `match` expression type ([#1631](https://github.com/maplibre/maplibre-gl-js/pull/1631))

## 2.4.0

### ✨ Features and improvements

- Added calculateCameraOptionsFromTo to camera ([#1427](https://github.com/maplibre/maplibre-gl-js/pull/1427))
- Improve expression types ([#1510](https://github.com/maplibre/maplibre-gl-js/pull/1510))
- Improve performance for primitive size selection ([#1508](https://github.com/maplibre/maplibre-gl-js/pull/1508))
- Upgrade target from ES2017 to ES2019 ([#1499](https://github.com/maplibre/maplibre-gl-js/pull/1499))
- Improve error handling ([#1485](https://github.com/maplibre/maplibre-gl-js/pull/1485))
- Removed `_interpolationType` unused field ([#264](https://github.com/maplibre/maplibre-gl-js/issues/264))

### 🐞 Bug fixes

- Fix attribution not being displayed for terrain ([#1516](https://github.com/maplibre/maplibre-gl-js/pull/1516))
- No triggering of contextmenu after rotate, pitch, etc. also on Windows ([#1537](https://github.com/maplibre/maplibre-gl-js/pull/1537))

## 2.3.1-pre.2

### ✨ Features and improvements

- Improve expression types ([#1510](https://github.com/maplibre/maplibre-gl-js/pull/1510))
- Improve performance for primitive size selection ([#1508](https://github.com/maplibre/maplibre-gl-js/pull/1508))
- Upgrade target from ES2017 to ES2019 ([#1499](https://github.com/maplibre/maplibre-gl-js/pull/1499))

## 2.3.1-pre.1

### ✨ Features and improvements

- Improve error handling ([#1485](https://github.com/maplibre/maplibre-gl-js/pull/1485))

## 2.3.0

### ✨ Features and improvements

- Re-enable method to get library version. Either with `import {version} from 'maplibre-gl'`, or on a Map instance as `map.version`.

## 2.2.1

### 🐞 Bug fixes

- Fix types generation and make sure they run as part of the CI ([#1462](https://github.com/maplibre/maplibre-gl-js/issues/1462), [#1465](https://github.com/maplibre/maplibre-gl-js/pull/1465))

## 2.2.0

Everything from the four previous pre-releases:

### ✨ Features and improvements

- Update `icon-padding` symbol layout property to support asymmetric padding ([#1289](https://github.com/maplibre/maplibre-gl-js/pull/1289))
- Added `cooperativeGestures` option when instantiating map to prevent inadvertent scrolling/panning when navigating a page where map is embedded inline ([#234](https://github.com/maplibre/maplibre-gl-js/issues/234))
- Improve filter specification typings ([#1390](https://github.com/maplibre/maplibre-gl-js/pull/1390))
- Add 3D terrain capabilities ([#165](https://github.com/maplibre/maplibre-gl-js/pull/165), [#1022](https://github.com/maplibre/maplibre-gl-js/pull/1022))
- Cancel pending GeoJSON requests when `GeoJSONSource.setData()` is called instead of waiting for any pending request to complete before issuing the request for the new URL ([#1102](https://github.com/maplibre/maplibre-gl-js/pull/1102))

### 🐞 Bug fixes

- Fix compact attribution style when using global CSS that sets `box-sizing: border-box;` ([#1250](https://github.com/maplibre/maplibre-gl-js/pull/1250))
- Handle maxBounds which cross the meridian at longitude ±180° ([#1298](https://github.com/maplibre/maplibre-gl-js/pull/1298), [#1299](https://github.com/maplibre/maplibre-gl-js/pull/1299))
- Hide arrow displayed in default `summary` styles on the attribution control ([#1258](https://github.com/maplibre/maplibre-gl-js/pull/1258))
- Fix memory usage in terrain 3D ([#1291](https://github.com/maplibre/maplibre-gl-js/issues/1291), [#1302](https://github.com/maplibre/maplibre-gl-js/pull/1302))
- Fix disappearance of closest tiles when 3D terrain is enabled ([#1241](https://github.com/maplibre/maplibre-gl-js/issues/1241), [#1300](https://github.com/maplibre/maplibre-gl-js/pull/1300))

## 2.2.0-pre.4

### ✨ Features and improvements

- Update `icon-padding` symbol layout property to support asymmetric padding ([#1289](https://github.com/maplibre/maplibre-gl-js/pull/1289))
- Added `cooperativeGestures` option when instantiating map to prevent inadvertent scrolling/panning when navigating a page where map is embedded inline ([#234](https://github.com/maplibre/maplibre-gl-js/issues/234))
- Improve filter specification typings ([#1390](https://github.com/maplibre/maplibre-gl-js/pull/1390))

### 🐞 Bug fixes

- Fix compact attribution style when using global CSS that sets `box-sizing: border-box;` ([#1250](https://github.com/maplibre/maplibre-gl-js/pull/1250))

## 2.2.0-pre.3

### 🐞 Bug fixes

- Handle maxBounds which cross the meridian at longitude ±180° ([#1298](https://github.com/maplibre/maplibre-gl-js/issues/1298), [#1299](https://github.com/maplibre/maplibre-gl-js/pull/1299))
- Hide arrow displayed in default `summary` styles on the attribution control ([#1258](https://github.com/maplibre/maplibre-gl-js/pull/1258))
- Fix memory usage in terrain 3D ([#1291](https://github.com/maplibre/maplibre-gl-js/issues/1291), [#1302](https://github.com/maplibre/maplibre-gl-js/pull/1302))
- Fix disappearance of closest tiles when 3D terrain is enabled ([#1241](https://github.com/maplibre/maplibre-gl-js/issues/1241), [#1300](https://github.com/maplibre/maplibre-gl-js/pull/1300))

## 2.2.0-pre.2

### ✨ Features and improvements

- Add 3D terrain capabilities ([#165](https://github.com/maplibre/maplibre-gl-js/pull/165), [#1022](https://github.com/maplibre/maplibre-gl-js/pull/1022))

## 2.2.0-pre.1

### ✨ Features and improvements

- Cancel pending GeoJSON requests when `GeoJSONSource.setData()` is called instead of waiting for any pending request to complete before issuing the request for the new URL ([#1102](https://github.com/maplibre/maplibre-gl-js/pull/1102))

## 2.1.9

### 🐞 Bug fixes

- Add back typescript typings to dependencies instead of devDependencies ([#1178](https://github.com/maplibre/maplibre-gl-js/pull/1178))

## 2.1.8

### ✨ Features and improvements

- Changed logic for showing the MapLibre logo. The MapLibre logo is now shown by setting the map option 'maplibreLogo' to true or by adding it to a map with addControl. TileJSON no longer controls if the logo is shown. ([#786](https://github.com/maplibre/maplibre-gl-js/pull/786))

### 🐞 Bug fixes

- Fix missing `touchmove` in `MapTouchEvent["type"]` ([#1131](https://github.com/maplibre/maplibre-gl-js/pull/1131))
- Type CustomLayerInterface renderingMode, onRemove, onAdd, and prerender optional ([#1122](https://github.com/maplibre/maplibre-gl-js/pull/1122))

## 2.1.8-pre.3

### 🐞 Bug fixes

- Use correct location for mouse events of line layer with line-offset ([#1108](https://github.com/maplibre/maplibre-gl-js/issues/1108)).
- Change `GeoJSONFeature.properties` type from `{}` to `{ [name: string]: any; }` ([#1115](https://github.com/maplibre/maplibre-gl-js/pull/1115)).
- Fix `error TS2503: Cannot find namespace 'GeoJSON'` ([#1096](https://github.com/maplibre/maplibre-gl-js/issues/1096)).

## 2.1.8-pre.2

### ✨ Features and improvements

- Removal of the unminified production build target, so `npm run build-prod` will be the main build command going forward.

### 🐞 Bug fixes

- Dispose source resources on map style removal, it also fixes `cannot read properties of undefined (reading 'sourceCaches')` error ([#1099](https://github.com/maplibre/maplibre-gl-js/pull/1099)).
- Add MapGeoJSONFeature type as replacement for MapboxGeoJSONFeature. MapGeoJSONFeature type extends GeoJSONFeature type with layer, source, sourceLayer, and state properties ([#1104](https://github.com/maplibre/maplibre-gl-js/pull/1104)).
- Fix automatic refreshing of expired raster tiles ([#1106](https://github.com/maplibre/maplibre-gl-js/pull/1106))
- Fix precision loss in some matrix calculations ([#1105](https://github.com/maplibre/maplibre-gl-js/pull/1105))

## 2.1.8-pre.1

### ✨ Features and improvements

- Add option `viewport-glyph` to `text-rotation-alignment` which places glyphs along a linestring and rotates them to the x-axis of the viewport ([#716](https://github.com/maplibre/maplibre-gl-js/pull/716)).

### 🐞 Bug fixes

- Change `GeoJSONFeature.id` type from `number | string | void` to `number | string | undefined` ([#1093](https://github.com/maplibre/maplibre-gl-js/pull/1093))
- Add FeatureIdentifier type to define feature parameter in setFeatureState, removeFeatureState, and getFeatureState methods. Change FeatureIdentifier.id from `id: string | number;` to `id?: string | number | undefined;` ([#1095](https://github.com/maplibre/maplibre-gl-js/pull/1095))
- Change map.on, map.off, and map.once type parameter from "type: MapEvent" to "type: MapEvent | string" ([#1094](https://github.com/maplibre/maplibre-gl-js/pull/1094))

## 2.1.7

### 🐞 Bug fixes

- Add adjustment for glyph rendering, CJK fonts are mainly affected ([#1002](https://github.com/maplibre/maplibre-gl-js/issues/1002)).
- Improve typings to fix Angular strict mode failure ([#790](https://github.com/maplibre/maplibre-gl-js/issues/790), [#970](https://github.com/maplibre/maplibre-gl-js/issues/970), [#934](https://github.com/maplibre/maplibre-gl-js/issues/934))
- Fix `SourceCache.loaded()` always returning `true` following a load error ([#1025](https://github.com/maplibre/maplibre-gl-js/issues/1025))
- Added back csp and dev builds to npm package ([#1042](https://github.com/maplibre/maplibre-gl-js/issues/1042))

## 2.1.6

### 🐞 Bug fixes

- Publish `dist/package.json` ([#998](https://github.com/maplibre/maplibre-gl-js/pull/998)).

## 2.1.6-pre.1

### 🐞 Bug fixes

- Publish `dist/package.json` ([#998](https://github.com/maplibre/maplibre-gl-js/pull/998)).

## 2.1.5

### 🐞 Bug fixes

- Publish empty `postinstall.js` file. Follow-up on ([#990](https://github.com/maplibre/maplibre-gl-js/issues/990)), ([#991](https://github.com/maplibre/maplibre-gl-js/pull/991)), ([#992](https://github.com/maplibre/maplibre-gl-js/pull/992)).

## 2.1.5-pre.1

### 🐞 Bug fixes

- Publish empty `postinstall.js` file. Follow-up on ([#990](https://github.com/maplibre/maplibre-gl-js/pull/990)), ([#991](https://github.com/maplibre/maplibre-gl-js/pull/991)), ([#992](https://github.com/maplibre/maplibre-gl-js/pull/992)).

## 2.1.4

### 🐞 Bug fixes

- Fix missing `postinstall.js` file in npm publish. Follow-up on ([#990](https://github.com/maplibre/maplibre-gl-js/issues/990)), ([#991](https://github.com/maplibre/maplibre-gl-js/pull/991)).

## 2.1.3

### 🐞 Bug fixes

- Fix postinstall `ts-node` error on non-dev installs ([#900](https://github.com/maplibre/maplibre-gl-js/pull/900))

## 2.1.2

### Features and improvements

- Default compact attribution to be open by default to comply with OpenStreetMap Attribution Guidelines ([#795](https://github.com/maplibre/maplibre-gl-js/pull/795))
- Export `Source` classes (`GeoJSONSource` etc.) declarations. ([#801](https://github.com/maplibre/maplibre-gl-js/issues/801))
- Make `AJAXError` public so error HTTP responses can be handled differently from other errors.

### 🐞 Bug fixes

- Fix compact attribution button showing when attribution is blank ([#795](https://github.com/maplibre/maplibre-gl-js/pull/795))
- Fix error mismatched image size for CJK characters ([#718](https://github.com/maplibre/maplibre-gl-js/issues/718))
- Fire `dataabort` and `sourcedataabort` events when a tile request is aborted ([#794](https://github.com/maplibre/maplibre-gl-js/issues/794))
- Fix NextJs `performance` undefined ([#768](https://github.com/maplibre/maplibre-gl-js/issues/768))

## 2.1.1

### 🐞 Bug fixes

- Fix stale tiles being shown when calling VectorTileSource#setTiles while the map is moving.

## 2.1.0

### ✨ Features and improvements

- Add `icon-overlap` and `text-overlap` symbol layout properties [#347](https://github.com/maplibre/maplibre-gl-js/pull/347)
- Deprecate `icon-allow-overlap` and `text-allow-overlap` symbol layout properties. `icon-overlap` and `text-overlap` are their replacements.
- Remove node package chalk from devDependencies ([#789](https://github.com/maplibre/maplibre-gl-js/pull/789)).
- Allow setting a custom pixel ratio by adding a `MapOptions#pixelRatio` property and a `Map#setPixelRatio` method. Since a high `devicePixelRatio` value can lead to performance and display problems, it is done at your own risk. ([#769](https://github.com/maplibre/maplibre-gl-js/issues/769))

## 2.0.5

### 🐞 Bug fixes

- Remove list of node versions allowed to install the package.

## 2.0.4

### 🐞 Bug fixes

- Missing package.json file in version 2.0.3 dist in npm ([#811](https://github.com/maplibre/maplibre-gl-js/issues/811)) - this causes webpack to fail

## 2.0.3

### Features and improvements

- Remove node package chalk from devDependencies ([#789](https://github.com/maplibre/maplibre-gl-js/pull/789)).
- Remove vector-tile module declaration and revert to using point from [@mapbox/point-geometry](https://github.com/mapbox/point-geometry] ([#788](https://github.com/maplibre/maplibre-gl-js/issues/788), [#800](https://github.com/maplibre/maplibre-gl-js/pull/800))
- Moved development environment to use NodeJs 16 ([#781](https://github.com/maplibre/maplibre-gl-js/pull/781), [#806](https://github.com/maplibre/maplibre-gl-js/pull/806))

### 🐞 Bug fixes

- Fix max cluster zoom in geojson source ([#61](https://github.com/maplibre/maplibre-gl-js/issues/61))

## 2.0.2

### 🐞 Bug fixes

- Fix typescript generated file ([#776](https://github.com/maplibre/maplibre-gl-js/issues/776)).

## 2.0.1

### 🐞 Bug fixes

- Fix documentation of `addProtocol` and `removeProtocol`.

## 2.0.0

### Features and improvements

- Migrated the production code to typescript
- ** Breaking Change ** removed `version` from the public API
- ** Breaking Change ** stopped supporting IE (internet explorer)
- ** Breaking Change ** stopped supporting Chrome 49-65. Chrome 66+ required. For Chrome 49-65 support use version 1.15.2.
- ** Breaking Change ** removed all code related to `accessToken` and Mapbox specific urls starting with `mapbox://`. Telemetry and tracking code was removed.
- ** Breaking Change ** removed `baseApiUrl` as it was used only for Mapbox related urls
- ** Breaking Change ** typescript typings have changed:
  - `Style` => `StyleSpecification`
  - `AnyLayer` => `LayerSpecification`
  - `AnySourceData` => `SourceSpecification`
  - `MapboxEvent` => `MapLibreEvent`
  - `MapboxOptions` => `MapOptions`
  - `MapBoxZoomEvent` => `MapLibreZoomEvent`
  - `*SourceRaw` + `*SourceOptions` => `*SourceSpecification`
  - `*Source` (source implementation definition) were removed
  - `*Layer` => `*LayerSpecification`
  - `*Paint` => `*LayerSpecification['paint']`
  - `*Layout` => `*LayerSpecification['layout']`
  - `MapboxGeoJSONFeature` => `GeoJSONFeature`
- Added `redraw` function to map ([#206](https://github.com/maplibre/maplibre-gl-js/issues/206))
- Improve attribution controls accessibility. See [#359](https://github.com/maplibre/maplibre-gl-js/issues/359)
- Allow maxPitch value up to 85, use values greater than 60 at your own risk ([#574](https://github.com/maplibre/maplibre-gl-js/pull/574))
- `getImage` uses createImageBitmap when supported ([#650](https://github.com/maplibre/maplibre-gl-js/pull/650))

### 🐞 Bug fixes

- Fix warning due to strict comparison of SDF property in image sprite ([#303](https://github.com/maplibre/maplibre-gl-js/issues/303))
- Fix tile placeholder replacement to allow for placeholders to be in a URL more than once. ([#348](https://github.com/maplibre/maplibre-gl-js/pull/348))
- Fix type check for non dom environment. ([#334](https://github.com/maplibre/maplibre-gl-js/issues/334))
- Fix precision problem in patterns when overzoomed in OpenGL ES devices.
- Fix padding-top of the popup to improve readability of popup text ([#354](https://github.com/maplibre/maplibre-gl-js/pull/354)).
- Fix GeoJSONSource#loaded sometimes returning true while there are still pending loads ([#669](https://github.com/maplibre/maplibre-gl-js/issues/669))
- Fix MapDataEvent#isSourceLoaded being true in GeoJSONSource "dataloading" event handlers ([#694](https://github.com/maplibre/maplibre-gl-js/issues/694))
- Fix events being fired after Map#remove has been called when the WebGL context is lost and restored ([#726](https://github.com/maplibre/maplibre-gl-js/issues/726))
- Fix nested expressions types definition [#757](https://github.com/maplibre/maplibre-gl-js/pull/757)

## 1.15.2

### 🐞 Bug fixes

- Fix breaking changes introduced in v1.15.0 by adoption dual naming scheme for CSS class names

## 1.15.1

### 🐞 Bug fixes

- Add void return for some method declaration to match TS strict mode ([#194](https://github.com/maplibre/maplibre-gl-js/pull/194))
- Fix css leftovers ([#83](https://github.com/maplibre/maplibre-gl-js/issues/83))

## 1.15.0

### Features and improvements

- ** Breaking Change: ** Rename css classes ([#83](https://github.com/maplibre/maplibre-gl-js/issues/83))
- Added custom protocol support to allow overriding ajax calls ([#29](https://github.com/maplibre/maplibre-gl-js/issues/29))
- Added setTransformRequest to map ([#159](https://github.com/maplibre/maplibre-gl-js/pull/159))
- Publish @maplibre/maplibre-gl-style-spec v14.0.0 on NPM ([#149](https://github.com/maplibre/maplibre-gl-js/pull/149))
- Replace link to mapbox on LogoControl by link to maplibre ([#151](https://github.com/maplibre/maplibre-gl-js/pull/151))
- Migrate style spec files from mapbox to maplibre ([#147](https://github.com/maplibre/maplibre-gl-js/pull/147))
- Publish the MapLibre style spec in NPM ([#140](https://github.com/maplibre/maplibre-gl-js/pull/140))
- Replace mapboxgl with maplibregl in JSDocs inline examples ([#134](https://github.com/maplibre/maplibre-gl-js/pull/134))
- Bring in typescript definitions file ([#24](https://github.com/maplibre/maplibre-gl-js/issues/24))
- Update example links to https://maplibre.org/maplibre-gl-js-docs/ ([#131](https://github.com/maplibre/maplibre-gl-js/pull/131))
- Improve performance of layers with constant `*-sort-key` ([#78](https://github.com/maplibre/maplibre-gl-js/pull/78))

### 🐞 Bug fixes

- Prevented attribution button from submitting form ([#178](https://github.com/maplibre/maplibre-gl-js/issues/178))

## 1.14.0

### Features and improvements

- Rebranded to MapLibre
- New logo

### 🐞 Bug fixes

- Rename SVGs mapboxgl-ctrl-\*.svg to maplibregl ([#85](https://github.com/maplibre/maplibre-gl-js/pull/85))
- fix ImageSource not working in FF/Safari ([#87](https://github.com/maplibre/maplibre-gl-js/pull/87))
- Update HTML debug files to use MapLibre in titles ([#84](https://github.com/maplibre/maplibre-gl-js/pull/84))
- fix CI checksize job to use maplibre name ([#86](https://github.com/maplibre/maplibre-gl-js/pull/86))
- Move output files from mapbox._ to maplibre._ ([#75](https://github.com/maplibre/maplibre-gl-js/pull/75))
- Remove mapbox specifics and branding from .github ([#64](https://github.com/maplibre/maplibre-gl-js/pull/64))
- Fix a bug where mapbox-gl-js is no longer licensed as open source, but we owe immeasurable gratitude to Mapbox for releasing all their initial code to the community under BSD-3 license.

## 1.13.0

### ✨ Features and improvements

- Improve accessibility by fixing issues reported by WCAG 2.1. [#9991](https://github.com/mapbox/mapbox-gl-js/pull/9991)
- Improve accessibility when opening a popup by immediately focusing on the content. [#9774](https://github.com/mapbox/mapbox-gl-js/pull/9774) (h/t [@watofundefined](https://github.com/watofundefined)))
- Improve rendering performance of symbols with `symbol-sort-key`. [#9751](https://github.com/mapbox/mapbox-gl-js/pull/9751) (h/t [@osvodef](https://github.com/osvodef)))
- Add `Marker` `clickTolerance` option. [#9640](https://github.com/mapbox/mapbox-gl-js/pull/9640) (h/t [@ChristopherChudzicki](https://github.com/ChristopherChudzicki)))
- Add `Map` `hasControl` method. [#10035](https://github.com/mapbox/mapbox-gl-js/pull/10035)
- Add `Popup` `setOffset` method. [#9946](https://github.com/mapbox/mapbox-gl-js/pull/9946) (h/t [@jutaz](https://github.com/jutaz)))
- Add `KeyboardHandler` `disableRotation` and `enableRotation` methods. [#10072](https://github.com/mapbox/mapbox-gl-js/pull/10072) (h/t [@jmbott](https://github.com/jmbott)))

### 🐞 Bug fixes

- Fix a bug where `queryRenderedFeatures` didn't properly expose the paint values if they were data-driven. [#10074](https://github.com/mapbox/mapbox-gl-js/pull/10074) (h/t [@osvodef](https://github.com/osvodef)))
- Fix a bug where attribution didn't update when layer visibility changed during zooming. [#9943](https://github.com/mapbox/mapbox-gl-js/pull/9943)
- Fix a bug where hash control conflicted with external history manipulation (e.g. in single-page apps). [#9960](https://github.com/mapbox/mapbox-gl-js/pull/9960) (h/t [@raegen](https://github.com/raegen)))
- Fix a bug where `fitBounds` had an unexpected result with non-zero bearing and uneven padding. [#9821](https://github.com/mapbox/mapbox-gl-js/pull/9821) (h/t [@allison-strandberg](https://github.com/allison-strandberg)))
- Fix HTTP support when running GL JS against [Mapbox Atlas](https://www.mapbox.com/atlas). [#10090](https://github.com/mapbox/mapbox-gl-js/pull/10090)
- Fix a bug where the `within` expression didn't work in `querySourceFeatures`. [#9933](https://github.com/mapbox/mapbox-gl-js/pull/9933)
- Fix a bug where `Popup` content HTML element was removed on `setDOMContent`. [#10036](https://github.com/mapbox/mapbox-gl-js/pull/10036)
- Fix a compatibility bug when `icon-image` is used as a legacy categorical function. [#10060](https://github.com/mapbox/mapbox-gl-js/pull/10060)
- Reduce rapid memory growth in Safari by ensuring `Image` dataURI's are released. [#10118](https://github.com/mapbox/mapbox-gl-js/pull/10118)

### ⚠️ Note on IE11

We intend to remove support for Internet Explorer 11 in a future release of GL JS later this year.

## 1.12.0

### ✨ Features and improvements

- Add methods for changing a vector tile source dynamically (e.g. `setTiles`, `setUrl`). [#8048](https://github.com/mapbox/mapbox-gl-js/pull/8048) (h/t [@stepankuzmin](https://github.com/stepankuzmin))
- Add a `filter` option for GeoJSON sources to filter out features prior to processing (e.g. before clustering). [#9864](https://github.com/mapbox/mapbox-gl-js/pull/9864)
- Vastly increase precision of `line-gradient` for long lines. [#9694](https://github.com/mapbox/mapbox-gl-js/pull/9694)
- Improve `raster-dem` sources to properly support the `maxzoom` option and overzooming. [#9789](https://github.com/mapbox/mapbox-gl-js/pull/9789) (h/t [@brendan-ward](@brendanhttps://github.com/ward))

### 🐞 Bug fixes

- Fix a bug where bearing snap interfered with `easeTo` and `flyTo` animations, freezing the map. [#9884](https://github.com/mapbox/mapbox-gl-js/pull/9884) (h/t [@andycalder](https://github.com/andycalder))
- Fix a bug where a fallback image was not used if it was added via `addImage`. [#9911](https://github.com/mapbox/mapbox-gl-js/pull/9911) (h/t [@francois2metz](https://github.com/francois2metz))
- Fix a bug where `promoteId` option failed for fill extrusions with defined feature ids. [#9863](https://github.com/mapbox/mapbox-gl-js/pull/9863)

### 🛠️ Workflow

- Renamed the default development branch from `master` to `main`.

## 1.11.1

### 🐞 Bug fixes

- Fix a bug that caused `map.loaded()` to incorrectly return `false` after a click event. ([#9825](https://github.com/mapbox/mapbox-gl-js/pull/9825))

## 1.11.0

### ✨ Features and improvements

- Add an option to scale the default `Marker` icon.([#9414](https://github.com/mapbox/mapbox-gl-js/pull/9414)) (h/t [@adrianababakanian](https://github.com/adrianababakanian))
- Improving the shader compilation speed by manually getting the run-time attributes and uniforms.([#9497](https://github.com/mapbox/mapbox-gl-js/pull/9497))
- Added `clusterMinPoints` option for clustered GeoJSON sources that defines the minimum number of points to form a cluster.([#9748](https://github.com/mapbox/mapbox-gl-js/pull/9748))

### 🐞 Bug fixes

- Fix a bug where map got stuck in a DragRotate interaction if it's mouseup occurred outside of the browser window or iframe.([#9512](https://github.com/mapbox/mapbox-gl-js/pull/9512))
- Fix potential visual regression for `*-pattern` properties on AMD graphics card vendor.([#9681](https://github.com/mapbox/mapbox-gl-js/pull/9681))
- Fix zooming with a double tap on iOS Safari 13.([#9757](https://github.com/mapbox/mapbox-gl-js/pull/9757))
- Removed a misleading `geometry exceeds allowed extent` warning when using Mapbox Streets vector tiles.([#9753](https://github.com/mapbox/mapbox-gl-js/pull/9753))
- Fix reference error when requiring the browser bundle in Node. ([#9749](https://github.com/mapbox/mapbox-gl-js/pull/9749))

## 1.10.2

### 🐞 Bug fixes

- Fix zooming with a double tap in iOS Safari 13.([#9757](https://github.com/mapbox/mapbox-gl-js/pull/9757))

## 1.10.1

### 🐞 Bug fixes

- Fix markers interrupting touch gestures ([#9675](https://github.com/mapbox/mapbox-gl-js/issues/9675), fixed by [#9683](https://github.com/mapbox/mapbox-gl-js/pull/9683))
- Fix bug where `map.isMoving()` returned true while map was not moving ([#9647](https://github.com/mapbox/mapbox-gl-js/issues/9647), fixed by [#9679](https://github.com/mapbox/mapbox-gl-js/pull/9679))
- Fix regression that prevented `touchmove` events from firing during gestures ([#9676](https://github.com/mapbox/mapbox-gl-js/issues/9676), fixed by [#9685](https://github.com/mapbox/mapbox-gl-js/pull/9685))
- Fix `image` expression evaluation which was broken under certain conditions ([#9630](https://github.com/mapbox/mapbox-gl-js/issues/9630), fixed by [#9685](https://github.com/mapbox/mapbox-gl-js/pull/9668))
- Fix nested `within` expressions in filters not evaluating correctly ([#9605](https://github.com/mapbox/mapbox-gl-js/issues/9605), fixed by [#9611](https://github.com/mapbox/mapbox-gl-js/pull/9611))
- Fix potential `undefined` paint variable in `StyleLayer` ([#9688](https://github.com/mapbox/mapbox-gl-js/pull/9688)) (h/t [mannnick24](https://github.com/mannnick24))

## 1.10.0

### ✨ Features

- Add `mapboxgl.prewarm()` and `mapboxgl.clearPrewarmedResources()` methods to allow developers to optimize load times for their maps ([#9391](https://github.com/mapbox/mapbox-gl-js/pull/9391))
- Add `index-of` and `slice` expressions to search arrays and strings for the first occurrence of a specified value and return a section of the original array or string ([#9450](https://github.com/mapbox/mapbox-gl-js/pull/9450)) (h/t [lbutler](https://github.com/lbutler))
- Correctly set RTL text plugin status if the plugin URL could not be loaded. This allows developers to add retry logic on network errors when loading the plugin ([#9489](https://github.com/mapbox/mapbox-gl-js/pull/9489))

### 🍏 Gestures

This release significantly refactors and improves gesture handling on desktop and mobile. Three new touch gestures have been added: `two-finger swipe` to adjust pitch, `two-finger double tap` to zoom out, and `tap then drag` to adjust zoom with one finger ([#9365](https://github.com/mapbox/mapbox-gl-js/pull/9365)). In addition, this release brings the following changes and bug fixes:

- It's now possible to interact with multiple maps on the same page at the same time ([#9365](https://github.com/mapbox/mapbox-gl-js/pull/9365))
- Fix map jump when releasing one finger after pinch zoom ([#9136](https://github.com/mapbox/mapbox-gl-js/issues/9136))
- Stop mousedown and touchstart from interrupting `easeTo` animations when interaction handlers are disabled ([#8725](https://github.com/mapbox/mapbox-gl-js/issues/8725))
- Stop mouse wheel from interrupting animations when `map.scrollZoom` is disabled ([#9230](https://github.com/mapbox/mapbox-gl-js/issues/9230))
- A camera change can no longer be prevented by disabling the interaction handler within the camera change event. Selectively prevent camera changes by listening to the `mousedown` or `touchstart` map event and calling [.preventDefault()](https://docs.mapbox.com/mapbox-gl-js/api/#mapmouseevent#preventdefault) ([#9365](https://github.com/mapbox/mapbox-gl-js/pull/9365))
- Undocumented properties on the camera change events fired by the doubleClickZoom handler have been removed ([#9365](https://github.com/mapbox/mapbox-gl-js/pull/9365))

### 🐞 Improvements and bug fixes

- Line labels now have improved collision detection, with greater precision in placement, reduced memory footprint, better placement under pitched camera orientations ([#9219](https://github.com/mapbox/mapbox-gl-js/pull/9219))
- Fix `GlyphManager` continually re-requesting missing glyph ranges ([#8027](https://github.com/mapbox/mapbox-gl-js/issues/8027), fixed by [#9375](https://github.com/mapbox/mapbox-gl-js/pull/9375)) (h/t [oterral](https://github.com/oterral))
- Avoid throwing errors when calling certain popup methods before the popup element is created ([#9433](https://github.com/mapbox/mapbox-gl-js/pull/9433))
- Fix a bug where fill-extrusion features with colinear points were not returned by `map.queryRenderedFeatures(...)` ([#9454](https://github.com/mapbox/mapbox-gl-js/pull/9454))
- Fix a bug where using feature state on a large input could cause a stack overflow error ([#9463](https://github.com/mapbox/mapbox-gl-js/pull/9463))
- Fix exception when using `background-pattern` with data driven expressions ([#9518](https://github.com/mapbox/mapbox-gl-js/issues/9518), fixed by [#9520](https://github.com/mapbox/mapbox-gl-js/pull/9520))
- Fix a bug where UI popups were potentially leaking event listeners ([#9498](https://github.com/mapbox/mapbox-gl-js/pull/9498)) (h/t [mbell697](https://github.com/mbell697))
- Fix a bug where the `within` expression would return inconsistent values for points on tile boundaries ([#9411](https://github.com/mapbox/mapbox-gl-js/issues/9411), [#9428](https://github.com/mapbox/mapbox-gl-js/pull/9428))
- Fix a bug where the `within` expression would incorrectly evaluate geometries that cross the antimeridian ([#9440](https://github.com/mapbox/mapbox-gl-js/pull/9440))
- Fix possible undefined exception on paint variable of style layer ([#9437](https://github.com/mapbox/mapbox-gl-js/pull/9437)) (h/t [mannnick24](https://github.com/mannnick24))
- Upgrade minimist to ^1.2.5 to get fix for security issue [CVE-2020-7598](https://cve.mitre.org/cgi-bin/cvename.cgi?name=CVE-2020-7598) upstream ([#9425](https://github.com/mapbox/mapbox-gl-js/issues/9431), fixed by [#9425](https://github.com/mapbox/mapbox-gl-js/pull/9425)) (h/t [watson](https://github.com/watson))

## 1.9.1

### 🐞 Bug fixes

- Fix a bug [#9477](https://github.com/mapbox/mapbox-gl-js/issues/9477) in `Map#fitBounds(..)` wherein the `padding` passed to options would get applied twice.
- Fix rendering bug [#9479](https://github.com/mapbox/mapbox-gl-js/issues/9479) caused when data-driven `*-pattern` properties reference images added with `Map#addImage(..)`.
- Fix a bug [#9468](https://github.com/mapbox/mapbox-gl-js/issues/9468) in which an exception would get thrown when updating symbol layer paint property using `setPaintProperty`.

## 1.9.0

With this release, we're adding [a new changelog policy](./CONTRIBUTING.md#changelog-conventions) to our contribution guidelines.

This release also fixes several long-standing bugs and unintentional rendering behavior with `line-pattern`. The fixes come with a visual change to how patterns added with `line-pattern` scale. Previously, patterns that became larger than the line would be clipped, sometimes distorting the pattern, particularly on mobile and retina devices. Now the pattern will be scaled to fit under all circumstances. [#9266](https://github.com/mapbox/mapbox-gl-js/pull/9266) showcases examples of the visual differences. For more information and to provide feedback on this change, see [#9394](https://github.com/mapbox/mapbox-gl-js/pull/9394).

### ✨ Features

- Add `within` expression for testing whether an evaluated feature lies within a given GeoJSON object ([#9352](https://github.com/mapbox/mapbox-gl-js/pull/9352)). - We are aware of an edge case in which points with wrapped coordinates (e.g. longitude -185) are not evaluated properly. See ([#9442](https://github.com/mapbox/mapbox-gl-js/issues/9442)) for more information. - An example of the `within` expression:<br>
  `"icon-opacity": ["case", ["==", ["within", "some-polygon"], true], 1,
["==", ["within", "some-polygon"], false], 0]`
- Map API functions such as `easeTo` and `flyTo` now support `padding: PaddingOptions` which lets developers shift a map's center of perspective when building floating sidebars ([#8638](https://github.com/mapbox/mapbox-gl-js/pull/8638))

### 🍏 Improvements

- Results from `queryRenderedFeatures` now have evaluated property values rather than raw expressions ([#9198](https://github.com/mapbox/mapbox-gl-js/pull/9198))
- Improve scaling of patterns used in `line-pattern` on all device resolutions and pixel ratios ([#9266](https://github.com/mapbox/mapbox-gl-js/pull/9266))
- Slightly improve GPU memory footprint ([#9377](https://github.com/mapbox/mapbox-gl-js/pull/9377))
- `LngLatBounds.extend` is more flexible because it now accepts objects with `lat` and `lon` properties as well as arrays of coordinates ([#9293](https://github.com/mapbox/mapbox-gl-js/pull/9293))
- Reduce bundle size and improve visual quality of `showTileBoundaries` debug text ([#9267](https://github.com/mapbox/mapbox-gl-js/pull/9267))

### 🐞 Bug fixes

- Correctly adjust patterns added with `addImage(id, image, pixelRatio)` by the asset pixel ratio, not the device pixel ratio ([#9372](https://github.com/mapbox/mapbox-gl-js/pull/9372))
- Allow needle argument to `in` expression to be false ([#9295](https://github.com/mapbox/mapbox-gl-js/pull/9295))
- Fix exception thrown when trying to set `feature-state` for a layer that has been removed, fixes [#8634](https://github.com/mapbox/mapbox-gl-js/issues/8634) ([#9305](https://github.com/mapbox/mapbox-gl-js/pull/9305))
- Fix a bug where maps were not displaying inside elements with `dir=rtl` ([#9332](https://github.com/mapbox/mapbox-gl-js/pull/9332))
- Fix a rendering error for very old versions of Chrome (ca. 2016) where text would appear much bigger than intended ([#9349](https://github.com/mapbox/mapbox-gl-js/pull/9349))
- Prevent exception resulting from `line-dash-array` of empty length ([#9385](https://github.com/mapbox/mapbox-gl-js/pull/9385))
- Fix a bug where `icon-image` expression that evaluates to an empty string (`''`) produced a warning ([#9380](https://github.com/mapbox/mapbox-gl-js/pull/9380))
- Fix a bug where certain `popup` methods threw errors when accessing the container element before it was created, fixes [#9429](https://github.com/mapbox/mapbox-gl-js/issues/9429)([#9433](https://github.com/mapbox/mapbox-gl-js/pull/9433))

## 1.8.1

- Fixed a bug where all labels showed up on a diagonal line on Windows when using an integrated Intel GPU from the Haswell generation ([#9327](https://github.com/mapbox/mapbox-gl-js/issues/9327), fixed by reverting [#9229](https://github.com/mapbox/mapbox-gl-js/pull/9229))

## 1.8.0

### ✨ Features and improvements

- Reduce size of line atlas by removing unused channels ([#9232](https://github.com/mapbox/mapbox-gl-js/pull/9232))
- Prevent empty buffers from being created for debug data when unused ([#9237](https://github.com/mapbox/mapbox-gl-js/pull/9237))
- Add space between distance and unit in scale control ([#9276](https://github.com/mapbox/mapbox-gl-js/pull/9276)) (h/t [gely](https://api.github.com/users/gely)) and ([#9284](https://github.com/mapbox/mapbox-gl-js/pull/9284)) (h/t [pakastin](https://api.github.com/users/pakastin))
- Add a `showAccuracyCircle` option to GeolocateControl that shows the accuracy of the user's location as a transparent circle. Mapbox GL JS will show this circle by default. ([#9253](https://github.com/mapbox/mapbox-gl-js/pull/9253)) (h/t [Meekohi](https://api.github.com/users/Meekohi))
- Implemented a new tile coverage algorithm to enable level-of-detail support in a future release ([#8975](https://github.com/mapbox/mapbox-gl-js/pull/8975))

### 🐞 Bug fixes

- `line-dasharray` is now ignored correctly when `line-pattern` is set ([#9189](https://github.com/mapbox/mapbox-gl-js/pull/9189))
- Fix line distances breaking gradient across tile boundaries ([#9220](https://github.com/mapbox/mapbox-gl-js/pull/9220))
- Fix a bug where lines with duplicate endpoints could disappear at zoom 18+ ([#9218](https://github.com/mapbox/mapbox-gl-js/pull/9218))
- Fix a bug where Ctrl-click to drag rotate the map was disabled if the Alt, Cmd or Windows key is also pressed ([#9203](https://github.com/mapbox/mapbox-gl-js/pull/9203))
- Pass errors to `getClusterExpansionZoom`, `getClusterChildren`, and `getClusterLeaves` callbacks ([#9251](https://github.com/mapbox/mapbox-gl-js/pull/9251))
- Fix a rendering performance regression ([#9261](https://github.com/mapbox/mapbox-gl-js/pull/9261))
- Fix visual artifact for `line-dasharray` ([#9246](https://github.com/mapbox/mapbox-gl-js/pull/9246))
- Fixed a bug in the GeolocateControl which resulted in an error when `trackUserLocation` was `false` and the control was removed before the Geolocation API had returned a location ([#9291](https://github.com/mapbox/mapbox-gl-js/pull/9291))
- Fix `promoteId` for line layers ([#9210](https://github.com/mapbox/mapbox-gl-js/pull/9210))
- Improve accuracy of distance calculations ([#9202](https://github.com/mapbox/mapbox-gl-js/pull/9202)) (h/t [Meekohi](https://api.github.com/users/Meekohi))

## 1.7.0

### ✨ Features

- Add `promoteId` option to use a feature property as ID for feature state ([#8987](https://github.com/mapbox/mapbox-gl-js/pull/8987))
- Add a new constructor option to `mapboxgl.Popup`, `closeOnMove`, that closes the popup when the map's position changes ([#9163](https://github.com/mapbox/mapbox-gl-js/pull/9163))
- Allow creating a map without a style (an empty one will be created automatically) (h/t [@stepankuzmin](https://github.com/stepankuzmin)) ([#8924](https://github.com/mapbox/mapbox-gl-js/pull/8924))
- `map.once()` now allows specifying a layer id as a third parameter making it consistent with `map.on()` ([#8875](https://github.com/mapbox/mapbox-gl-js/pull/8875))

### 🍏 Improvements

- Improve performance of raster layers on large screens ([#9050](https://github.com/mapbox/mapbox-gl-js/pull/9050))
- Improve performance for hillshade and raster layers by implementing a progressive enhancement that utilizes `ImageBitmap` and `OffscreenCanvas` ([#8845](https://github.com/mapbox/mapbox-gl-js/pull/8845))
- Improve performance for raster tile rendering by using the stencil buffer ([#9012](https://github.com/mapbox/mapbox-gl-js/pull/9012))
- Update `symbol-avoid-edges` documentation to acknowledge the existence of global collision detection ([#9157](https://github.com/mapbox/mapbox-gl-js/pull/9157))
- Remove reference to `in` function which has been replaced by the `in` expression ([#9102](https://github.com/mapbox/mapbox-gl-js/pull/9102))

### 🐞 Bug Fixes

- Change the type of tile id key to string to prevent hash collisions ([#8979](https://github.com/mapbox/mapbox-gl-js/pull/8979))
- Prevent changing bearing via URL hash when rotation is disabled ([#9156](https://github.com/mapbox/mapbox-gl-js/pull/9156))
- Fix URL hash with no bearing causing map to fail to load ([#9170](https://github.com/mapbox/mapbox-gl-js/pull/9170))
- Fix bug in `GeolocateControl` where multiple instances of the control on one page may result in the user location not being updated ([#9092](https://github.com/mapbox/mapbox-gl-js/pull/9092))
- Fix query `fill-extrusions` made from polygons with coincident points and polygons with less than four points ([#9138](https://github.com/mapbox/mapbox-gl-js/pull/9138))
- Fix bug where `symbol-sort-key` was not used for collisions that crossed tile boundaries ([#9054](https://github.com/mapbox/mapbox-gl-js/pull/9054))
- Fix bug in `DragRotateHandler._onMouseUp` getting stuck in drag/rotate ([#9137](https://github.com/mapbox/mapbox-gl-js/pull/9137))
- Fix "Click on Compass" on some mobile devices (add `clickTolerance` to `DragRotateHandler`) ([#9015](https://github.com/mapbox/mapbox-gl-js/pull/9015)) (h/t [Yanonix](https://github.com/Yanonix))

## 1.6.1

### 🐞 Bug Fixes

- Fix style validation error messages not being displayed ([#9073](https://github.com/mapbox/mapbox-gl-js/pull/9073))
- Fix deferred loading of rtl-text-plugin not working for labels created from GeoJSON sources ([#9091](https://github.com/mapbox/mapbox-gl-js/pull/9091))
- Fix RTL text not being rendered with the rtl-text-plugin on pages that don't allow `script-src: blob:` in their CSP.([#9122](https://github.com/mapbox/mapbox-gl-js/pull/9122))

## 1.6.0

### ✨ Features

- Add ability to insert images into text labels using an `image` expression within a `format` expression: `"text-field": ["format", "Some text", ["image", "my-image"], "some more text"]` ([#8904](https://github.com/mapbox/mapbox-gl-js/pull/8904))
- Add support for stretchable images (aka nine-part or nine-patch images). Stretchable images can be used with `icon-text-fit` to draw resized images with unstretched corners and borders. ([#8997](https://github.com/mapbox/mapbox-gl-js/pull/8997))
- Add `in` expression. It can check if a value is in an array (`["in", value, array]`) or a substring is in a string (`["in", substring, string]`) ([#8876](https://github.com/mapbox/mapbox-gl-js/pull/8876))
- Add `minPitch` and `maxPitch` map options ([#8834](https://github.com/mapbox/mapbox-gl-js/pull/8834))
- Add `rotation`, `rotationAlignment` and `pitchAlignment` options to markers ([#8836](https://github.com/mapbox/mapbox-gl-js/pull/8836)) (h/t [@dburnsii](https://github.com/dburnsii))
- Add methods to Popup to manipulate container class names ([#8759](https://github.com/mapbox/mapbox-gl-js/pull/8759)) (h/t [Ashot-KR](https://github.com/Ashot-KR))
- Add configurable inertia settings for panning (h/t [@aMoniker](https://github.com/aMoniker))) ([#8887](https://github.com/mapbox/mapbox-gl-js/pull/8887))
- Add ability to localize UI controls ([#8095](https://github.com/mapbox/mapbox-gl-js/pull/8095)) (h/t [@dmytro-gokun](https://github.com/dmytro-gokun))
- Add LatLngBounds.contains() method ([#7512](https://github.com/mapbox/mapbox-gl-js/issues/7512), fixed by [#8200](https://github.com/mapbox/mapbox-gl-js/pull/8200))
- Add option to load rtl-text-plugin lazily ([#8865](https://github.com/mapbox/mapbox-gl-js/pull/8865))
- Add `essential` parameter to AnimationOptions that can override `prefers-reduced-motion: reduce` ([#8743](https://github.com/mapbox/mapbox-gl-js/issues/8743), fixed by [#8883](https://github.com/mapbox/mapbox-gl-js/pull/8883))

### 🍏 Improvements

- Allow rendering full world smaller than 512px. To restore the previous limit call `map.setMinZoom(0)` ([#9028](https://github.com/mapbox/mapbox-gl-js/pull/9028))
- Add an es modules build for mapbox-gl-style-spec in dist/ ([#8247](https://github.com/mapbox/mapbox-gl-js/pull/8247)) (h/t [@ahocevar](https://github.com/ahocevar))
- Add 'image/webp,_/_' accept header to fetch/ajax image requests when webp supported ([#8262](https://github.com/mapbox/mapbox-gl-js/pull/8262))
- Improve documentation for setStyle, getStyle, and isStyleLoaded ([#8807](https://github.com/mapbox/mapbox-gl-js/pull/8807))

### 🐞 Bug Fixes

- Fix map rendering after addImage and removeImage are used to change a used image ([#9016](https://github.com/mapbox/mapbox-gl-js/pull/9016))
- Fix visibility of controls in High Contrast mode in IE ([#8874](https://github.com/mapbox/mapbox-gl-js/pull/8874))
- Fix customizable url hash string in IE 11 ([#8990](https://github.com/mapbox/mapbox-gl-js/pull/8990)) (h/t [pakastin](https://github.com/pakastin))
- Allow expression stops up to zoom 24 instead of 22 ([#8908](https://github.com/mapbox/mapbox-gl-js/pull/8908)) (h/t [nicholas-l](https://github.com/nicholas-l))
- Fix alignment of lines in really overscaled tiles ([#9024](https://github.com/mapbox/mapbox-gl-js/pull/9024))
- Fix `Failed to execute 'shaderSource' on 'WebGLRenderingContext'` errors ([#9017](https://github.com/mapbox/mapbox-gl-js/pull/9017))
- Make expression validation fail on NaN ([#8615](https://github.com/mapbox/mapbox-gl-js/pull/8615))
- Fix setLayerZoomRange bug that caused tiles to be re-requested ([#7865](https://github.com/mapbox/mapbox-gl-js/issues/7865), fixed by [#8854](https://github.com/mapbox/mapbox-gl-js/pull/8854))
- Fix `map.showTileBoundaries` rendering ([#7314](https://github.com/mapbox/mapbox-gl-js/pull/7314))
- Fix using `generateId` in conjunction with `cluster` in a GeoJSONSource ([#8223](https://github.com/mapbox/mapbox-gl-js/issues/8223), fixed by [#8945](https://github.com/mapbox/mapbox-gl-js/pull/8945))
- Fix opening popup on a marker from keyboard ([#6835](https://github.com/mapbox/mapbox-gl-js/pull/6835))
- Fix error thrown when request aborted ([#7614](https://github.com/mapbox/mapbox-gl-js/issues/7614), fixed by [#9021](https://github.com/mapbox/mapbox-gl-js/pull/9021))
- Fix attribution control when repeatedly removing and adding it ([#9052](https://github.com/mapbox/mapbox-gl-js/pull/9052))

## 1.5.1

This patch introduces two workarounds that address longstanding issues related to unbounded memory growth in Safari, including [#8771](https://github.com/mapbox/mapbox-gl-js/issues/8771) and [#4695](https://github.com/mapbox/mapbox-gl-js/issues/4695). We’ve identified two memory leaks in Safari: one in the [CacheStorage](https://developer.mozilla.org/en-US/docs/Web/API/CacheStorage) API, addressed by [#8956](https://github.com/mapbox/mapbox-gl-js/pull/8956), and one in transferring data between web workers through [Transferables](https://developer.mozilla.org/en-US/docs/Web/API/Transferable), addressed by [#9003](https://github.com/mapbox/mapbox-gl-js/pull/9003).

### 🍏 Improvements

- Implement workaround for memory leak in Safari when using the `CacheStorage` API. ([#8856](https://github.com/mapbox/mapbox-gl-js/pull/8956))
- Implement workaround for memory leak in Safari when using `Transferable` objects to transfer `ArrayBuffers` to WebWorkers. If GL-JS detects that it is running in Safari, the use of `Transferables` to transfer data to WebWorkers is disabled. ([#9003](https://github.com/mapbox/mapbox-gl-js/pull/9003))
- Improve animation performance when using `map.setData`. ([#8913](https://github.com/mapbox/mapbox-gl-js/pull/8913)) (h/t [msbarry](https://github.com/msbarry))

## 1.5.0

### ✨ Features

- Add disabled icon to GeolocateControl if user denies geolocation permission. [#8871](https://github.com/mapbox/mapbox-gl-js/pull/8871))
- Add `outofmaxbounds` event to GeolocateControl, which is emitted when the user is outside of `map.maxBounds` ([#8756](https://github.com/mapbox/mapbox-gl-js/pull/8756)) (h/t [MoradiDavijani](https://github.com/MoradiDavijani))
- Add `mapboxgl.getRTLTextPluginStatus()` to query the current status of the `rtl-text-plugin` to make it easier to allow clearing the plugin when necessary. (ref. [#7869](https://github.com/mapbox/mapbox-gl-js/issues/7869)) ([#8864](https://github.com/mapbox/mapbox-gl-js/pull/8864))
- Allow `hash` Map option to be set as a string, which sets the map hash in the url to a custom query parameter. ([#8603](https://github.com/mapbox/mapbox-gl-js/pull/8603)) (h/t [SebCorbin](https://github.com/SebCorbin))

### 🍏 Improvements

- Fade symbols faster when zooming out quickly, reducing overlap. ([#8628](https://github.com/mapbox/mapbox-gl-js/pull/8628))
- Reduce memory usage for vector tiles that contain long strings in feature properties. ([#8863](https://github.com/mapbox/mapbox-gl-js/pull/8863))

### 🐞 Bug Fixes

- Fix `text-variable-anchor` not trying multiple placements during collision with icons when `icon-text-fit` is enabled. ([#8803](https://github.com/mapbox/mapbox-gl-js/pull/8803))
- Fix `icon-text-fit` not properly respecting vertical labels. ([#8835](https://github.com/mapbox/mapbox-gl-js/pull/8835))
- Fix opacity interpolation for composition expressions. ([#8818](https://github.com/mapbox/mapbox-gl-js/pull/8818))
- Fix rotate and pitch events being fired at the same time. ([#8872](https://github.com/mapbox/mapbox-gl-js/pull/8872))
- Fix memory leaks that occurred during tile loading and map removal.([#8813](https://github.com/mapbox/mapbox-gl-js/pull/8813) and [#8850](https://github.com/mapbox/mapbox-gl-js/pull/8850))
- Fix web-worker transfer of `ArrayBuffers` in environments where `instanceof ArrayBuffer` fails.(e.g `cypress`) ([#8868](https://github.com/mapbox/mapbox-gl-js/pull/8868))

## 1.4.1

### 🐞 Bug Fixes

- Fix the way that `coalesce` handles the `image` operator so available images are rendered properly ([#8839](https://github.com/mapbox/mapbox-gl-js/pull/8839))
- Do not emit the `styleimagemissing` event for an empty string value ([#8840](https://github.com/mapbox/mapbox-gl-js/pull/8840))
- Fix serialization of `ResolvedImage` type so `*-pattern` properties work properly ([#8833](https://github.com/mapbox/mapbox-gl-js/pull/8833))

## 1.4.0

### ✨ Features

- Add `image` expression operator to determine image availability ([#8684](https://github.com/mapbox/mapbox-gl-js/pull/8684))
- Enable `text-offset` with variable label placement ([#8642](https://github.com/mapbox/mapbox-gl-js/pull/8642))

### 🍏 Improvements

- Faster loading and better look of raster terrain ([#8694](https://github.com/mapbox/mapbox-gl-js/pull/8694))
- Improved code documentation around resizing and {get/set}RenderedWorldCopies and more ([#8748](https://github.com/mapbox/mapbox-gl-js/pull/8748), [#8754](https://github.com/mapbox/mapbox-gl-js/pull/8754))
- Improve single vs. multi-touch zoom & pan interaction ([#7196](https://github.com/mapbox/mapbox-gl-js/issues/7196)) ([#8100](https://github.com/mapbox/mapbox-gl-js/pull/8100))

### 🐞 Bug fixes

- Fix rendering of `collisionBox` when `text-translate` or `icon-translate` is enabled ([#8659](https://github.com/mapbox/mapbox-gl-js/pull/8659))
- Fix `TypeError` when reloading a source and immediately removing the map ([#8711](https://github.com/mapbox/mapbox-gl-js/pull/8711))
- Adding tooltip to the geolocation control button ([#8735](https://github.com/mapbox/mapbox-gl-js/pull/8735)) (h/t [BAByrne](https://github.com/BAByrne))
- Add `originalEvent` property to NavigationControl events ([#8693](https://github.com/mapbox/mapbox-gl-js/pull/8693)) (h/t [stepankuzmin](https://github.com/stepankuzmin))
- Don't cancel follow mode in the GeolocateControl when resizing the map or rotating the screen ([#8736](https://github.com/mapbox/mapbox-gl-js/pull/8736))
- Fix error when calling `Popup#trackPointer` before setting its content or location ([#8757](https://github.com/mapbox/mapbox-gl-js/pull/8757)) (h/t [zxwandrew](https://github.com/zxwandrew))
- Respect newline characters when text-max-width is set to zero ([#8706](https://github.com/mapbox/mapbox-gl-js/pull/8706))
- Update earcut to v2.2.0 to fix polygon tessellation errors ([#8772](https://github.com/mapbox/mapbox-gl-js/pull/8772))
- Fix icon-fit with variable label placement ([#8755](https://github.com/mapbox/mapbox-gl-js/pull/8755))
- Icons stretched with `icon-text-fit` are now sized correctly ([#8741](https://github.com/mapbox/mapbox-gl-js/pull/8741))
- Collision detection for icons with `icon-text-fit` now works correctly ([#8741](https://github.com/mapbox/mapbox-gl-js/pull/8741))

## 1.3.2

- Fix a SecurityError in Firefox >= 69 when accessing the cache [#8780](https://github.com/mapbox/mapbox-gl-js/pull/8780)

## 1.3.1

### 🐞 Bug Fixes

- Fix a race condition that produced an error when a map was removed while reloading a source. [#8711](https://github.com/mapbox/mapbox-gl-js/pull/8711)
- Fix a race condition were `render` event was sometimes not fired after `load` event in IE11. [#8708](https://github.com/mapbox/mapbox-gl-js/pull/8708)

## 1.3.0

### 🍏 Features

- Introduce `text-writing-mode` symbol layer property to allow placing point labels vertically. [#8399](https://github.com/mapbox/mapbox-gl-js/pull/8399)
- Extend variable text placement to work when `text/icon-allow-overlap` is set to `true`. [#8620](https://github.com/mapbox/mapbox-gl-js/pull/8620)
- Allow `text-color` to be used in formatted expressions to be able to draw different parts of a label in different colors. [#8068](https://github.com/mapbox/mapbox-gl-js/pull/8068)

### ✨ Improvements

- Improve tile loading logic to cancel requests more aggressively, improving performance when zooming or panning quickly. [#8633](https://github.com/mapbox/mapbox-gl-js/pull/8633)
- Display outline on control buttons when focused (e.g. with a tab key) for better accessibility. [#8520](https://github.com/mapbox/mapbox-gl-js/pull/8520)
- Improve the shape of line round joins. [#8275](https://github.com/mapbox/mapbox-gl-js/pull/8275)
- Improve performance of processing line layers. [#8303](https://github.com/mapbox/mapbox-gl-js/pull/8303)
- Improve legibility of info displayed with `map.showTileBoundaries = true`. [#8380](https://github.com/mapbox/mapbox-gl-js/pull/8380) (h/t [@andrewharvey](https://github.com/andrewharvey))
- Add `MercatorCoordinate.meterInMercatorCoordinateUnits` method to make it easier to convert from meter units to coordinate values used in custom layers. [#8524](https://github.com/mapbox/mapbox-gl-js/pull/8524) (h/t [@andrewharvey](https://github.com/andrewharvey))
- Improve conversion of legacy filters with duplicate values. [#8542](https://github.com/mapbox/mapbox-gl-js/pull/8542)
- Move out documentation & examples website source to a separate `mapbox-gl-js-docs` repo. [#8582](https://github.com/mapbox/mapbox-gl-js/pull/8582)

### 🐞 Bug Fixes

- Fix a bug where local CJK fonts would switch to server-generated ones in overzoomed tiles. [#8657](https://github.com/mapbox/mapbox-gl-js/pull/8657)
- Fix precision issues in [deck.gl](https://deck.gl)-powered custom layers. [#8502](https://github.com/mapbox/mapbox-gl-js/pull/8502)
- Fix a bug where fill and line layers wouldn't render correctly over fill extrusions when coming from the same source. [#8661](https://github.com/mapbox/mapbox-gl-js/pull/8661)
- Fix map loading for documents loaded from Blob URLs. [#8612](https://github.com/mapbox/mapbox-gl-js/pull/8612)
- Fix classification of relative file:// URLs when in documents loaded from a file URL. [#8612](https://github.com/mapbox/mapbox-gl-js/pull/8612)
- Remove `esm` from package `dependencies` (so that it's not installed on `npm install mapbox-gl`). [#8586](https://github.com/mapbox/mapbox-gl-js/pull/8586) (h/t [@DatGreekChick](https://github.com/DatGreekChick))

## 1.2.1

### 🐞 Bug fixes

- Fix bug in `NavigationControl` compass button that prevented it from rotating with the map ([#8605](https://github.com/mapbox/mapbox-gl-js/pull/8605))

## 1.2.0

### Features and improvements

- Add `*-sort-key` layout property for circle, fill, and line layers, to dictate which features appear above others within a single layer([#8467](https://github.com/mapbox/mapbox-gl-js/pull/8467))
- Add ability to instantiate maps with specific access tokens ([#8364](https://github.com/mapbox/mapbox-gl-js/pull/8364))
- Accommodate `prefers-reduced-motion` settings in browser ([#8494](https://github.com/mapbox/mapbox-gl-js/pull/8494))
- Add Map `visualizePitch` option that tilts the compass as the map pitches ([#8208](https://github.com/mapbox/mapbox-gl-js/issues/8208), fixed by [#8296](https://github.com/mapbox/mapbox-gl-js/pull/8296)) (h/t [pakastin](https://github.com/pakastin))
- Make source options take precedence over TileJSON ([#8232](https://github.com/mapbox/mapbox-gl-js/pull/8232)) (h/t [jingsam](https://github.com/jingsam))
- Make requirements for text offset properties more precise ([#8418](https://github.com/mapbox/mapbox-gl-js/pull/8418))
- Expose `convertFilter` API in the style specification ([#8493](https://github.com/mapbox/mapbox-gl-js/pull/8493)

### Bug fixes

- Fix changes to `text-variable-anchor`, such that previous anchor positions would take precedence only if they are present in the updated array (considered a bug fix, but is technically a breaking change from previous behavior) ([#8473](https://github.com/mapbox/mapbox-gl-js/pull/8473))
- Fix rendering of opaque pass layers over heatmap and fill-extrusion layers ([#8440](https://github.com/mapbox/mapbox-gl-js/pull/8440))
- Fix rendering of extraneous vertical line in vector tiles ([#8477](https://github.com/mapbox/mapbox-gl-js/issues/8477), fixed by [#8479](https://github.com/mapbox/mapbox-gl-js/pull/8479))
- Turn off 'move' event listeners when removing a marker ([#8465](https://github.com/mapbox/mapbox-gl-js/pull/8465))
- Fix class toggling on navigation control for IE ([#8495](https://github.com/mapbox/mapbox-gl-js/pull/8495)) (h/t [@cs09g](https://github.com/cs09g))
- Fix background rotation hovering on geolocate control ([#8367](https://github.com/mapbox/mapbox-gl-js/pull/8367)) (h/t [GuillaumeGomez](https://github.com/GuillaumeGomez))
- Fix error in click events on markers where `startPos` is not defined ([#8462](https://github.com/mapbox/mapbox-gl-js/pull/8462)) (h/t [@msbarry](https://github.com/msbarry))
- Fix malformed urls when using custom `baseAPIURL` of a certain form ([#8466](https://github.com/mapbox/mapbox-gl-js/pull/8466))

## 1.1.1

### 🐞 Bug fixes

- Fix unbounded memory growth caused by failure to cancel requests to the cache ([#8472](https://github.com/mapbox/mapbox-gl-js/pull/8472))
- Fix unbounded memory growth caused by failure to cancel requests in IE ([#8481](https://github.com/mapbox/mapbox-gl-js/issues/8481))
- Fix performance of getting tiles from the cache ([#8489](https://github.com/mapbox/mapbox-gl-js/pull/8449))

## 1.1.0

### ✨ Minor features and improvements

- Improve line rendering performance by using a more compact line attributes layout ([#8306](https://github.com/mapbox/mapbox-gl-js/pull/8306))
- Improve data-driven symbol layers rendering performance ([#8295](https://github.com/mapbox/mapbox-gl-js/pull/8295))
- Add the ability to disable validation during `queryRenderedFeatures` and `querySourceFeatures` calls, as a performance optimization ([#8211](https://github.com/mapbox/mapbox-gl-js/pull/8211)) (h/t [gorshkov-leonid](https://github.com/gorshkov-leonid))
- Improve `setFilter` performance by caching keys in `groupByLayout` routine ([#8122](https://github.com/mapbox/mapbox-gl-js/pull/8122)) (h/t [vallendm](https://github.com/vallendm))
- Improve rendering of symbol layers with `symbol-z-order: viewport-y`, when icons are allowed to overlap but not text ([#8180](https://github.com/mapbox/mapbox-gl-js/pull/8180))
- Prefer breaking lines at a zero width space to allow better break point suggestions for Japanese labels ([#8255](https://github.com/mapbox/mapbox-gl-js/pull/8255))
- Add a `WebGLRenderingContext` argument to `onRemove` function of `CustomLayerInterface`, to allow direct cleanup of related context ([#8156](https://github.com/mapbox/mapbox-gl-js/pull/8156)) (h/t [ogiermaitre](https://github.com/ogiermaitre))
- Allow zoom speed customization by adding `setZoomRate` and `setWheelZoomRate` methods to `ScrollZoomHandler` ([#7863](https://github.com/mapbox/mapbox-gl-js/pull/7863)) (h/t [sf31](https://github.com/sf31))
- Add `trackPointer` method to `Popup` API that continuously repositions the popup to the mouse cursor when the cursor is within the map ([#7786](https://github.com/mapbox/mapbox-gl-js/pull/7786))
- Add `getElement` method to `Popup` to retrieve the popup's HTML element ([#8123](https://github.com/mapbox/mapbox-gl-js/pull/8123)) (h/t [@bravecow](https://github.com/bravecow))
- Add `fill-pattern` example to the documentation ([#8022](https://github.com/mapbox/mapbox-gl-js/pull/8022)) (h/t [@flawyte](https://github.com/flawyte))
- Update script detection for Unicode 12.1 ([#8158](https://github.com/mapbox/mapbox-gl-js/pull/8158))
- Add `nofollow` to Mapbox logo & "Improve this map" links ([#8106](https://github.com/mapbox/mapbox-gl-js/pull/8106)) (h/t [viniciuskneves](https://github.com/viniciuskneves))
- Include source name in invalid GeoJSON error ([#8113](https://github.com/mapbox/mapbox-gl-js/pull/8113)) (h/t [Zirak](https://github.com/Zirak))

### 🐞 Bug fixes

- Fix `updateImage` not working as expected in Chrome ([#8199](https://github.com/mapbox/mapbox-gl-js/pull/8199))
- Fix issues with double-tap zoom on touch devices ([#8086](https://github.com/mapbox/mapbox-gl-js/pull/8086))
- Fix duplication of `movestart` events when zooming ([#8259](https://github.com/mapbox/mapbox-gl-js/pull/8259)) (h/t [@bambielli-flex](https://github.com/bambielli-flex))
- Fix validation of `"format"` expression failing when options are provided ([#8339](https://github.com/mapbox/mapbox-gl-js/pull/8339))
- Fix `setPaintProperty` not working on `line-pattern` property ([#8289](https://github.com/mapbox/mapbox-gl-js/pull/8289))
- Fix the GL context being left in unpredictable states when using custom layers ([#8132](https://github.com/mapbox/mapbox-gl-js/pull/8132))
- Fix unnecessary updates to attribution control string ([#8082](https://github.com/mapbox/mapbox-gl-js/pull/8082)) (h/t [poletani](https://github.com/poletani))
- Fix bugs in `findStopLessThanOrEqualTo` algorithm ([#8134](https://github.com/mapbox/mapbox-gl-js/pull/8134)) (h/t [Mike96Angelo](https://github.com/Mike96Angelo))
- Fix map not displaying properly when inside an element with `text-align: center` ([#8227](https://github.com/mapbox/mapbox-gl-js/pull/8227)) (h/t [mc100s](https://github.com/mc100s))
- Clarify in documentation that `Popup#maxWidth` accepts all `max-width` CSS values ([#8312](https://github.com/mapbox/mapbox-gl-js/pull/8312)) (h/t [viniciuskneves](https://github.com/viniciuskneves))
- Fix location dot shadow not displaying ([#8119](https://github.com/mapbox/mapbox-gl-js/pull/8119)) (h/t [@bravecow](https://github.com/bravecow))
- Fix docs dev dependencies being mistakenly installed as package dependencies ([#8121](https://github.com/mapbox/mapbox-gl-js/pull/8121)) (h/t [@bravecow](https://github.com/bravecow))
- Various typo fixes ([#8230](https://github.com/mapbox/mapbox-gl-js/pull/8230), h/t [@erictheise](https://github.com/erictheise)) ([#8236](https://github.com/mapbox/mapbox-gl-js/pull/8236), h/t [@fredj](https://github.com/fredj))
- Fix geolocate button CSS ([#8367](https://github.com/mapbox/mapbox-gl-js/pull/8367), h/t [GuillaumeGomez](https://github.com/GuillaumeGomez))
- Fix caching for Mapbox tiles ([#8389](https://github.com/mapbox/mapbox-gl-js/pull/8389))

## 1.0.0

### ⚠️ Breaking changes

This release replaces the existing “map views” pricing model in favor of a “map load” model. Learn more in [a recent blog post about these changes](https://blog.mapbox.com/new-pricing-46b7c26166e7).

**By upgrading to this release, you are opting in to the new map loads pricing.**

**Why is this change being made?**

This change allows us to implement a more standardized and predictable method of billing GL JS map usage. You’ll be charged whenever your website or web application loads, not by when users pan and zoom around the map, incentivizing developers to create highly interactive map experiences. The new pricing structure also creates a significantly larger free tier to help developers get started building their applications with Mapbox tools while pay-as-you-go pricing and automatic volume discounts help your application scale with Mapbox. Session billing also aligns invoices with metrics web developers already track and makes it easier to compare usage with other mapping providers.

**What is changing?**

- Add SKU token to Mapbox API requests [#8276](https://github.com/mapbox/mapbox-gl-js/pull/8276)

When (and only when) loading tiles from a Mapbox API with a Mapbox access token set (`mapboxgl.accessToken`), a query parameter named `sku` will be added to all requests for vector, raster and raster-dem tiles. Every map instance uses a unique `sku` value, which is refreshed every 12 hours. The token itself is comprised of a token version (always “1”), a sku ID (always “01”) and a random 10-digit base-62 number. The purpose of the token is to allow for metering of map sessions on the server-side. A session lasts from a new map instantiation until the map is destroyed or 12 hours passes, whichever comes first.

For further information on the pricing changes, you can read our [blog post](https://blog.mapbox.com/new-pricing-46b7c26166e7) and check out our new [pricing page](https://www.mapbox.com/pricing), which has a price calculator. As always, you can also contact our team at [https://support.mapbox.com](https://support.mapbox.com).

## 0.54.1

### Bug fixes

- Fix unbounded memory growth caused by failure to cancel requests in IE ([#8481](https://github.com/mapbox/mapbox-gl-js/issues/8481))

## 0.54.0

### Breaking changes

- Turned `localIdeographFontFamily` map option on by default. This may change how CJK labels are rendered, but dramatically improves performance of CJK maps (because the browser no longer needs to download heavy amounts of font data from the server). Add `localIdeographFontFamily: false` to turn this off. [#8008](https://github.com/mapbox/mapbox-gl-js/pull/8008)
- Added `Popup` `maxWidth` option, set to `"240px"` by default. [#7906](https://github.com/mapbox/mapbox-gl-js/pull/7906)

### Major features

- Added support for updating and animating style images. [#7999](https://github.com/mapbox/mapbox-gl-js/pull/7999)
- Added support for generating style images dynamically (e.g. for drawing icons based on feature properties). [#7987](https://github.com/mapbox/mapbox-gl-js/pull/7987)
- Added antialiasing support for custom layers. [#7821](https://github.com/mapbox/mapbox-gl-js/pull/7821)
- Added a new `mapbox-gl-csp.js` bundle for strict CSP environments where `worker-src: blob` is disallowed. [#8044](https://github.com/mapbox/mapbox-gl-js/pull/8044)

### Minor features and improvements

- Improved performance of fill extrusions. [#7821](https://github.com/mapbox/mapbox-gl-js/pull/7821)
- Improved performance of symbol layers. [#7967](https://github.com/mapbox/mapbox-gl-js/pull/7967)
- Slightly improved rendering performance in general. [#7969](https://github.com/mapbox/mapbox-gl-js/pull/7969)
- Slightly improved performance of HTML markers. [#8018](https://github.com/mapbox/mapbox-gl-js/pull/8018)
- Improved diffing of styles with `"visibility": "visible"`. [#8005](https://github.com/mapbox/mapbox-gl-js/pull/8005)
- Improved zoom buttons to grey out when reaching min/max zoom. [#8023](https://github.com/mapbox/mapbox-gl-js/pull/8023)
- Added a title to fullscreen control button. [#8012](https://github.com/mapbox/mapbox-gl-js/pull/8012)
- Added `rel="noopener"` attributes to links that lead to external websites (such as Mapbox logo and OpenStreetMap edit link) for improved security. [#7914](https://github.com/mapbox/mapbox-gl-js/pull/7914)
- Added tile size info when `map.showTileBoundaries` is turned on. [#7963](https://github.com/mapbox/mapbox-gl-js/pull/7963)
- Significantly improved load times of the benchmark suite. [#8066](https://github.com/mapbox/mapbox-gl-js/pull/8066)
- Improved behavior of `canvasSource.pause` to be more reliable and able to render a single frame. [#8130](https://github.com/mapbox/mapbox-gl-js/pull/8130)

### Bug fixes

- Fixed a bug in Mac Safari 12+ where controls would disappear until you interact with the map. [#8193](https://github.com/mapbox/mapbox-gl-js/pull/8193)
- Fixed a memory leak when calling `source.setData(url)` many times. [#8035](https://github.com/mapbox/mapbox-gl-js/pull/8035)
- Fixed a bug where marker lost focus when dragging. [#7799](https://github.com/mapbox/mapbox-gl-js/pull/7799)
- Fixed a bug where `map.getCenter()` returned a reference to an internal `LngLat` object instead of cloning it, leading to potential mutability bugs. [#7922](https://github.com/mapbox/mapbox-gl-js/pull/7922)
- Fixed a bug where default HTML marker positioning was slightly off. [#8074](https://github.com/mapbox/mapbox-gl-js/pull/8074)
- Fixed a bug where adding a fill extrusion layer for non-polygon layers would lead to visual artifacts. [#7685](https://github.com/mapbox/mapbox-gl-js/pull/7685)
- Fixed intermittent Flow failures on CI. [#8061](https://github.com/mapbox/mapbox-gl-js/pull/8061)
- Fixed a bug where calling `Map#removeFeatureState` does not remove the state from some tile zooms [#8087](https://github.com/mapbox/mapbox-gl-js/pull/8087)
- Fixed a bug where `removeFeatureState` didn't work on features with `id` equal to `0`. [#8150](https://github.com/mapbox/mapbox-gl-js/pull/8150) (h/t [jutaz](https://github.com/jutaz))

## 0.53.1

### Bug fixes

- Turn off telemetry for Mapbox Atlas ([#7945](https://github.com/mapbox/mapbox-gl-js/pull/7945))
- Fix order of 3D features in query results (fix [#7883](https://github.com/mapbox/mapbox-gl-js/issues/7883)) ([#7953](https://github.com/mapbox/mapbox-gl-js/pull/7953))
- Fix RemovePaintState benchmarks ([#7930](https://github.com/mapbox/mapbox-gl-js/pull/7930))

## 0.53.0

### Features and improvements

- Enable `fill-extrusion` querying with ray picking ([#7499](https://github.com/mapbox/mapbox-gl-js/pull/7499))
- Add `clusterProperties` option for aggregated cluster properties ([#2412](https://github.com/mapbox/mapbox-gl-js/issues/2412), fixed by [#7584](https://github.com/mapbox/mapbox-gl-js/pull/7584))
- Allow initial map bounds to be adjusted with `fitBounds` options. ([#7681](https://github.com/mapbox/mapbox-gl-js/pull/7681)) (h/t [@elyobo](https://github.com/elyobo))
- Remove popups on `Map#remove` ([#7749](https://github.com/mapbox/mapbox-gl-js/pull/7749)) (h/t [@andycalder](https://github.com/andycalder))
- Add `Map#removeFeatureState` ([#7761](https://github.com/mapbox/mapbox-gl-js/pull/7761))
- Add `number-format` expression ([#7626](https://github.com/mapbox/mapbox-gl-js/pull/7626))
- Add `symbol-sort-key` style property ([#7678](https://github.com/mapbox/mapbox-gl-js/pull/7678))

### Bug fixes

- Upgrades Earcut to fix a rare bug in rendering polygons that contain a coincident chain of holes ([#7806](https://github.com/mapbox/mapbox-gl-js/issues/7806), fixed by [#7878](https://github.com/mapbox/mapbox-gl-js/pull/7878))
- Allow `file://` protocol in XHR requests for Cordova/Ionic/etc ([#7818](https://github.com/mapbox/mapbox-gl-js/pull/7818))
- Correctly handle WebP images in Edge 18 ([#7687](https://github.com/mapbox/mapbox-gl-js/pull/7687))
- Fix bug which mistakenly requested WebP images in browsers that do not support WebP ([#7817](https://github.com/mapbox/mapbox-gl-js/pull/7817)) ([#7819](https://github.com/mapbox/mapbox-gl-js/pull/7819))
- Fix images not being aborted when dequeued ([#7655](https://github.com/mapbox/mapbox-gl-js/pull/7655))
- Fix DEM layer memory leak ([#7690](https://github.com/mapbox/mapbox-gl-js/issues/7690), fixed by [#7691](https://github.com/mapbox/mapbox-gl-js/pull/7691))
- Set correct color state before rendering custom layer ([#7711](https://github.com/mapbox/mapbox-gl-js/pull/7711))
- Set `LngLat.toBounds()` default radius to 0 ([#7722](https://github.com/mapbox/mapbox-gl-js/issues/7722), fixed by [#7723](https://github.com/mapbox/mapbox-gl-js/pull/7723)) (h/t [@cherniavskii](https://github.com/cherniavskii))
- Fix race condition in `feature-state` dependent layers ([#7523](https://github.com/mapbox/mapbox-gl-js/issues/7523), fixed by [#7790](https://github.com/mapbox/mapbox-gl-js/pull/7790))
- Prevent `map.repaint` from mistakenly enabling continuous repaints ([#7667](https://github.com/mapbox/mapbox-gl-js/pull/7667))
- Prevent map shaking while zooming in on raster tiles ([#7426](https://github.com/mapbox/mapbox-gl-js/pull/7426))
- Fix query point translation for multi-point geometry ([#6833](https://github.com/mapbox/mapbox-gl-js/issues/6833), fixed by [#7581](https://github.com/mapbox/mapbox-gl-js/pull/7581))

## 0.52.0

### Breaking changes

- Canonicalize tile urls to `mapbox://` urls so they can be transformed with `config.API_URL` ([#7594](https://github.com/mapbox/mapbox-gl-js/pull/7594))

### Features and improvements

- Add getter and setter for `config.API_URL` ([#7594](https://github.com/mapbox/mapbox-gl-js/pull/7594))
- Allow user to define element other than map container for full screen control ([#7548](https://github.com/mapbox/mapbox-gl-js/pull/7548))
- Add validation option to style setters ([#7604](https://github.com/mapbox/mapbox-gl-js/pull/7604))
- Add 'idle' event: fires when no further rendering is expected without further interaction. ([#7625](https://github.com/mapbox/mapbox-gl-js/pull/7625))

### Bug fixes

- Fire error when map.getLayoutProperty references missing layer ([#7537](https://github.com/mapbox/mapbox-gl-js/issues/7537), fixed by [#7539](https://github.com/mapbox/mapbox-gl-js/pull/7539))
- Fix shaky sprites when zooming with scrolling ([#7558](https://github.com/mapbox/mapbox-gl-js/pull/7558))
- Fix layout problems in attribution control ([#7608](https://github.com/mapbox/mapbox-gl-js/pull/7608)) (h/t [lucaswoj](https://github.com/lucaswoj))
- Fixes resetting map's pitch to 0 if initial bounds is set ([#7617](https://github.com/mapbox/mapbox-gl-js/pull/7617)) (h/t [stepankuzmin](https://github.com/stepankuzmin))
- Fix occasional failure to load images after multiple image request abortions [#7641](https://github.com/mapbox/mapbox-gl-js/pull/7641)
- Update repo url to correct one ([#7486](https://github.com/mapbox/mapbox-gl-js/pull/7486)) (h/t [nicholas-l](https://github.com/nicholas-l))
- Fix bug where symbols where sometimes not rendered immediately ([#7610](https://github.com/mapbox/mapbox-gl-js/pull/7610))
- Fix bug where cameraForBounds returns incorrect CameraOptions with asymmetrical padding/offset ([#7517](https://github.com/mapbox/mapbox-gl-js/issues/7517), fixed by [#7518](https://github.com/mapbox/mapbox-gl-js/pull/7518)) (h/t [mike-marcacci](https://github.com/mike-marcacci))
- Use diff+patch approach to map.setStyle when the parameter is a URL ([#4025](https://github.com/mapbox/mapbox-gl-js/issues/4025), fixed by [#7562](https://github.com/mapbox/mapbox-gl-js/pull/7562))
- Begin touch zoom immediately when rotation disabled ([#7582](https://github.com/mapbox/mapbox-gl-js/pull/7582)) (h/t [msbarry](https://github.com/msbarry))
- Fix symbol rendering under opaque fill layers ([#7612](https://github.com/mapbox/mapbox-gl-js/pull/7612))
- Fix shaking by aligning raster sources to pixel grid only when map is idle ([#7426](https://github.com/mapbox/mapbox-gl-js/pull/7426))
- Fix raster layers in Edge 18 by disabling it's incomplete WebP support ([#7687](https://github.com/mapbox/mapbox-gl-js/pull/7687))
- Fix memory leak in hillshade layer ([#7691](https://github.com/mapbox/mapbox-gl-js/pull/7691))
- Fix disappearing custom layers ([#7711](https://github.com/mapbox/mapbox-gl-js/pull/7711))

## 0.51.0

November 7, 2018

### ✨ Features and improvements

- Add initial bounds as map constructor option ([#5518](https://github.com/mapbox/mapbox-gl-js/pull/5518)) (h/t [stepankuzmin](https://github.com/stepankuzmin))
- Improve performance on machines with > 8 cores ([#7407](https://github.com/mapbox/mapbox-gl-js/issues/7407), fixed by [#7430](https://github.com/mapbox/mapbox-gl-js/pull/7430))
- Add `MercatorCoordinate` type ([#7488](https://github.com/mapbox/mapbox-gl-js/pull/7488))
- Allow browser-native `contextmenu` to be enabled ([#2301](https://github.com/mapbox/mapbox-gl-js/issues/2301), fixed by [#7369](https://github.com/mapbox/mapbox-gl-js/pull/7369))
- Add an unminified production build to the NPM package ([#7403](https://github.com/mapbox/mapbox-gl-js/pull/7403))
- Add support for `LngLat` conversion from `{lat, lon}` ([#7507](https://github.com/mapbox/mapbox-gl-js/pull/7507)) (h/t [@bfrengley](https://github.com/bfrengley))
- Add tooltips for navigation controls ([#7373](https://github.com/mapbox/mapbox-gl-js/pull/7373))
- Show attribution only for used sources ([#7384](https://github.com/mapbox/mapbox-gl-js/pull/7384))
- Add telemetry event to log map loads ([#7431](https://github.com/mapbox/mapbox-gl-js/pull/7431))
- **Tighten style validation**
  - Disallow expressions as stop values ([#7396](https://github.com/mapbox/mapbox-gl-js/pull/7396))
  - Disallow `feature-state` expressions in filters ([#7366](https://github.com/mapbox/mapbox-gl-js/pull/7366))

### 🐛 Bug fixes

- Fix for GeoJSON geometries not working when coincident with tile boundaries([#7436](https://github.com/mapbox/mapbox-gl-js/issues/7436), fixed by [#7448](https://github.com/mapbox/mapbox-gl-js/pull/7448))
- Fix depth buffer-related rendering issues on some Android devices. ([#7471](https://github.com/mapbox/mapbox-gl-js/pull/7471))
- Fix positioning of compact attribution strings ([#7444](https://github.com/mapbox/mapbox-gl-js/pull/7444), [#7445](https://github.com/mapbox/mapbox-gl-js/pull/7445), and [#7391](https://github.com/mapbox/mapbox-gl-js/pull/7391))
- Fix an issue with removing markers in mouse event callbacks ([#7442](https://github.com/mapbox/mapbox-gl-js/pull/7442)) (h/t [vbud](https://github.com/vbud))
- Remove controls before destroying a map ([#7479](https://github.com/mapbox/mapbox-gl-js/pull/7479))
- Fix display of Scale control values < 1 ([#7469](https://github.com/mapbox/mapbox-gl-js/pull/7469)) (h/t [MichaelHedman](https://github.com/MichaelHedman))
- Fix an error when using location `hash` within iframes in IE11 ([#7411](https://github.com/mapbox/mapbox-gl-js/pull/7411))
- Fix depth mode usage in custom layers ([#7432](https://github.com/mapbox/mapbox-gl-js/pull/7432)) (h/t [markusjohnsson](https://github.com/markusjohnsson))
- Fix an issue with shaky sprite images during scroll zooms ([#7558](https://github.com/mapbox/mapbox-gl-js/pull/7558))

## 0.50.0

October 10, 2018

### ✨ Features and improvements

- 🎉 Add Custom Layers that can be rendered into with user-provided WebGL code ([#7039](https://github.com/mapbox/mapbox-gl-js/pull/7039))
- Add WebGL face culling for increased performance ([#7178](https://github.com/mapbox/mapbox-gl-js/pull/7178))
- Improve speed of expression evaluation ([#7334](https://github.com/mapbox/mapbox-gl-js/pull/7334))
- Automatically coerce to string for `concat` expression and `text-field` property ([#6190](https://github.com/mapbox/mapbox-gl-js/issues/6190), fixed by [#7280](https://github.com/mapbox/mapbox-gl-js/pull/7280))
- Add `fill-extrusion-vertical-gradient` property for controlling shading of fill extrusions ([#5768](https://github.com/mapbox/mapbox-gl-js/issues/5768), fixed by [#6841](https://github.com/mapbox/mapbox-gl-js/pull/6841))
- Add update functionality for images provided via `ImageSource` ([#4050](https://github.com/mapbox/mapbox-gl-js/issues/4050), fixed by [#7342](https://github.com/mapbox/mapbox-gl-js/pull/7342)) (h/t [@dcervelli](https://github.com/dcervelli))

### 🐛 Bug fixes

- **Expressions**
  - Fix expressions that use `log2` and `log10` in IE11 ([#7318](https://github.com/mapbox/mapbox-gl-js/issues/7318), fixed by [#7320](https://github.com/mapbox/mapbox-gl-js/pull/7320))
  - Fix `let` expression stripping expected type during parsing ([#7300](https://github.com/mapbox/mapbox-gl-js/issues/7300), fixed by [#7301](https://github.com/mapbox/mapbox-gl-js/pull/7301))
  - Fix superfluous wrapping of literals in `literal` expression ([#7336](https://github.com/mapbox/mapbox-gl-js/issues/7336), fixed by [#7337](https://github.com/mapbox/mapbox-gl-js/pull/7337))
  - Allow calling `to-color` on values that are already of type `Color` ([#7260](https://github.com/mapbox/mapbox-gl-js/pull/7260))
  - Fix `to-array` for empty arrays (([#7261](https://github.com/mapbox/mapbox-gl-js/pull/7261)))
  - Fix identity functions for `text-field` when using formatted text ([#7351](https://github.com/mapbox/mapbox-gl-js/pull/7351))
  - Fix coercion of `null` to `0` in `to-number` expression ([#7083](https://github.com/mapbox/mapbox-gl-js/issues/7083), fixed by [#7274](https://github.com/mapbox/mapbox-gl-js/pull/7274))
- **Canvas source**
  - Fix missing repeats of `CanvasSource` when it crosses the antimeridian ([#7273](https://github.com/mapbox/mapbox-gl-js/pull/7273))
  - Fix `CanvasSource` not respecting alpha values set on `canvas` element ([#7302](https://github.com/mapbox/mapbox-gl-js/issues/7302), fixed by [#7309](https://github.com/mapbox/mapbox-gl-js/pull/7309))
- **Rendering**
  - Fix rendering of fill extrusions with really high heights ([#7292](https://github.com/mapbox/mapbox-gl-js/pull/7292))
  - Fix an error where the map state wouldn't return to `loaded` after certain runtime styling changes when there were errored tiles in the viewport ([#7355](https://github.com/mapbox/mapbox-gl-js/pull/7355))
  - Fix errors when rendering symbol layers without symbols ([#7241](https://github.com/mapbox/mapbox-gl-js/issues/7241), fixed by [#7253](https://github.com/mapbox/mapbox-gl-js/pull/7253))
  - Don't fade in symbols with `*-allow-overlap: true` when panning into the viewport ([#7172](https://github.com/mapbox/mapbox-gl-js/issues/7172), fixed by[#7244](https://github.com/mapbox/mapbox-gl-js/pull/7244))
- **Library**
  - Fix disambiguation for `mouseover` event ([#7295](https://github.com/mapbox/mapbox-gl-js/issues/7295), fixed by [#7299](https://github.com/mapbox/mapbox-gl-js/pull/7299))
  - Fix silent failure of `getImage` if an SVG is requested ([#7312](https://github.com/mapbox/mapbox-gl-js/issues/7312), fixed by [#7313](https://github.com/mapbox/mapbox-gl-js/pull/7313))
  - Fix empty control group box shadow ([#7303](https://github.com/mapbox/mapbox-gl-js/issues/7303), fixed by [#7304](https://github.com/mapbox/mapbox-gl-js/pull/7304)) (h/t [Duder-onomy](https://github.com/Duder-onomy))
  - Fixed an issue where a wrong timestamp was sent for Mapbox turnstile events ([#7381](https://github.com/mapbox/mapbox-gl-js/pull/7381))
  - Fixed a bug that lead to attribution not showing up correctly in Internet Explorer ([#3945](https://github.com/mapbox/mapbox-gl-js/issues/3945), fixed by [#7391](https://github.com/mapbox/mapbox-gl-js/pull/7391))

## 0.49.0

September 6, 2018

### ⚠️ Breaking changes

- Use `client{Height/Width}` instead of `offset{Height/Width}` for map canvas sizing ([#6848](https://github.com/mapbox/mapbox-gl-js/issues/6848), fixed by [#7128](https://github.com/mapbox/mapbox-gl-js/pull/7128))

### 🐛 Bug fixes

- Fix [Top Issues list](https://mapbox.github.io/top-issues/#!mapbox/mapbox-gl-js) for mapbox-gl-js ([#7108](https://github.com/mapbox/mapbox-gl-js/issues/7108), fixed by [#7112](https://github.com/mapbox/mapbox-gl-js/pull/7112))
- Fix bug in which symbols with `icon-allow-overlap: true, text-allow-overlap: true, text-optional: false` would show icons when they shouldn't ([#7041](https://github.com/mapbox/mapbox-gl-js/pull/7041))
- Fix bug where the map would not stop at the exact zoom level requested by Map#FlyTo ([#7222](https://github.com/mapbox/mapbox-gl-js/issues/7222)) ([#7223](https://github.com/mapbox/mapbox-gl-js/pull/7223)) (h/t [@benoitbzl](https://github.com/benoitbzl))
- Keep map centered on the center point of a multi-touch gesture when zooming ([#6722](https://github.com/mapbox/mapbox-gl-js/issues/6722)) ([#7191](https://github.com/mapbox/mapbox-gl-js/pull/7191)) (h/t [pakastin](https://github.com/pakastin))
- Update the style-spec's old `gl-style-migrate` script to include conversion of legacy functions and filters to their expression equivalents ([#6927](https://github.com/mapbox/mapbox-gl-js/issues/6927), fixed by [#7095](https://github.com/mapbox/mapbox-gl-js/pull/7095))
- Fix `icon-size` for small data-driven values ([#7125](https://github.com/mapbox/mapbox-gl-js/pull/7125))
- Fix bug in the way AJAX requests load local files on iOS web view ([#6610](https://github.com/mapbox/mapbox-gl-js/pull/6610)) (h/t [oscarfonts](https://github.com/oscarfonts))
- Fix bug in which canvas sources would not render in world wrapped tiles at the edge of the viewport ([#7271]https://github.com/mapbox/mapbox-gl-js/issues/7271), fixed by [#7273](https://github.com/mapbox/mapbox-gl-js/pull/7273))

### ✨ Features and improvements

- Performance updates:
  - Improve time to first render by updating how feature ID maps are transferred to the main thread ([#7110](https://github.com/mapbox/mapbox-gl-js/issues/7110), fixed by [#7132](https://github.com/mapbox/mapbox-gl-js/pull/7132))
  - Reduce size of JSON transmitted from worker thread to main thread ([#7124](https://github.com/mapbox/mapbox-gl-js/pull/7124))
  - Improve image/glyph atlas packing algorithm ([#7171](https://github.com/mapbox/mapbox-gl-js/pull/7171))
  - Use murmur hash on symbol instance keys to reduce worker transfer costs ([#7127](https://github.com/mapbox/mapbox-gl-js/pull/7127))
- Add GL state management for uniforms ([#6018](https://github.com/mapbox/mapbox-gl-js/pull/6018))
- Add `symbol-z-order` symbol layout property to style spec ([#7219](https://github.com/mapbox/mapbox-gl-js/pull/7219))
- Implement data-driven styling support for `*-pattern properties` ([#6289](https://github.com/mapbox/mapbox-gl-js/pull/6289))
- Add `Map#fitScreenCoordinates` which fits viewport to two points, similar to `Map#fitBounds` but uses screen coordinates and supports non-zero map bearings ([#6894](https://github.com/mapbox/mapbox-gl-js/pull/6894))
- Re-implement LAB/HSL color space interpolation for expressions ([#5326](https://github.com/mapbox/mapbox-gl-js/issues/5326), fixed by [#7123](https://github.com/mapbox/mapbox-gl-js/pull/7123))
- Enable benchmark testing for Mapbox styles ([#7047](https://github.com/mapbox/mapbox-gl-js/pull/7047))
- Allow `Map#setFeatureState` and `Map#getFeatureState` to accept numeric IDs ([#7106](https://github.com/mapbox/mapbox-gl-js/pull/7106)) (h/t [@bfrengley](https://github.com/bfrengley))

## 0.48.0

August 16, 2018

### ⚠️ Breaking changes

- Treat tiles that error with status 404 as empty renderable tiles to prevent rendering duplicate features in some sparse tilesets ([#6803](https://github.com/mapbox/mapbox-gl-js/pull/6803))

### 🐛 Bug fixes

- Fix issue where `text-max-angle` property was being calculated incorrectly internally, causing potential rendering errors when `"symbol-placement": line`
- Require `feature.id` when using `Map#setFeatureState` ([#6974](https://github.com/mapbox/mapbox-gl-js/pull/6974))
- Fix issue with removing the `GeolocateControl` when user location is being used ([#6977](https://github.com/mapbox/mapbox-gl-js/pull/6977)) (h/t [sergei-zelinsky](https://github.com/sergei-zelinsky))
- Fix memory leak caused by a failure to remove all controls added to the map ([#7042](https://github.com/mapbox/mapbox-gl-js/pull/7042))
- Fix bug where the build would fail when using mapbox-gl webpack 2 and UglifyJSPlugin ([#4359](https://github.com/mapbox/mapbox-gl-js/issues/4359), fixed by [#6956](https://api.github.com/repos/mapbox/mapbox-gl-js/pulls/6956))
- Fix bug where fitBounds called with coordinates outside the bounds of Web Mercator resulted in uncaught error ([#6906](https://github.com/mapbox/mapbox-gl-js/issues/6906), fixed by [#6918](https://api.github.com/repos/mapbox/mapbox-gl-js/pulls/6918))
- Fix bug wherein `Map#querySourceFeatures` was returning bad results on zooms > maxZoom ([#7061](https://github.com/mapbox/mapbox-gl-js/pull/7061))
- Relax typing for equality and order expressions ([#6459](https://github.com/mapbox/mapbox-gl-js/issues/6459), fixed by [#6961](https://api.github.com/repos/mapbox/mapbox-gl-js/pulls/6961))
- Fix bug where `queryPadding` for all layers in a source was set by the first layer, causing incorrect querying on other layers and, in some cases, incorrect firing of events associated with individual layers ([#6909](https://github.com/mapbox/mapbox-gl-js/pull/6909))

### ✨ Features and improvements

- Performance Improvements:
  - Stop unnecessary serialization of symbol source features. ([#7013](https://github.com/mapbox/mapbox-gl-js/pull/7013))
  - Optimize calculation for getting visible tile coordinates ([#6998](https://github.com/mapbox/mapbox-gl-js/pull/6998))
  - Improve performance of creating `{Glyph/Image}Atlas`es ([#7091](https://github.com/mapbox/mapbox-gl-js/pull/7091))
  - Optimize and simplify tile retention logic ([#6995](https://github.com/mapbox/mapbox-gl-js/pull/6995))
- Add a user turnstile event for users accessing Mapbox APIs ([#6980](https://github.com/mapbox/mapbox-gl-js/pull/6980))
- Add support for autogenerating feature ids for GeoJSON sources so they can be used more easily with the `Map#setFeatureState` API ([#7043](https://www.github.com/mapbox/mapbox-gl-js/pull/7043))) ([#7091](https://github.com/mapbox/mapbox-gl-js/pull/7091))
- Add ability to style symbol layers labels with multiple fonts and text sizes via `"format"` expression ([#6994](https://www.github.com/mapbox/mapbox-gl-js/pull/6994))
- Add customAttribution option to AttributionControl ([#7033](https://github.com/mapbox/mapbox-gl-js/pull/7033)) (h/t [mklopets](https://github.com/mklopets))
- Publish Flow type definitions alongside compiled bundle ([#7079](https://api.github.com/repos/mapbox/mapbox-gl-js/pulls/7079))
- Introduce symbol cross fading when crossing integer zoom levels to prevent labels from disappearing before newly loaded tiles' labels can be rendered ([#6951](https://github.com/mapbox/mapbox-gl-js/pull/6951))
- Improvements in label collision detection ([#6925](https://api.github.com/repos/mapbox/mapbox-gl-js/pulls/6925)))

## 0.47.0

### ✨ Features and improvements

- Add configurable drag pan threshold ([#6809](https://github.com/mapbox/mapbox-gl-js/pull/6809)) (h/t [msbarry](https://github.com/msbarry))
- Add `raster-resampling` raster paint property ([#6411](https://github.com/mapbox/mapbox-gl-js/pull/6411)) (h/t [@andrewharvey](https://github.com/andrewharvey))
- Add `symbol-placement: line-center` ([#6821](https://github.com/mapbox/mapbox-gl-js/pull/6821))
- Add methods for inspecting GeoJSON clusters ([#3318](https://github.com/mapbox/mapbox-gl-js/issues/3318), fixed by [#6829](https://github.com/mapbox/mapbox-gl-js/pull/6829))
- Add warning to geolocate control when unsupported ([#6923](https://github.com/mapbox/mapbox-gl-js/pull/6923)) (h/t [@aendrew](https://github.com/aendrew))
- Upgrade geojson-vt to 3.1.4 ([#6942](https://github.com/mapbox/mapbox-gl-js/pull/6942))
- Include link to license in compiled bundle ([#6975](https://github.com/mapbox/mapbox-gl-js/pull/6975))

### 🐛 Bug fixes

- Use updateData instead of re-creating buffers for repopulated paint arrays ([#6853](https://github.com/mapbox/mapbox-gl-js/pull/6853))
- Fix ScrollZoom handler setting tr.zoom = NaN ([#6924](https://github.com/mapbox/mapbox-gl-js/pull/6924))
  - Failed to invert matrix error ([#6486](https://github.com/mapbox/mapbox-gl-js/issues/6486), fixed by [#6924](https://github.com/mapbox/mapbox-gl-js/pull/6924))
  - Fixing matrix errors ([#6782](https://github.com/mapbox/mapbox-gl-js/issues/6782), fixed by [#6924](https://github.com/mapbox/mapbox-gl-js/pull/6924))
- Fix heatmap tile clipping when layers are ordered above it ([#6806](https://github.com/mapbox/mapbox-gl-js/issues/6806), fixed by [#6807](https://github.com/mapbox/mapbox-gl-js/pull/6807))
- Fix video source in safari (macOS and iOS) ([#6443](https://github.com/mapbox/mapbox-gl-js/issues/6443), fixed by [#6811](https://github.com/mapbox/mapbox-gl-js/pull/6811))
- Do not reload errored tiles ([#6813](https://github.com/mapbox/mapbox-gl-js/pull/6813))
- Fix send / remove timing bug in Dispatcher ([#6756](https://github.com/mapbox/mapbox-gl-js/pull/6756), fixed by [#6826](https://github.com/mapbox/mapbox-gl-js/pull/6826))
- Fix flyTo not zooming to exact given zoom ([#6828](https://github.com/mapbox/mapbox-gl-js/pull/6828))
- Don't stop animation on map resize ([#6636](https://github.com/mapbox/mapbox-gl-js/pull/6636))
- Fix map.getBounds() with rotated map ([#6875](https://github.com/mapbox/mapbox-gl-js/pull/6875)) (h/t [zoltan-mihalyi](https://github.com/zoltan-mihalyi))
- Support collators in feature filter expressions. ([#6929](https://github.com/mapbox/mapbox-gl-js/pull/6929))
- Fix Webpack production mode compatibility ([#6981](https://github.com/mapbox/mapbox-gl-js/pull/6981))

## 0.46.0

### ⚠️ Breaking changes

- Align implicit type casting behavior of `match` expressions with with `case/==` ([#6684](https://github.com/mapbox/mapbox-gl-js/pull/6684))

### ✨ Features and improvements

- :tada: Add `Map#setFeatureState` and `feature-state` expression to support interactive styling ([#6263](https://github.com/mapbox/mapbox-gl-js/pull/6263))
- Create draggable `Marker` with `setDraggable` ([#6687](https://github.com/mapbox/mapbox-gl-js/pull/6687))
- Add `Map#listImages` for listing all currently active sprites/images ([#6381](https://github.com/mapbox/mapbox-gl-js/issues/6381))
- Add "crossSourceCollisions" option to disable cross-source collision detection ([#6566](https://github.com/mapbox/mapbox-gl-js/pull/6566))
- Handle `text/icon-rotate` for symbols with `symbol-placement: point` ([#6075](https://github.com/mapbox/mapbox-gl-js/issues/6075))
- Automatically compact Mapbox wordmark on narrow maps. ([#4282](https://github.com/mapbox/mapbox-gl-js/issues/4282)) (h/t [@andrewharvey](https://github.com/andrewharvey))
- Only show compacted AttributionControl on interactive displays ([#6506](https://github.com/mapbox/mapbox-gl-js/pull/6506)) (h/t [@andrewharvey](https://github.com/andrewharvey))
- Use postcss to inline svg files into css, reduce size of mapbox-gl.css ([#6513](https://github.com/mapbox/mapbox-gl-js/pull/6513)) (h/t [@andrewharvey](https://github.com/andrewharvey))
- Add support for GeoJSON attribution ([#6364](https://github.com/mapbox/mapbox-gl-js/pull/6364)) (h/t [@andrewharvey](https://github.com/andrewharvey))
- Add instructions for running individual unit and render tests ([#6686](https://github.com/mapbox/mapbox-gl-js/pull/6686))
- Make Map constructor fail if WebGL init fails. ([#6744](https://github.com/mapbox/mapbox-gl-js/pull/6744)) (h/t [uforic](https://github.com/uforic))
- Add browser fallback code for `collectResourceTiming: true` in web workers ([#6721](https://github.com/mapbox/mapbox-gl-js/pull/6721))
- Remove ignored usage of gl.lineWidth ([#5541](https://github.com/mapbox/mapbox-gl-js/pull/5541))
- Split new bounds calculation out of fitBounds into new method ([#6683](https://github.com/mapbox/mapbox-gl-js/pull/6683))
- Allow integration tests to be organized in an arbitrarily deep directory structure ([#3920](https://github.com/mapbox/mapbox-gl-js/issues/3920))
- Make "Missing Mapbox GL JS CSS" a console warning ([#5786](https://github.com/mapbox/mapbox-gl-js/issues/5786))
- Add rel="noopener" to Mapbox attribution link. ([#6729](https://github.com/mapbox/mapbox-gl-js/pull/6729)) (h/t [gorbypark](https://github.com/gorbypark))
- Update to deep equality check in example code ([#6599](https://github.com/mapbox/mapbox-gl-js/pull/6599)) (h/t [jonsadka](https://github.com/jonsadka))
- Upgrades!
  - Upgrade ESM dependency to ^3.0.39 ([#6750](https://github.com/mapbox/mapbox-gl-js/pull/6750))
  - Ditch gl-matrix fork in favor of the original package ([#6751](https://github.com/mapbox/mapbox-gl-js/pull/6751))
  - Update to latest sinon ([#6771](https://github.com/mapbox/mapbox-gl-js/pull/6771))
  - Upgrade to Flow 0.69 ([#6594](https://github.com/mapbox/mapbox-gl-js/pull/6594))
  - Update to mapbox-gl-supported 1.4.0 ([#6773](https://github.com/mapbox/mapbox-gl-js/pull/6773))

### 🐛 Bug fixes

- `collectResourceTiming: true` generates error on iOS9 Safari, IE 11 ([#6690](https://github.com/mapbox/mapbox-gl-js/issues/6690))
- Fix PopupOptions flow type declarations ([#6670](https://github.com/mapbox/mapbox-gl-js/pull/6670)) (h/t [TimPetricola](https://github.com/TimPetricola))
- Add className option to Popup constructor ([#6502](https://github.com/mapbox/mapbox-gl-js/pull/6502)) (h/t [Ashot-KR](https://github.com/Ashot-KR))
- GeoJSON MultiLineStrings with `lineMetrics=true` only rendered first line ([#6649](https://github.com/mapbox/mapbox-gl-js/issues/6649))
- Provide target property for mouseenter/over/leave/out events ([#6623](https://github.com/mapbox/mapbox-gl-js/issues/6623))
- Don't break on sources whose name contains "." ([#6660](https://github.com/mapbox/mapbox-gl-js/issues/6660))
- Rotate and pitch with navigationControl broke in v0.45 ([#6650](https://github.com/mapbox/mapbox-gl-js/issues/6650))
- Zero-width lines remained visible ([#6769](https://github.com/mapbox/mapbox-gl-js/pull/6769))
- Heatmaps inappropriately clipped at tile boundaries ([#6806](https://github.com/mapbox/mapbox-gl-js/issues/6806))
- Use named exports for style-spec entrypoint module ([#6601](https://github.com/mapbox/mapbox-gl-js/issues/6601)
- Don't fire click event if default is prevented on mousedown for a drag event ([#6697](https://github.com/mapbox/mapbox-gl-js/pull/6697), fixes [#6642](https://github.com/mapbox/mapbox-gl-js/issues/6642))
- Double clicking to zoom in breaks map dragging/panning in Edge ([#6740](https://github.com/mapbox/mapbox-gl-js/issues/6740)) (h/t [GUI](https://github.com/GUI))
- \*-transition properties cannot be set with setPaintProperty() ([#6706](https://github.com/mapbox/mapbox-gl-js/issues/6706))
- Marker with `a` element does not open the url when clicked ([#6730](https://github.com/mapbox/mapbox-gl-js/issues/6730))
- `setRTLTextPlugin` fails with relative URLs ([#6719](https://github.com/mapbox/mapbox-gl-js/issues/6719))
- Collision detection incorrect for symbol layers that share the same layout properties ([#6548](https://github.com/mapbox/mapbox-gl-js/pull/6548))
- Fix a possible crash when calling queryRenderedFeatures after querySourceFeatures
  ([#6559](https://github.com/mapbox/mapbox-gl-js/pull/6559))
- Fix a collision detection issue that could cause labels to temporarily be placed too densely during rapid panning ([#5654](https://github.com/mapbox/mapbox-gl-js/issues/5654))

## 0.45.0

### ⚠️ Breaking changes

- `Evented#fire` and `Evented#listens` are now marked as private. Though `Evented` is still exported, and `fire` and `listens` are still functional, we encourage you to seek alternatives; a future version may remove their API accessibility or change its behavior. If you are writing a class that needs event emitting functionality, consider using [`EventEmitter`](https://nodejs.org/api/events.html#events_class_eventemitter) or similar libraries instead.
- The `"to-string"` expression operator now converts `null` to an empty string rather than to `"null"`. [#6534](https://github.com/mapbox/mapbox-gl-js/pull/6534)

### ✨ Features and improvements

- :rainbow: Add `line-gradient` property [#6303](https://github.com/mapbox/mapbox-gl-js/pull/6303)
- Add `abs`, `round`, `floor`, and `ceil` expression operators [#6496](https://github.com/mapbox/mapbox-gl-js/pull/6496)
- Add `collator` expression for controlling case and diacritic sensitivity in string comparisons [#6270](https://github.com/mapbox/mapbox-gl-js/pull/6270)
  - Rename `caseSensitive` and `diacriticSensitive` expressions to `case-sensitive` and `diacritic-sensitive` for consistency [#6598](https://github.com/mapbox/mapbox-gl-js/pull/6598)
  - Prevent `collator` expressions for evaluating as constant to account for potential environment-specific differences in expression evaluation [#6596](https://github.com/mapbox/mapbox-gl-js/pull/6596)
- Add CSS linting to test suite (h/t [@jasonbarry](https://github.com/jasonbarry))) [#6071](https://github.com/mapbox/mapbox-gl-js/pull/6071)
- Add support for configurable maxzoom in `raster-dem` tilesets [#6103](https://github.com/mapbox/mapbox-gl-js/pull/6103)
- Add `Map#isZooming` and `Map#isRotating` methods [#6128](https://github.com/mapbox/mapbox-gl-js/pull/6128), [#6183](https://github.com/mapbox/mapbox-gl-js/pull/6183)
- Add support for Mapzen Terrarium tiles in `raster-dem` sources [#6110](https://github.com/mapbox/mapbox-gl-js/pull/6110)
- Add `preventDefault` method on `mousedown`, `touchstart`, and `dblclick` events [#6218](https://github.com/mapbox/mapbox-gl-js/pull/6218)
- Add `originalEvent` property on `zoomend` and `moveend` for user-initiated scroll events (h/t [@stepankuzmin](https://github.com/stepankuzmin))) [#6175](https://github.com/mapbox/mapbox-gl-js/pull/6175)
- Accept arguments of type `value` in [`"length"` expressions](https://www.mapbox.com/mapbox-gl-js/style-spec/#expressions-length) [#6244](https://github.com/mapbox/mapbox-gl-js/pull/6244)
- Introduce `MapWheelEvent`[#6237](https://github.com/mapbox/mapbox-gl-js/pull/6237)
- Add setter for `ScaleControl` units (h/t [@ryanhamley](https://github.com/ryanhamley))) [#6138](https://github.com/mapbox/mapbox-gl-js/pull/6138), [#6274](https://github.com/mapbox/mapbox-gl-js/pull/6274)
- Add `open` event for `Popup` [#6311](https://github.com/mapbox/mapbox-gl-js/pull/6311)
- Explicit `"object"` type assertions are no longer required when using expressions [#6235](https://github.com/mapbox/mapbox-gl-js/pull/6235)
- Add `anchor` option to `Marker` [#6350](https://github.com/mapbox/mapbox-gl-js/pull/6350)
- `HTMLElement` is now passed to `Marker` as part of the `options` object, but the old function signature is still supported for backwards compatibility [#6356](https://github.com/mapbox/mapbox-gl-js/pull/6356)
- Add support for custom colors when using the default `Marker` SVG element (h/t [@andrewharvey](https://github.com/andrewharvey))) [#6416](https://github.com/mapbox/mapbox-gl-js/pull/6416)
- Allow `CanvasSource` initialization from `HTMLElement` [#6424](https://github.com/mapbox/mapbox-gl-js/pull/6424)
- Add `is-supported-script` expression [#6260](https://github.com/mapbox/mapbox-gl-js/pull/6260)

### 🐛 Bug fixes

- Align `raster-dem` tiles to pixel grid to eliminate blurry rendering on some devices [#6059](https://github.com/mapbox/mapbox-gl-js/pull/6059)
- Fix label collision circle debug drawing on overzoomed tiles [#6073](https://github.com/mapbox/mapbox-gl-js/pull/6073)
- Improve error reporting for some failed requests [#6126](https://github.com/mapbox/mapbox-gl-js/pull/6126), [#6032](https://github.com/mapbox/mapbox-gl-js/pull/6032)
- Fix several `Map#queryRenderedFeatures` bugs:
  - account for `{text, icon}-offset` when querying[#6135](https://github.com/mapbox/mapbox-gl-js/pull/6135)
  - correctly query features that extend across tile boundaries [#5756](https://github.com/mapbox/mapbox-gl-js/pull/6283)
  - fix querying of `circle` layer features with `-pitch-scaling: 'viewport'` or `-pitch-alignment: 'map'` [#6036](https://github.com/mapbox/mapbox-gl-js/pull/6036)
  - eliminate flicker effects when using query results to set a hover effect by switching from tile-based to viewport-based symbol querying [#6497](https://github.com/mapbox/mapbox-gl-js/pull/6497)
- Preserve browser history state when updating the `Map` hash [#6140](https://github.com/mapbox/mapbox-gl-js/pull/6140)
- Fix undefined behavior when `Map#addLayer` is invoked with an `id` of a preexisting layer [#6147](https://github.com/mapbox/mapbox-gl-js/pull/6147)
- Fix bug where `icon-image` would not be rendered if `text-field` is an empty string [#6164](https://github.com/mapbox/mapbox-gl-js/pull/6164)
- Ensure all camera methods fire `rotatestart` and `rotateend` events [#6187](https://github.com/mapbox/mapbox-gl-js/pull/6187)
- Always hide duplicate labels [#6166](https://github.com/mapbox/mapbox-gl-js/pull/6166)
- Fix `DragHandler` bugs where a left-button mouse click would end a right-button drag rotate and a drag gesture would not end if the control key is down on `mouseup` [#6193](https://github.com/mapbox/mapbox-gl-js/pull/6193)
- Add support for calling `{DragPanHandler, DragRotateHandler}#disable` while a gesture is in progress [#6232](https://github.com/mapbox/mapbox-gl-js/pull/6232)
- Fix `GeolocateControl` user location dot sizing when `Map`'s `<div>` inherits `box-sizing: border-box;` (h/t [@andrewharvey](https://github.com/andrewharvey))) [#6227](https://github.com/mapbox/mapbox-gl-js/pull/6232)
- Fix bug causing an off-by-one error in `array` expression error messages (h/t [@drewbo](https://github.com/drewbo))) [#6269](https://github.com/mapbox/mapbox-gl-js/pull/6269)
- Improve error message when an invalid access token triggers a 401 error [#6283](https://github.com/mapbox/mapbox-gl-js/pull/6283)
- Fix bug where lines with `line-width` larger than the sprite height of the `line-pattern` property would render other sprite images [#6246](https://github.com/mapbox/mapbox-gl-js/pull/6246)
- Fix broken touch events for `DragPanHandler` on mobile using Edge (note that zoom/rotate/pitch handlers still do not support Edge touch events [#1928](https://github.com/mapbox/mapbox-gl-js/pull/1928)) [#6325](https://github.com/mapbox/mapbox-gl-js/pull/6325)
- Fix race condition in `VectorTileWorkerSource#reloadTile` causing a rendering timeout [#6308](https://github.com/mapbox/mapbox-gl-js/issues/6308)
- Fix bug causing redundant `gl.stencilFunc` calls due to incorrect state checking (h/t [@yangdonglai](https://github.com/yangdonglai))) [#6330](https://github.com/mapbox/mapbox-gl-js/pull/6330)
- Fix bug where `mousedown` or `touchstart` would cancel camera animations in non-interactive maps [#6338](https://github.com/mapbox/mapbox-gl-js/pull/6338)
- Fix bug causing a full-screen flicker when the map is pitched and a symbol layer uses non-zero `text-translate` [#6365](https://github.com/mapbox/mapbox-gl-js/issues/6365)
- Fix bug in `to-rgba` expression causing division by zero [#6388](https://github.com/mapbox/mapbox-gl-js/pull/6388)
- Fix bug in cross-fading for `*-pattern` properties with non-integer zoom stops [#6430](https://github.com/mapbox/mapbox-gl-js/pull/6430)
- Fix bug where calling `Map#remove` on a map with constructor option `hash: true` throws an error (h/t [@allthesignals](https://github.com/allthesignals))) [#6490](https://github.com/mapbox/mapbox-gl-js/pull/6497)
- Fix bug causing flickering when panning across the anti-meridian [#6438](https://github.com/mapbox/mapbox-gl-js/pull/6438)
- Fix error when using tiles of non-power-of-two size [#6444](https://github.com/mapbox/mapbox-gl-js/pull/6444)
- Fix bug causing `Map#moveLayer(layerId, beforeId)` to remove the layer when `layerId === beforeId` [#6542](https://github.com/mapbox/mapbox-gl-js/pull/6542)

* Fix Rollup build for style-spec module [#6575](https://github.com/mapbox/mapbox-gl-js/pull/6575)
* Fix bug causing `Map#querySourceFeatures` to throw an `Uncaught TypeError`(https://github.com/mapbox/mapbox-gl-js/pull/6555)
* Fix issue where label collision detection was inaccurate for some symbol layers that shared layout properties with another layer [#6558](https://github.com/mapbox/mapbox-gl-js/pull/6558)
* Restore `target` property for `mouse{enter,over,leave,out}` events [#6623](https://github.com/mapbox/mapbox-gl-js/pull/6623)

## 0.44.2

### 🐛 Bug fixes

- Workaround a breaking change in Safari causing page to scroll/zoom in response to user actions intended to pan/zoom the map [#6095](https://github.com/mapbox/mapbox-gl-js/issues/6095). (N.B., not to be confused with the workaround from April 2017 dealing with the same breaking change in Chrome [#4259](https://github.com/mapbox/mapbox-gl-js/issues/6095). See also https://github.com/WICG/interventions/issues/18, https://bugs.webkit.org/show_bug.cgi?id=182521, https://bugs.chromium.org/p/chromium/issues/detail?id=639227 .)

## 0.44.1

### 🐛 Bug fixes

- Fix bug causing features from symbol layers to be omitted from `map.queryRenderedFeatures()` [#6074](https://github.com/mapbox/mapbox-gl-js/issues/6074)
- Fix error triggered by simultaneous scroll-zooming and drag-panning. [#6106](https://github.com/mapbox/mapbox-gl-js/issues/6106)
- Fix bug wherein drag-panning failed to resume after a brief pause [#6063](https://github.com/mapbox/mapbox-gl-js/issues/6063)

## 0.44.0

### ✨ Features and improvements

- The CSP policy of a page using mapbox-gl-js no longer needs to include `script-src 'unsafe-eval'` [#559](https://github.com/mapbox/mapbox-gl-js/issues/559)
- Add `LngLatBounds#isEmpty()` method [#5917](https://github.com/mapbox/mapbox-gl-js/pull/5917)
- Updated to flow 0.62.0 [#5923](https://github.com/mapbox/mapbox-gl-js/issues/5923)
- Make compass and zoom controls optional ([#5348](https://github.com/mapbox/mapbox-gl-js/pull/5348)) (h/t [@matijs](https://github.com/matijs)))
- Add `collectResourceTiming` option to the enable collection of [Resource Timing](https://developer.mozilla.org/en-US/docs/Web/API/Resource_Timing_API/Using_the_Resource_Timing_API) data for requests that are made from Web Workers. ([#5948](https://github.com/mapbox/mapbox-gl-js/issues/5948))
- Improve user location dot appearance across browsers ([#5498](https://github.com/mapbox/mapbox-gl-js/pull/5498)) (h/t [@jasonbarry](https://github.com/jasonbarry)))

### 🐛 Bug fixes

- Fix error triggered by `==` and `!=` expressions [#5947](https://github.com/mapbox/mapbox-gl-js/issues/5947)
- Image sources honor `renderWorldCopies` [#5932](https://github.com/mapbox/mapbox-gl-js/pull/5932)
- Fix transitions to default fill-outline-color [#5953](https://github.com/mapbox/mapbox-gl-js/issues/5953)
- Fix transitions for light properties [#5982](https://github.com/mapbox/mapbox-gl-js/issues/5982)
- Fix minor symbol collisions on pitched maps [#5913](https://github.com/mapbox/mapbox-gl-js/pull/5913)
- Fix memory leaks after `Map#remove()` [#5943](https://github.com/mapbox/mapbox-gl-js/pull/5943), [#5951](https://github.com/mapbox/mapbox-gl-js/pull/5951)
- Fix bug wherein `GeoJSONSource#setData()` caused labels to fade out and back in ([#6002](https://github.com/mapbox/mapbox-gl-js/issues/6002))
- Fix bug that could cause incorrect collisions for labels placed very near to each other at low zoom levels ([#5993](https://github.com/mapbox/mapbox-gl-js/issues/5993))
- Fix bug causing `move` events to be fired out of sync with actual map movements ([#6005](https://github.com/mapbox/mapbox-gl-js/pull/6005))
- Fix bug wherein `Map` did not fire `mouseover` events ([#6000](https://github.com/mapbox/mapbox-gl-js/pull/6000)] (h/t [@jay-manday](https://github.com/jay-manday)))
- Fix bug causing blurry rendering of raster tiles ([#4552](https://github.com/mapbox/mapbox-gl-js/issues/4552))
- Fix potential memory leak caused by removing layers ([#5995](https://github.com/mapbox/mapbox-gl-js/issues/5995))
- Fix bug causing attribution icon to appear incorrectly in compact maps not using Mapbox data ([#6042](https://github.com/mapbox/mapbox-gl-js/pull/6042))
- Fix positioning of default marker element ([#6012](https://github.com/mapbox/mapbox-gl-js/pull/6012)) (h/t [@andrewharvey](https://github.com/andrewharvey)))

## 0.43.0 (December 21, 2017)

### ⚠️ Breaking changes

- It is now an error to attempt to remove a source that is in use [#5562](https://github.com/mapbox/mapbox-gl-js/pull/5562)
- It is now an error if the layer specified by the `before` parameter to `moveLayer` does not exist [#5679](https://github.com/mapbox/mapbox-gl-js/pull/5679)
- `"colorSpace": "hcl"` now uses shortest-path interpolation for hue [#5811](https://github.com/mapbox/mapbox-gl-js/issues/5811)

### ✨ Features and improvements

- Introduce client-side hillshading with `raster-dem` source type and `hillshade` layer type [#5286](https://github.com/mapbox/mapbox-gl-js/pull/5286)
- GeoJSON sources take 2x less memory and generate tiles 20%–100% faster [#5799](https://github.com/mapbox/mapbox-gl-js/pull/5799)
- Enable data-driven values for text-font [#5698](https://github.com/mapbox/mapbox-gl-js/pull/5698)
- Enable data-driven values for heatmap-radius [#5898](https://github.com/mapbox/mapbox-gl-js/pull/5898)
- Add getter and setter for offset on marker [#5759](https://github.com/mapbox/mapbox-gl-js/pull/5759)
- Add `Map#hasImage` [#5775](https://github.com/mapbox/mapbox-gl-js/pull/5775)
- Improve typing for `==` and `!=` expressions [#5840](https://github.com/mapbox/mapbox-gl-js/pull/5840)
- Made `coalesce` expressions more useful [#5755](https://github.com/mapbox/mapbox-gl-js/issues/5755)
- Enable implicit type assertions for array types [#5738](https://github.com/mapbox/mapbox-gl-js/pull/5738)
- Improve hash control precision [#5767](https://github.com/mapbox/mapbox-gl-js/pull/5767)
- `supported()` now returns false on old IE 11 versions that don't support Web Worker blob URLs [#5801](https://github.com/mapbox/mapbox-gl-js/pull/5801)
- Remove flow globals TileJSON and Transferable [#5668](https://github.com/mapbox/mapbox-gl-js/pull/5668)
- Improve performance of image, video, and canvas sources [#5845](https://github.com/mapbox/mapbox-gl-js/pull/5845)

### 🐛 Bug fixes

- Fix popups and markers lag during pan animation [#4670](https://github.com/mapbox/mapbox-gl-js/issues/4670)
- Fix fading of symbol layers caused by setData [#5716](https://github.com/mapbox/mapbox-gl-js/issues/5716)
- Fix behavior of `to-rgba` and `rgba` expressions [#5778](https://github.com/mapbox/mapbox-gl-js/pull/5778), [#5866](https://github.com/mapbox/mapbox-gl-js/pull/5866)
- Fix cross-fading of `*-pattern` and `line-dasharray` [#5791](https://github.com/mapbox/mapbox-gl-js/pull/5791)
- Fix `colorSpace` function property [#5843](https://github.com/mapbox/mapbox-gl-js/pull/5843)
- Fix style diffing when changing GeoJSON source properties [#5731](https://github.com/mapbox/mapbox-gl-js/issues/5731)
- Fix missing labels when zooming out from overzoomed tile [#5827](https://github.com/mapbox/mapbox-gl-js/issues/5827)
- Fix missing labels when zooming out and quickly using setData [#5837](https://github.com/mapbox/mapbox-gl-js/issues/5837)
- Handle NaN as input to step and interpolate expressions [#5757](https://github.com/mapbox/mapbox-gl-js/pull/5757)
- Clone property values on input and output [#5806](https://github.com/mapbox/mapbox-gl-js/pull/5806)
- Bump geojson-rewind dependency [#5769](https://github.com/mapbox/mapbox-gl-js/pull/5769)
- Allow setting Marker's popup before LngLat [#5893](https://github.com/mapbox/mapbox-gl-js/pull/5893)

## 0.42.2 (November 21, 2017)

### 🐛 Bug fixes

- Add box-sizing to the "mapboxgl-ctrl-scale"-class [#5715](https://github.com/mapbox/mapbox-gl-js/pull/5715)
- Fix rendering in Safari [#5712](https://github.com/mapbox/mapbox-gl-js/issues/5712)
- Fix "Cannot read property 'hasTransition' of undefined" error [#5714](https://github.com/mapbox/mapbox-gl-js/issues/5714)
- Fix misplaced raster tiles [#5713](https://github.com/mapbox/mapbox-gl-js/issues/5713)
- Fix raster tile fading [#5722](https://github.com/mapbox/mapbox-gl-js/issues/5722)
- Ensure that an unset filter is undefined rather than null [#5727](https://github.com/mapbox/mapbox-gl-js/pull/5727)
- Restore pitch-with-rotate to nav control [#5725](https://github.com/mapbox/mapbox-gl-js/pull/5725)
- Validate container option in map constructor [#5695](https://github.com/mapbox/mapbox-gl-js/pull/5695)
- Fix queryRenderedFeatures behavior for features displayed in multiple layers [#5172](https://github.com/mapbox/mapbox-gl-js/issues/5172)

## 0.42.1 (November 17, 2017)

### 🐛 Bug fixes

- Workaround for map flashing bug on Chrome 62+ with Intel Iris Graphics 6100 cards [#5704](https://github.com/mapbox/mapbox-gl-js/pull/5704)
- Rerender map when `map.showCollisionBoxes` is set to `false` [#5673](https://github.com/mapbox/mapbox-gl-js/pull/5673)
- Fix transitions from property default values [#5682](https://github.com/mapbox/mapbox-gl-js/pull/5682)
- Fix runtime updating of `heatmap-color` [#5682](https://github.com/mapbox/mapbox-gl-js/pull/5682)
- Fix mobile Safari `history.replaceState` error [#5613](https://github.com/mapbox/mapbox-gl-js/pull/5613)

### ✨ Features and improvements

- Provide default element for Marker class [#5661](https://github.com/mapbox/mapbox-gl-js/pull/5661)

## 0.42.0 (November 10, 2017)

### ⚠️ Breaking changes

- Require that `heatmap-color` use expressions instead of stop functions [#5624](https://github.com/mapbox/mapbox-gl-js/issues/5624)
- Remove support for validating and migrating v6 styles
- Remove support for validating v7 styles [#5604](https://github.com/mapbox/mapbox-gl-js/pull/5604)
- Remove support for including `{tokens}` in expressions for `text-field` and `icon-image` [#5599](https://github.com/mapbox/mapbox-gl-js/issues/5599)
- Split `curve` expression into `step` and `interpolate` expressions [#5542](https://github.com/mapbox/mapbox-gl-js/pull/5542)
- Disallow interpolation in expressions for `line-dasharray` [#5519](https://github.com/mapbox/mapbox-gl-js/pull/5519)

### ✨ Features and improvements

- Improve label collision detection [#5150](https://github.com/mapbox/mapbox-gl-js/pull/5150)
  - Labels from different sources will now collide with each other
  - Collisions caused by rotation and pitch are now smoothly transitioned with a fade
  - Improved algorithm for fewer erroneous collisions, denser label placement, and greater label stability during rotation
- Add `sqrt` expression [#5493](https://github.com/mapbox/mapbox-gl-js/pull/5493)

### 🐛 Bug fixes and error reporting improvements

- Fix viewport calculations for `fitBounds` when both zooming and padding change [#4846](https://github.com/mapbox/mapbox-gl-js/issues/4846)
- Fix WebGL "range out of bounds for buffer" error caused by sorted symbol layers [#5620](https://github.com/mapbox/mapbox-gl-js/issues/5620)
- Fix symbol fading across tile reloads [#5491](https://github.com/mapbox/mapbox-gl-js/issues/5491)
- Change tile rendering order to better match GL Native [#5601](https://github.com/mapbox/mapbox-gl-js/pull/5601)
- Ensure no errors are triggered when calling `queryRenderedFeatures` on a heatmap layer [#5594](https://github.com/mapbox/mapbox-gl-js/pull/5594)
- Fix bug causing `queryRenderedSymbols` to return results from different sources [#5554](https://github.com/mapbox/mapbox-gl-js/issues/5554)
- Fix CJK rendering issues [#5544](https://github.com/mapbox/mapbox-gl-js/issues/5544), [#5546](https://github.com/mapbox/mapbox-gl-js/issues/5546)
- Account for `circle-stroke-width` in `queryRenderedFeatures` [#5514](https://github.com/mapbox/mapbox-gl-js/pull/5514)
- Fix rendering of fill layers atop raster layers [#5513](https://github.com/mapbox/mapbox-gl-js/pull/5513)
- Fix rendering of circle layers with a `circle-stroke-opacity` of 0 [#5496](https://github.com/mapbox/mapbox-gl-js/issues/5496)
- Fix memory leak caused by actor callbacks [#5443](https://github.com/mapbox/mapbox-gl-js/issues/5443)
- Fix source cache size for raster sources with tile sizes other than 512px [#4313](https://github.com/mapbox/mapbox-gl-js/issues/4313)
- Validate that zoom expressions only appear at the top level of an expression [#5609](https://github.com/mapbox/mapbox-gl-js/issues/5609)
- Validate that step and interpolate expressions don't have any duplicate stops [#5605](https://github.com/mapbox/mapbox-gl-js/issues/5605)
- Fix rendering for `icon-text-fit` with a data-driven `text-size` [#5632](https://github.com/mapbox/mapbox-gl-js/pull/5632)
- Improve validation to catch uses of deprecated function syntax [#5667](https://github.com/mapbox/mapbox-gl-js/pull/5667)
- Permit altitude coordinates in `position` field in GeoJSON [#5608](https://github.com/mapbox/mapbox-gl-js/pull/5608)

## 0.41.0 (October 11, 2017)

### :warning: Breaking changes

- Removed support for paint classes [#3643](https://github.com/mapbox/mapbox-gl-js/pull/3643). Instead, use runtime styling APIs or `Map#setStyle`.
- Reverted the `canvas` source `contextType` option added in 0.40.0 [#5449](https://github.com/mapbox/mapbox-gl-js/pull/5449)

### :bug: Bug fixes

- Clip raster tiles to avoid tile overlap [#5105](https://github.com/mapbox/mapbox-gl-js/pull/5105)
- Guard for offset edgecase in flyTo [#5331](https://github.com/mapbox/mapbox-gl-js/pull/5331)
- Ensure the map is updated after the sprite loads [#5367](https://github.com/mapbox/mapbox-gl-js/pull/5367)
- Limit animation duration on flyTo with maxDuration option [#5349](https://github.com/mapbox/mapbox-gl-js/pull/5349)
- Make double-tapping on make zoom in by a factor of 2 on iOS [#5274](https://github.com/mapbox/mapbox-gl-js/pull/5274)
- Fix rendering error with translucent raster tiles [#5380](https://github.com/mapbox/mapbox-gl-js/pull/5380)
- Error if invalid 'before' argument is passed to Map#addLayer [#5401](https://github.com/mapbox/mapbox-gl-js/pull/5401)
- Revert CanvasSource intermediary image buffer fix [#5449](https://github.com/mapbox/mapbox-gl-js/pull/5449)

### :sparkles: Features and improvements

- Use setData operation when diffing geojson sources [#5332](https://github.com/mapbox/mapbox-gl-js/pull/5332)
- Return early from draw calls on layers where opacity=0 [#5429](https://github.com/mapbox/mapbox-gl-js/pull/5429)
- A [heatmap](https://www.mapbox.com/mapbox-gl-js/example/heatmap-layer/) layer type is now available. This layer type allows you to visualize and explore massive datasets of points, reflecting the shape and density of data well while also looking beautiful. See [the blog post](https://blog.mapbox.com/sneak-peek-at-heatmaps-in-mapbox-gl-73b41d4b16ae) for further details.
  ![heatmap screenshot](https://cdn-images-1.medium.com/max/1600/1*Dme5MAgdA3pYdTRHUQzvLw.png)
- The value of a style property or filter can now be an [expression](https://www.mapbox.com/mapbox-gl-js/style-spec/#expressions). Expressions are a way of doing data-driven and zoom-driven styling that provides more flexibility and control, and unifies property and filter syntax.

  Previously, data-driven and zoom-driven styling relied on stop functions: you specify a feature property and a set of input-output pairs that essentially define a “scale” for how the style should be calculated based on the feature property. For example, the following would set circle colors on a green-to-red scale based on the value of `feature.properties.population`:

  ```
  "circle-color": {
    "property": "population",
    "stops": [
      [0, "green"],
      [1000000, "red"]
    ]
  }
  ```

  This approach is powerful, but we’ve seen a number of use cases that stop functions don't satisfy. Expressions provide the flexibility to address use cases like these:

  **Multiple feature properties**
  Using more than one feature property to calculate a given style property. E.g., styling land polygon colors based on both `feature.properties.land_use_category` and `feature.properties.elevation`.

  **Arithmetic**
  For some use cases it’s necessary to do some arithmetic on the input data. One example is sizing circles to represent quantitative data. Since a circle’s visual size on the screen is really its area (and A=πr^2), the right way to scale `circle-radius` is `square_root(feature.properties.input_data_value)`. Another example is unit conversions: feature data may include properties that are in some particular unit. Displaying such data in units appropriate to, say, a user’s preference or location, requires being able to do simple arithmetic (multiplication, division) on whatever value is in the data.

  **Conditional logic**
  This is a big one: basic if-then logic, for example to decide exactly what text to display for a label based on which properties are available in the feature or even the length of the name. A key example of this is properly supporting bilingual labels, where we have to decide whether to show local + English, local-only, or English-only, based on the data that’s available for each feature.

  **String manipulation**
  More dynamic control over label text with things like uppercase/lowercase/title case transforms, localized number formatting, etc. Without this functionality, crafting and iterating on label content entails a large data-prep burden.

  **Filters**
  Style layer filters had similar limitations. Moreover, they use a different syntax, even though their job is very similar to that of data-driven styling functions: filters say, “here’s how to look at a feature and decide whether to draw it,” and data-driven style functions say, “here’s how to look at a feature and decide how to size/color/place it.” Expressions provide a unified syntax for defining parts of a style that need to be calculated dynamically from feature data.

  For information on the syntax and behavior of expressions, please see [the documentation](https://www.mapbox.com/mapbox-gl-js/style-spec/#expressions).

### :wrench: Development workflow improvements

- Made the performance benchmarking runner more informative and statistically robust

## 0.40.1 (September 18, 2017)

### :bug: Bug fixes

- Fix bug causing flicker when zooming in on overzoomed tiles [#5295](https://github.com/mapbox/mapbox-gl-js/pull/5295)
- Remove erroneous call to Tile#redoPlacement for zoom-only or low pitch camera changes [#5284](https://github.com/mapbox/mapbox-gl-js/pull/5284)
- Fix bug where `CanvasSource` coordinates were flipped and improve performance for non-animated `CanvasSource`s [#5303](https://github.com/mapbox/mapbox-gl-js/pull/5303)
- Fix bug causing map not to render on some cases on Internet Explorer 11 [#5321](https://github.com/mapbox/mapbox-gl-js/pull/5321)
- Remove upper limit on `fill-extrusion-height` property [#5320](https://github.com/mapbox/mapbox-gl-js/pull/5320)

## 0.40.0 (September 13, 2017)

### :warning: Breaking changes

- `Map#addImage` now requires the image as an `HTMLImageElement`, `ImageData`, or object with `width`, `height`, and
  `data` properties with the same format as `ImageData`. It no longer accepts a raw `ArrayBufferView` in the second
  argument and `width` and `height` options in the third argument.
- `canvas` sources now require a `contextType` option specifying the drawing context associated with the source canvas. [#5155](https://github.com/mapbox/mapbox-gl-js/pull/5155)

### :sparkles: Features and improvements

- Correct rendering for multiple `fill-extrusion` layers on the same map [#5101](https://github.com/mapbox/mapbox-gl-js/pull/5101)
- Add an `icon-anchor` property to symbol layers [#5183](https://github.com/mapbox/mapbox-gl-js/pull/5183)
- Add a per-map `transformRequest` option, allowing users to provide a callback that transforms resource request URLs [#5021](https://github.com/mapbox/mapbox-gl-js/pull/5021)
- Add data-driven styling support for
  - `text-max-width` [#5067](https://github.com/mapbox/mapbox-gl-js/pull/5067)
  - `text-letter-spacing` [#5071](https://github.com/mapbox/mapbox-gl-js/pull/5071)
  - `line-join` [#5020](https://github.com/mapbox/mapbox-gl-js/pull/5020)
- Add support for SDF icons in `Map#addImage()` [#5181](https://github.com/mapbox/mapbox-gl-js/pull/5181)
- Added nautical miles unit to ScaleControl [#5238](https://github.com/mapbox/mapbox-gl-js/pull/5238) (h/t [@fmairesse](https://github.com/fmairesse)))
- Eliminate the map-wide limit on the number of glyphs and sprites that may be used in a style [#141](https://github.com/mapbox/mapbox-gl-js/issues/141). (Fixed by [#5190](https://github.com/mapbox/mapbox-gl-js/pull/5190), see also [mapbox-gl-native[#9213](https://github.com/mapbox/mapbox-gl-js/issues/9213)](https://github.com/mapbox/mapbox-gl-native/pull/9213)
- Numerous performance optimizations (including [#5108](https://github.com/mapbox/mapbox-gl-js/pull/5108) h/t [@pirxpilot](https://github.com/pirxpilot)))

### :bug: Bug fixes

- Add missing documentation for mouseenter, mouseover, mouseleave events [#4772](https://github.com/mapbox/mapbox-gl-js/issues/4772)
- Add missing documentation for `Marker#getElement()` method [#5242](https://github.com/mapbox/mapbox-gl-js/pull/5242)
- Fix bug wherein removing canvas source with animate=true leaves map in render loop [#5097](https://github.com/mapbox/mapbox-gl-js/issues/5097)
- Fix fullscreen detection on Firefox [#5272](https://github.com/mapbox/mapbox-gl-js/pull/5272)
- Fix z-fighting on overlapping fills within the same layer [#3320](https://github.com/mapbox/mapbox-gl-js/issues/3320)
- Fix handling of fractional values for `layer.minzoom` [#2929](https://github.com/mapbox/mapbox-gl-js/issues/2929)
- Clarify coordinate ordering in documentation for `center` option [#5042](https://github.com/mapbox/mapbox-gl-js/pull/5042) (h/t [@karthikb351](https://github.com/karthikb351)))
- Fix output of stop functions where two stops have the same input value [#5020](https://github.com/mapbox/mapbox-gl-js/pull/5020) (h/t [@edpop](https://github.com/edpop))
- Fix bug wherein using `Map#addLayer()` with an inline source would mutate its input [#4040](https://github.com/mapbox/mapbox-gl-js/issues/4040)
- Fix invalid css keyframes selector [#5075](https://github.com/mapbox/mapbox-gl-js/pull/5075) (h/t [@aar0nr](https://github.com/aar0nr)))
- Fix GPU-specific bug wherein canvas sources caused an error [#4262](https://github.com/mapbox/mapbox-gl-js/issues/4262)
- Fix a race condition in symbol layer handling that caused sporadic uncaught errors [#5185](https://github.com/mapbox/mapbox-gl-js/pull/5185)
- Fix bug causing line labels to render incorrectly on overzoomed tiles [#5120](https://github.com/mapbox/mapbox-gl-js/pull/5120)
- Fix bug wherein `NavigationControl` triggered mouse events unexpectedly [#5148](https://github.com/mapbox/mapbox-gl-js/issues/5148)
- Fix bug wherein clicking on the `NavigationControl` compass caused an error in IE 11 [#4784](https://github.com/mapbox/mapbox-gl-js/issues/4784)
- Remove dependency on GPL-3-licensed `fast-stable-stringify` module [#5152](https://github.com/mapbox/mapbox-gl-js/issues/5152)
- Fix bug wherein layer-specific an event listener produced an error after its target layer was removed from the map [#5145](https://github.com/mapbox/mapbox-gl-js/issues/5145)
- Fix `Marker#togglePopup()` failing to return the marker instance [#5116](https://github.com/mapbox/mapbox-gl-js/issues/5116)
- Fix bug wherein a marker's position failed to adapt to the marker element's size changing [#5133](https://github.com/mapbox/mapbox-gl-js/issues/5133)
- Fix rendering bug affecting Broadcom GPUs [#5073](https://github.com/mapbox/mapbox-gl-js/pull/5073)

### :wrench: Development workflow improvements

- Add (and now require) Flow type annotations throughout the majority of the codebase.
- Migrate to CircleCI 2.0 [#4939](https://github.com/mapbox/mapbox-gl-js/pull/4939)

## 0.39.1 (July 24, 2017)

### :bug: Bug fixes

- Fix packaging issue in 0.39.0 [#5025](https://github.com/mapbox/mapbox-gl-js/issues/5025)
- Correctly evaluate enum-based identity functions [#5023](https://github.com/mapbox/mapbox-gl-js/issues/5023)

## 0.39.0 (July 21, 2017)

### :warning: Breaking changes

- `GeolocateControl` breaking changes [#4479](https://github.com/mapbox/mapbox-gl-js/pull/4479)
  - The option `watchPosition` has been replaced with `trackUserLocation`
  - The camera operation has changed from `jumpTo` (not animated) to `fitBounds` (animated). An effect of this is the map pitch is no longer reset, although the bearing is still reset to 0.
  - The accuracy of the geolocation provided by the device is used to set the view (previously it was fixed at zoom level 17). The `maxZoom` can be controlled via the new `fitBoundsOptions` option (defaults to 15).
- Anchor `Marker`s at their center by default [#5019](https://github.com/mapbox/mapbox-gl-js/issues/5019) [@andrewharvey](https://github.com/andrewharvey)
- Increase `significantRotateThreshold` for the `TouchZoomRotateHandler` [#4971](https://github.com/mapbox/mapbox-gl-js/pull/4971), [@dagjomar](https://github.com/dagjomar)

### :sparkles: Features and improvements

- Improve performance of updating GeoJSON sources [#4069](https://github.com/mapbox/mapbox-gl-js/pull/4069), [@ezheidtmann](https://github.com/ezheidtmann)
- Improve rendering speed of extrusion layers [#4818](https://github.com/mapbox/mapbox-gl-js/pull/4818)
- Improve line label legibility in pitched views [#4781](https://github.com/mapbox/mapbox-gl-js/pull/4781)
- Improve line label legibility on curved lines [#4853](https://github.com/mapbox/mapbox-gl-js/pull/4853)
- Add user location tracking capability to `GeolocateControl` [#4479](https://github.com/mapbox/mapbox-gl-js/pull/4479), [@andrewharvey](https://github.com/andrewharvey)
  - New option `showUserLocation` to draw a "dot" as a `Marker` on the map at the user's location
  - An active lock and background state are introduced with `trackUserLocation`. When in active lock the camera will update to follow the user location, however if the camera is changed by the API or UI then the control will enter the background state where it won't update the camera to follow the user location.
  - New option `fitBoundsOptions` to control the camera operation
  - New `trackuserlocationstart` and `trackuserlocationend` events
  - New `LngLat.toBounds` method to extend a point location by a given radius to a `LngLatBounds` object
- Include main CSS file in `package.json` [#4809](https://github.com/mapbox/mapbox-gl-js/pull/4809), [@tomscholz](https://github.com/tomscholz)
- Add property function (data-driven styling) support for `line-width` [#4773](https://github.com/mapbox/mapbox-gl-js/pull/4773)
- Add property function (data-driven styling) support for `text-anchor` [#4997](https://github.com/mapbox/mapbox-gl-js/pull/4997)
- Add property function (data-driven styling) support for `text-justify` [#5000](https://github.com/mapbox/mapbox-gl-js/pull/5000)
- Add `maxTileCacheSize` option [#4778](https://github.com/mapbox/mapbox-gl-js/pull/4778), [@jczaplew](https://github.com/jczaplew)
- Add new `icon-pitch-alignment` and `circle-pitch-alignment` properties [#4869](https://github.com/mapbox/mapbox-gl-js/pull/4869) [#4871](https://github.com/mapbox/mapbox-gl-js/pull/4871)
- Add `Map#getMaxBounds` method [#4890](https://github.com/mapbox/mapbox-gl-js/pull/4890), [@andrewharvey](https://github.com/andrewharvey) [@lamuertepeluda](https://github.com/lamuertepeluda)
- Add option (`localIdeographFontFamily`) to use TinySDF to avoid loading expensive CJK glyphs [#4895](https://github.com/mapbox/mapbox-gl-js/pull/4895)
- If `config.API_URL` includes a path prepend it to the request URL [#4995](https://github.com/mapbox/mapbox-gl-js/pull/4995)
- Bump `supercluster` version to expose `cluster_id` property on clustered sources [#5002](https://github.com/mapbox/mapbox-gl-js/pull/5002)

### :bug: Bug fixes

- Do not display `FullscreenControl` on unsupported devices [#4838](https://github.com/mapbox/mapbox-gl-js/pull/4838), [@stepankuzmin](https://github.com/stepankuzmin)
- Fix yarn build on Windows machines [#4887](https://github.com/mapbox/mapbox-gl-js/pull/4887)
- Prevent potential memory leaks by dispatching `loadData` to the same worker every time [#4877](https://github.com/mapbox/mapbox-gl-js/pull/4877)
- Fix bug preventing the rtlTextPlugin from loading before the initial style `load` [#4870](https://github.com/mapbox/mapbox-gl-js/pull/4870)
- Fix bug causing runtime-stying to not take effect in some situations [#4893](https://github.com/mapbox/mapbox-gl-js/pull/4893)
- Prevent requests of vertical glyphs for labels that can't be verticalized [#4720](https://github.com/mapbox/mapbox-gl-js/issues/4720)
- Fix character detection for Zanabazar Square [#4940](https://github.com/mapbox/mapbox-gl-js/pull/4940)
- Fix `LogoControl` logic to update correctly, and hide the `<div>` instead of removing it from the DOM when it is not needed [#4842](https://github.com/mapbox/mapbox-gl-js/pull/4842)
- Fix `GeoJSONSource#serialize` to include all options
- Fix error handling in `GlyphSource#getSimpleGlyphs`[#4992](https://github.com/mapbox/mapbox-gl-js/pull/4992)
- Fix bug causing `setStyle` to reload raster tiles [#4852](https://github.com/mapbox/mapbox-gl-js/pull/4852)
- Fix bug causing symbol layers not to render on devices with non-integer device pixel ratios [#4989](https://github.com/mapbox/mapbox-gl-js/pull/4989)
- Fix bug where `Map#queryRenderedFeatures` would error when returning no results [#4993](https://github.com/mapbox/mapbox-gl-js/pull/4993)
- Fix bug where `Map#areTilesLoaded` would always be false on `sourcedata` events for reloading tiles [#4987](https://github.com/mapbox/mapbox-gl-js/pull/4987)
- Fix bug causing categorical property functions to error on non-ascending order stops [#4996](https://github.com/mapbox/mapbox-gl-js/pull/4996)

### :hammer_and_wrench: Development workflow changes

- Use flow to type much of the code base [#4629](https://github.com/mapbox/mapbox-gl-js/pull/4629) [#4903](https://github.com/mapbox/mapbox-gl-js/pull/4903) [#4909](https://github.com/mapbox/mapbox-gl-js/pull/4909) [#4910](https://github.com/mapbox/mapbox-gl-js/pull/4910) [#4911](https://github.com/mapbox/mapbox-gl-js/pull/4911) [#4913](https://github.com/mapbox/mapbox-gl-js/pull/4913) [#4915](https://github.com/mapbox/mapbox-gl-js/pull/4915) [#4918](https://github.com/mapbox/mapbox-gl-js/pull/4918) [#4932](https://github.com/mapbox/mapbox-gl-js/pull/4932) [#4933](https://github.com/mapbox/mapbox-gl-js/pull/4933) [#4948](https://github.com/mapbox/mapbox-gl-js/pull/4948) [#4949](https://github.com/mapbox/mapbox-gl-js/pull/4949) [#4955](https://github.com/mapbox/mapbox-gl-js/pull/4955) [#4966](https://github.com/mapbox/mapbox-gl-js/pull/4966) [#4967](https://github.com/mapbox/mapbox-gl-js/pull/4967) [#4973](https://github.com/mapbox/mapbox-gl-js/pull/4973) :muscle: [@jfirebaugh](https://github.com/jfirebaugh) [@vicapow](https://github.com/vicapow)
- Use style specification to generate flow type [#4958](https://github.com/mapbox/mapbox-gl-js/pull/4958)
- Explicitly list which files to publish in `package.json` [#4819](https://github.com/mapbox/mapbox-gl-js/pull/4819) [@tomscholz](https://github.com/tomscholz)
- Move render test ignores to a separate file [#4977](https://github.com/mapbox/mapbox-gl-js/pull/4977)
- Add code of conduct [#5015](https://github.com/mapbox/mapbox-gl-js/pull/5015) :sparkling_heart:

## 0.38.0 (June 9, 2017)

#### New features :sparkles:

- Attenuate label size scaling with distance, improving readability of pitched maps [#4547](https://github.com/mapbox/mapbox-gl-js/pull/4547)

#### Bug fixes :beetle:

- Skip rendering for patterned layers when pattern is missing [#4687](https://github.com/mapbox/mapbox-gl-js/pull/4687)
- Fix bug with map failing to rerender after `webglcontextlost` event [#4725](https://github.com/mapbox/mapbox-gl-js/pull/4725) [@cdawi](https://github.com/cdawi)
- Clamp zoom level in `flyTo` to within the map's specified min- and maxzoom to prevent undefined behavior [#4726](https://github.com/mapbox/mapbox-gl-js/pull/4726) [@](https://github.com/) IvanSanchez
- Fix wordmark rendering in IE [#4741](https://github.com/mapbox/mapbox-gl-js/pull/4741)
- Fix slight pixelwise symbol rendering bugs caused by incorrect sprite calculations [#4737](https://github.com/mapbox/mapbox-gl-js/pull/4737)
- Prevent exceptions thrown by certain `flyTo` calls [#4761](https://github.com/mapbox/mapbox-gl-js/pull/4761)
- Fix "Improve this map" link [#4685](https://github.com/mapbox/mapbox-gl-js/pull/4685)
- Tweak `queryRenderedSymbols` logic to better account for pitch scaling [#4792](https://github.com/mapbox/mapbox-gl-js/pull/4792)
- Fix for symbol layers sometimes failing to render, most frequently in Safari [#4795](https://github.com/mapbox/mapbox-gl-js/pull/4795)
- Apply `text-keep-upright` after `text-offset` to keep labels upright when intended [#4779](https://github.com/mapbox/mapbox-gl-js/pull/4779) **[Potentially breaking :warning: but considered a bugfix]**
- Prevent exceptions thrown by empty GeoJSON tiles [#4803](https://github.com/mapbox/mapbox-gl-js/pull/4803)

#### Accessibility improvements :sound:

- Add `aria-label` to popup close button [#4799](https://github.com/mapbox/mapbox-gl-js/pull/4799) [@andrewharvey](https://github.com/andrewharvey)

#### Development workflow + testing improvements :wrench:

- Fix equality assertion bug in tests [#4731](https://github.com/mapbox/mapbox-gl-js/pull/4731) [@IvanSanchez](https://github.com/IvanSanchez)
- Benchmark results page improvements [#4746](https://github.com/mapbox/mapbox-gl-js/pull/4746)
- Require node version >=6.4.0, enabling the use of more ES6 features [#4752](https://github.com/mapbox/mapbox-gl-js/pull/4752)
- Document missing `pitchWithRotate` option [#4800](https://github.com/mapbox/mapbox-gl-js/pull/4800) [@simast](https://github.com/simast)
- Move Github-specific Markdown files into subdirectory [#4806](https://github.com/mapbox/mapbox-gl-js/pull/4806) [@tomscholz](https://github.com/tomscholz)

## 0.37.0 (May 2nd, 2017)

#### :warning: Breaking changes

- Removed `LngLat#wrapToBestWorld`

#### New features :rocket:

- Improve popup/marker positioning [#4577](https://github.com/mapbox/mapbox-gl-js/pull/4577)
- Add `Map#isStyleLoaded` and `Map#areTilesLoaded` events [#4321](https://github.com/mapbox/mapbox-gl-js/pull/4321)
- Support offline sprites using `file:` protocol [#4649](https://github.com/mapbox/mapbox-gl-js/pull/4649) [@oscarfonts](https://github.com/oscarfonts)

#### Bug fixes :bug:

- Fix fullscreen control in Firefox [#4666](https://github.com/mapbox/mapbox-gl-js/pull/4666)
- Fix rendering artifacts that caused tile boundaries to be visible in some cases [#4636](https://github.com/mapbox/mapbox-gl-js/pull/4636)
- Fix default calculation for categorical zoom-and-property functions [#4657](https://github.com/mapbox/mapbox-gl-js/pull/4657)
- Fix scaling of images on retina screens [#4645](https://github.com/mapbox/mapbox-gl-js/pull/4645)
- Rendering error when a transparent image is added via `Map#addImage` [#4644](https://github.com/mapbox/mapbox-gl-js/pull/4644)
- Fix an issue with rendering lines with duplicate points [#4634](https://github.com/mapbox/mapbox-gl-js/pull/4634)
- Fix error when switching from data-driven styles to a constant paint value [#4611](https://github.com/mapbox/mapbox-gl-js/pull/4611)
- Add check to make sure invalid bounds on tilejson don't error out [#4641](https://github.com/mapbox/mapbox-gl-js/pull/4641)

#### Development workflow improvements :computer:

- Add flowtype interfaces and definitions [@vicapow](https://github.com/vicapow)
- Add stylelinting to ensure `mapboxgl-` prefix on all classes [#4584](https://github.com/mapbox/mapbox-gl-js/pull/4584) [@asantos3026](https://github.com/asantos3026)

## 0.36.0 (April 19, 2017)

#### New features :sparkles:

- Replace LogoControl logo with the new Mapbox logo [#4598](https://github.com/mapbox/mapbox-gl-js/pull/4598)

#### Bug fixes :bug:

- Fix bug with the BoxZoomHandler that made it glitchy if it is enabled after the DragPanHandler [#4528](https://github.com/mapbox/mapbox-gl-js/pull/4528)
- Fix undefined behavior in `fill_outline` shaders [#4600](https://github.com/mapbox/mapbox-gl-js/pull/4600)
- Fix `Camera#easeTo` interpolation on pitched maps [#4540](https://github.com/mapbox/mapbox-gl-js/pull/4540)
- Choose property function interpolation method by the `property`'s type [#4614](https://github.com/mapbox/mapbox-gl-js/pull/4614)

#### Development workflow improvements :nerd_face:

- Fix crash on missing `style.json` in integration tests
- `gl-style-composite` is now executable in line with the other tools [@andrewharvey](https://github.com/andrewharvey) [#4595](https://github.com/mapbox/mapbox-gl-js/pull/4595)
- `gl-style-composite` utility now throws an error if a name conflict would occur between layers [@andrewharvey](https://github.com/andrewharvey) [#4595](https://github.com/mapbox/mapbox-gl-js/pull/4595)

## 0.35.1 (April 12, 2017)

#### Bug fixes :bug:

- Add `.json` extension to style-spec `require` statements for webpack compatibility [#4563](https://github.com/mapbox/mapbox-gl-js/pull/4563) [@orangemug](https://github.com/orangemug)
- Fix documentation type for `Map#fitBounde` [#4569](https://github.com/mapbox/mapbox-gl-js/pull/4569) [@andrewharvey](https://github.com/andrewharvey)
- Fix bug causing {Image,Video,Canvas}Source to throw exception if latitude is outside of +/-85.05113 [#4574](https://github.com/mapbox/mapbox-gl-js/pull/4574)
- Fix bug causing overzoomed raster tiles to disappear from map [#4567](https://github.com/mapbox/mapbox-gl-js/pull/4567)
- Fix bug causing queryRenderedFeatures to crash on polygon features that have an `id` field. [#4581](https://github.com/mapbox/mapbox-gl-js/pull/4581)

## 0.35.0 (April 7, 2017)

#### New features :rocket:

- Use anisotropic filtering to improve rendering of raster tiles on pitched maps [#1064](https://github.com/mapbox/mapbox-gl-js/issues/1064)
- Add `pitchstart` and `pitchend` events [#2449](https://github.com/mapbox/mapbox-gl-js/issues/2449)
- Add an optional `layers` parameter to `Map#on` [#1002](https://github.com/mapbox/mapbox-gl-js/issues/1002)
- Add data-driven styling support for `text-offset` [#4495](https://github.com/mapbox/mapbox-gl-js/pull/4495)
- Add data-driven styling support for `text-rotate` [#3516](https://github.com/mapbox/mapbox-gl-js/issues/3516)
- Add data-driven styling support for `icon-image` [#4304](https://github.com/mapbox/mapbox-gl-js/issues/4304)
- Add data-driven styling support for `{text,icon}-size` [#4455](https://github.com/mapbox/mapbox-gl-js/pull/4455)

#### Bug fixes :bug:

- Suppress error messages in JS console due to missing tiles [#1800](https://github.com/mapbox/mapbox-gl-js/issues/1800)
- Fix bug wherein `GeoJSONSource#setData()` could cause unnecessary DOM updates [#4447](https://github.com/mapbox/mapbox-gl-js/issues/4447)
- Fix bug wherein `Map#flyTo` did not respect the `renderWorldCopies` setting [#4449](https://github.com/mapbox/mapbox-gl-js/issues/4449)
- Fix regression in browserify support # 4453
- Fix bug causing poor touch event behavior on mobile devices [#4259](https://github.com/mapbox/mapbox-gl-js/issues/4259)
- Fix bug wherein duplicate stops in property functions could cause an infinite loop [#4498](https://github.com/mapbox/mapbox-gl-js/issues/4498)
- Respect image height/width in `addImage` api [#4531](https://github.com/mapbox/mapbox-gl-js/pull/4531)
- Fix bug preventing correct behavior of `shift+zoom` [#3334](https://github.com/mapbox/mapbox-gl-js/issues/3334)
- Fix bug preventing image source from rendering when coordinate area is too large [#4550](https://github.com/mapbox/mapbox-gl-js/issues/4550)
- Show image source on horizontally wrapped worlds [#4555](https://github.com/mapbox/mapbox-gl-js/pull/4555)
- Fix bug in the handling of `refreshedExpiredTiles` option [#4549](https://github.com/mapbox/mapbox-gl-js/pull/4549)
- Support the TileJSON `bounds` property [#1775](https://github.com/mapbox/mapbox-gl-js/issues/1775)

#### Development workflow improvements :computer:

- Upgrade flow to 0.42.0 ([#4500](https://github.com/mapbox/mapbox-gl-js/pull/4500))

## 0.34.0 (March 17, 2017)

#### New features :rocket:

- Add `Map#addImage` and `Map#removeImage` API to allow adding icon images at runtime [#4404](https://github.com/mapbox/mapbox-gl-js/pull/4404)
- Simplify non-browserify bundler usage by making the distribution build the main entrypoint [#4423](https://github.com/mapbox/mapbox-gl-js/pull/4423)

#### Bug fixes :bug:

- Fix issue where coincident start/end points of LineStrings were incorrectly rendered as joined [#4413](https://github.com/mapbox/mapbox-gl-js/pull/4413)
- Fix bug causing `queryRenderedFeatures` to fail in cases where both multiple sources and data-driven paint properties were present [#4417](https://github.com/mapbox/mapbox-gl-js/issues/4417)
- Fix bug where tile request errors caused `map.loaded()` to incorrectly return `false` [#4425](https://github.com/mapbox/mapbox-gl-js/issues/4425)

#### Testing improvements :white_check_mark:

- Improve test coverage across several core modules [#4432](https://github.com/mapbox/mapbox-gl-js/pull/4432) [#4431](https://github.com/mapbox/mapbox-gl-js/pull/4431) [#4422](https://github.com/mapbox/mapbox-gl-js/pull/4422) [#4244](https://github.com/mapbox/mapbox-gl-js/pull/4244) :bowing_man:

## 0.33.1 (March 10, 2017)

#### Bug fixes :bug:

- Prevent Mapbox logo from being added to the map more than once [#4386](https://github.com/mapbox/mapbox-gl-js/pull/4386)
- Add `type='button'` to `FullscreenControl` to prevent button from acting as a form submit [#4397](https://github.com/mapbox/mapbox-gl-js/pull/4397)
- Fix issue where map would continue to rotate if `Ctrl` key is released before the click during a `DragRotate` event [#4389](https://github.com/mapbox/mapbox-gl-js/pull/4389)
- Remove double `options.easing` description from the `Map#fitBounds` documentation [#4402](https://github.com/mapbox/mapbox-gl-js/pull/4402)

## 0.33.0 (March 8, 2017)

#### :warning: Breaking changes

- Automatically add Mapbox wordmark when required by Mapbox TOS [#3933](https://github.com/mapbox/mapbox-gl-js/pull/3933)
- Increase default `maxZoom` from 20 to 22 [#4333](https://github.com/mapbox/mapbox-gl-js/pull/4333)
- Deprecate `tiledata` and `tiledataloading` events in favor of `sourcedata` and `sourcedataloading`. [#4347](https://github.com/mapbox/mapbox-gl-js/pull/4347)
- `mapboxgl.util` is no longer exported [#1408](https://github.com/mapbox/mapbox-gl-js/issues/1408)
- `"type": "categorical"` is now required for all categorical functions. Previously, some forms of "implicitly" categorical functions worked, and others did not. [#3717](https://github.com/mapbox/mapbox-gl-js/issues/3717)

#### :white_check_mark: New features

- Add property functions support for most symbol paint properties [#4074](https://github.com/mapbox/mapbox-gl-js/pull/4074), [#4186](https://github.com/mapbox/mapbox-gl-js/pull/4186), [#4226](https://github.com/mapbox/mapbox-gl-js/pull/4226)
- Add ability to specify default property value for undefined or invalid property values used in property functions. [#4175](https://github.com/mapbox/mapbox-gl-js/pull/4175)
- Improve `Map#fitBounds` to accept different values for top, bottom, left, and right `padding` [#3890](https://github.com/mapbox/mapbox-gl-js/pull/3890)
- Add a `FullscreenControl` for displaying a fullscreen map [#3977](https://github.com/mapbox/mapbox-gl-js/pull/3977)

#### :beetle: Bug fixes

- Fix validation error on categorical zoom-and-property functions [#4220](https://github.com/mapbox/mapbox-gl-js/pull/4220)
- Fix bug causing expired resources to be re-requested causing an infinite loop [#4255](https://github.com/mapbox/mapbox-gl-js/pull/4255)
- Fix problem where `MapDataEvent#isSourceLoaded` always returned false [#4254](https://github.com/mapbox/mapbox-gl-js/pull/4254)
- Resolve an issue where tiles in the source cache were prematurely deleted, resulting in tiles flickering when zooming in and out and [#4311](https://github.com/mapbox/mapbox-gl-js/pull/4311)
- Make sure `MapEventData` is passed through on calls `Map#flyTo` [#4342](https://github.com/mapbox/mapbox-gl-js/pull/4342)
- Fix incorrect returned values for `Map#isMoving` [#4350](https://github.com/mapbox/mapbox-gl-js/pull/4350)
- Fix categorical functions not allowing boolean stop domain values [#4195](https://github.com/mapbox/mapbox-gl-js/pull/4195)
- Fix piecewise-constant functions to allow non-integer zoom levels. [#4196](https://github.com/mapbox/mapbox-gl-js/pull/4196)
- Fix issues with `$id` in filters [#4236](https://github.com/mapbox/mapbox-gl-js/pull/4236) [#4237](https://github.com/mapbox/mapbox-gl-js/pull/4237)
- Fix a race condition with polygon centroid algorithm causing tiles not to load in some cases. [#4273](https://github.com/mapbox/mapbox-gl-js/pull/4273)
- Throw a meaningful error when giving non-array `layers` parameter to `queryRenderedFeatures` [#4331](https://github.com/mapbox/mapbox-gl-js/pull/4331)
- Throw a meaningful error when supplying invalid `minZoom` and `maxZoom` values [#4324](https://github.com/mapbox/mapbox-gl-js/pull/4324)
- Fix a memory leak when using the RTL Text plugin [#4248](https://github.com/mapbox/mapbox-gl-js/pull/4248)

#### Dev workflow changes

- Merged the [Mapbox GL style specification](https://github.com/mapbox/mapbox-gl-style-spec) repo to this one (now under `src/style-spec` and `test/unit/style-spec`).

## 0.32.1 (Jan 26, 2017)

#### Bug Fixes

- Fix bug causing [`mapbox-gl-rtl-text` plugin](https://github.com/mapbox/mapbox-gl-rtl-text) to not work [#4055](https://github.com/mapbox/mapbox-gl-js/pull/4055)

## 0.32.0 (Jan 26, 2017)

#### Deprecation Notices

- [Style classes](https://www.mapbox.com/mapbox-gl-style-spec/#layer-paint.*) are deprecated and will be removed in an upcoming release of Mapbox GL JS.

#### New Features

- Add `Map#isSourceLoaded` method [#4033](https://github.com/mapbox/mapbox-gl-js/pull/4033)
- Automatically reload tiles based on their `Expires` and `Cache-Control` HTTP headers [#3944](https://github.com/mapbox/mapbox-gl-js/pull/3944)
- Add `around=center` option to `scrollZoom` and `touchZoomRotate` interaction handlers [#3876](https://github.com/mapbox/mapbox-gl-js/pull/3876)
- Add support for [`mapbox-gl-rtl-text` plugin](https://github.com/mapbox/mapbox-gl-rtl-text) to support right-to-left scripts [#3758](https://github.com/mapbox/mapbox-gl-js/pull/3758)
- Add `canvas` source type [#3765](https://github.com/mapbox/mapbox-gl-js/pull/3765)
- Add `Map#isMoving` method [#2792](https://github.com/mapbox/mapbox-gl-js/issues/2792)

#### Bug Fixes

- Fix bug causing garbled text on zoom [#3962](https://github.com/mapbox/mapbox-gl-js/pull/3962)
- Fix bug causing crash in Firefox and Mobile Safari when rendering a large map [#4037](https://github.com/mapbox/mapbox-gl-js/pull/4037)
- Fix bug causing raster tiles to flicker during zoom [#2467](https://github.com/mapbox/mapbox-gl-js/issues/2467)
- Fix bug causing exception when unsetting and resetting fill-outline-color [#3657](https://github.com/mapbox/mapbox-gl-js/issues/3657)
- Fix memory leak when removing raster sources [#3951](https://github.com/mapbox/mapbox-gl-js/issues/3951)
- Fix bug causing exception when when zooming in / out on empty GeoJSON tile [#3985](https://github.com/mapbox/mapbox-gl-js/pull/3985)
- Fix line join artifacts at very sharp angles [#4008](https://github.com/mapbox/mapbox-gl-js/pull/4008)

## 0.31.0 (Jan 10 2017)

#### New Features

- Add `renderWorldCopies` option to the `Map` constructor to give users control over whether multiple worlds are rendered in a map [#3885](https://github.com/mapbox/mapbox-gl-js/pull/3885)

#### Bug Fixes

- Fix performance regression triggered when `Map` pitch or bearing is changed [#3938](https://github.com/mapbox/mapbox-gl-js/pull/3938)
- Fix null pointer exception caused by trying to clear an `undefined` source [#3903](https://github.com/mapbox/mapbox-gl-js/pull/3903)

#### Miscellaneous

- Incorporate integration tests formerly at [`mapbox-gl-test-suite`](https://github.com/mapbox/mapbox-gl-test-suite) into this repository [#3834](https://github.com/mapbox/mapbox-gl-js/pull/3834)

## 0.30.0 (Jan 5 2017)

#### New Features

- Fire an error when map canvas is larger than allowed by `gl.MAX_RENDERBUFFER_SIZE` [#2893](https://github.com/mapbox/mapbox-gl-js/issues/2893)
- Improve error messages when referencing a nonexistent layer id [#2597](https://github.com/mapbox/mapbox-gl-js/issues/2597)
- Fire an error when layer uses a `geojson` source and specifies a `source-layer` [#3896](https://github.com/mapbox/mapbox-gl-js/pull/3896)
- Add inline source declaration syntax [#3857](https://github.com/mapbox/mapbox-gl-js/issues/3857)
- Improve line breaking behavior [#3887](https://github.com/mapbox/mapbox-gl-js/issues/3887)

#### Performance Improvements

- Improve `Map#setStyle` performance in some cases [#3853](https://github.com/mapbox/mapbox-gl-js/pull/3853)

#### Bug Fixes

- Fix unexpected popup positioning when some offsets are unspecified [#3367](https://github.com/mapbox/mapbox-gl-js/issues/3367)
- Fix incorrect interpolation in functions [#3838](https://github.com/mapbox/mapbox-gl-js/issues/3838)
- Fix incorrect opacity when multiple backgrounds are rendered [#3819](https://github.com/mapbox/mapbox-gl-js/issues/3819)
- Fix exception thrown when instantiating geolocation control in Safari [#3844](https://github.com/mapbox/mapbox-gl-js/issues/3844)
- Fix exception thrown when setting `showTileBoundaries` with no sources [#3849](https://github.com/mapbox/mapbox-gl-js/issues/3849)
- Fix incorrect rendering of transparent parts of raster layers in some cases [#3723](https://github.com/mapbox/mapbox-gl-js/issues/3723)
- Fix non-terminating render loop when zooming in in some cases [#3399](https://github.com/mapbox/mapbox-gl-js/pull/3399)

## 0.29.0 (December 20 2016)

#### New Features

- Add support for property functions for many style properties on line layers [#3033](https://github.com/mapbox/mapbox-gl-js/pull/3033)
- Make `Map#setStyle` smoothly transition to the new style [#3621](https://github.com/mapbox/mapbox-gl-js/pull/3621)
- Add `styledata`, `sourcedata`, `styledataloading`, and `sourcedataloading` events
- Add `isSourceLoaded` and `source` properties to `MapDataEvent` [#3590](https://github.com/mapbox/mapbox-gl-js/pull/3590)
- Remove "max zoom" cap of 20 [#3683](https://github.com/mapbox/mapbox-gl-js/pull/3683)
- Add `circle-stroke-*` style properties [#3672](https://github.com/mapbox/mapbox-gl-js/pull/3672)
- Add a more helpful error message when the specified `container` element doesn't exist [#3719](https://github.com/mapbox/mapbox-gl-js/pull/3719)
- Add `watchPosition` option to `GeolocateControl` [#3739](https://github.com/mapbox/mapbox-gl-js/pull/3739)
- Add `positionOptions` option to `GeolocateControl` [#3739](https://github.com/mapbox/mapbox-gl-js/pull/3739)
- Add `aria-label` to map canvas [#3782](https://github.com/mapbox/mapbox-gl-js/pull/3782)
- Adjust multipoint symbol rendering behavior [#3763](https://github.com/mapbox/mapbox-gl-js/pull/3763)
- Add support for property functions for `icon-offset` [#3791](https://github.com/mapbox/mapbox-gl-js/pull/3791)
- Improved antialiasing on pitched lines [#3790](https://github.com/mapbox/mapbox-gl-js/pull/3790)
- Allow attribution control to collapse to an ⓘ button on smaller screens [#3783](https://github.com/mapbox/mapbox-gl-js/pull/3783)
- Improve line breaking algorithm [#3743](https://github.com/mapbox/mapbox-gl-js/pull/3743)

#### Performance Improvements

- Fix memory leak when calling `Map#removeSource` [#3602](https://github.com/mapbox/mapbox-gl-js/pull/3602)
- Reduce bundle size by adding custom build of `gl-matrix` [#3734](https://github.com/mapbox/mapbox-gl-js/pull/3734)
- Improve performance of projection code [#3721](https://github.com/mapbox/mapbox-gl-js/pull/3721)
- Improve performance of style function evaluation [#3816](https://github.com/mapbox/mapbox-gl-js/pull/3816)

#### Bug fixes

- Fix exception thrown when using `line-color` property functions [#3639](https://github.com/mapbox/mapbox-gl-js/issues/3639)
- Fix exception thrown when removing a layer and then adding another layer with the same id but different type [#3655](https://github.com/mapbox/mapbox-gl-js/pull/3655)
- Fix exception thrown when passing a single point to `Map#fitBounds` [#3655](https://github.com/mapbox/mapbox-gl-js/pull/3655)
- Fix exception thrown occasionally during rapid map mutations [#3681](https://github.com/mapbox/mapbox-gl-js/pull/3681)
- Fix rendering defects on pitch=0 on some systems [#3740](https://github.com/mapbox/mapbox-gl-js/pull/3740)
- Fix unnecessary CPU usage when displaying a raster layer [#3764](https://github.com/mapbox/mapbox-gl-js/pull/3764)
- Fix bug causing sprite after `Map#setStyle` [#3829](https://github.com/mapbox/mapbox-gl-js/pull/3829)
- Fix bug preventing `Map` from emitting a `contextmenu` event on Windows browsers [#3822](https://github.com/mapbox/mapbox-gl-js/pull/3822)

## 0.28.0 (November 17 2016)

#### New features and improvements

- Performance improvements for `Map#addLayer` and `Map#removeLayer` [#3584](https://github.com/mapbox/mapbox-gl-js/pull/3584)
- Add method for changing layer order at runtime - `Map#moveLayer` [#3584](https://github.com/mapbox/mapbox-gl-js/pull/3584)
- Update vertical punctuation logic to Unicode 9.0 standard [#3608](https://github.com/mapbox/mapbox-gl-js/pull/3608)

#### Bug fixes

- Fix data-driven `fill-opacity` rendering when using a `fill-pattern` [#3598](https://github.com/mapbox/mapbox-gl-js/pull/3598)
- Fix line rendering artifacts [#3627](https://github.com/mapbox/mapbox-gl-js/pull/3627)
- Fix incorrect rendering of opaque fills on top of transparent fills [#2628](https://github.com/mapbox/mapbox-gl-js/pull/2628)
- Prevent `AssertionErrors` from pitching raster layers by only calling `Worker#redoPlacement` on vector and GeoJSON sources [#3624](https://github.com/mapbox/mapbox-gl-js/pull/3624)
- Restore IE11 compatability [#3635](https://github.com/mapbox/mapbox-gl-js/pull/3635)
- Fix symbol placement for cached tiles [#3637](https://github.com/mapbox/mapbox-gl-js/pull/3637)

## 0.27.0 (November 11 2016)

#### ⚠️ Breaking changes ⚠️

- Replace `fill-extrude-height` and `fill-extrude-base` properties of `fill` render type with a separate `fill-extrusion` type (with corresponding `fill-extrusion-height` and `fill-extrusion-base` properties), solving problems with render parity and runtime switching between flat and extruded fills. https://github.com/mapbox/mapbox-gl-style-spec/issues/554
- Change the units for extrusion height properties (`fill-extrusion-height`, `fill-extrusion-base`) from "magic numbers" to meters. [#3509](https://github.com/mapbox/mapbox-gl-js/pull/3509)
- Remove `mapboxgl.Control` class and change the way custom controls should be implemented. [#3497](https://github.com/mapbox/mapbox-gl-js/pull/3497)
- Remove `mapboxgl.util` functions: `inherit`, `extendAll`, `debounce`, `coalesce`, `startsWith`, `supportsGeolocation`. [#3441](https://github.com/mapbox/mapbox-gl-js/pull/3441) [#3571](https://github.com/mapbox/mapbox-gl-js/pull/3571)
- **`mapboxgl.util` is deprecated** and will be removed in the next release. [#1408](https://github.com/mapbox/mapbox-gl-js/issues/1408)

#### New features and improvements

- Tons of **performance improvements** that combined make rendering **up to 3 times faster**, especially for complex styles. [#3485](https://github.com/mapbox/mapbox-gl-js/pull/3485) [#3489](https://github.com/mapbox/mapbox-gl-js/pull/3489) [#3490](https://github.com/mapbox/mapbox-gl-js/pull/3490) [#3491](https://github.com/mapbox/mapbox-gl-js/pull/3491) [#3498](https://github.com/mapbox/mapbox-gl-js/pull/3498) [#3499](https://github.com/mapbox/mapbox-gl-js/pull/3499) [#3501](https://github.com/mapbox/mapbox-gl-js/pull/3501) [#3510](https://github.com/mapbox/mapbox-gl-js/pull/3510) [#3514](https://github.com/mapbox/mapbox-gl-js/pull/3514) [#3515](https://github.com/mapbox/mapbox-gl-js/pull/3515) [#3486](https://github.com/mapbox/mapbox-gl-js/pull/3486) [#3527](https://github.com/mapbox/mapbox-gl-js/pull/3527) [#3574](https://github.com/mapbox/mapbox-gl-js/pull/3574) ⚡️⚡️⚡️
- 🈯 Added **vertical text writing mode** for languages that support it. [#3438](https://github.com/mapbox/mapbox-gl-js/pull/3438)
- 🈯 Improved **line breaking of Chinese and Japanese text** in point-placed labels. [#3420](https://github.com/mapbox/mapbox-gl-js/pull/3420)
- Reduce the default number of worker threads (`mapboxgl.workerCount`) for better performance. [#3565](https://github.com/mapbox/mapbox-gl-js/pull/3565)
- Automatically use `categorical` style function type when input values are strings. [#3384](https://github.com/mapbox/mapbox-gl-js/pull/3384)
- Improve control buttons accessibility. [#3492](https://github.com/mapbox/mapbox-gl-js/pull/3492)
- Remove geolocation button if geolocation is disabled (e.g. the page is not served through `https`). [#3571](https://github.com/mapbox/mapbox-gl-js/pull/3571)
- Added `Map#getMaxZoom` and `Map#getMinZoom` methods [#3592](https://github.com/mapbox/mapbox-gl-js/pull/3592)

#### Bugfixes

- Fix several line dash rendering bugs. [#3451](https://github.com/mapbox/mapbox-gl-js/pull/3451)
- Fix intermittent map flicker when using image sources. [#3522](https://github.com/mapbox/mapbox-gl-js/pull/3522)
- Fix incorrect rendering of semitransparent `background` layers. [#3521](https://github.com/mapbox/mapbox-gl-js/pull/3521)
- Fix broken `raster-fade-duration` property. [#3532](https://github.com/mapbox/mapbox-gl-js/pull/3532)
- Fix handling of extrusion heights with negative values (by clamping to `0`). [#3463](https://github.com/mapbox/mapbox-gl-js/pull/3463)
- Fix GeoJSON sources not placing labels/icons correctly after map rotation. [#3366](https://github.com/mapbox/mapbox-gl-js/pull/3366)
- Fix icon/label placement not respecting order for layers with numeric names. [#3404](https://github.com/mapbox/mapbox-gl-js/pull/3404)
- Fix `queryRenderedFeatures` working incorrectly on colliding labels. [#3459](https://github.com/mapbox/mapbox-gl-js/pull/3459)
- Fix a bug where changing extrusion properties at runtime sometimes threw an error. [#3487](https://github.com/mapbox/mapbox-gl-js/pull/3487) [#3468](https://github.com/mapbox/mapbox-gl-js/pull/3468)
- Fix a bug where `map.loaded()` always returned `true` when using raster tile sources. [#3302](https://github.com/mapbox/mapbox-gl-js/pull/3302)
- Fix a bug where moving the map out of bounds sometimes threw `failed to invert matrix` error. [#3518](https://github.com/mapbox/mapbox-gl-js/pull/3518)
- Fixed `queryRenderedFeatures` throwing an error if no parameters provided. [#3542](https://github.com/mapbox/mapbox-gl-js/pull/3542)
- Fixed a bug where using multiple `\n` in a text field resulted in an error. [#3570](https://github.com/mapbox/mapbox-gl-js/pull/3570)

#### Misc

- 🐞 Fix `npm install mapbox-gl` pulling in all `devDependencies`, leading to an extremely slow install. [#3377](https://github.com/mapbox/mapbox-gl-js/pull/3377)
- Switch the codebase to ES6. [#c](https://github.com/mapbox/mapbox-gl-js/pull/3388) [#3408](https://github.com/mapbox/mapbox-gl-js/pull/3408) [#3415](https://github.com/mapbox/mapbox-gl-js/pull/3415) [#3421](https://github.com/mapbox/mapbox-gl-js/pull/3421)
- A lot of internal refactoring to make the codebase simpler and more maintainable.
- Various documentation fixes. [#3440](https://github.com/mapbox/mapbox-gl-js/pull/3440)

## 0.26.0 (October 13 2016)

#### New Features & Improvements

- Add `fill-extrude-height` and `fill-extrude-base` style properties (3d buildings) :cityscape: [#3223](https://github.com/mapbox/mapbox-gl-js/pull/3223)
- Add customizable `colorSpace` interpolation to functions [#3245](https://github.com/mapbox/mapbox-gl-js/pull/3245)
- Add `identity` function type [#3274](https://github.com/mapbox/mapbox-gl-js/pull/3274)
- Add depth testing for symbols with `'pitch-alignment': 'map'` [#3243](https://github.com/mapbox/mapbox-gl-js/pull/3243)
- Add `dataloading` events for styles and sources [#3306](https://github.com/mapbox/mapbox-gl-js/pull/3306)
- Add `Control` suffix to all controls :warning: BREAKING CHANGE :warning: [#3355](https://github.com/mapbox/mapbox-gl-js/pull/3355)
- Calculate style layer `ref`s automatically and get rid of user-specified `ref`s :warning: BREAKING CHANGE :warning: [#3486](https://github.com/mapbox/mapbox-gl-js/pull/3486)

#### Performance Improvements

- Ensure removing style or source releases all tile resources [#3359](https://github.com/mapbox/mapbox-gl-js/pull/3359)

#### Bugfixes

- Fix bug causing an error when `Marker#setLngLat` is called [#3294](https://github.com/mapbox/mapbox-gl-js/pull/3294)
- Fix bug causing incorrect coordinates in `touchend` on Android Chrome [#3319](https://github.com/mapbox/mapbox-gl-js/pull/3319)
- Fix bug causing incorrect popup positioning at top of screen [#3333](https://github.com/mapbox/mapbox-gl-js/pull/3333)
- Restore `tile` property to `data` events fired when a tile is removed [#3328](https://github.com/mapbox/mapbox-gl-js/pull/3328)
- Fix bug causing "Improve this map" link to not preload map location [#3356](https://github.com/mapbox/mapbox-gl-js/pull/3356)

## 0.25.1 (September 30 2016)

#### Bugfixes

- Fix bug causing attribution to not be shown [#3278](https://github.com/mapbox/mapbox-gl-js/pull/3278)
- Fix bug causing exceptions when symbol text has a trailing newline [#3281](https://github.com/mapbox/mapbox-gl-js/pull/3281)

## 0.25.0 (September 29 2016)

#### Breaking Changes

- `Evented#off` now require two arguments; omitting the second argument in order to unbind all listeners for an event
  type is no longer supported, as it could cause unintended unbinding of internal listeners.

#### New Features & Improvements

- Consolidate undocumented data lifecycle events into `data` and `dataloading` events ([#3255](https://github.com/mapbox/mapbox-gl-js/pull/3255))
- Add `auto` value for style spec properties ([#3203](https://github.com/mapbox/mapbox-gl-js/pull/3203))

#### Bugfixes

- Fix bug causing "Map#queryRenderedFeatures" to return no features after map rotation or filter change ([#3233](https://github.com/mapbox/mapbox-gl-js/pull/3233))
- Change webpack build process ([#3235](https://github.com/mapbox/mapbox-gl-js/pull/3235)) :warning: BREAKING CHANGE :warning:
- Improved error messages for `LngLat#convert` ([#3232](https://github.com/mapbox/mapbox-gl-js/pull/3232))
- Fix bug where the `tiles` field is omitted from the `RasterTileSource#serialize` method ([#3259](https://github.com/mapbox/mapbox-gl-js/pull/3259))
- Comply with HTML spec by replacing the `div` within the `Navigation` control `<button>` with a `span` element ([#3268](https://github.com/mapbox/mapbox-gl-js/pull/3268))
- Fix bug causing `Marker` instances to be translated to non-whole pixel coordinates that caused blurriness ([#3270](https://github.com/mapbox/mapbox-gl-js/pull/3270))

#### Performance Improvements

- Avoid unnecessary style validation ([#3224](https://github.com/mapbox/mapbox-gl-js/pull/3224))
- Share a single blob URL between all workers ([#3239](https://github.com/mapbox/mapbox-gl-js/pull/3239))

## 0.24.0 (September 19 2016)

#### New Features & Improvements

- Allow querystrings in `mapbox://` URLs [#3113](https://github.com/mapbox/mapbox-gl-js/issues/3113)
- Allow "drag rotate" interaction to control pitch [#3105](https://github.com/mapbox/mapbox-gl-js/pull/3105)
- Improve performance by decreasing `Worker` script `Blob` size [#3158](https://github.com/mapbox/mapbox-gl-js/pull/3158)
- Improve vector tile performance [#3067](https://github.com/mapbox/mapbox-gl-js/pull/3067)
- Decrease size of distributed library by removing `package.json` [#3174](https://github.com/mapbox/mapbox-gl-js/pull/3174)
- Add support for new lines in `text-field` [#3179](https://github.com/mapbox/mapbox-gl-js/pull/3179)
- Make keyboard navigation smoother [#3190](https://github.com/mapbox/mapbox-gl-js/pull/3190)
- Make mouse wheel zooming smoother [#3189](https://github.com/mapbox/mapbox-gl-js/pull/3189)
- Add better error message when calling `Map#queryRenderedFeatures` on nonexistent layer [#3196](https://github.com/mapbox/mapbox-gl-js/pull/3196)
- Add support for imperial units on `Scale` control [#3160](https://github.com/mapbox/mapbox-gl-js/pull/3160)
- Add map's pitch to URL hash [#3218](https://github.com/mapbox/mapbox-gl-js/pull/3218)

#### Bugfixes

- Fix exception thrown when using box zoom handler [#3078](https://github.com/mapbox/mapbox-gl-js/pull/3078)
- Ensure style filters cannot be mutated by reference [#3093](https://github.com/mapbox/mapbox-gl-js/pull/3093)
- Fix exceptions thrown when opening marker-bound popup by click [#3104](https://github.com/mapbox/mapbox-gl-js/pull/3104)
- Fix bug causing fills with transparent colors and patterns to not render [#3107](https://github.com/mapbox/mapbox-gl-js/issues/3107)
- Fix order of latitudes in `Map#getBounds` [#3081](https://github.com/mapbox/mapbox-gl-js/issues/3081)
- Fix incorrect evaluation of zoom-and-property functions [#2827](https://github.com/mapbox/mapbox-gl-js/issues/2827) [#3155](https://github.com/mapbox/mapbox-gl-js/pull/3155)
- Fix incorrect evaluation of property functions [#2828](https://github.com/mapbox/mapbox-gl-js/issues/2828) [#3155](https://github.com/mapbox/mapbox-gl-js/pull/3155)
- Fix bug causing garbled text rendering when multiple maps are rendered on the page [#3086](https://github.com/mapbox/mapbox-gl-js/issues/3086)
- Fix rendering defects caused by `Map#setFilter` and map rotation on iOS 10 [#3207](https://github.com/mapbox/mapbox-gl-js/pull/3207)
- Fix bug causing image and video sources to disappear when zooming in [#3010](https://github.com/mapbox/mapbox-gl-js/issues/3010)

## 0.23.0 (August 25 2016)

#### New Features & Improvements

- Add support for `line-color` property functions [#2938](https://github.com/mapbox/mapbox-gl-js/pull/2938)
- Add `Scale` control [#2940](https://github.com/mapbox/mapbox-gl-js/pull/2940) [#3042](https://github.com/mapbox/mapbox-gl-js/pull/3042)
- Improve polygon label placement by rendering labels at the pole of inaccessibility [#3038](https://github.com/mapbox/mapbox-gl-js/pull/3038)
- Add `Popup` `offset` option [#1962](https://github.com/mapbox/mapbox-gl-js/issues/1962)
- Add `Marker#bindPopup` method [#3056](https://github.com/mapbox/mapbox-gl-js/pull/3056)

#### Performance Improvements

- Improve performance of pages with multiple maps using a shared `WebWorker` pool [#2952](https://github.com/mapbox/mapbox-gl-js/pull/2952)

#### Bugfixes

- Make `LatLngBounds` obey its documented argument order (`southwest`, `northeast`), allowing bounds across the dateline [#2414](https://github.com/mapbox/mapbox-gl-js/pull/2414) :warning: **BREAKING CHANGE** :warning:
- Fix bug causing `fill-opacity` property functions to not render as expected [#3061](https://github.com/mapbox/mapbox-gl-js/pull/3061)

## 0.22.1 (August 18 2016)

#### New Features & Improvements

- Reduce library size by using minified version of style specification [#2998](https://github.com/mapbox/mapbox-gl-js/pull/2998)
- Add a warning when rendering artifacts occur due to too many symbols or glyphs being rendered in a tile [#2966](https://github.com/mapbox/mapbox-gl-js/pull/2966)

#### Bugfixes

- Fix bug causing exception to be thrown by `Map#querySourceFeatures` [#3022](https://github.com/mapbox/mapbox-gl-js/pull/3022)
- Fix bug causing `Map#loaded` to return true while there are outstanding tile updates [#2847](https://github.com/mapbox/mapbox-gl-js/pull/2847)

## 0.22.0 (August 11 2016)

#### Breaking Changes

- The `GeoJSONSource`, `VideoSource`, `ImageSource` constructors are now private. Please use `map.addSource({...})` to create sources and `map.getSource(...).setData(...)` to update GeoJSON sources. [#2667](https://github.com/mapbox/mapbox-gl-js/pull/2667)
- `Map#onError` has been removed. You may catch errors by listening for the `error` event. If no listeners are bound to `error`, error messages will be printed to the console. [#2852](https://github.com/mapbox/mapbox-gl-js/pull/2852)

#### New Features & Improvements

- Increase max glyph atlas size to accommodate alphabets with large numbers of characters [#2930](https://github.com/mapbox/mapbox-gl-js/pull/2930)
- Add support for filtering features on GeoJSON / vector tile `$id` [#2888](https://github.com/mapbox/mapbox-gl-js/pull/2888)
- Update geolocate icon [#2973](https://github.com/mapbox/mapbox-gl-js/pull/2973)
- Add a `close` event to `Popup`s [#2953](https://github.com/mapbox/mapbox-gl-js/pull/2953)
- Add a `offset` option to `Marker` [#2885](https://github.com/mapbox/mapbox-gl-js/pull/2885)
- Print `error` events without any listeners to the console [#2852](https://github.com/mapbox/mapbox-gl-js/pull/2852)
- Refactored `Source` interface to prepare for custom source types [#2667](https://github.com/mapbox/mapbox-gl-js/pull/2667)

#### Bugfixes

- Fix opacity property-functions for fill layers [#2971](https://github.com/mapbox/mapbox-gl-js/pull/2971)
- Fix `DataCloneError` in Firefox and IE11 [#2559](https://github.com/mapbox/mapbox-gl-js/pull/2559)
- Fix bug preventing camera animations from being triggered in `moveend` listeners [#2944](https://github.com/mapbox/mapbox-gl-js/pull/2944)
- Fix bug preventing `fill-outline-color` from being unset [#2964](https://github.com/mapbox/mapbox-gl-js/pull/2964)
- Fix webpack support [#2887](https://github.com/mapbox/mapbox-gl-js/pull/2887)
- Prevent buttons in controls from acting like form submit buttons [#2935](https://github.com/mapbox/mapbox-gl-js/pull/2935)
- Fix bug preventing map interactions near two controls in the same corner [#2932](https://github.com/mapbox/mapbox-gl-js/pull/2932)
- Fix crash resulting for large style batch queue [#2926](https://github.com/mapbox/mapbox-gl-js/issues/2926)

## 0.21.0 (July 13 2016)

#### Breaking Changes

- GeoJSON polygon inner rings are now rewound for compliance with the [v2 vector tile](https://github.com/mapbox/vector-tile-spec/blob/master/2.1/README.md#4344-polygon-geometry-type). This may affect some uses of `line-offset`, reversing the direction of the offset. [#2889](https://github.com/mapbox/mapbox-gl-js/issues/2889)

#### New Features & Improvements

- Add `text-pitch-alignment` style property [#2668](https://github.com/mapbox/mapbox-gl-js/pull/2668)
- Allow query parameters on `mapbox://` URLs [#2702](https://github.com/mapbox/mapbox-gl-js/pull/2702)
- Add `icon-text-fit` and `icon-text-fit-padding` style properties [#2720](https://github.com/mapbox/mapbox-gl-js/pull/2720)
- Enable property functions for `icon-rotate` [#2738](https://github.com/mapbox/mapbox-gl-js/pull/2738)
- Enable property functions for `fill-opacity` [#2733](https://github.com/mapbox/mapbox-gl-js/pull/2733)
- Fire `Map#mouseout` events [#2777](https://github.com/mapbox/mapbox-gl-js/pull/2777)
- Allow query parameters on all sprite URLs [#2772](https://github.com/mapbox/mapbox-gl-js/pull/2772)
- Increase sprite atlas size to 1024px square, allowing more and larger sprites [#2802](https://github.com/mapbox/mapbox-gl-js/pull/2802)
- Add `Marker` class [#2725](https://github.com/mapbox/mapbox-gl-js/pull/2725) [#2810](https://github.com/mapbox/mapbox-gl-js/pull/2810)
- Add `{quadkey}` URL parameter [#2805](https://github.com/mapbox/mapbox-gl-js/pull/2805)
- Add `circle-pitch-scale` style property [#2821](https://github.com/mapbox/mapbox-gl-js/pull/2821)

#### Bugfixes

- Fix rendering of layers with large numbers of features [#2794](https://github.com/mapbox/mapbox-gl-js/pull/2794)
- Fix exceptions thrown during drag-rotate interactions [#2840](https://github.com/mapbox/mapbox-gl-js/pull/2840)
- Fix error when adding and removing a layer within the same update cycle [#2845](https://github.com/mapbox/mapbox-gl-js/pull/2845)
- Fix false "Geometry exceeds allowed extent" warnings [#2568](https://github.com/mapbox/mapbox-gl-js/issues/2568)
- Fix `Map#loaded` returning true while there are outstanding tile updates [#2847](https://github.com/mapbox/mapbox-gl-js/pull/2847)
- Fix style validation error thrown while removing a filter [#2847](https://github.com/mapbox/mapbox-gl-js/pull/2847)
- Fix event data object not being passed for double click events [#2814](https://github.com/mapbox/mapbox-gl-js/pull/2814)
- Fix multipolygons disappearing from map at certain zoom levels [#2704](https://github.com/mapbox/mapbox-gl-js/issues/2704)
- Fix exceptions caused by `queryRenderedFeatures` in Safari and Firefox [#2822](https://github.com/mapbox/mapbox-gl-js/pull/2822)
- Fix `mapboxgl#supported()` returning `true` in old versions of IE11 [mapbox/mapbox-gl-supported#1](https://github.com/mapbox/mapbox-gl-supported/issues/1)

## 0.20.1 (June 21 2016)

#### Bugfixes

- Fixed exception thrown when changing `*-translate` properties via `setPaintProperty` ([#2762](https://github.com/mapbox/mapbox-gl-js/issues/2762))

## 0.20.0 (June 10 2016)

#### New Features & Improvements

- Add limited WMS support [#2612](https://github.com/mapbox/mapbox-gl-js/pull/2612)
- Add `workerCount` constructor option [#2666](https://github.com/mapbox/mapbox-gl-js/pull/2666)
- Improve performance of `locationPoint` and `pointLocation` [#2690](https://github.com/mapbox/mapbox-gl-js/pull/2690)
- Remove "Not using VertexArrayObject extension" warning messages [#2707](https://github.com/mapbox/mapbox-gl-js/pull/2707)
- Add `version` property to mapboxgl [#2660](https://github.com/mapbox/mapbox-gl-js/pull/2660)
- Support property functions in `circle-opacity` and `circle-blur` [#2693](https://github.com/mapbox/mapbox-gl-js/pull/2693)

#### Bugfixes

- Fix exception thrown by "drag rotate" handler [#2680](https://github.com/mapbox/mapbox-gl-js/issues/2680)
- Return an empty array instead of an empty object from `queryRenderedFeatures` [#2694](https://github.com/mapbox/mapbox-gl-js/pull/2694)
- Fix bug causing map to not render in IE

## 0.19.1 (June 2 2016)

#### Bugfixes

- Fix rendering of polygons with more than 35k vertices [#2657](https://github.com/mapbox/mapbox-gl-js/issues/2657)

## 0.19.0 (May 31 2016)

#### New Features & Improvements

- Allow use of special characters in property field names [#2547](https://github.com/mapbox/mapbox-gl-js/pull/2547)
- Improve rendering speeds on fill layers [#1606](https://github.com/mapbox/mapbox-gl-js/pull/1606)
- Add data driven styling support for `fill-color` and `fill-outline-color` [#2629](https://github.com/mapbox/mapbox-gl-js/pull/2629)
- Add `has` and `!has` filter operators [mapbox/feature-filter#15](https://github.com/mapbox/feature-filter/pull/15)
- Improve keyboard handlers with held-down keys [#2530](https://github.com/mapbox/mapbox-gl-js/pull/2530)
- Support 'tms' tile scheme [#2565](https://github.com/mapbox/mapbox-gl-js/pull/2565)
- Add `trackResize` option to `Map` [#2591](https://github.com/mapbox/mapbox-gl-js/pull/2591)

#### Bugfixes

- Scale circles when map is displayed at a pitch [#2541](https://github.com/mapbox/mapbox-gl-js/issues/2541)
- Fix background pattern rendering bug [#2557](https://github.com/mapbox/mapbox-gl-js/pull/2557)
- Fix bug that prevented removal of a `fill-pattern` from a fill layer [#2534](https://github.com/mapbox/mapbox-gl-js/issues/2534)
- Fix `line-pattern` and `fill-pattern`rendering [#2596](https://github.com/mapbox/mapbox-gl-js/pull/2596)
- Fix some platform specific rendering bugs [#2553](https://github.com/mapbox/mapbox-gl-js/pull/2553)
- Return empty object from `queryRenderedFeatures` before the map is loaded [#2621](https://github.com/mapbox/mapbox-gl-js/pull/2621)
- Fix "there is no texture bound to the unit 1" warnings [#2509](https://github.com/mapbox/mapbox-gl-js/pull/2509)
- Allow transitioned values to be unset [#2561](https://github.com/mapbox/mapbox-gl-js/pull/2561)

## 0.18.0 (April 13 2016)

#### New Features & Improvements

- Implement zoom-and-property functions for `circle-color` and `circle-size` [#2454](https://github.com/mapbox/mapbox-gl-js/pull/2454)
- Dedupe attributions that are substrings of others [#2453](https://github.com/mapbox/mapbox-gl-js/pull/2453)
- Misc performance improvements [#2483](https://github.com/mapbox/mapbox-gl-js/pull/2483) [#2488](https://github.com/mapbox/mapbox-gl-js/pull/2488)

#### Bugfixes

- Fix errors when unsetting and resetting a style property [#2464](https://github.com/mapbox/mapbox-gl-js/pull/2464)
- Fix errors when updating paint properties while using classes [#2496](https://github.com/mapbox/mapbox-gl-js/pull/2496)
- Fix errors caused by race condition in unserializeBuckets [#2497](https://github.com/mapbox/mapbox-gl-js/pull/2497)
- Fix overzoomed tiles in wrapped worlds [#2482](https://github.com/mapbox/mapbox-gl-js/issues/2482)
- Fix errors caused by mutating a filter object after calling `Map#setFilter` [#2495](https://github.com/mapbox/mapbox-gl-js/pull/2495)

## 0.17.0 (April 13 2016)

#### Breaking Changes

- Remove `map.batch` in favor of automatically batching style mutations (i.e. calls to `Map#setLayoutProperty`, `Map#setPaintProperty`, `Map#setFilter`, `Map#setClasses`, etc.) and applying them once per frame, significantly improving performance when updating the style frequently [#2355](https://github.com/mapbox/mapbox-gl-js/pull/2355) [#2380](https://github.com/mapbox/mapbox-gl-js/pull/2380)
- Remove `util.throttle` [#2345](https://github.com/mapbox/mapbox-gl-js/issues/2345)

#### New Features & Improvements

- Improve performance of all style mutation methods by only recalculating affected properties [#2339](https://github.com/mapbox/mapbox-gl-js/issues/2339)
- Improve fading of labels and icons [#2376](https://github.com/mapbox/mapbox-gl-js/pull/2376)
- Improve rendering performance by reducing work done on the main thread [#2394](https://github.com/mapbox/mapbox-gl-js/pull/2394)
- Validate filters passed to `Map#queryRenderedFeatures` and `Map#querySourceFeatures` [#2349](https://github.com/mapbox/mapbox-gl-js/issues/2349)
- Display a warning if a vector tile's geometry extent is larger than supported [#2383](https://github.com/mapbox/mapbox-gl-js/pull/2383)
- Implement property functions (i.e. data-driven styling) for `circle-color` and `circle-size` [#1932](https://github.com/mapbox/mapbox-gl-js/pull/1932)
- Add `Popup#setDOMContent` method [#2436](https://github.com/mapbox/mapbox-gl-js/pull/2436)

#### Bugfixes

- Fix a performance regression caused by using 1 `WebWorker` instead of `# cpus - 1` `WebWorker`s, slowing down tile loading times [#2408](https://github.com/mapbox/mapbox-gl-js/pull/2408)
- Fix a bug in which `Map#queryRenderedFeatures` would sometimes return features that had been removed [#2353](https://github.com/mapbox/mapbox-gl-js/issues/2353)
- Fix `clusterMaxZoom` option on `GeoJSONSource` not working as expected [#2374](https://github.com/mapbox/mapbox-gl-js/issues/2374)
- Fix anti-aliased rendering for pattern fills [#2372](https://github.com/mapbox/mapbox-gl-js/issues/2372)
- Fix exception caused by calling `Map#queryRenderedFeatures` or `Map#querySourceFeatures` with no arguments
- Fix exception caused by calling `Map#setLayoutProperty` for `text-field` or `icon-image` [#2407](https://github.com/mapbox/mapbox-gl-js/issues/2407)

## 0.16.0 (March 24 2016)

#### Breaking Changes

- Replace `Map#featuresAt` and `Map#featuresIn` with `Map#queryRenderedFeatures` and `map.querySourceFeatures` ([#2224](https://github.com/mapbox/mapbox-gl-js/pull/2224))
  - Replace `featuresAt` and `featuresIn` with `queryRenderedFeatures`
  - Make `queryRenderedFeatures` synchronous, remove the callback and use the return value.
  - Rename `layer` parameter to `layers` and make it an array of layer names.
  - Remove the `radius` parameter. `radius` was used with `featuresAt` to account for style properties like `line-width` and `circle-radius`. `queryRenderedFeatures` accounts for these style properties. If you need to query a larger area, use a bounding box query instead of a point query.
  - Remove the `includeGeometry` parameter because `queryRenderedFeatures` always includes geometries.
- `Map#debug` is renamed to `Map#showTileBoundaries` ([#2284](https://github.com/mapbox/mapbox-gl-js/pull/2284))
- `Map#collisionDebug` is renamed to `Map#showCollisionBoxes` ([#2284](https://github.com/mapbox/mapbox-gl-js/pull/2284))

#### New Features & Improvements

- Improve overall rendering performance. ([#2221](https://github.com/mapbox/mapbox-gl-js/pull/2221))
- Improve performance of `GeoJSONSource#setData`. ([#2222](https://github.com/mapbox/mapbox-gl-js/pull/2222))
- Add `Map#setMaxBounds` method ([#2234](https://github.com/mapbox/mapbox-gl-js/pull/2234))
- Add `isActive` and `isEnabled` methods to interaction handlers ([#2238](https://github.com/mapbox/mapbox-gl-js/pull/2238))
- Add `Map#setZoomBounds` method ([#2243](https://github.com/mapbox/mapbox-gl-js/pull/2243))
- Add touch events ([#2195](https://github.com/mapbox/mapbox-gl-js/issues/2195))
- Add `map.queryRenderedFeatures` to query the styled and rendered representations of features ([#2224](https://github.com/mapbox/mapbox-gl-js/pull/2224))
- Add `map.querySourceFeatures` to get features directly from vector tiles, independent of the style ([#2224](https://github.com/mapbox/mapbox-gl-js/pull/2224))
- Add `mapboxgl.Geolocate` control ([#1939](https://github.com/mapbox/mapbox-gl-js/issues/1939))
- Make background patterns render seamlessly across tile boundaries ([#2305](https://github.com/mapbox/mapbox-gl-js/pull/2305))

#### Bugfixes

- Fix calls to `setFilter`, `setLayoutProperty`, and `setLayerZoomRange` on ref children ([#2228](https://github.com/mapbox/mapbox-gl-js/issues/2228))
- Fix `undefined` bucket errors after `setFilter` calls ([#2244](https://github.com/mapbox/mapbox-gl-js/issues/2244))
- Fix bugs causing hidden symbols to be rendered ([#2246](https://github.com/mapbox/mapbox-gl-js/pull/2246), [#2276](https://github.com/mapbox/mapbox-gl-js/pull/2276))
- Fix raster flickering ([#2236](https://github.com/mapbox/mapbox-gl-js/issues/2236))
- Fix `queryRenderedFeatures` precision at high zoom levels ([#2292](https://github.com/mapbox/mapbox-gl-js/pull/2292))
- Fix holes in GeoJSON data caused by unexpected winding order ([#2285](https://github.com/mapbox/mapbox-gl-js/pull/2285))
- Fix bug causing deleted features to be returned by `queryRenderedFeatures` ([#2306](https://github.com/mapbox/mapbox-gl-js/pull/2306))
- Fix bug causing unexpected fill patterns to be rendered ([#2307](https://github.com/mapbox/mapbox-gl-js/pull/2307))
- Fix popup location with preceding sibling elements ([#2311](https://github.com/mapbox/mapbox-gl-js/pull/2311))
- Fix polygon anti-aliasing ([#2319](https://github.com/mapbox/mapbox-gl-js/pull/2319))
- Fix slivers between non-adjacent polygons ([#2319](https://github.com/mapbox/mapbox-gl-js/pull/2319))
- Fix keyboard shortcuts causing page to scroll ([#2312](https://github.com/mapbox/mapbox-gl-js/pull/2312))

## 0.15.0 (March 1 2016)

#### New Features & Improvements

- Add `ImageSource#setCoordinates` and `VideoSource#setCoordinates` ([#2184](https://github.com/mapbox/mapbox-gl-js/pull/2184))

#### Bugfixes

- Fix flickering on raster layers ([#2211](https://github.com/mapbox/mapbox-gl-js/pull/2211))
- Fix browser hang when zooming quickly on raster layers ([#2211](https://github.com/mapbox/mapbox-gl-js/pull/2211))

## 0.14.3 (Feb 25 2016)

#### New Features & Improvements

- Improve responsiveness of zooming out by using cached parent tiles ([#2168](https://github.com/mapbox/mapbox-gl-js/pull/2168))
- Improve contextual clues on style API validation ([#2170](https://github.com/mapbox/mapbox-gl-js/issues/2170))
- Improve performance of methods including `setData` ([#2174](https://github.com/mapbox/mapbox-gl-js/pull/2174))

#### Bugfixes

- Fix incorrectly sized line dashes ([#2099](https://github.com/mapbox/mapbox-gl-js/issues/2099))
- Fix bug in which `in` feature filter drops features ([#2166](https://github.com/mapbox/mapbox-gl-js/pull/2166))
- Fix bug preventing `Map#load` from firing when tile "Not Found" errors occurred ([#2176](https://github.com/mapbox/mapbox-gl-js/pull/2176))
- Fix rendering artifacts on mobile GPUs ([#2117](https://github.com/mapbox/mapbox-gl-js/pull/2117))

## 0.14.2 (Feb 19 2016)

#### Bugfixes

- Look for loaded parent tiles in cache
- Set tile cache size based on viewport size ([#2137](https://github.com/mapbox/mapbox-gl-js/issues/2137))
- Fix tile render order for layer-by-layer
- Remove source update throttling ([#2139](https://github.com/mapbox/mapbox-gl-js/issues/2139))
- Make panning while zooming more linear ([#2070](https://github.com/mapbox/mapbox-gl-js/issues/2070))
- Round points created during bucket creation ([#2067](https://github.com/mapbox/mapbox-gl-js/issues/2067))
- Correct bounds for a rotated or tilted map ([#1842](https://github.com/mapbox/mapbox-gl-js/issues/1842))
- Fix overscaled featuresAt ([#2103](https://github.com/mapbox/mapbox-gl-js/issues/2103))
- Allow using `tileSize: 512` as a switch to trade retina support for 512px raster tiles
- Fix the serialization of paint classes ([#2107](https://github.com/mapbox/mapbox-gl-js/issues/2107))
- Fixed bug where unsetting style properties could mutate the value of other style properties ([#2105](https://github.com/mapbox/mapbox-gl-js/pull/2105))
- Less slanted dashed lines near sharp corners ([#967](https://github.com/mapbox/mapbox-gl-js/issues/967))
- Fire map#load if no initial style is set ([#2042](https://github.com/mapbox/mapbox-gl-js/issues/2042))

## 0.14.1 (Feb 10 2016)

#### Bugfixes

- Fix incorrectly rotated symbols along lines near tile boundaries ([#2062](https://github.com/mapbox/mapbox-gl-js/issues/2062))
- Fix broken rendering when a fill layer follows certain symbol layers ([#2092](https://github.com/mapbox/mapbox-gl-js/issues/2092))

## 0.14.0 (Feb 8 2016)

#### Breaking Changes

- Switch `GeoJSONSource` clustering options from being measured in extent-units to pixels ([#2026](https://github.com/mapbox/mapbox-gl-js/pull/2026))

#### New Features & Improvements

- Improved error message for invalid colors ([#2006](https://github.com/mapbox/mapbox-gl-js/pull/2006))
- Added support for tiles with variable extents ([#2010](https://github.com/mapbox/mapbox-gl-js/pull/2010))
- Improved `filter` performance and maximum size ([#2024](https://github.com/mapbox/mapbox-gl-js/issues/2024))
- Changed circle rendering such that all geometry nodes are drawn, not just the geometry's outer ring ([#2027](https://github.com/mapbox/mapbox-gl-js/pull/2027))
- Added `Map#getStyle` method ([#1982](https://github.com/mapbox/mapbox-gl-js/issues/1982))

#### Bugfixes

- Fixed bug causing WebGL contexts to be "used up" by calling `mapboxgl.supported()` ([#2018](https://github.com/mapbox/mapbox-gl-js/issues/2018))
- Fixed non-deterministic symbol z-order sorting ([#2023](https://github.com/mapbox/mapbox-gl-js/pull/2023))
- Fixed garbled labels while zooming ([#2012](https://github.com/mapbox/mapbox-gl-js/issues/2012))
- Fixed icon jumping when touching trackpad with two fingers ([#1990](https://github.com/mapbox/mapbox-gl-js/pull/1990))
- Fixed overzoomed collision debug labels ([#2033](https://github.com/mapbox/mapbox-gl-js/issues/2033))
- Fixed dashes sliding along their line during zooming ([#2039](https://github.com/mapbox/mapbox-gl-js/issues/2039))
- Fixed overscaled `minzoom` setting for GeoJSON sources ([#1651](https://github.com/mapbox/mapbox-gl-js/issues/1651))
- Fixed overly-strict function validation for duplicate stops ([#2075](https://github.com/mapbox/mapbox-gl-js/pull/2075))
- Fixed crash due to `performance.now` not being present on some browsers ([#2056](https://github.com/mapbox/mapbox-gl-js/issues/2056))
- Fixed the unsetting of paint properties ([#2037](https://github.com/mapbox/mapbox-gl-js/issues/2037))
- Fixed bug causing multiple interaction handler event listeners to be attached ([#2069](https://github.com/mapbox/mapbox-gl-js/issues/2069))
- Fixed bug causing only a single debug box to be drawn ([#2034](https://github.com/mapbox/mapbox-gl-js/issues/2034))

## 0.13.1 (Jan 27 2016)

#### Bugfixes

- Fixed broken npm package due to outdated bundled modules

## 0.13.0 (Jan 27 2016)

#### Bugfixes

- Fixed easeTo pan, zoom, and rotate when initial rotation != 0 ([#1950](https://github.com/mapbox/mapbox-gl-js/pull/1950))
- Fixed rendering of tiles with an extent != 4096 ([#1952](https://github.com/mapbox/mapbox-gl-js/issues/1952))
- Fixed missing icon collision boxes ([#1978](https://github.com/mapbox/mapbox-gl-js/issues/1978))
- Fixed null `Tile#buffers` errors ([#1987](https://github.com/mapbox/mapbox-gl-js/pull/1987))

#### New Features & Improvements

- Added `symbol-avoid-edges` style property ([#1951](https://github.com/mapbox/mapbox-gl-js/pull/1951))
- Improved `symbol-max-angle` check algorithm ([#1959](https://github.com/mapbox/mapbox-gl-js/pull/1959))
- Added marker clustering! ([#1931](https://github.com/mapbox/mapbox-gl-js/pull/1931))
- Added zoomstart, zoom, and zoomend events ([#1958](https://github.com/mapbox/mapbox-gl-js/issues/1958))
- Disabled drag on mousedown when using boxzoom ([#1907](https://github.com/mapbox/mapbox-gl-js/issues/1907))

## 0.12.4 (Jan 19 2016)

#### Bugfixes

- Fix elementGroups null value errors ([#1933](https://github.com/mapbox/mapbox-gl-js/issues/1933))
- Fix some glyph atlas overflow cases ([#1923](https://github.com/mapbox/mapbox-gl-js/pull/1923))

## 0.12.3 (Jan 14 2016)

#### API Improvements

- Support inline attribution options in map options ([#1865](https://github.com/mapbox/mapbox-gl-js/issues/1865))
- Improve flyTo options ([#1854](https://github.com/mapbox/mapbox-gl-js/issues/1854), [#1429](https://github.com/mapbox/mapbox-gl-js/issues/1429))

#### Bugfixes

- Fix flickering with overscaled tiles ([#1921](https://github.com/mapbox/mapbox-gl-js/issues/1921))
- Remove Node.remove calls for IE browser compatibility ([#1900](https://github.com/mapbox/mapbox-gl-js/issues/1900))
- Match patterns at tile boundaries ([#1908](https://github.com/mapbox/mapbox-gl-js/pull/1908))
- Fix Tile#positionAt, fix query tests ([#1899](https://github.com/mapbox/mapbox-gl-js/issues/1899))
- Fix flickering on streets ([#1875](https://github.com/mapbox/mapbox-gl-js/issues/1875))
- Fix text-max-angle property ([#1870](https://github.com/mapbox/mapbox-gl-js/issues/1870))
- Fix overscaled line patterns ([#1856](https://github.com/mapbox/mapbox-gl-js/issues/1856))
- Fix patterns and icons for mismatched pixelRatios ([#1851](https://github.com/mapbox/mapbox-gl-js/issues/1851))
- Fix missing labels when text size 0 at max zoom ([#1809](https://github.com/mapbox/mapbox-gl-js/issues/1809))
- Use linear interp when pixel ratios don't match ([#1601](https://github.com/mapbox/mapbox-gl-js/issues/1601))
- Fix blank areas, flickering in raster layers ([#1876](https://github.com/mapbox/mapbox-gl-js/issues/1876), [#675](https://github.com/mapbox/mapbox-gl-js/issues/675))
- Fix labels slipping/cropping at tile bounds ([#757](https://github.com/mapbox/mapbox-gl-js/issues/757))

#### UX Improvements

- Improve touch handler perceived performance ([#1844](https://github.com/mapbox/mapbox-gl-js/issues/1844))

## 0.12.2 (Dec 22 2015)

#### API Improvements

- Support LngLat.convert([w, s, e, n]) ([#1812](https://github.com/mapbox/mapbox-gl-js/issues/1812))
- Invalid GeoJSON is now handled better

#### Bugfixes

- Fixed `Popup#addTo` when the popup is already open ([#1811](https://github.com/mapbox/mapbox-gl-js/issues/1811))
- Fixed warping when rotating / zooming really fast
- `Map#flyTo` now flies across the antimeridian if shorter ([#1853](https://github.com/mapbox/mapbox-gl-js/issues/1853))

## 0.12.1 (Dec 8 2015)

#### Breaking changes

- Reversed the direction of `line-offset` ([#1808](https://github.com/mapbox/mapbox-gl-js/pull/1808))
- Renamed `Pinch` interaction handler to `TouchZoomRotate` ([#1777](https://github.com/mapbox/mapbox-gl-js/pull/1777))
- Made `Map#update` and `Map#render` private methods ([#1798](https://github.com/mapbox/mapbox-gl-js/pull/1798))
- Made `Map#remove` remove created DOM elements ([#1789](https://github.com/mapbox/mapbox-gl-js/issues/1789))

#### API Improvements

- Added an method to disable touch rotation ([#1777](https://github.com/mapbox/mapbox-gl-js/pull/1777))
- Added a `position` option for `Attribution` ([#1689](https://github.com/mapbox/mapbox-gl-js/issues/1689))

#### Bugfixes

- Ensure tile loading errors are properly reported ([#1799](https://github.com/mapbox/mapbox-gl-js/pull/1799))
- Ensure re-adding a previously removed pop-up works ([#1477](https://github.com/mapbox/mapbox-gl-js/issues/1477))

#### UX Improvements

- Don't round zoom level during double-click interaction ([#1640](https://github.com/mapbox/mapbox-gl-js/issues/1640))

## 0.12.0 (Dec 2 2015)

#### API Improvements

- Added `line-offset` style property ([#1778](https://github.com/mapbox/mapbox-gl-js/issues/1778))

## 0.11.5 (Dec 1 2015)

#### Bugfixes

- Fixed unstable symbol layer render order when adding / removing layers ([#1558](https://github.com/mapbox/mapbox-gl-js/issues/1558))
- Fire map loaded event even if raster tiles have errors
- Fix panning animation during easeTo with zoom change
- Fix pitching animation during flyTo
- Fix pitching animation during easeTo
- Prevent rotation from firing `mouseend` events ([#1104](https://github.com/mapbox/mapbox-gl-js/issues/1104))

#### API Improvements

- Fire `mousedown` and `mouseup` events ([#1411](https://github.com/mapbox/mapbox-gl-js/issues/1411))
- Fire `movestart` and `moveend` when panning ([#1658](https://github.com/mapbox/mapbox-gl-js/issues/1658))
- Added drag events ([#1442](https://github.com/mapbox/mapbox-gl-js/issues/1442))
- Request webp images for mapbox:// raster tiles in chrome ([#1725](https://github.com/mapbox/mapbox-gl-js/issues/1725))

#### UX Improvements

- Added inertia to map rotation ([#620](https://github.com/mapbox/mapbox-gl-js/issues/620))

## 0.11.4 (Nov 16 2015)

#### Bugfixes

- Fix alpha blending of alpha layers ([#1684](https://github.com/mapbox/mapbox-gl-js/issues/1684))

## 0.11.3 (Nov 10 2015)

#### Bugfixes

- Fix GeoJSON rendering and performance ([#1685](https://github.com/mapbox/mapbox-gl-js/pull/1685))

#### UX Improvements

- Use SVG assets for UI controls ([#1657](https://github.com/mapbox/mapbox-gl-js/pull/1657))
- Zoom out with shift + dblclick ([#1666](https://github.com/mapbox/mapbox-gl-js/issues/1666))

## 0.11.2 (Oct 29 2015)

- Misc performance improvements

#### Bugfixes

- Fix sprites on systems with non-integer `devicePixelRatio`s ([#1029](https://github.com/mapbox/mapbox-gl-js/issues/1029) [#1475](https://github.com/mapbox/mapbox-gl-js/issues/1475) [#1476](https://github.com/mapbox/mapbox-gl-js/issues/1476))
- Fix layer minZoom being ignored if not less than source maxZoom
- Fix symbol placement at the start of a line ([#1461](https://github.com/mapbox/mapbox-gl-js/issues/1461))
- Fix `raster-opacity` on non-tile sources ([#1270](https://github.com/mapbox/mapbox-gl-js/issues/1270))
- Ignore boxzoom on shift-click ([#1655](https://github.com/mapbox/mapbox-gl-js/issues/1655))

#### UX Improvements

- Enable line breaks on common punctuation ([#1115](https://github.com/mapbox/mapbox-gl-js/issues/1115))

#### API Improvements

- Add toString and toArray methods to LngLat, LngLatBounds ([#1571](https://github.com/mapbox/mapbox-gl-js/issues/1571))
- Add `Transform#resize` method
- Add `Map#getLayer` method ([#1183](https://github.com/mapbox/mapbox-gl-js/issues/1183))
- Add `Transform#unmodified` property ([#1452](https://github.com/mapbox/mapbox-gl-js/issues/1452))
- Propagate WebGL context events ([#1612](https://github.com/mapbox/mapbox-gl-js/pull/1612))

## 0.11.1 (Sep 30 2015)

#### Bugfixes

- Add statistics and checkboxes to debug page
- Fix `Map#featuresAt` for non-4096 vector sources ([#1529](https://github.com/mapbox/mapbox-gl-js/issues/1529))
- Don't fire `mousemove` on drag-pan
- Fix maxBounds constrains ([#1539](https://github.com/mapbox/mapbox-gl-js/issues/1539))
- Fix maxBounds infinite loop ([#1538](https://github.com/mapbox/mapbox-gl-js/issues/1538))
- Fix memory leak in worker
- Assert valid `TileCoord`, fix wrap calculation in `TileCoord#cover` ([#1483](https://github.com/mapbox/mapbox-gl-js/issues/1483))
- Abort raster tile load if not in viewport ([#1490](https://github.com/mapbox/mapbox-gl-js/issues/1490))

#### API Improvements

- Add `Map` event listeners for `mouseup`, `contextmenu` (right click) ([#1532](https://github.com/mapbox/mapbox-gl-js/issues/1532))

## 0.11.0 (Sep 11 2015)

#### API Improvements

- Add `Map#featuresIn`: a bounding-box feature query
- Emit stylesheet validation errors ([#1436](https://github.com/mapbox/mapbox-gl-js/issues/1436))

#### UX Improvements

- Handle v8 style `center`, `zoom`, `bearing`, `pitch` ([#1452](https://github.com/mapbox/mapbox-gl-js/issues/1452))
- Improve circle type styling ([#1446](https://github.com/mapbox/mapbox-gl-js/issues/1446))
- Improve dashed and patterned line antialiasing

#### Bugfixes

- Load images in a way that respects Cache-Control headers
- Filter for rtree matches to those crossing bbox
- Log errors by default ([#1463](https://github.com/mapbox/mapbox-gl-js/issues/1463))
- Fixed modification of `text-size` via `setLayoutProperty` ([#1451](https://github.com/mapbox/mapbox-gl-js/issues/1451))
- Throw on lat > 90 || < -90. ([#1443](https://github.com/mapbox/mapbox-gl-js/issues/1443))
- Fix circle clipping bug ([#1457](https://github.com/mapbox/mapbox-gl-js/issues/1457))

## 0.10.0 (Aug 21 2015)

#### Breaking changes

- Switched to [longitude, latitude] coordinate order, matching GeoJSON. We anticipate that mapbox-gl-js will be widely used
  with GeoJSON, and in the long term having a coordinate order that is consistent with GeoJSON will lead to less confusion
  and impedance mismatch than will a [latitude, longitude] order.

  The following APIs were renamed:

  - `LatLng` was renamed to `LngLat`
  - `LatLngBounds` was renamed to `LngLatBounds`
  - `Popup#setLatLng` was renamed to `Popup#setLngLat`
  - `Popup#getLatLng` was renamed to `Popup#getLngLat`
  - The `latLng` property of Map events was renamed `lngLat`

  The following APIs now expect array coordinates in [longitude, latitude] order:

  - `LngLat.convert`
  - `LngLatBounds.convert`
  - `Popup#setLngLat`
  - The `center` and `maxBounds` options of the `Map` constructor
  - The arguments to `Map#setCenter`, `Map#fitBounds`, `Map#panTo`, and `Map#project`
  - The `center` option of `Map#jumpTo`, `Map#easeTo`, and `Map#flyTo`
  - The `around` option of `Map#zoomTo`, `Map#rotateTo`, and `Map#easeTo`
  - The `coordinates` properties of video and image sources

- Updated to mapbox-gl-style-spec v8.0.0 ([Changelog](https://github.com/mapbox/mapbox-gl-style-spec/blob/v8.0.0/CHANGELOG.md)). Styles are
  now expected to be version 8. You can use the [gl-style-migrate](https://github.com/mapbox/mapbox-gl-style-lint#migrations)
  utility to update existing styles.

- The format for `mapbox://` style and glyphs URLs has changed. For style URLs, you should now use the format
  `mapbox://styles/:username/:style`. The `:style` portion of the URL no longer contains a username. For font URLs, you
  should now use the format `mapbox://fonts/:username/{fontstack}/{range}.pbf`.
- Mapbox default styles are now hosted via the Styles API rather than www.mapbox.com. You can make use of the Styles API
  with a `mapbox://` style URL pointing to a v8 style, e.g. `mapbox://styles/mapbox/streets-v8`.
- The v8 satellite style (`mapbox://styles/mapbox/satellite-v8`) is now a plain satellite style, and not longer supports labels
  or contour lines via classes. For a labeled satellite style, use `mapbox://styles/mapbox/satellite-hybrid`.

- Removed `mbgl.config.HTTP_URL` and `mbgl.config.FORCE_HTTPS`; https is always used when connecting to the Mapbox API.
- Renamed `mbgl.config.HTTPS_URL` to `mbgl.config.API_URL`.

#### Bugfixes

- Don't draw halo when halo-width is 0 ([#1381](https://github.com/mapbox/mapbox-gl-js/issues/1381))
- Reverted shader changes that degraded performance on IE

#### API Improvements

- You can now unset layout and paint properties via the `setLayoutProperty` and `setPaintProperty` APIs
  by passing `undefined` as a property value.
- The `layer` option of `featuresAt` now supports an array of layers.

## 0.9.0 (Jul 29 2015)

- `glyphs` URL now normalizes without the `/v4/` prefix for `mapbox://` urls. Legacy behavior for `mapbox://fontstacks` is still maintained ([#1385](https://github.com/mapbox/mapbox-gl-js/issues/1385))
- Expose `geojson-vt` options for GeoJSON sources ([#1271](https://github.com/mapbox/mapbox-gl-js/issues/1271))
- bearing snaps to "North" within a tolerance of 7 degrees ([#1059](https://github.com/mapbox/mapbox-gl-js/issues/1059))
- Now you can directly mutate the minzoom and maxzoom layer properties with `map.setLayerZoomRange(layerId, minzoom, maxzoom)`
- Exposed `mapboxgl.Control`, a base class used by all UI controls
- Refactored handlers to be individually included in Map options, or enable/disable them individually at runtime, e.g. `map.scrollZoom.disable()`.
- New feature: Batch operations can now be done at once, improving performance for calling multiple style functions: ([#1352](https://github.com/mapbox/mapbox-gl-js/pull/1352))

  ```js
  style.batch(function (s) {
    s.addLayer({ id: "first", type: "symbol", source: "streets" });
    s.addLayer({ id: "second", type: "symbol", source: "streets" });
    s.addLayer({ id: "third", type: "symbol", source: "terrain" });
    s.setPaintProperty("first", "text-color", "black");
    s.setPaintProperty("first", "text-halo-color", "white");
  });
  ```

- Improved documentation
- `featuresAt` performance improvements by exposing `includeGeometry` option
- Better label placement along lines ([#1283](https://github.com/mapbox/mapbox-gl-js/pull/1283))
- Improvements to round linejoins on semi-transparent lines (mapbox/mapbox-gl-native[#1771](https://github.com/mapbox/mapbox-gl-js/pull/1771))
- Round zoom levels for raster tile loading ([@2a2aec](https://github.com/mapbox/mapbox-gl-js/commit/2a2aec44a39e11e73bdf663258bd6d52b83775f5))
- Source#reload cannot be called if source is not loaded ([#1198](https://github.com/mapbox/mapbox-gl-js/issues/1198))
- Events bubble to the canvas container for custom overlays ([#1301](https://github.com/mapbox/mapbox-gl-js/pull/1301))
- Move handlers are now bound on mousedown and touchstart events
- map.featuresAt() now works across the dateline

## 0.8.1 (Jun 16 2015)

- No code changes; released only to correct a build issue in 0.8.0.

## 0.8.0 (Jun 15 2015)

#### Breaking changes

- `map.setView(latlng, zoom, bearing)` has been removed. Use
  [`map.jumpTo(options)`](https://www.mapbox.com/mapbox-gl-js/api/#map/jumpto) instead:

  ```js
  map.setView([40, -74.5], 9); // 0.7.0 or earlier
  map.jumpTo({ center: [40, -74.5], zoom: 9 }); // now
  ```

- [`map.easeTo`](https://www.mapbox.com/mapbox-gl-js/api/#map/easeto) and
  [`map.flyTo`](https://www.mapbox.com/mapbox-gl-js/api/#map/flyto) now accept a single
  options object rather than positional parameters:

  ```js
  map.easeTo([40, -74.5], 9, null, { duration: 400 }); // 0.7.0 or earlier
  map.easeTo({ center: [40, -74.5], zoom: 9, duration: 400 }); // now
  ```

- `mapboxgl.Source` is no longer exported. Use `map.addSource()` instead. See the
  [GeoJSON line](https://www.mapbox.com/mapbox-gl-js/example/geojson-line/) or
  [GeoJSON markers](https://www.mapbox.com/mapbox-gl-js/example/geojson-markers/)
  examples.
- `mapboxgl.util.supported()` moved to [`mapboxgl.supported()`](https://www.mapbox.com/mapbox-gl-js/api/#mapboxgl/supported).

#### UX improvements

- Add perspective rendering ([#1049](https://github.com/mapbox/mapbox-gl-js/pull/1049))
- Better and faster labelling ([#1079](https://github.com/mapbox/mapbox-gl-js/pull/1079))
- Add touch interactions support on mobile devices ([#949](https://github.com/mapbox/mapbox-gl-js/pull/949))
- Viewport-relative popup arrows ([#1065](https://github.com/mapbox/mapbox-gl-js/pull/1065))
- Normalize mousewheel zooming speed ([#1060](https://github.com/mapbox/mapbox-gl-js/pull/1060))
- Add proper handling of GeoJSON features that cross the date line ([#1275](https://github.com/mapbox/mapbox-gl-js/issues/1275))
- Sort overlapping symbols in the y direction ([#470](https://github.com/mapbox/mapbox-gl-js/issues/470))
- Control buttons are now on a 30 pixel grid ([#1143](https://github.com/mapbox/mapbox-gl-js/issues/1143))
- Improve GeoJSON processing performance

#### API Improvements

- Switch to JSDoc for documentation
- Bundling with browserify is now supported
- Validate incoming map styles ([#1054](https://github.com/mapbox/mapbox-gl-js/pull/1054))
- Add `Map` `setPitch` `getPitch`
- Add `Map` `dblclick` event. ([#1168](https://github.com/mapbox/mapbox-gl-js/issues/1168))
- Add `Map` `getSource` ([@660a8c1](https://github.com/mapbox/mapbox-gl-js/commit/660a8c1e087f63282d24a30684d686523bce36cb))
- Add `Map` `setFilter` and `getFilter` ([#985](https://github.com/mapbox/mapbox-gl-js/issues/985))
- Add `Map` `failIfMajorPerformanceCaveat` option ([#1082](https://github.com/mapbox/mapbox-gl-js/pull/1082))
- Add `Map` `preserveDrawingBuffer` option ([#1232](https://github.com/mapbox/mapbox-gl-js/pull/1232))
- Add `VideoSource` `getVideo()` ([#1162](https://github.com/mapbox/mapbox-gl-js/issues/1162))
- Support vector tiles with extents other than 4096 ([#1227](https://github.com/mapbox/mapbox-gl-js/pull/1227))
- Use a DOM hierarchy that supports evented overlays ([#1217](https://github.com/mapbox/mapbox-gl-js/issues/1217))
- Pass `latLng` to the event object ([#1068](https://github.com/mapbox/mapbox-gl-js/pull/1068))

#### UX Bugfixes

- Fix rendering glitch on iOS 8 ([#750](https://github.com/mapbox/mapbox-gl-js/issues/750))
- Fix line triangulation errors ([#1120](https://github.com/mapbox/mapbox-gl-js/issues/1120), [#992](https://github.com/mapbox/mapbox-gl-js/issues/992))
- Support unicode range 65280-65535 ([#1108](https://github.com/mapbox/mapbox-gl-js/pull/1108))
- Fix cracks between fill patterns ([#972](https://github.com/mapbox/mapbox-gl-js/issues/972))
- Fix angle of icons aligned with lines ([@37a498a](https://github.com/mapbox/mapbox-gl-js/commit/37a498a7aa2c37d6b94611b614b4efe134e6dd59))
- Fix dashed line bug for overscaled tiles ([#1132](https://github.com/mapbox/mapbox-gl-js/issues/1132))
- Fix icon artifacts caused by sprite neighbors ([#1195](https://github.com/mapbox/mapbox-gl-js/pull/1195))

#### API Bugfixes

- Don't fire spurious `moveend` events on mouseup ([#1107](https://github.com/mapbox/mapbox-gl-js/issues/1107))
- Fix a race condition in `featuresAt` ([#1220](https://github.com/mapbox/mapbox-gl-js/pull/1220))
- Fix for brittle fontstack name convention ([#1070](https://github.com/mapbox/mapbox-gl-js/pull/1070))
- Fix broken `Popup` `setHTML` ([#1272](https://github.com/mapbox/mapbox-gl-js/issues/1272))
- Fix an issue with cross-origin image requests ([#1269](https://github.com/mapbox/mapbox-gl-js/pull/1269))

## 0.7.0 (Mar 3 2015)

#### Breaking

- Rename `Map` `hover` event to `mousemove`.
- Change `featuresAt` to return GeoJSON objects, including geometry ([#1010](https://github.com/mapbox/mapbox-gl-js/issues/1010))
- Remove `Map` `canvas` and `container` properties, add `getCanvas` and `getContainer` methods instead

#### UX Improvements

- Improve line label density
- Add boxzoom interaction ([#1038](https://github.com/mapbox/mapbox-gl-js/issues/1038))
- Add keyboard interaction ([#1034](https://github.com/mapbox/mapbox-gl-js/pull/1034))
- Faster `GeoJSONSource` `setData` without flickering ([#973](https://github.com/mapbox/mapbox-gl-js/issues/973))

#### API Improvements

- Add Popup component ([#325](https://github.com/mapbox/mapbox-gl-js/issues/325))
- Add layer API ([#1022](https://github.com/mapbox/mapbox-gl-js/issues/1022))
- Add filter API ([#985](https://github.com/mapbox/mapbox-gl-js/issues/985))
- More efficient filter API ([#1018](https://github.com/mapbox/mapbox-gl-js/issues/1018))
- Accept plain old JS object for `addSource` ([#1021](https://github.com/mapbox/mapbox-gl-js/issues/1021))
- Reparse overscaled tiles

#### Bugfixes

- Fix `featuresAt` for LineStrings ([#1006](https://github.com/mapbox/mapbox-gl-js/issues/1006))
- Fix `tileSize` argument to `GeoJSON` worker ([#987](https://github.com/mapbox/mapbox-gl-js/issues/987))
- Remove extraneous files from the npm package ([#1024](https://github.com/mapbox/mapbox-gl-js/issues/1024))
- Hide "improve map" link in print ([#988](https://github.com/mapbox/mapbox-gl-js/issues/988))

## 0.6.0 (Feb 9 2015)

#### Bugfixes

- Add wrapped padding to sprite for repeating images ([#972](https://github.com/mapbox/mapbox-gl-js/issues/972))
- Clear color buffers before rendering ([#966](https://github.com/mapbox/mapbox-gl-js/issues/966))
- Make line-opacity work with line-image ([#970](https://github.com/mapbox/mapbox-gl-js/issues/970))
- event.toElement fallback for Firefox ([#932](https://github.com/mapbox/mapbox-gl-js/issues/932))
- skip duplicate vertices at ends of lines ([#776](https://github.com/mapbox/mapbox-gl-js/issues/776))
- allow characters outside \w to be used in token
- Clear old tiles when new GeoJSON is loaded ([#905](https://github.com/mapbox/mapbox-gl-js/issues/905))

#### Improvements

- Added `map.setPaintProperty()`, `map.getPaintProperty()`, `map.setLayoutProperty()`, and `map.getLayoutProperty()`.
- Switch to ESLint and more strict code rules ([#957](https://github.com/mapbox/mapbox-gl-js/pull/957))
- Grab 2x raster tiles if retina ([#754](https://github.com/mapbox/mapbox-gl-js/issues/754))
- Support for mapbox:// style URLs ([#875](https://github.com/mapbox/mapbox-gl-js/issues/875))

#### Breaking

- Updated to mapbox-gl-style-spec v7.0.0 ([Changelog](https://github.com/mapbox/mapbox-gl-style-spec/blob/a2b0b561ce16015a1ef400dc870326b1b5255091/CHANGELOG.md)). Styles are
  now expected to be version 7. You can use the [gl-style-migrate](https://github.com/mapbox/mapbox-gl-style-lint#migrations)
  utility to update existing styles.
- HTTP_URL and HTTPS_URL config options must no longer include a `/v4` path prefix.
- `addClass`, `removeClass`, `setClasses`, `hasClass`, and `getClasses` are now methods
  on Map.
- `Style#cascade` is now private, pending a public style mutation API ([#755](https://github.com/mapbox/mapbox-gl-js/pull/755)).
- The format for `featuresAt` results changed. Instead of result-per-geometry-cross-layer,
  each result has a `layers` array with all layers that contain the feature. This avoids
  duplication of geometry and properties in the result set.

## 0.5.2 (Jan 07 2015)

#### Bugfixes

- Remove tiles for unused sources ([#863](https://github.com/mapbox/mapbox-gl-js/issues/863))
- Fix fill pattern alignment

#### Improvements

- Add GeoJSONSource maxzoom option ([#760](https://github.com/mapbox/mapbox-gl-js/issues/760))
- Return ref layers in featuresAt ([#847](https://github.com/mapbox/mapbox-gl-js/issues/847))
- Return any extra layer keys provided in the stylesheet in featuresAt
- Faster protobuf parsing

## 0.5.1 (Dec 19 2014)

#### Bugfixes

- Fix race conditions with style loading/rendering
- Fix race conditions with setStyle
- Fix map.remove()
- Fix featuresAt properties

## 0.5.0 (Dec 17 2014)

#### Bugfixes

- Fix multiple calls to setStyle

#### Improvements

- `featuresAt` now returns additional information
- Complete style/source/tile event suite:
  style.load, style.error, style.change,
  source.add, source.remove, source.load, source.error, source.change,
  tile.add, tile.remove, tile.load, tile.error
- Vastly improved performance and correctness for GeoJSON sources
- Map#setStyle accepts a style URL
- Support {prefix} in tile URL templates
- Provide a source map with minified source

#### Breaking

- Results format for `featuresAt` changed

## 0.4.2 (Nov 14 2014)

#### Bugfixes

- Ensure only one easing is active at a time ([#807](https://github.com/mapbox/mapbox-gl-js/issues/807))
- Don't require style to perform easings ([#817](https://github.com/mapbox/mapbox-gl-js/issues/817))
- Fix raster tiles sometimes not showing up ([#761](https://github.com/mapbox/mapbox-gl-js/issues/761))

#### Improvements

- Internet Explorer 11 support (experimental)

## 0.4.1 (Nov 10 2014)

#### Bugfixes

- Interpolate to the closest bearing when doing rotation animations ([#818](https://github.com/mapbox/mapbox-gl-js/issues/818))

## 0.4.0 (Nov 4 2014)

#### Breaking

- Updated to mapbox-gl-style-spec v6.0.0 ([Changelog](https://github.com/mapbox/mapbox-gl-style-spec/blob/v6.0.0/CHANGELOG.md)). Styles are
  now expected to be version 6. You can use the [gl-style-migrate](https://github.com/mapbox/mapbox-gl-style-lint#migrations)
  utility to update existing styles.

## 0.3.2 (Oct 23 2014)

#### Bugfixes

- Fix worker initialization with deferred or async scripts

#### Improvements

- Added map.remove()
- CDN assets are now served with gzip compression

## 0.3.1 (Oct 06 2014)

#### Bugfixes

- Fixed iteration over arrays with for/in
- Made browserify deps non-dev ([#752](https://github.com/mapbox/mapbox-gl-js/issues/752))

## 0.3.0 (Sep 23 2014)

#### Breaking

- Updated to mapbox-gl-style-spec v0.0.5 ([Changelog](https://github.com/mapbox/mapbox-gl-style-spec/blob/v0.0.5/CHANGELOG.md)). Styles are
  now expected to be version 5. You can use the [gl-style-migrate](https://github.com/mapbox/mapbox-gl-style-lint#migrations)
  utility to update existing styles.
- Removed support for composite layers for performance reasons. [#523](https://github.com/mapbox/mapbox-gl-js/issues/523#issuecomment-51731405)
- `raster-hue-rotate` units are now degrees.

### Improvements

- Added LatLng#wrap
- Added support for Mapbox fontstack API.
- Added support for remote, non-Mapbox TileJSON sources and inline TileJSON sources ([#535](https://github.com/mapbox/mapbox-gl-js/issues/535), [#698](https://github.com/mapbox/mapbox-gl-js/issues/698)).
- Added support for `symbol-avoid-edges` property to allow labels to be placed across tile edges.
- Fixed mkdir issue on Windows ([#674](https://github.com/mapbox/mapbox-gl-js/issues/674)).
- Fixed drawing beveled line joins without overlap.

#### Bugfixes

- Fixed performance when underzooming a layer's minzoom.
- Fixed `raster-opacity` for regular raster layers.
- Fixed various corner cases of easing functions.
- Do not modify original stylesheet ([#728](https://github.com/mapbox/mapbox-gl-js/issues/728)).
- Inherit video source from source ([#699](https://github.com/mapbox/mapbox-gl-js/issues/699)).
- Fixed interactivity for geojson layers.
- Stop dblclick on navigation so the map does not pan ([#715](https://github.com/mapbox/mapbox-gl-js/issues/715)).

## 0.2.2 (Aug 12 2014)

#### Breaking

- `map.setBearing()` no longer supports a second argument. Use `map.rotateTo` with an `offset` option and duration 0
  if you need to rotate around a point other than the map center.

#### Improvements

- Improved `GeoJSONSource` to also accept URL as `data` option, eliminating a huge performance bottleneck in case of large GeoJSON files.
  [#669](https://github.com/mapbox/mapbox-gl-js/issues/669) [#671](https://github.com/mapbox/mapbox-gl-js/issues/671)
- Switched to a different fill outlines rendering approach. [#668](https://github.com/mapbox/mapbox-gl-js/issues/668)
- Made the minified build 12% smaller gzipped (66 KB now).
- Added `around` option to `Map` `zoomTo`/`rotateTo`.
- Made the permalink hash more compact.
- Bevel linejoins no longer overlap and look much better when drawn with transparency.

#### Bugfixes

- Fixed the **broken minified build**. [#679](https://github.com/mapbox/mapbox-gl-js/issues/679)
- Fixed **blurry icons** rendering. [#666](https://github.com/mapbox/mapbox-gl-js/issues/666)
- Fixed `util.supports` WebGL detection producing false positives in some cases. [#677](https://github.com/mapbox/mapbox-gl-js/issues/677)
- Fixed invalid font configuration completely blocking tile rendering. [#662](https://github.com/mapbox/mapbox-gl-js/issues/662)
- Fixed `Map` `project`/`unproject` to properly accept array-form values.
- Fixed sprite loading race condition. [#593](https://github.com/mapbox/mapbox-gl-js/issues/593)
- Fixed `GeoJSONSource` `setData` not updating the map until zoomed or panned. [#676](https://github.com/mapbox/mapbox-gl-js/issues/676)

## 0.2.1 (Aug 8 2014)

#### Breaking

- Changed `Navigation` control signature: now it doesn't need `map` in constructor
  and gets added with `map.addControl(nav)` or `nav.addTo(map)`.
- Updated CSS classes to have consistent naming prefixed with `mapboxgl-`.

#### Improvements

- Added attribution control (present by default, disable by passing `attributionControl: false` in options).
- Added rotation by dragging the compass control.
- Added grabbing cursors for the map by default.
- Added `util.inherit` and `util.debounce` functions.
- Changed the default debug page style to OSM Bright.
- Token replacements now support dashes.
- Improved navigation control design.

#### Bugfixes

- Fixed compass control to rotate its icon with the map.
- Fixed navigation control cursors.
- Fixed inertia going to the wrong direction in a rotated map.
- Fixed inertia race condition where error was sometimes thrown after erratic panning/zooming.

## 0.2.0 (Aug 6 2014)

- First public release.<|MERGE_RESOLUTION|>--- conflicted
+++ resolved
@@ -1,12 +1,9 @@
 ## main
 
 ### ✨ Features and improvements
-<<<<<<< HEAD
+- Improve performance of `queryRenderedFeatures` by using JavaScript `Set`s to assess layer membership internally.
 - Add support for camera roll angle ([#4717](https://github.com/maplibre/maplibre-gl-js/issues/4717))
 - _...Add new stuff here..._
-=======
-- Improve performance of `queryRenderedFeatures` by using JavaScript `Set`s to assess layer membership internally.
->>>>>>> c4b083ff
 
 ### 🐞 Bug fixes
 - _...Add new stuff here..._
