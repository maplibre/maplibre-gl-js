## main

### ✨ Features and improvements

- _...Add new stuff here..._

### 🐞 Bug fixes

- Fixed Interrupting a scroll zoom causes the next scroll zoom to return to the prior zoom level by reseting scroll handler state properly ([#2709](https://github.com/maplibre/maplibre-gl-js/issues/2709), [#3051](https://github.com/maplibre/maplibre-gl-js/pull/305))
- Fix unit test warning about duplicate module names ([#3049](https://github.com/maplibre/maplibre-gl-js/pull/3049))
- Correct marker position when switching between 2D and 3D view ([#2996](https://github.com/maplibre/maplibre-gl-js/pull/2996))
- Fix error thrown when unsetting line-gradient [#2683]
<<<<<<< HEAD
- Update raster tile end points in documentation
=======
- Avoiding inertia animation on Mac when reduced motion is on ([#3068](https://github.com/maplibre/maplibre-gl-js/pull/3068))
>>>>>>> 0498943f
- _...Add new stuff here..._

## 3.3.1

### ✨ Features and improvements

- Copy LICENSE.txt to dist folder so it's included in 3rdpartylicenses.txt by webpack ([#3021](https://github.com/maplibre/maplibre-gl-js/pull/3021))

### 🐞 Bug fixes

- Correct declared return type of `Map.getLayer()` and `Style.getLayer()` to be `StyleLayer | undefined` to match the documentation ([#2969](https://github.com/maplibre/maplibre-gl-js/pull/2969))
- Correct type of `Map.addLayer()` and `Style.addLayer()` to allow adding a layer with an embedded source, matching the documentation ([#2966](https://github.com/maplibre/maplibre-gl-js/pull/2966))
- Throttle map resizes from ResizeObserver to reduce flicker ([#2986](https://github.com/maplibre/maplibre-gl-js/pull/2986))
- Correct function `Map.setTerrain(options: TerrainSpecification): Map` to be `Map.setTerrain(options: TerrainSpecification | null): Map` per the API spec ([#2993](https://github.com/maplibre/maplibre-gl-js/pull/2993))
- Correct function `Map.getTerrain(): TerrainSpecification` to be `Map.getTerrain(): TerrainSpecification | null` for consistency with the setTerrain function ([#3020](https://github.com/maplibre/maplibre-gl-js/pull/3020))

## 3.3.0

### ✨ Features and improvements

- Add support for [`text-variable-anchor-offset`](https://maplibre.org/maplibre-style-spec/layers/#layout-symbol-text-variable-anchor-offset) symbol style layer property ([#2914](https://github.com/maplibre/maplibre-gl-js/pull/2914))

## 3.2.2

### ✨ Features and improvements

- Add `cache` parameter to [`RequestParameters`](https://maplibre.org/maplibre-gl-js/docs/API/types/maplibregl.RequestParameters/) ([#2910](https://github.com/maplibre/maplibre-gl-js/pull/2910))
- Removed some classed from the docs to better define the public API ([#2945](https://github.com/maplibre/maplibre-gl-js/pull/2945))

### 🐞 Bug fixes

- Properly check ImageBitmap ([#2942](https://github.com/maplibre/maplibre-gl-js/pull/2942), [#2940](https://github.com/maplibre/maplibre-gl-js/issues/2940))
- VectorTileWorkerSource: fix reload for original's load parse would not pass the rawTileData and meta. ([#2941](https://github.com/maplibre/maplibre-gl-js/pull/2941))

## 3.2.1

### ✨ Features and improvements

- Remove cooperative gesture screen from the accessibility tree since screenreaders cannot interact with the map using gestures
- Add `cooperated gestures` example to the doc.([#2860](https://github.com/maplibre/maplibre-gl-js/pull/2860))

### 🐞 Bug fixes

- Incorrect distance field of view calculation for negative elevation, fixed by storing min elevation for the tile in view ([#1655](https://github.com/maplibre/maplibre-gl-js/issues/1655), [#2858](https://github.com/maplibre/maplibre-gl-js/pull/2858))
- Fix reloadCallback not firing on VectorTileWorkerSource.reloadTile ([#1874](https://github.com/maplibre/maplibre-gl-js/pull/1874))
- Don't draw halo pixels underneath text pixels ([#2897](https://github.com/maplibre/maplibre-gl-js/pull/2897))
- Fix RasterDEMTileSource not serializing its options correctly ([#2895](https://github.com/maplibre/maplibre-gl-js/pull/2895))
- Remove node and jest from dist type checking, fix map event and other typing problems ([#2898](https://github.com/maplibre/maplibre-gl-js/pull/2898))

## 3.2.0

### ✨ Features and improvements

- Change all internal exports to named exports([#2711](https://github.com/maplibre/maplibre-gl-js/pull/2711))
- Docs generation is now part of this repo([#2733](https://github.com/maplibre/maplibre-gl-js/pull/2733))
- Add `className` option to Marker constructor ([#2729](https://github.com/maplibre/maplibre-gl-js/pull/2729))
- Immediately redraw the map after setting pixel ratio ([#2674](https://github.com/maplibre/maplibre-gl-js/pull/2673))
- Add maxCanvasSize option to limit canvas size. It can prevent reaching the GL limits and reduce the load on the devices. Default value is [4096, 4096].
- Reduce maxCanvasSize when hitting GL limits to avoid distortions ([#2674](https://github.com/maplibre/maplibre-gl-js/pull/2673))
- Rewrite all the code comments in TSDocs, introduced a new documentaiton system and moved examples into this repository for better debug options ([#2756](https://github.com/maplibre/maplibre-gl-js/pull/2756))
- ⚠️ Removed non documented `Marker` constructor parameter ([#2756](https://github.com/maplibre/maplibre-gl-js/pull/2756))
- Updated `check-for-support` example ([#2859](https://github.com/maplibre/maplibre-gl-js/pull/2859))

### 🐞 Bug fixes

- Return undefined instead of throwing from `Style.serialize()` when the style hasn't loaded yet ([#2712](https://github.com/maplibre/maplibre-gl-js/pull/2712))
- Don't throw an exception from `checkMaxAngle` when a label with length 0 is on the last segment of a line ([#2710](https://github.com/maplibre/maplibre-gl-js/pull/2710))
- Fix the `tap then drag` zoom gesture detection to abort when the two taps are far away ([#2673](https://github.com/maplibre/maplibre-gl-js/pull/2673))
- Fix regression - update pixel ratio when devicePixelRatio changes, restoring the v1.x behaviour ([#2706](https://github.com/maplibre/maplibre-gl-js/issues/2706))
- Fix incorrect elevation calculation [#2772]

## 3.1.0

### ✨ Features and improvements

- Expose map options.maxTileCacheZoomLevels to allow better control of tile cache ([#2581](https://github.com/maplibre/maplibre-gl-js/pull/2581))

### 🐞 Bug fixes

- Fix regression - Add webgl1 fallback to accomondate users without webgl2 support ([#2653](https://github.com/maplibre/maplibre-gl-js/issues/2653))

## 3.0.1

### ✨ Features and improvements

- Update shaders to GLSL ES 3.0 ([#2599](https://github.com/maplibre/maplibre-gl-js/pull/2599))

### 🐞 Bug fixes

- Fix `RequestTransformFunction` type to return RequestParameters or undefined ([#2586](https://github.com/maplibre/maplibre-gl-js/pull/2586))
- Load `EXT_color_buffer_float` WebGL2 extension to fix heatmap in firefox ([#2595](https://github.com/maplibre/maplibre-gl-js/pull/2595))

## 3.0.0

## New features and improvements

- Add `transformCameraUpdate` callback to `Map` options ([#2535](https://github.com/maplibre/maplibre-gl-js/pull/2535))
- Bump KDBush and supercluster for better memory efficiency ([#2522](https://github.com/maplibre/maplibre-gl-js/pull/2522))
- Improve performance by using HTMLImageElement to download raster source images when refreshExpiredTiles tiles is false ([#2126](https://github.com/maplibre/maplibre-gl-js/pull/2126))
- Set fetchPriority for HTMLImageElement to help improve raster-heavy scenarios ([#2459](https://github.com/maplibre/maplibre-gl-js/pull/2459))
- Reduce rendering calls on initial load. No reason to try rendering before the style is loaded. ([#2464](https://github.com/maplibre/maplibre-gl-js/pull/2464))
- Lazy load default style properties on demand to improve loading performance and reduce memory usage. ([#2476](https://github.com/maplibre/maplibre-gl-js/pull/2476))
- Add queryTerrainElevation allows getting terrain elevation in meters at a specific point ([#2264](https://github.com/maplibre/maplibre-gl-js/pull/2264))
- Improve performance by sending style layers to the worker thread before processing it on the main thread to allow parallel processing ([#2131](https://github.com/maplibre/maplibre-gl-js/pull/2131))
- Add Map.getImage() to retrieve previously-loaded images. ([#2168](https://github.com/maplibre/maplibre-gl-js/pull/2168))
- Add a method to enable/disable cooperative gestures
- Update CONTRIBUTING.md with details on setting up on M1 mac ([#2196](https://github.com/maplibre/maplibre-gl-js/pull/2196))
- Update default type of originalEvent in MapLibreEvent to be `unknown` ([#2243](https://github.com/maplibre/maplibre-gl-js/pull/2243))
- Improve performance when forcing full symbol placement by short-circuiting pause checks ([#2241](https://github.com/maplibre/maplibre-gl-js/pull/2241))
- Adding a `warnonce` when terrain and hillshade source are the same ([#2298](https://github.com/maplibre/maplibre-gl-js/pull/2298))
- Remove a deprecation warning by removing an empty texture that is no longer being used in the codebase ([#2299](https://github.com/maplibre/maplibre-gl-js/pull/2299))
- Improve initial loading performance by lazy serializing layers only when needed. ([#2306](https://github.com/maplibre/maplibre-gl-js/pull/2306))
- Add validateStyle MapOption to allow disabling style validation for faster performance in production environment. ([#2390](https://github.com/maplibre/maplibre-gl-js/pull/2390))
- Add `setiClusterOptions` to update cluster properties of the added sources: fixing these issues ([#429](https://github.com/maplibre/maplibre-gl-js/issues/429)) and ([#1384](https://github.com/maplibre/maplibre-gl-js/issues/1384))
- Add types for `workerOptions` and `_options` in `geojson_source.ts`
- Add fullscreenstart, fullscreenend events to FullscreenControl ([#2128](https://github.com/maplibre/maplibre-gl-js/issues/2128)
- Throttle the image request queue while the map is moving to improve performance ([#2097](https://github.com/maplibre/maplibre-gl-js/issues/2097)
- Add support for multiple `sprite` declarations in one style file ([#1805](https://github.com/maplibre/maplibre-gl-js/pull/1805))
- Extract sprite image on demand to reduce memory usage and improve performance by reducing the number of getImageData calls ([#1809](https://github.com/maplibre/maplibre-gl-js/pull/1809))
- `QueryRenderedFeaturesOptions` type added to both of the params in queryRenderedFeatures in map.ts ([#1900](https://github.com/maplibre/maplibre-gl-js/issues/1900))
- NavigationControlOptions is now optional when creating an instance of NavigationControl ([#1754](https://github.com/maplibre/maplibre-gl-js/issues/1754))
- Listen to webglcontextcreationerror event and give detailed debug info when it fails ([#1715](https://github.com/maplibre/maplibre-gl-js/pull/1715))
- Make sure `cooperativeGestures` overlay is always "on top" (z-index) of map features ([#1753](https://github.com/maplibre/maplibre-gl-js/pull/1753))
- Use `willReadFrequently` hint to optimize 2D canvas usage and remove warnings ([#1808](https://github.com/maplibre/maplibre-gl-js/pull/1808))
- Speed up the cross tile symbol index in certain circumstances ([#1755](https://github.com/maplibre/maplibre-gl-js/pull/1755))
- Improve rendering speed in scenes with many colliding symbolic icons and labels ([#1757](https://github.com/maplibre/maplibre-gl-js/pull/1757))
- Make request for ImageSource cancelable ([#1802](https://github.com/maplibre/maplibre-gl-js/pull/1802))
- Throttle the image request queue while the map is moving to improve performance ([#2097](https://github.com/maplibre/maplibre-gl-js/pull/2097))
- Return a promise from `once` method to allow easier usage of async/await in this case ([#1690](https://github.com/maplibre/maplibre-gl-js/pull/1690))
- Add pseudo (CSS) fullscreen as a fallback for iPhones ([#1678](https://github.com/maplibre/maplibre-gl-js/pull/1678))
- Add `updateData` to `GeoJSONSource` which allows for partial data updates ([#1605](https://github.com/maplibre/maplibre-gl-js/pull/1605))
- Add a RenderPool to render tiles onto textures for 3D ([#1671](https://github.com/maplibre/maplibre-gl-js/pull/1671))
- Add map.getCameraTargetElevation() ([#1558](https://github.com/maplibre/maplibre-gl-js/pull/1558))
- Add `freezeElevation` to `AnimationOptions` to allow smooth camera movement in 3D ([#1514](https://github.com/maplibre/maplibre-gl-js/pull/1514), [#1492](https://github.com/maplibre/maplibre-gl-js/issues/1492))
- Add map.setStyle's transformStyle option ([#1632](https://github.com/maplibre/maplibre-gl-js/pull/1632))

## Potentially breaking changes

Most of these changes will not affect your code but read carefully through the list to asses if a migration is needed.

- ⚠️ Cancel unloaded tile request on zooming in across multiple zooms. Previously these requests were not cancelled. ([#2377](https://github.com/maplibre/maplibre-gl-js/pull/2377))
- ⚠️ Resize map when container element is resized. The "resize"-related events now has different data associated with it ([#2157](https://github.com/maplibre/maplibre-gl-js/pull/2157), [#2551](https://github.com/maplibre/maplibre-gl-js/issues/2551)). Previously the originalEvent field was the reason of this change, for example it could be a `resize` event from the browser. Now it is `ResizeObserverEntry`, see more [here](https://developer.mozilla.org/en-US/docs/web/api/resizeobserverentry).
- ⚠️ Improve rendering of areas below sea level, and remove elevationOffset workaround ([#1578](https://github.com/maplibre/maplibre-gl-js/pull/1578))
- ⚠️ Remove support for `hsl` css color in a format that does not comply with the CSS Color specification. Colors defined in `hsl(110, 0.7, 0.055)` format will no longer work, instead it is recommended to use the format with percentages `hsl(110, 70%, 5.5%)`. ([#2376](https://github.com/maplibre/maplibre-gl-js/pull/2376))
- ⚠️ Move terrain object from style.terrain to map.terrain ([#1628](https://github.com/maplibre/maplibre-gl-js/pull/1628))
- ⚠️ Remove deprecated `mapboxgl-` css classes (use `maplibregl-` instead) ([#1575](https://github.com/maplibre/maplibre-gl-js/pull/1575))
- ⚠️ Full transition from WebGL1 to WebGL2 ([browser support](https://caniuse.com/?search=webgl2)) ([#2512](https://github.com/maplibre/maplibre-gl-js/pull/2512), [#1891](https://github.com/maplibre/maplibre-gl-js/pull/1891))
- ⚠️ `LngLat.toBounds()` is replaced by a static method `LngLatBounds.fromLngLat()` ([#2188](https://github.com/maplibre/maplibre-gl-js/pull/2188))
- ⚠️ Make geojson data source a required field to align with the docs ([#1396](https://github.com/maplibre/maplibre-gl-js/issue/1396))
- ⚠️ Improve control initial loading performance by forcing fadeDuration to 0 till first idle event ([#2447](https://github.com/maplibre/maplibre-gl-js/pull/2447))
- ⚠️ Remove "mapbox-gl-supported" package from API. If needed, please reference it directly instead of going through MapLibre. ([#2451](https://github.com/maplibre/maplibre-gl-js/pull/2451))
- ⚠️ Improve control performance by restricting worker count to a max of 1 except for Safari browser. ([#2354](https://github.com/maplibre/maplibre-gl-js/pull/2354))

## Bug fixes

- Fix of incorrect dash in diagonal lines with a vector source at some zoom levels. ([#2479](https://github.com/maplibre/maplibre-gl-js/pull/2479))
- Fix event.isSourceLoaded to reflect the state of source loading for sourcedata event ([#2543](https://github.com/maplibre/maplibre-gl-js/pull/2543))
- Fix overlapping of 3D building parts when 3D Terrain is activated ([#2513](https://github.com/maplibre/maplibre-gl-js/issues/2513))
- Show 3D buildings located below sea level when 3D Terrain is activated ([#2544](https://github.com/maplibre/maplibre-gl-js/issues/2544))
- Fix `LngLatBounds.extend()` to correctly handle `{ lng: number, lat: number }` coordinates. ([#2425](https://github.com/maplibre/maplibre-gl-js/pull/2425))
- Fix the accuracy-circle in the geolocate control from randomly resizing. ([#2450](https://github.com/maplibre/maplibre-gl-js/pull/2450))
- Fix the type of the `features` property on `MapLayerMouseEvent` and `MapLayerTouchEvent` to be `MapGeoJSONFeature[]` in lieu of `GeoJSON.Feature[]` ([#2244](https://github.com/maplibre/maplibre-gl-js/pull/2244))
- Fix GeolocateControl error if removed quickly ([#2391](https://github.com/maplibre/maplibre-gl-js/pull/2391))
- Fix issue unloading sprite sheet when using `setStyle(style, {diff:true})` ([#2146](https://github.com/maplibre/maplibre-gl-js/pull/2146))
- Fix wrap coords in `getTerrain` when `fitBounds` across the AM ([#2155](https://github.com/maplibre/maplibre-gl-js/pull/2155))
- Fix LngLat `toArray` method return type to [number,number] ([#2233](https://github.com/maplibre/maplibre-gl-js/issues/2233))
- Fix handling of text-offset with symbol-placement: line ([#2170](https://github.com/maplibre/maplibre-gl-js/issues/2170) and [#2171](https://github.com/maplibre/maplibre-gl-js/issues/2171))
- Fix geolocate control permissions failure on IOS16 web view with fallback to `window.navigator.geolocation` ([#2359](https://github.com/maplibre/maplibre-gl-js/pull/2359))
- Prevent unnecessary reload of raster sources when RTL Text Plugin loads ([#2380](https://github.com/maplibre/maplibre-gl-js/issues/2380))
- Fix Handle AddProtocol callback function returning an HTMLImageElement ([#](https://github.com/maplibre/maplibre-gl-js/pull/2393)2393](https://github.com/maplibre/maplibre-gl-js/pull/2393))
- Fix raster tiles being retained when raster-fade-duration is 0 ([#2445](https://github.com/maplibre/maplibre-gl-js/issues/2445), [#2501](https://github.com/maplibre/maplibre-gl-js/issues/2501))
- Fix the worker been terminated on setting new style ([#2123](https://github.com/maplibre/maplibre-gl-js/pull/2123))
- Change how meta key is detected for cooperative gestures
- Fix the worker been terminated on setting new style ([#2123](https://github.com/maplibre/maplibre-gl-js/pull/2123))
- Fix issue [#1024](https://github.com/maplibre/maplibre-gl-js/pull/1024) - Zoom center not under cursor when terrain is on
- Fix errors when running style-spec bin scripts and added missing help. Removed unnecessary script 'gl-style-composite'. ([#1971](https://github.com/maplibre/maplibre-gl-js/pull/1971))
- Fix the `slice` expression type ([#1886](https://github.com/maplibre/maplibre-gl-js/issues/1886))
- Remove dependency on `@rollup/plugin-json`, which was in conflict with `rollup-plugin-import-assert`
- Remove dependency on `@mapbox/gazetteer` which caused some build warnings ([#1757](https://github.com/maplibre/maplibre-gl-js/pull/1757) [#1898](https://github.com/maplibre/maplibre-gl-js/pull/1898))
- Fix `getElevation()` causing uncaught error ([#1650](https://github.com/maplibre/maplibre-gl-js/issues/1650)).
- Fix headless benchmark execution especially on VM ([#1732](https://github.com/maplibre/maplibre-gl-js/pull/1732))
- fix issue [#860](https://github.com/maplibre/maplibre-gl-js/issues/860) fill-pattern with pixelRatio > 1 is now switched correctly at runtime. ([#1765](https://github.com/maplibre/maplibre-gl-js/pull/1765))
- Fix the exception that would be thrown on `map.setStyle` when it is passed with transformStyle option and map is initialized without an initial style. ([#1824](https://github.com/maplibre/maplibre-gl-js/pull/1824))
- Fix the behavior of the compass button on touch devices. ([#1852](https://github.com/maplibre/maplibre-gl-js/pull/1852))
- Fix `GeoJSONSource` appearing to never finish loading when calling its `setData` method immediately after adding it to a `Map` due to it not firing a `metadata` `data` event ([#1693](https://github.com/maplibre/maplibre-gl-js/issues/1693))
- Fix the gap between terrain elevated tiles ([#1602](https://github.com/maplibre/maplibre-gl-js/issues/1602))
- Fix showTileBoundaries to show the first vector source [#1395](https://github.com/maplibre/maplibre-gl-js/pull/1395)
- Fix `match` expression type ([#1631](https://github.com/maplibre/maplibre-gl-js/pull/1631))
- Fix for blurry raster tiles due to raster tiles requests stuck in image queue. ([#2511](https://github.com/maplibre/maplibre-gl-js/pull/2511))

## 3.0.0-pre.9

### 🐞 Bug fixes

- Fixes issue with ResizeObserver firing an initial 'resize' event (since 3.0.0-pre.5) ([#2551](https://github.com/maplibre/maplibre-gl-js/issues/2551))

## 3.0.0-pre.8

### ✨ Features and improvements

- Add `transformCameraUpdate` callback to `Map` options ([#2535](https://github.com/maplibre/maplibre-gl-js/pull/2535))

### 🐞 Bug fixes

- Revise previous fix ([#2445](https://github.com/maplibre/maplibre-gl-js/issues/2445)) for raster tiles being retained when raster-fade-duration is 0 ([#2501](https://github.com/maplibre/maplibre-gl-js/issues/2501))

## 3.0.0-pre.7

### ✨ Features and improvements

- ⚠️ Breaking - Remove WebGL1 support. Move to WebGL2 ([#2512](https://github.com/maplibre/maplibre-gl-js/pull/2512))
- Bump KDBush and supercluster ([#2522](https://github.com/maplibre/maplibre-gl-js/pull/2522))

## 3.0.0-pre.6

### ✨ Features and improvements

- ⚠️ Breaking - Improve control performance by restricting worker count to a max of 1 except safari browser. ([#2354](https://github.com/maplibre/maplibre-gl-js/pull/2354))
- Improve performance by using HTMLImageElement to download raster source images when refreshExpiredTiles tiles is false ([#2126](https://github.com/maplibre/maplibre-gl-js/pull/2126))
- ⚠️ Breaking - Improve control initial loading performance by forcing fadeDuration to 0 till first idle event ([#2447](https://github.com/maplibre/maplibre-gl-js/pull/2447))
- ⚠️ Breaking - Remove "mapbox-gl-supported" package from API. If needed, please reference it directly instead of going through MapLibre. ([#2451](https://github.com/maplibre/maplibre-gl-js/pull/2451))
- Set fetchPriority for HTMLImageElement to help improve raster heavy scenarios ([#2459](https://github.com/maplibre/maplibre-gl-js/pull/2459))
- Reduce rendering calls on initial load. No reason to try rendering before style is loaded. ([#2464](https://github.com/maplibre/maplibre-gl-js/pull/2464))
- Lazy load default style properties on demand to improve loading performance and reduce memory usage. ([#2476](https://github.com/maplibre/maplibre-gl-js/pull/2476))
- Conditional WebGL2 support ([#1891](https://github.com/maplibre/maplibre-gl-js/pull/1891)

### 🐞 Bug fixes

- Fix `LngLatBounds.extend()` to correctly handle `{ lng: number, lat: number }` coordinates. ([#2425](https://github.com/maplibre/maplibre-gl-js/pull/2425))
- Fix the accuracy-circle in the geolocate control from randomly resizing. ([#2450](https://github.com/maplibre/maplibre-gl-js/pull/2450))

## 3.0.0-pre.5

### ✨ Features and improvements

- Add queryTerrainElevation allows getting terrain elevation in meters at specific point ([#2264](https://github.com/maplibre/maplibre-gl-js/pull/2264))
- Improve performance by sending style layers to worker thread before processing it on main thread to allow parallel processing ([#2131](https://github.com/maplibre/maplibre-gl-js/pull/2131))
- ⚠️ Breaking - Resize map when container element is resized. The resize related events now has different data associated with it ([#2157](https://github.com/maplibre/maplibre-gl-js/pull/2157)). Previously the originalEvent field was the reason of this change, for example it could be a `resize` event from the browser. Now it is `ResizeObserverEntry`, see more [here](https://developer.mozilla.org/en-US/docs/web/api/resizeobserverentry).
- Add Map.getImage() to retrieve previously-loaded images. ([#2168](https://github.com/maplibre/maplibre-gl-js/pull/2168))
- Add method to enable/disable cooperative gestures
- ⚠️ Breaking - `LngLat.toBounds()` is replaced by a static method `LngLatBounds.fromLngLat()` ([#2188](https://github.com/maplibre/maplibre-gl-js/pull/2188))
- Update CONTRIBUTING.md with details on setting up on M1 mac ([#2196](https://github.com/maplibre/maplibre-gl-js/pull/2196))
- Update default type of originalEvent in MapLibreEvent to be `unknown` ([#2243](https://github.com/maplibre/maplibre-gl-js/pull/2243))
- Improve performance when forcing full symbol placement by short circuiting pause checks ([#2241](https://github.com/maplibre/maplibre-gl-js/pull/2241))
- Adding a `warnonce` when terrain and hillshade source are the same ([#2298](https://github.com/maplibre/maplibre-gl-js/pull/2298))
- Remove a deprecation warning by removing an empty texture that is no longer being used in the codebase ([#2299](https://github.com/maplibre/maplibre-gl-js/pull/2299))
- Improve initial loading performance by lazy serializing layers only when needed. ([#2306](https://github.com/maplibre/maplibre-gl-js/pull/2306))
- ⚠️ Breaking - Cancel unloaded tile request on zooming in across multiple zoom. Previously these requests were not cancelled. ([#2377](https://github.com/maplibre/maplibre-gl-js/pull/2377))
- Add validateStyle MapOption to allow disabling style validation for faster performance in production environment. ([#2390](https://github.com/maplibre/maplibre-gl-js/pull/2390))
- ⚠️ Breaking - Remove support for `hsl` css color in a format that does not comply with the CSS Color specification. Colors defined in `hsl(110, 0.7, 0.055)` format will no longer work, instead it is recommended to use the format with percentages `hsl(110, 70%, 5.5%)`. ([#2376](https://github.com/maplibre/maplibre-gl-js/pull/2376))

### 🐞 Bug fixes

- Fix the type of the `features` property on `MapLayerMouseEvent` and `MapLayerTouchEvent` to be `MapGeoJSONFeature[]` in lieu of `GeoJSON.Feature[]` ([#2244](https://github.com/maplibre/maplibre-gl-js/pull/2244))
- Fix GeolocateControl error if removed quickly ([#2391](https://github.com/maplibre/maplibre-gl-js/pull/2391))
- Fix issue unloading sprite sheet when using `setStyle(style, {diff:true})` ([#2146](https://github.com/maplibre/maplibre-gl-js/pull/2146))
- Fix wrap coords in `getTerrain` when `fitBounds` across the AM ([#2155](https://github.com/maplibre/maplibre-gl-js/pull/2155))
- Fix LngLat `toArray` method return type to [number,number] ([#2233](https://github.com/maplibre/maplibre-gl-js/issues/2233))
- Fix handling of text-offset with symbol-placement: line ([#2170](https://github.com/maplibre/maplibre-gl-js/issues/2170) and [#2171](https://github.com/maplibre/maplibre-gl-js/issues/2171))
- Fix geolocate control permissions failure on IOS16 web view with fallback to `window.navigator.geolocation` ([#2359](https://github.com/maplibre/maplibre-gl-js/pull/2359))
- Prevent unnecessary reload of raster sources when RTL Text Plugin loads ([#2380](https://github.com/maplibre/maplibre-gl-js/issues/2380))
- Fix Handle AddProtocol callback function returning an HTMLImageElement ([#](https://github.com/maplibre/maplibre-gl-js/pull/2393)2393](https://github.com/maplibre/maplibre-gl-js/pull/2393))
- Fix raster tiles being retained when raster-fade-duration is 0 ([#2445](https://github.com/maplibre/maplibre-gl-js/issues/2445))

## 3.0.0-pre.4

### ✨ Features and improvements

- Add `setiClusterOptions` to update cluster properties of the added sources: fixing these issues ([#429](https://github.com/maplibre/maplibre-gl-js/issues/429)) and ([#1384](https://github.com/maplibre/maplibre-gl-js/issues/1384))
- Add types for `workerOptions` and `_options` in `geojson_source.ts`
- Add fullscreenstart, fullscreenend events to FullscreenControl ([#2128](https://github.com/maplibre/maplibre-gl-js/issues/2128)
- Throttle the image request queue while the map is moving to improve performance ([#2097](https://github.com/maplibre/maplibre-gl-js/issues/2097)

### 🐞 Bug fixes

- Fix the worker been terminated on setting new style ([#2123](https://github.com/maplibre/maplibre-gl-js/pull/2123))
- Change how meta key is detected for cooperative gestures
- Fix the worker been terminated on setting new style ([#2123](https://github.com/maplibre/maplibre-gl-js/pull/2123))

## 3.0.0-pre.3

### ✨ Features and improvements

- Add support for multiple `sprite` declarations in one style file ([#1805](https://github.com/maplibre/maplibre-gl-js/pull/1805))
- Extract sprite image on demand to reduce memory usage and improve performance by reducing number of getImageData calls ([#1809](https://github.com/maplibre/maplibre-gl-js/pull/1809))

### 🐞 Bug fixes

- Fix issue [#1024](https://github.com/maplibre/maplibre-gl-js/pull/1024) - Zoom center not under cursor when terrain is on
- Fix errors when running style-spec bin scripts and added missing help. Removed unnecessary script 'gl-style-composite'. ([#1971](https://github.com/maplibre/maplibre-gl-js/pull/1971))
- Fix the `slice` expression type ([#1886](https://github.com/maplibre/maplibre-gl-js/issues/1886))

## 3.0.0-pre.2

### ✨ Features and improvements

- `QueryRenderedFeaturesOptions` type added to both of the params in queryRenderedFeatures in map.ts ([#1900](https://github.com/maplibre/maplibre-gl-js/issues/1900))
- NavigationControlOptions is now optional when creating an instance of NavigationControl ([#1754](https://github.com/maplibre/maplibre-gl-js/issues/1754))
- Listen to webglcontextcreationerror event and give detailed debug info when it fails ([#1715](https://github.com/maplibre/maplibre-gl-js/pull/1715))
- Make sure `cooperativeGestures` overlay is always "on top" (z-index) of map features ([#1753](https://github.com/maplibre/maplibre-gl-js/pull/1753))
- Use `willReadFrequently` hint to optimize 2D canvas usage and remove warnings ([#1808](https://github.com/maplibre/maplibre-gl-js/pull/1808))
- Speed up the cross tile symbol index in certain circumstances ([#1755](https://github.com/maplibre/maplibre-gl-js/pull/1755))
- Improve rendering speed in scenes with many colliding symbolic icons and labels ([#1757](https://github.com/maplibre/maplibre-gl-js/pull/1757))
- Make request for ImageSource cancelable ([#1802](https://github.com/maplibre/maplibre-gl-js/pull/1802))
- Throttle the image request queue while the map is moving to improve performance ([#2097](https://github.com/maplibre/maplibre-gl-js/pull/2097))

### 🐞 Bug fixes

- Remove dependency on `@rollup/plugin-json`, which was in conflict with `rollup-plugin-import-assert`
- Remove dependency on `@mapbox/gazetteer` which caused some build warnings ([#1757](https://github.com/maplibre/maplibre-gl-js/pull/1757) [#1898](https://github.com/maplibre/maplibre-gl-js/pull/1898))
- Fix `getElevation()` causing uncaught error ([#1650](https://github.com/maplibre/maplibre-gl-js/issues/1650)).
- Fix headless benchmark execution especially on VM ([#1732](https://github.com/maplibre/maplibre-gl-js/pull/1732))
- fix issue [#860](https://github.com/maplibre/maplibre-gl-js/issues/860) fill-pattern with pixelRatio > 1 is now switched correctly at runtime. ([#1765](https://github.com/maplibre/maplibre-gl-js/pull/1765))
- Fix the exception that would be thrown on `map.setStyle` when it is passed with transformStyle option and map is initialized without an initial style. ([#1824](https://github.com/maplibre/maplibre-gl-js/pull/1824))
- Fix the behavior of the compass button on touch devices.

## 3.0.0-pre.1

### ✨ Features and improvements

- Return a promise from `once` method to allow easier usage of async/await in this case ([#1690](https://github.com/maplibre/maplibre-gl-js/pull/1690))
- Add pseudo (CSS) fullscreen as a fallback for iPhones ([#1678](https://github.com/maplibre/maplibre-gl-js/pull/1678))
- Add `updateData` to `GeoJSONSource` which allows for partial data updates ([#1605](https://github.com/maplibre/maplibre-gl-js/pull/1605))

### 🐞 Bug fixes

- Fix `GeoJSONSource` appearing to never finish loading when calling its `setData` method immediately after adding it to a `Map` due to it not firing a `metadata` `data` event ([#1693](https://github.com/maplibre/maplibre-gl-js/issues/1693))
- Fix the gap between terrain elevated tiles ([#1602](https://github.com/maplibre/maplibre-gl-js/issues/1602))

## 3.0.0-pre.0

### ✨ Features and improvements

- Add a RenderPool to render tiles onto textures for 3D ([#1671](https://github.com/maplibre/maplibre-gl-js/pull/1671))
- Add map.getCameraTargetElevation() ([#1558](https://github.com/maplibre/maplibre-gl-js/pull/1558))
- Add `freezeElevation` to `AnimationOptions` to allow smooth camera movement in 3D ([#1514](https://github.com/maplibre/maplibre-gl-js/pull/1514), [#1492](https://github.com/maplibre/maplibre-gl-js/issues/1492))
- ⚠️ Breaking - Remove deprecated `mapboxgl-` css classes ([#1575](https://github.com/maplibre/maplibre-gl-js/pull/1575))
- Add map.setStyle's transformStyle option ([#1632](https://github.com/maplibre/maplibre-gl-js/pull/1632))
- ⚠️ Breaking - Improve rendering of areas below sea level, and remove elevationOffset workaround ([#1578](https://github.com/maplibre/maplibre-gl-js/pull/1578))
- ⚠️ Breaking - Move terrain object from style.terrain to map.terrain ([#1628](https://github.com/maplibre/maplibre-gl-js/pull/1628))

### 🐞 Bug fixes

- ⚠️ Breaking - Make geojson data source a required field to align with the docs ([#1396](https://github.com/maplibre/maplibre-gl-js/issue/1396))
- Fix showTileBoundaries to show the first vector source [#1395](https://github.com/maplibre/maplibre-gl-js/pull/1395)
- Fix `match` expression type ([#1631](https://github.com/maplibre/maplibre-gl-js/pull/1631))

## 2.4.0

### ✨ Features and improvements

- Added calculateCameraOptionsFromTo to camera ([#1427](https://github.com/maplibre/maplibre-gl-js/pull/1427))
- Improve expression types ([#1510](https://github.com/maplibre/maplibre-gl-js/pull/1510))
- Improve performance for primitive size selection ([#1508](https://github.com/maplibre/maplibre-gl-js/pull/1508))
- Upgrade target from ES2017 to ES2019 ([#1499](https://github.com/maplibre/maplibre-gl-js/pull/1499))
- Improve error handling ([#1485](https://github.com/maplibre/maplibre-gl-js/pull/1485))
- Removed `_interpolationType` unused field ([#264](https://github.com/maplibre/maplibre-gl-js/issues/264))

### 🐞 Bug fixes

- Fix attribution not being displayed for terrain ([#1516](https://github.com/maplibre/maplibre-gl-js/pull/1516))
- No triggering of contextmenu after rotate, pitch, etc. also on Windows ([#1537](https://github.com/maplibre/maplibre-gl-js/pull/1537))

## 2.3.1-pre.2

### ✨ Features and improvements

- Improve expression types ([#1510](https://github.com/maplibre/maplibre-gl-js/pull/1510))
- Improve performance for primitive size selection ([#1508](https://github.com/maplibre/maplibre-gl-js/pull/1508))
- Upgrade target from ES2017 to ES2019 ([#1499](https://github.com/maplibre/maplibre-gl-js/pull/1499))

## 2.3.1-pre.1

### ✨ Features and improvements

- Improve error handling ([#1485](https://github.com/maplibre/maplibre-gl-js/pull/1485))

## 2.3.0

### ✨ Features and improvements

- Re-enable method to get library version. Either with `import {version} from 'maplibre-gl'`, or on a Map instance as `map.version`.

## 2.2.1

### 🐞 Bug fixes

- Fix types generation and make sure they run as part of the CI ([#1462](https://github.com/maplibre/maplibre-gl-js/issues/1462), [#1465](https://github.com/maplibre/maplibre-gl-js/pull/1465))

## 2.2.0

Everything from the four previous pre-releases:

### ✨ Features and improvements

- Update `icon-padding` symbol layout property to support asymmetric padding ([#1289](https://github.com/maplibre/maplibre-gl-js/pull/1289))
- Added `cooperativeGestures` option when instantiating map to prevent inadvertent scrolling/panning when navigating a page where map is embedded inline ([#234](https://github.com/maplibre/maplibre-gl-js/issues/234))
- Improve filter specification typings ([#1390](https://github.com/maplibre/maplibre-gl-js/pull/1390))
- Add 3D terrain capabilities ([#165](https://github.com/maplibre/maplibre-gl-js/pull/165), [#1022](https://github.com/maplibre/maplibre-gl-js/pull/1022))
- Cancel pending GeoJSON requests when `GeoJSONSource.setData()` is called instead of waiting for any pending request to complete before issuing the request for the new URL ([#1102](https://github.com/maplibre/maplibre-gl-js/pull/1102))

### 🐞 Bug fixes

- Fix compact attribution style when using global CSS that sets `box-sizing: border-box;` ([#1250](https://github.com/maplibre/maplibre-gl-js/pull/1250))
- Handle maxBounds which cross the meridian at longitude ±180° ([#1298](https://github.com/maplibre/maplibre-gl-js/pull/1298), [#1299](https://github.com/maplibre/maplibre-gl-js/pull/1299))
- Hide arrow displayed in default `summary` styles on the attribution control ([#1258](https://github.com/maplibre/maplibre-gl-js/pull/1258))
- Fix memory usage in terrain 3D ([#1291](https://github.com/maplibre/maplibre-gl-js/issues/1291), [#1302](https://github.com/maplibre/maplibre-gl-js/pull/1302))
- Fix disappearence of closest tiles when 3D terrain is enabled ([#1241](https://github.com/maplibre/maplibre-gl-js/issues/1241), [#1300](https://github.com/maplibre/maplibre-gl-js/pull/1300))

## 2.2.0-pre.4

### ✨ Features and improvements

- Update `icon-padding` symbol layout property to support asymmetric padding ([#1289](https://github.com/maplibre/maplibre-gl-js/pull/1289))
- Added `cooperativeGestures` option when instantiating map to prevent inadvertent scrolling/panning when navigating a page where map is embedded inline ([#234](https://github.com/maplibre/maplibre-gl-js/issues/234))
- Improve filter specification typings ([#1390](https://github.com/maplibre/maplibre-gl-js/pull/1390))

### 🐞 Bug fixes

- Fix compact attribution style when using global CSS that sets `box-sizing: border-box;` ([#1250](https://github.com/maplibre/maplibre-gl-js/pull/1250))

## 2.2.0-pre.3

### 🐞 Bug fixes

- Handle maxBounds which cross the meridian at longitude ±180° ([#1298](https://github.com/maplibre/maplibre-gl-js/issues/1298), [#1299](https://github.com/maplibre/maplibre-gl-js/pull/1299))
- Hide arrow displayed in default `summary` styles on the attribution control ([#1258](https://github.com/maplibre/maplibre-gl-js/pull/1258))
- Fix memory usage in terrain 3D ([#1291](https://github.com/maplibre/maplibre-gl-js/issues/1291), [#1302](https://github.com/maplibre/maplibre-gl-js/pull/1302))
- Fix disappearence of closest tiles when 3D terrain is enabled ([#1241](https://github.com/maplibre/maplibre-gl-js/issues/1241), [#1300](https://github.com/maplibre/maplibre-gl-js/pull/1300))

## 2.2.0-pre.2

### ✨ Features and improvements

- Add 3D terrain capabilities ([#165](https://github.com/maplibre/maplibre-gl-js/pull/165), [#1022](https://github.com/maplibre/maplibre-gl-js/pull/1022))

## 2.2.0-pre.1

### ✨ Features and improvements

- Cancel pending GeoJSON requests when `GeoJSONSource.setData()` is called instead of waiting for any pending request to complete before issuing the request for the new URL ([#1102](https://github.com/maplibre/maplibre-gl-js/pull/1102))

## 2.1.9

### 🐞 Bug fixes

- Add back typescript typings to dependencies instead of devDependencies ([#1178](https://github.com/maplibre/maplibre-gl-js/pull/1178))

## 2.1.8

### ✨ Features and improvements

- Changed logic for showing the MapLibre logo. The MapLibre logo is now shown by setting the map option 'maplibreLogo' to true or by adding it to a map with addControl. TileJSON no longer controls if the logo is shown. ([#786](https://github.com/maplibre/maplibre-gl-js/pull/786))

### 🐞 Bug fixes

- Fix missing `touchmove` in `MapTouchEvent["type"]` ([#1131](https://github.com/maplibre/maplibre-gl-js/pull/1131))
- Type CustomLayerInterface renderingMode, onRemove, onAdd, and prerender optional ([#1122](https://github.com/maplibre/maplibre-gl-js/pull/1122))

## 2.1.8-pre.3

### 🐞 Bug fixes

- Use correct location for mouse events of line layer with line-offset ([#1108](https://github.com/maplibre/maplibre-gl-js/issues/1108)).
- Change `GeoJSONFeature.properties` type from `{}` to `{ [name: string]: any; }` ([#1115](https://github.com/maplibre/maplibre-gl-js/pull/1115)).
- Fix `error TS2503: Cannot find namespace 'GeoJSON'` ([#1096](https://github.com/maplibre/maplibre-gl-js/issues/1096)).

## 2.1.8-pre.2

### ✨ Features and improvements

- Removal of the unminified production build target, so `npm run build-prod` will be the main build command going forward.

### 🐞 Bug fixes

- Dispose source resources on map style removal, it also fixes `cannot read properties of undefined (reading 'sourceCaches')` error ([#1099](https://github.com/maplibre/maplibre-gl-js/pull/1099)).
- Add MapGeoJSONFeature type as replacement for MapboxGeoJSONFeature. MapGeoJSONFeature type extends GeoJSONFeature type with layer, source, sourceLayer, and state properties ([#1104](https://github.com/maplibre/maplibre-gl-js/pull/1104)).
- Fix automatic refreshing of expired raster tiles ([#1106](https://github.com/maplibre/maplibre-gl-js/pull/1106))
- Fix precision loss in some matrix calculations ([#1105](https://github.com/maplibre/maplibre-gl-js/pull/1105))

## 2.1.8-pre.1

### ✨ Features and improvements

- Add option `viewport-glyph` to `text-rotation-alignment` which places glyphs along a linestring and rotates them to the x-axis of the viewport ([#716](https://github.com/maplibre/maplibre-gl-js/pull/716)).

### 🐞 Bug fixes

- Change `GeoJSONFeature.id` type from `number | string | void` to `number | string | undefined` ([#1093](https://github.com/maplibre/maplibre-gl-js/pull/1093))
- Add FeatureIdentifier type to define feature parameter in setFeatureState, removeFeatureState, and getFeatureState methods. Change FeatureIdentifier.id from `id: string | number;` to `id?: string | number | undefined;` ([#1095](https://github.com/maplibre/maplibre-gl-js/pull/1095))
- Change map.on, map.off, and map.once type parameter from "type: MapEvent" to "type: MapEvent | string" ([#1094](https://github.com/maplibre/maplibre-gl-js/pull/1094))

## 2.1.7

### 🐞 Bug fixes

- Add adjustment for glyph rendering, CJK fonts are mainly affected ([#1002](https://github.com/maplibre/maplibre-gl-js/issues/1002)).
- Improve typings to fix Angular strict mode failure ([#790](https://github.com/maplibre/maplibre-gl-js/issues/790), [#970](https://github.com/maplibre/maplibre-gl-js/issues/970), [#934](https://github.com/maplibre/maplibre-gl-js/issues/934))
- Fix `SourceCache.loaded()` always returning `true` following a load error ([#1025](https://github.com/maplibre/maplibre-gl-js/issues/1025))
- Added back csp and dev builds to npm package ([#1042](https://github.com/maplibre/maplibre-gl-js/issues/1042))

## 2.1.6

### 🐞 Bug fixes

- Publish `dist/package.json` ([#998](https://github.com/maplibre/maplibre-gl-js/pull/998)).

## 2.1.6-pre.1

### 🐞 Bug fixes

- Publish `dist/package.json` ([#998](https://github.com/maplibre/maplibre-gl-js/pull/998)).

## 2.1.5

### 🐞 Bug fixes

- Publish empty `postinstall.js` file. Follow-up on ([#990](https://github.com/maplibre/maplibre-gl-js/issues/990)), ([#991](https://github.com/maplibre/maplibre-gl-js/pull/991)), ([#992](https://github.com/maplibre/maplibre-gl-js/pull/992)).

## 2.1.5-pre.1

### 🐞 Bug fixes

- Publish empty `postinstall.js` file. Follow-up on ([#990](https://github.com/maplibre/maplibre-gl-js/pull/990)), ([#991](https://github.com/maplibre/maplibre-gl-js/pull/991)), ([#992](https://github.com/maplibre/maplibre-gl-js/pull/992)).

## 2.1.4

### 🐞 Bug fixes

- Fix missing `postinstall.js` file in npm publish. Follow-up on ([#990](https://github.com/maplibre/maplibre-gl-js/issues/990)), ([#991](https://github.com/maplibre/maplibre-gl-js/pull/991)).

## 2.1.3

### 🐞 Bug fixes

- Fix postinstall `ts-node` error on non-dev installs ([#900](https://github.com/maplibre/maplibre-gl-js/pull/900))

## 2.1.2

### Features and improvements

- Default compact attribution to be open by default to comply with OpenSteetMap Attribution Guidelines ([#795](https://github.com/maplibre/maplibre-gl-js/pull/795))
- Export `Source` classes (`GeoJSONSource` etc.) declarations. ([#801](https://github.com/maplibre/maplibre-gl-js/issues/801))
- Make `AJAXError` public so error HTTP responses can be handled differently from other errors.

### 🐞 Bug fixes

- Fix compact attribution button showing when attribution is blank ([#795](https://github.com/maplibre/maplibre-gl-js/pull/795))
- Fix error mismatched image size for CJK characters ([#718](https://github.com/maplibre/maplibre-gl-js/issues/718))
- Fire `dataabort` and `sourcedataabort` events when a tile request is aborted ([#794](https://github.com/maplibre/maplibre-gl-js/issues/794))
- Fix NextJs `performance` undefined ([#768](https://github.com/maplibre/maplibre-gl-js/issues/768))

## 2.1.1

### 🐞 Bug fixes

- Fix stale tiles being shown when calling VectorTileSource#setTiles while the map is moving.

## 2.1.0

### ✨ Features and improvements

- Add `icon-overlap` and `text-overlap` symbol layout properties [#347](https://github.com/maplibre/maplibre-gl-js/pull/347)
- Deprecate `icon-allow-overlap` and `text-allow-overlap` symbol layout properties. `icon-overlap` and `text-overlap` are their replacements.
- Remove node package chalk from devDependencies ([#789](https://github.com/maplibre/maplibre-gl-js/pull/789)).
- Allow setting a custom pixel ratio by adding a `MapOptions#pixelRatio` property and a `Map#setPixelRatio` method. Since a high `devicePixelRatio` value can lead to performance and display problems, it is done at your own risk. ([#769](https://github.com/maplibre/maplibre-gl-js/issues/769))

## 2.0.5

### 🐞 Bug fixes

- Remove list of node versions allowed to install the package.

## 2.0.4

### 🐞 Bug fixes

- Missing package.json file in version 2.0.3 dist in npm ([#811](https://github.com/maplibre/maplibre-gl-js/issues/811)) - this causes webpack to fail

## 2.0.3

### Features and improvements

- Remove node package chalk from devDependencies ([#789](https://github.com/maplibre/maplibre-gl-js/pull/789)).
- Remove vector-tile module declaration and revert to using point from [@mapbox/point-geometry](https://github.com/mapbox/point-geometry] ([#788](https://github.com/maplibre/maplibre-gl-js/issues/788), [#800](https://github.com/maplibre/maplibre-gl-js/pull/800))
- Moved development environment to use NodeJs 16 ([#781](https://github.com/maplibre/maplibre-gl-js/pull/781), [#806](https://github.com/maplibre/maplibre-gl-js/pull/806))

### 🐞 Bug fixes

- Fix max cluster zoom in geojson source ([#61](https://github.com/maplibre/maplibre-gl-js/issues/61))

## 2.0.2

### 🐞 Bug fixes

- Fix typescript generated file ([#776](https://github.com/maplibre/maplibre-gl-js/issues/776)).

## 2.0.1

### 🐞 Bug fixes

- Fix documentation of `addProtocol` and `removeProtocol`.

## 2.0.0

### Features and improvements

- Migrated the production code to typescript
- ** Breaking Change ** removed `version` from the public API
- ** Breaking Change ** stopped supporting IE (internet explorer)
- ** Breaking Change ** stopped supporting Chrome 49-65. Chrome 66+ required. For Chrome 49-65 support use version 1.15.2.
- ** Breaking Change ** removed all code related to `accessToken` and Mapbox specific urls starting with `mapbox://`. Telemetry and tracking code was removed.
- ** Breaking Change ** removed `baseApiUrl` as it was used only for Mapbox related urls
- ** Breaking Change ** typescript typings have changed:
  - `Style` => `StyleSpecification`
  - `AnyLayer` => `LayerSpecification`
  - `AnySourceData` => `SourceSpecification`
  - `MapboxEvent` => `MapLibreEvent`
  - `MapboxOptions` => `MapOptions`
  - `MapBoxZoomEvent` => `MapLibreZoomEvent`
  - `*SourceRaw` + `*SourceOptions` => `*SourceSpecification`
  - `*Source` (source implementation definition) were removed
  - `*Layer` => `*LayerSpecification`
  - `*Paint` => `*LayerSpecification['paint']`
  - `*Layout` => `*LayerSpecification['layout']`
  - `MapboxGeoJSONFeature` => `GeoJSONFeature`
- Added `redraw` function to map ([#206](https://github.com/maplibre/maplibre-gl-js/issues/206))
- Improve attribution controls accessibility. See [#359](https://github.com/maplibre/maplibre-gl-js/issues/359)
- Allow maxPitch value up to 85, use values greater than 60 at your own risk ([#574](https://github.com/maplibre/maplibre-gl-js/pull/574))
- `getImage` uses createImageBitmap when supported ([#650](https://github.com/maplibre/maplibre-gl-js/pull/650))

### 🐞 Bug fixes

- Fix warning due to strict comparison of SDF property in image sprite ([#303](https://github.com/maplibre/maplibre-gl-js/issues/303))
- Fix tile placeholder replacement to allow for placeholders to be in a URL more than once. ([#348](https://github.com/maplibre/maplibre-gl-js/pull/348))
- Fix type check for non dom environment. ([#334](https://github.com/maplibre/maplibre-gl-js/issues/334))
- Fix precision problem in patterns when overzoomed in OpenGL ES devices.
- Fix padding-top of the popup to improve readability of popup text ([#354](https://github.com/maplibre/maplibre-gl-js/pull/354)).
- Fix GeoJSONSource#loaded sometimes returning true while there are still pending loads ([#669](https://github.com/maplibre/maplibre-gl-js/issues/669))
- Fix MapDataEvent#isSourceLoaded being true in GeoJSONSource "dataloading" event handlers ([#694](https://github.com/maplibre/maplibre-gl-js/issues/694))
- Fix events being fired after Map#remove has been called when the WebGL context is lost and restored ([#726](https://github.com/maplibre/maplibre-gl-js/issues/726))
- Fix nested expressions types definition [#757](https://github.com/maplibre/maplibre-gl-js/pull/757)

## 1.15.2

### 🐞 Bug fixes

- Fix breaking changes introduced in v1.15.0 by adoption dual naming scheme for CSS class names

## 1.15.1

### 🐞 Bug fixes

- Add void return for some method declaration to match TS strict mode ([#194](https://github.com/maplibre/maplibre-gl-js/pull/194))
- Fix css leftovers ([#83](https://github.com/maplibre/maplibre-gl-js/issues/83))

## 1.15.0

### Features and improvements

- ** Breaking Change: ** Rename css classes ([#83](https://github.com/maplibre/maplibre-gl-js/issues/83))
- Added custom protocol support to allow overriding ajax calls ([#29](https://github.com/maplibre/maplibre-gl-js/issues/29))
- Added setTransformRequest to map ([#159](https://github.com/maplibre/maplibre-gl-js/pull/159))
- Publish @maplibre/maplibre-gl-style-spec v14.0.0 on NPM ([#149](https://github.com/maplibre/maplibre-gl-js/pull/149))
- Replace link to mapbox on LogoControl by link to maplibre ([#151](https://github.com/maplibre/maplibre-gl-js/pull/151))
- Migrate style spec files from mapbox to maplibre ([#147](https://github.com/maplibre/maplibre-gl-js/pull/147))
- Publish the MapLibre style spec in NPM ([#140](https://github.com/maplibre/maplibre-gl-js/pull/140))
- Replace mapboxgl with maplibregl in JSDocs inline examples ([#134](https://github.com/maplibre/maplibre-gl-js/pull/134))
- Bring in typescript definitions file ([#24](https://github.com/maplibre/maplibre-gl-js/issues/24))
- Update example links to https://maplibre.org/maplibre-gl-js-docs/ ([#131](https://github.com/maplibre/maplibre-gl-js/pull/131))
- Improve performance of layers with constant `*-sort-key` ([#78](https://github.com/maplibre/maplibre-gl-js/pull/78))

### 🐞 Bug fixes

- Prevented attribution button from submitting form ([#178](https://github.com/maplibre/maplibre-gl-js/issues/178))

## 1.14.0

### Features and improvements

- Rebranded to MapLibre
- New logo

### 🐞 Bug fixes

- Rename SVGs mapboxgl-ctrl-\*.svg to maplibregl ([#85](https://github.com/maplibre/maplibre-gl-js/pull/85))
- fix ImageSource not working in FF/Safari ([#87](https://github.com/maplibre/maplibre-gl-js/pull/87))
- Update HTML debug files to use MapLibre in titles ([#84](https://github.com/maplibre/maplibre-gl-js/pull/84))
- fix CI checksize job to use maplibre name ([#86](https://github.com/maplibre/maplibre-gl-js/pull/86))
- Move output files from mapbox._ to maplibre._ ([#75](https://github.com/maplibre/maplibre-gl-js/pull/75))
- Remove mapbox specifics and branding from .github ([#64](https://github.com/maplibre/maplibre-gl-js/pull/64))
- Fix a bug where mapbox-gl-js is no longer licensed as open source, but we owe immeasurable gratitude to Mapbox for releasing all their initial code to the community under BSD-3 license.

## 1.13.0

### ✨ Features and improvements

- Improve accessibility by fixing issues reported by WCAG 2.1. [#9991](https://github.com/mapbox/mapbox-gl-js/pull/9991)
- Improve accessibility when opening a popup by immediately focusing on the content. [#9774](https://github.com/mapbox/mapbox-gl-js/pull/9774) (h/t [@watofundefined](https://github.com/watofundefined)))
- Improve rendering performance of symbols with `symbol-sort-key`. [#9751](https://github.com/mapbox/mapbox-gl-js/pull/9751) (h/t [@osvodef](https://github.com/osvodef)))
- Add `Marker` `clickTolerance` option. [#9640](https://github.com/mapbox/mapbox-gl-js/pull/9640) (h/t [@ChristopherChudzicki](https://github.com/ChristopherChudzicki)))
- Add `Map` `hasControl` method. [#10035](https://github.com/mapbox/mapbox-gl-js/pull/10035)
- Add `Popup` `setOffset` method. [#9946](https://github.com/mapbox/mapbox-gl-js/pull/9946) (h/t [@jutaz](https://github.com/jutaz)))
- Add `KeyboardHandler` `disableRotation` and `enableRotation` methods. [#10072](https://github.com/mapbox/mapbox-gl-js/pull/10072) (h/t [@jmbott](https://github.com/jmbott)))

### 🐞 Bug fixes

- Fix a bug where `queryRenderedFeatures` didn't properly expose the paint values if they were data-driven. [#10074](https://github.com/mapbox/mapbox-gl-js/pull/10074) (h/t [@osvodef](https://github.com/osvodef)))
- Fix a bug where attribution didn't update when layer visibility changed during zooming. [#9943](https://github.com/mapbox/mapbox-gl-js/pull/9943)
- Fix a bug where hash control conflicted with external history manipulation (e.g. in single-page apps). [#9960](https://github.com/mapbox/mapbox-gl-js/pull/9960) (h/t [@raegen](https://github.com/raegen)))
- Fix a bug where `fitBounds` had an unexpected result with non-zero bearing and uneven padding. [#9821](https://github.com/mapbox/mapbox-gl-js/pull/9821) (h/t [@allison-strandberg](https://github.com/allison-strandberg)))
- Fix HTTP support when running GL JS against [Mapbox Atlas](https://www.mapbox.com/atlas). [#10090](https://github.com/mapbox/mapbox-gl-js/pull/10090)
- Fix a bug where the `within` expression didn't work in `querySourceFeatures`. [#9933](https://github.com/mapbox/mapbox-gl-js/pull/9933)
- Fix a bug where `Popup` content HTML element was removed on `setDOMContent`. [#10036](https://github.com/mapbox/mapbox-gl-js/pull/10036)
- Fix a compatibility bug when `icon-image` is used as a legacy categorical function. [#10060](https://github.com/mapbox/mapbox-gl-js/pull/10060)
- Reduce rapid memory growth in Safari by ensuring `Image` dataURI's are released. [#10118](https://github.com/mapbox/mapbox-gl-js/pull/10118)

### ⚠️ Note on IE11

We intend to remove support for Internet Explorer 11 in a future release of GL JS later this year.

## 1.12.0

### ✨ Features and improvements

- Add methods for changing a vector tile source dynamically (e.g. `setTiles`, `setUrl`). [#8048](https://github.com/mapbox/mapbox-gl-js/pull/8048) (h/t [@stepankuzmin](https://github.com/stepankuzmin))
- Add a `filter` option for GeoJSON sources to filter out features prior to processing (e.g. before clustering). [#9864](https://github.com/mapbox/mapbox-gl-js/pull/9864)
- Vastly increase precision of `line-gradient` for long lines. [#9694](https://github.com/mapbox/mapbox-gl-js/pull/9694)
- Improve `raster-dem` sources to properly support the `maxzoom` option and overzooming. [#9789](https://github.com/mapbox/mapbox-gl-js/pull/9789) (h/t [@brendan-ward](@brendanhttps://github.com/ward))

### 🐞 Bug fixes

- Fix a bug where bearing snap interfered with `easeTo` and `flyTo` animations, freezing the map. [#9884](https://github.com/mapbox/mapbox-gl-js/pull/9884) (h/t [@andycalder](https://github.com/andycalder))
- Fix a bug where a fallback image was not used if it was added via `addImage`. [#9911](https://github.com/mapbox/mapbox-gl-js/pull/9911) (h/t [@francois2metz](https://github.com/francois2metz))
- Fix a bug where `promoteId` option failed for fill extrusions with defined feature ids. [#9863](https://github.com/mapbox/mapbox-gl-js/pull/9863)

### 🛠️ Workflow

- Renamed the default development branch from `master` to `main`.

## 1.11.1

### 🐞 Bug fixes

- Fix a bug that caused `map.loaded()` to incorrectly return `false` after a click event. ([#9825](https://github.com/mapbox/mapbox-gl-js/pull/9825))

## 1.11.0

### ✨ Features and improvements

- Add an option to scale the default `Marker` icon.([#9414](https://github.com/mapbox/mapbox-gl-js/pull/9414)) (h/t [@adrianababakanian](https://github.com/adrianababakanian))
- Improving the shader compilation speed by manually getting the run-time attributes and uniforms.([#9497](https://github.com/mapbox/mapbox-gl-js/pull/9497))
- Added `clusterMinPoints` option for clustered GeoJSON sources that defines the minimum number of points to form a cluster.([#9748](https://github.com/mapbox/mapbox-gl-js/pull/9748))

### 🐞 Bug fixes

- Fix a bug where map got stuck in a DragRotate interaction if it's mouseup occurred outside of the browser window or iframe.([#9512](https://github.com/mapbox/mapbox-gl-js/pull/9512))
- Fix potential visual regression for `*-pattern` properties on AMD graphics card vendor.([#9681](https://github.com/mapbox/mapbox-gl-js/pull/9681))
- Fix zooming with a double tap on iOS Safari 13.([#9757](https://github.com/mapbox/mapbox-gl-js/pull/9757))
- Removed a misleading `geometry exceeds allowed extent` warning when using Mapbox Streets vector tiles.([#9753](https://github.com/mapbox/mapbox-gl-js/pull/9753))
- Fix reference error when requiring the browser bundle in Node. ([#9749](https://github.com/mapbox/mapbox-gl-js/pull/9749))

## 1.10.2

### 🐞 Bug fixes

- Fix zooming with a double tap in iOS Safari 13.([#9757](https://github.com/mapbox/mapbox-gl-js/pull/9757))

## 1.10.1

### 🐞 Bug fixes

- Fix markers interrupting touch gestures ([#9675](https://github.com/mapbox/mapbox-gl-js/issues/9675), fixed by [#9683](https://github.com/mapbox/mapbox-gl-js/pull/9683))
- Fix bug where `map.isMoving()` returned true while map was not moving ([#9647](https://github.com/mapbox/mapbox-gl-js/issues/9647), fixed by [#9679](https://github.com/mapbox/mapbox-gl-js/pull/9679))
- Fix regression that prevented `touchmove` events from firing during gestures ([#9676](https://github.com/mapbox/mapbox-gl-js/issues/9676), fixed by [#9685](https://github.com/mapbox/mapbox-gl-js/pull/9685))
- Fix `image` expression evaluation which was broken under certain conditions ([#9630](https://github.com/mapbox/mapbox-gl-js/issues/9630), fixed by [#9685](https://github.com/mapbox/mapbox-gl-js/pull/9668))
- Fix nested `within` expressions in filters not evaluating correctly ([#9605](https://github.com/mapbox/mapbox-gl-js/issues/9605), fixed by [#9611](https://github.com/mapbox/mapbox-gl-js/pull/9611))
- Fix potential `undefined` paint variable in `StyleLayer` ([#9688](https://github.com/mapbox/mapbox-gl-js/pull/9688)) (h/t [mannnick24](https://github.com/mannnick24))

## 1.10.0

### ✨ Features

- Add `mapboxgl.prewarm()` and `mapboxgl.clearPrewarmedResources()` methods to allow developers to optimize load times for their maps ([#9391](https://github.com/mapbox/mapbox-gl-js/pull/9391))
- Add `index-of` and `slice` expressions to search arrays and strings for the first occurrence of a specified value and return a section of the original array or string ([#9450](https://github.com/mapbox/mapbox-gl-js/pull/9450)) (h/t [lbutler](https://github.com/lbutler))
- Correctly set RTL text plugin status if the plugin URL could not be loaded. This allows developers to add retry logic on network errors when loading the plugin ([#9489](https://github.com/mapbox/mapbox-gl-js/pull/9489))

### 🍏 Gestures

This release significantly refactors and improves gesture handling on desktop and mobile. Three new touch gestures have been added: `two-finger swipe` to adjust pitch, `two-finger double tap` to zoom out, and `tap then drag` to adjust zoom with one finger ([#9365](https://github.com/mapbox/mapbox-gl-js/pull/9365)). In addition, this release brings the following changes and bug fixes:

- It's now possible to interact with multiple maps on the same page at the same time ([#9365](https://github.com/mapbox/mapbox-gl-js/pull/9365))
- Fix map jump when releasing one finger after pinch zoom ([#9136](https://github.com/mapbox/mapbox-gl-js/issues/9136))
- Stop mousedown and touchstart from interrupting `easeTo` animations when interaction handlers are disabled ([#8725](https://github.com/mapbox/mapbox-gl-js/issues/8725))
- Stop mouse wheel from interrupting animations when `map.scrollZoom` is disabled ([#9230](https://github.com/mapbox/mapbox-gl-js/issues/9230))
- A camera change can no longer be prevented by disabling the interaction handler within the camera change event. Selectively prevent camera changes by listening to the `mousedown` or `touchstart` map event and calling [.preventDefault()](https://docs.mapbox.com/mapbox-gl-js/api/#mapmouseevent#preventdefault) ([#9365](https://github.com/mapbox/mapbox-gl-js/pull/9365))
- Undocumented properties on the camera change events fired by the doubleClickZoom handler have been removed ([#9365](https://github.com/mapbox/mapbox-gl-js/pull/9365))

### 🐞 Improvements and bug fixes

- Line labels now have improved collision detection, with greater precision in placement, reduced memory footprint, better placement under pitched camera orientations ([#9219](https://github.com/mapbox/mapbox-gl-js/pull/9219))
- Fix `GlyphManager` continually re-requesting missing glyph ranges ([#8027](https://github.com/mapbox/mapbox-gl-js/issues/8027), fixed by [#9375](https://github.com/mapbox/mapbox-gl-js/pull/9375)) (h/t [oterral](https://github.com/oterral))
- Avoid throwing errors when calling certain popup methods before the popup element is created ([#9433](https://github.com/mapbox/mapbox-gl-js/pull/9433))
- Fix a bug where fill-extrusion features with colinear points were not returned by `map.queryRenderedFeatures(...)` ([#9454](https://github.com/mapbox/mapbox-gl-js/pull/9454))
- Fix a bug where using feature state on a large input could cause a stack overflow error ([#9463](https://github.com/mapbox/mapbox-gl-js/pull/9463))
- Fix exception when using `background-pattern` with data driven expressions ([#9518](https://github.com/mapbox/mapbox-gl-js/issues/9518), fixed by [#9520](https://github.com/mapbox/mapbox-gl-js/pull/9520))
- Fix a bug where UI popups were potentially leaking event listeners ([#9498](https://github.com/mapbox/mapbox-gl-js/pull/9498)) (h/t [mbell697](https://github.com/mbell697))
- Fix a bug where the `within` expression would return inconsistent values for points on tile boundaries ([#9411](https://github.com/mapbox/mapbox-gl-js/issues/9411), [#9428](https://github.com/mapbox/mapbox-gl-js/pull/9428))
- Fix a bug where the `within` expression would incorrectly evaluate geometries that cross the antimeridian ([#9440](https://github.com/mapbox/mapbox-gl-js/pull/9440))
- Fix possible undefined exception on paint variable of style layer ([#9437](https://github.com/mapbox/mapbox-gl-js/pull/9437)) (h/t [mannnick24](https://github.com/mannnick24))
- Upgrade minimist to ^1.2.5 to get fix for security issue [CVE-2020-7598](https://cve.mitre.org/cgi-bin/cvename.cgi?name=CVE-2020-7598) upstream ([#9425](https://github.com/mapbox/mapbox-gl-js/issues/9431), fixed by [#9425](https://github.com/mapbox/mapbox-gl-js/pull/9425)) (h/t [watson](https://github.com/watson))

## 1.9.1

### 🐞 Bug fixes

- Fix a bug [#9477](https://github.com/mapbox/mapbox-gl-js/issues/9477) in `Map#fitBounds(..)` wherein the `padding` passed to options would get applied twice.
- Fix rendering bug [#9479](https://github.com/mapbox/mapbox-gl-js/issues/9479) caused when data-driven `*-pattern` properties reference images added with `Map#addImage(..)`.
- Fix a bug [#9468](https://github.com/mapbox/mapbox-gl-js/issues/9468) in which an exception would get thrown when updating symbol layer paint property using `setPaintProperty`.

## 1.9.0

With this release, we're adding [a new changelog policy](./CONTRIBUTING.md#changelog-conventions) to our contribution guidelines.

This release also fixes several long-standing bugs and unintentional rendering behavior with `line-pattern`. The fixes come with a visual change to how patterns added with `line-pattern` scale. Previously, patterns that became larger than the line would be clipped, sometimes distorting the pattern, particularly on mobile and retina devices. Now the pattern will be scaled to fit under all circumstances. [#9266](https://github.com/mapbox/mapbox-gl-js/pull/9266) showcases examples of the visual differences. For more information and to provide feedback on this change, see [#9394](https://github.com/mapbox/mapbox-gl-js/pull/9394).

### ✨ Features

- Add `within` expression for testing whether an evaluated feature lies within a given GeoJSON object ([#9352](https://github.com/mapbox/mapbox-gl-js/pull/9352)). - We are aware of an edge case in which points with wrapped coordinates (e.g. longitude -185) are not evaluated properly. See ([#9442](https://github.com/mapbox/mapbox-gl-js/issues/9442)) for more information. - An example of the `within` expression:<br>
  `"icon-opacity": ["case", ["==", ["within", "some-polygon"], true], 1,
["==", ["within", "some-polygon"], false], 0]`
- Map API functions such as `easeTo` and `flyTo` now support `padding: PaddingOptions` which lets developers shift a map's center of perspective when building floating sidebars ([#8638](https://github.com/mapbox/mapbox-gl-js/pull/8638))

### 🍏 Improvements

- Results from `queryRenderedFeatures` now have evaluated property values rather than raw expressions ([#9198](https://github.com/mapbox/mapbox-gl-js/pull/9198))
- Improve scaling of patterns used in `line-pattern` on all device resolutions and pixel ratios ([#9266](https://github.com/mapbox/mapbox-gl-js/pull/9266))
- Slightly improve GPU memory footprint ([#9377](https://github.com/mapbox/mapbox-gl-js/pull/9377))
- `LngLatBounds.extend` is more flexible because it now accepts objects with `lat` and `lon` properties as well as arrays of coordinates ([#9293](https://github.com/mapbox/mapbox-gl-js/pull/9293))
- Reduce bundle size and improve visual quality of `showTileBoundaries` debug text ([#9267](https://github.com/mapbox/mapbox-gl-js/pull/9267))

### 🐞 Bug fixes

- Correctly adjust patterns added with `addImage(id, image, pixelRatio)` by the asset pixel ratio, not the device pixel ratio ([#9372](https://github.com/mapbox/mapbox-gl-js/pull/9372))
- Allow needle argument to `in` expression to be false ([#9295](https://github.com/mapbox/mapbox-gl-js/pull/9295))
- Fix exception thrown when trying to set `feature-state` for a layer that has been removed, fixes [#8634](https://github.com/mapbox/mapbox-gl-js/issues/8634) ([#9305](https://github.com/mapbox/mapbox-gl-js/pull/9305))
- Fix a bug where maps were not displaying inside elements with `dir=rtl` ([#9332](https://github.com/mapbox/mapbox-gl-js/pull/9332))
- Fix a rendering error for very old versions of Chrome (ca. 2016) where text would appear much bigger than intended ([#9349](https://github.com/mapbox/mapbox-gl-js/pull/9349))
- Prevent exception resulting from `line-dash-array` of empty length ([#9385](https://github.com/mapbox/mapbox-gl-js/pull/9385))
- Fix a bug where `icon-image` expression that evaluates to an empty string (`''`) produced a warning ([#9380](https://github.com/mapbox/mapbox-gl-js/pull/9380))
- Fix a bug where certain `popup` methods threw errors when accessing the container element before it was created, fixes [#9429](https://github.com/mapbox/mapbox-gl-js/issues/9429)([#9433](https://github.com/mapbox/mapbox-gl-js/pull/9433))

## 1.8.1

- Fixed a bug where all labels showed up on a diagonal line on Windows when using an integrated Intel GPU from the Haswell generation ([#9327](https://github.com/mapbox/mapbox-gl-js/issues/9327), fixed by reverting [#9229](https://github.com/mapbox/mapbox-gl-js/pull/9229))

## 1.8.0

### ✨ Features and improvements

- Reduce size of line atlas by removing unused channels ([#9232](https://github.com/mapbox/mapbox-gl-js/pull/9232))
- Prevent empty buffers from being created for debug data when unused ([#9237](https://github.com/mapbox/mapbox-gl-js/pull/9237))
- Add space between distance and unit in scale control ([#9276](https://github.com/mapbox/mapbox-gl-js/pull/9276)) (h/t [gely](https://api.github.com/users/gely)) and ([#9284](https://github.com/mapbox/mapbox-gl-js/pull/9284)) (h/t [pakastin](https://api.github.com/users/pakastin))
- Add a `showAccuracyCircle` option to GeolocateControl that shows the accuracy of the user's location as a transparent circle. Mapbox GL JS will show this circle by default. ([#9253](https://github.com/mapbox/mapbox-gl-js/pull/9253)) (h/t [Meekohi](https://api.github.com/users/Meekohi))
- Implemented a new tile coverage algorithm to enable level-of-detail support in a future release ([#8975](https://github.com/mapbox/mapbox-gl-js/pull/8975))

### 🐞 Bug fixes

- `line-dasharray` is now ignored correctly when `line-pattern` is set ([#9189](https://github.com/mapbox/mapbox-gl-js/pull/9189))
- Fix line distances breaking gradient across tile boundaries ([#9220](https://github.com/mapbox/mapbox-gl-js/pull/9220))
- Fix a bug where lines with duplicate endpoints could disappear at zoom 18+ ([#9218](https://github.com/mapbox/mapbox-gl-js/pull/9218))
- Fix a bug where Ctrl-click to drag rotate the map was disabled if the Alt, Cmd or Windows key is also pressed ([#9203](https://github.com/mapbox/mapbox-gl-js/pull/9203))
- Pass errors to `getClusterExpansionZoom`, `getClusterChildren`, and `getClusterLeaves` callbacks ([#9251](https://github.com/mapbox/mapbox-gl-js/pull/9251))
- Fix a rendering performance regression ([#9261](https://github.com/mapbox/mapbox-gl-js/pull/9261))
- Fix visual artifact for `line-dasharray` ([#9246](https://github.com/mapbox/mapbox-gl-js/pull/9246))
- Fixed a bug in the GeolocateControl which resulted in an error when `trackUserLocation` was `false` and the control was removed before the Geolocation API had returned a location ([#9291](https://github.com/mapbox/mapbox-gl-js/pull/9291))
- Fix `promoteId` for line layers ([#9210](https://github.com/mapbox/mapbox-gl-js/pull/9210))
- Improve accuracy of distance calculations ([#9202](https://github.com/mapbox/mapbox-gl-js/pull/9202)) (h/t [Meekohi](https://api.github.com/users/Meekohi))

## 1.7.0

### ✨ Features

- Add `promoteId` option to use a feature property as ID for feature state ([#8987](https://github.com/mapbox/mapbox-gl-js/pull/8987))
- Add a new constructor option to `mapboxgl.Popup`, `closeOnMove`, that closes the popup when the map's position changes ([#9163](https://github.com/mapbox/mapbox-gl-js/pull/9163))
- Allow creating a map without a style (an empty one will be created automatically) (h/t [@stepankuzmin](https://github.com/stepankuzmin)) ([#8924](https://github.com/mapbox/mapbox-gl-js/pull/8924))
- `map.once()` now allows specifying a layer id as a third parameter making it consistent with `map.on()` ([#8875](https://github.com/mapbox/mapbox-gl-js/pull/8875))

### 🍏 Improvements

- Improve performance of raster layers on large screens ([#9050](https://github.com/mapbox/mapbox-gl-js/pull/9050))
- Improve performance for hillshade and raster layers by implementing a progressive enhancement that utilizes `ImageBitmap` and `OffscreenCanvas` ([#8845](https://github.com/mapbox/mapbox-gl-js/pull/8845))
- Improve performance for raster tile rendering by using the stencil buffer ([#9012](https://github.com/mapbox/mapbox-gl-js/pull/9012))
- Update `symbol-avoid-edges` documentation to acknowledge the existence of global collision detection ([#9157](https://github.com/mapbox/mapbox-gl-js/pull/9157))
- Remove reference to `in` function which has been replaced by the `in` expression ([#9102](https://github.com/mapbox/mapbox-gl-js/pull/9102))

### 🐞 Bug Fixes

- Change the type of tile id key to string to prevent hash collisions ([#8979](https://github.com/mapbox/mapbox-gl-js/pull/8979))
- Prevent changing bearing via URL hash when rotation is disabled ([#9156](https://github.com/mapbox/mapbox-gl-js/pull/9156))
- Fix URL hash with no bearing causing map to fail to load ([#9170](https://github.com/mapbox/mapbox-gl-js/pull/9170))
- Fix bug in `GeolocateControl` where multiple instances of the control on one page may result in the user location not being updated ([#9092](https://github.com/mapbox/mapbox-gl-js/pull/9092))
- Fix query `fill-extrusions` made from polygons with coincident points and polygons with less than four points ([#9138](https://github.com/mapbox/mapbox-gl-js/pull/9138))
- Fix bug where `symbol-sort-key` was not used for collisions that crossed tile boundaries ([#9054](https://github.com/mapbox/mapbox-gl-js/pull/9054))
- Fix bug in `DragRotateHandler._onMouseUp` getting stuck in drag/rotate ([#9137](https://github.com/mapbox/mapbox-gl-js/pull/9137))
- Fix "Click on Compass" on some mobile devices (add `clickTolerance` to `DragRotateHandler`) ([#9015](https://github.com/mapbox/mapbox-gl-js/pull/9015)) (h/t [Yanonix](https://github.com/Yanonix))

## 1.6.1

### 🐞 Bug Fixes

- Fix style validation error messages not being displayed ([#9073](https://github.com/mapbox/mapbox-gl-js/pull/9073))
- Fix deferred loading of rtl-text-plugin not working for labels created from GeoJSON sources ([#9091](https://github.com/mapbox/mapbox-gl-js/pull/9091))
- Fix RTL text not being rendered with the rtl-text-plugin on pages that don't allow `script-src: blob:` in their CSP.([#9122](https://github.com/mapbox/mapbox-gl-js/pull/9122))

## 1.6.0

### ✨ Features

- Add ability to insert images into text labels using an `image` expression within a `format` expression: `"text-field": ["format", "Some text", ["image", "my-image"], "some more text"]` ([#8904](https://github.com/mapbox/mapbox-gl-js/pull/8904))
- Add support for stretchable images (aka nine-part or nine-patch images). Stretchable images can be used with `icon-text-fit` to draw resized images with unstretched corners and borders. ([#8997](https://github.com/mapbox/mapbox-gl-js/pull/8997))
- Add `in` expression. It can check if a value is in an array (`["in", value, array]`) or a substring is in a string (`["in", substring, string]`) ([#8876](https://github.com/mapbox/mapbox-gl-js/pull/8876))
- Add `minPitch` and `maxPitch` map options ([#8834](https://github.com/mapbox/mapbox-gl-js/pull/8834))
- Add `rotation`, `rotationAlignment` and `pitchAlignment` options to markers ([#8836](https://github.com/mapbox/mapbox-gl-js/pull/8836)) (h/t [@dburnsii](https://github.com/dburnsii))
- Add methods to Popup to manipulate container class names ([#8759](https://github.com/mapbox/mapbox-gl-js/pull/8759)) (h/t [Ashot-KR](https://github.com/Ashot-KR))
- Add configurable inertia settings for panning (h/t [@aMoniker](https://github.com/aMoniker))) ([#8887](https://github.com/mapbox/mapbox-gl-js/pull/8887))
- Add ability to localize UI controls ([#8095](https://github.com/mapbox/mapbox-gl-js/pull/8095)) (h/t [@dmytro-gokun](https://github.com/dmytro-gokun))
- Add LatLngBounds.contains() method ([#7512](https://github.com/mapbox/mapbox-gl-js/issues/7512), fixed by [#8200](https://github.com/mapbox/mapbox-gl-js/pull/8200))
- Add option to load rtl-text-plugin lazily ([#8865](https://github.com/mapbox/mapbox-gl-js/pull/8865))
- Add `essential` parameter to AnimationOptions that can override `prefers-reduced-motion: reduce` ([#8743](https://github.com/mapbox/mapbox-gl-js/issues/8743), fixed by [#8883](https://github.com/mapbox/mapbox-gl-js/pull/8883))

### 🍏 Improvements

- Allow rendering full world smaller than 512px. To restore the previous limit call `map.setMinZoom(0)` ([#9028](https://github.com/mapbox/mapbox-gl-js/pull/9028))
- Add an es modules build for mapbox-gl-style-spec in dist/ ([#8247](https://github.com/mapbox/mapbox-gl-js/pull/8247)) (h/t [@ahocevar](https://github.com/ahocevar))
- Add 'image/webp,_/_' accept header to fetch/ajax image requests when webp supported ([#8262](https://github.com/mapbox/mapbox-gl-js/pull/8262))
- Improve documentation for setStyle, getStyle, and isStyleLoaded ([#8807](https://github.com/mapbox/mapbox-gl-js/pull/8807))

### 🐞 Bug Fixes

- Fix map rendering after addImage and removeImage are used to change a used image ([#9016](https://github.com/mapbox/mapbox-gl-js/pull/9016))
- Fix visibility of controls in High Contrast mode in IE ([#8874](https://github.com/mapbox/mapbox-gl-js/pull/8874))
- Fix customizable url hash string in IE 11 ([#8990](https://github.com/mapbox/mapbox-gl-js/pull/8990)) (h/t [pakastin](https://github.com/pakastin))
- Allow expression stops up to zoom 24 instead of 22 ([#8908](https://github.com/mapbox/mapbox-gl-js/pull/8908)) (h/t [nicholas-l](https://github.com/nicholas-l))
- Fix alignment of lines in really overscaled tiles ([#9024](https://github.com/mapbox/mapbox-gl-js/pull/9024))
- Fix `Failed to execute 'shaderSource' on 'WebGLRenderingContext'` errors ([#9017](https://github.com/mapbox/mapbox-gl-js/pull/9017))
- Make expression validation fail on NaN ([#8615](https://github.com/mapbox/mapbox-gl-js/pull/8615))
- Fix setLayerZoomRange bug that caused tiles to be re-requested ([#7865](https://github.com/mapbox/mapbox-gl-js/issues/7865), fixed by [#8854](https://github.com/mapbox/mapbox-gl-js/pull/8854))
- Fix `map.showTileBoundaries` rendering ([#7314](https://github.com/mapbox/mapbox-gl-js/pull/7314))
- Fix using `generateId` in conjunction with `cluster` in a GeoJSONSource ([#8223](https://github.com/mapbox/mapbox-gl-js/issues/8223), fixed by [#8945](https://github.com/mapbox/mapbox-gl-js/pull/8945))
- Fix opening popup on a marker from keyboard ([#6835](https://github.com/mapbox/mapbox-gl-js/pull/6835))
- Fix error thrown when request aborted ([#7614](https://github.com/mapbox/mapbox-gl-js/issues/7614), fixed by [#9021](https://github.com/mapbox/mapbox-gl-js/pull/9021))
- Fix attribution control when repeatedly removing and adding it ([#9052](https://github.com/mapbox/mapbox-gl-js/pull/9052))

## 1.5.1

This patch introduces two workarounds that address longstanding issues related to unbounded memory growth in Safari, including [#8771](https://github.com/mapbox/mapbox-gl-js/issues/8771) and [#4695](https://github.com/mapbox/mapbox-gl-js/issues/4695). We’ve identified two memory leaks in Safari: one in the [CacheStorage](https://developer.mozilla.org/en-US/docs/Web/API/CacheStorage) API, addressed by [#8956](https://github.com/mapbox/mapbox-gl-js/pull/8956), and one in transferring data between web workers through [Transferables](https://developer.mozilla.org/en-US/docs/Web/API/Transferable), addressed by [#9003](https://github.com/mapbox/mapbox-gl-js/pull/9003).

### 🍏 Improvements

- Implement workaround for memory leak in Safari when using the `CacheStorage` API. ([#8856](https://github.com/mapbox/mapbox-gl-js/pull/8956))
- Implement workaround for memory leak in Safari when using `Transferable` objects to transfer `ArrayBuffers` to WebWorkers. If GL-JS detetcts that it is running in Safari, the use of `Transferables` to transfer data to WebWorkers is disabled. ([#9003](https://github.com/mapbox/mapbox-gl-js/pull/9003))
- Improve animation performance when using `map.setData`. ([#8913](https://github.com/mapbox/mapbox-gl-js/pull/8913)) (h/t [msbarry](https://github.com/msbarry))

## 1.5.0

### ✨ Features

- Add disabled icon to GeolocateControl if user denies geolocation permission. [#8871](https://github.com/mapbox/mapbox-gl-js/pull/8871))
- Add `outofmaxbounds` event to GeolocateControl, which is emitted when the user is outside of `map.maxBounds` ([#8756](https://github.com/mapbox/mapbox-gl-js/pull/8756)) (h/t [MoradiDavijani](https://github.com/MoradiDavijani))
- Add `mapboxgl.getRTLTextPluginStatus()` to query the current status of the `rtl-text-plugin` to make it easier to allow clearing the plugin when necessary. (ref. [#7869](https://github.com/mapbox/mapbox-gl-js/issues/7869)) ([#8864](https://github.com/mapbox/mapbox-gl-js/pull/8864))
- Allow `hash` Map option to be set as a string, which sets the map hash in the url to a custom query parameter. ([#8603](https://github.com/mapbox/mapbox-gl-js/pull/8603)) (h/t [SebCorbin](https://github.com/SebCorbin))

### 🍏 Improvements

- Fade symbols faster when zooming out quickly, reducing overlap. ([#8628](https://github.com/mapbox/mapbox-gl-js/pull/8628))
- Reduce memory usage for vector tiles that contain long strings in feature properties. ([#8863](https://github.com/mapbox/mapbox-gl-js/pull/8863))

### 🐞 Bug Fixes

- Fix `text-variable-anchor` not trying multiple placements during collision with icons when `icon-text-fit` is enabled. ([#8803](https://github.com/mapbox/mapbox-gl-js/pull/8803))
- Fix `icon-text-fit` not properly respecting vertical labels. ([#8835](https://github.com/mapbox/mapbox-gl-js/pull/8835))
- Fix opacity interpolation for composition expressions. ([#8818](https://github.com/mapbox/mapbox-gl-js/pull/8818))
- Fix rotate and pitch events being fired at the same time. ([#8872](https://github.com/mapbox/mapbox-gl-js/pull/8872))
- Fix memory leaks that occurred during tile loading and map removal.([#8813](https://github.com/mapbox/mapbox-gl-js/pull/8813) and [#8850](https://github.com/mapbox/mapbox-gl-js/pull/8850))
- Fix web-worker transfer of `ArrayBuffers` in environments where `instanceof ArrayBuffer` fails.(e.g `cypress`) ([#8868](https://github.com/mapbox/mapbox-gl-js/pull/8868))

## 1.4.1

### 🐞 Bug Fixes

- Fix the way that `coalesce` handles the `image` operator so available images are rendered properly ([#8839](https://github.com/mapbox/mapbox-gl-js/pull/8839))
- Do not emit the `styleimagemissing` event for an empty string value ([#8840](https://github.com/mapbox/mapbox-gl-js/pull/8840))
- Fix serialization of `ResolvedImage` type so `*-pattern` properties work properly ([#8833](https://github.com/mapbox/mapbox-gl-js/pull/8833))

## 1.4.0

### ✨ Features

- Add `image` expression operator to determine image availability ([#8684](https://github.com/mapbox/mapbox-gl-js/pull/8684))
- Enable `text-offset` with variable label placement ([#8642](https://github.com/mapbox/mapbox-gl-js/pull/8642))

### 🍏 Improvements

- Faster loading and better look of raster terrain ([#8694](https://github.com/mapbox/mapbox-gl-js/pull/8694))
- Improved code documentation around resizing and {get/set}RenderedWorldCopies and more ([#8748](https://github.com/mapbox/mapbox-gl-js/pull/8748), [#8754](https://github.com/mapbox/mapbox-gl-js/pull/8754))
- Improve single vs. multi-touch zoom & pan interaction ([#7196](https://github.com/mapbox/mapbox-gl-js/issues/7196)) ([#8100](https://github.com/mapbox/mapbox-gl-js/pull/8100))

### 🐞 Bug fixes

- Fix rendering of `collisionBox` when `text-translate` or `icon-translate` is enabled ([#8659](https://github.com/mapbox/mapbox-gl-js/pull/8659))
- Fix `TypeError` when reloading a source and immediately removing the map ([#8711](https://github.com/mapbox/mapbox-gl-js/pull/8711))
- Adding tooltip to the geolocation control button ([#8735](https://github.com/mapbox/mapbox-gl-js/pull/8735)) (h/t [BAByrne](https://github.com/BAByrne))
- Add `originalEvent` property to NavigationControl events ([#8693](https://github.com/mapbox/mapbox-gl-js/pull/8693)) (h/t [stepankuzmin](https://github.com/stepankuzmin))
- Don't cancel follow mode in the GeolocateControl when resizing the map or rotating the screen ([#8736](https://github.com/mapbox/mapbox-gl-js/pull/8736))
- Fix error when calling `Popup#trackPointer` before setting its content or location ([#8757](https://github.com/mapbox/mapbox-gl-js/pull/8757)) (h/t [zxwandrew](https://github.com/zxwandrew))
- Respect newline characters when text-max-width is set to zero ([#8706](https://github.com/mapbox/mapbox-gl-js/pull/8706))
- Update earcut to v2.2.0 to fix polygon tessellation errors ([#8772](https://github.com/mapbox/mapbox-gl-js/pull/8772))
- Fix icon-fit with variable label placement ([#8755](https://github.com/mapbox/mapbox-gl-js/pull/8755))
- Icons stretched with `icon-text-fit` are now sized correctly ([#8741](https://github.com/mapbox/mapbox-gl-js/pull/8741))
- Collision detection for icons with `icon-text-fit` now works correctly ([#8741](https://github.com/mapbox/mapbox-gl-js/pull/8741))

## 1.3.2

- Fix a SecurityError in Firefox >= 69 when accessing the cache [#8780](https://github.com/mapbox/mapbox-gl-js/pull/8780)

## 1.3.1

### 🐞 Bug Fixes

- Fix a race condition that produced an error when a map was removed while reloading a source. [#8711](https://github.com/mapbox/mapbox-gl-js/pull/8711)
- Fix a race condition were `render` event was sometimes not fired after `load` event in IE11. [#8708](https://github.com/mapbox/mapbox-gl-js/pull/8708)

## 1.3.0

### 🍏 Features

- Introduce `text-writing-mode` symbol layer property to allow placing point labels vertically. [#8399](https://github.com/mapbox/mapbox-gl-js/pull/8399)
- Extend variable text placement to work when `text/icon-allow-overlap` is set to `true`. [#8620](https://github.com/mapbox/mapbox-gl-js/pull/8620)
- Allow `text-color` to be used in formatted expressions to be able to draw different parts of a label in different colors. [#8068](https://github.com/mapbox/mapbox-gl-js/pull/8068)

### ✨ Improvements

- Improve tile loading logic to cancel requests more aggressively, improving performance when zooming or panning quickly. [#8633](https://github.com/mapbox/mapbox-gl-js/pull/8633)
- Display outline on control buttons when focused (e.g. with a tab key) for better accessibility. [#8520](https://github.com/mapbox/mapbox-gl-js/pull/8520)
- Improve the shape of line round joins. [#8275](https://github.com/mapbox/mapbox-gl-js/pull/8275)
- Improve performance of processing line layers. [#8303](https://github.com/mapbox/mapbox-gl-js/pull/8303)
- Improve legibility of info displayed with `map.showTileBoundaries = true`. [#8380](https://github.com/mapbox/mapbox-gl-js/pull/8380) (h/t [@andrewharvey](https://github.com/andrewharvey))
- Add `MercatorCoordinate.meterInMercatorCoordinateUnits` method to make it easier to convert from meter units to coordinate values used in custom layers. [#8524](https://github.com/mapbox/mapbox-gl-js/pull/8524) (h/t [@andrewharvey](https://github.com/andrewharvey))
- Improve conversion of legacy filters with duplicate values. [#8542](https://github.com/mapbox/mapbox-gl-js/pull/8542)
- Move out documentation & examples website source to a separate `mapbox-gl-js-docs` repo. [#8582](https://github.com/mapbox/mapbox-gl-js/pull/8582)

### 🐞 Bug Fixes

- Fix a bug where local CJK fonts would switch to server-generated ones in overzoomed tiles. [#8657](https://github.com/mapbox/mapbox-gl-js/pull/8657)
- Fix precision issues in [deck.gl](https://deck.gl)-powered custom layers. [#8502](https://github.com/mapbox/mapbox-gl-js/pull/8502)
- Fix a bug where fill and line layers wouldn't render correctly over fill extrusions when coming from the same source. [#8661](https://github.com/mapbox/mapbox-gl-js/pull/8661)
- Fix map loading for documents loaded from Blob URLs. [#8612](https://github.com/mapbox/mapbox-gl-js/pull/8612)
- Fix classification of relative file:// URLs when in documents loaded from a file URL. [#8612](https://github.com/mapbox/mapbox-gl-js/pull/8612)
- Remove `esm` from package `dependencies` (so that it's not installed on `npm install mapbox-gl`). [#8586](https://github.com/mapbox/mapbox-gl-js/pull/8586) (h/t [@DatGreekChick](https://github.com/DatGreekChick))

## 1.2.1

### 🐞 Bug fixes

- Fix bug in `NavigationControl` compass button that prevented it from rotating with the map ([#8605](https://github.com/mapbox/mapbox-gl-js/pull/8605))

## 1.2.0

### Features and improvements

- Add `*-sort-key` layout property for circle, fill, and line layers, to dictate which features appear above others within a single layer([#8467](https://github.com/mapbox/mapbox-gl-js/pull/8467))
- Add ability to instantiate maps with specific access tokens ([#8364](https://github.com/mapbox/mapbox-gl-js/pull/8364))
- Accommodate `prefers-reduced-motion` settings in browser ([#8494](https://github.com/mapbox/mapbox-gl-js/pull/8494))
- Add Map `visualizePitch` option that tilts the compass as the map pitches ([#8208](https://github.com/mapbox/mapbox-gl-js/issues/8208), fixed by [#8296](https://github.com/mapbox/mapbox-gl-js/pull/8296)) (h/t [pakastin](https://github.com/pakastin))
- Make source options take precedence over TileJSON ([#8232](https://github.com/mapbox/mapbox-gl-js/pull/8232)) (h/t [jingsam](https://github.com/jingsam))
- Make requirements for text offset properties more precise ([#8418](https://github.com/mapbox/mapbox-gl-js/pull/8418))
- Expose `convertFilter` API in the style specification ([#8493](https://github.com/mapbox/mapbox-gl-js/pull/8493)

### Bug fixes

- Fix changes to `text-variable-anchor`, such that previous anchor positions would take precedence only if they are present in the updated array (considered a bug fix, but is technically a breaking change from previous behavior) ([#8473](https://github.com/mapbox/mapbox-gl-js/pull/8473))
- Fix rendering of opaque pass layers over heatmap and fill-extrusion layers ([#8440](https://github.com/mapbox/mapbox-gl-js/pull/8440))
- Fix rendering of extraneous vertical line in vector tiles ([#8477](https://github.com/mapbox/mapbox-gl-js/issues/8477), fixed by [#8479](https://github.com/mapbox/mapbox-gl-js/pull/8479))
- Turn off 'move' event listeners when removing a marker ([#8465](https://github.com/mapbox/mapbox-gl-js/pull/8465))
- Fix class toggling on navigation control for IE ([#8495](https://github.com/mapbox/mapbox-gl-js/pull/8495)) (h/t [@cs09g](https://github.com/cs09g))
- Fix background rotation hovering on geolocate control ([#8367](https://github.com/mapbox/mapbox-gl-js/pull/8367)) (h/t [GuillaumeGomez](https://github.com/GuillaumeGomez))
- Fix error in click events on markers where `startPos` is not defined ([#8462](https://github.com/mapbox/mapbox-gl-js/pull/8462)) (h/t [@msbarry](https://github.com/msbarry))
- Fix malformed urls when using custom `baseAPIURL` of a certain form ([#8466](https://github.com/mapbox/mapbox-gl-js/pull/8466))

## 1.1.1

### 🐞 Bug fixes

- Fix unbounded memory growth caused by failure to cancel requests to the cache ([#8472](https://github.com/mapbox/mapbox-gl-js/pull/8472))
- Fix unbounded memory growth caused by failure to cancel requests in IE ([#8481](https://github.com/mapbox/mapbox-gl-js/issues/8481))
- Fix performance of getting tiles from the cache ([#8489](https://github.com/mapbox/mapbox-gl-js/pull/8449))

## 1.1.0

### ✨ Minor features and improvements

- Improve line rendering performance by using a more compact line attributes layout ([#8306](https://github.com/mapbox/mapbox-gl-js/pull/8306))
- Improve data-driven symbol layers rendering performance ([#8295](https://github.com/mapbox/mapbox-gl-js/pull/8295))
- Add the ability to disable validation during `queryRenderedFeatures` and `querySourceFeatures` calls, as a performance optimization ([#8211](https://github.com/mapbox/mapbox-gl-js/pull/8211)) (h/t [gorshkov-leonid](https://github.com/gorshkov-leonid))
- Improve `setFilter` performance by caching keys in `groupByLayout` routine ([#8122](https://github.com/mapbox/mapbox-gl-js/pull/8122)) (h/t [vallendm](https://github.com/vallendm))
- Improve rendering of symbol layers with `symbol-z-order: viewport-y`, when icons are allowed to overlap but not text ([#8180](https://github.com/mapbox/mapbox-gl-js/pull/8180))
- Prefer breaking lines at a zero width space to allow better break point suggestions for Japanese labels ([#8255](https://github.com/mapbox/mapbox-gl-js/pull/8255))
- Add a `WebGLRenderingContext` argument to `onRemove` function of `CustomLayerInterface`, to allow direct cleanup of related context ([#8156](https://github.com/mapbox/mapbox-gl-js/pull/8156)) (h/t [ogiermaitre](https://github.com/ogiermaitre))
- Allow zoom speed customization by adding `setZoomRate` and `setWheelZoomRate` methods to `ScrollZoomHandler` ([#7863](https://github.com/mapbox/mapbox-gl-js/pull/7863)) (h/t [sf31](https://github.com/sf31))
- Add `trackPointer` method to `Popup` API that continuously repositions the popup to the mouse cursor when the cursor is within the map ([#7786](https://github.com/mapbox/mapbox-gl-js/pull/7786))
- Add `getElement` method to `Popup` to retrieve the popup's HTML element ([#8123](https://github.com/mapbox/mapbox-gl-js/pull/8123)) (h/t [@bravecow](https://github.com/bravecow))
- Add `fill-pattern` example to the documentation ([#8022](https://github.com/mapbox/mapbox-gl-js/pull/8022)) (h/t [@flawyte](https://github.com/flawyte))
- Update script detection for Unicode 12.1 ([#8158](https://github.com/mapbox/mapbox-gl-js/pull/8158))
- Add `nofollow` to Mapbox logo & "Improve this map" links ([#8106](https://github.com/mapbox/mapbox-gl-js/pull/8106)) (h/t [viniciuskneves](https://github.com/viniciuskneves))
- Include source name in invalid GeoJSON error ([#8113](https://github.com/mapbox/mapbox-gl-js/pull/8113)) (h/t [Zirak](https://github.com/Zirak))

### 🐞 Bug fixes

- Fix `updateImage` not working as expected in Chrome ([#8199](https://github.com/mapbox/mapbox-gl-js/pull/8199))
- Fix issues with double-tap zoom on touch devices ([#8086](https://github.com/mapbox/mapbox-gl-js/pull/8086))
- Fix duplication of `movestart` events when zooming ([#8259](https://github.com/mapbox/mapbox-gl-js/pull/8259)) (h/t [@bambielli-flex](https://github.com/bambielli-flex))
- Fix validation of `"format"` expression failing when options are provided ([#8339](https://github.com/mapbox/mapbox-gl-js/pull/8339))
- Fix `setPaintProperty` not working on `line-pattern` property ([#8289](https://github.com/mapbox/mapbox-gl-js/pull/8289))
- Fix the GL context being left in unpredictable states when using custom layers ([#8132](https://github.com/mapbox/mapbox-gl-js/pull/8132))
- Fix unnecessary updates to attribution control string ([#8082](https://github.com/mapbox/mapbox-gl-js/pull/8082)) (h/t [poletani](https://github.com/poletani))
- Fix bugs in `findStopLessThanOrEqualTo` algorithm ([#8134](https://github.com/mapbox/mapbox-gl-js/pull/8134)) (h/t [Mike96Angelo](https://github.com/Mike96Angelo))
- Fix map not displaying properly when inside an element with `text-align: center` ([#8227](https://github.com/mapbox/mapbox-gl-js/pull/8227)) (h/t [mc100s](https://github.com/mc100s))
- Clarify in documentation that `Popup#maxWidth` accepts all `max-width` CSS values ([#8312](https://github.com/mapbox/mapbox-gl-js/pull/8312)) (h/t [viniciuskneves](https://github.com/viniciuskneves))
- Fix location dot shadow not displaying ([#8119](https://github.com/mapbox/mapbox-gl-js/pull/8119)) (h/t [@bravecow](https://github.com/bravecow))
- Fix docs dev dependencies being mistakenly installed as package dependencies ([#8121](https://github.com/mapbox/mapbox-gl-js/pull/8121)) (h/t [@bravecow](https://github.com/bravecow))
- Various typo fixes ([#8230](https://github.com/mapbox/mapbox-gl-js/pull/8230), h/t [@erictheise](https://github.com/erictheise)) ([#8236](https://github.com/mapbox/mapbox-gl-js/pull/8236), h/t [@fredj](https://github.com/fredj))
- Fix geolocate button CSS ([#8367](https://github.com/mapbox/mapbox-gl-js/pull/8367), h/t [GuillaumeGomez](https://github.com/GuillaumeGomez))
- Fix caching for Mapbox tiles ([#8389](https://github.com/mapbox/mapbox-gl-js/pull/8389))

## 1.0.0

### ⚠️ Breaking changes

This release replaces the existing “map views” pricing model in favor of a “map load” model. Learn more in [a recent blog post about these changes](https://blog.mapbox.com/new-pricing-46b7c26166e7).

**By upgrading to this release, you are opting in to the new map loads pricing.**

**Why is this change being made?**

This change allows us to implement a more standardized and predictable method of billing GL JS map usage. You’ll be charged whenever your website or web application loads, not by when users pan and zoom around the map, incentivizing developers to create highly interactive map experiences. The new pricing structure also creates a significantly larger free tier to help developers get started building their applications with Mapbox tools while pay-as-you-go pricing and automatic volume discounts help your application scale with Mapbox. Session billing also aligns invoices with metrics web developers already track and makes it easier to compare usage with other mapping providers.

**What is changing?**

- Add SKU token to Mapbox API requests [#8276](https://github.com/mapbox/mapbox-gl-js/pull/8276)

When (and only when) loading tiles from a Mapbox API with a Mapbox access token set (`mapboxgl.accessToken`), a query parameter named `sku` will be added to all requests for vector, raster and raster-dem tiles. Every map instance uses a unique `sku` value, which is refreshed every 12 hours. The token itself is comprised of a token version (always “1”), a sku ID (always “01”) and a random 10-digit base-62 number. The purpose of the token is to allow for metering of map sessions on the server-side. A session lasts from a new map instantiation until the map is destroyed or 12 hours passes, whichever comes first.

For further information on the pricing changes, you can read our [blog post](https://blog.mapbox.com/new-pricing-46b7c26166e7) and check out our new [pricing page](https://www.mapbox.com/pricing), which has a price calculator. As always, you can also contact our team at [https://support.mapbox.com](https://support.mapbox.com).

## 0.54.1

### Bug fixes

- Fix unbounded memory growth caused by failure to cancel requests in IE ([#8481](https://github.com/mapbox/mapbox-gl-js/issues/8481))

## 0.54.0

### Breaking changes

- Turned `localIdeographFontFamily` map option on by default. This may change how CJK labels are rendered, but dramatically improves performance of CJK maps (because the browser no longer needs to download heavy amounts of font data from the server). Add `localIdeographFontFamily: false` to turn this off. [#8008](https://github.com/mapbox/mapbox-gl-js/pull/8008)
- Added `Popup` `maxWidth` option, set to `"240px"` by default. [#7906](https://github.com/mapbox/mapbox-gl-js/pull/7906)

### Major features

- Added support for updating and animating style images. [#7999](https://github.com/mapbox/mapbox-gl-js/pull/7999)
- Added support for generating style images dynamically (e.g. for drawing icons based on feature properties). [#7987](https://github.com/mapbox/mapbox-gl-js/pull/7987)
- Added antialiasing support for custom layers. [#7821](https://github.com/mapbox/mapbox-gl-js/pull/7821)
- Added a new `mapbox-gl-csp.js` bundle for strict CSP environments where `worker-src: blob` is disallowed. [#8044](https://github.com/mapbox/mapbox-gl-js/pull/8044)

### Minor features and improvements

- Improved performance of fill extrusions. [#7821](https://github.com/mapbox/mapbox-gl-js/pull/7821)
- Improved performance of symbol layers. [#7967](https://github.com/mapbox/mapbox-gl-js/pull/7967)
- Slightly improved rendering performance in general. [#7969](https://github.com/mapbox/mapbox-gl-js/pull/7969)
- Slightly improved performance of HTML markers. [#8018](https://github.com/mapbox/mapbox-gl-js/pull/8018)
- Improved diffing of styles with `"visibility": "visible"`. [#8005](https://github.com/mapbox/mapbox-gl-js/pull/8005)
- Improved zoom buttons to grey out when reaching min/max zoom. [#8023](https://github.com/mapbox/mapbox-gl-js/pull/8023)
- Added a title to fullscreen control button. [#8012](https://github.com/mapbox/mapbox-gl-js/pull/8012)
- Added `rel="noopener"` attributes to links that lead to external websites (such as Mapbox logo and OpenStreetMap edit link) for improved security. [#7914](https://github.com/mapbox/mapbox-gl-js/pull/7914)
- Added tile size info when `map.showTileBoundaries` is turned on. [#7963](https://github.com/mapbox/mapbox-gl-js/pull/7963)
- Significantly improved load times of the benchmark suite. [#8066](https://github.com/mapbox/mapbox-gl-js/pull/8066)
- Improved behavior of `canvasSource.pause` to be more reliable and able to render a single frame. [#8130](https://github.com/mapbox/mapbox-gl-js/pull/8130)

### Bug fixes

- Fixed a bug in Mac Safari 12+ where controls would disappear until you interact with the map. [#8193](https://github.com/mapbox/mapbox-gl-js/pull/8193)
- Fixed a memory leak when calling `source.setData(url)` many times. [#8035](https://github.com/mapbox/mapbox-gl-js/pull/8035)
- Fixed a bug where marker lost focus when dragging. [#7799](https://github.com/mapbox/mapbox-gl-js/pull/7799)
- Fixed a bug where `map.getCenter()` returned a reference to an internal `LngLat` object instead of cloning it, leading to potential mutability bugs. [#7922](https://github.com/mapbox/mapbox-gl-js/pull/7922)
- Fixed a bug where default HTML marker positioning was slightly off. [#8074](https://github.com/mapbox/mapbox-gl-js/pull/8074)
- Fixed a bug where adding a fill extrusion layer for non-polygon layers would lead to visual artifacts. [#7685](https://github.com/mapbox/mapbox-gl-js/pull/7685)
- Fixed intermittent Flow failures on CI. [#8061](https://github.com/mapbox/mapbox-gl-js/pull/8061)
- Fixed a bug where calling `Map#removeFeatureState` does not remove the state from some tile zooms [#8087](https://github.com/mapbox/mapbox-gl-js/pull/8087)
- Fixed a bug where `removeFeatureState` didn't work on features with `id` equal to `0`. [#8150](https://github.com/mapbox/mapbox-gl-js/pull/8150) (h/t [jutaz](https://github.com/jutaz))

## 0.53.1

### Bug fixes

- Turn off telemetry for Mapbox Atlas ([#7945](https://github.com/mapbox/mapbox-gl-js/pull/7945))
- Fix order of 3D features in query results (fix [#7883](https://github.com/mapbox/mapbox-gl-js/issues/7883)) ([#7953](https://github.com/mapbox/mapbox-gl-js/pull/7953))
- Fix RemovePaintState benchmarks ([#7930](https://github.com/mapbox/mapbox-gl-js/pull/7930))

## 0.53.0

### Features and improvements

- Enable `fill-extrusion` querying with ray picking ([#7499](https://github.com/mapbox/mapbox-gl-js/pull/7499))
- Add `clusterProperties` option for aggregated cluster properties ([#2412](https://github.com/mapbox/mapbox-gl-js/issues/2412), fixed by [#7584](https://github.com/mapbox/mapbox-gl-js/pull/7584))
- Allow initial map bounds to be adjusted with `fitBounds` options. ([#7681](https://github.com/mapbox/mapbox-gl-js/pull/7681)) (h/t [@elyobo](https://github.com/elyobo))
- Remove popups on `Map#remove` ([#7749](https://github.com/mapbox/mapbox-gl-js/pull/7749)) (h/t [@andycalder](https://github.com/andycalder))
- Add `Map#removeFeatureState` ([#7761](https://github.com/mapbox/mapbox-gl-js/pull/7761))
- Add `number-format` expression ([#7626](https://github.com/mapbox/mapbox-gl-js/pull/7626))
- Add `symbol-sort-key` style property ([#7678](https://github.com/mapbox/mapbox-gl-js/pull/7678))

### Bug fixes

- Upgrades Earcut to fix a rare bug in rendering polygons that contain a coincident chain of holes ([#7806](https://github.com/mapbox/mapbox-gl-js/issues/7806), fixed by [#7878](https://github.com/mapbox/mapbox-gl-js/pull/7878))
- Allow `file://` protocol in XHR requests for Cordova/Ionic/etc ([#7818](https://github.com/mapbox/mapbox-gl-js/pull/7818))
- Correctly handle WebP images in Edge 18 ([#7687](https://github.com/mapbox/mapbox-gl-js/pull/7687))
- Fix bug which mistakenly requested WebP images in browsers that do not support WebP ([#7817](https://github.com/mapbox/mapbox-gl-js/pull/7817)) ([#7819](https://github.com/mapbox/mapbox-gl-js/pull/7819))
- Fix images not being aborted when dequeued ([#7655](https://github.com/mapbox/mapbox-gl-js/pull/7655))
- Fix DEM layer memory leak ([#7690](https://github.com/mapbox/mapbox-gl-js/issues/7690), fixed by [#7691](https://github.com/mapbox/mapbox-gl-js/pull/7691))
- Set correct color state before rendering custom layer ([#7711](https://github.com/mapbox/mapbox-gl-js/pull/7711))
- Set `LngLat.toBounds()` default radius to 0 ([#7722](https://github.com/mapbox/mapbox-gl-js/issues/7722), fixed by [#7723](https://github.com/mapbox/mapbox-gl-js/pull/7723)) (h/t [@cherniavskii](https://github.com/cherniavskii))
- Fix race condition in `feature-state` dependent layers ([#7523](https://github.com/mapbox/mapbox-gl-js/issues/7523), fixed by [#7790](https://github.com/mapbox/mapbox-gl-js/pull/7790))
- Prevent `map.repaint` from mistakenly enabling continuous repaints ([#7667](https://github.com/mapbox/mapbox-gl-js/pull/7667))
- Prevent map shaking while zooming in on raster tiles ([#7426](https://github.com/mapbox/mapbox-gl-js/pull/7426))
- Fix query point translation for multi-point geometry ([#6833](https://github.com/mapbox/mapbox-gl-js/issues/6833), fixed by [#7581](https://github.com/mapbox/mapbox-gl-js/pull/7581))

## 0.52.0

### Breaking changes

- Canonicalize tile urls to `mapbox://` urls so they can be transformed with `config.API_URL` ([#7594](https://github.com/mapbox/mapbox-gl-js/pull/7594))

### Features and improvements

- Add getter and setter for `config.API_URL` ([#7594](https://github.com/mapbox/mapbox-gl-js/pull/7594))
- Allow user to define element other than map container for full screen control ([#7548](https://github.com/mapbox/mapbox-gl-js/pull/7548))
- Add validation option to style setters ([#7604](https://github.com/mapbox/mapbox-gl-js/pull/7604))
- Add 'idle' event: fires when no further rendering is expected without further interaction. ([#7625](https://github.com/mapbox/mapbox-gl-js/pull/7625))

### Bug fixes

- Fire error when map.getLayoutProperty references missing layer ([#7537](https://github.com/mapbox/mapbox-gl-js/issues/7537), fixed by [#7539](https://github.com/mapbox/mapbox-gl-js/pull/7539))
- Fix shaky sprites when zooming with scrolling ([#7558](https://github.com/mapbox/mapbox-gl-js/pull/7558))
- Fix layout problems in attribution control ([#7608](https://github.com/mapbox/mapbox-gl-js/pull/7608)) (h/t [lucaswoj](https://github.com/lucaswoj))
- Fixes resetting map's pitch to 0 if initial bounds is set ([#7617](https://github.com/mapbox/mapbox-gl-js/pull/7617)) (h/t [stepankuzmin](https://github.com/stepankuzmin))
- Fix occasional failure to load images after multiple image request abortions [#7641](https://github.com/mapbox/mapbox-gl-js/pull/7641)
- Update repo url to correct one ([#7486](https://github.com/mapbox/mapbox-gl-js/pull/7486)) (h/t [nicholas-l](https://github.com/nicholas-l))
- Fix bug where symbols where sometimes not rendered immediately ([#7610](https://github.com/mapbox/mapbox-gl-js/pull/7610))
- Fix bug where cameraForBounds returns incorrect CameraOptions with asymmetrical padding/offset ([#7517](https://github.com/mapbox/mapbox-gl-js/issues/7517), fixed by [#7518](https://github.com/mapbox/mapbox-gl-js/pull/7518)) (h/t [mike-marcacci](https://github.com/mike-marcacci))
- Use diff+patch approach to map.setStyle when the parameter is a URL ([#4025](https://github.com/mapbox/mapbox-gl-js/issues/4025), fixed by [#7562](https://github.com/mapbox/mapbox-gl-js/pull/7562))
- Begin touch zoom immediately when rotation disabled ([#7582](https://github.com/mapbox/mapbox-gl-js/pull/7582)) (h/t [msbarry](https://github.com/msbarry))
- Fix symbol rendering under opaque fill layers ([#7612](https://github.com/mapbox/mapbox-gl-js/pull/7612))
- Fix shaking by aligning raster sources to pixel grid only when map is idle ([#7426](https://github.com/mapbox/mapbox-gl-js/pull/7426))
- Fix raster layers in Edge 18 by disabling it's incomplete WebP support ([#7687](https://github.com/mapbox/mapbox-gl-js/pull/7687))
- Fix memory leak in hillshade layer ([#7691](https://github.com/mapbox/mapbox-gl-js/pull/7691))
- Fix disappearing custom layers ([#7711](https://github.com/mapbox/mapbox-gl-js/pull/7711))

## 0.51.0

November 7, 2018

### ✨ Features and improvements

- Add initial bounds as map constructor option ([#5518](https://github.com/mapbox/mapbox-gl-js/pull/5518)) (h/t [stepankuzmin](https://github.com/stepankuzmin))
- Improve performance on machines with > 8 cores ([#7407](https://github.com/mapbox/mapbox-gl-js/issues/7407), fixed by [#7430](https://github.com/mapbox/mapbox-gl-js/pull/7430))
- Add `MercatorCoordinate` type ([#7488](https://github.com/mapbox/mapbox-gl-js/pull/7488))
- Allow browser-native `contextmenu` to be enabled ([#2301](https://github.com/mapbox/mapbox-gl-js/issues/2301), fixed by [#7369](https://github.com/mapbox/mapbox-gl-js/pull/7369))
- Add an unminified production build to the NPM package ([#7403](https://github.com/mapbox/mapbox-gl-js/pull/7403))
- Add support for `LngLat` conversion from `{lat, lon}` ([#7507](https://github.com/mapbox/mapbox-gl-js/pull/7507)) (h/t [@bfrengley](https://github.com/bfrengley))
- Add tooltips for navigation controls ([#7373](https://github.com/mapbox/mapbox-gl-js/pull/7373))
- Show attribution only for used sources ([#7384](https://github.com/mapbox/mapbox-gl-js/pull/7384))
- Add telemetry event to log map loads ([#7431](https://github.com/mapbox/mapbox-gl-js/pull/7431))
- **Tighten style validation**
  - Disallow expressions as stop values ([#7396](https://github.com/mapbox/mapbox-gl-js/pull/7396))
  - Disallow `feature-state` expressions in filters ([#7366](https://github.com/mapbox/mapbox-gl-js/pull/7366))

### 🐛 Bug fixes

- Fix for GeoJSON geometries not working when coincident with tile boundaries([#7436](https://github.com/mapbox/mapbox-gl-js/issues/7436), fixed by [#7448](https://github.com/mapbox/mapbox-gl-js/pull/7448))
- Fix depth buffer-related rendering issues on some Android devices. ([#7471](https://github.com/mapbox/mapbox-gl-js/pull/7471))
- Fix positioning of compact attribution strings ([#7444](https://github.com/mapbox/mapbox-gl-js/pull/7444), [#7445](https://github.com/mapbox/mapbox-gl-js/pull/7445), and [#7391](https://github.com/mapbox/mapbox-gl-js/pull/7391))
- Fix an issue with removing markers in mouse event callbacks ([#7442](https://github.com/mapbox/mapbox-gl-js/pull/7442)) (h/t [vbud](https://github.com/vbud))
- Remove controls before destroying a map ([#7479](https://github.com/mapbox/mapbox-gl-js/pull/7479))
- Fix display of Scale control values < 1 ([#7469](https://github.com/mapbox/mapbox-gl-js/pull/7469)) (h/t [MichaelHedman](https://github.com/MichaelHedman))
- Fix an error when using location `hash` within iframes in IE11 ([#7411](https://github.com/mapbox/mapbox-gl-js/pull/7411))
- Fix depth mode usage in custom layers ([#7432](https://github.com/mapbox/mapbox-gl-js/pull/7432)) (h/t [markusjohnsson](https://github.com/markusjohnsson))
- Fix an issue with shaky sprite images during scroll zooms ([#7558](https://github.com/mapbox/mapbox-gl-js/pull/7558))

## 0.50.0

October 10, 2018

### ✨ Features and improvements

- 🎉 Add Custom Layers that can be rendered into with user-provided WebGL code ([#7039](https://github.com/mapbox/mapbox-gl-js/pull/7039))
- Add WebGL face culling for increased performance ([#7178](https://github.com/mapbox/mapbox-gl-js/pull/7178))
- Improve speed of expression evaluation ([#7334](https://github.com/mapbox/mapbox-gl-js/pull/7334))
- Automatically coerce to string for `concat` expression and `text-field` property ([#6190](https://github.com/mapbox/mapbox-gl-js/issues/6190), fixed by [#7280](https://github.com/mapbox/mapbox-gl-js/pull/7280))
- Add `fill-extrusion-vertical-gradient` property for controlling shading of fill extrusions ([#5768](https://github.com/mapbox/mapbox-gl-js/issues/5768), fixed by [#6841](https://github.com/mapbox/mapbox-gl-js/pull/6841))
- Add update functionality for images provided via `ImageSource` ([#4050](https://github.com/mapbox/mapbox-gl-js/issues/4050), fixed by [#7342](https://github.com/mapbox/mapbox-gl-js/pull/7342)) (h/t [@dcervelli](https://github.com/dcervelli))

### 🐛 Bug fixes

- **Expressions**
  - Fix expressions that use `log2` and `log10` in IE11 ([#7318](https://github.com/mapbox/mapbox-gl-js/issues/7318), fixed by [#7320](https://github.com/mapbox/mapbox-gl-js/pull/7320))
  - Fix `let` expression stripping expected type during parsing ([#7300](https://github.com/mapbox/mapbox-gl-js/issues/7300), fixed by [#7301](https://github.com/mapbox/mapbox-gl-js/pull/7301))
  - Fix superfluous wrapping of literals in `literal` expression ([#7336](https://github.com/mapbox/mapbox-gl-js/issues/7336), fixed by [#7337](https://github.com/mapbox/mapbox-gl-js/pull/7337))
  - Allow calling `to-color` on values that are already of type `Color` ([#7260](https://github.com/mapbox/mapbox-gl-js/pull/7260))
  - Fix `to-array` for empty arrays (([#7261](https://github.com/mapbox/mapbox-gl-js/pull/7261)))
  - Fix identity functions for `text-field` when using formatted text ([#7351](https://github.com/mapbox/mapbox-gl-js/pull/7351))
  - Fix coercion of `null` to `0` in `to-number` expression ([#7083](https://github.com/mapbox/mapbox-gl-js/issues/7083), fixed by [#7274](https://github.com/mapbox/mapbox-gl-js/pull/7274))
- **Canvas source**
  - Fix missing repeats of `CanvasSource` when it crosses the antimeridian ([#7273](https://github.com/mapbox/mapbox-gl-js/pull/7273))
  - Fix `CanvasSource` not respecting alpha values set on `canvas` element ([#7302](https://github.com/mapbox/mapbox-gl-js/issues/7302), fixed by [#7309](https://github.com/mapbox/mapbox-gl-js/pull/7309))
- **Rendering**
  - Fix rendering of fill extrusions with really high heights ([#7292](https://github.com/mapbox/mapbox-gl-js/pull/7292))
  - Fix an error where the map state wouldn't return to `loaded` after certain runtime styling changes when there were errored tiles in the viewport ([#7355](https://github.com/mapbox/mapbox-gl-js/pull/7355))
  - Fix errors when rendering symbol layers without symbols ([#7241](https://github.com/mapbox/mapbox-gl-js/issues/7241), fixed by [#7253](https://github.com/mapbox/mapbox-gl-js/pull/7253))
  - Don't fade in symbols with `*-allow-overlap: true` when panning into the viewport ([#7172](https://github.com/mapbox/mapbox-gl-js/issues/7172), fixed by[#7244](https://github.com/mapbox/mapbox-gl-js/pull/7244))
- **Library**
  - Fix disambiguation for `mouseover` event ([#7295](https://github.com/mapbox/mapbox-gl-js/issues/7295), fixed by [#7299](https://github.com/mapbox/mapbox-gl-js/pull/7299))
  - Fix silent failure of `getImage` if an SVG is requested ([#7312](https://github.com/mapbox/mapbox-gl-js/issues/7312), fixed by [#7313](https://github.com/mapbox/mapbox-gl-js/pull/7313))
  - Fix empty control group box shadow ([#7303](https://github.com/mapbox/mapbox-gl-js/issues/7303), fixed by [#7304](https://github.com/mapbox/mapbox-gl-js/pull/7304)) (h/t [Duder-onomy](https://github.com/Duder-onomy))
  - Fixed an issue where a wrong timestamp was sent for Mapbox turnstile events ([#7381](https://github.com/mapbox/mapbox-gl-js/pull/7381))
  - Fixed a bug that lead to attribution not showing up correctly in Internet Explorer ([#3945](https://github.com/mapbox/mapbox-gl-js/issues/3945), fixed by [#7391](https://github.com/mapbox/mapbox-gl-js/pull/7391))

## 0.49.0

September 6, 2018

### ⚠️ Breaking changes

- Use `client{Height/Width}` instead of `offset{Height/Width}` for map canvas sizing ([#6848](https://github.com/mapbox/mapbox-gl-js/issues/6848), fixed by [#7128](https://github.com/mapbox/mapbox-gl-js/pull/7128))

### 🐛 Bug fixes

- Fix [Top Issues list](https://mapbox.github.io/top-issues/#!mapbox/mapbox-gl-js) for mapbox-gl-js ([#7108](https://github.com/mapbox/mapbox-gl-js/issues/7108), fixed by [#7112](https://github.com/mapbox/mapbox-gl-js/pull/7112))
- Fix bug in which symbols with `icon-allow-overlap: true, text-allow-overlap: true, text-optional: false` would show icons when they shouldn't ([#7041](https://github.com/mapbox/mapbox-gl-js/pull/7041))
- Fix bug where the map would not stop at the exact zoom level requested by Map#FlyTo ([#7222](https://github.com/mapbox/mapbox-gl-js/issues/7222)) ([#7223](https://github.com/mapbox/mapbox-gl-js/pull/7223)) (h/t [@benoitbzl](https://github.com/benoitbzl))
- Keep map centered on the center point of a multi-touch gesture when zooming ([#6722](https://github.com/mapbox/mapbox-gl-js/issues/6722)) ([#7191](https://github.com/mapbox/mapbox-gl-js/pull/7191)) (h/t [pakastin](https://github.com/pakastin))
- Update the style-spec's old `gl-style-migrate` script to include conversion of legacy functions and filters to their expression equivalents ([#6927](https://github.com/mapbox/mapbox-gl-js/issues/6927), fixed by [#7095](https://github.com/mapbox/mapbox-gl-js/pull/7095))
- Fix `icon-size` for small data-driven values ([#7125](https://github.com/mapbox/mapbox-gl-js/pull/7125))
- Fix bug in the way AJAX requests load local files on iOS web view ([#6610](https://github.com/mapbox/mapbox-gl-js/pull/6610)) (h/t [oscarfonts](https://github.com/oscarfonts))
- Fix bug in which canvas sources would not render in world wrapped tiles at the edge of the viewport ([#7271]https://github.com/mapbox/mapbox-gl-js/issues/7271), fixed by [#7273](https://github.com/mapbox/mapbox-gl-js/pull/7273))

### ✨ Features and improvements

- Performance updates:
  - Improve time to first render by updating how feature ID maps are transferred to the main thread ([#7110](https://github.com/mapbox/mapbox-gl-js/issues/7110), fixed by [#7132](https://github.com/mapbox/mapbox-gl-js/pull/7132))
  - Reduce size of JSON transmitted from worker thread to main thread ([#7124](https://github.com/mapbox/mapbox-gl-js/pull/7124))
  - Improve image/glyph atlas packing algorithm ([#7171](https://github.com/mapbox/mapbox-gl-js/pull/7171))
  - Use murmur hash on symbol instance keys to reduce worker transfer costs ([#7127](https://github.com/mapbox/mapbox-gl-js/pull/7127))
- Add GL state management for uniforms ([#6018](https://github.com/mapbox/mapbox-gl-js/pull/6018))
- Add `symbol-z-order` symbol layout property to style spec ([#7219](https://github.com/mapbox/mapbox-gl-js/pull/7219))
- Implement data-driven styling support for `*-pattern properties` ([#6289](https://github.com/mapbox/mapbox-gl-js/pull/6289))
- Add `Map#fitScreenCoordinates` which fits viewport to two points, similar to `Map#fitBounds` but uses screen coordinates and supports non-zero map bearings ([#6894](https://github.com/mapbox/mapbox-gl-js/pull/6894))
- Re-implement LAB/HSL color space interpolation for expressions ([#5326](https://github.com/mapbox/mapbox-gl-js/issues/5326), fixed by [#7123](https://github.com/mapbox/mapbox-gl-js/pull/7123))
- Enable benchmark testing for Mapbox styles ([#7047](https://github.com/mapbox/mapbox-gl-js/pull/7047))
- Allow `Map#setFeatureState` and `Map#getFeatureState` to accept numeric IDs ([#7106](https://github.com/mapbox/mapbox-gl-js/pull/7106)) (h/t [@bfrengley](https://github.com/bfrengley))

## 0.48.0

August 16, 2018

### ⚠️ Breaking changes

- Treat tiles that error with status 404 as empty renderable tiles to prevent rendering duplicate features in some sparse tilesets ([#6803](https://github.com/mapbox/mapbox-gl-js/pull/6803))

### 🐛 Bug fixes

- Fix issue where `text-max-angle` property was being calculated incorrectly internally, causing potential rendering errors when `"symbol-placement": line`
- Require `feature.id` when using `Map#setFeatureState` ([#6974](https://github.com/mapbox/mapbox-gl-js/pull/6974))
- Fix issue with removing the `GeolocateControl` when user location is being used ([#6977](https://github.com/mapbox/mapbox-gl-js/pull/6977)) (h/t [sergei-zelinsky](https://github.com/sergei-zelinsky))
- Fix memory leak caused by a failure to remove all controls added to the map ([#7042](https://github.com/mapbox/mapbox-gl-js/pull/7042))
- Fix bug where the build would fail when using mapbox-gl webpack 2 and UglifyJSPlugin ([#4359](https://github.com/mapbox/mapbox-gl-js/issues/4359), fixed by [#6956](https://api.github.com/repos/mapbox/mapbox-gl-js/pulls/6956))
- Fix bug where fitBounds called with coordinates outside the bounds of Web Mercator resulted in uncaught error ([#6906](https://github.com/mapbox/mapbox-gl-js/issues/6906), fixed by [#6918](https://api.github.com/repos/mapbox/mapbox-gl-js/pulls/6918))
- Fix bug wherein `Map#querySourceFeatures` was returning bad results on zooms > maxZoom ([#7061](https://github.com/mapbox/mapbox-gl-js/pull/7061))
- Relax typing for equality and order expressions ([#6459](https://github.com/mapbox/mapbox-gl-js/issues/6459), fixed by [#6961](https://api.github.com/repos/mapbox/mapbox-gl-js/pulls/6961))
- Fix bug where `queryPadding` for all layers in a source was set by the first layer, causing incorrect querying on other layers and, in some cases, incorrect firing of events associated with individual layers ([#6909](https://github.com/mapbox/mapbox-gl-js/pull/6909))

### ✨ Features and improvements

- Performance Improvements:
  - Stop unnecessary serialization of symbol source features. ([#7013](https://github.com/mapbox/mapbox-gl-js/pull/7013))
  - Optimize calculation for getting visible tile coordinates ([#6998](https://github.com/mapbox/mapbox-gl-js/pull/6998))
  - Improve performance of creating `{Glyph/Image}Atlas`es ([#7091](https://github.com/mapbox/mapbox-gl-js/pull/7091))
  - Optimize and simplify tile retention logic ([#6995](https://github.com/mapbox/mapbox-gl-js/pull/6995))
- Add a user turnstile event for users accessing Mapbox APIs ([#6980](https://github.com/mapbox/mapbox-gl-js/pull/6980))
- Add support for autogenerating feature ids for GeoJSON sources so they can be used more easily with the `Map#setFeatureState` API ([#7043](https://www.github.com/mapbox/mapbox-gl-js/pull/7043))) ([#7091](https://github.com/mapbox/mapbox-gl-js/pull/7091))
- Add ability to style symbol layers labels with multiple fonts and text sizes via `"format"` expression ([#6994](https://www.github.com/mapbox/mapbox-gl-js/pull/6994))
- Add customAttribution option to AttributionControl ([#7033](https://github.com/mapbox/mapbox-gl-js/pull/7033)) (h/t [mklopets](https://github.com/mklopets))
- Publish Flow type definitions alongside compiled bundle ([#7079](https://api.github.com/repos/mapbox/mapbox-gl-js/pulls/7079))
- Introduce symbol cross fading when crossing integer zoom levels to prevent labels from disappearing before newly loaded tiles' labels can be rendered ([#6951](https://github.com/mapbox/mapbox-gl-js/pull/6951))
- Improvements in label collision detection ([#6925](https://api.github.com/repos/mapbox/mapbox-gl-js/pulls/6925)))

## 0.47.0

### ✨ Features and improvements

- Add configurable drag pan threshold ([#6809](https://github.com/mapbox/mapbox-gl-js/pull/6809)) (h/t [msbarry](https://github.com/msbarry))
- Add `raster-resampling` raster paint property ([#6411](https://github.com/mapbox/mapbox-gl-js/pull/6411)) (h/t [@andrewharvey](https://github.com/andrewharvey))
- Add `symbol-placement: line-center` ([#6821](https://github.com/mapbox/mapbox-gl-js/pull/6821))
- Add methods for inspecting GeoJSON clusters ([#3318](https://github.com/mapbox/mapbox-gl-js/issues/3318), fixed by [#6829](https://github.com/mapbox/mapbox-gl-js/pull/6829))
- Add warning to geolocate control when unsupported ([#6923](https://github.com/mapbox/mapbox-gl-js/pull/6923)) (h/t [@aendrew](https://github.com/aendrew))
- Upgrade geojson-vt to 3.1.4 ([#6942](https://github.com/mapbox/mapbox-gl-js/pull/6942))
- Include link to license in compiled bundle ([#6975](https://github.com/mapbox/mapbox-gl-js/pull/6975))

### 🐛 Bug fixes

- Use updateData instead of re-creating buffers for repopulated paint arrays ([#6853](https://github.com/mapbox/mapbox-gl-js/pull/6853))
- Fix ScrollZoom handler setting tr.zoom = NaN ([#6924](https://github.com/mapbox/mapbox-gl-js/pull/6924))
  - Failed to invert matrix error ([#6486](https://github.com/mapbox/mapbox-gl-js/issues/6486), fixed by [#6924](https://github.com/mapbox/mapbox-gl-js/pull/6924))
  - Fixing matrix errors ([#6782](https://github.com/mapbox/mapbox-gl-js/issues/6782), fixed by [#6924](https://github.com/mapbox/mapbox-gl-js/pull/6924))
- Fix heatmap tile clipping when layers are ordered above it ([#6806](https://github.com/mapbox/mapbox-gl-js/issues/6806), fixed by [#6807](https://github.com/mapbox/mapbox-gl-js/pull/6807))
- Fix video source in safari (macOS and iOS) ([#6443](https://github.com/mapbox/mapbox-gl-js/issues/6443), fixed by [#6811](https://github.com/mapbox/mapbox-gl-js/pull/6811))
- Do not reload errored tiles ([#6813](https://github.com/mapbox/mapbox-gl-js/pull/6813))
- Fix send / remove timing bug in Dispatcher ([#6756](https://github.com/mapbox/mapbox-gl-js/pull/6756), fixed by [#6826](https://github.com/mapbox/mapbox-gl-js/pull/6826))
- Fix flyTo not zooming to exact given zoom ([#6828](https://github.com/mapbox/mapbox-gl-js/pull/6828))
- Don't stop animation on map resize ([#6636](https://github.com/mapbox/mapbox-gl-js/pull/6636))
- Fix map.getBounds() with rotated map ([#6875](https://github.com/mapbox/mapbox-gl-js/pull/6875)) (h/t [zoltan-mihalyi](https://github.com/zoltan-mihalyi))
- Support collators in feature filter expressions. ([#6929](https://github.com/mapbox/mapbox-gl-js/pull/6929))
- Fix Webpack production mode compatibility ([#6981](https://github.com/mapbox/mapbox-gl-js/pull/6981))

## 0.46.0

### ⚠️ Breaking changes

- Align implicit type casting behavior of `match` expressions with with `case/==` ([#6684](https://github.com/mapbox/mapbox-gl-js/pull/6684))

### ✨ Features and improvements

- :tada: Add `Map#setFeatureState` and `feature-state` expression to support interactive styling ([#6263](https://github.com/mapbox/mapbox-gl-js/pull/6263))
- Create draggable `Marker` with `setDraggable` ([#6687](https://github.com/mapbox/mapbox-gl-js/pull/6687))
- Add `Map#listImages` for listing all currently active sprites/images ([#6381](https://github.com/mapbox/mapbox-gl-js/issues/6381))
- Add "crossSourceCollisions" option to disable cross-source collision detection ([#6566](https://github.com/mapbox/mapbox-gl-js/pull/6566))
- Handle `text/icon-rotate` for symbols with `symbol-placement: point` ([#6075](https://github.com/mapbox/mapbox-gl-js/issues/6075))
- Automatically compact Mapbox wordmark on narrow maps. ([#4282](https://github.com/mapbox/mapbox-gl-js/issues/4282)) (h/t [@andrewharvey](https://github.com/andrewharvey))
- Only show compacted AttributionControl on interactive displays ([#6506](https://github.com/mapbox/mapbox-gl-js/pull/6506)) (h/t [@andrewharvey](https://github.com/andrewharvey))
- Use postcss to inline svg files into css, reduce size of mapbox-gl.css ([#6513](https://github.com/mapbox/mapbox-gl-js/pull/6513)) (h/t [@andrewharvey](https://github.com/andrewharvey))
- Add support for GeoJSON attribution ([#6364](https://github.com/mapbox/mapbox-gl-js/pull/6364)) (h/t [@andrewharvey](https://github.com/andrewharvey))
- Add instructions for running individual unit and render tests ([#6686](https://github.com/mapbox/mapbox-gl-js/pull/6686))
- Make Map constructor fail if WebGL init fails. ([#6744](https://github.com/mapbox/mapbox-gl-js/pull/6744)) (h/t [uforic](https://github.com/uforic))
- Add browser fallback code for `collectResourceTiming: true` in web workers ([#6721](https://github.com/mapbox/mapbox-gl-js/pull/6721))
- Remove ignored usage of gl.lineWidth ([#5541](https://github.com/mapbox/mapbox-gl-js/pull/5541))
- Split new bounds calculation out of fitBounds into new method ([#6683](https://github.com/mapbox/mapbox-gl-js/pull/6683))
- Allow integration tests to be organized in an arbitrarily deep directory structure ([#3920](https://github.com/mapbox/mapbox-gl-js/issues/3920))
- Make "Missing Mapbox GL JS CSS" a console warning ([#5786](https://github.com/mapbox/mapbox-gl-js/issues/5786))
- Add rel="noopener" to Mapbox attribution link. ([#6729](https://github.com/mapbox/mapbox-gl-js/pull/6729)) (h/t [gorbypark](https://github.com/gorbypark))
- Update to deep equality check in example code ([#6599](https://github.com/mapbox/mapbox-gl-js/pull/6599)) (h/t [jonsadka](https://github.com/jonsadka))
- Upgrades!
  - Upgrade ESM dependency to ^3.0.39 ([#6750](https://github.com/mapbox/mapbox-gl-js/pull/6750))
  - Ditch gl-matrix fork in favor of the original package ([#6751](https://github.com/mapbox/mapbox-gl-js/pull/6751))
  - Update to latest sinon ([#6771](https://github.com/mapbox/mapbox-gl-js/pull/6771))
  - Upgrade to Flow 0.69 ([#6594](https://github.com/mapbox/mapbox-gl-js/pull/6594))
  - Update to mapbox-gl-supported 1.4.0 ([#6773](https://github.com/mapbox/mapbox-gl-js/pull/6773))

### 🐛 Bug fixes

- `collectResourceTiming: true` generates error on iOS9 Safari, IE 11 ([#6690](https://github.com/mapbox/mapbox-gl-js/issues/6690))
- Fix PopupOptions flow type declarations ([#6670](https://github.com/mapbox/mapbox-gl-js/pull/6670)) (h/t [TimPetricola](https://github.com/TimPetricola))
- Add className option to Popup constructor ([#6502](https://github.com/mapbox/mapbox-gl-js/pull/6502)) (h/t [Ashot-KR](https://github.com/Ashot-KR))
- GeoJSON MultiLineStrings with `lineMetrics=true` only rendered first line ([#6649](https://github.com/mapbox/mapbox-gl-js/issues/6649))
- Provide target property for mouseenter/over/leave/out events ([#6623](https://github.com/mapbox/mapbox-gl-js/issues/6623))
- Don't break on sources whose name contains "." ([#6660](https://github.com/mapbox/mapbox-gl-js/issues/6660))
- Rotate and pitch with navigationControl broke in v0.45 ([#6650](https://github.com/mapbox/mapbox-gl-js/issues/6650))
- Zero-width lines remained visible ([#6769](https://github.com/mapbox/mapbox-gl-js/pull/6769))
- Heatmaps inappropriately clipped at tile boundaries ([#6806](https://github.com/mapbox/mapbox-gl-js/issues/6806))
- Use named exports for style-spec entrypoint module ([#6601](https://github.com/mapbox/mapbox-gl-js/issues/6601)
- Don't fire click event if default is prevented on mousedown for a drag event ([#6697](https://github.com/mapbox/mapbox-gl-js/pull/6697), fixes [#6642](https://github.com/mapbox/mapbox-gl-js/issues/6642))
- Double clicking to zoom in breaks map dragging/panning in Edge ([#6740](https://github.com/mapbox/mapbox-gl-js/issues/6740)) (h/t [GUI](https://github.com/GUI))
- \*-transition properties cannot be set with setPaintProperty() ([#6706](https://github.com/mapbox/mapbox-gl-js/issues/6706))
- Marker with `a` element does not open the url when clicked ([#6730](https://github.com/mapbox/mapbox-gl-js/issues/6730))
- `setRTLTextPlugin` fails with relative URLs ([#6719](https://github.com/mapbox/mapbox-gl-js/issues/6719))
- Collision detection incorrect for symbol layers that share the same layout properties ([#6548](https://github.com/mapbox/mapbox-gl-js/pull/6548))
- Fix a possible crash when calling queryRenderedFeatures after querySourceFeatures
  ([#6559](https://github.com/mapbox/mapbox-gl-js/pull/6559))
- Fix a collision detection issue that could cause labels to temporarily be placed too densely during rapid panning ([#5654](https://github.com/mapbox/mapbox-gl-js/issues/5654))

## 0.45.0

### ⚠️ Breaking changes

- `Evented#fire` and `Evented#listens` are now marked as private. Though `Evented` is still exported, and `fire` and `listens` are still functional, we encourage you to seek alternatives; a future version may remove their API accessibility or change its behavior. If you are writing a class that needs event emitting functionality, consider using [`EventEmitter`](https://nodejs.org/api/events.html#events_class_eventemitter) or similar libraries instead.
- The `"to-string"` expression operator now converts `null` to an empty string rather than to `"null"`. [#6534](https://github.com/mapbox/mapbox-gl-js/pull/6534)

### ✨ Features and improvements

- :rainbow: Add `line-gradient` property [#6303](https://github.com/mapbox/mapbox-gl-js/pull/6303)
- Add `abs`, `round`, `floor`, and `ceil` expression operators [#6496](https://github.com/mapbox/mapbox-gl-js/pull/6496)
- Add `collator` expression for controlling case and diacritic sensitivity in string comparisons [#6270](https://github.com/mapbox/mapbox-gl-js/pull/6270)
  - Rename `caseSensitive` and `diacriticSensitive` expressions to `case-sensitive` and `diacritic-sensitive` for consistency [#6598](https://github.com/mapbox/mapbox-gl-js/pull/6598)
  - Prevent `collator` expressions for evaluating as constant to account for potential environment-specific differences in expression evaluation [#6596](https://github.com/mapbox/mapbox-gl-js/pull/6596)
- Add CSS linting to test suite (h/t [@jasonbarry](https://github.com/jasonbarry))) [#6071](https://github.com/mapbox/mapbox-gl-js/pull/6071)
- Add support for configurable maxzoom in `raster-dem` tilesets [#6103](https://github.com/mapbox/mapbox-gl-js/pull/6103)
- Add `Map#isZooming` and `Map#isRotating` methods [#6128](https://github.com/mapbox/mapbox-gl-js/pull/6128), [#6183](https://github.com/mapbox/mapbox-gl-js/pull/6183)
- Add support for Mapzen Terrarium tiles in `raster-dem` sources [#6110](https://github.com/mapbox/mapbox-gl-js/pull/6110)
- Add `preventDefault` method on `mousedown`, `touchstart`, and `dblclick` events [#6218](https://github.com/mapbox/mapbox-gl-js/pull/6218)
- Add `originalEvent` property on `zoomend` and `moveend` for user-initiated scroll events (h/t [@stepankuzmin](https://github.com/stepankuzmin))) [#6175](https://github.com/mapbox/mapbox-gl-js/pull/6175)
- Accept arguments of type `value` in [`"length"` expressions](https://www.mapbox.com/mapbox-gl-js/style-spec/#expressions-length) [#6244](https://github.com/mapbox/mapbox-gl-js/pull/6244)
- Introduce `MapWheelEvent`[#6237](https://github.com/mapbox/mapbox-gl-js/pull/6237)
- Add setter for `ScaleControl` units (h/t [@ryanhamley](https://github.com/ryanhamley))) [#6138](https://github.com/mapbox/mapbox-gl-js/pull/6138), [#6274](https://github.com/mapbox/mapbox-gl-js/pull/6274)
- Add `open` event for `Popup` [#6311](https://github.com/mapbox/mapbox-gl-js/pull/6311)
- Explicit `"object"` type assertions are no longer required when using expressions [#6235](https://github.com/mapbox/mapbox-gl-js/pull/6235)
- Add `anchor` option to `Marker` [#6350](https://github.com/mapbox/mapbox-gl-js/pull/6350)
- `HTMLElement` is now passed to `Marker` as part of the `options` object, but the old function signature is still supported for backwards compatibility [#6356](https://github.com/mapbox/mapbox-gl-js/pull/6356)
- Add support for custom colors when using the default `Marker` SVG element (h/t [@andrewharvey](https://github.com/andrewharvey))) [#6416](https://github.com/mapbox/mapbox-gl-js/pull/6416)
- Allow `CanvasSource` initialization from `HTMLElement` [#6424](https://github.com/mapbox/mapbox-gl-js/pull/6424)
- Add `is-supported-script` expression [#6260](https://github.com/mapbox/mapbox-gl-js/pull/6260)

### 🐛 Bug fixes

- Align `raster-dem` tiles to pixel grid to eliminate blurry rendering on some devices [#6059](https://github.com/mapbox/mapbox-gl-js/pull/6059)
- Fix label collision circle debug drawing on overzoomed tiles [#6073](https://github.com/mapbox/mapbox-gl-js/pull/6073)
- Improve error reporting for some failed requests [#6126](https://github.com/mapbox/mapbox-gl-js/pull/6126), [#6032](https://github.com/mapbox/mapbox-gl-js/pull/6032)
- Fix several `Map#queryRenderedFeatures` bugs:
  - account for `{text, icon}-offset` when querying[#6135](https://github.com/mapbox/mapbox-gl-js/pull/6135)
  - correctly query features that extend across tile boundaries [#5756](https://github.com/mapbox/mapbox-gl-js/pull/6283)
  - fix querying of `circle` layer features with `-pitch-scaling: 'viewport'` or `-pitch-alignment: 'map'` [#6036](https://github.com/mapbox/mapbox-gl-js/pull/6036)
  - eliminate flicker effects when using query results to set a hover effect by switching from tile-based to viewport-based symbol querying [#6497](https://github.com/mapbox/mapbox-gl-js/pull/6497)
- Preserve browser history state when updating the `Map` hash [#6140](https://github.com/mapbox/mapbox-gl-js/pull/6140)
- Fix undefined behavior when `Map#addLayer` is invoked with an `id` of a preexisting layer [#6147](https://github.com/mapbox/mapbox-gl-js/pull/6147)
- Fix bug where `icon-image` would not be rendered if `text-field` is an empty string [#6164](https://github.com/mapbox/mapbox-gl-js/pull/6164)
- Ensure all camera methods fire `rotatestart` and `rotateend` events [#6187](https://github.com/mapbox/mapbox-gl-js/pull/6187)
- Always hide duplicate labels [#6166](https://github.com/mapbox/mapbox-gl-js/pull/6166)
- Fix `DragHandler` bugs where a left-button mouse click would end a right-button drag rotate and a drag gesture would not end if the control key is down on `mouseup` [#6193](https://github.com/mapbox/mapbox-gl-js/pull/6193)
- Add support for calling `{DragPanHandler, DragRotateHandler}#disable` while a gesture is in progress [#6232](https://github.com/mapbox/mapbox-gl-js/pull/6232)
- Fix `GeolocateControl` user location dot sizing when `Map`'s `<div>` inherits `box-sizing: border-box;` (h/t [@andrewharvey](https://github.com/andrewharvey))) [#6227](https://github.com/mapbox/mapbox-gl-js/pull/6232)
- Fix bug causing an off-by-one error in `array` expression error messages (h/t [@drewbo](https://github.com/drewbo))) [#6269](https://github.com/mapbox/mapbox-gl-js/pull/6269)
- Improve error message when an invalid access token triggers a 401 error [#6283](https://github.com/mapbox/mapbox-gl-js/pull/6283)
- Fix bug where lines with `line-width` larger than the sprite height of the `line-pattern` property would render other sprite images [#6246](https://github.com/mapbox/mapbox-gl-js/pull/6246)
- Fix broken touch events for `DragPanHandler` on mobile using Edge (note that zoom/rotate/pitch handlers still do not support Edge touch events [#1928](https://github.com/mapbox/mapbox-gl-js/pull/1928)) [#6325](https://github.com/mapbox/mapbox-gl-js/pull/6325)
- Fix race condition in `VectorTileWorkerSource#reloadTile` causing a rendering timeout [#6308](https://github.com/mapbox/mapbox-gl-js/issues/6308)
- Fix bug causing redundant `gl.stencilFunc` calls due to incorrect state checking (h/t [@yangdonglai](https://github.com/yangdonglai))) [#6330](https://github.com/mapbox/mapbox-gl-js/pull/6330)
- Fix bug where `mousedown` or `touchstart` would cancel camera animations in non-interactive maps [#6338](https://github.com/mapbox/mapbox-gl-js/pull/6338)
- Fix bug causing a full-screen flicker when the map is pitched and a symbol layer uses non-zero `text-translate` [#6365](https://github.com/mapbox/mapbox-gl-js/issues/6365)
- Fix bug in `to-rgba` expression causing division by zero [#6388](https://github.com/mapbox/mapbox-gl-js/pull/6388)
- Fix bug in cross-fading for `*-pattern` properties with non-integer zoom stops [#6430](https://github.com/mapbox/mapbox-gl-js/pull/6430)
- Fix bug where calling `Map#remove` on a map with constructor option `hash: true` throws an error (h/t [@allthesignals](https://github.com/allthesignals))) [#6490](https://github.com/mapbox/mapbox-gl-js/pull/6497)
- Fix bug causing flickering when panning across the anti-meridian [#6438](https://github.com/mapbox/mapbox-gl-js/pull/6438)
- Fix error when using tiles of non-power-of-two size [#6444](https://github.com/mapbox/mapbox-gl-js/pull/6444)
- Fix bug causing `Map#moveLayer(layerId, beforeId)` to remove the layer when `layerId === beforeId` [#6542](https://github.com/mapbox/mapbox-gl-js/pull/6542)

* Fix Rollup build for style-spec module [#6575](https://github.com/mapbox/mapbox-gl-js/pull/6575)
* Fix bug causing `Map#querySourceFeatures` to throw an `Uncaught TypeError`(https://github.com/mapbox/mapbox-gl-js/pull/6555)
* Fix issue where label collision detection was inaccurate for some symbol layers that shared layout properties with another layer [#6558](https://github.com/mapbox/mapbox-gl-js/pull/6558)
* Restore `target` property for `mouse{enter,over,leave,out}` events [#6623](https://github.com/mapbox/mapbox-gl-js/pull/6623)

## 0.44.2

### 🐛 Bug fixes

- Workaround a breaking change in Safari causing page to scroll/zoom in response to user actions intended to pan/zoom the map [#6095](https://github.com/mapbox/mapbox-gl-js/issues/6095). (N.B., not to be confused with the workaround from April 2017 dealing with the same breaking change in Chrome [#4259](https://github.com/mapbox/mapbox-gl-js/issues/6095). See also https://github.com/WICG/interventions/issues/18, https://bugs.webkit.org/show_bug.cgi?id=182521, https://bugs.chromium.org/p/chromium/issues/detail?id=639227 .)

## 0.44.1

### 🐛 Bug fixes

- Fix bug causing features from symbol layers to be omitted from `map.queryRenderedFeatures()` [#6074](https://github.com/mapbox/mapbox-gl-js/issues/6074)
- Fix error triggered by simultaneous scroll-zooming and drag-panning. [#6106](https://github.com/mapbox/mapbox-gl-js/issues/6106)
- Fix bug wherein drag-panning failed to resume after a brief pause [#6063](https://github.com/mapbox/mapbox-gl-js/issues/6063)

## 0.44.0

### ✨ Features and improvements

- The CSP policy of a page using mapbox-gl-js no longer needs to include `script-src 'unsafe-eval'` [#559](https://github.com/mapbox/mapbox-gl-js/issues/559)
- Add `LngLatBounds#isEmpty()` method [#5917](https://github.com/mapbox/mapbox-gl-js/pull/5917)
- Updated to flow 0.62.0 [#5923](https://github.com/mapbox/mapbox-gl-js/issues/5923)
- Make compass and zoom controls optional ([#5348](https://github.com/mapbox/mapbox-gl-js/pull/5348)) (h/t [@matijs](https://github.com/matijs)))
- Add `collectResourceTiming` option to the enable collection of [Resource Timing](https://developer.mozilla.org/en-US/docs/Web/API/Resource_Timing_API/Using_the_Resource_Timing_API) data for requests that are made from Web Workers. ([#5948](https://github.com/mapbox/mapbox-gl-js/issues/5948))
- Improve user location dot appearance across browsers ([#5498](https://github.com/mapbox/mapbox-gl-js/pull/5498)) (h/t [@jasonbarry](https://github.com/jasonbarry)))

### 🐛 Bug fixes

- Fix error triggered by `==` and `!=` expressions [#5947](https://github.com/mapbox/mapbox-gl-js/issues/5947)
- Image sources honor `renderWorldCopies` [#5932](https://github.com/mapbox/mapbox-gl-js/pull/5932)
- Fix transitions to default fill-outline-color [#5953](https://github.com/mapbox/mapbox-gl-js/issues/5953)
- Fix transitions for light properties [#5982](https://github.com/mapbox/mapbox-gl-js/issues/5982)
- Fix minor symbol collisions on pitched maps [#5913](https://github.com/mapbox/mapbox-gl-js/pull/5913)
- Fix memory leaks after `Map#remove()` [#5943](https://github.com/mapbox/mapbox-gl-js/pull/5943), [#5951](https://github.com/mapbox/mapbox-gl-js/pull/5951)
- Fix bug wherein `GeoJSONSource#setData()` caused labels to fade out and back in ([#6002](https://github.com/mapbox/mapbox-gl-js/issues/6002))
- Fix bug that could cause incorrect collisions for labels placed very near to each other at low zoom levels ([#5993](https://github.com/mapbox/mapbox-gl-js/issues/5993))
- Fix bug causing `move` events to be fired out of sync with actual map movements ([#6005](https://github.com/mapbox/mapbox-gl-js/pull/6005))
- Fix bug wherein `Map` did not fire `mouseover` events ([#6000](https://github.com/mapbox/mapbox-gl-js/pull/6000)] (h/t [@jay-manday](https://github.com/jay-manday)))
- Fix bug causing blurry rendering of raster tiles ([#4552](https://github.com/mapbox/mapbox-gl-js/issues/4552))
- Fix potential memory leak caused by removing layers ([#5995](https://github.com/mapbox/mapbox-gl-js/issues/5995))
- Fix bug causing attribution icon to appear incorrectly in compact maps not using Mapbox data ([#6042](https://github.com/mapbox/mapbox-gl-js/pull/6042))
- Fix positioning of default marker element ([#6012](https://github.com/mapbox/mapbox-gl-js/pull/6012)) (h/t [@andrewharvey](https://github.com/andrewharvey)))

## 0.43.0 (December 21, 2017)

### ⚠️ Breaking changes

- It is now an error to attempt to remove a source that is in use [#5562](https://github.com/mapbox/mapbox-gl-js/pull/5562)
- It is now an error if the layer specified by the `before` parameter to `moveLayer` does not exist [#5679](https://github.com/mapbox/mapbox-gl-js/pull/5679)
- `"colorSpace": "hcl"` now uses shortest-path interpolation for hue [#5811](https://github.com/mapbox/mapbox-gl-js/issues/5811)

### ✨ Features and improvements

- Introduce client-side hillshading with `raster-dem` source type and `hillshade` layer type [#5286](https://github.com/mapbox/mapbox-gl-js/pull/5286)
- GeoJSON sources take 2x less memory and generate tiles 20%–100% faster [#5799](https://github.com/mapbox/mapbox-gl-js/pull/5799)
- Enable data-driven values for text-font [#5698](https://github.com/mapbox/mapbox-gl-js/pull/5698)
- Enable data-driven values for heatmap-radius [#5898](https://github.com/mapbox/mapbox-gl-js/pull/5898)
- Add getter and setter for offset on marker [#5759](https://github.com/mapbox/mapbox-gl-js/pull/5759)
- Add `Map#hasImage` [#5775](https://github.com/mapbox/mapbox-gl-js/pull/5775)
- Improve typing for `==` and `!=` expressions [#5840](https://github.com/mapbox/mapbox-gl-js/pull/5840)
- Made `coalesce` expressions more useful [#5755](https://github.com/mapbox/mapbox-gl-js/issues/5755)
- Enable implicit type assertions for array types [#5738](https://github.com/mapbox/mapbox-gl-js/pull/5738)
- Improve hash control precision [#5767](https://github.com/mapbox/mapbox-gl-js/pull/5767)
- `supported()` now returns false on old IE 11 versions that don't support Web Worker blob URLs [#5801](https://github.com/mapbox/mapbox-gl-js/pull/5801)
- Remove flow globals TileJSON and Transferable [#5668](https://github.com/mapbox/mapbox-gl-js/pull/5668)
- Improve performance of image, video, and canvas sources [#5845](https://github.com/mapbox/mapbox-gl-js/pull/5845)

### 🐛 Bug fixes

- Fix popups and markers lag during pan animation [#4670](https://github.com/mapbox/mapbox-gl-js/issues/4670)
- Fix fading of symbol layers caused by setData [#5716](https://github.com/mapbox/mapbox-gl-js/issues/5716)
- Fix behavior of `to-rgba` and `rgba` expressions [#5778](https://github.com/mapbox/mapbox-gl-js/pull/5778), [#5866](https://github.com/mapbox/mapbox-gl-js/pull/5866)
- Fix cross-fading of `*-pattern` and `line-dasharray` [#5791](https://github.com/mapbox/mapbox-gl-js/pull/5791)
- Fix `colorSpace` function property [#5843](https://github.com/mapbox/mapbox-gl-js/pull/5843)
- Fix style diffing when changing GeoJSON source properties [#5731](https://github.com/mapbox/mapbox-gl-js/issues/5731)
- Fix missing labels when zooming out from overzoomed tile [#5827](https://github.com/mapbox/mapbox-gl-js/issues/5827)
- Fix missing labels when zooming out and quickly using setData [#5837](https://github.com/mapbox/mapbox-gl-js/issues/5837)
- Handle NaN as input to step and interpolate expressions [#5757](https://github.com/mapbox/mapbox-gl-js/pull/5757)
- Clone property values on input and output [#5806](https://github.com/mapbox/mapbox-gl-js/pull/5806)
- Bump geojson-rewind dependency [#5769](https://github.com/mapbox/mapbox-gl-js/pull/5769)
- Allow setting Marker's popup before LngLat [#5893](https://github.com/mapbox/mapbox-gl-js/pull/5893)

## 0.42.2 (November 21, 2017)

### 🐛 Bug fixes

- Add box-sizing to the "mapboxgl-ctrl-scale"-class [#5715](https://github.com/mapbox/mapbox-gl-js/pull/5715)
- Fix rendering in Safari [#5712](https://github.com/mapbox/mapbox-gl-js/issues/5712)
- Fix "Cannot read property 'hasTransition' of undefined" error [#5714](https://github.com/mapbox/mapbox-gl-js/issues/5714)
- Fix misplaced raster tiles [#5713](https://github.com/mapbox/mapbox-gl-js/issues/5713)
- Fix raster tile fading [#5722](https://github.com/mapbox/mapbox-gl-js/issues/5722)
- Ensure that an unset filter is undefined rather than null [#5727](https://github.com/mapbox/mapbox-gl-js/pull/5727)
- Restore pitch-with-rotate to nav control [#5725](https://github.com/mapbox/mapbox-gl-js/pull/5725)
- Validate container option in map constructor [#5695](https://github.com/mapbox/mapbox-gl-js/pull/5695)
- Fix queryRenderedFeatures behavior for features displayed in multiple layers [#5172](https://github.com/mapbox/mapbox-gl-js/issues/5172)

## 0.42.1 (November 17, 2017)

### 🐛 Bug fixes

- Workaround for map flashing bug on Chrome 62+ with Intel Iris Graphics 6100 cards [#5704](https://github.com/mapbox/mapbox-gl-js/pull/5704)
- Rerender map when `map.showCollisionBoxes` is set to `false` [#5673](https://github.com/mapbox/mapbox-gl-js/pull/5673)
- Fix transitions from property default values [#5682](https://github.com/mapbox/mapbox-gl-js/pull/5682)
- Fix runtime updating of `heatmap-color` [#5682](https://github.com/mapbox/mapbox-gl-js/pull/5682)
- Fix mobile Safari `history.replaceState` error [#5613](https://github.com/mapbox/mapbox-gl-js/pull/5613)

### ✨ Features and improvements

- Provide default element for Marker class [#5661](https://github.com/mapbox/mapbox-gl-js/pull/5661)

## 0.42.0 (November 10, 2017)

### ⚠️ Breaking changes

- Require that `heatmap-color` use expressions instead of stop functions [#5624](https://github.com/mapbox/mapbox-gl-js/issues/5624)
- Remove support for validating and migrating v6 styles
- Remove support for validating v7 styles [#5604](https://github.com/mapbox/mapbox-gl-js/pull/5604)
- Remove support for including `{tokens}` in expressions for `text-field` and `icon-image` [#5599](https://github.com/mapbox/mapbox-gl-js/issues/5599)
- Split `curve` expression into `step` and `interpolate` expressions [#5542](https://github.com/mapbox/mapbox-gl-js/pull/5542)
- Disallow interpolation in expressions for `line-dasharray` [#5519](https://github.com/mapbox/mapbox-gl-js/pull/5519)

### ✨ Features and improvements

- Improve label collision detection [#5150](https://github.com/mapbox/mapbox-gl-js/pull/5150)
  - Labels from different sources will now collide with each other
  - Collisions caused by rotation and pitch are now smoothly transitioned with a fade
  - Improved algorithm for fewer erroneous collisions, denser label placement, and greater label stability during rotation
- Add `sqrt` expression [#5493](https://github.com/mapbox/mapbox-gl-js/pull/5493)

### 🐛 Bug fixes and error reporting improvements

- Fix viewport calculations for `fitBounds` when both zooming and padding change [#4846](https://github.com/mapbox/mapbox-gl-js/issues/4846)
- Fix WebGL "range out of bounds for buffer" error caused by sorted symbol layers [#5620](https://github.com/mapbox/mapbox-gl-js/issues/5620)
- Fix symbol fading across tile reloads [#5491](https://github.com/mapbox/mapbox-gl-js/issues/5491)
- Change tile rendering order to better match GL Native [#5601](https://github.com/mapbox/mapbox-gl-js/pull/5601)
- Ensure no errors are triggered when calling `queryRenderedFeatures` on a heatmap layer [#5594](https://github.com/mapbox/mapbox-gl-js/pull/5594)
- Fix bug causing `queryRenderedSymbols` to return results from different sources [#5554](https://github.com/mapbox/mapbox-gl-js/issues/5554)
- Fix CJK rendering issues [#5544](https://github.com/mapbox/mapbox-gl-js/issues/5544), [#5546](https://github.com/mapbox/mapbox-gl-js/issues/5546)
- Account for `circle-stroke-width` in `queryRenderedFeatures` [#5514](https://github.com/mapbox/mapbox-gl-js/pull/5514)
- Fix rendering of fill layers atop raster layers [#5513](https://github.com/mapbox/mapbox-gl-js/pull/5513)
- Fix rendering of circle layers with a `circle-stroke-opacity` of 0 [#5496](https://github.com/mapbox/mapbox-gl-js/issues/5496)
- Fix memory leak caused by actor callbacks [#5443](https://github.com/mapbox/mapbox-gl-js/issues/5443)
- Fix source cache size for raster sources with tile sizes other than 512px [#4313](https://github.com/mapbox/mapbox-gl-js/issues/4313)
- Validate that zoom expressions only appear at the top level of an expression [#5609](https://github.com/mapbox/mapbox-gl-js/issues/5609)
- Validate that step and interpolate expressions don't have any duplicate stops [#5605](https://github.com/mapbox/mapbox-gl-js/issues/5605)
- Fix rendering for `icon-text-fit` with a data-driven `text-size` [#5632](https://github.com/mapbox/mapbox-gl-js/pull/5632)
- Improve validation to catch uses of deprecated function syntax [#5667](https://github.com/mapbox/mapbox-gl-js/pull/5667)
- Permit altitude coordinates in `position` field in GeoJSON [#5608](https://github.com/mapbox/mapbox-gl-js/pull/5608)

## 0.41.0 (October 11, 2017)

### :warning: Breaking changes

- Removed support for paint classes [#3643](https://github.com/mapbox/mapbox-gl-js/pull/3643). Instead, use runtime styling APIs or `Map#setStyle`.
- Reverted the `canvas` source `contextType` option added in 0.40.0 [#5449](https://github.com/mapbox/mapbox-gl-js/pull/5449)

### :bug: Bug fixes

- Clip raster tiles to avoid tile overlap [#5105](https://github.com/mapbox/mapbox-gl-js/pull/5105)
- Guard for offset edgecase in flyTo [#5331](https://github.com/mapbox/mapbox-gl-js/pull/5331)
- Ensure the map is updated after the sprite loads [#5367](https://github.com/mapbox/mapbox-gl-js/pull/5367)
- Limit animation duration on flyTo with maxDuration option [#5349](https://github.com/mapbox/mapbox-gl-js/pull/5349)
- Make double-tapping on make zoom in by a factor of 2 on iOS [#5274](https://github.com/mapbox/mapbox-gl-js/pull/5274)
- Fix rendering error with translucent raster tiles [#5380](https://github.com/mapbox/mapbox-gl-js/pull/5380)
- Error if invalid 'before' argument is passed to Map#addLayer [#5401](https://github.com/mapbox/mapbox-gl-js/pull/5401)
- Revert CanvasSource intermediary image buffer fix [#5449](https://github.com/mapbox/mapbox-gl-js/pull/5449)

### :sparkles: Features and improvements

- Use setData operation when diffing geojson sources [#5332](https://github.com/mapbox/mapbox-gl-js/pull/5332)
- Return early from draw calls on layers where opacity=0 [#5429](https://github.com/mapbox/mapbox-gl-js/pull/5429)
- A [heatmap](https://www.mapbox.com/mapbox-gl-js/example/heatmap-layer/) layer type is now available. This layer type allows you to visualize and explore massive datasets of points, reflecting the shape and density of data well while also looking beautiful. See [the blog post](https://blog.mapbox.com/sneak-peek-at-heatmaps-in-mapbox-gl-73b41d4b16ae) for further details.
  ![](https://cdn-images-1.medium.com/max/1600/1*Dme5MAgdA3pYdTRHUQzvLw.png)
- The value of a style property or filter can now be an [expression](http://www.mapbox.com/mapbox-gl-js/style-spec/#expressions). Expressions are a way of doing data-driven and zoom-driven styling that provides more flexibility and control, and unifies property and filter syntax.

  Previously, data-driven and zoom-driven styling relied on stop functions: you specify a feature property and a set of input-output pairs that essentially define a “scale” for how the style should be calculated based on the feature property. For example, the following would set circle colors on a green-to-red scale based on the value of `feature.properties.population`:

  ```
  "circle-color": {
    "property": "population",
    "stops": [
      [0, "green"],
      [1000000, "red"]
    ]
  }
  ```

  This approach is powerful, but we’ve seen a number of use cases that stop functions don't satisfy. Expressions provide the flexibility to address use cases like these:

  **Multiple feature properties**
  Using more than one feature property to calculate a given style property. E.g., styling land polygon colors based on both `feature.properties.land_use_category` and `feature.properties.elevation`.

  **Arithmetic**
  For some use cases it’s necessary to do some arithmetic on the input data. One example is sizing circles to represent quantitative data. Since a circle’s visual size on the screen is really its area (and A=πr^2), the right way to scale `circle-radius` is `square_root(feature.properties.input_data_value)`. Another example is unit conversions: feature data may include properties that are in some particular unit. Displaying such data in units appropriate to, say, a user’s preference or location, requires being able to do simple arithmetic (multiplication, division) on whatever value is in the data.

  **Conditional logic**
  This is a big one: basic if-then logic, for example to decide exactly what text to display for a label based on which properties are available in the feature or even the length of the name. A key example of this is properly supporting bilingual labels, where we have to decide whether to show local + English, local-only, or English-only, based on the data that’s available for each feature.

  **String manipulation**
  More dynamic control over label text with things like uppercase/lowercase/title case transforms, localized number formatting, etc. Without this functionality, crafting and iterating on label content entails a large data-prep burden.

  **Filters**
  Style layer filters had similar limitations. Moreover, they use a different syntax, even though their job is very similar to that of data-driven styling functions: filters say, “here’s how to look at a feature and decide whether to draw it,” and data-driven style functions say, “here’s how to look at a feature and decide how to size/color/place it.” Expressions provide a unified syntax for defining parts of a style that need to be calculated dynamically from feature data.

  For information on the syntax and behavior of expressions, please see [the documentation](http://www.mapbox.com/mapbox-gl-js/style-spec/#expressions).

### :wrench: Development workflow improvements

- Made the performance benchmarking runner more informative and statistically robust

## 0.40.1 (September 18, 2017)

### :bug: Bug fixes

- Fix bug causing flicker when zooming in on overzoomed tiles [#5295](https://github.com/mapbox/mapbox-gl-js/pull/5295)
- Remove erroneous call to Tile#redoPlacement for zoom-only or low pitch camera changes [#5284](https://github.com/mapbox/mapbox-gl-js/pull/5284)
- Fix bug where `CanvasSource` coordinates were flipped and improve performance for non-animated `CanvasSource`s [#5303](https://github.com/mapbox/mapbox-gl-js/pull/5303)
- Fix bug causing map not to render on some cases on Internet Explorer 11 [#5321](https://github.com/mapbox/mapbox-gl-js/pull/5321)
- Remove upper limit on `fill-extrusion-height` property [#5320](https://github.com/mapbox/mapbox-gl-js/pull/5320)

## 0.40.0 (September 13, 2017)

### :warning: Breaking changes

- `Map#addImage` now requires the image as an `HTMLImageElement`, `ImageData`, or object with `width`, `height`, and
  `data` properties with the same format as `ImageData`. It no longer accepts a raw `ArrayBufferView` in the second
  argument and `width` and `height` options in the third argument.
- `canvas` sources now require a `contextType` option specifying the drawing context associated with the source canvas. [#5155](https://github.com/mapbox/mapbox-gl-js/pull/5155)

### :sparkles: Features and improvements

- Correct rendering for multiple `fill-extrusion` layers on the same map [#5101](https://github.com/mapbox/mapbox-gl-js/pull/5101)
- Add an `icon-anchor` property to symbol layers [#5183](https://github.com/mapbox/mapbox-gl-js/pull/5183)
- Add a per-map `transformRequest` option, allowing users to provide a callback that transforms resource request URLs [#5021](https://github.com/mapbox/mapbox-gl-js/pull/5021)
- Add data-driven styling support for
  - `text-max-width` [#5067](https://github.com/mapbox/mapbox-gl-js/pull/5067)
  - `text-letter-spacing` [#5071](https://github.com/mapbox/mapbox-gl-js/pull/5071)
  - `line-join` [#5020](https://github.com/mapbox/mapbox-gl-js/pull/5020)
- Add support for SDF icons in `Map#addImage()` [#5181](https://github.com/mapbox/mapbox-gl-js/pull/5181)
- Added nautical miles unit to ScaleControl [#5238](https://github.com/mapbox/mapbox-gl-js/pull/5238) (h/t [@fmairesse](https://github.com/fmairesse)))
- Eliminate the map-wide limit on the number of glyphs and sprites that may be used in a style [#141](https://github.com/mapbox/mapbox-gl-js/issues/141). (Fixed by [#5190](https://github.com/mapbox/mapbox-gl-js/pull/5190), see also [mapbox-gl-native[#9213](https://github.com/mapbox/mapbox-gl-js/issues/9213)](https://github.com/mapbox/mapbox-gl-native/pull/9213)
- Numerous performance optimizations (including [#5108](https://github.com/mapbox/mapbox-gl-js/pull/5108) h/t [@pirxpilot](https://github.com/pirxpilot)))

### :bug: Bug fixes

- Add missing documentation for mouseenter, mouseover, mouseleave events [#4772](https://github.com/mapbox/mapbox-gl-js/issues/4772)
- Add missing documentation for `Marker#getElement()` method [#5242](https://github.com/mapbox/mapbox-gl-js/pull/5242)
- Fix bug wherein removing canvas source with animate=true leaves map in render loop [#5097](https://github.com/mapbox/mapbox-gl-js/issues/5097)
- Fix fullscreen detection on Firefox [#5272](https://github.com/mapbox/mapbox-gl-js/pull/5272)
- Fix z-fighting on overlapping fills within the same layer [#3320](https://github.com/mapbox/mapbox-gl-js/issues/3320)
- Fix handling of fractional values for `layer.minzoom` [#2929](https://github.com/mapbox/mapbox-gl-js/issues/2929)
- Clarify coordinate ordering in documentation for `center` option [#5042](https://github.com/mapbox/mapbox-gl-js/pull/5042) (h/t [@karthikb351](https://github.com/karthikb351)))
- Fix output of stop functions where two stops have the same input value [#5020](https://github.com/mapbox/mapbox-gl-js/pull/5020) (h/t [@edpop](https://github.com/edpop))
- Fix bug wherein using `Map#addLayer()` with an inline source would mutate its input [#4040](https://github.com/mapbox/mapbox-gl-js/issues/4040)
- Fix invalid css keyframes selector [#5075](https://github.com/mapbox/mapbox-gl-js/pull/5075) (h/t [@aar0nr](https://github.com/aar0nr)))
- Fix GPU-specific bug wherein canvas sources caused an error [#4262](https://github.com/mapbox/mapbox-gl-js/issues/4262)
- Fix a race condition in symbol layer handling that caused sporadic uncaught errors [#5185](https://github.com/mapbox/mapbox-gl-js/pull/5185)
- Fix bug causing line labels to render incorrectly on overzoomed tiles [#5120](https://github.com/mapbox/mapbox-gl-js/pull/5120)
- Fix bug wherein `NavigationControl` triggered mouse events unexpectedly [#5148](https://github.com/mapbox/mapbox-gl-js/issues/5148)
- Fix bug wherein clicking on the `NavigationControl` compass caused an error in IE 11 [#4784](https://github.com/mapbox/mapbox-gl-js/issues/4784)
- Remove dependency on GPL-3-licensed `fast-stable-stringify` module [#5152](https://github.com/mapbox/mapbox-gl-js/issues/5152)
- Fix bug wherein layer-specific an event listener produced an error after its target layer was removed from the map [#5145](https://github.com/mapbox/mapbox-gl-js/issues/5145)
- Fix `Marker#togglePopup()` failing to return the marker instance [#5116](https://github.com/mapbox/mapbox-gl-js/issues/5116)
- Fix bug wherein a marker's position failed to adapt to the marker element's size changing [#5133](https://github.com/mapbox/mapbox-gl-js/issues/5133)
- Fix rendering bug affecting Broadcom GPUs [#5073](https://github.com/mapbox/mapbox-gl-js/pull/5073)

### :wrench: Development workflow improvements

- Add (and now require) Flow type annotations throughout the majority of the codebase.
- Migrate to CircleCI 2.0 [#4939](https://github.com/mapbox/mapbox-gl-js/pull/4939)

## 0.39.1 (July 24, 2017)

### :bug: Bug fixes

- Fix packaging issue in 0.39.0 [#5025](https://github.com/mapbox/mapbox-gl-js/issues/5025)
- Correctly evaluate enum-based identity functions [#5023](https://github.com/mapbox/mapbox-gl-js/issues/5023)

## 0.39.0 (July 21, 2017)

### :warning: Breaking changes

- `GeolocateControl` breaking changes [#4479](https://github.com/mapbox/mapbox-gl-js/pull/4479)
  - The option `watchPosition` has been replaced with `trackUserLocation`
  - The camera operation has changed from `jumpTo` (not animated) to `fitBounds` (animated). An effect of this is the map pitch is no longer reset, although the bearing is still reset to 0.
  - The accuracy of the geolocation provided by the device is used to set the view (previously it was fixed at zoom level 17). The `maxZoom` can be controlled via the new `fitBoundsOptions` option (defaults to 15).
- Anchor `Marker`s at their center by default [#5019](https://github.com/mapbox/mapbox-gl-js/issues/5019) [@andrewharvey](https://github.com/andrewharvey)
- Increase `significantRotateThreshold` for the `TouchZoomRotateHandler` [#4971](https://github.com/mapbox/mapbox-gl-js/pull/4971), [@dagjomar](https://github.com/dagjomar)

### :sparkles: Features and improvements

- Improve performance of updating GeoJSON sources [#4069](https://github.com/mapbox/mapbox-gl-js/pull/4069), [@ezheidtmann](https://github.com/ezheidtmann)
- Improve rendering speed of extrusion layers [#4818](https://github.com/mapbox/mapbox-gl-js/pull/4818)
- Improve line label legibility in pitched views [#4781](https://github.com/mapbox/mapbox-gl-js/pull/4781)
- Improve line label legibility on curved lines [#4853](https://github.com/mapbox/mapbox-gl-js/pull/4853)
- Add user location tracking capability to `GeolocateControl` [#4479](https://github.com/mapbox/mapbox-gl-js/pull/4479), [@andrewharvey](https://github.com/andrewharvey)
  - New option `showUserLocation` to draw a "dot" as a `Marker` on the map at the user's location
  - An active lock and background state are introduced with `trackUserLocation`. When in active lock the camera will update to follow the user location, however if the camera is changed by the API or UI then the control will enter the background state where it won't update the camera to follow the user location.
  - New option `fitBoundsOptions` to control the camera operation
  - New `trackuserlocationstart` and `trackuserlocationend` events
  - New `LngLat.toBounds` method to extend a point location by a given radius to a `LngLatBounds` object
- Include main CSS file in `package.json` [#4809](https://github.com/mapbox/mapbox-gl-js/pull/4809), [@tomscholz](https://github.com/tomscholz)
- Add property function (data-driven styling) support for `line-width` [#4773](https://github.com/mapbox/mapbox-gl-js/pull/4773)
- Add property function (data-driven styling) support for `text-anchor` [#4997](https://github.com/mapbox/mapbox-gl-js/pull/4997)
- Add property function (data-driven styling) support for `text-justify` [#5000](https://github.com/mapbox/mapbox-gl-js/pull/5000)
- Add `maxTileCacheSize` option [#4778](https://github.com/mapbox/mapbox-gl-js/pull/4778), [@jczaplew](https://github.com/jczaplew)
- Add new `icon-pitch-alignment` and `circle-pitch-alignment` properties [#4869](https://github.com/mapbox/mapbox-gl-js/pull/4869) [#4871](https://github.com/mapbox/mapbox-gl-js/pull/4871)
- Add `Map#getMaxBounds` method [#4890](https://github.com/mapbox/mapbox-gl-js/pull/4890), [@andrewharvey](https://github.com/andrewharvey) [@lamuertepeluda](https://github.com/lamuertepeluda)
- Add option (`localIdeographFontFamily`) to use TinySDF to avoid loading expensive CJK glyphs [#4895](https://github.com/mapbox/mapbox-gl-js/pull/4895)
- If `config.API_URL` includes a path prepend it to the request URL [#4995](https://github.com/mapbox/mapbox-gl-js/pull/4995)
- Bump `supercluster` version to expose `cluster_id` property on clustered sources [#5002](https://github.com/mapbox/mapbox-gl-js/pull/5002)

### :bug: Bug fixes

- Do not display `FullscreenControl` on unsupported devices [#4838](https://github.com/mapbox/mapbox-gl-js/pull/4838), [@stepankuzmin](https://github.com/stepankuzmin)
- Fix yarn build on Windows machines [#4887](https://github.com/mapbox/mapbox-gl-js/pull/4887)
- Prevent potential memory leaks by dispatching `loadData` to the same worker every time [#4877](https://github.com/mapbox/mapbox-gl-js/pull/4877)
- Fix bug preventing the rtlTextPlugin from loading before the initial style `load` [#4870](https://github.com/mapbox/mapbox-gl-js/pull/4870)
- Fix bug causing runtime-stying to not take effect in some situations [#4893](https://github.com/mapbox/mapbox-gl-js/pull/4893)
- Prevent requests of vertical glyphs for labels that can't be verticalized [#4720](https://github.com/mapbox/mapbox-gl-js/issues/4720)
- Fix character detection for Zanabazar Square [#4940](https://github.com/mapbox/mapbox-gl-js/pull/4940)
- Fix `LogoControl` logic to update correctly, and hide the `<div>` instead of removing it from the DOM when it is not needed [#4842](https://github.com/mapbox/mapbox-gl-js/pull/4842)
- Fix `GeoJSONSource#serialize` to include all options
- Fix error handling in `GlyphSource#getSimpleGlyphs`[#4992](https://github.com/mapbox/mapbox-gl-js/pull/4992)
- Fix bug causing `setStyle` to reload raster tiles [#4852](https://github.com/mapbox/mapbox-gl-js/pull/4852)
- Fix bug causing symbol layers not to render on devices with non-integer device pixel ratios [#4989](https://github.com/mapbox/mapbox-gl-js/pull/4989)
- Fix bug where `Map#queryRenderedFeatures` would error when returning no results [#4993](https://github.com/mapbox/mapbox-gl-js/pull/4993)
- Fix bug where `Map#areTilesLoaded` would always be false on `sourcedata` events for reloading tiles [#4987](https://github.com/mapbox/mapbox-gl-js/pull/4987)
- Fix bug causing categorical property functions to error on non-ascending order stops [#4996](https://github.com/mapbox/mapbox-gl-js/pull/4996)

### :hammer_and_wrench: Development workflow changes

- Use flow to type much of the code base [#4629](https://github.com/mapbox/mapbox-gl-js/pull/4629) [#4903](https://github.com/mapbox/mapbox-gl-js/pull/4903) [#4909](https://github.com/mapbox/mapbox-gl-js/pull/4909) [#4910](https://github.com/mapbox/mapbox-gl-js/pull/4910) [#4911](https://github.com/mapbox/mapbox-gl-js/pull/4911) [#4913](https://github.com/mapbox/mapbox-gl-js/pull/4913) [#4915](https://github.com/mapbox/mapbox-gl-js/pull/4915) [#4918](https://github.com/mapbox/mapbox-gl-js/pull/4918) [#4932](https://github.com/mapbox/mapbox-gl-js/pull/4932) [#4933](https://github.com/mapbox/mapbox-gl-js/pull/4933) [#4948](https://github.com/mapbox/mapbox-gl-js/pull/4948) [#4949](https://github.com/mapbox/mapbox-gl-js/pull/4949) [#4955](https://github.com/mapbox/mapbox-gl-js/pull/4955) [#4966](https://github.com/mapbox/mapbox-gl-js/pull/4966) [#4967](https://github.com/mapbox/mapbox-gl-js/pull/4967) [#4973](https://github.com/mapbox/mapbox-gl-js/pull/4973) :muscle: [@jfirebaugh](https://github.com/jfirebaugh) [@vicapow](https://github.com/vicapow)
- Use style specification to generate flow type [#4958](https://github.com/mapbox/mapbox-gl-js/pull/4958)
- Explicitly list which files to publish in `package.json` [#4819](https://github.com/mapbox/mapbox-gl-js/pull/4819) [@tomscholz](https://github.com/tomscholz)
- Move render test ignores to a separate file [#4977](https://github.com/mapbox/mapbox-gl-js/pull/4977)
- Add code of conduct [#5015](https://github.com/mapbox/mapbox-gl-js/pull/5015) :sparkling_heart:

## 0.38.0 (June 9, 2017)

#### New features :sparkles:

- Attenuate label size scaling with distance, improving readability of pitched maps [#4547](https://github.com/mapbox/mapbox-gl-js/pull/4547)

#### Bug fixes :beetle:

- Skip rendering for patterned layers when pattern is missing [#4687](https://github.com/mapbox/mapbox-gl-js/pull/4687)
- Fix bug with map failing to rerender after `webglcontextlost` event [#4725](https://github.com/mapbox/mapbox-gl-js/pull/4725) [@cdawi](https://github.com/cdawi)
- Clamp zoom level in `flyTo` to within the map's specified min- and maxzoom to prevent undefined behavior [#4726](https://github.com/mapbox/mapbox-gl-js/pull/4726) [@](https://github.com/) IvanSanchez
- Fix wordmark rendering in IE [#4741](https://github.com/mapbox/mapbox-gl-js/pull/4741)
- Fix slight pixelwise symbol rendering bugs caused by incorrect sprite calculations [#4737](https://github.com/mapbox/mapbox-gl-js/pull/4737)
- Prevent exceptions thrown by certain `flyTo` calls [#4761](https://github.com/mapbox/mapbox-gl-js/pull/4761)
- Fix "Improve this map" link [#4685](https://github.com/mapbox/mapbox-gl-js/pull/4685)
- Tweak `queryRenderedSymbols` logic to better account for pitch scaling [#4792](https://github.com/mapbox/mapbox-gl-js/pull/4792)
- Fix for symbol layers sometimes failing to render, most frequently in Safari [#4795](https://github.com/mapbox/mapbox-gl-js/pull/4795)
- Apply `text-keep-upright` after `text-offset` to keep labels upright when intended [#4779](https://github.com/mapbox/mapbox-gl-js/pull/4779) **[Potentially breaking :warning: but considered a bugfix]**
- Prevent exceptions thrown by empty GeoJSON tiles [#4803](https://github.com/mapbox/mapbox-gl-js/pull/4803)

#### Accessibility improvements :sound:

- Add `aria-label` to popup close button [#4799](https://github.com/mapbox/mapbox-gl-js/pull/4799) [@andrewharvey](https://github.com/andrewharvey)

#### Development workflow + testing improvements :wrench:

- Fix equality assertion bug in tests [#4731](https://github.com/mapbox/mapbox-gl-js/pull/4731) [@IvanSanchez](https://github.com/IvanSanchez)
- Benchmark results page improvements [#4746](https://github.com/mapbox/mapbox-gl-js/pull/4746)
- Require node version >=6.4.0, enabling the use of more ES6 features [#4752](https://github.com/mapbox/mapbox-gl-js/pull/4752)
- Document missing `pitchWithRotate` option [#4800](https://github.com/mapbox/mapbox-gl-js/pull/4800) [@simast](https://github.com/simast)
- Move Github-specific Markdown files into subdirectory [#4806](https://github.com/mapbox/mapbox-gl-js/pull/4806) [@tomscholz](https://github.com/tomscholz)

## 0.37.0 (May 2nd, 2017)

#### :warning: Breaking changes

- Removed `LngLat#wrapToBestWorld`

#### New features :rocket:

- Improve popup/marker positioning [#4577](https://github.com/mapbox/mapbox-gl-js/pull/4577)
- Add `Map#isStyleLoaded` and `Map#areTilesLoaded` events [#4321](https://github.com/mapbox/mapbox-gl-js/pull/4321)
- Support offline sprites using `file:` protocol [#4649](https://github.com/mapbox/mapbox-gl-js/pull/4649) [@oscarfonts](https://github.com/oscarfonts)

#### Bug fixes :bug:

- Fix fullscreen control in Firefox [#4666](https://github.com/mapbox/mapbox-gl-js/pull/4666)
- Fix rendering artifacts that caused tile boundaries to be visible in some cases [#4636](https://github.com/mapbox/mapbox-gl-js/pull/4636)
- Fix default calculation for categorical zoom-and-property functions [#4657](https://github.com/mapbox/mapbox-gl-js/pull/4657)
- Fix scaling of images on retina screens [#4645](https://github.com/mapbox/mapbox-gl-js/pull/4645)
- Rendering error when a transparent image is added via `Map#addImage` [#4644](https://github.com/mapbox/mapbox-gl-js/pull/4644)
- Fix an issue with rendering lines with duplicate points [#4634](https://github.com/mapbox/mapbox-gl-js/pull/4634)
- Fix error when switching from data-driven styles to a constant paint value [#4611](https://github.com/mapbox/mapbox-gl-js/pull/4611)
- Add check to make sure invalid bounds on tilejson don't error out [#4641](https://github.com/mapbox/mapbox-gl-js/pull/4641)

#### Development workflow improvements :computer:

- Add flowtype interfaces and definitions [@vicapow](https://github.com/vicapow)
- Add stylelinting to ensure `mapboxgl-` prefix on all classes [#4584](https://github.com/mapbox/mapbox-gl-js/pull/4584) [@asantos3026](https://github.com/asantos3026)

## 0.36.0 (April 19, 2017)

#### New features :sparkles:

- Replace LogoControl logo with the new Mapbox logo [#4598](https://github.com/mapbox/mapbox-gl-js/pull/4598)

#### Bug fixes :bug:

- Fix bug with the BoxZoomHandler that made it glitchy if it is enabled after the DragPanHandler [#4528](https://github.com/mapbox/mapbox-gl-js/pull/4528)
- Fix undefined behavior in `fill_outline` shaders [#4600](https://github.com/mapbox/mapbox-gl-js/pull/4600)
- Fix `Camera#easeTo` interpolation on pitched maps [#4540](https://github.com/mapbox/mapbox-gl-js/pull/4540)
- Choose property function interpolation method by the `property`'s type [#4614](https://github.com/mapbox/mapbox-gl-js/pull/4614)

#### Development workflow improvements :nerd_face:

- Fix crash on missing `style.json` in integration tests
- `gl-style-composite` is now executable in line with the other tools [@andrewharvey](https://github.com/andrewharvey) [#4595](https://github.com/mapbox/mapbox-gl-js/pull/4595)
- `gl-style-composite` utility now throws an error if a name conflict would occur between layers [@andrewharvey](https://github.com/andrewharvey) [#4595](https://github.com/mapbox/mapbox-gl-js/pull/4595)

## 0.35.1 (April 12, 2017)

#### Bug fixes :bug:

- Add `.json` extension to style-spec `require` statements for webpack compatibility [#4563](https://github.com/mapbox/mapbox-gl-js/pull/4563) [@orangemug](https://github.com/orangemug)
- Fix documentation type for `Map#fitBounde` [#4569](https://github.com/mapbox/mapbox-gl-js/pull/4569) [@andrewharvey](https://github.com/andrewharvey)
- Fix bug causing {Image,Video,Canvas}Source to throw exception if latitude is outside of +/-85.05113 [#4574](https://github.com/mapbox/mapbox-gl-js/pull/4574)
- Fix bug causing overzoomed raster tiles to disappear from map [#4567](https://github.com/mapbox/mapbox-gl-js/pull/4567)
- Fix bug causing queryRenderedFeatures to crash on polygon features that have an `id` field. [#4581](https://github.com/mapbox/mapbox-gl-js/pull/4581)

## 0.35.0 (April 7, 2017)

#### New features :rocket:

- Use anisotropic filtering to improve rendering of raster tiles on pitched maps [#1064](https://github.com/mapbox/mapbox-gl-js/issues/1064)
- Add `pitchstart` and `pitchend` events [#2449](https://github.com/mapbox/mapbox-gl-js/issues/2449)
- Add an optional `layers` parameter to `Map#on` [#1002](https://github.com/mapbox/mapbox-gl-js/issues/1002)
- Add data-driven styling support for `text-offset` [#4495](https://github.com/mapbox/mapbox-gl-js/pull/4495)
- Add data-driven styling support for `text-rotate` [#3516](https://github.com/mapbox/mapbox-gl-js/issues/3516)
- Add data-driven styling support for `icon-image` [#4304](https://github.com/mapbox/mapbox-gl-js/issues/4304)
- Add data-driven styling support for `{text,icon}-size` [#4455](https://github.com/mapbox/mapbox-gl-js/pull/4455)

#### Bug fixes :bug:

- Suppress error messages in JS console due to missing tiles [#1800](https://github.com/mapbox/mapbox-gl-js/issues/1800)
- Fix bug wherein `GeoJSONSource#setData()` could cause unnecessary DOM updates [#4447](https://github.com/mapbox/mapbox-gl-js/issues/4447)
- Fix bug wherein `Map#flyTo` did not respect the `renderWorldCopies` setting [#4449](https://github.com/mapbox/mapbox-gl-js/issues/4449)
- Fix regression in browserify support # 4453
- Fix bug causing poor touch event behavior on mobile devices [#4259](https://github.com/mapbox/mapbox-gl-js/issues/4259)
- Fix bug wherein duplicate stops in property functions could cause an infinite loop [#4498](https://github.com/mapbox/mapbox-gl-js/issues/4498)
- Respect image height/width in `addImage` api [#4531](https://github.com/mapbox/mapbox-gl-js/pull/4531)
- Fix bug preventing correct behavior of `shift+zoom` [#3334](https://github.com/mapbox/mapbox-gl-js/issues/3334)
- Fix bug preventing image source from rendering when coordinate area is too large [#4550](https://github.com/mapbox/mapbox-gl-js/issues/4550)
- Show image source on horizontally wrapped worlds [#4555](https://github.com/mapbox/mapbox-gl-js/pull/4555)
- Fix bug in the handling of `refreshedExpiredTiles` option [#4549](https://github.com/mapbox/mapbox-gl-js/pull/4549)
- Support the TileJSON `bounds` property [#1775](https://github.com/mapbox/mapbox-gl-js/issues/1775)

#### Development workflow improvements :computer:

- Upgrade flow to 0.42.0 ([#4500](https://github.com/mapbox/mapbox-gl-js/pull/4500))

## 0.34.0 (March 17, 2017)

#### New features :rocket:

- Add `Map#addImage` and `Map#removeImage` API to allow adding icon images at runtime [#4404](https://github.com/mapbox/mapbox-gl-js/pull/4404)
- Simplify non-browserify bundler usage by making the distribution build the main entrypoint [#4423](https://github.com/mapbox/mapbox-gl-js/pull/4423)

#### Bug fixes :bug:

- Fix issue where coincident start/end points of LineStrings were incorrectly rendered as joined [#4413](https://github.com/mapbox/mapbox-gl-js/pull/4413)
- Fix bug causing `queryRenderedFeatures` to fail in cases where both multiple sources and data-driven paint properties were present [#4417](https://github.com/mapbox/mapbox-gl-js/issues/4417)
- Fix bug where tile request errors caused `map.loaded()` to incorrectly return `false` [#4425](https://github.com/mapbox/mapbox-gl-js/issues/4425)

#### Testing improvements :white_check_mark:

- Improve test coverage across several core modules [#4432](https://github.com/mapbox/mapbox-gl-js/pull/4432) [#4431](https://github.com/mapbox/mapbox-gl-js/pull/4431) [#4422](https://github.com/mapbox/mapbox-gl-js/pull/4422) [#4244](https://github.com/mapbox/mapbox-gl-js/pull/4244) :bowing_man:

## 0.33.1 (March 10, 2017)

#### Bug fixes :bug:

- Prevent Mapbox logo from being added to the map more than once [#4386](https://github.com/mapbox/mapbox-gl-js/pull/4386)
- Add `type='button'` to `FullscreenControl` to prevent button from acting as a form submit [#4397](https://github.com/mapbox/mapbox-gl-js/pull/4397)
- Fix issue where map would continue to rotate if `Ctrl` key is released before the click during a `DragRotate` event [#4389](https://github.com/mapbox/mapbox-gl-js/pull/4389)
- Remove double `options.easing` description from the `Map#fitBounds` documentation [#4402](https://github.com/mapbox/mapbox-gl-js/pull/4402)

## 0.33.0 (March 8, 2017)

#### :warning: Breaking changes

- Automatically add Mapbox wordmark when required by Mapbox TOS [#3933](https://github.com/mapbox/mapbox-gl-js/pull/3933)
- Increase default `maxZoom` from 20 to 22 [#4333](https://github.com/mapbox/mapbox-gl-js/pull/4333)
- Deprecate `tiledata` and `tiledataloading` events in favor of `sourcedata` and `sourcedataloading`. [#4347](https://github.com/mapbox/mapbox-gl-js/pull/4347)
- `mapboxgl.util` is no longer exported [#1408](https://github.com/mapbox/mapbox-gl-js/issues/1408)
- `"type": "categorical"` is now required for all categorical functions. Previously, some forms of "implicitly" categorical functions worked, and others did not. [#3717](https://github.com/mapbox/mapbox-gl-js/issues/3717)

#### :white_check_mark: New features

- Add property functions support for most symbol paint properties [#4074](https://github.com/mapbox/mapbox-gl-js/pull/4074), [#4186](https://github.com/mapbox/mapbox-gl-js/pull/4186), [#4226](https://github.com/mapbox/mapbox-gl-js/pull/4226)
- Add ability to specify default property value for undefined or invalid property values used in property functions. [#4175](https://github.com/mapbox/mapbox-gl-js/pull/4175)
- Improve `Map#fitBounds` to accept different values for top, bottom, left, and right `padding` [#3890](https://github.com/mapbox/mapbox-gl-js/pull/3890)
- Add a `FullscreenControl` for displaying a fullscreen map [#3977](https://github.com/mapbox/mapbox-gl-js/pull/3977)

#### :beetle: Bug fixes

- Fix validation error on categorical zoom-and-property functions [#4220](https://github.com/mapbox/mapbox-gl-js/pull/4220)
- Fix bug causing expired resources to be re-requested causing an infinite loop [#4255](https://github.com/mapbox/mapbox-gl-js/pull/4255)
- Fix problem where `MapDataEvent#isSourceLoaded` always returned false [#4254](https://github.com/mapbox/mapbox-gl-js/pull/4254)
- Resolve an issue where tiles in the source cache were prematurely deleted, resulting in tiles flickering when zooming in and out and [#4311](https://github.com/mapbox/mapbox-gl-js/pull/4311)
- Make sure `MapEventData` is passed through on calls `Map#flyTo` [#4342](https://github.com/mapbox/mapbox-gl-js/pull/4342)
- Fix incorrect returned values for `Map#isMoving` [#4350](https://github.com/mapbox/mapbox-gl-js/pull/4350)
- Fix categorical functions not allowing boolean stop domain values [#4195](https://github.com/mapbox/mapbox-gl-js/pull/4195)
- Fix piecewise-constant functions to allow non-integer zoom levels. [#4196](https://github.com/mapbox/mapbox-gl-js/pull/4196)
- Fix issues with `$id` in filters [#4236](https://github.com/mapbox/mapbox-gl-js/pull/4236) [#4237](https://github.com/mapbox/mapbox-gl-js/pull/4237)
- Fix a race condition with polygon centroid algorithm causing tiles not to load in some cases. [#4273](https://github.com/mapbox/mapbox-gl-js/pull/4273)
- Throw a meaningful error when giving non-array `layers` parameter to `queryRenderedFeatures` [#4331](https://github.com/mapbox/mapbox-gl-js/pull/4331)
- Throw a meaningful error when supplying invalid `minZoom` and `maxZoom` values [#4324](https://github.com/mapbox/mapbox-gl-js/pull/4324)
- Fix a memory leak when using the RTL Text plugin [#4248](https://github.com/mapbox/mapbox-gl-js/pull/4248)

#### Dev workflow changes

- Merged the [Mapbox GL style specification](https://github.com/mapbox/mapbox-gl-style-spec) repo to this one (now under `src/style-spec` and `test/unit/style-spec`).

## 0.32.1 (Jan 26, 2017)

#### Bug Fixes

- Fix bug causing [`mapbox-gl-rtl-text` plugin](https://github.com/mapbox/mapbox-gl-rtl-text) to not work [#4055](https://github.com/mapbox/mapbox-gl-js/pull/4055)

## 0.32.0 (Jan 26, 2017)

#### Deprecation Notices

- [Style classes](https://www.mapbox.com/mapbox-gl-style-spec/#layer-paint.*) are deprecated and will be removed in an upcoming release of Mapbox GL JS.

#### New Features

- Add `Map#isSourceLoaded` method [#4033](https://github.com/mapbox/mapbox-gl-js/pull/4033)
- Automatically reload tiles based on their `Expires` and `Cache-Control` HTTP headers [#3944](https://github.com/mapbox/mapbox-gl-js/pull/3944)
- Add `around=center` option to `scrollZoom` and `touchZoomRotate` interaction handlers [#3876](https://github.com/mapbox/mapbox-gl-js/pull/3876)
- Add support for [`mapbox-gl-rtl-text` plugin](https://github.com/mapbox/mapbox-gl-rtl-text) to support right-to-left scripts [#3758](https://github.com/mapbox/mapbox-gl-js/pull/3758)
- Add `canvas` source type [#3765](https://github.com/mapbox/mapbox-gl-js/pull/3765)
- Add `Map#isMoving` method [#2792](https://github.com/mapbox/mapbox-gl-js/issues/2792)

#### Bug Fixes

- Fix bug causing garbled text on zoom [#3962](https://github.com/mapbox/mapbox-gl-js/pull/3962)
- Fix bug causing crash in Firefox and Mobile Safari when rendering a large map [#4037](https://github.com/mapbox/mapbox-gl-js/pull/4037)
- Fix bug causing raster tiles to flicker during zoom [#2467](https://github.com/mapbox/mapbox-gl-js/issues/2467)
- Fix bug causing exception when unsetting and resetting fill-outline-color [#3657](https://github.com/mapbox/mapbox-gl-js/issues/3657)
- Fix memory leak when removing raster sources [#3951](https://github.com/mapbox/mapbox-gl-js/issues/3951)
- Fix bug causing exception when when zooming in / out on empty GeoJSON tile [#3985](https://github.com/mapbox/mapbox-gl-js/pull/3985)
- Fix line join artifacts at very sharp angles [#4008](https://github.com/mapbox/mapbox-gl-js/pull/4008)

## 0.31.0 (Jan 10 2017)

#### New Features

- Add `renderWorldCopies` option to the `Map` constructor to give users control over whether multiple worlds are rendered in a map [#3885](https://github.com/mapbox/mapbox-gl-js/pull/3885)

#### Bug Fixes

- Fix performance regression triggered when `Map` pitch or bearing is changed [#3938](https://github.com/mapbox/mapbox-gl-js/pull/3938)
- Fix null pointer exception caused by trying to clear an `undefined` source [#3903](https://github.com/mapbox/mapbox-gl-js/pull/3903)

#### Miscellaneous

- Incorporate integration tests formerly at [`mapbox-gl-test-suite`](https://github.com/mapbox/mapbox-gl-test-suite) into this repository [#3834](https://github.com/mapbox/mapbox-gl-js/pull/3834)

## 0.30.0 (Jan 5 2017)

#### New Features

- Fire an error when map canvas is larger than allowed by `gl.MAX_RENDERBUFFER_SIZE` [#2893](https://github.com/mapbox/mapbox-gl-js/issues/2893)
- Improve error messages when referencing a nonexistent layer id [#2597](https://github.com/mapbox/mapbox-gl-js/issues/2597)
- Fire an error when layer uses a `geojson` source and specifies a `source-layer` [#3896](https://github.com/mapbox/mapbox-gl-js/pull/3896)
- Add inline source declaration syntax [#3857](https://github.com/mapbox/mapbox-gl-js/issues/3857)
- Improve line breaking behavior [#3887](https://github.com/mapbox/mapbox-gl-js/issues/3887)

#### Performance Improvements

- Improve `Map#setStyle` performance in some cases [#3853](https://github.com/mapbox/mapbox-gl-js/pull/3853)

#### Bug Fixes

- Fix unexpected popup positioning when some offsets are unspecified [#3367](https://github.com/mapbox/mapbox-gl-js/issues/3367)
- Fix incorrect interpolation in functions [#3838](https://github.com/mapbox/mapbox-gl-js/issues/3838)
- Fix incorrect opacity when multiple backgrounds are rendered [#3819](https://github.com/mapbox/mapbox-gl-js/issues/3819)
- Fix exception thrown when instantiating geolocation control in Safari [#3844](https://github.com/mapbox/mapbox-gl-js/issues/3844)
- Fix exception thrown when setting `showTileBoundaries` with no sources [#3849](https://github.com/mapbox/mapbox-gl-js/issues/3849)
- Fix incorrect rendering of transparent parts of raster layers in some cases [#3723](https://github.com/mapbox/mapbox-gl-js/issues/3723)
- Fix non-terminating render loop when zooming in in some cases [#3399](https://github.com/mapbox/mapbox-gl-js/pull/3399)

## 0.29.0 (December 20 2016)

#### New Features

- Add support for property functions for many style properties on line layers [#3033](https://github.com/mapbox/mapbox-gl-js/pull/3033)
- Make `Map#setStyle` smoothly transition to the new style [#3621](https://github.com/mapbox/mapbox-gl-js/pull/3621)
- Add `styledata`, `sourcedata`, `styledataloading`, and `sourcedataloading` events
- Add `isSourceLoaded` and `source` properties to `MapDataEvent` [#3590](https://github.com/mapbox/mapbox-gl-js/pull/3590)
- Remove "max zoom" cap of 20 [#3683](https://github.com/mapbox/mapbox-gl-js/pull/3683)
- Add `circle-stroke-*` style properties [#3672](https://github.com/mapbox/mapbox-gl-js/pull/3672)
- Add a more helpful error message when the specified `container` element doesn't exist [#3719](https://github.com/mapbox/mapbox-gl-js/pull/3719)
- Add `watchPosition` option to `GeolocateControl` [#3739](https://github.com/mapbox/mapbox-gl-js/pull/3739)
- Add `positionOptions` option to `GeolocateControl` [#3739](https://github.com/mapbox/mapbox-gl-js/pull/3739)
- Add `aria-label` to map canvas [#3782](https://github.com/mapbox/mapbox-gl-js/pull/3782)
- Adjust multipoint symbol rendering behavior [#3763](https://github.com/mapbox/mapbox-gl-js/pull/3763)
- Add support for property functions for `icon-offset` [#3791](https://github.com/mapbox/mapbox-gl-js/pull/3791)
- Improved antialiasing on pitched lines [#3790](https://github.com/mapbox/mapbox-gl-js/pull/3790)
- Allow attribution control to collapse to an ⓘ button on smaller screens [#3783](https://github.com/mapbox/mapbox-gl-js/pull/3783)
- Improve line breaking algorithm [#3743](https://github.com/mapbox/mapbox-gl-js/pull/3743)

#### Performance Improvements

- Fix memory leak when calling `Map#removeSource` [#3602](https://github.com/mapbox/mapbox-gl-js/pull/3602)
- Reduce bundle size by adding custom build of `gl-matrix` [#3734](https://github.com/mapbox/mapbox-gl-js/pull/3734)
- Improve performance of projection code [#3721](https://github.com/mapbox/mapbox-gl-js/pull/3721)
- Improve performance of style function evaluation [#3816](https://github.com/mapbox/mapbox-gl-js/pull/3816)

#### Bug fixes

- Fix exception thrown when using `line-color` property functions [#3639](https://github.com/mapbox/mapbox-gl-js/issues/3639)
- Fix exception thrown when removing a layer and then adding another layer with the same id but different type [#3655](https://github.com/mapbox/mapbox-gl-js/pull/3655)
- Fix exception thrown when passing a single point to `Map#fitBounds` [#3655](https://github.com/mapbox/mapbox-gl-js/pull/3655)
- Fix exception thrown occasionally during rapid map mutations [#3681](https://github.com/mapbox/mapbox-gl-js/pull/3681)
- Fix rendering defects on pitch=0 on some systems [#3740](https://github.com/mapbox/mapbox-gl-js/pull/3740)
- Fix unnecessary CPU usage when displaying a raster layer [#3764](https://github.com/mapbox/mapbox-gl-js/pull/3764)
- Fix bug causing sprite after `Map#setStyle` [#3829](https://github.com/mapbox/mapbox-gl-js/pull/3829)
- Fix bug preventing `Map` from emitting a `contextmenu` event on Windows browsers [#3822](https://github.com/mapbox/mapbox-gl-js/pull/3822)

## 0.28.0 (November 17 2016)

#### New features and improvements

- Performance improvements for `Map#addLayer` and `Map#removeLayer` [#3584](https://github.com/mapbox/mapbox-gl-js/pull/3584)
- Add method for changing layer order at runtime - `Map#moveLayer` [#3584](https://github.com/mapbox/mapbox-gl-js/pull/3584)
- Update vertical punctuation logic to Unicode 9.0 standard [#3608](https://github.com/mapbox/mapbox-gl-js/pull/3608)

#### Bug fixes

- Fix data-driven `fill-opacity` rendering when using a `fill-pattern` [#3598](https://github.com/mapbox/mapbox-gl-js/pull/3598)
- Fix line rendering artifacts [#3627](https://github.com/mapbox/mapbox-gl-js/pull/3627)
- Fix incorrect rendering of opaque fills on top of transparent fills [#2628](https://github.com/mapbox/mapbox-gl-js/pull/2628)
- Prevent `AssertionErrors` from pitching raster layers by only calling `Worker#redoPlacement` on vector and GeoJSON sources [#3624](https://github.com/mapbox/mapbox-gl-js/pull/3624)
- Restore IE11 compatability [#3635](https://github.com/mapbox/mapbox-gl-js/pull/3635)
- Fix symbol placement for cached tiles [#3637](https://github.com/mapbox/mapbox-gl-js/pull/3637)

## 0.27.0 (November 11 2016)

#### ⚠️ Breaking changes ⚠️

- Replace `fill-extrude-height` and `fill-extrude-base` properties of `fill` render type with a separate `fill-extrusion` type (with corresponding `fill-extrusion-height` and `fill-extrusion-base` properties), solving problems with render parity and runtime switching between flat and extruded fills. https://github.com/mapbox/mapbox-gl-style-spec/issues/554
- Change the units for extrusion height properties (`fill-extrusion-height`, `fill-extrusion-base`) from "magic numbers" to meters. [#3509](https://github.com/mapbox/mapbox-gl-js/pull/3509)
- Remove `mapboxgl.Control` class and change the way custom controls should be implemented. [#3497](https://github.com/mapbox/mapbox-gl-js/pull/3497)
- Remove `mapboxgl.util` functions: `inherit`, `extendAll`, `debounce`, `coalesce`, `startsWith`, `supportsGeolocation`. [#3441](https://github.com/mapbox/mapbox-gl-js/pull/3441) [#3571](https://github.com/mapbox/mapbox-gl-js/pull/3571)
- **`mapboxgl.util` is deprecated** and will be removed in the next release. [#1408](https://github.com/mapbox/mapbox-gl-js/issues/1408)

#### New features and improvements

- Tons of **performance improvements** that combined make rendering **up to 3 times faster**, especially for complex styles. [#3485](https://github.com/mapbox/mapbox-gl-js/pull/3485) [#3489](https://github.com/mapbox/mapbox-gl-js/pull/3489) [#3490](https://github.com/mapbox/mapbox-gl-js/pull/3490) [#3491](https://github.com/mapbox/mapbox-gl-js/pull/3491) [#3498](https://github.com/mapbox/mapbox-gl-js/pull/3498) [#3499](https://github.com/mapbox/mapbox-gl-js/pull/3499) [#3501](https://github.com/mapbox/mapbox-gl-js/pull/3501) [#3510](https://github.com/mapbox/mapbox-gl-js/pull/3510) [#3514](https://github.com/mapbox/mapbox-gl-js/pull/3514) [#3515](https://github.com/mapbox/mapbox-gl-js/pull/3515) [#3486](https://github.com/mapbox/mapbox-gl-js/pull/3486) [#3527](https://github.com/mapbox/mapbox-gl-js/pull/3527) [#3574](https://github.com/mapbox/mapbox-gl-js/pull/3574) ⚡️⚡️⚡️
- 🈯 Added **vertical text writing mode** for languages that support it. [#3438](https://github.com/mapbox/mapbox-gl-js/pull/3438)
- 🈯 Improved **line breaking of Chinese and Japanese text** in point-placed labels. [#3420](https://github.com/mapbox/mapbox-gl-js/pull/3420)
- Reduce the default number of worker threads (`mapboxgl.workerCount`) for better performance. [#3565](https://github.com/mapbox/mapbox-gl-js/pull/3565)
- Automatically use `categorical` style function type when input values are strings. [#3384](https://github.com/mapbox/mapbox-gl-js/pull/3384)
- Improve control buttons accessibility. [#3492](https://github.com/mapbox/mapbox-gl-js/pull/3492)
- Remove geolocation button if geolocation is disabled (e.g. the page is not served through `https`). [#3571](https://github.com/mapbox/mapbox-gl-js/pull/3571)
- Added `Map#getMaxZoom` and `Map#getMinZoom` methods [#3592](https://github.com/mapbox/mapbox-gl-js/pull/3592)

#### Bugfixes

- Fix several line dash rendering bugs. [#3451](https://github.com/mapbox/mapbox-gl-js/pull/3451)
- Fix intermittent map flicker when using image sources. [#3522](https://github.com/mapbox/mapbox-gl-js/pull/3522)
- Fix incorrect rendering of semitransparent `background` layers. [#3521](https://github.com/mapbox/mapbox-gl-js/pull/3521)
- Fix broken `raster-fade-duration` property. [#3532](https://github.com/mapbox/mapbox-gl-js/pull/3532)
- Fix handling of extrusion heights with negative values (by clamping to `0`). [#3463](https://github.com/mapbox/mapbox-gl-js/pull/3463)
- Fix GeoJSON sources not placing labels/icons correctly after map rotation. [#3366](https://github.com/mapbox/mapbox-gl-js/pull/3366)
- Fix icon/label placement not respecting order for layers with numeric names. [#3404](https://github.com/mapbox/mapbox-gl-js/pull/3404)
- Fix `queryRenderedFeatures` working incorrectly on colliding labels. [#3459](https://github.com/mapbox/mapbox-gl-js/pull/3459)
- Fix a bug where changing extrusion properties at runtime sometimes threw an error. [#3487](https://github.com/mapbox/mapbox-gl-js/pull/3487) [#3468](https://github.com/mapbox/mapbox-gl-js/pull/3468)
- Fix a bug where `map.loaded()` always returned `true` when using raster tile sources. [#3302](https://github.com/mapbox/mapbox-gl-js/pull/3302)
- Fix a bug where moving the map out of bounds sometimes threw `failed to invert matrix` error. [#3518](https://github.com/mapbox/mapbox-gl-js/pull/3518)
- Fixed `queryRenderedFeatures` throwing an error if no parameters provided. [#3542](https://github.com/mapbox/mapbox-gl-js/pull/3542)
- Fixed a bug where using multiple `\n` in a text field resulted in an error. [#3570](https://github.com/mapbox/mapbox-gl-js/pull/3570)

#### Misc

- 🐞 Fix `npm install mapbox-gl` pulling in all `devDependencies`, leading to an extremely slow install. [#3377](https://github.com/mapbox/mapbox-gl-js/pull/3377)
- Switch the codebase to ES6. [#c](https://github.com/mapbox/mapbox-gl-js/pull/3388) [#3408](https://github.com/mapbox/mapbox-gl-js/pull/3408) [#3415](https://github.com/mapbox/mapbox-gl-js/pull/3415) [#3421](https://github.com/mapbox/mapbox-gl-js/pull/3421)
- A lot of internal refactoring to make the codebase simpler and more maintainable.
- Various documentation fixes. [#3440](https://github.com/mapbox/mapbox-gl-js/pull/3440)

## 0.26.0 (October 13 2016)

#### New Features & Improvements

- Add `fill-extrude-height` and `fill-extrude-base` style properties (3d buildings) :cityscape: [#3223](https://github.com/mapbox/mapbox-gl-js/pull/3223)
- Add customizable `colorSpace` interpolation to functions [#3245](https://github.com/mapbox/mapbox-gl-js/pull/3245)
- Add `identity` function type [#3274](https://github.com/mapbox/mapbox-gl-js/pull/3274)
- Add depth testing for symbols with `'pitch-alignment': 'map'` [#3243](https://github.com/mapbox/mapbox-gl-js/pull/3243)
- Add `dataloading` events for styles and sources [#3306](https://github.com/mapbox/mapbox-gl-js/pull/3306)
- Add `Control` suffix to all controls :warning: BREAKING CHANGE :warning: [#3355](https://github.com/mapbox/mapbox-gl-js/pull/3355)
- Calculate style layer `ref`s automatically and get rid of user-specified `ref`s :warning: BREAKING CHANGE :warning: [#3486](https://github.com/mapbox/mapbox-gl-js/pull/3486)

#### Performance Improvements

- Ensure removing style or source releases all tile resources [#3359](https://github.com/mapbox/mapbox-gl-js/pull/3359)

#### Bugfixes

- Fix bug causing an error when `Marker#setLngLat` is called [#3294](https://github.com/mapbox/mapbox-gl-js/pull/3294)
- Fix bug causing incorrect coordinates in `touchend` on Android Chrome [#3319](https://github.com/mapbox/mapbox-gl-js/pull/3319)
- Fix bug causing incorrect popup positioning at top of screen [#3333](https://github.com/mapbox/mapbox-gl-js/pull/3333)
- Restore `tile` property to `data` events fired when a tile is removed [#3328](https://github.com/mapbox/mapbox-gl-js/pull/3328)
- Fix bug causing "Improve this map" link to not preload map location [#3356](https://github.com/mapbox/mapbox-gl-js/pull/3356)

## 0.25.1 (September 30 2016)

#### Bugfixes

- Fix bug causing attribution to not be shown [#3278](https://github.com/mapbox/mapbox-gl-js/pull/3278)
- Fix bug causing exceptions when symbol text has a trailing newline [#3281](https://github.com/mapbox/mapbox-gl-js/pull/3281)

## 0.25.0 (September 29 2016)

#### Breaking Changes

- `Evented#off` now require two arguments; omitting the second argument in order to unbind all listeners for an event
  type is no longer supported, as it could cause unintended unbinding of internal listeners.

#### New Features & Improvements

- Consolidate undocumented data lifecycle events into `data` and `dataloading` events ([#3255](https://github.com/mapbox/mapbox-gl-js/pull/3255))
- Add `auto` value for style spec properties ([#3203](https://github.com/mapbox/mapbox-gl-js/pull/3203))

#### Bugfixes

- Fix bug causing "Map#queryRenderedFeatures" to return no features after map rotation or filter change ([#3233](https://github.com/mapbox/mapbox-gl-js/pull/3233))
- Change webpack build process ([#3235](https://github.com/mapbox/mapbox-gl-js/pull/3235)) :warning: BREAKING CHANGE :warning:
- Improved error messages for `LngLat#convert` ([#3232](https://github.com/mapbox/mapbox-gl-js/pull/3232))
- Fix bug where the `tiles` field is omitted from the `RasterTileSource#serialize` method ([#3259](https://github.com/mapbox/mapbox-gl-js/pull/3259))
- Comply with HTML spec by replacing the `div` within the `Navigation` control `<button>` with a `span` element ([#3268](https://github.com/mapbox/mapbox-gl-js/pull/3268))
- Fix bug causing `Marker` instances to be translated to non-whole pixel coordinates that caused blurriness ([#3270](https://github.com/mapbox/mapbox-gl-js/pull/3270))

#### Performance Improvements

- Avoid unnecessary style validation ([#3224](https://github.com/mapbox/mapbox-gl-js/pull/3224))
- Share a single blob URL between all workers ([#3239](https://github.com/mapbox/mapbox-gl-js/pull/3239))

## 0.24.0 (September 19 2016)

#### New Features & Improvements

- Allow querystrings in `mapbox://` URLs [#3113](https://github.com/mapbox/mapbox-gl-js/issues/3113)
- Allow "drag rotate" interaction to control pitch [#3105](https://github.com/mapbox/mapbox-gl-js/pull/3105)
- Improve performance by decreasing `Worker` script `Blob` size [#3158](https://github.com/mapbox/mapbox-gl-js/pull/3158)
- Improve vector tile performance [#3067](https://github.com/mapbox/mapbox-gl-js/pull/3067)
- Decrease size of distributed library by removing `package.json` [#3174](https://github.com/mapbox/mapbox-gl-js/pull/3174)
- Add support for new lines in `text-field` [#3179](https://github.com/mapbox/mapbox-gl-js/pull/3179)
- Make keyboard navigation smoother [#3190](https://github.com/mapbox/mapbox-gl-js/pull/3190)
- Make mouse wheel zooming smoother [#3189](https://github.com/mapbox/mapbox-gl-js/pull/3189)
- Add better error message when calling `Map#queryRenderedFeatures` on nonexistent layer [#3196](https://github.com/mapbox/mapbox-gl-js/pull/3196)
- Add support for imperial units on `Scale` control [#3160](https://github.com/mapbox/mapbox-gl-js/pull/3160)
- Add map's pitch to URL hash [#3218](https://github.com/mapbox/mapbox-gl-js/pull/3218)

#### Bugfixes

- Fix exception thrown when using box zoom handler [#3078](https://github.com/mapbox/mapbox-gl-js/pull/3078)
- Ensure style filters cannot be mutated by reference [#3093](https://github.com/mapbox/mapbox-gl-js/pull/3093)
- Fix exceptions thrown when opening marker-bound popup by click [#3104](https://github.com/mapbox/mapbox-gl-js/pull/3104)
- Fix bug causing fills with transparent colors and patterns to not render [#3107](https://github.com/mapbox/mapbox-gl-js/issues/3107)
- Fix order of latitudes in `Map#getBounds` [#3081](https://github.com/mapbox/mapbox-gl-js/issues/3081)
- Fix incorrect evaluation of zoom-and-property functions [#2827](https://github.com/mapbox/mapbox-gl-js/issues/2827) [#3155](https://github.com/mapbox/mapbox-gl-js/pull/3155)
- Fix incorrect evaluation of property functions [#2828](https://github.com/mapbox/mapbox-gl-js/issues/2828) [#3155](https://github.com/mapbox/mapbox-gl-js/pull/3155)
- Fix bug causing garbled text rendering when multiple maps are rendered on the page [#3086](https://github.com/mapbox/mapbox-gl-js/issues/3086)
- Fix rendering defects caused by `Map#setFilter` and map rotation on iOS 10 [#3207](https://github.com/mapbox/mapbox-gl-js/pull/3207)
- Fix bug causing image and video sources to disappear when zooming in [#3010](https://github.com/mapbox/mapbox-gl-js/issues/3010)

## 0.23.0 (August 25 2016)

#### New Features & Improvements

- Add support for `line-color` property functions [#2938](https://github.com/mapbox/mapbox-gl-js/pull/2938)
- Add `Scale` control [#2940](https://github.com/mapbox/mapbox-gl-js/pull/2940) [#3042](https://github.com/mapbox/mapbox-gl-js/pull/3042)
- Improve polygon label placement by rendering labels at the pole of inaccessability [#3038](https://github.com/mapbox/mapbox-gl-js/pull/3038)
- Add `Popup` `offset` option [#1962](https://github.com/mapbox/mapbox-gl-js/issues/1962)
- Add `Marker#bindPopup` method [#3056](https://github.com/mapbox/mapbox-gl-js/pull/3056)

#### Performance Improvements

- Improve performance of pages with multiple maps using a shared `WebWorker` pool [#2952](https://github.com/mapbox/mapbox-gl-js/pull/2952)

#### Bugfixes

- Make `LatLngBounds` obey its documented argument order (`southwest`, `northeast`), allowing bounds across the dateline [#2414](https://github.com/mapbox/mapbox-gl-js/pull/2414) :warning: **BREAKING CHANGE** :warning:
- Fix bug causing `fill-opacity` property functions to not render as expected [#3061](https://github.com/mapbox/mapbox-gl-js/pull/3061)

## 0.22.1 (August 18 2016)

#### New Features & Improvements

- Reduce library size by using minified version of style specification [#2998](https://github.com/mapbox/mapbox-gl-js/pull/2998)
- Add a warning when rendering artifacts occur due to too many symbols or glyphs being rendered in a tile [#2966](https://github.com/mapbox/mapbox-gl-js/pull/2966)

#### Bugfixes

- Fix bug causing exception to be thrown by `Map#querySourceFeatures` [#3022](https://github.com/mapbox/mapbox-gl-js/pull/3022)
- Fix bug causing `Map#loaded` to return true while there are outstanding tile updates [#2847](https://github.com/mapbox/mapbox-gl-js/pull/2847)

## 0.22.0 (August 11 2016)

#### Breaking Changes

- The `GeoJSONSource`, `VideoSource`, `ImageSource` constructors are now private. Please use `map.addSource({...})` to create sources and `map.getSource(...).setData(...)` to update GeoJSON sources. [#2667](https://github.com/mapbox/mapbox-gl-js/pull/2667)
- `Map#onError` has been removed. You may catch errors by listening for the `error` event. If no listeners are bound to `error`, error messages will be printed to the console. [#2852](https://github.com/mapbox/mapbox-gl-js/pull/2852)

#### New Features & Improvements

- Increase max glyph atlas size to accommodate alphabets with large numbers of characters [#2930](https://github.com/mapbox/mapbox-gl-js/pull/2930)
- Add support for filtering features on GeoJSON / vector tile `$id` [#2888](https://github.com/mapbox/mapbox-gl-js/pull/2888)
- Update geolocate icon [#2973](https://github.com/mapbox/mapbox-gl-js/pull/2973)
- Add a `close` event to `Popup`s [#2953](https://github.com/mapbox/mapbox-gl-js/pull/2953)
- Add a `offset` option to `Marker` [#2885](https://github.com/mapbox/mapbox-gl-js/pull/2885)
- Print `error` events without any listeners to the console [#2852](https://github.com/mapbox/mapbox-gl-js/pull/2852)
- Refactored `Source` interface to prepare for custom source types [#2667](https://github.com/mapbox/mapbox-gl-js/pull/2667)

#### Bugfixes

- Fix opacity property-functions for fill layers [#2971](https://github.com/mapbox/mapbox-gl-js/pull/2971)
- Fix `DataCloneError` in Firefox and IE11 [#2559](https://github.com/mapbox/mapbox-gl-js/pull/2559)
- Fix bug preventing camera animations from being triggered in `moveend` listeners [#2944](https://github.com/mapbox/mapbox-gl-js/pull/2944)
- Fix bug preventing `fill-outline-color` from being unset [#2964](https://github.com/mapbox/mapbox-gl-js/pull/2964)
- Fix webpack support [#2887](https://github.com/mapbox/mapbox-gl-js/pull/2887)
- Prevent buttons in controls from acting like form submit buttons [#2935](https://github.com/mapbox/mapbox-gl-js/pull/2935)
- Fix bug preventing map interactions near two controls in the same corner [#2932](https://github.com/mapbox/mapbox-gl-js/pull/2932)
- Fix crash resulting for large style batch queue [#2926](https://github.com/mapbox/mapbox-gl-js/issues/2926)

## 0.21.0 (July 13 2016)

#### Breaking Changes

- GeoJSON polygon inner rings are now rewound for compliance with the [v2 vector tile](https://github.com/mapbox/vector-tile-spec/blob/master/2.1/README.md#4344-polygon-geometry-type). This may affect some uses of `line-offset`, reversing the direction of the offset. [#2889](https://github.com/mapbox/mapbox-gl-js/issues/2889)

#### New Features & Improvements

- Add `text-pitch-alignment` style property [#2668](https://github.com/mapbox/mapbox-gl-js/pull/2668)
- Allow query parameters on `mapbox://` URLs [#2702](https://github.com/mapbox/mapbox-gl-js/pull/2702)
- Add `icon-text-fit` and `icon-text-fit-padding` style properties [#2720](https://github.com/mapbox/mapbox-gl-js/pull/2720)
- Enable property functions for `icon-rotate` [#2738](https://github.com/mapbox/mapbox-gl-js/pull/2738)
- Enable property functions for `fill-opacity` [#2733](https://github.com/mapbox/mapbox-gl-js/pull/2733)
- Fire `Map#mouseout` events [#2777](https://github.com/mapbox/mapbox-gl-js/pull/2777)
- Allow query parameters on all sprite URLs [#2772](https://github.com/mapbox/mapbox-gl-js/pull/2772)
- Increase sprite atlas size to 1024px square, allowing more and larger sprites [#2802](https://github.com/mapbox/mapbox-gl-js/pull/2802)
- Add `Marker` class [#2725](https://github.com/mapbox/mapbox-gl-js/pull/2725) [#2810](https://github.com/mapbox/mapbox-gl-js/pull/2810)
- Add `{quadkey}` URL parameter [#2805](https://github.com/mapbox/mapbox-gl-js/pull/2805)
- Add `circle-pitch-scale` style property [#2821](https://github.com/mapbox/mapbox-gl-js/pull/2821)

#### Bugfixes

- Fix rendering of layers with large numbers of features [#2794](https://github.com/mapbox/mapbox-gl-js/pull/2794)
- Fix exceptions thrown during drag-rotate interactions [#2840](https://github.com/mapbox/mapbox-gl-js/pull/2840)
- Fix error when adding and removing a layer within the same update cycle [#2845](https://github.com/mapbox/mapbox-gl-js/pull/2845)
- Fix false "Geometry exceeds allowed extent" warnings [#2568](https://github.com/mapbox/mapbox-gl-js/issues/2568)
- Fix `Map#loaded` returning true while there are outstanding tile updates [#2847](https://github.com/mapbox/mapbox-gl-js/pull/2847)
- Fix style validation error thrown while removing a filter [#2847](https://github.com/mapbox/mapbox-gl-js/pull/2847)
- Fix event data object not being passed for double click events [#2814](https://github.com/mapbox/mapbox-gl-js/pull/2814)
- Fix multipolygons disappearing from map at certain zoom levels [#2704](https://github.com/mapbox/mapbox-gl-js/issues/2704)
- Fix exceptions caused by `queryRenderedFeatures` in Safari and Firefox [#2822](https://github.com/mapbox/mapbox-gl-js/pull/2822)
- Fix `mapboxgl#supported()` returning `true` in old versions of IE11 [mapbox/mapbox-gl-supported#1](https://github.com/mapbox/mapbox-gl-supported/issues/1)

## 0.20.1 (June 21 2016)

#### Bugfixes

- Fixed exception thrown when changing `*-translate` properties via `setPaintProperty` ([#2762](https://github.com/mapbox/mapbox-gl-js/issues/2762))

## 0.20.0 (June 10 2016)

#### New Features & Improvements

- Add limited WMS support [#2612](https://github.com/mapbox/mapbox-gl-js/pull/2612)
- Add `workerCount` constructor option [#2666](https://github.com/mapbox/mapbox-gl-js/pull/2666)
- Improve performance of `locationPoint` and `pointLocation` [#2690](https://github.com/mapbox/mapbox-gl-js/pull/2690)
- Remove "Not using VertexArrayObject extension" warning messages [#2707](https://github.com/mapbox/mapbox-gl-js/pull/2707)
- Add `version` property to mapboxgl [#2660](https://github.com/mapbox/mapbox-gl-js/pull/2660)
- Support property functions in `circle-opacity` and `circle-blur` [#2693](https://github.com/mapbox/mapbox-gl-js/pull/2693)

#### Bugfixes

- Fix exception thrown by "drag rotate" handler [#2680](https://github.com/mapbox/mapbox-gl-js/issues/2680)
- Return an empty array instead of an empty object from `queryRenderedFeatures` [#2694](https://github.com/mapbox/mapbox-gl-js/pull/2694)
- Fix bug causing map to not render in IE

## 0.19.1 (June 2 2016)

#### Bugfixes

- Fix rendering of polygons with more than 35k vertices [#2657](https://github.com/mapbox/mapbox-gl-js/issues/2657)

## 0.19.0 (May 31 2016)

#### New Features & Improvements

- Allow use of special characters in property field names [#2547](https://github.com/mapbox/mapbox-gl-js/pull/2547)
- Improve rendering speeds on fill layers [#1606](https://github.com/mapbox/mapbox-gl-js/pull/1606)
- Add data driven styling support for `fill-color` and `fill-outline-color` [#2629](https://github.com/mapbox/mapbox-gl-js/pull/2629)
- Add `has` and `!has` filter operators [mapbox/feature-filter#15](https://github.com/mapbox/feature-filter/pull/15)
- Improve keyboard handlers with held-down keys [#2530](https://github.com/mapbox/mapbox-gl-js/pull/2530)
- Support 'tms' tile scheme [#2565](https://github.com/mapbox/mapbox-gl-js/pull/2565)
- Add `trackResize` option to `Map` [#2591](https://github.com/mapbox/mapbox-gl-js/pull/2591)

#### Bugfixes

- Scale circles when map is displayed at a pitch [#2541](https://github.com/mapbox/mapbox-gl-js/issues/2541)
- Fix background pattern rendering bug [#2557](https://github.com/mapbox/mapbox-gl-js/pull/2557)
- Fix bug that prevented removal of a `fill-pattern` from a fill layer [#2534](https://github.com/mapbox/mapbox-gl-js/issues/2534)
- Fix `line-pattern` and `fill-pattern`rendering [#2596](https://github.com/mapbox/mapbox-gl-js/pull/2596)
- Fix some platform specific rendering bugs [#2553](https://github.com/mapbox/mapbox-gl-js/pull/2553)
- Return empty object from `queryRenderedFeatures` before the map is loaded [#2621](https://github.com/mapbox/mapbox-gl-js/pull/2621)
- Fix "there is no texture bound to the unit 1" warnings [#2509](https://github.com/mapbox/mapbox-gl-js/pull/2509)
- Allow transitioned values to be unset [#2561](https://github.com/mapbox/mapbox-gl-js/pull/2561)

## 0.18.0 (April 13 2016)

#### New Features & Improvements

- Implement zoom-and-property functions for `circle-color` and `circle-size` [#2454](https://github.com/mapbox/mapbox-gl-js/pull/2454)
- Dedupe attributions that are substrings of others [#2453](https://github.com/mapbox/mapbox-gl-js/pull/2453)
- Misc performance improvements [#2483](https://github.com/mapbox/mapbox-gl-js/pull/2483) [#2488](https://github.com/mapbox/mapbox-gl-js/pull/2488)

#### Bugfixes

- Fix errors when unsetting and resetting a style property [#2464](https://github.com/mapbox/mapbox-gl-js/pull/2464)
- Fix errors when updating paint properties while using classes [#2496](https://github.com/mapbox/mapbox-gl-js/pull/2496)
- Fix errors caused by race condition in unserializeBuckets [#2497](https://github.com/mapbox/mapbox-gl-js/pull/2497)
- Fix overzoomed tiles in wrapped worlds [#2482](https://github.com/mapbox/mapbox-gl-js/issues/2482)
- Fix errors caused by mutating a filter object after calling `Map#setFilter` [#2495](https://github.com/mapbox/mapbox-gl-js/pull/2495)

## 0.17.0 (April 13 2016)

#### Breaking Changes

- Remove `map.batch` in favor of automatically batching style mutations (i.e. calls to `Map#setLayoutProperty`, `Map#setPaintProperty`, `Map#setFilter`, `Map#setClasses`, etc.) and applying them once per frame, significantly improving performance when updating the style frequently [#2355](https://github.com/mapbox/mapbox-gl-js/pull/2355) [#2380](https://github.com/mapbox/mapbox-gl-js/pull/2380)
- Remove `util.throttle` [#2345](https://github.com/mapbox/mapbox-gl-js/issues/2345)

#### New Features & Improvements

- Improve performance of all style mutation methods by only recalculating affected properties [#2339](https://github.com/mapbox/mapbox-gl-js/issues/2339)
- Improve fading of labels and icons [#2376](https://github.com/mapbox/mapbox-gl-js/pull/2376)
- Improve rendering performance by reducing work done on the main thread [#2394](https://github.com/mapbox/mapbox-gl-js/pull/2394)
- Validate filters passed to `Map#queryRenderedFeatures` and `Map#querySourceFeatures` [#2349](https://github.com/mapbox/mapbox-gl-js/issues/2349)
- Display a warning if a vector tile's geometry extent is larger than supported [#2383](https://github.com/mapbox/mapbox-gl-js/pull/2383)
- Implement property functions (i.e. data-driven styling) for `circle-color` and `circle-size` [#1932](https://github.com/mapbox/mapbox-gl-js/pull/1932)
- Add `Popup#setDOMContent` method [#2436](https://github.com/mapbox/mapbox-gl-js/pull/2436)

#### Bugfixes

- Fix a performance regression caused by using 1 `WebWorker` instead of `# cpus - 1` `WebWorker`s, slowing down tile loading times [#2408](https://github.com/mapbox/mapbox-gl-js/pull/2408)
- Fix a bug in which `Map#queryRenderedFeatures` would sometimes return features that had been removed [#2353](https://github.com/mapbox/mapbox-gl-js/issues/2353)
- Fix `clusterMaxZoom` option on `GeoJSONSource` not working as expected [#2374](https://github.com/mapbox/mapbox-gl-js/issues/2374)
- Fix anti-aliased rendering for pattern fills [#2372](https://github.com/mapbox/mapbox-gl-js/issues/2372)
- Fix exception caused by calling `Map#queryRenderedFeatures` or `Map#querySourceFeatures` with no arguments
- Fix exception caused by calling `Map#setLayoutProperty` for `text-field` or `icon-image` [#2407](https://github.com/mapbox/mapbox-gl-js/issues/2407)

## 0.16.0 (March 24 2016)

#### Breaking Changes

- Replace `Map#featuresAt` and `Map#featuresIn` with `Map#queryRenderedFeatures` and `map.querySourceFeatures` ([#2224](https://github.com/mapbox/mapbox-gl-js/pull/2224))
  - Replace `featuresAt` and `featuresIn` with `queryRenderedFeatures`
  - Make `queryRenderedFeatures` synchronous, remove the callback and use the return value.
  - Rename `layer` parameter to `layers` and make it an array of layer names.
  - Remove the `radius` parameter. `radius` was used with `featuresAt` to account for style properties like `line-width` and `circle-radius`. `queryRenderedFeatures` accounts for these style properties. If you need to query a larger area, use a bounding box query instead of a point query.
  - Remove the `includeGeometry` parameter because `queryRenderedFeatures` always includes geometries.
- `Map#debug` is renamed to `Map#showTileBoundaries` ([#2284](https://github.com/mapbox/mapbox-gl-js/pull/2284))
- `Map#collisionDebug` is renamed to `Map#showCollisionBoxes` ([#2284](https://github.com/mapbox/mapbox-gl-js/pull/2284))

#### New Features & Improvements

- Improve overall rendering performance. ([#2221](https://github.com/mapbox/mapbox-gl-js/pull/2221))
- Improve performance of `GeoJSONSource#setData`. ([#2222](https://github.com/mapbox/mapbox-gl-js/pull/2222))
- Add `Map#setMaxBounds` method ([#2234](https://github.com/mapbox/mapbox-gl-js/pull/2234))
- Add `isActive` and `isEnabled` methods to interaction handlers ([#2238](https://github.com/mapbox/mapbox-gl-js/pull/2238))
- Add `Map#setZoomBounds` method ([#2243](https://github.com/mapbox/mapbox-gl-js/pull/2243))
- Add touch events ([#2195](https://github.com/mapbox/mapbox-gl-js/issues/2195))
- Add `map.queryRenderedFeatures` to query the styled and rendered representations of features ([#2224](https://github.com/mapbox/mapbox-gl-js/pull/2224))
- Add `map.querySourceFeatures` to get features directly from vector tiles, independent of the style ([#2224](https://github.com/mapbox/mapbox-gl-js/pull/2224))
- Add `mapboxgl.Geolocate` control ([#1939](https://github.com/mapbox/mapbox-gl-js/issues/1939))
- Make background patterns render seamlessly across tile boundaries ([#2305](https://github.com/mapbox/mapbox-gl-js/pull/2305))

#### Bugfixes

- Fix calls to `setFilter`, `setLayoutProperty`, and `setLayerZoomRange` on ref children ([#2228](https://github.com/mapbox/mapbox-gl-js/issues/2228))
- Fix `undefined` bucket errors after `setFilter` calls ([#2244](https://github.com/mapbox/mapbox-gl-js/issues/2244))
- Fix bugs causing hidden symbols to be rendered ([#2246](https://github.com/mapbox/mapbox-gl-js/pull/2246), [#2276](https://github.com/mapbox/mapbox-gl-js/pull/2276))
- Fix raster flickering ([#2236](https://github.com/mapbox/mapbox-gl-js/issues/2236))
- Fix `queryRenderedFeatures` precision at high zoom levels ([#2292](https://github.com/mapbox/mapbox-gl-js/pull/2292))
- Fix holes in GeoJSON data caused by unexpected winding order ([#2285](https://github.com/mapbox/mapbox-gl-js/pull/2285))
- Fix bug causing deleted features to be returned by `queryRenderedFeatures` ([#2306](https://github.com/mapbox/mapbox-gl-js/pull/2306))
- Fix bug causing unexpected fill patterns to be rendered ([#2307](https://github.com/mapbox/mapbox-gl-js/pull/2307))
- Fix popup location with preceding sibling elements ([#2311](https://github.com/mapbox/mapbox-gl-js/pull/2311))
- Fix polygon anti-aliasing ([#2319](https://github.com/mapbox/mapbox-gl-js/pull/2319))
- Fix slivers between non-adjacent polygons ([#2319](https://github.com/mapbox/mapbox-gl-js/pull/2319))
- Fix keyboard shortcuts causing page to scroll ([#2312](https://github.com/mapbox/mapbox-gl-js/pull/2312))

## 0.15.0 (March 1 2016)

#### New Features & Improvements

- Add `ImageSource#setCoordinates` and `VideoSource#setCoordinates` ([#2184](https://github.com/mapbox/mapbox-gl-js/pull/2184))

#### Bugfixes

- Fix flickering on raster layers ([#2211](https://github.com/mapbox/mapbox-gl-js/pull/2211))
- Fix browser hang when zooming quickly on raster layers ([#2211](https://github.com/mapbox/mapbox-gl-js/pull/2211))

## 0.14.3 (Feb 25 2016)

#### New Features & Improvements

- Improve responsiveness of zooming out by using cached parent tiles ([#2168](https://github.com/mapbox/mapbox-gl-js/pull/2168))
- Improve contextual clues on style API validation ([#2170](https://github.com/mapbox/mapbox-gl-js/issues/2170))
- Improve performance of methods including `setData` ([#2174](https://github.com/mapbox/mapbox-gl-js/pull/2174))

#### Bugfixes

- Fix incorrectly sized line dashes ([#2099](https://github.com/mapbox/mapbox-gl-js/issues/2099))
- Fix bug in which `in` feature filter drops features ([#2166](https://github.com/mapbox/mapbox-gl-js/pull/2166))
- Fix bug preventing `Map#load` from firing when tile "Not Found" errors occurred ([#2176](https://github.com/mapbox/mapbox-gl-js/pull/2176))
- Fix rendering artifacts on mobile GPUs ([#2117](https://github.com/mapbox/mapbox-gl-js/pull/2117))

## 0.14.2 (Feb 19 2016)

#### Bugfixes

- Look for loaded parent tiles in cache
- Set tile cache size based on viewport size ([#2137](https://github.com/mapbox/mapbox-gl-js/issues/2137))
- Fix tile render order for layer-by-layer
- Remove source update throttling ([#2139](https://github.com/mapbox/mapbox-gl-js/issues/2139))
- Make panning while zooming more linear ([#2070](https://github.com/mapbox/mapbox-gl-js/issues/2070))
- Round points created during bucket creation ([#2067](https://github.com/mapbox/mapbox-gl-js/issues/2067))
- Correct bounds for a rotated or tilted map ([#1842](https://github.com/mapbox/mapbox-gl-js/issues/1842))
- Fix overscaled featuresAt ([#2103](https://github.com/mapbox/mapbox-gl-js/issues/2103))
- Allow using `tileSize: 512` as a switch to trade retina support for 512px raster tiles
- Fix the serialization of paint classes ([#2107](https://github.com/mapbox/mapbox-gl-js/issues/2107))
- Fixed bug where unsetting style properties could mutate the value of other style properties ([#2105](https://github.com/mapbox/mapbox-gl-js/pull/2105))
- Less slanted dashed lines near sharp corners ([#967](https://github.com/mapbox/mapbox-gl-js/issues/967))
- Fire map#load if no initial style is set ([#2042](https://github.com/mapbox/mapbox-gl-js/issues/2042))

## 0.14.1 (Feb 10 2016)

#### Bugfixes

- Fix incorrectly rotated symbols along lines near tile boundaries ([#2062](https://github.com/mapbox/mapbox-gl-js/issues/2062))
- Fix broken rendering when a fill layer follows certain symbol layers ([#2092](https://github.com/mapbox/mapbox-gl-js/issues/2092))

## 0.14.0 (Feb 8 2016)

#### Breaking Changes

- Switch `GeoJSONSource` clustering options from being measured in extent-units to pixels ([#2026](https://github.com/mapbox/mapbox-gl-js/pull/2026))

#### New Features & Improvements

- Improved error message for invalid colors ([#2006](https://github.com/mapbox/mapbox-gl-js/pull/2006))
- Added support for tiles with variable extents ([#2010](https://github.com/mapbox/mapbox-gl-js/pull/2010))
- Improved `filter` performance and maximum size ([#2024](https://github.com/mapbox/mapbox-gl-js/issues/2024))
- Changed circle rendering such that all geometry nodes are drawn, not just the geometry's outer ring ([#2027](https://github.com/mapbox/mapbox-gl-js/pull/2027))
- Added `Map#getStyle` method ([#1982](https://github.com/mapbox/mapbox-gl-js/issues/1982))

#### Bugfixes

- Fixed bug causing WebGL contexts to be "used up" by calling `mapboxgl.supported()` ([#2018](https://github.com/mapbox/mapbox-gl-js/issues/2018))
- Fixed non-deterministic symbol z-order sorting ([#2023](https://github.com/mapbox/mapbox-gl-js/pull/2023))
- Fixed garbled labels while zooming ([#2012](https://github.com/mapbox/mapbox-gl-js/issues/2012))
- Fixed icon jumping when touching trackpad with two fingers ([#1990](https://github.com/mapbox/mapbox-gl-js/pull/1990))
- Fixed overzoomed collision debug labels ([#2033](https://github.com/mapbox/mapbox-gl-js/issues/2033))
- Fixed dashes sliding along their line during zooming ([#2039](https://github.com/mapbox/mapbox-gl-js/issues/2039))
- Fixed overscaled `minzoom` setting for GeoJSON sources ([#1651](https://github.com/mapbox/mapbox-gl-js/issues/1651))
- Fixed overly-strict function validation for duplicate stops ([#2075](https://github.com/mapbox/mapbox-gl-js/pull/2075))
- Fixed crash due to `performance.now` not being present on some browsers ([#2056](https://github.com/mapbox/mapbox-gl-js/issues/2056))
- Fixed the unsetting of paint properties ([#2037](https://github.com/mapbox/mapbox-gl-js/issues/2037))
- Fixed bug causing multiple interaction handler event listeners to be attached ([#2069](https://github.com/mapbox/mapbox-gl-js/issues/2069))
- Fixed bug causing only a single debug box to be drawn ([#2034](https://github.com/mapbox/mapbox-gl-js/issues/2034))

## 0.13.1 (Jan 27 2016)

#### Bugfixes

- Fixed broken npm package due to outdated bundled modules

## 0.13.0 (Jan 27 2016)

#### Bugfixes

- Fixed easeTo pan, zoom, and rotate when initial rotation != 0 ([#1950](https://github.com/mapbox/mapbox-gl-js/pull/1950))
- Fixed rendering of tiles with an extent != 4096 ([#1952](https://github.com/mapbox/mapbox-gl-js/issues/1952))
- Fixed missing icon collision boxes ([#1978](https://github.com/mapbox/mapbox-gl-js/issues/1978))
- Fixed null `Tile#buffers` errors ([#1987](https://github.com/mapbox/mapbox-gl-js/pull/1987))

#### New Features & Improvements

- Added `symbol-avoid-edges` style property ([#1951](https://github.com/mapbox/mapbox-gl-js/pull/1951))
- Improved `symbol-max-angle` check algorithm ([#1959](https://github.com/mapbox/mapbox-gl-js/pull/1959))
- Added marker clustering! ([#1931](https://github.com/mapbox/mapbox-gl-js/pull/1931))
- Added zoomstart, zoom, and zoomend events ([#1958](https://github.com/mapbox/mapbox-gl-js/issues/1958))
- Disabled drag on mousedown when using boxzoom ([#1907](https://github.com/mapbox/mapbox-gl-js/issues/1907))

## 0.12.4 (Jan 19 2016)

#### Bugfixes

- Fix elementGroups null value errors ([#1933](https://github.com/mapbox/mapbox-gl-js/issues/1933))
- Fix some glyph atlas overflow cases ([#1923](https://github.com/mapbox/mapbox-gl-js/pull/1923))

## 0.12.3 (Jan 14 2016)

#### API Improvements

- Support inline attribution options in map options ([#1865](https://github.com/mapbox/mapbox-gl-js/issues/1865))
- Improve flyTo options ([#1854](https://github.com/mapbox/mapbox-gl-js/issues/1854), [#1429](https://github.com/mapbox/mapbox-gl-js/issues/1429))

#### Bugfixes

- Fix flickering with overscaled tiles ([#1921](https://github.com/mapbox/mapbox-gl-js/issues/1921))
- Remove Node.remove calls for IE browser compatibility ([#1900](https://github.com/mapbox/mapbox-gl-js/issues/1900))
- Match patterns at tile boundaries ([#1908](https://github.com/mapbox/mapbox-gl-js/pull/1908))
- Fix Tile#positionAt, fix query tests ([#1899](https://github.com/mapbox/mapbox-gl-js/issues/1899))
- Fix flickering on streets ([#1875](https://github.com/mapbox/mapbox-gl-js/issues/1875))
- Fix text-max-angle property ([#1870](https://github.com/mapbox/mapbox-gl-js/issues/1870))
- Fix overscaled line patterns ([#1856](https://github.com/mapbox/mapbox-gl-js/issues/1856))
- Fix patterns and icons for mismatched pixelRatios ([#1851](https://github.com/mapbox/mapbox-gl-js/issues/1851))
- Fix missing labels when text size 0 at max zoom ([#1809](https://github.com/mapbox/mapbox-gl-js/issues/1809))
- Use linear interp when pixel ratios don't match ([#1601](https://github.com/mapbox/mapbox-gl-js/issues/1601))
- Fix blank areas, flickering in raster layers ([#1876](https://github.com/mapbox/mapbox-gl-js/issues/1876), [#675](https://github.com/mapbox/mapbox-gl-js/issues/675))
- Fix labels slipping/cropping at tile bounds ([#757](https://github.com/mapbox/mapbox-gl-js/issues/757))

#### UX Improvements

- Improve touch handler perceived performance ([#1844](https://github.com/mapbox/mapbox-gl-js/issues/1844))

## 0.12.2 (Dec 22 2015)

#### API Improvements

- Support LngLat.convert([w, s, e, n]) ([#1812](https://github.com/mapbox/mapbox-gl-js/issues/1812))
- Invalid GeoJSON is now handled better

#### Bugfixes

- Fixed `Popup#addTo` when the popup is already open ([#1811](https://github.com/mapbox/mapbox-gl-js/issues/1811))
- Fixed warping when rotating / zooming really fast
- `Map#flyTo` now flies across the antimeridan if shorter ([#1853](https://github.com/mapbox/mapbox-gl-js/issues/1853))

## 0.12.1 (Dec 8 2015)

#### Breaking changes

- Reversed the direction of `line-offset` ([#1808](https://github.com/mapbox/mapbox-gl-js/pull/1808))
- Renamed `Pinch` interaction handler to `TouchZoomRotate` ([#1777](https://github.com/mapbox/mapbox-gl-js/pull/1777))
- Made `Map#update` and `Map#render` private methods ([#1798](https://github.com/mapbox/mapbox-gl-js/pull/1798))
- Made `Map#remove` remove created DOM elements ([#1789](https://github.com/mapbox/mapbox-gl-js/issues/1789))

#### API Improvements

- Added an method to disable touch rotation ([#1777](https://github.com/mapbox/mapbox-gl-js/pull/1777))
- Added a `position` option for `Attribution` ([#1689](https://github.com/mapbox/mapbox-gl-js/issues/1689))

#### Bugfixes

- Ensure tile loading errors are properly reported ([#1799](https://github.com/mapbox/mapbox-gl-js/pull/1799))
- Ensure re-adding a previously removed pop-up works ([#1477](https://github.com/mapbox/mapbox-gl-js/issues/1477))

#### UX Improvements

- Don't round zoom level during double-click interaction ([#1640](https://github.com/mapbox/mapbox-gl-js/issues/1640))

## 0.12.0 (Dec 2 2015)

#### API Improvements

- Added `line-offset` style property ([#1778](https://github.com/mapbox/mapbox-gl-js/issues/1778))

## 0.11.5 (Dec 1 2015)

#### Bugfixes

- Fixed unstable symbol layer render order when adding / removing layers ([#1558](https://github.com/mapbox/mapbox-gl-js/issues/1558))
- Fire map loaded event even if raster tiles have errors
- Fix panning animation during easeTo with zoom change
- Fix pitching animation during flyTo
- Fix pitching animation during easeTo
- Prevent rotation from firing `mouseend` events ([#1104](https://github.com/mapbox/mapbox-gl-js/issues/1104))

#### API Improvements

- Fire `mousedown` and `mouseup` events ([#1411](https://github.com/mapbox/mapbox-gl-js/issues/1411))
- Fire `movestart` and `moveend` when panning ([#1658](https://github.com/mapbox/mapbox-gl-js/issues/1658))
- Added drag events ([#1442](https://github.com/mapbox/mapbox-gl-js/issues/1442))
- Request webp images for mapbox:// raster tiles in chrome ([#1725](https://github.com/mapbox/mapbox-gl-js/issues/1725))

#### UX Improvements

- Added inertia to map rotation ([#620](https://github.com/mapbox/mapbox-gl-js/issues/620))

## 0.11.4 (Nov 16 2015)

#### Bugfixes

- Fix alpha blending of alpha layers ([#1684](https://github.com/mapbox/mapbox-gl-js/issues/1684))

## 0.11.3 (Nov 10 2015)

#### Bugfixes

- Fix GeoJSON rendering and performance ([#1685](https://github.com/mapbox/mapbox-gl-js/pull/1685))

#### UX Improvements

- Use SVG assets for UI controls ([#1657](https://github.com/mapbox/mapbox-gl-js/pull/1657))
- Zoom out with shift + dblclick ([#1666](https://github.com/mapbox/mapbox-gl-js/issues/1666))

## 0.11.2 (Oct 29 2015)

- Misc performance improvements

#### Bugfixes

- Fix sprites on systems with non-integer `devicePixelRatio`s ([#1029](https://github.com/mapbox/mapbox-gl-js/issues/1029) [#1475](https://github.com/mapbox/mapbox-gl-js/issues/1475) [#1476](https://github.com/mapbox/mapbox-gl-js/issues/1476))
- Fix layer minZoom being ignored if not less than source maxZoom
- Fix symbol placement at the start of a line ([#1461](https://github.com/mapbox/mapbox-gl-js/issues/1461))
- Fix `raster-opacity` on non-tile sources ([#1270](https://github.com/mapbox/mapbox-gl-js/issues/1270))
- Ignore boxzoom on shift-click ([#1655](https://github.com/mapbox/mapbox-gl-js/issues/1655))

#### UX Improvements

- Enable line breaks on common punctuation ([#1115](https://github.com/mapbox/mapbox-gl-js/issues/1115))

#### API Improvements

- Add toString and toArray methods to LngLat, LngLatBounds ([#1571](https://github.com/mapbox/mapbox-gl-js/issues/1571))
- Add `Transform#resize` method
- Add `Map#getLayer` method ([#1183](https://github.com/mapbox/mapbox-gl-js/issues/1183))
- Add `Transform#unmodified` property ([#1452](https://github.com/mapbox/mapbox-gl-js/issues/1452))
- Propagate WebGL context events ([#1612](https://github.com/mapbox/mapbox-gl-js/pull/1612))

## 0.11.1 (Sep 30 2015)

#### Bugfixes

- Add statistics and checkboxes to debug page
- Fix `Map#featuresAt` for non-4096 vector sources ([#1529](https://github.com/mapbox/mapbox-gl-js/issues/1529))
- Don't fire `mousemove` on drag-pan
- Fix maxBounds constrains ([#1539](https://github.com/mapbox/mapbox-gl-js/issues/1539))
- Fix maxBounds infinite loop ([#1538](https://github.com/mapbox/mapbox-gl-js/issues/1538))
- Fix memory leak in worker
- Assert valid `TileCoord`, fix wrap calculation in `TileCoord#cover` ([#1483](https://github.com/mapbox/mapbox-gl-js/issues/1483))
- Abort raster tile load if not in viewport ([#1490](https://github.com/mapbox/mapbox-gl-js/issues/1490))

#### API Improvements

- Add `Map` event listeners for `mouseup`, `contextmenu` (right click) ([#1532](https://github.com/mapbox/mapbox-gl-js/issues/1532))

## 0.11.0 (Sep 11 2015)

#### API Improvements

- Add `Map#featuresIn`: a bounding-box feature query
- Emit stylesheet validation errors ([#1436](https://github.com/mapbox/mapbox-gl-js/issues/1436))

#### UX Improvements

- Handle v8 style `center`, `zoom`, `bearing`, `pitch` ([#1452](https://github.com/mapbox/mapbox-gl-js/issues/1452))
- Improve circle type styling ([#1446](https://github.com/mapbox/mapbox-gl-js/issues/1446))
- Improve dashed and patterned line antialiasing

#### Bugfixes

- Load images in a way that respects Cache-Control headers
- Filter for rtree matches to those crossing bbox
- Log errors by default ([#1463](https://github.com/mapbox/mapbox-gl-js/issues/1463))
- Fixed modification of `text-size` via `setLayoutProperty` ([#1451](https://github.com/mapbox/mapbox-gl-js/issues/1451))
- Throw on lat > 90 || < -90. ([#1443](https://github.com/mapbox/mapbox-gl-js/issues/1443))
- Fix circle clipping bug ([#1457](https://github.com/mapbox/mapbox-gl-js/issues/1457))

## 0.10.0 (Aug 21 2015)

#### Breaking changes

- Switched to [longitude, latitude] coordinate order, matching GeoJSON. We anticipate that mapbox-gl-js will be widely used
  with GeoJSON, and in the long term having a coordinate order that is consistent with GeoJSON will lead to less confusion
  and impedance mismatch than will a [latitude, longitude] order.

  The following APIs were renamed:

  - `LatLng` was renamed to `LngLat`
  - `LatLngBounds` was renamed to `LngLatBounds`
  - `Popup#setLatLng` was renamed to `Popup#setLngLat`
  - `Popup#getLatLng` was renamed to `Popup#getLngLat`
  - The `latLng` property of Map events was renamed `lngLat`

  The following APIs now expect array coordinates in [longitude, latitude] order:

  - `LngLat.convert`
  - `LngLatBounds.convert`
  - `Popup#setLngLat`
  - The `center` and `maxBounds` options of the `Map` constructor
  - The arguments to `Map#setCenter`, `Map#fitBounds`, `Map#panTo`, and `Map#project`
  - The `center` option of `Map#jumpTo`, `Map#easeTo`, and `Map#flyTo`
  - The `around` option of `Map#zoomTo`, `Map#rotateTo`, and `Map#easeTo`
  - The `coordinates` properties of video and image sources

- Updated to mapbox-gl-style-spec v8.0.0 ([Changelog](https://github.com/mapbox/mapbox-gl-style-spec/blob/v8.0.0/CHANGELOG.md)). Styles are
  now expected to be version 8. You can use the [gl-style-migrate](https://github.com/mapbox/mapbox-gl-style-lint#migrations)
  utility to update existing styles.

- The format for `mapbox://` style and glyphs URLs has changed. For style URLs, you should now use the format
  `mapbox://styles/:username/:style`. The `:style` portion of the URL no longer contains a username. For font URLs, you
  should now use the format `mapbox://fonts/:username/{fontstack}/{range}.pbf`.
- Mapbox default styles are now hosted via the Styles API rather than www.mapbox.com. You can make use of the Styles API
  with a `mapbox://` style URL pointing to a v8 style, e.g. `mapbox://styles/mapbox/streets-v8`.
- The v8 satellite style (`mapbox://styles/mapbox/satellite-v8`) is now a plain satellite style, and not longer supports labels
  or contour lines via classes. For a labeled satellite style, use `mapbox://styles/mapbox/satellite-hybrid`.

- Removed `mbgl.config.HTTP_URL` and `mbgl.config.FORCE_HTTPS`; https is always used when connecting to the Mapbox API.
- Renamed `mbgl.config.HTTPS_URL` to `mbgl.config.API_URL`.

#### Bugfixes

- Don't draw halo when halo-width is 0 ([#1381](https://github.com/mapbox/mapbox-gl-js/issues/1381))
- Reverted shader changes that degraded performance on IE

#### API Improvements

- You can now unset layout and paint properties via the `setLayoutProperty` and `setPaintProperty` APIs
  by passing `undefined` as a property value.
- The `layer` option of `featuresAt` now supports an array of layers.

## 0.9.0 (Jul 29 2015)

- `glyphs` URL now normalizes without the `/v4/` prefix for `mapbox://` urls. Legacy behavior for `mapbox://fontstacks` is still maintained ([#1385](https://github.com/mapbox/mapbox-gl-js/issues/1385))
- Expose `geojson-vt` options for GeoJSON sources ([#1271](https://github.com/mapbox/mapbox-gl-js/issues/1271))
- bearing snaps to "North" within a tolerance of 7 degrees ([#1059](https://github.com/mapbox/mapbox-gl-js/issues/1059))
- Now you can directly mutate the minzoom and maxzoom layer properties with `map.setLayerZoomRange(layerId, minzoom, maxzoom)`
- Exposed `mapboxgl.Control`, a base class used by all UI controls
- Refactored handlers to be individually included in Map options, or enable/disable them individually at runtime, e.g. `map.scrollZoom.disable()`.
- New feature: Batch operations can now be done at once, improving performance for calling multiple style functions: ([#1352](https://github.com/mapbox/mapbox-gl-js/pull/1352))

  ```js
  style.batch(function (s) {
    s.addLayer({ id: "first", type: "symbol", source: "streets" });
    s.addLayer({ id: "second", type: "symbol", source: "streets" });
    s.addLayer({ id: "third", type: "symbol", source: "terrain" });
    s.setPaintProperty("first", "text-color", "black");
    s.setPaintProperty("first", "text-halo-color", "white");
  });
  ```

- Improved documentation
- `featuresAt` performance improvements by exposing `includeGeometry` option
- Better label placement along lines ([#1283](https://github.com/mapbox/mapbox-gl-js/pull/1283))
- Improvements to round linejoins on semi-transparent lines (mapbox/mapbox-gl-native[#1771](https://github.com/mapbox/mapbox-gl-js/pull/1771))
- Round zoom levels for raster tile loading ([@2a2aec](https://github.com/mapbox/mapbox-gl-js/commit/2a2aec44a39e11e73bdf663258bd6d52b83775f5))
- Source#reload cannot be called if source is not loaded ([#1198](https://github.com/mapbox/mapbox-gl-js/issues/1198))
- Events bubble to the canvas container for custom overlays ([#1301](https://github.com/mapbox/mapbox-gl-js/pull/1301))
- Move handlers are now bound on mousedown and touchstart events
- map.featuresAt() now works across the dateline

## 0.8.1 (Jun 16 2015)

- No code changes; released only to correct a build issue in 0.8.0.

## 0.8.0 (Jun 15 2015)

#### Breaking changes

- `map.setView(latlng, zoom, bearing)` has been removed. Use
  [`map.jumpTo(options)`](https://www.mapbox.com/mapbox-gl-js/api/#map/jumpto) instead:

  ```js
  map.setView([40, -74.5], 9); // 0.7.0 or earlier
  map.jumpTo({ center: [40, -74.5], zoom: 9 }); // now
  ```

- [`map.easeTo`](https://www.mapbox.com/mapbox-gl-js/api/#map/easeto) and
  [`map.flyTo`](https://www.mapbox.com/mapbox-gl-js/api/#map/flyto) now accept a single
  options object rather than positional parameters:

  ```js
  map.easeTo([40, -74.5], 9, null, { duration: 400 }); // 0.7.0 or earlier
  map.easeTo({ center: [40, -74.5], zoom: 9, duration: 400 }); // now
  ```

- `mapboxgl.Source` is no longer exported. Use `map.addSource()` instead. See the
  [GeoJSON line](https://www.mapbox.com/mapbox-gl-js/example/geojson-line/) or
  [GeoJSON markers](https://www.mapbox.com/mapbox-gl-js/example/geojson-markers/)
  examples.
- `mapboxgl.util.supported()` moved to [`mapboxgl.supported()`](https://www.mapbox.com/mapbox-gl-js/api/#mapboxgl/supported).

#### UX improvements

- Add perspective rendering ([#1049](https://github.com/mapbox/mapbox-gl-js/pull/1049))
- Better and faster labelling ([#1079](https://github.com/mapbox/mapbox-gl-js/pull/1079))
- Add touch interactions support on mobile devices ([#949](https://github.com/mapbox/mapbox-gl-js/pull/949))
- Viewport-relative popup arrows ([#1065](https://github.com/mapbox/mapbox-gl-js/pull/1065))
- Normalize mousewheel zooming speed ([#1060](https://github.com/mapbox/mapbox-gl-js/pull/1060))
- Add proper handling of GeoJSON features that cross the date line ([#1275](https://github.com/mapbox/mapbox-gl-js/issues/1275))
- Sort overlapping symbols in the y direction ([#470](https://github.com/mapbox/mapbox-gl-js/issues/470))
- Control buttons are now on a 30 pixel grid ([#1143](https://github.com/mapbox/mapbox-gl-js/issues/1143))
- Improve GeoJSON processing performance

#### API Improvements

- Switch to JSDoc for documentation
- Bundling with browserify is now supported
- Validate incoming map styles ([#1054](https://github.com/mapbox/mapbox-gl-js/pull/1054))
- Add `Map` `setPitch` `getPitch`
- Add `Map` `dblclick` event. ([#1168](https://github.com/mapbox/mapbox-gl-js/issues/1168))
- Add `Map` `getSource` ([@660a8c1](https://github.com/mapbox/mapbox-gl-js/commit/660a8c1e087f63282d24a30684d686523bce36cb))
- Add `Map` `setFilter` and `getFilter` ([#985](https://github.com/mapbox/mapbox-gl-js/issues/985))
- Add `Map` `failIfMajorPerformanceCaveat` option ([#1082](https://github.com/mapbox/mapbox-gl-js/pull/1082))
- Add `Map` `preserveDrawingBuffer` option ([#1232](https://github.com/mapbox/mapbox-gl-js/pull/1232))
- Add `VideoSource` `getVideo()` ([#1162](https://github.com/mapbox/mapbox-gl-js/issues/1162))
- Support vector tiles with extents other than 4096 ([#1227](https://github.com/mapbox/mapbox-gl-js/pull/1227))
- Use a DOM hierarchy that supports evented overlays ([#1217](https://github.com/mapbox/mapbox-gl-js/issues/1217))
- Pass `latLng` to the event object ([#1068](https://github.com/mapbox/mapbox-gl-js/pull/1068))

#### UX Bugfixes

- Fix rendering glitch on iOS 8 ([#750](https://github.com/mapbox/mapbox-gl-js/issues/750))
- Fix line triangulation errors ([#1120](https://github.com/mapbox/mapbox-gl-js/issues/1120), [#992](https://github.com/mapbox/mapbox-gl-js/issues/992))
- Support unicode range 65280-65535 ([#1108](https://github.com/mapbox/mapbox-gl-js/pull/1108))
- Fix cracks between fill patterns ([#972](https://github.com/mapbox/mapbox-gl-js/issues/972))
- Fix angle of icons aligned with lines ([@37a498a](https://github.com/mapbox/mapbox-gl-js/commit/37a498a7aa2c37d6b94611b614b4efe134e6dd59))
- Fix dashed line bug for overscaled tiles ([#1132](https://github.com/mapbox/mapbox-gl-js/issues/1132))
- Fix icon artifacts caused by sprite neighbors ([#1195](https://github.com/mapbox/mapbox-gl-js/pull/1195))

#### API Bugfixes

- Don't fire spurious `moveend` events on mouseup ([#1107](https://github.com/mapbox/mapbox-gl-js/issues/1107))
- Fix a race condition in `featuresAt` ([#1220](https://github.com/mapbox/mapbox-gl-js/pull/1220))
- Fix for brittle fontstack name convention ([#1070](https://github.com/mapbox/mapbox-gl-js/pull/1070))
- Fix broken `Popup` `setHTML` ([#1272](https://github.com/mapbox/mapbox-gl-js/issues/1272))
- Fix an issue with cross-origin image requests ([#1269](https://github.com/mapbox/mapbox-gl-js/pull/1269))

## 0.7.0 (Mar 3 2015)

#### Breaking

- Rename `Map` `hover` event to `mousemove`.
- Change `featuresAt` to return GeoJSON objects, including geometry ([#1010](https://github.com/mapbox/mapbox-gl-js/issues/1010))
- Remove `Map` `canvas` and `container` properties, add `getCanvas` and `getContainer` methods instead

#### UX Improvements

- Improve line label density
- Add boxzoom interaction ([#1038](https://github.com/mapbox/mapbox-gl-js/issues/1038))
- Add keyboard interaction ([#1034](https://github.com/mapbox/mapbox-gl-js/pull/1034))
- Faster `GeoJSONSource` `setData` without flickering ([#973](https://github.com/mapbox/mapbox-gl-js/issues/973))

#### API Improvements

- Add Popup component ([#325](https://github.com/mapbox/mapbox-gl-js/issues/325))
- Add layer API ([#1022](https://github.com/mapbox/mapbox-gl-js/issues/1022))
- Add filter API ([#985](https://github.com/mapbox/mapbox-gl-js/issues/985))
- More efficient filter API ([#1018](https://github.com/mapbox/mapbox-gl-js/issues/1018))
- Accept plain old JS object for `addSource` ([#1021](https://github.com/mapbox/mapbox-gl-js/issues/1021))
- Reparse overscaled tiles

#### Bugfixes

- Fix `featuresAt` for LineStrings ([#1006](https://github.com/mapbox/mapbox-gl-js/issues/1006))
- Fix `tileSize` argument to `GeoJSON` worker ([#987](https://github.com/mapbox/mapbox-gl-js/issues/987))
- Remove extraneous files from the npm package ([#1024](https://github.com/mapbox/mapbox-gl-js/issues/1024))
- Hide "improve map" link in print ([#988](https://github.com/mapbox/mapbox-gl-js/issues/988))

## 0.6.0 (Feb 9 2015)

#### Bugfixes

- Add wrapped padding to sprite for repeating images ([#972](https://github.com/mapbox/mapbox-gl-js/issues/972))
- Clear color buffers before rendering ([#966](https://github.com/mapbox/mapbox-gl-js/issues/966))
- Make line-opacity work with line-image ([#970](https://github.com/mapbox/mapbox-gl-js/issues/970))
- event.toElement fallback for Firefox ([#932](https://github.com/mapbox/mapbox-gl-js/issues/932))
- skip duplicate vertices at ends of lines ([#776](https://github.com/mapbox/mapbox-gl-js/issues/776))
- allow characters outside \w to be used in token
- Clear old tiles when new GeoJSON is loaded ([#905](https://github.com/mapbox/mapbox-gl-js/issues/905))

#### Improvements

- Added `map.setPaintProperty()`, `map.getPaintProperty()`, `map.setLayoutProperty()`, and `map.getLayoutProperty()`.
- Switch to ESLint and more strict code rules ([#957](https://github.com/mapbox/mapbox-gl-js/pull/957))
- Grab 2x raster tiles if retina ([#754](https://github.com/mapbox/mapbox-gl-js/issues/754))
- Support for mapbox:// style URLs ([#875](https://github.com/mapbox/mapbox-gl-js/issues/875))

#### Breaking

- Updated to mapbox-gl-style-spec v7.0.0 ([Changelog](https://github.com/mapbox/mapbox-gl-style-spec/blob/a2b0b561ce16015a1ef400dc870326b1b5255091/CHANGELOG.md)). Styles are
  now expected to be version 7. You can use the [gl-style-migrate](https://github.com/mapbox/mapbox-gl-style-lint#migrations)
  utility to update existing styles.
- HTTP_URL and HTTPS_URL config options must no longer include a `/v4` path prefix.
- `addClass`, `removeClass`, `setClasses`, `hasClass`, and `getClasses` are now methods
  on Map.
- `Style#cascade` is now private, pending a public style mutation API ([#755](https://github.com/mapbox/mapbox-gl-js/pull/755)).
- The format for `featuresAt` results changed. Instead of result-per-geometry-cross-layer,
  each result has a `layers` array with all layers that contain the feature. This avoids
  duplication of geometry and properties in the result set.

## 0.5.2 (Jan 07 2015)

#### Bugfixes

- Remove tiles for unused sources ([#863](https://github.com/mapbox/mapbox-gl-js/issues/863))
- Fix fill pattern alignment

#### Improvements

- Add GeoJSONSource maxzoom option ([#760](https://github.com/mapbox/mapbox-gl-js/issues/760))
- Return ref layers in featuresAt ([#847](https://github.com/mapbox/mapbox-gl-js/issues/847))
- Return any extra layer keys provided in the stylesheet in featuresAt
- Faster protobuf parsing

## 0.5.1 (Dec 19 2014)

#### Bugfixes

- Fix race conditions with style loading/rendering
- Fix race conditions with setStyle
- Fix map.remove()
- Fix featuresAt properties

## 0.5.0 (Dec 17 2014)

#### Bugfixes

- Fix multiple calls to setStyle

#### Improvements

- `featuresAt` now returns additional information
- Complete style/source/tile event suite:
  style.load, style.error, style.change,
  source.add, source.remove, source.load, source.error, source.change,
  tile.add, tile.remove, tile.load, tile.error
- Vastly improved performance and correctness for GeoJSON sources
- Map#setStyle accepts a style URL
- Support {prefix} in tile URL templates
- Provide a source map with minified source

#### Breaking

- Results format for `featuresAt` changed

## 0.4.2 (Nov 14 2014)

#### Bugfixes

- Ensure only one easing is active at a time ([#807](https://github.com/mapbox/mapbox-gl-js/issues/807))
- Don't require style to perform easings ([#817](https://github.com/mapbox/mapbox-gl-js/issues/817))
- Fix raster tiles sometimes not showing up ([#761](https://github.com/mapbox/mapbox-gl-js/issues/761))

#### Improvements

- Internet Explorer 11 support (experimental)

## 0.4.1 (Nov 10 2014)

#### Bugfixes

- Interpolate to the closest bearing when doing rotation animations ([#818](https://github.com/mapbox/mapbox-gl-js/issues/818))

## 0.4.0 (Nov 4 2014)

#### Breaking

- Updated to mapbox-gl-style-spec v6.0.0 ([Changelog](https://github.com/mapbox/mapbox-gl-style-spec/blob/v6.0.0/CHANGELOG.md)). Styles are
  now expected to be version 6. You can use the [gl-style-migrate](https://github.com/mapbox/mapbox-gl-style-lint#migrations)
  utility to update existing styles.

## 0.3.2 (Oct 23 2014)

#### Bugfixes

- Fix worker initialization with deferred or async scripts

#### Improvements

- Added map.remove()
- CDN assets are now served with gzip compression

## 0.3.1 (Oct 06 2014)

#### Bugfixes

- Fixed iteration over arrays with for/in
- Made browserify deps non-dev ([#752](https://github.com/mapbox/mapbox-gl-js/issues/752))

## 0.3.0 (Sep 23 2014)

#### Breaking

- Updated to mapbox-gl-style-spec v0.0.5 ([Changelog](https://github.com/mapbox/mapbox-gl-style-spec/blob/v0.0.5/CHANGELOG.md)). Styles are
  now expected to be version 5. You can use the [gl-style-migrate](https://github.com/mapbox/mapbox-gl-style-lint#migrations)
  utility to update existing styles.
- Removed support for composite layers for performance reasons. [#523](https://github.com/mapbox/mapbox-gl-js/issues/523#issuecomment-51731405)
- `raster-hue-rotate` units are now degrees.

### Improvements

- Added LatLng#wrap
- Added support for Mapbox fontstack API.
- Added support for remote, non-Mapbox TileJSON sources and inline TileJSON sources ([#535](https://github.com/mapbox/mapbox-gl-js/issues/535), [#698](https://github.com/mapbox/mapbox-gl-js/issues/698)).
- Added support for `symbol-avoid-edges` property to allow labels to be placed across tile edges.
- Fixed mkdir issue on Windows ([#674](https://github.com/mapbox/mapbox-gl-js/issues/674)).
- Fixed drawing beveled line joins without overlap.

#### Bugfixes

- Fixed performance when underzooming a layer's minzoom.
- Fixed `raster-opacity` for regular raster layers.
- Fixed various corner cases of easing functions.
- Do not modify original stylesheet ([#728](https://github.com/mapbox/mapbox-gl-js/issues/728)).
- Inherit video source from source ([#699](https://github.com/mapbox/mapbox-gl-js/issues/699)).
- Fixed interactivity for geojson layers.
- Stop dblclick on navigation so the map does not pan ([#715](https://github.com/mapbox/mapbox-gl-js/issues/715)).

## 0.2.2 (Aug 12 2014)

#### Breaking

- `map.setBearing()` no longer supports a second argument. Use `map.rotateTo` with an `offset` option and duration 0
  if you need to rotate around a point other than the map center.

#### Improvements

- Improved `GeoJSONSource` to also accept URL as `data` option, eliminating a huge performance bottleneck in case of large GeoJSON files.
  [#669](https://github.com/mapbox/mapbox-gl-js/issues/669) [#671](https://github.com/mapbox/mapbox-gl-js/issues/671)
- Switched to a different fill outlines rendering approach. [#668](https://github.com/mapbox/mapbox-gl-js/issues/668)
- Made the minified build 12% smaller gzipped (66 KB now).
- Added `around` option to `Map` `zoomTo`/`rotateTo`.
- Made the permalink hash more compact.
- Bevel linejoins no longer overlap and look much better when drawn with transparency.

#### Bugfixes

- Fixed the **broken minified build**. [#679](https://github.com/mapbox/mapbox-gl-js/issues/679)
- Fixed **blurry icons** rendering. [#666](https://github.com/mapbox/mapbox-gl-js/issues/666)
- Fixed `util.supports` WebGL detection producing false positives in some cases. [#677](https://github.com/mapbox/mapbox-gl-js/issues/677)
- Fixed invalid font configuration completely blocking tile rendering. [#662](https://github.com/mapbox/mapbox-gl-js/issues/662)
- Fixed `Map` `project`/`unproject` to properly accept array-form values.
- Fixed sprite loading race condition. [#593](https://github.com/mapbox/mapbox-gl-js/issues/593)
- Fixed `GeoJSONSource` `setData` not updating the map until zoomed or panned. [#676](https://github.com/mapbox/mapbox-gl-js/issues/676)

## 0.2.1 (Aug 8 2014)

#### Breaking

- Changed `Navigation` control signature: now it doesn't need `map` in constructor
  and gets added with `map.addControl(nav)` or `nav.addTo(map)`.
- Updated CSS classes to have consistent naming prefixed with `mapboxgl-`.

#### Improvements

- Added attribution control (present by default, disable by passing `attributionControl: false` in options).
- Added rotation by dragging the compass control.
- Added grabbing cursors for the map by default.
- Added `util.inherit` and `util.debounce` functions.
- Changed the default debug page style to OSM Bright.
- Token replacements now support dashes.
- Improved navigation control design.

#### Bugfixes

- Fixed compass control to rotate its icon with the map.
- Fixed navigation control cursors.
- Fixed inertia going to the wrong direction in a rotated map.
- Fixed inertia race condition where error was sometimes thrown after erratic panning/zooming.

## 0.2.0 (Aug 6 2014)

- First public release.<|MERGE_RESOLUTION|>--- conflicted
+++ resolved
@@ -10,11 +10,8 @@
 - Fix unit test warning about duplicate module names ([#3049](https://github.com/maplibre/maplibre-gl-js/pull/3049))
 - Correct marker position when switching between 2D and 3D view ([#2996](https://github.com/maplibre/maplibre-gl-js/pull/2996))
 - Fix error thrown when unsetting line-gradient [#2683]
-<<<<<<< HEAD
 - Update raster tile end points in documentation
-=======
 - Avoiding inertia animation on Mac when reduced motion is on ([#3068](https://github.com/maplibre/maplibre-gl-js/pull/3068))
->>>>>>> 0498943f
 - _...Add new stuff here..._
 
 ## 3.3.1
