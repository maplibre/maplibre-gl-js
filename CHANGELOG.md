## main

### ✨ Features and improvements
- _...Add new stuff here..._

### 🐞 Bug fixes
- _...Add new stuff here..._

## 4.0.0-pre.2

### ✨ Features and improvements

- ⚠️ Changes `addProtocol` to be promise-based without the usage of callbacks and cancelable ([#3433](https://github.com/maplibre/maplibre-gl-js/pull/3433))
- ⚠️ Moved the `addSrouceType` to be a part of the global maplibregl object instead of being per map object ([#3420](https://github.com/maplibre/maplibre-gl-js/pull/3420))
- ⚠️ Removed callback usage from `map.loadImage` in continue to below change ([#3422](https://github.com/maplibre/maplibre-gl-js/pull/3422))
- ⚠️ Changed the `GeoJSONSource`'s `getClusterExpansionZoom`, `getClusterChildren`, `getClusterLeaves` methods to return a `Promise` instead of a callback usage ([#3421](https://github.com/maplibre/maplibre-gl-js/pull/3421))
- ⚠️ Changed the `setRTLTextPlugin` function to return a promise instead of using callback ([#3418](https://github.com/maplibre/maplibre-gl-js/pull/3418)) this also changed how the RTL pluing code is handled internally by splitting the main thread and worker thread code.
- ⚠️ Remove `setCooperativeGestures` and `getCooperativeGestures` functions in favor of `cooperativeGestures` handler which now has an `enabled()` or `disabled()` methods ([#3430](https://github.com/maplibre/maplibre-gl-js/pull/3430))
- Created a new example showing how to place a threejs scene as a `CustomLayer` over maplibre 3d-terrain ([#3429](https://github.com/maplibre/maplibre-gl-js/pull/3429))

### 🐞 Bug fixes

- Fix zooming outside the central globe when terrain 3D is enabled ([#3425](https://github.com/maplibre/maplibre-gl-js/pull/3425))
- Fix cursor being shown indefinitely as a pointer when removing a popup with its `trackPointer` method active ([#3434](https://github.com/maplibre/maplibre-gl-js/pull/3434))
- Fix a bug in showing cooperative gestures when scroll zoom is disabled ([#2498](https://github.com/maplibre/maplibre-gl-js/pull/2498))
- Handle loading of empty raster tiles (204 No Content) ([#3428](https://github.com/maplibre/maplibre-gl-js/pull/3428))
<<<<<<< HEAD
- Fix the shifted mouse events after a css transform scale on the map container ([#3437](https://github.com/maplibre/maplibre-gl-js/pull/3437))
- _...Add new stuff here..._
=======
>>>>>>> f5cb922c

## 4.0.0-pre.1

### ✨ Features and improvements

- Changed `ImageRequest` to be `Promise` based ([#3233](https://github.com/maplibre/maplibre-gl-js/pull/3233))
- ⚠️ Changed the undeling worker communication from callbacks to promises. This has a breaking effect on the implementation of custom `WorkerSource` and how it behaves ([#3233](https://github.com/maplibre/maplibre-gl-js/pull/3233))
- ⚠️ Changed the `Source` interface to return promises instead of callbacks ([#3233](https://github.com/maplibre/maplibre-gl-js/pull/3233))
- ⚠️ Changed all the sources to be promises based. ([#3233](https://github.com/maplibre/maplibre-gl-js/pull/3233))
- ⚠️ Changed the `map.loadImage` method to return a `Promise` instead of a callback usage ([#3233](https://github.com/maplibre/maplibre-gl-js/pull/3233))

### 🐞 Bug fixes

- Fixes a security issue in `Actor` against XSS attacks in postMessage / onmessage ([#3239](https://github.com/maplibre/maplibre-gl-js/pull/3239))

## 3.6.2

### 🐞 Bug fixes

- Fix mapbox-gl-draw example ([#2601](https://github.com/maplibre/maplibre-gl-js/issues/2601), [#3394](https://github.com/maplibre/maplibre-gl-js/pull/3394))
- Fix fill patterns sometimes not rendering at all ([#3339](https://github.com/maplibre/maplibre-gl-js/pull/3339))

## 3.6.1

### 🐞 Bug fixes
- Fix `undefined` `_onEaseFrame` call in `Camera._renderFrameCallback()` while doing `Camera.jumpTo` during a `Camera.easeTo` ([#3332](https://github.com/maplibre/maplibre-gl-js/pull/3332))

## 3.6.0

### ✨ Features and improvements

- Add getLayersOrder() to Map and Style ([#3279](https://github.com/maplibre/maplibre-gl-js/pull/3279))
- Updated description of `fullscreen` example ([#3311](https://github.com/maplibre/maplibre-gl-js/pull/3311))

### 🐞 Bug fixes

- Fix null feature properties in resolve_tokens ([#3272](https://github.com/maplibre/maplibre-gl-js/pull/3272))

## 3.5.2

### ✨ Features and improvements

- Convert plantuml diagrams to mermaid ([#3217](https://github.com/maplibre/maplibre-gl-js/pull/3217))
- Improve buffer transfer in Safari after Safari fixed a memory leak bug ([#3225](https://github.com/maplibre/maplibre-gl-js/pull/3225))
- Minify internal exports to reduce bundle size ([#3216](https://github.com/maplibre/maplibre-gl-js/pull/3216))

### 🐞 Bug fixes

- Add terrain property to map style object ([#3234](https://github.com/maplibre/maplibre-gl-js/pull/3234))
- Fix exception thrown from `isWebGL2` check ([#3238](https://github.com/maplibre/maplibre-gl-js/pull/3238))
- Fix rollup watch mode ([#3270](https://github.com/maplibre/maplibre-gl-js/pull/3270))

## 3.5.1

### 🐞 Bug fixes

- Fix regression introduced in 3.5.0, related to async/await ([#3228](https://github.com/maplibre/maplibre-gl-js/pull/3228))

## 3.5.0

### ✨ Features and improvements

- Add setTiles method to RasterTileSource to dynamically update existing tile sources. ([#3208](https://github.com/maplibre/maplibre-gl-js/pull/3208))

## 3.4.1

### ✨ Features and improvements

- Locally rendered glyphs are double resolution (48px), greatly improving sharpness of CJK text. ([#2990](https://github.com/maplibre/maplibre-gl-js/issues/2990), [#3006](https://github.com/maplibre/maplibre-gl-js/pull/3006))

### 🐞 Bug fixes

- Fix setStyle->style.setState didn't reset \_serializedLayers ([#3133](https://github.com/maplibre/maplibre-gl-js/pull/3133)).
- Fix Raster DEM decoding in safari private browsing mode ([#3185](https://github.com/maplibre/maplibre-gl-js/pull/3185))

## 3.4.0

### ✨ Features and improvements

- Improve error message when a tile can't be loaded ([#3130](https://github.com/maplibre/maplibre-gl-js/pull/3130))
- Support custom raster-dem encodings ([#3087](https://github.com/maplibre/maplibre-gl-js/pull/3087))

### 🐞 Bug fixes

- Fixed Interrupting a scroll zoom causes the next scroll zoom to return to the prior zoom level by reseting scroll handler state properly ([#2709](https://github.com/maplibre/maplibre-gl-js/issues/2709), [#3051](https://github.com/maplibre/maplibre-gl-js/pull/305))
- Fix unit test warning about duplicate module names ([#3049](https://github.com/maplibre/maplibre-gl-js/pull/3049))
- Correct marker position when switching between 2D and 3D view ([#2996](https://github.com/maplibre/maplibre-gl-js/pull/2996))
- Fix error thrown when unsetting line-gradient [#2683]
- Update raster tile end points in documentation
- Avoiding inertia animation on Mac when reduced motion is on ([#3068](https://github.com/maplibre/maplibre-gl-js/pull/3068))
- 3d buildings example doesn't work as expected ([#3165](https://github.com/maplibre/maplibre-gl-js/pull/3165))

## 3.3.1

### ✨ Features and improvements

- Copy LICENSE.txt to dist folder so it's included in 3rdpartylicenses.txt by webpack ([#3021](https://github.com/maplibre/maplibre-gl-js/pull/3021))

### 🐞 Bug fixes

- Correct declared return type of `Map.getLayer()` and `Style.getLayer()` to be `StyleLayer | undefined` to match the documentation ([#2969](https://github.com/maplibre/maplibre-gl-js/pull/2969))
- Correct type of `Map.addLayer()` and `Style.addLayer()` to allow adding a layer with an embedded source, matching the documentation ([#2966](https://github.com/maplibre/maplibre-gl-js/pull/2966))
- Throttle map resizes from ResizeObserver to reduce flicker ([#2986](https://github.com/maplibre/maplibre-gl-js/pull/2986))
- Correct function `Map.setTerrain(options: TerrainSpecification): Map` to be `Map.setTerrain(options: TerrainSpecification | null): Map` per the API spec ([#2993](https://github.com/maplibre/maplibre-gl-js/pull/2993))
- Correct function `Map.getTerrain(): TerrainSpecification` to be `Map.getTerrain(): TerrainSpecification | null` for consistency with the setTerrain function ([#3020](https://github.com/maplibre/maplibre-gl-js/pull/3020))

## 3.3.0

### ✨ Features and improvements

- Add support for [`text-variable-anchor-offset`](https://maplibre.org/maplibre-style-spec/layers/#layout-symbol-text-variable-anchor-offset) symbol style layer property ([#2914](https://github.com/maplibre/maplibre-gl-js/pull/2914))

## 3.2.2

### ✨ Features and improvements

- Add `cache` parameter to [`RequestParameters`](https://maplibre.org/maplibre-gl-js/docs/API/types/maplibregl.RequestParameters/) ([#2910](https://github.com/maplibre/maplibre-gl-js/pull/2910))
- Removed some classed from the docs to better define the public API ([#2945](https://github.com/maplibre/maplibre-gl-js/pull/2945))

### 🐞 Bug fixes

- Properly check ImageBitmap ([#2942](https://github.com/maplibre/maplibre-gl-js/pull/2942), [#2940](https://github.com/maplibre/maplibre-gl-js/issues/2940))
- VectorTileWorkerSource: fix reload for original's load parse would not pass the rawTileData and meta. ([#2941](https://github.com/maplibre/maplibre-gl-js/pull/2941))

## 3.2.1

### ✨ Features and improvements

- Remove cooperative gesture screen from the accessibility tree since screenreaders cannot interact with the map using gestures
- Add `cooperated gestures` example to the doc.([#2860](https://github.com/maplibre/maplibre-gl-js/pull/2860))

### 🐞 Bug fixes

- Incorrect distance field of view calculation for negative elevation, fixed by storing min elevation for the tile in view ([#1655](https://github.com/maplibre/maplibre-gl-js/issues/1655), [#2858](https://github.com/maplibre/maplibre-gl-js/pull/2858))
- Fix reloadCallback not firing on VectorTileWorkerSource.reloadTile ([#1874](https://github.com/maplibre/maplibre-gl-js/pull/1874))
- Don't draw halo pixels underneath text pixels ([#2897](https://github.com/maplibre/maplibre-gl-js/pull/2897))
- Fix RasterDEMTileSource not serializing its options correctly ([#2895](https://github.com/maplibre/maplibre-gl-js/pull/2895))
- Remove node and jest from dist type checking, fix map event and other typing problems ([#2898](https://github.com/maplibre/maplibre-gl-js/pull/2898))

## 3.2.0

### ✨ Features and improvements

- Change all internal exports to named exports([#2711](https://github.com/maplibre/maplibre-gl-js/pull/2711))
- Docs generation is now part of this repo([#2733](https://github.com/maplibre/maplibre-gl-js/pull/2733))
- Add `className` option to Marker constructor ([#2729](https://github.com/maplibre/maplibre-gl-js/pull/2729))
- Immediately redraw the map after setting pixel ratio ([#2674](https://github.com/maplibre/maplibre-gl-js/pull/2673))
- Add maxCanvasSize option to limit canvas size. It can prevent reaching the GL limits and reduce the load on the devices. Default value is [4096, 4096].
- Reduce maxCanvasSize when hitting GL limits to avoid distortions ([#2674](https://github.com/maplibre/maplibre-gl-js/pull/2673))
- Rewrite all the code comments in TSDocs, introduced a new documentaiton system and moved examples into this repository for better debug options ([#2756](https://github.com/maplibre/maplibre-gl-js/pull/2756))
- ⚠️ Removed non documented `Marker` constructor parameter ([#2756](https://github.com/maplibre/maplibre-gl-js/pull/2756))
- Updated `check-for-support` example ([#2859](https://github.com/maplibre/maplibre-gl-js/pull/2859))

### 🐞 Bug fixes

- Return undefined instead of throwing from `Style.serialize()` when the style hasn't loaded yet ([#2712](https://github.com/maplibre/maplibre-gl-js/pull/2712))
- Don't throw an exception from `checkMaxAngle` when a label with length 0 is on the last segment of a line ([#2710](https://github.com/maplibre/maplibre-gl-js/pull/2710))
- Fix the `tap then drag` zoom gesture detection to abort when the two taps are far away ([#2673](https://github.com/maplibre/maplibre-gl-js/pull/2673))
- Fix regression - update pixel ratio when devicePixelRatio changes, restoring the v1.x behaviour ([#2706](https://github.com/maplibre/maplibre-gl-js/issues/2706))
- Fix incorrect elevation calculation [#2772]

## 3.1.0

### ✨ Features and improvements

- Expose map options.maxTileCacheZoomLevels to allow better control of tile cache ([#2581](https://github.com/maplibre/maplibre-gl-js/pull/2581))

### 🐞 Bug fixes

- Fix regression - Add webgl1 fallback to accomondate users without webgl2 support ([#2653](https://github.com/maplibre/maplibre-gl-js/issues/2653))

## 3.0.1

### ✨ Features and improvements

- Update shaders to GLSL ES 3.0 ([#2599](https://github.com/maplibre/maplibre-gl-js/pull/2599))

### 🐞 Bug fixes

- Fix `RequestTransformFunction` type to return RequestParameters or undefined ([#2586](https://github.com/maplibre/maplibre-gl-js/pull/2586))
- Load `EXT_color_buffer_float` WebGL2 extension to fix heatmap in firefox ([#2595](https://github.com/maplibre/maplibre-gl-js/pull/2595))

## 3.0.0

## New features and improvements

- Add `transformCameraUpdate` callback to `Map` options ([#2535](https://github.com/maplibre/maplibre-gl-js/pull/2535))
- Bump KDBush and supercluster for better memory efficiency ([#2522](https://github.com/maplibre/maplibre-gl-js/pull/2522))
- Improve performance by using HTMLImageElement to download raster source images when refreshExpiredTiles tiles is false ([#2126](https://github.com/maplibre/maplibre-gl-js/pull/2126))
- Set fetchPriority for HTMLImageElement to help improve raster-heavy scenarios ([#2459](https://github.com/maplibre/maplibre-gl-js/pull/2459))
- Reduce rendering calls on initial load. No reason to try rendering before the style is loaded. ([#2464](https://github.com/maplibre/maplibre-gl-js/pull/2464))
- Lazy load default style properties on demand to improve loading performance and reduce memory usage. ([#2476](https://github.com/maplibre/maplibre-gl-js/pull/2476))
- Add queryTerrainElevation allows getting terrain elevation in meters at a specific point ([#2264](https://github.com/maplibre/maplibre-gl-js/pull/2264))
- Improve performance by sending style layers to the worker thread before processing it on the main thread to allow parallel processing ([#2131](https://github.com/maplibre/maplibre-gl-js/pull/2131))
- Add Map.getImage() to retrieve previously-loaded images. ([#2168](https://github.com/maplibre/maplibre-gl-js/pull/2168))
- Add a method to enable/disable cooperative gestures
- Update CONTRIBUTING.md with details on setting up on M1 mac ([#2196](https://github.com/maplibre/maplibre-gl-js/pull/2196))
- Update default type of originalEvent in MapLibreEvent to be `unknown` ([#2243](https://github.com/maplibre/maplibre-gl-js/pull/2243))
- Improve performance when forcing full symbol placement by short-circuiting pause checks ([#2241](https://github.com/maplibre/maplibre-gl-js/pull/2241))
- Adding a `warnonce` when terrain and hillshade source are the same ([#2298](https://github.com/maplibre/maplibre-gl-js/pull/2298))
- Remove a deprecation warning by removing an empty texture that is no longer being used in the codebase ([#2299](https://github.com/maplibre/maplibre-gl-js/pull/2299))
- Improve initial loading performance by lazy serializing layers only when needed. ([#2306](https://github.com/maplibre/maplibre-gl-js/pull/2306))
- Add validateStyle MapOption to allow disabling style validation for faster performance in production environment. ([#2390](https://github.com/maplibre/maplibre-gl-js/pull/2390))
- Add `setiClusterOptions` to update cluster properties of the added sources: fixing these issues ([#429](https://github.com/maplibre/maplibre-gl-js/issues/429)) and ([#1384](https://github.com/maplibre/maplibre-gl-js/issues/1384))
- Add types for `workerOptions` and `_options` in `geojson_source.ts`
- Add fullscreenstart, fullscreenend events to FullscreenControl ([#2128](https://github.com/maplibre/maplibre-gl-js/issues/2128)
- Throttle the image request queue while the map is moving to improve performance ([#2097](https://github.com/maplibre/maplibre-gl-js/issues/2097)
- Add support for multiple `sprite` declarations in one style file ([#1805](https://github.com/maplibre/maplibre-gl-js/pull/1805))
- Extract sprite image on demand to reduce memory usage and improve performance by reducing the number of getImageData calls ([#1809](https://github.com/maplibre/maplibre-gl-js/pull/1809))
- `QueryRenderedFeaturesOptions` type added to both of the params in queryRenderedFeatures in map.ts ([#1900](https://github.com/maplibre/maplibre-gl-js/issues/1900))
- NavigationControlOptions is now optional when creating an instance of NavigationControl ([#1754](https://github.com/maplibre/maplibre-gl-js/issues/1754))
- Listen to webglcontextcreationerror event and give detailed debug info when it fails ([#1715](https://github.com/maplibre/maplibre-gl-js/pull/1715))
- Make sure `cooperativeGestures` overlay is always "on top" (z-index) of map features ([#1753](https://github.com/maplibre/maplibre-gl-js/pull/1753))
- Use `willReadFrequently` hint to optimize 2D canvas usage and remove warnings ([#1808](https://github.com/maplibre/maplibre-gl-js/pull/1808))
- Speed up the cross tile symbol index in certain circumstances ([#1755](https://github.com/maplibre/maplibre-gl-js/pull/1755))
- Improve rendering speed in scenes with many colliding symbolic icons and labels ([#1757](https://github.com/maplibre/maplibre-gl-js/pull/1757))
- Make request for ImageSource cancelable ([#1802](https://github.com/maplibre/maplibre-gl-js/pull/1802))
- Throttle the image request queue while the map is moving to improve performance ([#2097](https://github.com/maplibre/maplibre-gl-js/pull/2097))
- Return a promise from `once` method to allow easier usage of async/await in this case ([#1690](https://github.com/maplibre/maplibre-gl-js/pull/1690))
- Add pseudo (CSS) fullscreen as a fallback for iPhones ([#1678](https://github.com/maplibre/maplibre-gl-js/pull/1678))
- Add `updateData` to `GeoJSONSource` which allows for partial data updates ([#1605](https://github.com/maplibre/maplibre-gl-js/pull/1605))
- Add a RenderPool to render tiles onto textures for 3D ([#1671](https://github.com/maplibre/maplibre-gl-js/pull/1671))
- Add map.getCameraTargetElevation() ([#1558](https://github.com/maplibre/maplibre-gl-js/pull/1558))
- Add `freezeElevation` to `AnimationOptions` to allow smooth camera movement in 3D ([#1514](https://github.com/maplibre/maplibre-gl-js/pull/1514), [#1492](https://github.com/maplibre/maplibre-gl-js/issues/1492))
- Add map.setStyle's transformStyle option ([#1632](https://github.com/maplibre/maplibre-gl-js/pull/1632))

## Potentially breaking changes

Most of these changes will not affect your code but read carefully through the list to asses if a migration is needed.

- ⚠️ Cancel unloaded tile request on zooming in across multiple zooms. Previously these requests were not cancelled. ([#2377](https://github.com/maplibre/maplibre-gl-js/pull/2377))
- ⚠️ Resize map when container element is resized. The "resize"-related events now has different data associated with it ([#2157](https://github.com/maplibre/maplibre-gl-js/pull/2157), [#2551](https://github.com/maplibre/maplibre-gl-js/issues/2551)). Previously the originalEvent field was the reason of this change, for example it could be a `resize` event from the browser. Now it is `ResizeObserverEntry`, see more [here](https://developer.mozilla.org/en-US/docs/web/api/resizeobserverentry).
- ⚠️ Improve rendering of areas below sea level, and remove elevationOffset workaround ([#1578](https://github.com/maplibre/maplibre-gl-js/pull/1578))
- ⚠️ Remove support for `hsl` css color in a format that does not comply with the CSS Color specification. Colors defined in `hsl(110, 0.7, 0.055)` format will no longer work, instead it is recommended to use the format with percentages `hsl(110, 70%, 5.5%)`. ([#2376](https://github.com/maplibre/maplibre-gl-js/pull/2376))
- ⚠️ Move terrain object from style.terrain to map.terrain ([#1628](https://github.com/maplibre/maplibre-gl-js/pull/1628))
- ⚠️ Remove deprecated `mapboxgl-` css classes (use `maplibregl-` instead) ([#1575](https://github.com/maplibre/maplibre-gl-js/pull/1575))
- ⚠️ Full transition from WebGL1 to WebGL2 ([browser support](https://caniuse.com/?search=webgl2)) ([#2512](https://github.com/maplibre/maplibre-gl-js/pull/2512), [#1891](https://github.com/maplibre/maplibre-gl-js/pull/1891))
- ⚠️ `LngLat.toBounds()` is replaced by a static method `LngLatBounds.fromLngLat()` ([#2188](https://github.com/maplibre/maplibre-gl-js/pull/2188))
- ⚠️ Make geojson data source a required field to align with the docs ([#1396](https://github.com/maplibre/maplibre-gl-js/issue/1396))
- ⚠️ Improve control initial loading performance by forcing fadeDuration to 0 till first idle event ([#2447](https://github.com/maplibre/maplibre-gl-js/pull/2447))
- ⚠️ Remove "mapbox-gl-supported" package from API. If needed, please reference it directly instead of going through MapLibre. ([#2451](https://github.com/maplibre/maplibre-gl-js/pull/2451))
- ⚠️ Improve control performance by restricting worker count to a max of 1 except for Safari browser. ([#2354](https://github.com/maplibre/maplibre-gl-js/pull/2354))

## Bug fixes

- Fix of incorrect dash in diagonal lines with a vector source at some zoom levels. ([#2479](https://github.com/maplibre/maplibre-gl-js/pull/2479))
- Fix event.isSourceLoaded to reflect the state of source loading for sourcedata event ([#2543](https://github.com/maplibre/maplibre-gl-js/pull/2543))
- Fix overlapping of 3D building parts when 3D Terrain is activated ([#2513](https://github.com/maplibre/maplibre-gl-js/issues/2513))
- Show 3D buildings located below sea level when 3D Terrain is activated ([#2544](https://github.com/maplibre/maplibre-gl-js/issues/2544))
- Fix `LngLatBounds.extend()` to correctly handle `{ lng: number, lat: number }` coordinates. ([#2425](https://github.com/maplibre/maplibre-gl-js/pull/2425))
- Fix the accuracy-circle in the geolocate control from randomly resizing. ([#2450](https://github.com/maplibre/maplibre-gl-js/pull/2450))
- Fix the type of the `features` property on `MapLayerMouseEvent` and `MapLayerTouchEvent` to be `MapGeoJSONFeature[]` in lieu of `GeoJSON.Feature[]` ([#2244](https://github.com/maplibre/maplibre-gl-js/pull/2244))
- Fix GeolocateControl error if removed quickly ([#2391](https://github.com/maplibre/maplibre-gl-js/pull/2391))
- Fix issue unloading sprite sheet when using `setStyle(style, {diff:true})` ([#2146](https://github.com/maplibre/maplibre-gl-js/pull/2146))
- Fix wrap coords in `getTerrain` when `fitBounds` across the AM ([#2155](https://github.com/maplibre/maplibre-gl-js/pull/2155))
- Fix LngLat `toArray` method return type to [number,number] ([#2233](https://github.com/maplibre/maplibre-gl-js/issues/2233))
- Fix handling of text-offset with symbol-placement: line ([#2170](https://github.com/maplibre/maplibre-gl-js/issues/2170) and [#2171](https://github.com/maplibre/maplibre-gl-js/issues/2171))
- Fix geolocate control permissions failure on IOS16 web view with fallback to `window.navigator.geolocation` ([#2359](https://github.com/maplibre/maplibre-gl-js/pull/2359))
- Prevent unnecessary reload of raster sources when RTL Text Plugin loads ([#2380](https://github.com/maplibre/maplibre-gl-js/issues/2380))
- Fix Handle AddProtocol callback function returning an HTMLImageElement ([#](https://github.com/maplibre/maplibre-gl-js/pull/2393)2393](https://github.com/maplibre/maplibre-gl-js/pull/2393))
- Fix raster tiles being retained when raster-fade-duration is 0 ([#2445](https://github.com/maplibre/maplibre-gl-js/issues/2445), [#2501](https://github.com/maplibre/maplibre-gl-js/issues/2501))
- Fix the worker been terminated on setting new style ([#2123](https://github.com/maplibre/maplibre-gl-js/pull/2123))
- Change how meta key is detected for cooperative gestures
- Fix the worker been terminated on setting new style ([#2123](https://github.com/maplibre/maplibre-gl-js/pull/2123))
- Fix issue [#1024](https://github.com/maplibre/maplibre-gl-js/pull/1024) - Zoom center not under cursor when terrain is on
- Fix errors when running style-spec bin scripts and added missing help. Removed unnecessary script 'gl-style-composite'. ([#1971](https://github.com/maplibre/maplibre-gl-js/pull/1971))
- Fix the `slice` expression type ([#1886](https://github.com/maplibre/maplibre-gl-js/issues/1886))
- Remove dependency on `@rollup/plugin-json`, which was in conflict with `rollup-plugin-import-assert`
- Remove dependency on `@mapbox/gazetteer` which caused some build warnings ([#1757](https://github.com/maplibre/maplibre-gl-js/pull/1757) [#1898](https://github.com/maplibre/maplibre-gl-js/pull/1898))
- Fix `getElevation()` causing uncaught error ([#1650](https://github.com/maplibre/maplibre-gl-js/issues/1650)).
- Fix headless benchmark execution especially on VM ([#1732](https://github.com/maplibre/maplibre-gl-js/pull/1732))
- fix issue [#860](https://github.com/maplibre/maplibre-gl-js/issues/860) fill-pattern with pixelRatio > 1 is now switched correctly at runtime. ([#1765](https://github.com/maplibre/maplibre-gl-js/pull/1765))
- Fix the exception that would be thrown on `map.setStyle` when it is passed with transformStyle option and map is initialized without an initial style. ([#1824](https://github.com/maplibre/maplibre-gl-js/pull/1824))
- Fix the behavior of the compass button on touch devices. ([#1852](https://github.com/maplibre/maplibre-gl-js/pull/1852))
- Fix `GeoJSONSource` appearing to never finish loading when calling its `setData` method immediately after adding it to a `Map` due to it not firing a `metadata` `data` event ([#1693](https://github.com/maplibre/maplibre-gl-js/issues/1693))
- Fix the gap between terrain elevated tiles ([#1602](https://github.com/maplibre/maplibre-gl-js/issues/1602))
- Fix showTileBoundaries to show the first vector source [#1395](https://github.com/maplibre/maplibre-gl-js/pull/1395)
- Fix `match` expression type ([#1631](https://github.com/maplibre/maplibre-gl-js/pull/1631))
- Fix for blurry raster tiles due to raster tiles requests stuck in image queue. ([#2511](https://github.com/maplibre/maplibre-gl-js/pull/2511))

## 3.0.0-pre.9

### 🐞 Bug fixes

- Fixes issue with ResizeObserver firing an initial 'resize' event (since 3.0.0-pre.5) ([#2551](https://github.com/maplibre/maplibre-gl-js/issues/2551))

## 3.0.0-pre.8

### ✨ Features and improvements

- Add `transformCameraUpdate` callback to `Map` options ([#2535](https://github.com/maplibre/maplibre-gl-js/pull/2535))

### 🐞 Bug fixes

- Revise previous fix ([#2445](https://github.com/maplibre/maplibre-gl-js/issues/2445)) for raster tiles being retained when raster-fade-duration is 0 ([#2501](https://github.com/maplibre/maplibre-gl-js/issues/2501))

## 3.0.0-pre.7

### ✨ Features and improvements

- ⚠️ Breaking - Remove WebGL1 support. Move to WebGL2 ([#2512](https://github.com/maplibre/maplibre-gl-js/pull/2512))
- Bump KDBush and supercluster ([#2522](https://github.com/maplibre/maplibre-gl-js/pull/2522))

## 3.0.0-pre.6

### ✨ Features and improvements

- ⚠️ Breaking - Improve control performance by restricting worker count to a max of 1 except safari browser. ([#2354](https://github.com/maplibre/maplibre-gl-js/pull/2354))
- Improve performance by using HTMLImageElement to download raster source images when refreshExpiredTiles tiles is false ([#2126](https://github.com/maplibre/maplibre-gl-js/pull/2126))
- ⚠️ Breaking - Improve control initial loading performance by forcing fadeDuration to 0 till first idle event ([#2447](https://github.com/maplibre/maplibre-gl-js/pull/2447))
- ⚠️ Breaking - Remove "mapbox-gl-supported" package from API. If needed, please reference it directly instead of going through MapLibre. ([#2451](https://github.com/maplibre/maplibre-gl-js/pull/2451))
- Set fetchPriority for HTMLImageElement to help improve raster heavy scenarios ([#2459](https://github.com/maplibre/maplibre-gl-js/pull/2459))
- Reduce rendering calls on initial load. No reason to try rendering before style is loaded. ([#2464](https://github.com/maplibre/maplibre-gl-js/pull/2464))
- Lazy load default style properties on demand to improve loading performance and reduce memory usage. ([#2476](https://github.com/maplibre/maplibre-gl-js/pull/2476))
- Conditional WebGL2 support ([#1891](https://github.com/maplibre/maplibre-gl-js/pull/1891)

### 🐞 Bug fixes

- Fix `LngLatBounds.extend()` to correctly handle `{ lng: number, lat: number }` coordinates. ([#2425](https://github.com/maplibre/maplibre-gl-js/pull/2425))
- Fix the accuracy-circle in the geolocate control from randomly resizing. ([#2450](https://github.com/maplibre/maplibre-gl-js/pull/2450))

## 3.0.0-pre.5

### ✨ Features and improvements

- Add queryTerrainElevation allows getting terrain elevation in meters at specific point ([#2264](https://github.com/maplibre/maplibre-gl-js/pull/2264))
- Improve performance by sending style layers to worker thread before processing it on main thread to allow parallel processing ([#2131](https://github.com/maplibre/maplibre-gl-js/pull/2131))
- ⚠️ Breaking - Resize map when container element is resized. The resize related events now has different data associated with it ([#2157](https://github.com/maplibre/maplibre-gl-js/pull/2157)). Previously the originalEvent field was the reason of this change, for example it could be a `resize` event from the browser. Now it is `ResizeObserverEntry`, see more [here](https://developer.mozilla.org/en-US/docs/web/api/resizeobserverentry).
- Add Map.getImage() to retrieve previously-loaded images. ([#2168](https://github.com/maplibre/maplibre-gl-js/pull/2168))
- Add method to enable/disable cooperative gestures
- ⚠️ Breaking - `LngLat.toBounds()` is replaced by a static method `LngLatBounds.fromLngLat()` ([#2188](https://github.com/maplibre/maplibre-gl-js/pull/2188))
- Update CONTRIBUTING.md with details on setting up on M1 mac ([#2196](https://github.com/maplibre/maplibre-gl-js/pull/2196))
- Update default type of originalEvent in MapLibreEvent to be `unknown` ([#2243](https://github.com/maplibre/maplibre-gl-js/pull/2243))
- Improve performance when forcing full symbol placement by short circuiting pause checks ([#2241](https://github.com/maplibre/maplibre-gl-js/pull/2241))
- Adding a `warnonce` when terrain and hillshade source are the same ([#2298](https://github.com/maplibre/maplibre-gl-js/pull/2298))
- Remove a deprecation warning by removing an empty texture that is no longer being used in the codebase ([#2299](https://github.com/maplibre/maplibre-gl-js/pull/2299))
- Improve initial loading performance by lazy serializing layers only when needed. ([#2306](https://github.com/maplibre/maplibre-gl-js/pull/2306))
- ⚠️ Breaking - Cancel unloaded tile request on zooming in across multiple zoom. Previously these requests were not cancelled. ([#2377](https://github.com/maplibre/maplibre-gl-js/pull/2377))
- Add validateStyle MapOption to allow disabling style validation for faster performance in production environment. ([#2390](https://github.com/maplibre/maplibre-gl-js/pull/2390))
- ⚠️ Breaking - Remove support for `hsl` css color in a format that does not comply with the CSS Color specification. Colors defined in `hsl(110, 0.7, 0.055)` format will no longer work, instead it is recommended to use the format with percentages `hsl(110, 70%, 5.5%)`. ([#2376](https://github.com/maplibre/maplibre-gl-js/pull/2376))

### 🐞 Bug fixes

- Fix the type of the `features` property on `MapLayerMouseEvent` and `MapLayerTouchEvent` to be `MapGeoJSONFeature[]` in lieu of `GeoJSON.Feature[]` ([#2244](https://github.com/maplibre/maplibre-gl-js/pull/2244))
- Fix GeolocateControl error if removed quickly ([#2391](https://github.com/maplibre/maplibre-gl-js/pull/2391))
- Fix issue unloading sprite sheet when using `setStyle(style, {diff:true})` ([#2146](https://github.com/maplibre/maplibre-gl-js/pull/2146))
- Fix wrap coords in `getTerrain` when `fitBounds` across the AM ([#2155](https://github.com/maplibre/maplibre-gl-js/pull/2155))
- Fix LngLat `toArray` method return type to [number,number] ([#2233](https://github.com/maplibre/maplibre-gl-js/issues/2233))
- Fix handling of text-offset with symbol-placement: line ([#2170](https://github.com/maplibre/maplibre-gl-js/issues/2170) and [#2171](https://github.com/maplibre/maplibre-gl-js/issues/2171))
- Fix geolocate control permissions failure on IOS16 web view with fallback to `window.navigator.geolocation` ([#2359](https://github.com/maplibre/maplibre-gl-js/pull/2359))
- Prevent unnecessary reload of raster sources when RTL Text Plugin loads ([#2380](https://github.com/maplibre/maplibre-gl-js/issues/2380))
- Fix Handle AddProtocol callback function returning an HTMLImageElement ([#](https://github.com/maplibre/maplibre-gl-js/pull/2393)2393](https://github.com/maplibre/maplibre-gl-js/pull/2393))
- Fix raster tiles being retained when raster-fade-duration is 0 ([#2445](https://github.com/maplibre/maplibre-gl-js/issues/2445))

## 3.0.0-pre.4

### ✨ Features and improvements

- Add `setiClusterOptions` to update cluster properties of the added sources: fixing these issues ([#429](https://github.com/maplibre/maplibre-gl-js/issues/429)) and ([#1384](https://github.com/maplibre/maplibre-gl-js/issues/1384))
- Add types for `workerOptions` and `_options` in `geojson_source.ts`
- Add fullscreenstart, fullscreenend events to FullscreenControl ([#2128](https://github.com/maplibre/maplibre-gl-js/issues/2128)
- Throttle the image request queue while the map is moving to improve performance ([#2097](https://github.com/maplibre/maplibre-gl-js/issues/2097)

### 🐞 Bug fixes

- Fix the worker been terminated on setting new style ([#2123](https://github.com/maplibre/maplibre-gl-js/pull/2123))
- Change how meta key is detected for cooperative gestures
- Fix the worker been terminated on setting new style ([#2123](https://github.com/maplibre/maplibre-gl-js/pull/2123))

## 3.0.0-pre.3

### ✨ Features and improvements

- Add support for multiple `sprite` declarations in one style file ([#1805](https://github.com/maplibre/maplibre-gl-js/pull/1805))
- Extract sprite image on demand to reduce memory usage and improve performance by reducing number of getImageData calls ([#1809](https://github.com/maplibre/maplibre-gl-js/pull/1809))

### 🐞 Bug fixes

- Fix issue [#1024](https://github.com/maplibre/maplibre-gl-js/pull/1024) - Zoom center not under cursor when terrain is on
- Fix errors when running style-spec bin scripts and added missing help. Removed unnecessary script 'gl-style-composite'. ([#1971](https://github.com/maplibre/maplibre-gl-js/pull/1971))
- Fix the `slice` expression type ([#1886](https://github.com/maplibre/maplibre-gl-js/issues/1886))

## 3.0.0-pre.2

### ✨ Features and improvements

- `QueryRenderedFeaturesOptions` type added to both of the params in queryRenderedFeatures in map.ts ([#1900](https://github.com/maplibre/maplibre-gl-js/issues/1900))
- NavigationControlOptions is now optional when creating an instance of NavigationControl ([#1754](https://github.com/maplibre/maplibre-gl-js/issues/1754))
- Listen to webglcontextcreationerror event and give detailed debug info when it fails ([#1715](https://github.com/maplibre/maplibre-gl-js/pull/1715))
- Make sure `cooperativeGestures` overlay is always "on top" (z-index) of map features ([#1753](https://github.com/maplibre/maplibre-gl-js/pull/1753))
- Use `willReadFrequently` hint to optimize 2D canvas usage and remove warnings ([#1808](https://github.com/maplibre/maplibre-gl-js/pull/1808))
- Speed up the cross tile symbol index in certain circumstances ([#1755](https://github.com/maplibre/maplibre-gl-js/pull/1755))
- Improve rendering speed in scenes with many colliding symbolic icons and labels ([#1757](https://github.com/maplibre/maplibre-gl-js/pull/1757))
- Make request for ImageSource cancelable ([#1802](https://github.com/maplibre/maplibre-gl-js/pull/1802))
- Throttle the image request queue while the map is moving to improve performance ([#2097](https://github.com/maplibre/maplibre-gl-js/pull/2097))

### 🐞 Bug fixes

- Remove dependency on `@rollup/plugin-json`, which was in conflict with `rollup-plugin-import-assert`
- Remove dependency on `@mapbox/gazetteer` which caused some build warnings ([#1757](https://github.com/maplibre/maplibre-gl-js/pull/1757) [#1898](https://github.com/maplibre/maplibre-gl-js/pull/1898))
- Fix `getElevation()` causing uncaught error ([#1650](https://github.com/maplibre/maplibre-gl-js/issues/1650)).
- Fix headless benchmark execution especially on VM ([#1732](https://github.com/maplibre/maplibre-gl-js/pull/1732))
- fix issue [#860](https://github.com/maplibre/maplibre-gl-js/issues/860) fill-pattern with pixelRatio > 1 is now switched correctly at runtime. ([#1765](https://github.com/maplibre/maplibre-gl-js/pull/1765))
- Fix the exception that would be thrown on `map.setStyle` when it is passed with transformStyle option and map is initialized without an initial style. ([#1824](https://github.com/maplibre/maplibre-gl-js/pull/1824))
- Fix the behavior of the compass button on touch devices.

## 3.0.0-pre.1

### ✨ Features and improvements

- Return a promise from `once` method to allow easier usage of async/await in this case ([#1690](https://github.com/maplibre/maplibre-gl-js/pull/1690))
- Add pseudo (CSS) fullscreen as a fallback for iPhones ([#1678](https://github.com/maplibre/maplibre-gl-js/pull/1678))
- Add `updateData` to `GeoJSONSource` which allows for partial data updates ([#1605](https://github.com/maplibre/maplibre-gl-js/pull/1605))

### 🐞 Bug fixes

- Fix `GeoJSONSource` appearing to never finish loading when calling its `setData` method immediately after adding it to a `Map` due to it not firing a `metadata` `data` event ([#1693](https://github.com/maplibre/maplibre-gl-js/issues/1693))
- Fix the gap between terrain elevated tiles ([#1602](https://github.com/maplibre/maplibre-gl-js/issues/1602))

## 3.0.0-pre.0

### ✨ Features and improvements

- Add a RenderPool to render tiles onto textures for 3D ([#1671](https://github.com/maplibre/maplibre-gl-js/pull/1671))
- Add map.getCameraTargetElevation() ([#1558](https://github.com/maplibre/maplibre-gl-js/pull/1558))
- Add `freezeElevation` to `AnimationOptions` to allow smooth camera movement in 3D ([#1514](https://github.com/maplibre/maplibre-gl-js/pull/1514), [#1492](https://github.com/maplibre/maplibre-gl-js/issues/1492))
- ⚠️ Breaking - Remove deprecated `mapboxgl-` css classes ([#1575](https://github.com/maplibre/maplibre-gl-js/pull/1575))
- Add map.setStyle's transformStyle option ([#1632](https://github.com/maplibre/maplibre-gl-js/pull/1632))
- ⚠️ Breaking - Improve rendering of areas below sea level, and remove elevationOffset workaround ([#1578](https://github.com/maplibre/maplibre-gl-js/pull/1578))
- ⚠️ Breaking - Move terrain object from style.terrain to map.terrain ([#1628](https://github.com/maplibre/maplibre-gl-js/pull/1628))

### 🐞 Bug fixes

- ⚠️ Breaking - Make geojson data source a required field to align with the docs ([#1396](https://github.com/maplibre/maplibre-gl-js/issue/1396))
- Fix showTileBoundaries to show the first vector source [#1395](https://github.com/maplibre/maplibre-gl-js/pull/1395)
- Fix `match` expression type ([#1631](https://github.com/maplibre/maplibre-gl-js/pull/1631))

## 2.4.0

### ✨ Features and improvements

- Added calculateCameraOptionsFromTo to camera ([#1427](https://github.com/maplibre/maplibre-gl-js/pull/1427))
- Improve expression types ([#1510](https://github.com/maplibre/maplibre-gl-js/pull/1510))
- Improve performance for primitive size selection ([#1508](https://github.com/maplibre/maplibre-gl-js/pull/1508))
- Upgrade target from ES2017 to ES2019 ([#1499](https://github.com/maplibre/maplibre-gl-js/pull/1499))
- Improve error handling ([#1485](https://github.com/maplibre/maplibre-gl-js/pull/1485))
- Removed `_interpolationType` unused field ([#264](https://github.com/maplibre/maplibre-gl-js/issues/264))

### 🐞 Bug fixes

- Fix attribution not being displayed for terrain ([#1516](https://github.com/maplibre/maplibre-gl-js/pull/1516))
- No triggering of contextmenu after rotate, pitch, etc. also on Windows ([#1537](https://github.com/maplibre/maplibre-gl-js/pull/1537))

## 2.3.1-pre.2

### ✨ Features and improvements

- Improve expression types ([#1510](https://github.com/maplibre/maplibre-gl-js/pull/1510))
- Improve performance for primitive size selection ([#1508](https://github.com/maplibre/maplibre-gl-js/pull/1508))
- Upgrade target from ES2017 to ES2019 ([#1499](https://github.com/maplibre/maplibre-gl-js/pull/1499))

## 2.3.1-pre.1

### ✨ Features and improvements

- Improve error handling ([#1485](https://github.com/maplibre/maplibre-gl-js/pull/1485))

## 2.3.0

### ✨ Features and improvements

- Re-enable method to get library version. Either with `import {version} from 'maplibre-gl'`, or on a Map instance as `map.version`.

## 2.2.1

### 🐞 Bug fixes

- Fix types generation and make sure they run as part of the CI ([#1462](https://github.com/maplibre/maplibre-gl-js/issues/1462), [#1465](https://github.com/maplibre/maplibre-gl-js/pull/1465))

## 2.2.0

Everything from the four previous pre-releases:

### ✨ Features and improvements

- Update `icon-padding` symbol layout property to support asymmetric padding ([#1289](https://github.com/maplibre/maplibre-gl-js/pull/1289))
- Added `cooperativeGestures` option when instantiating map to prevent inadvertent scrolling/panning when navigating a page where map is embedded inline ([#234](https://github.com/maplibre/maplibre-gl-js/issues/234))
- Improve filter specification typings ([#1390](https://github.com/maplibre/maplibre-gl-js/pull/1390))
- Add 3D terrain capabilities ([#165](https://github.com/maplibre/maplibre-gl-js/pull/165), [#1022](https://github.com/maplibre/maplibre-gl-js/pull/1022))
- Cancel pending GeoJSON requests when `GeoJSONSource.setData()` is called instead of waiting for any pending request to complete before issuing the request for the new URL ([#1102](https://github.com/maplibre/maplibre-gl-js/pull/1102))

### 🐞 Bug fixes

- Fix compact attribution style when using global CSS that sets `box-sizing: border-box;` ([#1250](https://github.com/maplibre/maplibre-gl-js/pull/1250))
- Handle maxBounds which cross the meridian at longitude ±180° ([#1298](https://github.com/maplibre/maplibre-gl-js/pull/1298), [#1299](https://github.com/maplibre/maplibre-gl-js/pull/1299))
- Hide arrow displayed in default `summary` styles on the attribution control ([#1258](https://github.com/maplibre/maplibre-gl-js/pull/1258))
- Fix memory usage in terrain 3D ([#1291](https://github.com/maplibre/maplibre-gl-js/issues/1291), [#1302](https://github.com/maplibre/maplibre-gl-js/pull/1302))
- Fix disappearence of closest tiles when 3D terrain is enabled ([#1241](https://github.com/maplibre/maplibre-gl-js/issues/1241), [#1300](https://github.com/maplibre/maplibre-gl-js/pull/1300))

## 2.2.0-pre.4

### ✨ Features and improvements

- Update `icon-padding` symbol layout property to support asymmetric padding ([#1289](https://github.com/maplibre/maplibre-gl-js/pull/1289))
- Added `cooperativeGestures` option when instantiating map to prevent inadvertent scrolling/panning when navigating a page where map is embedded inline ([#234](https://github.com/maplibre/maplibre-gl-js/issues/234))
- Improve filter specification typings ([#1390](https://github.com/maplibre/maplibre-gl-js/pull/1390))

### 🐞 Bug fixes

- Fix compact attribution style when using global CSS that sets `box-sizing: border-box;` ([#1250](https://github.com/maplibre/maplibre-gl-js/pull/1250))

## 2.2.0-pre.3

### 🐞 Bug fixes

- Handle maxBounds which cross the meridian at longitude ±180° ([#1298](https://github.com/maplibre/maplibre-gl-js/issues/1298), [#1299](https://github.com/maplibre/maplibre-gl-js/pull/1299))
- Hide arrow displayed in default `summary` styles on the attribution control ([#1258](https://github.com/maplibre/maplibre-gl-js/pull/1258))
- Fix memory usage in terrain 3D ([#1291](https://github.com/maplibre/maplibre-gl-js/issues/1291), [#1302](https://github.com/maplibre/maplibre-gl-js/pull/1302))
- Fix disappearence of closest tiles when 3D terrain is enabled ([#1241](https://github.com/maplibre/maplibre-gl-js/issues/1241), [#1300](https://github.com/maplibre/maplibre-gl-js/pull/1300))

## 2.2.0-pre.2

### ✨ Features and improvements

- Add 3D terrain capabilities ([#165](https://github.com/maplibre/maplibre-gl-js/pull/165), [#1022](https://github.com/maplibre/maplibre-gl-js/pull/1022))

## 2.2.0-pre.1

### ✨ Features and improvements

- Cancel pending GeoJSON requests when `GeoJSONSource.setData()` is called instead of waiting for any pending request to complete before issuing the request for the new URL ([#1102](https://github.com/maplibre/maplibre-gl-js/pull/1102))

## 2.1.9

### 🐞 Bug fixes

- Add back typescript typings to dependencies instead of devDependencies ([#1178](https://github.com/maplibre/maplibre-gl-js/pull/1178))

## 2.1.8

### ✨ Features and improvements

- Changed logic for showing the MapLibre logo. The MapLibre logo is now shown by setting the map option 'maplibreLogo' to true or by adding it to a map with addControl. TileJSON no longer controls if the logo is shown. ([#786](https://github.com/maplibre/maplibre-gl-js/pull/786))

### 🐞 Bug fixes

- Fix missing `touchmove` in `MapTouchEvent["type"]` ([#1131](https://github.com/maplibre/maplibre-gl-js/pull/1131))
- Type CustomLayerInterface renderingMode, onRemove, onAdd, and prerender optional ([#1122](https://github.com/maplibre/maplibre-gl-js/pull/1122))

## 2.1.8-pre.3

### 🐞 Bug fixes

- Use correct location for mouse events of line layer with line-offset ([#1108](https://github.com/maplibre/maplibre-gl-js/issues/1108)).
- Change `GeoJSONFeature.properties` type from `{}` to `{ [name: string]: any; }` ([#1115](https://github.com/maplibre/maplibre-gl-js/pull/1115)).
- Fix `error TS2503: Cannot find namespace 'GeoJSON'` ([#1096](https://github.com/maplibre/maplibre-gl-js/issues/1096)).

## 2.1.8-pre.2

### ✨ Features and improvements

- Removal of the unminified production build target, so `npm run build-prod` will be the main build command going forward.

### 🐞 Bug fixes

- Dispose source resources on map style removal, it also fixes `cannot read properties of undefined (reading 'sourceCaches')` error ([#1099](https://github.com/maplibre/maplibre-gl-js/pull/1099)).
- Add MapGeoJSONFeature type as replacement for MapboxGeoJSONFeature. MapGeoJSONFeature type extends GeoJSONFeature type with layer, source, sourceLayer, and state properties ([#1104](https://github.com/maplibre/maplibre-gl-js/pull/1104)).
- Fix automatic refreshing of expired raster tiles ([#1106](https://github.com/maplibre/maplibre-gl-js/pull/1106))
- Fix precision loss in some matrix calculations ([#1105](https://github.com/maplibre/maplibre-gl-js/pull/1105))

## 2.1.8-pre.1

### ✨ Features and improvements

- Add option `viewport-glyph` to `text-rotation-alignment` which places glyphs along a linestring and rotates them to the x-axis of the viewport ([#716](https://github.com/maplibre/maplibre-gl-js/pull/716)).

### 🐞 Bug fixes

- Change `GeoJSONFeature.id` type from `number | string | void` to `number | string | undefined` ([#1093](https://github.com/maplibre/maplibre-gl-js/pull/1093))
- Add FeatureIdentifier type to define feature parameter in setFeatureState, removeFeatureState, and getFeatureState methods. Change FeatureIdentifier.id from `id: string | number;` to `id?: string | number | undefined;` ([#1095](https://github.com/maplibre/maplibre-gl-js/pull/1095))
- Change map.on, map.off, and map.once type parameter from "type: MapEvent" to "type: MapEvent | string" ([#1094](https://github.com/maplibre/maplibre-gl-js/pull/1094))

## 2.1.7

### 🐞 Bug fixes

- Add adjustment for glyph rendering, CJK fonts are mainly affected ([#1002](https://github.com/maplibre/maplibre-gl-js/issues/1002)).
- Improve typings to fix Angular strict mode failure ([#790](https://github.com/maplibre/maplibre-gl-js/issues/790), [#970](https://github.com/maplibre/maplibre-gl-js/issues/970), [#934](https://github.com/maplibre/maplibre-gl-js/issues/934))
- Fix `SourceCache.loaded()` always returning `true` following a load error ([#1025](https://github.com/maplibre/maplibre-gl-js/issues/1025))
- Added back csp and dev builds to npm package ([#1042](https://github.com/maplibre/maplibre-gl-js/issues/1042))

## 2.1.6

### 🐞 Bug fixes

- Publish `dist/package.json` ([#998](https://github.com/maplibre/maplibre-gl-js/pull/998)).

## 2.1.6-pre.1

### 🐞 Bug fixes

- Publish `dist/package.json` ([#998](https://github.com/maplibre/maplibre-gl-js/pull/998)).

## 2.1.5

### 🐞 Bug fixes

- Publish empty `postinstall.js` file. Follow-up on ([#990](https://github.com/maplibre/maplibre-gl-js/issues/990)), ([#991](https://github.com/maplibre/maplibre-gl-js/pull/991)), ([#992](https://github.com/maplibre/maplibre-gl-js/pull/992)).

## 2.1.5-pre.1

### 🐞 Bug fixes

- Publish empty `postinstall.js` file. Follow-up on ([#990](https://github.com/maplibre/maplibre-gl-js/pull/990)), ([#991](https://github.com/maplibre/maplibre-gl-js/pull/991)), ([#992](https://github.com/maplibre/maplibre-gl-js/pull/992)).

## 2.1.4

### 🐞 Bug fixes

- Fix missing `postinstall.js` file in npm publish. Follow-up on ([#990](https://github.com/maplibre/maplibre-gl-js/issues/990)), ([#991](https://github.com/maplibre/maplibre-gl-js/pull/991)).

## 2.1.3

### 🐞 Bug fixes

- Fix postinstall `ts-node` error on non-dev installs ([#900](https://github.com/maplibre/maplibre-gl-js/pull/900))

## 2.1.2

### Features and improvements

- Default compact attribution to be open by default to comply with OpenSteetMap Attribution Guidelines ([#795](https://github.com/maplibre/maplibre-gl-js/pull/795))
- Export `Source` classes (`GeoJSONSource` etc.) declarations. ([#801](https://github.com/maplibre/maplibre-gl-js/issues/801))
- Make `AJAXError` public so error HTTP responses can be handled differently from other errors.

### 🐞 Bug fixes

- Fix compact attribution button showing when attribution is blank ([#795](https://github.com/maplibre/maplibre-gl-js/pull/795))
- Fix error mismatched image size for CJK characters ([#718](https://github.com/maplibre/maplibre-gl-js/issues/718))
- Fire `dataabort` and `sourcedataabort` events when a tile request is aborted ([#794](https://github.com/maplibre/maplibre-gl-js/issues/794))
- Fix NextJs `performance` undefined ([#768](https://github.com/maplibre/maplibre-gl-js/issues/768))

## 2.1.1

### 🐞 Bug fixes

- Fix stale tiles being shown when calling VectorTileSource#setTiles while the map is moving.

## 2.1.0

### ✨ Features and improvements

- Add `icon-overlap` and `text-overlap` symbol layout properties [#347](https://github.com/maplibre/maplibre-gl-js/pull/347)
- Deprecate `icon-allow-overlap` and `text-allow-overlap` symbol layout properties. `icon-overlap` and `text-overlap` are their replacements.
- Remove node package chalk from devDependencies ([#789](https://github.com/maplibre/maplibre-gl-js/pull/789)).
- Allow setting a custom pixel ratio by adding a `MapOptions#pixelRatio` property and a `Map#setPixelRatio` method. Since a high `devicePixelRatio` value can lead to performance and display problems, it is done at your own risk. ([#769](https://github.com/maplibre/maplibre-gl-js/issues/769))

## 2.0.5

### 🐞 Bug fixes

- Remove list of node versions allowed to install the package.

## 2.0.4

### 🐞 Bug fixes

- Missing package.json file in version 2.0.3 dist in npm ([#811](https://github.com/maplibre/maplibre-gl-js/issues/811)) - this causes webpack to fail

## 2.0.3

### Features and improvements

- Remove node package chalk from devDependencies ([#789](https://github.com/maplibre/maplibre-gl-js/pull/789)).
- Remove vector-tile module declaration and revert to using point from [@mapbox/point-geometry](https://github.com/mapbox/point-geometry] ([#788](https://github.com/maplibre/maplibre-gl-js/issues/788), [#800](https://github.com/maplibre/maplibre-gl-js/pull/800))
- Moved development environment to use NodeJs 16 ([#781](https://github.com/maplibre/maplibre-gl-js/pull/781), [#806](https://github.com/maplibre/maplibre-gl-js/pull/806))

### 🐞 Bug fixes

- Fix max cluster zoom in geojson source ([#61](https://github.com/maplibre/maplibre-gl-js/issues/61))

## 2.0.2

### 🐞 Bug fixes

- Fix typescript generated file ([#776](https://github.com/maplibre/maplibre-gl-js/issues/776)).

## 2.0.1

### 🐞 Bug fixes

- Fix documentation of `addProtocol` and `removeProtocol`.

## 2.0.0

### Features and improvements

- Migrated the production code to typescript
- ** Breaking Change ** removed `version` from the public API
- ** Breaking Change ** stopped supporting IE (internet explorer)
- ** Breaking Change ** stopped supporting Chrome 49-65. Chrome 66+ required. For Chrome 49-65 support use version 1.15.2.
- ** Breaking Change ** removed all code related to `accessToken` and Mapbox specific urls starting with `mapbox://`. Telemetry and tracking code was removed.
- ** Breaking Change ** removed `baseApiUrl` as it was used only for Mapbox related urls
- ** Breaking Change ** typescript typings have changed:
  - `Style` => `StyleSpecification`
  - `AnyLayer` => `LayerSpecification`
  - `AnySourceData` => `SourceSpecification`
  - `MapboxEvent` => `MapLibreEvent`
  - `MapboxOptions` => `MapOptions`
  - `MapBoxZoomEvent` => `MapLibreZoomEvent`
  - `*SourceRaw` + `*SourceOptions` => `*SourceSpecification`
  - `*Source` (source implementation definition) were removed
  - `*Layer` => `*LayerSpecification`
  - `*Paint` => `*LayerSpecification['paint']`
  - `*Layout` => `*LayerSpecification['layout']`
  - `MapboxGeoJSONFeature` => `GeoJSONFeature`
- Added `redraw` function to map ([#206](https://github.com/maplibre/maplibre-gl-js/issues/206))
- Improve attribution controls accessibility. See [#359](https://github.com/maplibre/maplibre-gl-js/issues/359)
- Allow maxPitch value up to 85, use values greater than 60 at your own risk ([#574](https://github.com/maplibre/maplibre-gl-js/pull/574))
- `getImage` uses createImageBitmap when supported ([#650](https://github.com/maplibre/maplibre-gl-js/pull/650))

### 🐞 Bug fixes

- Fix warning due to strict comparison of SDF property in image sprite ([#303](https://github.com/maplibre/maplibre-gl-js/issues/303))
- Fix tile placeholder replacement to allow for placeholders to be in a URL more than once. ([#348](https://github.com/maplibre/maplibre-gl-js/pull/348))
- Fix type check for non dom environment. ([#334](https://github.com/maplibre/maplibre-gl-js/issues/334))
- Fix precision problem in patterns when overzoomed in OpenGL ES devices.
- Fix padding-top of the popup to improve readability of popup text ([#354](https://github.com/maplibre/maplibre-gl-js/pull/354)).
- Fix GeoJSONSource#loaded sometimes returning true while there are still pending loads ([#669](https://github.com/maplibre/maplibre-gl-js/issues/669))
- Fix MapDataEvent#isSourceLoaded being true in GeoJSONSource "dataloading" event handlers ([#694](https://github.com/maplibre/maplibre-gl-js/issues/694))
- Fix events being fired after Map#remove has been called when the WebGL context is lost and restored ([#726](https://github.com/maplibre/maplibre-gl-js/issues/726))
- Fix nested expressions types definition [#757](https://github.com/maplibre/maplibre-gl-js/pull/757)

## 1.15.2

### 🐞 Bug fixes

- Fix breaking changes introduced in v1.15.0 by adoption dual naming scheme for CSS class names

## 1.15.1

### 🐞 Bug fixes

- Add void return for some method declaration to match TS strict mode ([#194](https://github.com/maplibre/maplibre-gl-js/pull/194))
- Fix css leftovers ([#83](https://github.com/maplibre/maplibre-gl-js/issues/83))

## 1.15.0

### Features and improvements

- ** Breaking Change: ** Rename css classes ([#83](https://github.com/maplibre/maplibre-gl-js/issues/83))
- Added custom protocol support to allow overriding ajax calls ([#29](https://github.com/maplibre/maplibre-gl-js/issues/29))
- Added setTransformRequest to map ([#159](https://github.com/maplibre/maplibre-gl-js/pull/159))
- Publish @maplibre/maplibre-gl-style-spec v14.0.0 on NPM ([#149](https://github.com/maplibre/maplibre-gl-js/pull/149))
- Replace link to mapbox on LogoControl by link to maplibre ([#151](https://github.com/maplibre/maplibre-gl-js/pull/151))
- Migrate style spec files from mapbox to maplibre ([#147](https://github.com/maplibre/maplibre-gl-js/pull/147))
- Publish the MapLibre style spec in NPM ([#140](https://github.com/maplibre/maplibre-gl-js/pull/140))
- Replace mapboxgl with maplibregl in JSDocs inline examples ([#134](https://github.com/maplibre/maplibre-gl-js/pull/134))
- Bring in typescript definitions file ([#24](https://github.com/maplibre/maplibre-gl-js/issues/24))
- Update example links to https://maplibre.org/maplibre-gl-js-docs/ ([#131](https://github.com/maplibre/maplibre-gl-js/pull/131))
- Improve performance of layers with constant `*-sort-key` ([#78](https://github.com/maplibre/maplibre-gl-js/pull/78))

### 🐞 Bug fixes

- Prevented attribution button from submitting form ([#178](https://github.com/maplibre/maplibre-gl-js/issues/178))

## 1.14.0

### Features and improvements

- Rebranded to MapLibre
- New logo

### 🐞 Bug fixes

- Rename SVGs mapboxgl-ctrl-\*.svg to maplibregl ([#85](https://github.com/maplibre/maplibre-gl-js/pull/85))
- fix ImageSource not working in FF/Safari ([#87](https://github.com/maplibre/maplibre-gl-js/pull/87))
- Update HTML debug files to use MapLibre in titles ([#84](https://github.com/maplibre/maplibre-gl-js/pull/84))
- fix CI checksize job to use maplibre name ([#86](https://github.com/maplibre/maplibre-gl-js/pull/86))
- Move output files from mapbox._ to maplibre._ ([#75](https://github.com/maplibre/maplibre-gl-js/pull/75))
- Remove mapbox specifics and branding from .github ([#64](https://github.com/maplibre/maplibre-gl-js/pull/64))
- Fix a bug where mapbox-gl-js is no longer licensed as open source, but we owe immeasurable gratitude to Mapbox for releasing all their initial code to the community under BSD-3 license.

## 1.13.0

### ✨ Features and improvements

- Improve accessibility by fixing issues reported by WCAG 2.1. [#9991](https://github.com/mapbox/mapbox-gl-js/pull/9991)
- Improve accessibility when opening a popup by immediately focusing on the content. [#9774](https://github.com/mapbox/mapbox-gl-js/pull/9774) (h/t [@watofundefined](https://github.com/watofundefined)))
- Improve rendering performance of symbols with `symbol-sort-key`. [#9751](https://github.com/mapbox/mapbox-gl-js/pull/9751) (h/t [@osvodef](https://github.com/osvodef)))
- Add `Marker` `clickTolerance` option. [#9640](https://github.com/mapbox/mapbox-gl-js/pull/9640) (h/t [@ChristopherChudzicki](https://github.com/ChristopherChudzicki)))
- Add `Map` `hasControl` method. [#10035](https://github.com/mapbox/mapbox-gl-js/pull/10035)
- Add `Popup` `setOffset` method. [#9946](https://github.com/mapbox/mapbox-gl-js/pull/9946) (h/t [@jutaz](https://github.com/jutaz)))
- Add `KeyboardHandler` `disableRotation` and `enableRotation` methods. [#10072](https://github.com/mapbox/mapbox-gl-js/pull/10072) (h/t [@jmbott](https://github.com/jmbott)))

### 🐞 Bug fixes

- Fix a bug where `queryRenderedFeatures` didn't properly expose the paint values if they were data-driven. [#10074](https://github.com/mapbox/mapbox-gl-js/pull/10074) (h/t [@osvodef](https://github.com/osvodef)))
- Fix a bug where attribution didn't update when layer visibility changed during zooming. [#9943](https://github.com/mapbox/mapbox-gl-js/pull/9943)
- Fix a bug where hash control conflicted with external history manipulation (e.g. in single-page apps). [#9960](https://github.com/mapbox/mapbox-gl-js/pull/9960) (h/t [@raegen](https://github.com/raegen)))
- Fix a bug where `fitBounds` had an unexpected result with non-zero bearing and uneven padding. [#9821](https://github.com/mapbox/mapbox-gl-js/pull/9821) (h/t [@allison-strandberg](https://github.com/allison-strandberg)))
- Fix HTTP support when running GL JS against [Mapbox Atlas](https://www.mapbox.com/atlas). [#10090](https://github.com/mapbox/mapbox-gl-js/pull/10090)
- Fix a bug where the `within` expression didn't work in `querySourceFeatures`. [#9933](https://github.com/mapbox/mapbox-gl-js/pull/9933)
- Fix a bug where `Popup` content HTML element was removed on `setDOMContent`. [#10036](https://github.com/mapbox/mapbox-gl-js/pull/10036)
- Fix a compatibility bug when `icon-image` is used as a legacy categorical function. [#10060](https://github.com/mapbox/mapbox-gl-js/pull/10060)
- Reduce rapid memory growth in Safari by ensuring `Image` dataURI's are released. [#10118](https://github.com/mapbox/mapbox-gl-js/pull/10118)

### ⚠️ Note on IE11

We intend to remove support for Internet Explorer 11 in a future release of GL JS later this year.

## 1.12.0

### ✨ Features and improvements

- Add methods for changing a vector tile source dynamically (e.g. `setTiles`, `setUrl`). [#8048](https://github.com/mapbox/mapbox-gl-js/pull/8048) (h/t [@stepankuzmin](https://github.com/stepankuzmin))
- Add a `filter` option for GeoJSON sources to filter out features prior to processing (e.g. before clustering). [#9864](https://github.com/mapbox/mapbox-gl-js/pull/9864)
- Vastly increase precision of `line-gradient` for long lines. [#9694](https://github.com/mapbox/mapbox-gl-js/pull/9694)
- Improve `raster-dem` sources to properly support the `maxzoom` option and overzooming. [#9789](https://github.com/mapbox/mapbox-gl-js/pull/9789) (h/t [@brendan-ward](@brendanhttps://github.com/ward))

### 🐞 Bug fixes

- Fix a bug where bearing snap interfered with `easeTo` and `flyTo` animations, freezing the map. [#9884](https://github.com/mapbox/mapbox-gl-js/pull/9884) (h/t [@andycalder](https://github.com/andycalder))
- Fix a bug where a fallback image was not used if it was added via `addImage`. [#9911](https://github.com/mapbox/mapbox-gl-js/pull/9911) (h/t [@francois2metz](https://github.com/francois2metz))
- Fix a bug where `promoteId` option failed for fill extrusions with defined feature ids. [#9863](https://github.com/mapbox/mapbox-gl-js/pull/9863)

### 🛠️ Workflow

- Renamed the default development branch from `master` to `main`.

## 1.11.1

### 🐞 Bug fixes

- Fix a bug that caused `map.loaded()` to incorrectly return `false` after a click event. ([#9825](https://github.com/mapbox/mapbox-gl-js/pull/9825))

## 1.11.0

### ✨ Features and improvements

- Add an option to scale the default `Marker` icon.([#9414](https://github.com/mapbox/mapbox-gl-js/pull/9414)) (h/t [@adrianababakanian](https://github.com/adrianababakanian))
- Improving the shader compilation speed by manually getting the run-time attributes and uniforms.([#9497](https://github.com/mapbox/mapbox-gl-js/pull/9497))
- Added `clusterMinPoints` option for clustered GeoJSON sources that defines the minimum number of points to form a cluster.([#9748](https://github.com/mapbox/mapbox-gl-js/pull/9748))

### 🐞 Bug fixes

- Fix a bug where map got stuck in a DragRotate interaction if it's mouseup occurred outside of the browser window or iframe.([#9512](https://github.com/mapbox/mapbox-gl-js/pull/9512))
- Fix potential visual regression for `*-pattern` properties on AMD graphics card vendor.([#9681](https://github.com/mapbox/mapbox-gl-js/pull/9681))
- Fix zooming with a double tap on iOS Safari 13.([#9757](https://github.com/mapbox/mapbox-gl-js/pull/9757))
- Removed a misleading `geometry exceeds allowed extent` warning when using Mapbox Streets vector tiles.([#9753](https://github.com/mapbox/mapbox-gl-js/pull/9753))
- Fix reference error when requiring the browser bundle in Node. ([#9749](https://github.com/mapbox/mapbox-gl-js/pull/9749))

## 1.10.2

### 🐞 Bug fixes

- Fix zooming with a double tap in iOS Safari 13.([#9757](https://github.com/mapbox/mapbox-gl-js/pull/9757))

## 1.10.1

### 🐞 Bug fixes

- Fix markers interrupting touch gestures ([#9675](https://github.com/mapbox/mapbox-gl-js/issues/9675), fixed by [#9683](https://github.com/mapbox/mapbox-gl-js/pull/9683))
- Fix bug where `map.isMoving()` returned true while map was not moving ([#9647](https://github.com/mapbox/mapbox-gl-js/issues/9647), fixed by [#9679](https://github.com/mapbox/mapbox-gl-js/pull/9679))
- Fix regression that prevented `touchmove` events from firing during gestures ([#9676](https://github.com/mapbox/mapbox-gl-js/issues/9676), fixed by [#9685](https://github.com/mapbox/mapbox-gl-js/pull/9685))
- Fix `image` expression evaluation which was broken under certain conditions ([#9630](https://github.com/mapbox/mapbox-gl-js/issues/9630), fixed by [#9685](https://github.com/mapbox/mapbox-gl-js/pull/9668))
- Fix nested `within` expressions in filters not evaluating correctly ([#9605](https://github.com/mapbox/mapbox-gl-js/issues/9605), fixed by [#9611](https://github.com/mapbox/mapbox-gl-js/pull/9611))
- Fix potential `undefined` paint variable in `StyleLayer` ([#9688](https://github.com/mapbox/mapbox-gl-js/pull/9688)) (h/t [mannnick24](https://github.com/mannnick24))

## 1.10.0

### ✨ Features

- Add `mapboxgl.prewarm()` and `mapboxgl.clearPrewarmedResources()` methods to allow developers to optimize load times for their maps ([#9391](https://github.com/mapbox/mapbox-gl-js/pull/9391))
- Add `index-of` and `slice` expressions to search arrays and strings for the first occurrence of a specified value and return a section of the original array or string ([#9450](https://github.com/mapbox/mapbox-gl-js/pull/9450)) (h/t [lbutler](https://github.com/lbutler))
- Correctly set RTL text plugin status if the plugin URL could not be loaded. This allows developers to add retry logic on network errors when loading the plugin ([#9489](https://github.com/mapbox/mapbox-gl-js/pull/9489))

### 🍏 Gestures

This release significantly refactors and improves gesture handling on desktop and mobile. Three new touch gestures have been added: `two-finger swipe` to adjust pitch, `two-finger double tap` to zoom out, and `tap then drag` to adjust zoom with one finger ([#9365](https://github.com/mapbox/mapbox-gl-js/pull/9365)). In addition, this release brings the following changes and bug fixes:

- It's now possible to interact with multiple maps on the same page at the same time ([#9365](https://github.com/mapbox/mapbox-gl-js/pull/9365))
- Fix map jump when releasing one finger after pinch zoom ([#9136](https://github.com/mapbox/mapbox-gl-js/issues/9136))
- Stop mousedown and touchstart from interrupting `easeTo` animations when interaction handlers are disabled ([#8725](https://github.com/mapbox/mapbox-gl-js/issues/8725))
- Stop mouse wheel from interrupting animations when `map.scrollZoom` is disabled ([#9230](https://github.com/mapbox/mapbox-gl-js/issues/9230))
- A camera change can no longer be prevented by disabling the interaction handler within the camera change event. Selectively prevent camera changes by listening to the `mousedown` or `touchstart` map event and calling [.preventDefault()](https://docs.mapbox.com/mapbox-gl-js/api/#mapmouseevent#preventdefault) ([#9365](https://github.com/mapbox/mapbox-gl-js/pull/9365))
- Undocumented properties on the camera change events fired by the doubleClickZoom handler have been removed ([#9365](https://github.com/mapbox/mapbox-gl-js/pull/9365))

### 🐞 Improvements and bug fixes

- Line labels now have improved collision detection, with greater precision in placement, reduced memory footprint, better placement under pitched camera orientations ([#9219](https://github.com/mapbox/mapbox-gl-js/pull/9219))
- Fix `GlyphManager` continually re-requesting missing glyph ranges ([#8027](https://github.com/mapbox/mapbox-gl-js/issues/8027), fixed by [#9375](https://github.com/mapbox/mapbox-gl-js/pull/9375)) (h/t [oterral](https://github.com/oterral))
- Avoid throwing errors when calling certain popup methods before the popup element is created ([#9433](https://github.com/mapbox/mapbox-gl-js/pull/9433))
- Fix a bug where fill-extrusion features with colinear points were not returned by `map.queryRenderedFeatures(...)` ([#9454](https://github.com/mapbox/mapbox-gl-js/pull/9454))
- Fix a bug where using feature state on a large input could cause a stack overflow error ([#9463](https://github.com/mapbox/mapbox-gl-js/pull/9463))
- Fix exception when using `background-pattern` with data driven expressions ([#9518](https://github.com/mapbox/mapbox-gl-js/issues/9518), fixed by [#9520](https://github.com/mapbox/mapbox-gl-js/pull/9520))
- Fix a bug where UI popups were potentially leaking event listeners ([#9498](https://github.com/mapbox/mapbox-gl-js/pull/9498)) (h/t [mbell697](https://github.com/mbell697))
- Fix a bug where the `within` expression would return inconsistent values for points on tile boundaries ([#9411](https://github.com/mapbox/mapbox-gl-js/issues/9411), [#9428](https://github.com/mapbox/mapbox-gl-js/pull/9428))
- Fix a bug where the `within` expression would incorrectly evaluate geometries that cross the antimeridian ([#9440](https://github.com/mapbox/mapbox-gl-js/pull/9440))
- Fix possible undefined exception on paint variable of style layer ([#9437](https://github.com/mapbox/mapbox-gl-js/pull/9437)) (h/t [mannnick24](https://github.com/mannnick24))
- Upgrade minimist to ^1.2.5 to get fix for security issue [CVE-2020-7598](https://cve.mitre.org/cgi-bin/cvename.cgi?name=CVE-2020-7598) upstream ([#9425](https://github.com/mapbox/mapbox-gl-js/issues/9431), fixed by [#9425](https://github.com/mapbox/mapbox-gl-js/pull/9425)) (h/t [watson](https://github.com/watson))

## 1.9.1

### 🐞 Bug fixes

- Fix a bug [#9477](https://github.com/mapbox/mapbox-gl-js/issues/9477) in `Map#fitBounds(..)` wherein the `padding` passed to options would get applied twice.
- Fix rendering bug [#9479](https://github.com/mapbox/mapbox-gl-js/issues/9479) caused when data-driven `*-pattern` properties reference images added with `Map#addImage(..)`.
- Fix a bug [#9468](https://github.com/mapbox/mapbox-gl-js/issues/9468) in which an exception would get thrown when updating symbol layer paint property using `setPaintProperty`.

## 1.9.0

With this release, we're adding [a new changelog policy](./CONTRIBUTING.md#changelog-conventions) to our contribution guidelines.

This release also fixes several long-standing bugs and unintentional rendering behavior with `line-pattern`. The fixes come with a visual change to how patterns added with `line-pattern` scale. Previously, patterns that became larger than the line would be clipped, sometimes distorting the pattern, particularly on mobile and retina devices. Now the pattern will be scaled to fit under all circumstances. [#9266](https://github.com/mapbox/mapbox-gl-js/pull/9266) showcases examples of the visual differences. For more information and to provide feedback on this change, see [#9394](https://github.com/mapbox/mapbox-gl-js/pull/9394).

### ✨ Features

- Add `within` expression for testing whether an evaluated feature lies within a given GeoJSON object ([#9352](https://github.com/mapbox/mapbox-gl-js/pull/9352)). - We are aware of an edge case in which points with wrapped coordinates (e.g. longitude -185) are not evaluated properly. See ([#9442](https://github.com/mapbox/mapbox-gl-js/issues/9442)) for more information. - An example of the `within` expression:<br>
  `"icon-opacity": ["case", ["==", ["within", "some-polygon"], true], 1,
["==", ["within", "some-polygon"], false], 0]`
- Map API functions such as `easeTo` and `flyTo` now support `padding: PaddingOptions` which lets developers shift a map's center of perspective when building floating sidebars ([#8638](https://github.com/mapbox/mapbox-gl-js/pull/8638))

### 🍏 Improvements

- Results from `queryRenderedFeatures` now have evaluated property values rather than raw expressions ([#9198](https://github.com/mapbox/mapbox-gl-js/pull/9198))
- Improve scaling of patterns used in `line-pattern` on all device resolutions and pixel ratios ([#9266](https://github.com/mapbox/mapbox-gl-js/pull/9266))
- Slightly improve GPU memory footprint ([#9377](https://github.com/mapbox/mapbox-gl-js/pull/9377))
- `LngLatBounds.extend` is more flexible because it now accepts objects with `lat` and `lon` properties as well as arrays of coordinates ([#9293](https://github.com/mapbox/mapbox-gl-js/pull/9293))
- Reduce bundle size and improve visual quality of `showTileBoundaries` debug text ([#9267](https://github.com/mapbox/mapbox-gl-js/pull/9267))

### 🐞 Bug fixes

- Correctly adjust patterns added with `addImage(id, image, pixelRatio)` by the asset pixel ratio, not the device pixel ratio ([#9372](https://github.com/mapbox/mapbox-gl-js/pull/9372))
- Allow needle argument to `in` expression to be false ([#9295](https://github.com/mapbox/mapbox-gl-js/pull/9295))
- Fix exception thrown when trying to set `feature-state` for a layer that has been removed, fixes [#8634](https://github.com/mapbox/mapbox-gl-js/issues/8634) ([#9305](https://github.com/mapbox/mapbox-gl-js/pull/9305))
- Fix a bug where maps were not displaying inside elements with `dir=rtl` ([#9332](https://github.com/mapbox/mapbox-gl-js/pull/9332))
- Fix a rendering error for very old versions of Chrome (ca. 2016) where text would appear much bigger than intended ([#9349](https://github.com/mapbox/mapbox-gl-js/pull/9349))
- Prevent exception resulting from `line-dash-array` of empty length ([#9385](https://github.com/mapbox/mapbox-gl-js/pull/9385))
- Fix a bug where `icon-image` expression that evaluates to an empty string (`''`) produced a warning ([#9380](https://github.com/mapbox/mapbox-gl-js/pull/9380))
- Fix a bug where certain `popup` methods threw errors when accessing the container element before it was created, fixes [#9429](https://github.com/mapbox/mapbox-gl-js/issues/9429)([#9433](https://github.com/mapbox/mapbox-gl-js/pull/9433))

## 1.8.1

- Fixed a bug where all labels showed up on a diagonal line on Windows when using an integrated Intel GPU from the Haswell generation ([#9327](https://github.com/mapbox/mapbox-gl-js/issues/9327), fixed by reverting [#9229](https://github.com/mapbox/mapbox-gl-js/pull/9229))

## 1.8.0

### ✨ Features and improvements

- Reduce size of line atlas by removing unused channels ([#9232](https://github.com/mapbox/mapbox-gl-js/pull/9232))
- Prevent empty buffers from being created for debug data when unused ([#9237](https://github.com/mapbox/mapbox-gl-js/pull/9237))
- Add space between distance and unit in scale control ([#9276](https://github.com/mapbox/mapbox-gl-js/pull/9276)) (h/t [gely](https://api.github.com/users/gely)) and ([#9284](https://github.com/mapbox/mapbox-gl-js/pull/9284)) (h/t [pakastin](https://api.github.com/users/pakastin))
- Add a `showAccuracyCircle` option to GeolocateControl that shows the accuracy of the user's location as a transparent circle. Mapbox GL JS will show this circle by default. ([#9253](https://github.com/mapbox/mapbox-gl-js/pull/9253)) (h/t [Meekohi](https://api.github.com/users/Meekohi))
- Implemented a new tile coverage algorithm to enable level-of-detail support in a future release ([#8975](https://github.com/mapbox/mapbox-gl-js/pull/8975))

### 🐞 Bug fixes

- `line-dasharray` is now ignored correctly when `line-pattern` is set ([#9189](https://github.com/mapbox/mapbox-gl-js/pull/9189))
- Fix line distances breaking gradient across tile boundaries ([#9220](https://github.com/mapbox/mapbox-gl-js/pull/9220))
- Fix a bug where lines with duplicate endpoints could disappear at zoom 18+ ([#9218](https://github.com/mapbox/mapbox-gl-js/pull/9218))
- Fix a bug where Ctrl-click to drag rotate the map was disabled if the Alt, Cmd or Windows key is also pressed ([#9203](https://github.com/mapbox/mapbox-gl-js/pull/9203))
- Pass errors to `getClusterExpansionZoom`, `getClusterChildren`, and `getClusterLeaves` callbacks ([#9251](https://github.com/mapbox/mapbox-gl-js/pull/9251))
- Fix a rendering performance regression ([#9261](https://github.com/mapbox/mapbox-gl-js/pull/9261))
- Fix visual artifact for `line-dasharray` ([#9246](https://github.com/mapbox/mapbox-gl-js/pull/9246))
- Fixed a bug in the GeolocateControl which resulted in an error when `trackUserLocation` was `false` and the control was removed before the Geolocation API had returned a location ([#9291](https://github.com/mapbox/mapbox-gl-js/pull/9291))
- Fix `promoteId` for line layers ([#9210](https://github.com/mapbox/mapbox-gl-js/pull/9210))
- Improve accuracy of distance calculations ([#9202](https://github.com/mapbox/mapbox-gl-js/pull/9202)) (h/t [Meekohi](https://api.github.com/users/Meekohi))

## 1.7.0

### ✨ Features

- Add `promoteId` option to use a feature property as ID for feature state ([#8987](https://github.com/mapbox/mapbox-gl-js/pull/8987))
- Add a new constructor option to `mapboxgl.Popup`, `closeOnMove`, that closes the popup when the map's position changes ([#9163](https://github.com/mapbox/mapbox-gl-js/pull/9163))
- Allow creating a map without a style (an empty one will be created automatically) (h/t [@stepankuzmin](https://github.com/stepankuzmin)) ([#8924](https://github.com/mapbox/mapbox-gl-js/pull/8924))
- `map.once()` now allows specifying a layer id as a third parameter making it consistent with `map.on()` ([#8875](https://github.com/mapbox/mapbox-gl-js/pull/8875))

### 🍏 Improvements

- Improve performance of raster layers on large screens ([#9050](https://github.com/mapbox/mapbox-gl-js/pull/9050))
- Improve performance for hillshade and raster layers by implementing a progressive enhancement that utilizes `ImageBitmap` and `OffscreenCanvas` ([#8845](https://github.com/mapbox/mapbox-gl-js/pull/8845))
- Improve performance for raster tile rendering by using the stencil buffer ([#9012](https://github.com/mapbox/mapbox-gl-js/pull/9012))
- Update `symbol-avoid-edges` documentation to acknowledge the existence of global collision detection ([#9157](https://github.com/mapbox/mapbox-gl-js/pull/9157))
- Remove reference to `in` function which has been replaced by the `in` expression ([#9102](https://github.com/mapbox/mapbox-gl-js/pull/9102))

### 🐞 Bug Fixes

- Change the type of tile id key to string to prevent hash collisions ([#8979](https://github.com/mapbox/mapbox-gl-js/pull/8979))
- Prevent changing bearing via URL hash when rotation is disabled ([#9156](https://github.com/mapbox/mapbox-gl-js/pull/9156))
- Fix URL hash with no bearing causing map to fail to load ([#9170](https://github.com/mapbox/mapbox-gl-js/pull/9170))
- Fix bug in `GeolocateControl` where multiple instances of the control on one page may result in the user location not being updated ([#9092](https://github.com/mapbox/mapbox-gl-js/pull/9092))
- Fix query `fill-extrusions` made from polygons with coincident points and polygons with less than four points ([#9138](https://github.com/mapbox/mapbox-gl-js/pull/9138))
- Fix bug where `symbol-sort-key` was not used for collisions that crossed tile boundaries ([#9054](https://github.com/mapbox/mapbox-gl-js/pull/9054))
- Fix bug in `DragRotateHandler._onMouseUp` getting stuck in drag/rotate ([#9137](https://github.com/mapbox/mapbox-gl-js/pull/9137))
- Fix "Click on Compass" on some mobile devices (add `clickTolerance` to `DragRotateHandler`) ([#9015](https://github.com/mapbox/mapbox-gl-js/pull/9015)) (h/t [Yanonix](https://github.com/Yanonix))

## 1.6.1

### 🐞 Bug Fixes

- Fix style validation error messages not being displayed ([#9073](https://github.com/mapbox/mapbox-gl-js/pull/9073))
- Fix deferred loading of rtl-text-plugin not working for labels created from GeoJSON sources ([#9091](https://github.com/mapbox/mapbox-gl-js/pull/9091))
- Fix RTL text not being rendered with the rtl-text-plugin on pages that don't allow `script-src: blob:` in their CSP.([#9122](https://github.com/mapbox/mapbox-gl-js/pull/9122))

## 1.6.0

### ✨ Features

- Add ability to insert images into text labels using an `image` expression within a `format` expression: `"text-field": ["format", "Some text", ["image", "my-image"], "some more text"]` ([#8904](https://github.com/mapbox/mapbox-gl-js/pull/8904))
- Add support for stretchable images (aka nine-part or nine-patch images). Stretchable images can be used with `icon-text-fit` to draw resized images with unstretched corners and borders. ([#8997](https://github.com/mapbox/mapbox-gl-js/pull/8997))
- Add `in` expression. It can check if a value is in an array (`["in", value, array]`) or a substring is in a string (`["in", substring, string]`) ([#8876](https://github.com/mapbox/mapbox-gl-js/pull/8876))
- Add `minPitch` and `maxPitch` map options ([#8834](https://github.com/mapbox/mapbox-gl-js/pull/8834))
- Add `rotation`, `rotationAlignment` and `pitchAlignment` options to markers ([#8836](https://github.com/mapbox/mapbox-gl-js/pull/8836)) (h/t [@dburnsii](https://github.com/dburnsii))
- Add methods to Popup to manipulate container class names ([#8759](https://github.com/mapbox/mapbox-gl-js/pull/8759)) (h/t [Ashot-KR](https://github.com/Ashot-KR))
- Add configurable inertia settings for panning (h/t [@aMoniker](https://github.com/aMoniker))) ([#8887](https://github.com/mapbox/mapbox-gl-js/pull/8887))
- Add ability to localize UI controls ([#8095](https://github.com/mapbox/mapbox-gl-js/pull/8095)) (h/t [@dmytro-gokun](https://github.com/dmytro-gokun))
- Add LatLngBounds.contains() method ([#7512](https://github.com/mapbox/mapbox-gl-js/issues/7512), fixed by [#8200](https://github.com/mapbox/mapbox-gl-js/pull/8200))
- Add option to load rtl-text-plugin lazily ([#8865](https://github.com/mapbox/mapbox-gl-js/pull/8865))
- Add `essential` parameter to AnimationOptions that can override `prefers-reduced-motion: reduce` ([#8743](https://github.com/mapbox/mapbox-gl-js/issues/8743), fixed by [#8883](https://github.com/mapbox/mapbox-gl-js/pull/8883))

### 🍏 Improvements

- Allow rendering full world smaller than 512px. To restore the previous limit call `map.setMinZoom(0)` ([#9028](https://github.com/mapbox/mapbox-gl-js/pull/9028))
- Add an es modules build for mapbox-gl-style-spec in dist/ ([#8247](https://github.com/mapbox/mapbox-gl-js/pull/8247)) (h/t [@ahocevar](https://github.com/ahocevar))
- Add 'image/webp,_/_' accept header to fetch/ajax image requests when webp supported ([#8262](https://github.com/mapbox/mapbox-gl-js/pull/8262))
- Improve documentation for setStyle, getStyle, and isStyleLoaded ([#8807](https://github.com/mapbox/mapbox-gl-js/pull/8807))

### 🐞 Bug Fixes

- Fix map rendering after addImage and removeImage are used to change a used image ([#9016](https://github.com/mapbox/mapbox-gl-js/pull/9016))
- Fix visibility of controls in High Contrast mode in IE ([#8874](https://github.com/mapbox/mapbox-gl-js/pull/8874))
- Fix customizable url hash string in IE 11 ([#8990](https://github.com/mapbox/mapbox-gl-js/pull/8990)) (h/t [pakastin](https://github.com/pakastin))
- Allow expression stops up to zoom 24 instead of 22 ([#8908](https://github.com/mapbox/mapbox-gl-js/pull/8908)) (h/t [nicholas-l](https://github.com/nicholas-l))
- Fix alignment of lines in really overscaled tiles ([#9024](https://github.com/mapbox/mapbox-gl-js/pull/9024))
- Fix `Failed to execute 'shaderSource' on 'WebGLRenderingContext'` errors ([#9017](https://github.com/mapbox/mapbox-gl-js/pull/9017))
- Make expression validation fail on NaN ([#8615](https://github.com/mapbox/mapbox-gl-js/pull/8615))
- Fix setLayerZoomRange bug that caused tiles to be re-requested ([#7865](https://github.com/mapbox/mapbox-gl-js/issues/7865), fixed by [#8854](https://github.com/mapbox/mapbox-gl-js/pull/8854))
- Fix `map.showTileBoundaries` rendering ([#7314](https://github.com/mapbox/mapbox-gl-js/pull/7314))
- Fix using `generateId` in conjunction with `cluster` in a GeoJSONSource ([#8223](https://github.com/mapbox/mapbox-gl-js/issues/8223), fixed by [#8945](https://github.com/mapbox/mapbox-gl-js/pull/8945))
- Fix opening popup on a marker from keyboard ([#6835](https://github.com/mapbox/mapbox-gl-js/pull/6835))
- Fix error thrown when request aborted ([#7614](https://github.com/mapbox/mapbox-gl-js/issues/7614), fixed by [#9021](https://github.com/mapbox/mapbox-gl-js/pull/9021))
- Fix attribution control when repeatedly removing and adding it ([#9052](https://github.com/mapbox/mapbox-gl-js/pull/9052))

## 1.5.1

This patch introduces two workarounds that address longstanding issues related to unbounded memory growth in Safari, including [#8771](https://github.com/mapbox/mapbox-gl-js/issues/8771) and [#4695](https://github.com/mapbox/mapbox-gl-js/issues/4695). We’ve identified two memory leaks in Safari: one in the [CacheStorage](https://developer.mozilla.org/en-US/docs/Web/API/CacheStorage) API, addressed by [#8956](https://github.com/mapbox/mapbox-gl-js/pull/8956), and one in transferring data between web workers through [Transferables](https://developer.mozilla.org/en-US/docs/Web/API/Transferable), addressed by [#9003](https://github.com/mapbox/mapbox-gl-js/pull/9003).

### 🍏 Improvements

- Implement workaround for memory leak in Safari when using the `CacheStorage` API. ([#8856](https://github.com/mapbox/mapbox-gl-js/pull/8956))
- Implement workaround for memory leak in Safari when using `Transferable` objects to transfer `ArrayBuffers` to WebWorkers. If GL-JS detetcts that it is running in Safari, the use of `Transferables` to transfer data to WebWorkers is disabled. ([#9003](https://github.com/mapbox/mapbox-gl-js/pull/9003))
- Improve animation performance when using `map.setData`. ([#8913](https://github.com/mapbox/mapbox-gl-js/pull/8913)) (h/t [msbarry](https://github.com/msbarry))

## 1.5.0

### ✨ Features

- Add disabled icon to GeolocateControl if user denies geolocation permission. [#8871](https://github.com/mapbox/mapbox-gl-js/pull/8871))
- Add `outofmaxbounds` event to GeolocateControl, which is emitted when the user is outside of `map.maxBounds` ([#8756](https://github.com/mapbox/mapbox-gl-js/pull/8756)) (h/t [MoradiDavijani](https://github.com/MoradiDavijani))
- Add `mapboxgl.getRTLTextPluginStatus()` to query the current status of the `rtl-text-plugin` to make it easier to allow clearing the plugin when necessary. (ref. [#7869](https://github.com/mapbox/mapbox-gl-js/issues/7869)) ([#8864](https://github.com/mapbox/mapbox-gl-js/pull/8864))
- Allow `hash` Map option to be set as a string, which sets the map hash in the url to a custom query parameter. ([#8603](https://github.com/mapbox/mapbox-gl-js/pull/8603)) (h/t [SebCorbin](https://github.com/SebCorbin))

### 🍏 Improvements

- Fade symbols faster when zooming out quickly, reducing overlap. ([#8628](https://github.com/mapbox/mapbox-gl-js/pull/8628))
- Reduce memory usage for vector tiles that contain long strings in feature properties. ([#8863](https://github.com/mapbox/mapbox-gl-js/pull/8863))

### 🐞 Bug Fixes

- Fix `text-variable-anchor` not trying multiple placements during collision with icons when `icon-text-fit` is enabled. ([#8803](https://github.com/mapbox/mapbox-gl-js/pull/8803))
- Fix `icon-text-fit` not properly respecting vertical labels. ([#8835](https://github.com/mapbox/mapbox-gl-js/pull/8835))
- Fix opacity interpolation for composition expressions. ([#8818](https://github.com/mapbox/mapbox-gl-js/pull/8818))
- Fix rotate and pitch events being fired at the same time. ([#8872](https://github.com/mapbox/mapbox-gl-js/pull/8872))
- Fix memory leaks that occurred during tile loading and map removal.([#8813](https://github.com/mapbox/mapbox-gl-js/pull/8813) and [#8850](https://github.com/mapbox/mapbox-gl-js/pull/8850))
- Fix web-worker transfer of `ArrayBuffers` in environments where `instanceof ArrayBuffer` fails.(e.g `cypress`) ([#8868](https://github.com/mapbox/mapbox-gl-js/pull/8868))

## 1.4.1

### 🐞 Bug Fixes

- Fix the way that `coalesce` handles the `image` operator so available images are rendered properly ([#8839](https://github.com/mapbox/mapbox-gl-js/pull/8839))
- Do not emit the `styleimagemissing` event for an empty string value ([#8840](https://github.com/mapbox/mapbox-gl-js/pull/8840))
- Fix serialization of `ResolvedImage` type so `*-pattern` properties work properly ([#8833](https://github.com/mapbox/mapbox-gl-js/pull/8833))

## 1.4.0

### ✨ Features

- Add `image` expression operator to determine image availability ([#8684](https://github.com/mapbox/mapbox-gl-js/pull/8684))
- Enable `text-offset` with variable label placement ([#8642](https://github.com/mapbox/mapbox-gl-js/pull/8642))

### 🍏 Improvements

- Faster loading and better look of raster terrain ([#8694](https://github.com/mapbox/mapbox-gl-js/pull/8694))
- Improved code documentation around resizing and {get/set}RenderedWorldCopies and more ([#8748](https://github.com/mapbox/mapbox-gl-js/pull/8748), [#8754](https://github.com/mapbox/mapbox-gl-js/pull/8754))
- Improve single vs. multi-touch zoom & pan interaction ([#7196](https://github.com/mapbox/mapbox-gl-js/issues/7196)) ([#8100](https://github.com/mapbox/mapbox-gl-js/pull/8100))

### 🐞 Bug fixes

- Fix rendering of `collisionBox` when `text-translate` or `icon-translate` is enabled ([#8659](https://github.com/mapbox/mapbox-gl-js/pull/8659))
- Fix `TypeError` when reloading a source and immediately removing the map ([#8711](https://github.com/mapbox/mapbox-gl-js/pull/8711))
- Adding tooltip to the geolocation control button ([#8735](https://github.com/mapbox/mapbox-gl-js/pull/8735)) (h/t [BAByrne](https://github.com/BAByrne))
- Add `originalEvent` property to NavigationControl events ([#8693](https://github.com/mapbox/mapbox-gl-js/pull/8693)) (h/t [stepankuzmin](https://github.com/stepankuzmin))
- Don't cancel follow mode in the GeolocateControl when resizing the map or rotating the screen ([#8736](https://github.com/mapbox/mapbox-gl-js/pull/8736))
- Fix error when calling `Popup#trackPointer` before setting its content or location ([#8757](https://github.com/mapbox/mapbox-gl-js/pull/8757)) (h/t [zxwandrew](https://github.com/zxwandrew))
- Respect newline characters when text-max-width is set to zero ([#8706](https://github.com/mapbox/mapbox-gl-js/pull/8706))
- Update earcut to v2.2.0 to fix polygon tessellation errors ([#8772](https://github.com/mapbox/mapbox-gl-js/pull/8772))
- Fix icon-fit with variable label placement ([#8755](https://github.com/mapbox/mapbox-gl-js/pull/8755))
- Icons stretched with `icon-text-fit` are now sized correctly ([#8741](https://github.com/mapbox/mapbox-gl-js/pull/8741))
- Collision detection for icons with `icon-text-fit` now works correctly ([#8741](https://github.com/mapbox/mapbox-gl-js/pull/8741))

## 1.3.2

- Fix a SecurityError in Firefox >= 69 when accessing the cache [#8780](https://github.com/mapbox/mapbox-gl-js/pull/8780)

## 1.3.1

### 🐞 Bug Fixes

- Fix a race condition that produced an error when a map was removed while reloading a source. [#8711](https://github.com/mapbox/mapbox-gl-js/pull/8711)
- Fix a race condition were `render` event was sometimes not fired after `load` event in IE11. [#8708](https://github.com/mapbox/mapbox-gl-js/pull/8708)

## 1.3.0

### 🍏 Features

- Introduce `text-writing-mode` symbol layer property to allow placing point labels vertically. [#8399](https://github.com/mapbox/mapbox-gl-js/pull/8399)
- Extend variable text placement to work when `text/icon-allow-overlap` is set to `true`. [#8620](https://github.com/mapbox/mapbox-gl-js/pull/8620)
- Allow `text-color` to be used in formatted expressions to be able to draw different parts of a label in different colors. [#8068](https://github.com/mapbox/mapbox-gl-js/pull/8068)

### ✨ Improvements

- Improve tile loading logic to cancel requests more aggressively, improving performance when zooming or panning quickly. [#8633](https://github.com/mapbox/mapbox-gl-js/pull/8633)
- Display outline on control buttons when focused (e.g. with a tab key) for better accessibility. [#8520](https://github.com/mapbox/mapbox-gl-js/pull/8520)
- Improve the shape of line round joins. [#8275](https://github.com/mapbox/mapbox-gl-js/pull/8275)
- Improve performance of processing line layers. [#8303](https://github.com/mapbox/mapbox-gl-js/pull/8303)
- Improve legibility of info displayed with `map.showTileBoundaries = true`. [#8380](https://github.com/mapbox/mapbox-gl-js/pull/8380) (h/t [@andrewharvey](https://github.com/andrewharvey))
- Add `MercatorCoordinate.meterInMercatorCoordinateUnits` method to make it easier to convert from meter units to coordinate values used in custom layers. [#8524](https://github.com/mapbox/mapbox-gl-js/pull/8524) (h/t [@andrewharvey](https://github.com/andrewharvey))
- Improve conversion of legacy filters with duplicate values. [#8542](https://github.com/mapbox/mapbox-gl-js/pull/8542)
- Move out documentation & examples website source to a separate `mapbox-gl-js-docs` repo. [#8582](https://github.com/mapbox/mapbox-gl-js/pull/8582)

### 🐞 Bug Fixes

- Fix a bug where local CJK fonts would switch to server-generated ones in overzoomed tiles. [#8657](https://github.com/mapbox/mapbox-gl-js/pull/8657)
- Fix precision issues in [deck.gl](https://deck.gl)-powered custom layers. [#8502](https://github.com/mapbox/mapbox-gl-js/pull/8502)
- Fix a bug where fill and line layers wouldn't render correctly over fill extrusions when coming from the same source. [#8661](https://github.com/mapbox/mapbox-gl-js/pull/8661)
- Fix map loading for documents loaded from Blob URLs. [#8612](https://github.com/mapbox/mapbox-gl-js/pull/8612)
- Fix classification of relative file:// URLs when in documents loaded from a file URL. [#8612](https://github.com/mapbox/mapbox-gl-js/pull/8612)
- Remove `esm` from package `dependencies` (so that it's not installed on `npm install mapbox-gl`). [#8586](https://github.com/mapbox/mapbox-gl-js/pull/8586) (h/t [@DatGreekChick](https://github.com/DatGreekChick))

## 1.2.1

### 🐞 Bug fixes

- Fix bug in `NavigationControl` compass button that prevented it from rotating with the map ([#8605](https://github.com/mapbox/mapbox-gl-js/pull/8605))

## 1.2.0

### Features and improvements

- Add `*-sort-key` layout property for circle, fill, and line layers, to dictate which features appear above others within a single layer([#8467](https://github.com/mapbox/mapbox-gl-js/pull/8467))
- Add ability to instantiate maps with specific access tokens ([#8364](https://github.com/mapbox/mapbox-gl-js/pull/8364))
- Accommodate `prefers-reduced-motion` settings in browser ([#8494](https://github.com/mapbox/mapbox-gl-js/pull/8494))
- Add Map `visualizePitch` option that tilts the compass as the map pitches ([#8208](https://github.com/mapbox/mapbox-gl-js/issues/8208), fixed by [#8296](https://github.com/mapbox/mapbox-gl-js/pull/8296)) (h/t [pakastin](https://github.com/pakastin))
- Make source options take precedence over TileJSON ([#8232](https://github.com/mapbox/mapbox-gl-js/pull/8232)) (h/t [jingsam](https://github.com/jingsam))
- Make requirements for text offset properties more precise ([#8418](https://github.com/mapbox/mapbox-gl-js/pull/8418))
- Expose `convertFilter` API in the style specification ([#8493](https://github.com/mapbox/mapbox-gl-js/pull/8493)

### Bug fixes

- Fix changes to `text-variable-anchor`, such that previous anchor positions would take precedence only if they are present in the updated array (considered a bug fix, but is technically a breaking change from previous behavior) ([#8473](https://github.com/mapbox/mapbox-gl-js/pull/8473))
- Fix rendering of opaque pass layers over heatmap and fill-extrusion layers ([#8440](https://github.com/mapbox/mapbox-gl-js/pull/8440))
- Fix rendering of extraneous vertical line in vector tiles ([#8477](https://github.com/mapbox/mapbox-gl-js/issues/8477), fixed by [#8479](https://github.com/mapbox/mapbox-gl-js/pull/8479))
- Turn off 'move' event listeners when removing a marker ([#8465](https://github.com/mapbox/mapbox-gl-js/pull/8465))
- Fix class toggling on navigation control for IE ([#8495](https://github.com/mapbox/mapbox-gl-js/pull/8495)) (h/t [@cs09g](https://github.com/cs09g))
- Fix background rotation hovering on geolocate control ([#8367](https://github.com/mapbox/mapbox-gl-js/pull/8367)) (h/t [GuillaumeGomez](https://github.com/GuillaumeGomez))
- Fix error in click events on markers where `startPos` is not defined ([#8462](https://github.com/mapbox/mapbox-gl-js/pull/8462)) (h/t [@msbarry](https://github.com/msbarry))
- Fix malformed urls when using custom `baseAPIURL` of a certain form ([#8466](https://github.com/mapbox/mapbox-gl-js/pull/8466))

## 1.1.1

### 🐞 Bug fixes

- Fix unbounded memory growth caused by failure to cancel requests to the cache ([#8472](https://github.com/mapbox/mapbox-gl-js/pull/8472))
- Fix unbounded memory growth caused by failure to cancel requests in IE ([#8481](https://github.com/mapbox/mapbox-gl-js/issues/8481))
- Fix performance of getting tiles from the cache ([#8489](https://github.com/mapbox/mapbox-gl-js/pull/8449))

## 1.1.0

### ✨ Minor features and improvements

- Improve line rendering performance by using a more compact line attributes layout ([#8306](https://github.com/mapbox/mapbox-gl-js/pull/8306))
- Improve data-driven symbol layers rendering performance ([#8295](https://github.com/mapbox/mapbox-gl-js/pull/8295))
- Add the ability to disable validation during `queryRenderedFeatures` and `querySourceFeatures` calls, as a performance optimization ([#8211](https://github.com/mapbox/mapbox-gl-js/pull/8211)) (h/t [gorshkov-leonid](https://github.com/gorshkov-leonid))
- Improve `setFilter` performance by caching keys in `groupByLayout` routine ([#8122](https://github.com/mapbox/mapbox-gl-js/pull/8122)) (h/t [vallendm](https://github.com/vallendm))
- Improve rendering of symbol layers with `symbol-z-order: viewport-y`, when icons are allowed to overlap but not text ([#8180](https://github.com/mapbox/mapbox-gl-js/pull/8180))
- Prefer breaking lines at a zero width space to allow better break point suggestions for Japanese labels ([#8255](https://github.com/mapbox/mapbox-gl-js/pull/8255))
- Add a `WebGLRenderingContext` argument to `onRemove` function of `CustomLayerInterface`, to allow direct cleanup of related context ([#8156](https://github.com/mapbox/mapbox-gl-js/pull/8156)) (h/t [ogiermaitre](https://github.com/ogiermaitre))
- Allow zoom speed customization by adding `setZoomRate` and `setWheelZoomRate` methods to `ScrollZoomHandler` ([#7863](https://github.com/mapbox/mapbox-gl-js/pull/7863)) (h/t [sf31](https://github.com/sf31))
- Add `trackPointer` method to `Popup` API that continuously repositions the popup to the mouse cursor when the cursor is within the map ([#7786](https://github.com/mapbox/mapbox-gl-js/pull/7786))
- Add `getElement` method to `Popup` to retrieve the popup's HTML element ([#8123](https://github.com/mapbox/mapbox-gl-js/pull/8123)) (h/t [@bravecow](https://github.com/bravecow))
- Add `fill-pattern` example to the documentation ([#8022](https://github.com/mapbox/mapbox-gl-js/pull/8022)) (h/t [@flawyte](https://github.com/flawyte))
- Update script detection for Unicode 12.1 ([#8158](https://github.com/mapbox/mapbox-gl-js/pull/8158))
- Add `nofollow` to Mapbox logo & "Improve this map" links ([#8106](https://github.com/mapbox/mapbox-gl-js/pull/8106)) (h/t [viniciuskneves](https://github.com/viniciuskneves))
- Include source name in invalid GeoJSON error ([#8113](https://github.com/mapbox/mapbox-gl-js/pull/8113)) (h/t [Zirak](https://github.com/Zirak))

### 🐞 Bug fixes

- Fix `updateImage` not working as expected in Chrome ([#8199](https://github.com/mapbox/mapbox-gl-js/pull/8199))
- Fix issues with double-tap zoom on touch devices ([#8086](https://github.com/mapbox/mapbox-gl-js/pull/8086))
- Fix duplication of `movestart` events when zooming ([#8259](https://github.com/mapbox/mapbox-gl-js/pull/8259)) (h/t [@bambielli-flex](https://github.com/bambielli-flex))
- Fix validation of `"format"` expression failing when options are provided ([#8339](https://github.com/mapbox/mapbox-gl-js/pull/8339))
- Fix `setPaintProperty` not working on `line-pattern` property ([#8289](https://github.com/mapbox/mapbox-gl-js/pull/8289))
- Fix the GL context being left in unpredictable states when using custom layers ([#8132](https://github.com/mapbox/mapbox-gl-js/pull/8132))
- Fix unnecessary updates to attribution control string ([#8082](https://github.com/mapbox/mapbox-gl-js/pull/8082)) (h/t [poletani](https://github.com/poletani))
- Fix bugs in `findStopLessThanOrEqualTo` algorithm ([#8134](https://github.com/mapbox/mapbox-gl-js/pull/8134)) (h/t [Mike96Angelo](https://github.com/Mike96Angelo))
- Fix map not displaying properly when inside an element with `text-align: center` ([#8227](https://github.com/mapbox/mapbox-gl-js/pull/8227)) (h/t [mc100s](https://github.com/mc100s))
- Clarify in documentation that `Popup#maxWidth` accepts all `max-width` CSS values ([#8312](https://github.com/mapbox/mapbox-gl-js/pull/8312)) (h/t [viniciuskneves](https://github.com/viniciuskneves))
- Fix location dot shadow not displaying ([#8119](https://github.com/mapbox/mapbox-gl-js/pull/8119)) (h/t [@bravecow](https://github.com/bravecow))
- Fix docs dev dependencies being mistakenly installed as package dependencies ([#8121](https://github.com/mapbox/mapbox-gl-js/pull/8121)) (h/t [@bravecow](https://github.com/bravecow))
- Various typo fixes ([#8230](https://github.com/mapbox/mapbox-gl-js/pull/8230), h/t [@erictheise](https://github.com/erictheise)) ([#8236](https://github.com/mapbox/mapbox-gl-js/pull/8236), h/t [@fredj](https://github.com/fredj))
- Fix geolocate button CSS ([#8367](https://github.com/mapbox/mapbox-gl-js/pull/8367), h/t [GuillaumeGomez](https://github.com/GuillaumeGomez))
- Fix caching for Mapbox tiles ([#8389](https://github.com/mapbox/mapbox-gl-js/pull/8389))

## 1.0.0

### ⚠️ Breaking changes

This release replaces the existing “map views” pricing model in favor of a “map load” model. Learn more in [a recent blog post about these changes](https://blog.mapbox.com/new-pricing-46b7c26166e7).

**By upgrading to this release, you are opting in to the new map loads pricing.**

**Why is this change being made?**

This change allows us to implement a more standardized and predictable method of billing GL JS map usage. You’ll be charged whenever your website or web application loads, not by when users pan and zoom around the map, incentivizing developers to create highly interactive map experiences. The new pricing structure also creates a significantly larger free tier to help developers get started building their applications with Mapbox tools while pay-as-you-go pricing and automatic volume discounts help your application scale with Mapbox. Session billing also aligns invoices with metrics web developers already track and makes it easier to compare usage with other mapping providers.

**What is changing?**

- Add SKU token to Mapbox API requests [#8276](https://github.com/mapbox/mapbox-gl-js/pull/8276)

When (and only when) loading tiles from a Mapbox API with a Mapbox access token set (`mapboxgl.accessToken`), a query parameter named `sku` will be added to all requests for vector, raster and raster-dem tiles. Every map instance uses a unique `sku` value, which is refreshed every 12 hours. The token itself is comprised of a token version (always “1”), a sku ID (always “01”) and a random 10-digit base-62 number. The purpose of the token is to allow for metering of map sessions on the server-side. A session lasts from a new map instantiation until the map is destroyed or 12 hours passes, whichever comes first.

For further information on the pricing changes, you can read our [blog post](https://blog.mapbox.com/new-pricing-46b7c26166e7) and check out our new [pricing page](https://www.mapbox.com/pricing), which has a price calculator. As always, you can also contact our team at [https://support.mapbox.com](https://support.mapbox.com).

## 0.54.1

### Bug fixes

- Fix unbounded memory growth caused by failure to cancel requests in IE ([#8481](https://github.com/mapbox/mapbox-gl-js/issues/8481))

## 0.54.0

### Breaking changes

- Turned `localIdeographFontFamily` map option on by default. This may change how CJK labels are rendered, but dramatically improves performance of CJK maps (because the browser no longer needs to download heavy amounts of font data from the server). Add `localIdeographFontFamily: false` to turn this off. [#8008](https://github.com/mapbox/mapbox-gl-js/pull/8008)
- Added `Popup` `maxWidth` option, set to `"240px"` by default. [#7906](https://github.com/mapbox/mapbox-gl-js/pull/7906)

### Major features

- Added support for updating and animating style images. [#7999](https://github.com/mapbox/mapbox-gl-js/pull/7999)
- Added support for generating style images dynamically (e.g. for drawing icons based on feature properties). [#7987](https://github.com/mapbox/mapbox-gl-js/pull/7987)
- Added antialiasing support for custom layers. [#7821](https://github.com/mapbox/mapbox-gl-js/pull/7821)
- Added a new `mapbox-gl-csp.js` bundle for strict CSP environments where `worker-src: blob` is disallowed. [#8044](https://github.com/mapbox/mapbox-gl-js/pull/8044)

### Minor features and improvements

- Improved performance of fill extrusions. [#7821](https://github.com/mapbox/mapbox-gl-js/pull/7821)
- Improved performance of symbol layers. [#7967](https://github.com/mapbox/mapbox-gl-js/pull/7967)
- Slightly improved rendering performance in general. [#7969](https://github.com/mapbox/mapbox-gl-js/pull/7969)
- Slightly improved performance of HTML markers. [#8018](https://github.com/mapbox/mapbox-gl-js/pull/8018)
- Improved diffing of styles with `"visibility": "visible"`. [#8005](https://github.com/mapbox/mapbox-gl-js/pull/8005)
- Improved zoom buttons to grey out when reaching min/max zoom. [#8023](https://github.com/mapbox/mapbox-gl-js/pull/8023)
- Added a title to fullscreen control button. [#8012](https://github.com/mapbox/mapbox-gl-js/pull/8012)
- Added `rel="noopener"` attributes to links that lead to external websites (such as Mapbox logo and OpenStreetMap edit link) for improved security. [#7914](https://github.com/mapbox/mapbox-gl-js/pull/7914)
- Added tile size info when `map.showTileBoundaries` is turned on. [#7963](https://github.com/mapbox/mapbox-gl-js/pull/7963)
- Significantly improved load times of the benchmark suite. [#8066](https://github.com/mapbox/mapbox-gl-js/pull/8066)
- Improved behavior of `canvasSource.pause` to be more reliable and able to render a single frame. [#8130](https://github.com/mapbox/mapbox-gl-js/pull/8130)

### Bug fixes

- Fixed a bug in Mac Safari 12+ where controls would disappear until you interact with the map. [#8193](https://github.com/mapbox/mapbox-gl-js/pull/8193)
- Fixed a memory leak when calling `source.setData(url)` many times. [#8035](https://github.com/mapbox/mapbox-gl-js/pull/8035)
- Fixed a bug where marker lost focus when dragging. [#7799](https://github.com/mapbox/mapbox-gl-js/pull/7799)
- Fixed a bug where `map.getCenter()` returned a reference to an internal `LngLat` object instead of cloning it, leading to potential mutability bugs. [#7922](https://github.com/mapbox/mapbox-gl-js/pull/7922)
- Fixed a bug where default HTML marker positioning was slightly off. [#8074](https://github.com/mapbox/mapbox-gl-js/pull/8074)
- Fixed a bug where adding a fill extrusion layer for non-polygon layers would lead to visual artifacts. [#7685](https://github.com/mapbox/mapbox-gl-js/pull/7685)
- Fixed intermittent Flow failures on CI. [#8061](https://github.com/mapbox/mapbox-gl-js/pull/8061)
- Fixed a bug where calling `Map#removeFeatureState` does not remove the state from some tile zooms [#8087](https://github.com/mapbox/mapbox-gl-js/pull/8087)
- Fixed a bug where `removeFeatureState` didn't work on features with `id` equal to `0`. [#8150](https://github.com/mapbox/mapbox-gl-js/pull/8150) (h/t [jutaz](https://github.com/jutaz))

## 0.53.1

### Bug fixes

- Turn off telemetry for Mapbox Atlas ([#7945](https://github.com/mapbox/mapbox-gl-js/pull/7945))
- Fix order of 3D features in query results (fix [#7883](https://github.com/mapbox/mapbox-gl-js/issues/7883)) ([#7953](https://github.com/mapbox/mapbox-gl-js/pull/7953))
- Fix RemovePaintState benchmarks ([#7930](https://github.com/mapbox/mapbox-gl-js/pull/7930))

## 0.53.0

### Features and improvements

- Enable `fill-extrusion` querying with ray picking ([#7499](https://github.com/mapbox/mapbox-gl-js/pull/7499))
- Add `clusterProperties` option for aggregated cluster properties ([#2412](https://github.com/mapbox/mapbox-gl-js/issues/2412), fixed by [#7584](https://github.com/mapbox/mapbox-gl-js/pull/7584))
- Allow initial map bounds to be adjusted with `fitBounds` options. ([#7681](https://github.com/mapbox/mapbox-gl-js/pull/7681)) (h/t [@elyobo](https://github.com/elyobo))
- Remove popups on `Map#remove` ([#7749](https://github.com/mapbox/mapbox-gl-js/pull/7749)) (h/t [@andycalder](https://github.com/andycalder))
- Add `Map#removeFeatureState` ([#7761](https://github.com/mapbox/mapbox-gl-js/pull/7761))
- Add `number-format` expression ([#7626](https://github.com/mapbox/mapbox-gl-js/pull/7626))
- Add `symbol-sort-key` style property ([#7678](https://github.com/mapbox/mapbox-gl-js/pull/7678))

### Bug fixes

- Upgrades Earcut to fix a rare bug in rendering polygons that contain a coincident chain of holes ([#7806](https://github.com/mapbox/mapbox-gl-js/issues/7806), fixed by [#7878](https://github.com/mapbox/mapbox-gl-js/pull/7878))
- Allow `file://` protocol in XHR requests for Cordova/Ionic/etc ([#7818](https://github.com/mapbox/mapbox-gl-js/pull/7818))
- Correctly handle WebP images in Edge 18 ([#7687](https://github.com/mapbox/mapbox-gl-js/pull/7687))
- Fix bug which mistakenly requested WebP images in browsers that do not support WebP ([#7817](https://github.com/mapbox/mapbox-gl-js/pull/7817)) ([#7819](https://github.com/mapbox/mapbox-gl-js/pull/7819))
- Fix images not being aborted when dequeued ([#7655](https://github.com/mapbox/mapbox-gl-js/pull/7655))
- Fix DEM layer memory leak ([#7690](https://github.com/mapbox/mapbox-gl-js/issues/7690), fixed by [#7691](https://github.com/mapbox/mapbox-gl-js/pull/7691))
- Set correct color state before rendering custom layer ([#7711](https://github.com/mapbox/mapbox-gl-js/pull/7711))
- Set `LngLat.toBounds()` default radius to 0 ([#7722](https://github.com/mapbox/mapbox-gl-js/issues/7722), fixed by [#7723](https://github.com/mapbox/mapbox-gl-js/pull/7723)) (h/t [@cherniavskii](https://github.com/cherniavskii))
- Fix race condition in `feature-state` dependent layers ([#7523](https://github.com/mapbox/mapbox-gl-js/issues/7523), fixed by [#7790](https://github.com/mapbox/mapbox-gl-js/pull/7790))
- Prevent `map.repaint` from mistakenly enabling continuous repaints ([#7667](https://github.com/mapbox/mapbox-gl-js/pull/7667))
- Prevent map shaking while zooming in on raster tiles ([#7426](https://github.com/mapbox/mapbox-gl-js/pull/7426))
- Fix query point translation for multi-point geometry ([#6833](https://github.com/mapbox/mapbox-gl-js/issues/6833), fixed by [#7581](https://github.com/mapbox/mapbox-gl-js/pull/7581))

## 0.52.0

### Breaking changes

- Canonicalize tile urls to `mapbox://` urls so they can be transformed with `config.API_URL` ([#7594](https://github.com/mapbox/mapbox-gl-js/pull/7594))

### Features and improvements

- Add getter and setter for `config.API_URL` ([#7594](https://github.com/mapbox/mapbox-gl-js/pull/7594))
- Allow user to define element other than map container for full screen control ([#7548](https://github.com/mapbox/mapbox-gl-js/pull/7548))
- Add validation option to style setters ([#7604](https://github.com/mapbox/mapbox-gl-js/pull/7604))
- Add 'idle' event: fires when no further rendering is expected without further interaction. ([#7625](https://github.com/mapbox/mapbox-gl-js/pull/7625))

### Bug fixes

- Fire error when map.getLayoutProperty references missing layer ([#7537](https://github.com/mapbox/mapbox-gl-js/issues/7537), fixed by [#7539](https://github.com/mapbox/mapbox-gl-js/pull/7539))
- Fix shaky sprites when zooming with scrolling ([#7558](https://github.com/mapbox/mapbox-gl-js/pull/7558))
- Fix layout problems in attribution control ([#7608](https://github.com/mapbox/mapbox-gl-js/pull/7608)) (h/t [lucaswoj](https://github.com/lucaswoj))
- Fixes resetting map's pitch to 0 if initial bounds is set ([#7617](https://github.com/mapbox/mapbox-gl-js/pull/7617)) (h/t [stepankuzmin](https://github.com/stepankuzmin))
- Fix occasional failure to load images after multiple image request abortions [#7641](https://github.com/mapbox/mapbox-gl-js/pull/7641)
- Update repo url to correct one ([#7486](https://github.com/mapbox/mapbox-gl-js/pull/7486)) (h/t [nicholas-l](https://github.com/nicholas-l))
- Fix bug where symbols where sometimes not rendered immediately ([#7610](https://github.com/mapbox/mapbox-gl-js/pull/7610))
- Fix bug where cameraForBounds returns incorrect CameraOptions with asymmetrical padding/offset ([#7517](https://github.com/mapbox/mapbox-gl-js/issues/7517), fixed by [#7518](https://github.com/mapbox/mapbox-gl-js/pull/7518)) (h/t [mike-marcacci](https://github.com/mike-marcacci))
- Use diff+patch approach to map.setStyle when the parameter is a URL ([#4025](https://github.com/mapbox/mapbox-gl-js/issues/4025), fixed by [#7562](https://github.com/mapbox/mapbox-gl-js/pull/7562))
- Begin touch zoom immediately when rotation disabled ([#7582](https://github.com/mapbox/mapbox-gl-js/pull/7582)) (h/t [msbarry](https://github.com/msbarry))
- Fix symbol rendering under opaque fill layers ([#7612](https://github.com/mapbox/mapbox-gl-js/pull/7612))
- Fix shaking by aligning raster sources to pixel grid only when map is idle ([#7426](https://github.com/mapbox/mapbox-gl-js/pull/7426))
- Fix raster layers in Edge 18 by disabling it's incomplete WebP support ([#7687](https://github.com/mapbox/mapbox-gl-js/pull/7687))
- Fix memory leak in hillshade layer ([#7691](https://github.com/mapbox/mapbox-gl-js/pull/7691))
- Fix disappearing custom layers ([#7711](https://github.com/mapbox/mapbox-gl-js/pull/7711))

## 0.51.0

November 7, 2018

### ✨ Features and improvements

- Add initial bounds as map constructor option ([#5518](https://github.com/mapbox/mapbox-gl-js/pull/5518)) (h/t [stepankuzmin](https://github.com/stepankuzmin))
- Improve performance on machines with > 8 cores ([#7407](https://github.com/mapbox/mapbox-gl-js/issues/7407), fixed by [#7430](https://github.com/mapbox/mapbox-gl-js/pull/7430))
- Add `MercatorCoordinate` type ([#7488](https://github.com/mapbox/mapbox-gl-js/pull/7488))
- Allow browser-native `contextmenu` to be enabled ([#2301](https://github.com/mapbox/mapbox-gl-js/issues/2301), fixed by [#7369](https://github.com/mapbox/mapbox-gl-js/pull/7369))
- Add an unminified production build to the NPM package ([#7403](https://github.com/mapbox/mapbox-gl-js/pull/7403))
- Add support for `LngLat` conversion from `{lat, lon}` ([#7507](https://github.com/mapbox/mapbox-gl-js/pull/7507)) (h/t [@bfrengley](https://github.com/bfrengley))
- Add tooltips for navigation controls ([#7373](https://github.com/mapbox/mapbox-gl-js/pull/7373))
- Show attribution only for used sources ([#7384](https://github.com/mapbox/mapbox-gl-js/pull/7384))
- Add telemetry event to log map loads ([#7431](https://github.com/mapbox/mapbox-gl-js/pull/7431))
- **Tighten style validation**
  - Disallow expressions as stop values ([#7396](https://github.com/mapbox/mapbox-gl-js/pull/7396))
  - Disallow `feature-state` expressions in filters ([#7366](https://github.com/mapbox/mapbox-gl-js/pull/7366))

### 🐛 Bug fixes

- Fix for GeoJSON geometries not working when coincident with tile boundaries([#7436](https://github.com/mapbox/mapbox-gl-js/issues/7436), fixed by [#7448](https://github.com/mapbox/mapbox-gl-js/pull/7448))
- Fix depth buffer-related rendering issues on some Android devices. ([#7471](https://github.com/mapbox/mapbox-gl-js/pull/7471))
- Fix positioning of compact attribution strings ([#7444](https://github.com/mapbox/mapbox-gl-js/pull/7444), [#7445](https://github.com/mapbox/mapbox-gl-js/pull/7445), and [#7391](https://github.com/mapbox/mapbox-gl-js/pull/7391))
- Fix an issue with removing markers in mouse event callbacks ([#7442](https://github.com/mapbox/mapbox-gl-js/pull/7442)) (h/t [vbud](https://github.com/vbud))
- Remove controls before destroying a map ([#7479](https://github.com/mapbox/mapbox-gl-js/pull/7479))
- Fix display of Scale control values < 1 ([#7469](https://github.com/mapbox/mapbox-gl-js/pull/7469)) (h/t [MichaelHedman](https://github.com/MichaelHedman))
- Fix an error when using location `hash` within iframes in IE11 ([#7411](https://github.com/mapbox/mapbox-gl-js/pull/7411))
- Fix depth mode usage in custom layers ([#7432](https://github.com/mapbox/mapbox-gl-js/pull/7432)) (h/t [markusjohnsson](https://github.com/markusjohnsson))
- Fix an issue with shaky sprite images during scroll zooms ([#7558](https://github.com/mapbox/mapbox-gl-js/pull/7558))

## 0.50.0

October 10, 2018

### ✨ Features and improvements

- 🎉 Add Custom Layers that can be rendered into with user-provided WebGL code ([#7039](https://github.com/mapbox/mapbox-gl-js/pull/7039))
- Add WebGL face culling for increased performance ([#7178](https://github.com/mapbox/mapbox-gl-js/pull/7178))
- Improve speed of expression evaluation ([#7334](https://github.com/mapbox/mapbox-gl-js/pull/7334))
- Automatically coerce to string for `concat` expression and `text-field` property ([#6190](https://github.com/mapbox/mapbox-gl-js/issues/6190), fixed by [#7280](https://github.com/mapbox/mapbox-gl-js/pull/7280))
- Add `fill-extrusion-vertical-gradient` property for controlling shading of fill extrusions ([#5768](https://github.com/mapbox/mapbox-gl-js/issues/5768), fixed by [#6841](https://github.com/mapbox/mapbox-gl-js/pull/6841))
- Add update functionality for images provided via `ImageSource` ([#4050](https://github.com/mapbox/mapbox-gl-js/issues/4050), fixed by [#7342](https://github.com/mapbox/mapbox-gl-js/pull/7342)) (h/t [@dcervelli](https://github.com/dcervelli))

### 🐛 Bug fixes

- **Expressions**
  - Fix expressions that use `log2` and `log10` in IE11 ([#7318](https://github.com/mapbox/mapbox-gl-js/issues/7318), fixed by [#7320](https://github.com/mapbox/mapbox-gl-js/pull/7320))
  - Fix `let` expression stripping expected type during parsing ([#7300](https://github.com/mapbox/mapbox-gl-js/issues/7300), fixed by [#7301](https://github.com/mapbox/mapbox-gl-js/pull/7301))
  - Fix superfluous wrapping of literals in `literal` expression ([#7336](https://github.com/mapbox/mapbox-gl-js/issues/7336), fixed by [#7337](https://github.com/mapbox/mapbox-gl-js/pull/7337))
  - Allow calling `to-color` on values that are already of type `Color` ([#7260](https://github.com/mapbox/mapbox-gl-js/pull/7260))
  - Fix `to-array` for empty arrays (([#7261](https://github.com/mapbox/mapbox-gl-js/pull/7261)))
  - Fix identity functions for `text-field` when using formatted text ([#7351](https://github.com/mapbox/mapbox-gl-js/pull/7351))
  - Fix coercion of `null` to `0` in `to-number` expression ([#7083](https://github.com/mapbox/mapbox-gl-js/issues/7083), fixed by [#7274](https://github.com/mapbox/mapbox-gl-js/pull/7274))
- **Canvas source**
  - Fix missing repeats of `CanvasSource` when it crosses the antimeridian ([#7273](https://github.com/mapbox/mapbox-gl-js/pull/7273))
  - Fix `CanvasSource` not respecting alpha values set on `canvas` element ([#7302](https://github.com/mapbox/mapbox-gl-js/issues/7302), fixed by [#7309](https://github.com/mapbox/mapbox-gl-js/pull/7309))
- **Rendering**
  - Fix rendering of fill extrusions with really high heights ([#7292](https://github.com/mapbox/mapbox-gl-js/pull/7292))
  - Fix an error where the map state wouldn't return to `loaded` after certain runtime styling changes when there were errored tiles in the viewport ([#7355](https://github.com/mapbox/mapbox-gl-js/pull/7355))
  - Fix errors when rendering symbol layers without symbols ([#7241](https://github.com/mapbox/mapbox-gl-js/issues/7241), fixed by [#7253](https://github.com/mapbox/mapbox-gl-js/pull/7253))
  - Don't fade in symbols with `*-allow-overlap: true` when panning into the viewport ([#7172](https://github.com/mapbox/mapbox-gl-js/issues/7172), fixed by[#7244](https://github.com/mapbox/mapbox-gl-js/pull/7244))
- **Library**
  - Fix disambiguation for `mouseover` event ([#7295](https://github.com/mapbox/mapbox-gl-js/issues/7295), fixed by [#7299](https://github.com/mapbox/mapbox-gl-js/pull/7299))
  - Fix silent failure of `getImage` if an SVG is requested ([#7312](https://github.com/mapbox/mapbox-gl-js/issues/7312), fixed by [#7313](https://github.com/mapbox/mapbox-gl-js/pull/7313))
  - Fix empty control group box shadow ([#7303](https://github.com/mapbox/mapbox-gl-js/issues/7303), fixed by [#7304](https://github.com/mapbox/mapbox-gl-js/pull/7304)) (h/t [Duder-onomy](https://github.com/Duder-onomy))
  - Fixed an issue where a wrong timestamp was sent for Mapbox turnstile events ([#7381](https://github.com/mapbox/mapbox-gl-js/pull/7381))
  - Fixed a bug that lead to attribution not showing up correctly in Internet Explorer ([#3945](https://github.com/mapbox/mapbox-gl-js/issues/3945), fixed by [#7391](https://github.com/mapbox/mapbox-gl-js/pull/7391))

## 0.49.0

September 6, 2018

### ⚠️ Breaking changes

- Use `client{Height/Width}` instead of `offset{Height/Width}` for map canvas sizing ([#6848](https://github.com/mapbox/mapbox-gl-js/issues/6848), fixed by [#7128](https://github.com/mapbox/mapbox-gl-js/pull/7128))

### 🐛 Bug fixes

- Fix [Top Issues list](https://mapbox.github.io/top-issues/#!mapbox/mapbox-gl-js) for mapbox-gl-js ([#7108](https://github.com/mapbox/mapbox-gl-js/issues/7108), fixed by [#7112](https://github.com/mapbox/mapbox-gl-js/pull/7112))
- Fix bug in which symbols with `icon-allow-overlap: true, text-allow-overlap: true, text-optional: false` would show icons when they shouldn't ([#7041](https://github.com/mapbox/mapbox-gl-js/pull/7041))
- Fix bug where the map would not stop at the exact zoom level requested by Map#FlyTo ([#7222](https://github.com/mapbox/mapbox-gl-js/issues/7222)) ([#7223](https://github.com/mapbox/mapbox-gl-js/pull/7223)) (h/t [@benoitbzl](https://github.com/benoitbzl))
- Keep map centered on the center point of a multi-touch gesture when zooming ([#6722](https://github.com/mapbox/mapbox-gl-js/issues/6722)) ([#7191](https://github.com/mapbox/mapbox-gl-js/pull/7191)) (h/t [pakastin](https://github.com/pakastin))
- Update the style-spec's old `gl-style-migrate` script to include conversion of legacy functions and filters to their expression equivalents ([#6927](https://github.com/mapbox/mapbox-gl-js/issues/6927), fixed by [#7095](https://github.com/mapbox/mapbox-gl-js/pull/7095))
- Fix `icon-size` for small data-driven values ([#7125](https://github.com/mapbox/mapbox-gl-js/pull/7125))
- Fix bug in the way AJAX requests load local files on iOS web view ([#6610](https://github.com/mapbox/mapbox-gl-js/pull/6610)) (h/t [oscarfonts](https://github.com/oscarfonts))
- Fix bug in which canvas sources would not render in world wrapped tiles at the edge of the viewport ([#7271]https://github.com/mapbox/mapbox-gl-js/issues/7271), fixed by [#7273](https://github.com/mapbox/mapbox-gl-js/pull/7273))

### ✨ Features and improvements

- Performance updates:
  - Improve time to first render by updating how feature ID maps are transferred to the main thread ([#7110](https://github.com/mapbox/mapbox-gl-js/issues/7110), fixed by [#7132](https://github.com/mapbox/mapbox-gl-js/pull/7132))
  - Reduce size of JSON transmitted from worker thread to main thread ([#7124](https://github.com/mapbox/mapbox-gl-js/pull/7124))
  - Improve image/glyph atlas packing algorithm ([#7171](https://github.com/mapbox/mapbox-gl-js/pull/7171))
  - Use murmur hash on symbol instance keys to reduce worker transfer costs ([#7127](https://github.com/mapbox/mapbox-gl-js/pull/7127))
- Add GL state management for uniforms ([#6018](https://github.com/mapbox/mapbox-gl-js/pull/6018))
- Add `symbol-z-order` symbol layout property to style spec ([#7219](https://github.com/mapbox/mapbox-gl-js/pull/7219))
- Implement data-driven styling support for `*-pattern properties` ([#6289](https://github.com/mapbox/mapbox-gl-js/pull/6289))
- Add `Map#fitScreenCoordinates` which fits viewport to two points, similar to `Map#fitBounds` but uses screen coordinates and supports non-zero map bearings ([#6894](https://github.com/mapbox/mapbox-gl-js/pull/6894))
- Re-implement LAB/HSL color space interpolation for expressions ([#5326](https://github.com/mapbox/mapbox-gl-js/issues/5326), fixed by [#7123](https://github.com/mapbox/mapbox-gl-js/pull/7123))
- Enable benchmark testing for Mapbox styles ([#7047](https://github.com/mapbox/mapbox-gl-js/pull/7047))
- Allow `Map#setFeatureState` and `Map#getFeatureState` to accept numeric IDs ([#7106](https://github.com/mapbox/mapbox-gl-js/pull/7106)) (h/t [@bfrengley](https://github.com/bfrengley))

## 0.48.0

August 16, 2018

### ⚠️ Breaking changes

- Treat tiles that error with status 404 as empty renderable tiles to prevent rendering duplicate features in some sparse tilesets ([#6803](https://github.com/mapbox/mapbox-gl-js/pull/6803))

### 🐛 Bug fixes

- Fix issue where `text-max-angle` property was being calculated incorrectly internally, causing potential rendering errors when `"symbol-placement": line`
- Require `feature.id` when using `Map#setFeatureState` ([#6974](https://github.com/mapbox/mapbox-gl-js/pull/6974))
- Fix issue with removing the `GeolocateControl` when user location is being used ([#6977](https://github.com/mapbox/mapbox-gl-js/pull/6977)) (h/t [sergei-zelinsky](https://github.com/sergei-zelinsky))
- Fix memory leak caused by a failure to remove all controls added to the map ([#7042](https://github.com/mapbox/mapbox-gl-js/pull/7042))
- Fix bug where the build would fail when using mapbox-gl webpack 2 and UglifyJSPlugin ([#4359](https://github.com/mapbox/mapbox-gl-js/issues/4359), fixed by [#6956](https://api.github.com/repos/mapbox/mapbox-gl-js/pulls/6956))
- Fix bug where fitBounds called with coordinates outside the bounds of Web Mercator resulted in uncaught error ([#6906](https://github.com/mapbox/mapbox-gl-js/issues/6906), fixed by [#6918](https://api.github.com/repos/mapbox/mapbox-gl-js/pulls/6918))
- Fix bug wherein `Map#querySourceFeatures` was returning bad results on zooms > maxZoom ([#7061](https://github.com/mapbox/mapbox-gl-js/pull/7061))
- Relax typing for equality and order expressions ([#6459](https://github.com/mapbox/mapbox-gl-js/issues/6459), fixed by [#6961](https://api.github.com/repos/mapbox/mapbox-gl-js/pulls/6961))
- Fix bug where `queryPadding` for all layers in a source was set by the first layer, causing incorrect querying on other layers and, in some cases, incorrect firing of events associated with individual layers ([#6909](https://github.com/mapbox/mapbox-gl-js/pull/6909))

### ✨ Features and improvements

- Performance Improvements:
  - Stop unnecessary serialization of symbol source features. ([#7013](https://github.com/mapbox/mapbox-gl-js/pull/7013))
  - Optimize calculation for getting visible tile coordinates ([#6998](https://github.com/mapbox/mapbox-gl-js/pull/6998))
  - Improve performance of creating `{Glyph/Image}Atlas`es ([#7091](https://github.com/mapbox/mapbox-gl-js/pull/7091))
  - Optimize and simplify tile retention logic ([#6995](https://github.com/mapbox/mapbox-gl-js/pull/6995))
- Add a user turnstile event for users accessing Mapbox APIs ([#6980](https://github.com/mapbox/mapbox-gl-js/pull/6980))
- Add support for autogenerating feature ids for GeoJSON sources so they can be used more easily with the `Map#setFeatureState` API ([#7043](https://www.github.com/mapbox/mapbox-gl-js/pull/7043))) ([#7091](https://github.com/mapbox/mapbox-gl-js/pull/7091))
- Add ability to style symbol layers labels with multiple fonts and text sizes via `"format"` expression ([#6994](https://www.github.com/mapbox/mapbox-gl-js/pull/6994))
- Add customAttribution option to AttributionControl ([#7033](https://github.com/mapbox/mapbox-gl-js/pull/7033)) (h/t [mklopets](https://github.com/mklopets))
- Publish Flow type definitions alongside compiled bundle ([#7079](https://api.github.com/repos/mapbox/mapbox-gl-js/pulls/7079))
- Introduce symbol cross fading when crossing integer zoom levels to prevent labels from disappearing before newly loaded tiles' labels can be rendered ([#6951](https://github.com/mapbox/mapbox-gl-js/pull/6951))
- Improvements in label collision detection ([#6925](https://api.github.com/repos/mapbox/mapbox-gl-js/pulls/6925)))

## 0.47.0

### ✨ Features and improvements

- Add configurable drag pan threshold ([#6809](https://github.com/mapbox/mapbox-gl-js/pull/6809)) (h/t [msbarry](https://github.com/msbarry))
- Add `raster-resampling` raster paint property ([#6411](https://github.com/mapbox/mapbox-gl-js/pull/6411)) (h/t [@andrewharvey](https://github.com/andrewharvey))
- Add `symbol-placement: line-center` ([#6821](https://github.com/mapbox/mapbox-gl-js/pull/6821))
- Add methods for inspecting GeoJSON clusters ([#3318](https://github.com/mapbox/mapbox-gl-js/issues/3318), fixed by [#6829](https://github.com/mapbox/mapbox-gl-js/pull/6829))
- Add warning to geolocate control when unsupported ([#6923](https://github.com/mapbox/mapbox-gl-js/pull/6923)) (h/t [@aendrew](https://github.com/aendrew))
- Upgrade geojson-vt to 3.1.4 ([#6942](https://github.com/mapbox/mapbox-gl-js/pull/6942))
- Include link to license in compiled bundle ([#6975](https://github.com/mapbox/mapbox-gl-js/pull/6975))

### 🐛 Bug fixes

- Use updateData instead of re-creating buffers for repopulated paint arrays ([#6853](https://github.com/mapbox/mapbox-gl-js/pull/6853))
- Fix ScrollZoom handler setting tr.zoom = NaN ([#6924](https://github.com/mapbox/mapbox-gl-js/pull/6924))
  - Failed to invert matrix error ([#6486](https://github.com/mapbox/mapbox-gl-js/issues/6486), fixed by [#6924](https://github.com/mapbox/mapbox-gl-js/pull/6924))
  - Fixing matrix errors ([#6782](https://github.com/mapbox/mapbox-gl-js/issues/6782), fixed by [#6924](https://github.com/mapbox/mapbox-gl-js/pull/6924))
- Fix heatmap tile clipping when layers are ordered above it ([#6806](https://github.com/mapbox/mapbox-gl-js/issues/6806), fixed by [#6807](https://github.com/mapbox/mapbox-gl-js/pull/6807))
- Fix video source in safari (macOS and iOS) ([#6443](https://github.com/mapbox/mapbox-gl-js/issues/6443), fixed by [#6811](https://github.com/mapbox/mapbox-gl-js/pull/6811))
- Do not reload errored tiles ([#6813](https://github.com/mapbox/mapbox-gl-js/pull/6813))
- Fix send / remove timing bug in Dispatcher ([#6756](https://github.com/mapbox/mapbox-gl-js/pull/6756), fixed by [#6826](https://github.com/mapbox/mapbox-gl-js/pull/6826))
- Fix flyTo not zooming to exact given zoom ([#6828](https://github.com/mapbox/mapbox-gl-js/pull/6828))
- Don't stop animation on map resize ([#6636](https://github.com/mapbox/mapbox-gl-js/pull/6636))
- Fix map.getBounds() with rotated map ([#6875](https://github.com/mapbox/mapbox-gl-js/pull/6875)) (h/t [zoltan-mihalyi](https://github.com/zoltan-mihalyi))
- Support collators in feature filter expressions. ([#6929](https://github.com/mapbox/mapbox-gl-js/pull/6929))
- Fix Webpack production mode compatibility ([#6981](https://github.com/mapbox/mapbox-gl-js/pull/6981))

## 0.46.0

### ⚠️ Breaking changes

- Align implicit type casting behavior of `match` expressions with with `case/==` ([#6684](https://github.com/mapbox/mapbox-gl-js/pull/6684))

### ✨ Features and improvements

- :tada: Add `Map#setFeatureState` and `feature-state` expression to support interactive styling ([#6263](https://github.com/mapbox/mapbox-gl-js/pull/6263))
- Create draggable `Marker` with `setDraggable` ([#6687](https://github.com/mapbox/mapbox-gl-js/pull/6687))
- Add `Map#listImages` for listing all currently active sprites/images ([#6381](https://github.com/mapbox/mapbox-gl-js/issues/6381))
- Add "crossSourceCollisions" option to disable cross-source collision detection ([#6566](https://github.com/mapbox/mapbox-gl-js/pull/6566))
- Handle `text/icon-rotate` for symbols with `symbol-placement: point` ([#6075](https://github.com/mapbox/mapbox-gl-js/issues/6075))
- Automatically compact Mapbox wordmark on narrow maps. ([#4282](https://github.com/mapbox/mapbox-gl-js/issues/4282)) (h/t [@andrewharvey](https://github.com/andrewharvey))
- Only show compacted AttributionControl on interactive displays ([#6506](https://github.com/mapbox/mapbox-gl-js/pull/6506)) (h/t [@andrewharvey](https://github.com/andrewharvey))
- Use postcss to inline svg files into css, reduce size of mapbox-gl.css ([#6513](https://github.com/mapbox/mapbox-gl-js/pull/6513)) (h/t [@andrewharvey](https://github.com/andrewharvey))
- Add support for GeoJSON attribution ([#6364](https://github.com/mapbox/mapbox-gl-js/pull/6364)) (h/t [@andrewharvey](https://github.com/andrewharvey))
- Add instructions for running individual unit and render tests ([#6686](https://github.com/mapbox/mapbox-gl-js/pull/6686))
- Make Map constructor fail if WebGL init fails. ([#6744](https://github.com/mapbox/mapbox-gl-js/pull/6744)) (h/t [uforic](https://github.com/uforic))
- Add browser fallback code for `collectResourceTiming: true` in web workers ([#6721](https://github.com/mapbox/mapbox-gl-js/pull/6721))
- Remove ignored usage of gl.lineWidth ([#5541](https://github.com/mapbox/mapbox-gl-js/pull/5541))
- Split new bounds calculation out of fitBounds into new method ([#6683](https://github.com/mapbox/mapbox-gl-js/pull/6683))
- Allow integration tests to be organized in an arbitrarily deep directory structure ([#3920](https://github.com/mapbox/mapbox-gl-js/issues/3920))
- Make "Missing Mapbox GL JS CSS" a console warning ([#5786](https://github.com/mapbox/mapbox-gl-js/issues/5786))
- Add rel="noopener" to Mapbox attribution link. ([#6729](https://github.com/mapbox/mapbox-gl-js/pull/6729)) (h/t [gorbypark](https://github.com/gorbypark))
- Update to deep equality check in example code ([#6599](https://github.com/mapbox/mapbox-gl-js/pull/6599)) (h/t [jonsadka](https://github.com/jonsadka))
- Upgrades!
  - Upgrade ESM dependency to ^3.0.39 ([#6750](https://github.com/mapbox/mapbox-gl-js/pull/6750))
  - Ditch gl-matrix fork in favor of the original package ([#6751](https://github.com/mapbox/mapbox-gl-js/pull/6751))
  - Update to latest sinon ([#6771](https://github.com/mapbox/mapbox-gl-js/pull/6771))
  - Upgrade to Flow 0.69 ([#6594](https://github.com/mapbox/mapbox-gl-js/pull/6594))
  - Update to mapbox-gl-supported 1.4.0 ([#6773](https://github.com/mapbox/mapbox-gl-js/pull/6773))

### 🐛 Bug fixes

- `collectResourceTiming: true` generates error on iOS9 Safari, IE 11 ([#6690](https://github.com/mapbox/mapbox-gl-js/issues/6690))
- Fix PopupOptions flow type declarations ([#6670](https://github.com/mapbox/mapbox-gl-js/pull/6670)) (h/t [TimPetricola](https://github.com/TimPetricola))
- Add className option to Popup constructor ([#6502](https://github.com/mapbox/mapbox-gl-js/pull/6502)) (h/t [Ashot-KR](https://github.com/Ashot-KR))
- GeoJSON MultiLineStrings with `lineMetrics=true` only rendered first line ([#6649](https://github.com/mapbox/mapbox-gl-js/issues/6649))
- Provide target property for mouseenter/over/leave/out events ([#6623](https://github.com/mapbox/mapbox-gl-js/issues/6623))
- Don't break on sources whose name contains "." ([#6660](https://github.com/mapbox/mapbox-gl-js/issues/6660))
- Rotate and pitch with navigationControl broke in v0.45 ([#6650](https://github.com/mapbox/mapbox-gl-js/issues/6650))
- Zero-width lines remained visible ([#6769](https://github.com/mapbox/mapbox-gl-js/pull/6769))
- Heatmaps inappropriately clipped at tile boundaries ([#6806](https://github.com/mapbox/mapbox-gl-js/issues/6806))
- Use named exports for style-spec entrypoint module ([#6601](https://github.com/mapbox/mapbox-gl-js/issues/6601)
- Don't fire click event if default is prevented on mousedown for a drag event ([#6697](https://github.com/mapbox/mapbox-gl-js/pull/6697), fixes [#6642](https://github.com/mapbox/mapbox-gl-js/issues/6642))
- Double clicking to zoom in breaks map dragging/panning in Edge ([#6740](https://github.com/mapbox/mapbox-gl-js/issues/6740)) (h/t [GUI](https://github.com/GUI))
- \*-transition properties cannot be set with setPaintProperty() ([#6706](https://github.com/mapbox/mapbox-gl-js/issues/6706))
- Marker with `a` element does not open the url when clicked ([#6730](https://github.com/mapbox/mapbox-gl-js/issues/6730))
- `setRTLTextPlugin` fails with relative URLs ([#6719](https://github.com/mapbox/mapbox-gl-js/issues/6719))
- Collision detection incorrect for symbol layers that share the same layout properties ([#6548](https://github.com/mapbox/mapbox-gl-js/pull/6548))
- Fix a possible crash when calling queryRenderedFeatures after querySourceFeatures
  ([#6559](https://github.com/mapbox/mapbox-gl-js/pull/6559))
- Fix a collision detection issue that could cause labels to temporarily be placed too densely during rapid panning ([#5654](https://github.com/mapbox/mapbox-gl-js/issues/5654))

## 0.45.0

### ⚠️ Breaking changes

- `Evented#fire` and `Evented#listens` are now marked as private. Though `Evented` is still exported, and `fire` and `listens` are still functional, we encourage you to seek alternatives; a future version may remove their API accessibility or change its behavior. If you are writing a class that needs event emitting functionality, consider using [`EventEmitter`](https://nodejs.org/api/events.html#events_class_eventemitter) or similar libraries instead.
- The `"to-string"` expression operator now converts `null` to an empty string rather than to `"null"`. [#6534](https://github.com/mapbox/mapbox-gl-js/pull/6534)

### ✨ Features and improvements

- :rainbow: Add `line-gradient` property [#6303](https://github.com/mapbox/mapbox-gl-js/pull/6303)
- Add `abs`, `round`, `floor`, and `ceil` expression operators [#6496](https://github.com/mapbox/mapbox-gl-js/pull/6496)
- Add `collator` expression for controlling case and diacritic sensitivity in string comparisons [#6270](https://github.com/mapbox/mapbox-gl-js/pull/6270)
  - Rename `caseSensitive` and `diacriticSensitive` expressions to `case-sensitive` and `diacritic-sensitive` for consistency [#6598](https://github.com/mapbox/mapbox-gl-js/pull/6598)
  - Prevent `collator` expressions for evaluating as constant to account for potential environment-specific differences in expression evaluation [#6596](https://github.com/mapbox/mapbox-gl-js/pull/6596)
- Add CSS linting to test suite (h/t [@jasonbarry](https://github.com/jasonbarry))) [#6071](https://github.com/mapbox/mapbox-gl-js/pull/6071)
- Add support for configurable maxzoom in `raster-dem` tilesets [#6103](https://github.com/mapbox/mapbox-gl-js/pull/6103)
- Add `Map#isZooming` and `Map#isRotating` methods [#6128](https://github.com/mapbox/mapbox-gl-js/pull/6128), [#6183](https://github.com/mapbox/mapbox-gl-js/pull/6183)
- Add support for Mapzen Terrarium tiles in `raster-dem` sources [#6110](https://github.com/mapbox/mapbox-gl-js/pull/6110)
- Add `preventDefault` method on `mousedown`, `touchstart`, and `dblclick` events [#6218](https://github.com/mapbox/mapbox-gl-js/pull/6218)
- Add `originalEvent` property on `zoomend` and `moveend` for user-initiated scroll events (h/t [@stepankuzmin](https://github.com/stepankuzmin))) [#6175](https://github.com/mapbox/mapbox-gl-js/pull/6175)
- Accept arguments of type `value` in [`"length"` expressions](https://www.mapbox.com/mapbox-gl-js/style-spec/#expressions-length) [#6244](https://github.com/mapbox/mapbox-gl-js/pull/6244)
- Introduce `MapWheelEvent`[#6237](https://github.com/mapbox/mapbox-gl-js/pull/6237)
- Add setter for `ScaleControl` units (h/t [@ryanhamley](https://github.com/ryanhamley))) [#6138](https://github.com/mapbox/mapbox-gl-js/pull/6138), [#6274](https://github.com/mapbox/mapbox-gl-js/pull/6274)
- Add `open` event for `Popup` [#6311](https://github.com/mapbox/mapbox-gl-js/pull/6311)
- Explicit `"object"` type assertions are no longer required when using expressions [#6235](https://github.com/mapbox/mapbox-gl-js/pull/6235)
- Add `anchor` option to `Marker` [#6350](https://github.com/mapbox/mapbox-gl-js/pull/6350)
- `HTMLElement` is now passed to `Marker` as part of the `options` object, but the old function signature is still supported for backwards compatibility [#6356](https://github.com/mapbox/mapbox-gl-js/pull/6356)
- Add support for custom colors when using the default `Marker` SVG element (h/t [@andrewharvey](https://github.com/andrewharvey))) [#6416](https://github.com/mapbox/mapbox-gl-js/pull/6416)
- Allow `CanvasSource` initialization from `HTMLElement` [#6424](https://github.com/mapbox/mapbox-gl-js/pull/6424)
- Add `is-supported-script` expression [#6260](https://github.com/mapbox/mapbox-gl-js/pull/6260)

### 🐛 Bug fixes

- Align `raster-dem` tiles to pixel grid to eliminate blurry rendering on some devices [#6059](https://github.com/mapbox/mapbox-gl-js/pull/6059)
- Fix label collision circle debug drawing on overzoomed tiles [#6073](https://github.com/mapbox/mapbox-gl-js/pull/6073)
- Improve error reporting for some failed requests [#6126](https://github.com/mapbox/mapbox-gl-js/pull/6126), [#6032](https://github.com/mapbox/mapbox-gl-js/pull/6032)
- Fix several `Map#queryRenderedFeatures` bugs:
  - account for `{text, icon}-offset` when querying[#6135](https://github.com/mapbox/mapbox-gl-js/pull/6135)
  - correctly query features that extend across tile boundaries [#5756](https://github.com/mapbox/mapbox-gl-js/pull/6283)
  - fix querying of `circle` layer features with `-pitch-scaling: 'viewport'` or `-pitch-alignment: 'map'` [#6036](https://github.com/mapbox/mapbox-gl-js/pull/6036)
  - eliminate flicker effects when using query results to set a hover effect by switching from tile-based to viewport-based symbol querying [#6497](https://github.com/mapbox/mapbox-gl-js/pull/6497)
- Preserve browser history state when updating the `Map` hash [#6140](https://github.com/mapbox/mapbox-gl-js/pull/6140)
- Fix undefined behavior when `Map#addLayer` is invoked with an `id` of a preexisting layer [#6147](https://github.com/mapbox/mapbox-gl-js/pull/6147)
- Fix bug where `icon-image` would not be rendered if `text-field` is an empty string [#6164](https://github.com/mapbox/mapbox-gl-js/pull/6164)
- Ensure all camera methods fire `rotatestart` and `rotateend` events [#6187](https://github.com/mapbox/mapbox-gl-js/pull/6187)
- Always hide duplicate labels [#6166](https://github.com/mapbox/mapbox-gl-js/pull/6166)
- Fix `DragHandler` bugs where a left-button mouse click would end a right-button drag rotate and a drag gesture would not end if the control key is down on `mouseup` [#6193](https://github.com/mapbox/mapbox-gl-js/pull/6193)
- Add support for calling `{DragPanHandler, DragRotateHandler}#disable` while a gesture is in progress [#6232](https://github.com/mapbox/mapbox-gl-js/pull/6232)
- Fix `GeolocateControl` user location dot sizing when `Map`'s `<div>` inherits `box-sizing: border-box;` (h/t [@andrewharvey](https://github.com/andrewharvey))) [#6227](https://github.com/mapbox/mapbox-gl-js/pull/6232)
- Fix bug causing an off-by-one error in `array` expression error messages (h/t [@drewbo](https://github.com/drewbo))) [#6269](https://github.com/mapbox/mapbox-gl-js/pull/6269)
- Improve error message when an invalid access token triggers a 401 error [#6283](https://github.com/mapbox/mapbox-gl-js/pull/6283)
- Fix bug where lines with `line-width` larger than the sprite height of the `line-pattern` property would render other sprite images [#6246](https://github.com/mapbox/mapbox-gl-js/pull/6246)
- Fix broken touch events for `DragPanHandler` on mobile using Edge (note that zoom/rotate/pitch handlers still do not support Edge touch events [#1928](https://github.com/mapbox/mapbox-gl-js/pull/1928)) [#6325](https://github.com/mapbox/mapbox-gl-js/pull/6325)
- Fix race condition in `VectorTileWorkerSource#reloadTile` causing a rendering timeout [#6308](https://github.com/mapbox/mapbox-gl-js/issues/6308)
- Fix bug causing redundant `gl.stencilFunc` calls due to incorrect state checking (h/t [@yangdonglai](https://github.com/yangdonglai))) [#6330](https://github.com/mapbox/mapbox-gl-js/pull/6330)
- Fix bug where `mousedown` or `touchstart` would cancel camera animations in non-interactive maps [#6338](https://github.com/mapbox/mapbox-gl-js/pull/6338)
- Fix bug causing a full-screen flicker when the map is pitched and a symbol layer uses non-zero `text-translate` [#6365](https://github.com/mapbox/mapbox-gl-js/issues/6365)
- Fix bug in `to-rgba` expression causing division by zero [#6388](https://github.com/mapbox/mapbox-gl-js/pull/6388)
- Fix bug in cross-fading for `*-pattern` properties with non-integer zoom stops [#6430](https://github.com/mapbox/mapbox-gl-js/pull/6430)
- Fix bug where calling `Map#remove` on a map with constructor option `hash: true` throws an error (h/t [@allthesignals](https://github.com/allthesignals))) [#6490](https://github.com/mapbox/mapbox-gl-js/pull/6497)
- Fix bug causing flickering when panning across the anti-meridian [#6438](https://github.com/mapbox/mapbox-gl-js/pull/6438)
- Fix error when using tiles of non-power-of-two size [#6444](https://github.com/mapbox/mapbox-gl-js/pull/6444)
- Fix bug causing `Map#moveLayer(layerId, beforeId)` to remove the layer when `layerId === beforeId` [#6542](https://github.com/mapbox/mapbox-gl-js/pull/6542)

* Fix Rollup build for style-spec module [#6575](https://github.com/mapbox/mapbox-gl-js/pull/6575)
* Fix bug causing `Map#querySourceFeatures` to throw an `Uncaught TypeError`(https://github.com/mapbox/mapbox-gl-js/pull/6555)
* Fix issue where label collision detection was inaccurate for some symbol layers that shared layout properties with another layer [#6558](https://github.com/mapbox/mapbox-gl-js/pull/6558)
* Restore `target` property for `mouse{enter,over,leave,out}` events [#6623](https://github.com/mapbox/mapbox-gl-js/pull/6623)

## 0.44.2

### 🐛 Bug fixes

- Workaround a breaking change in Safari causing page to scroll/zoom in response to user actions intended to pan/zoom the map [#6095](https://github.com/mapbox/mapbox-gl-js/issues/6095). (N.B., not to be confused with the workaround from April 2017 dealing with the same breaking change in Chrome [#4259](https://github.com/mapbox/mapbox-gl-js/issues/6095). See also https://github.com/WICG/interventions/issues/18, https://bugs.webkit.org/show_bug.cgi?id=182521, https://bugs.chromium.org/p/chromium/issues/detail?id=639227 .)

## 0.44.1

### 🐛 Bug fixes

- Fix bug causing features from symbol layers to be omitted from `map.queryRenderedFeatures()` [#6074](https://github.com/mapbox/mapbox-gl-js/issues/6074)
- Fix error triggered by simultaneous scroll-zooming and drag-panning. [#6106](https://github.com/mapbox/mapbox-gl-js/issues/6106)
- Fix bug wherein drag-panning failed to resume after a brief pause [#6063](https://github.com/mapbox/mapbox-gl-js/issues/6063)

## 0.44.0

### ✨ Features and improvements

- The CSP policy of a page using mapbox-gl-js no longer needs to include `script-src 'unsafe-eval'` [#559](https://github.com/mapbox/mapbox-gl-js/issues/559)
- Add `LngLatBounds#isEmpty()` method [#5917](https://github.com/mapbox/mapbox-gl-js/pull/5917)
- Updated to flow 0.62.0 [#5923](https://github.com/mapbox/mapbox-gl-js/issues/5923)
- Make compass and zoom controls optional ([#5348](https://github.com/mapbox/mapbox-gl-js/pull/5348)) (h/t [@matijs](https://github.com/matijs)))
- Add `collectResourceTiming` option to the enable collection of [Resource Timing](https://developer.mozilla.org/en-US/docs/Web/API/Resource_Timing_API/Using_the_Resource_Timing_API) data for requests that are made from Web Workers. ([#5948](https://github.com/mapbox/mapbox-gl-js/issues/5948))
- Improve user location dot appearance across browsers ([#5498](https://github.com/mapbox/mapbox-gl-js/pull/5498)) (h/t [@jasonbarry](https://github.com/jasonbarry)))

### 🐛 Bug fixes

- Fix error triggered by `==` and `!=` expressions [#5947](https://github.com/mapbox/mapbox-gl-js/issues/5947)
- Image sources honor `renderWorldCopies` [#5932](https://github.com/mapbox/mapbox-gl-js/pull/5932)
- Fix transitions to default fill-outline-color [#5953](https://github.com/mapbox/mapbox-gl-js/issues/5953)
- Fix transitions for light properties [#5982](https://github.com/mapbox/mapbox-gl-js/issues/5982)
- Fix minor symbol collisions on pitched maps [#5913](https://github.com/mapbox/mapbox-gl-js/pull/5913)
- Fix memory leaks after `Map#remove()` [#5943](https://github.com/mapbox/mapbox-gl-js/pull/5943), [#5951](https://github.com/mapbox/mapbox-gl-js/pull/5951)
- Fix bug wherein `GeoJSONSource#setData()` caused labels to fade out and back in ([#6002](https://github.com/mapbox/mapbox-gl-js/issues/6002))
- Fix bug that could cause incorrect collisions for labels placed very near to each other at low zoom levels ([#5993](https://github.com/mapbox/mapbox-gl-js/issues/5993))
- Fix bug causing `move` events to be fired out of sync with actual map movements ([#6005](https://github.com/mapbox/mapbox-gl-js/pull/6005))
- Fix bug wherein `Map` did not fire `mouseover` events ([#6000](https://github.com/mapbox/mapbox-gl-js/pull/6000)] (h/t [@jay-manday](https://github.com/jay-manday)))
- Fix bug causing blurry rendering of raster tiles ([#4552](https://github.com/mapbox/mapbox-gl-js/issues/4552))
- Fix potential memory leak caused by removing layers ([#5995](https://github.com/mapbox/mapbox-gl-js/issues/5995))
- Fix bug causing attribution icon to appear incorrectly in compact maps not using Mapbox data ([#6042](https://github.com/mapbox/mapbox-gl-js/pull/6042))
- Fix positioning of default marker element ([#6012](https://github.com/mapbox/mapbox-gl-js/pull/6012)) (h/t [@andrewharvey](https://github.com/andrewharvey)))

## 0.43.0 (December 21, 2017)

### ⚠️ Breaking changes

- It is now an error to attempt to remove a source that is in use [#5562](https://github.com/mapbox/mapbox-gl-js/pull/5562)
- It is now an error if the layer specified by the `before` parameter to `moveLayer` does not exist [#5679](https://github.com/mapbox/mapbox-gl-js/pull/5679)
- `"colorSpace": "hcl"` now uses shortest-path interpolation for hue [#5811](https://github.com/mapbox/mapbox-gl-js/issues/5811)

### ✨ Features and improvements

- Introduce client-side hillshading with `raster-dem` source type and `hillshade` layer type [#5286](https://github.com/mapbox/mapbox-gl-js/pull/5286)
- GeoJSON sources take 2x less memory and generate tiles 20%–100% faster [#5799](https://github.com/mapbox/mapbox-gl-js/pull/5799)
- Enable data-driven values for text-font [#5698](https://github.com/mapbox/mapbox-gl-js/pull/5698)
- Enable data-driven values for heatmap-radius [#5898](https://github.com/mapbox/mapbox-gl-js/pull/5898)
- Add getter and setter for offset on marker [#5759](https://github.com/mapbox/mapbox-gl-js/pull/5759)
- Add `Map#hasImage` [#5775](https://github.com/mapbox/mapbox-gl-js/pull/5775)
- Improve typing for `==` and `!=` expressions [#5840](https://github.com/mapbox/mapbox-gl-js/pull/5840)
- Made `coalesce` expressions more useful [#5755](https://github.com/mapbox/mapbox-gl-js/issues/5755)
- Enable implicit type assertions for array types [#5738](https://github.com/mapbox/mapbox-gl-js/pull/5738)
- Improve hash control precision [#5767](https://github.com/mapbox/mapbox-gl-js/pull/5767)
- `supported()` now returns false on old IE 11 versions that don't support Web Worker blob URLs [#5801](https://github.com/mapbox/mapbox-gl-js/pull/5801)
- Remove flow globals TileJSON and Transferable [#5668](https://github.com/mapbox/mapbox-gl-js/pull/5668)
- Improve performance of image, video, and canvas sources [#5845](https://github.com/mapbox/mapbox-gl-js/pull/5845)

### 🐛 Bug fixes

- Fix popups and markers lag during pan animation [#4670](https://github.com/mapbox/mapbox-gl-js/issues/4670)
- Fix fading of symbol layers caused by setData [#5716](https://github.com/mapbox/mapbox-gl-js/issues/5716)
- Fix behavior of `to-rgba` and `rgba` expressions [#5778](https://github.com/mapbox/mapbox-gl-js/pull/5778), [#5866](https://github.com/mapbox/mapbox-gl-js/pull/5866)
- Fix cross-fading of `*-pattern` and `line-dasharray` [#5791](https://github.com/mapbox/mapbox-gl-js/pull/5791)
- Fix `colorSpace` function property [#5843](https://github.com/mapbox/mapbox-gl-js/pull/5843)
- Fix style diffing when changing GeoJSON source properties [#5731](https://github.com/mapbox/mapbox-gl-js/issues/5731)
- Fix missing labels when zooming out from overzoomed tile [#5827](https://github.com/mapbox/mapbox-gl-js/issues/5827)
- Fix missing labels when zooming out and quickly using setData [#5837](https://github.com/mapbox/mapbox-gl-js/issues/5837)
- Handle NaN as input to step and interpolate expressions [#5757](https://github.com/mapbox/mapbox-gl-js/pull/5757)
- Clone property values on input and output [#5806](https://github.com/mapbox/mapbox-gl-js/pull/5806)
- Bump geojson-rewind dependency [#5769](https://github.com/mapbox/mapbox-gl-js/pull/5769)
- Allow setting Marker's popup before LngLat [#5893](https://github.com/mapbox/mapbox-gl-js/pull/5893)

## 0.42.2 (November 21, 2017)

### 🐛 Bug fixes

- Add box-sizing to the "mapboxgl-ctrl-scale"-class [#5715](https://github.com/mapbox/mapbox-gl-js/pull/5715)
- Fix rendering in Safari [#5712](https://github.com/mapbox/mapbox-gl-js/issues/5712)
- Fix "Cannot read property 'hasTransition' of undefined" error [#5714](https://github.com/mapbox/mapbox-gl-js/issues/5714)
- Fix misplaced raster tiles [#5713](https://github.com/mapbox/mapbox-gl-js/issues/5713)
- Fix raster tile fading [#5722](https://github.com/mapbox/mapbox-gl-js/issues/5722)
- Ensure that an unset filter is undefined rather than null [#5727](https://github.com/mapbox/mapbox-gl-js/pull/5727)
- Restore pitch-with-rotate to nav control [#5725](https://github.com/mapbox/mapbox-gl-js/pull/5725)
- Validate container option in map constructor [#5695](https://github.com/mapbox/mapbox-gl-js/pull/5695)
- Fix queryRenderedFeatures behavior for features displayed in multiple layers [#5172](https://github.com/mapbox/mapbox-gl-js/issues/5172)

## 0.42.1 (November 17, 2017)

### 🐛 Bug fixes

- Workaround for map flashing bug on Chrome 62+ with Intel Iris Graphics 6100 cards [#5704](https://github.com/mapbox/mapbox-gl-js/pull/5704)
- Rerender map when `map.showCollisionBoxes` is set to `false` [#5673](https://github.com/mapbox/mapbox-gl-js/pull/5673)
- Fix transitions from property default values [#5682](https://github.com/mapbox/mapbox-gl-js/pull/5682)
- Fix runtime updating of `heatmap-color` [#5682](https://github.com/mapbox/mapbox-gl-js/pull/5682)
- Fix mobile Safari `history.replaceState` error [#5613](https://github.com/mapbox/mapbox-gl-js/pull/5613)

### ✨ Features and improvements

- Provide default element for Marker class [#5661](https://github.com/mapbox/mapbox-gl-js/pull/5661)

## 0.42.0 (November 10, 2017)

### ⚠️ Breaking changes

- Require that `heatmap-color` use expressions instead of stop functions [#5624](https://github.com/mapbox/mapbox-gl-js/issues/5624)
- Remove support for validating and migrating v6 styles
- Remove support for validating v7 styles [#5604](https://github.com/mapbox/mapbox-gl-js/pull/5604)
- Remove support for including `{tokens}` in expressions for `text-field` and `icon-image` [#5599](https://github.com/mapbox/mapbox-gl-js/issues/5599)
- Split `curve` expression into `step` and `interpolate` expressions [#5542](https://github.com/mapbox/mapbox-gl-js/pull/5542)
- Disallow interpolation in expressions for `line-dasharray` [#5519](https://github.com/mapbox/mapbox-gl-js/pull/5519)

### ✨ Features and improvements

- Improve label collision detection [#5150](https://github.com/mapbox/mapbox-gl-js/pull/5150)
  - Labels from different sources will now collide with each other
  - Collisions caused by rotation and pitch are now smoothly transitioned with a fade
  - Improved algorithm for fewer erroneous collisions, denser label placement, and greater label stability during rotation
- Add `sqrt` expression [#5493](https://github.com/mapbox/mapbox-gl-js/pull/5493)

### 🐛 Bug fixes and error reporting improvements

- Fix viewport calculations for `fitBounds` when both zooming and padding change [#4846](https://github.com/mapbox/mapbox-gl-js/issues/4846)
- Fix WebGL "range out of bounds for buffer" error caused by sorted symbol layers [#5620](https://github.com/mapbox/mapbox-gl-js/issues/5620)
- Fix symbol fading across tile reloads [#5491](https://github.com/mapbox/mapbox-gl-js/issues/5491)
- Change tile rendering order to better match GL Native [#5601](https://github.com/mapbox/mapbox-gl-js/pull/5601)
- Ensure no errors are triggered when calling `queryRenderedFeatures` on a heatmap layer [#5594](https://github.com/mapbox/mapbox-gl-js/pull/5594)
- Fix bug causing `queryRenderedSymbols` to return results from different sources [#5554](https://github.com/mapbox/mapbox-gl-js/issues/5554)
- Fix CJK rendering issues [#5544](https://github.com/mapbox/mapbox-gl-js/issues/5544), [#5546](https://github.com/mapbox/mapbox-gl-js/issues/5546)
- Account for `circle-stroke-width` in `queryRenderedFeatures` [#5514](https://github.com/mapbox/mapbox-gl-js/pull/5514)
- Fix rendering of fill layers atop raster layers [#5513](https://github.com/mapbox/mapbox-gl-js/pull/5513)
- Fix rendering of circle layers with a `circle-stroke-opacity` of 0 [#5496](https://github.com/mapbox/mapbox-gl-js/issues/5496)
- Fix memory leak caused by actor callbacks [#5443](https://github.com/mapbox/mapbox-gl-js/issues/5443)
- Fix source cache size for raster sources with tile sizes other than 512px [#4313](https://github.com/mapbox/mapbox-gl-js/issues/4313)
- Validate that zoom expressions only appear at the top level of an expression [#5609](https://github.com/mapbox/mapbox-gl-js/issues/5609)
- Validate that step and interpolate expressions don't have any duplicate stops [#5605](https://github.com/mapbox/mapbox-gl-js/issues/5605)
- Fix rendering for `icon-text-fit` with a data-driven `text-size` [#5632](https://github.com/mapbox/mapbox-gl-js/pull/5632)
- Improve validation to catch uses of deprecated function syntax [#5667](https://github.com/mapbox/mapbox-gl-js/pull/5667)
- Permit altitude coordinates in `position` field in GeoJSON [#5608](https://github.com/mapbox/mapbox-gl-js/pull/5608)

## 0.41.0 (October 11, 2017)

### :warning: Breaking changes

- Removed support for paint classes [#3643](https://github.com/mapbox/mapbox-gl-js/pull/3643). Instead, use runtime styling APIs or `Map#setStyle`.
- Reverted the `canvas` source `contextType` option added in 0.40.0 [#5449](https://github.com/mapbox/mapbox-gl-js/pull/5449)

### :bug: Bug fixes

- Clip raster tiles to avoid tile overlap [#5105](https://github.com/mapbox/mapbox-gl-js/pull/5105)
- Guard for offset edgecase in flyTo [#5331](https://github.com/mapbox/mapbox-gl-js/pull/5331)
- Ensure the map is updated after the sprite loads [#5367](https://github.com/mapbox/mapbox-gl-js/pull/5367)
- Limit animation duration on flyTo with maxDuration option [#5349](https://github.com/mapbox/mapbox-gl-js/pull/5349)
- Make double-tapping on make zoom in by a factor of 2 on iOS [#5274](https://github.com/mapbox/mapbox-gl-js/pull/5274)
- Fix rendering error with translucent raster tiles [#5380](https://github.com/mapbox/mapbox-gl-js/pull/5380)
- Error if invalid 'before' argument is passed to Map#addLayer [#5401](https://github.com/mapbox/mapbox-gl-js/pull/5401)
- Revert CanvasSource intermediary image buffer fix [#5449](https://github.com/mapbox/mapbox-gl-js/pull/5449)

### :sparkles: Features and improvements

- Use setData operation when diffing geojson sources [#5332](https://github.com/mapbox/mapbox-gl-js/pull/5332)
- Return early from draw calls on layers where opacity=0 [#5429](https://github.com/mapbox/mapbox-gl-js/pull/5429)
- A [heatmap](https://www.mapbox.com/mapbox-gl-js/example/heatmap-layer/) layer type is now available. This layer type allows you to visualize and explore massive datasets of points, reflecting the shape and density of data well while also looking beautiful. See [the blog post](https://blog.mapbox.com/sneak-peek-at-heatmaps-in-mapbox-gl-73b41d4b16ae) for further details.
  ![](https://cdn-images-1.medium.com/max/1600/1*Dme5MAgdA3pYdTRHUQzvLw.png)
- The value of a style property or filter can now be an [expression](http://www.mapbox.com/mapbox-gl-js/style-spec/#expressions). Expressions are a way of doing data-driven and zoom-driven styling that provides more flexibility and control, and unifies property and filter syntax.

  Previously, data-driven and zoom-driven styling relied on stop functions: you specify a feature property and a set of input-output pairs that essentially define a “scale” for how the style should be calculated based on the feature property. For example, the following would set circle colors on a green-to-red scale based on the value of `feature.properties.population`:

  ```
  "circle-color": {
    "property": "population",
    "stops": [
      [0, "green"],
      [1000000, "red"]
    ]
  }
  ```

  This approach is powerful, but we’ve seen a number of use cases that stop functions don't satisfy. Expressions provide the flexibility to address use cases like these:

  **Multiple feature properties**
  Using more than one feature property to calculate a given style property. E.g., styling land polygon colors based on both `feature.properties.land_use_category` and `feature.properties.elevation`.

  **Arithmetic**
  For some use cases it’s necessary to do some arithmetic on the input data. One example is sizing circles to represent quantitative data. Since a circle’s visual size on the screen is really its area (and A=πr^2), the right way to scale `circle-radius` is `square_root(feature.properties.input_data_value)`. Another example is unit conversions: feature data may include properties that are in some particular unit. Displaying such data in units appropriate to, say, a user’s preference or location, requires being able to do simple arithmetic (multiplication, division) on whatever value is in the data.

  **Conditional logic**
  This is a big one: basic if-then logic, for example to decide exactly what text to display for a label based on which properties are available in the feature or even the length of the name. A key example of this is properly supporting bilingual labels, where we have to decide whether to show local + English, local-only, or English-only, based on the data that’s available for each feature.

  **String manipulation**
  More dynamic control over label text with things like uppercase/lowercase/title case transforms, localized number formatting, etc. Without this functionality, crafting and iterating on label content entails a large data-prep burden.

  **Filters**
  Style layer filters had similar limitations. Moreover, they use a different syntax, even though their job is very similar to that of data-driven styling functions: filters say, “here’s how to look at a feature and decide whether to draw it,” and data-driven style functions say, “here’s how to look at a feature and decide how to size/color/place it.” Expressions provide a unified syntax for defining parts of a style that need to be calculated dynamically from feature data.

  For information on the syntax and behavior of expressions, please see [the documentation](http://www.mapbox.com/mapbox-gl-js/style-spec/#expressions).

### :wrench: Development workflow improvements

- Made the performance benchmarking runner more informative and statistically robust

## 0.40.1 (September 18, 2017)

### :bug: Bug fixes

- Fix bug causing flicker when zooming in on overzoomed tiles [#5295](https://github.com/mapbox/mapbox-gl-js/pull/5295)
- Remove erroneous call to Tile#redoPlacement for zoom-only or low pitch camera changes [#5284](https://github.com/mapbox/mapbox-gl-js/pull/5284)
- Fix bug where `CanvasSource` coordinates were flipped and improve performance for non-animated `CanvasSource`s [#5303](https://github.com/mapbox/mapbox-gl-js/pull/5303)
- Fix bug causing map not to render on some cases on Internet Explorer 11 [#5321](https://github.com/mapbox/mapbox-gl-js/pull/5321)
- Remove upper limit on `fill-extrusion-height` property [#5320](https://github.com/mapbox/mapbox-gl-js/pull/5320)

## 0.40.0 (September 13, 2017)

### :warning: Breaking changes

- `Map#addImage` now requires the image as an `HTMLImageElement`, `ImageData`, or object with `width`, `height`, and
  `data` properties with the same format as `ImageData`. It no longer accepts a raw `ArrayBufferView` in the second
  argument and `width` and `height` options in the third argument.
- `canvas` sources now require a `contextType` option specifying the drawing context associated with the source canvas. [#5155](https://github.com/mapbox/mapbox-gl-js/pull/5155)

### :sparkles: Features and improvements

- Correct rendering for multiple `fill-extrusion` layers on the same map [#5101](https://github.com/mapbox/mapbox-gl-js/pull/5101)
- Add an `icon-anchor` property to symbol layers [#5183](https://github.com/mapbox/mapbox-gl-js/pull/5183)
- Add a per-map `transformRequest` option, allowing users to provide a callback that transforms resource request URLs [#5021](https://github.com/mapbox/mapbox-gl-js/pull/5021)
- Add data-driven styling support for
  - `text-max-width` [#5067](https://github.com/mapbox/mapbox-gl-js/pull/5067)
  - `text-letter-spacing` [#5071](https://github.com/mapbox/mapbox-gl-js/pull/5071)
  - `line-join` [#5020](https://github.com/mapbox/mapbox-gl-js/pull/5020)
- Add support for SDF icons in `Map#addImage()` [#5181](https://github.com/mapbox/mapbox-gl-js/pull/5181)
- Added nautical miles unit to ScaleControl [#5238](https://github.com/mapbox/mapbox-gl-js/pull/5238) (h/t [@fmairesse](https://github.com/fmairesse)))
- Eliminate the map-wide limit on the number of glyphs and sprites that may be used in a style [#141](https://github.com/mapbox/mapbox-gl-js/issues/141). (Fixed by [#5190](https://github.com/mapbox/mapbox-gl-js/pull/5190), see also [mapbox-gl-native[#9213](https://github.com/mapbox/mapbox-gl-js/issues/9213)](https://github.com/mapbox/mapbox-gl-native/pull/9213)
- Numerous performance optimizations (including [#5108](https://github.com/mapbox/mapbox-gl-js/pull/5108) h/t [@pirxpilot](https://github.com/pirxpilot)))

### :bug: Bug fixes

- Add missing documentation for mouseenter, mouseover, mouseleave events [#4772](https://github.com/mapbox/mapbox-gl-js/issues/4772)
- Add missing documentation for `Marker#getElement()` method [#5242](https://github.com/mapbox/mapbox-gl-js/pull/5242)
- Fix bug wherein removing canvas source with animate=true leaves map in render loop [#5097](https://github.com/mapbox/mapbox-gl-js/issues/5097)
- Fix fullscreen detection on Firefox [#5272](https://github.com/mapbox/mapbox-gl-js/pull/5272)
- Fix z-fighting on overlapping fills within the same layer [#3320](https://github.com/mapbox/mapbox-gl-js/issues/3320)
- Fix handling of fractional values for `layer.minzoom` [#2929](https://github.com/mapbox/mapbox-gl-js/issues/2929)
- Clarify coordinate ordering in documentation for `center` option [#5042](https://github.com/mapbox/mapbox-gl-js/pull/5042) (h/t [@karthikb351](https://github.com/karthikb351)))
- Fix output of stop functions where two stops have the same input value [#5020](https://github.com/mapbox/mapbox-gl-js/pull/5020) (h/t [@edpop](https://github.com/edpop))
- Fix bug wherein using `Map#addLayer()` with an inline source would mutate its input [#4040](https://github.com/mapbox/mapbox-gl-js/issues/4040)
- Fix invalid css keyframes selector [#5075](https://github.com/mapbox/mapbox-gl-js/pull/5075) (h/t [@aar0nr](https://github.com/aar0nr)))
- Fix GPU-specific bug wherein canvas sources caused an error [#4262](https://github.com/mapbox/mapbox-gl-js/issues/4262)
- Fix a race condition in symbol layer handling that caused sporadic uncaught errors [#5185](https://github.com/mapbox/mapbox-gl-js/pull/5185)
- Fix bug causing line labels to render incorrectly on overzoomed tiles [#5120](https://github.com/mapbox/mapbox-gl-js/pull/5120)
- Fix bug wherein `NavigationControl` triggered mouse events unexpectedly [#5148](https://github.com/mapbox/mapbox-gl-js/issues/5148)
- Fix bug wherein clicking on the `NavigationControl` compass caused an error in IE 11 [#4784](https://github.com/mapbox/mapbox-gl-js/issues/4784)
- Remove dependency on GPL-3-licensed `fast-stable-stringify` module [#5152](https://github.com/mapbox/mapbox-gl-js/issues/5152)
- Fix bug wherein layer-specific an event listener produced an error after its target layer was removed from the map [#5145](https://github.com/mapbox/mapbox-gl-js/issues/5145)
- Fix `Marker#togglePopup()` failing to return the marker instance [#5116](https://github.com/mapbox/mapbox-gl-js/issues/5116)
- Fix bug wherein a marker's position failed to adapt to the marker element's size changing [#5133](https://github.com/mapbox/mapbox-gl-js/issues/5133)
- Fix rendering bug affecting Broadcom GPUs [#5073](https://github.com/mapbox/mapbox-gl-js/pull/5073)

### :wrench: Development workflow improvements

- Add (and now require) Flow type annotations throughout the majority of the codebase.
- Migrate to CircleCI 2.0 [#4939](https://github.com/mapbox/mapbox-gl-js/pull/4939)

## 0.39.1 (July 24, 2017)

### :bug: Bug fixes

- Fix packaging issue in 0.39.0 [#5025](https://github.com/mapbox/mapbox-gl-js/issues/5025)
- Correctly evaluate enum-based identity functions [#5023](https://github.com/mapbox/mapbox-gl-js/issues/5023)

## 0.39.0 (July 21, 2017)

### :warning: Breaking changes

- `GeolocateControl` breaking changes [#4479](https://github.com/mapbox/mapbox-gl-js/pull/4479)
  - The option `watchPosition` has been replaced with `trackUserLocation`
  - The camera operation has changed from `jumpTo` (not animated) to `fitBounds` (animated). An effect of this is the map pitch is no longer reset, although the bearing is still reset to 0.
  - The accuracy of the geolocation provided by the device is used to set the view (previously it was fixed at zoom level 17). The `maxZoom` can be controlled via the new `fitBoundsOptions` option (defaults to 15).
- Anchor `Marker`s at their center by default [#5019](https://github.com/mapbox/mapbox-gl-js/issues/5019) [@andrewharvey](https://github.com/andrewharvey)
- Increase `significantRotateThreshold` for the `TouchZoomRotateHandler` [#4971](https://github.com/mapbox/mapbox-gl-js/pull/4971), [@dagjomar](https://github.com/dagjomar)

### :sparkles: Features and improvements

- Improve performance of updating GeoJSON sources [#4069](https://github.com/mapbox/mapbox-gl-js/pull/4069), [@ezheidtmann](https://github.com/ezheidtmann)
- Improve rendering speed of extrusion layers [#4818](https://github.com/mapbox/mapbox-gl-js/pull/4818)
- Improve line label legibility in pitched views [#4781](https://github.com/mapbox/mapbox-gl-js/pull/4781)
- Improve line label legibility on curved lines [#4853](https://github.com/mapbox/mapbox-gl-js/pull/4853)
- Add user location tracking capability to `GeolocateControl` [#4479](https://github.com/mapbox/mapbox-gl-js/pull/4479), [@andrewharvey](https://github.com/andrewharvey)
  - New option `showUserLocation` to draw a "dot" as a `Marker` on the map at the user's location
  - An active lock and background state are introduced with `trackUserLocation`. When in active lock the camera will update to follow the user location, however if the camera is changed by the API or UI then the control will enter the background state where it won't update the camera to follow the user location.
  - New option `fitBoundsOptions` to control the camera operation
  - New `trackuserlocationstart` and `trackuserlocationend` events
  - New `LngLat.toBounds` method to extend a point location by a given radius to a `LngLatBounds` object
- Include main CSS file in `package.json` [#4809](https://github.com/mapbox/mapbox-gl-js/pull/4809), [@tomscholz](https://github.com/tomscholz)
- Add property function (data-driven styling) support for `line-width` [#4773](https://github.com/mapbox/mapbox-gl-js/pull/4773)
- Add property function (data-driven styling) support for `text-anchor` [#4997](https://github.com/mapbox/mapbox-gl-js/pull/4997)
- Add property function (data-driven styling) support for `text-justify` [#5000](https://github.com/mapbox/mapbox-gl-js/pull/5000)
- Add `maxTileCacheSize` option [#4778](https://github.com/mapbox/mapbox-gl-js/pull/4778), [@jczaplew](https://github.com/jczaplew)
- Add new `icon-pitch-alignment` and `circle-pitch-alignment` properties [#4869](https://github.com/mapbox/mapbox-gl-js/pull/4869) [#4871](https://github.com/mapbox/mapbox-gl-js/pull/4871)
- Add `Map#getMaxBounds` method [#4890](https://github.com/mapbox/mapbox-gl-js/pull/4890), [@andrewharvey](https://github.com/andrewharvey) [@lamuertepeluda](https://github.com/lamuertepeluda)
- Add option (`localIdeographFontFamily`) to use TinySDF to avoid loading expensive CJK glyphs [#4895](https://github.com/mapbox/mapbox-gl-js/pull/4895)
- If `config.API_URL` includes a path prepend it to the request URL [#4995](https://github.com/mapbox/mapbox-gl-js/pull/4995)
- Bump `supercluster` version to expose `cluster_id` property on clustered sources [#5002](https://github.com/mapbox/mapbox-gl-js/pull/5002)

### :bug: Bug fixes

- Do not display `FullscreenControl` on unsupported devices [#4838](https://github.com/mapbox/mapbox-gl-js/pull/4838), [@stepankuzmin](https://github.com/stepankuzmin)
- Fix yarn build on Windows machines [#4887](https://github.com/mapbox/mapbox-gl-js/pull/4887)
- Prevent potential memory leaks by dispatching `loadData` to the same worker every time [#4877](https://github.com/mapbox/mapbox-gl-js/pull/4877)
- Fix bug preventing the rtlTextPlugin from loading before the initial style `load` [#4870](https://github.com/mapbox/mapbox-gl-js/pull/4870)
- Fix bug causing runtime-stying to not take effect in some situations [#4893](https://github.com/mapbox/mapbox-gl-js/pull/4893)
- Prevent requests of vertical glyphs for labels that can't be verticalized [#4720](https://github.com/mapbox/mapbox-gl-js/issues/4720)
- Fix character detection for Zanabazar Square [#4940](https://github.com/mapbox/mapbox-gl-js/pull/4940)
- Fix `LogoControl` logic to update correctly, and hide the `<div>` instead of removing it from the DOM when it is not needed [#4842](https://github.com/mapbox/mapbox-gl-js/pull/4842)
- Fix `GeoJSONSource#serialize` to include all options
- Fix error handling in `GlyphSource#getSimpleGlyphs`[#4992](https://github.com/mapbox/mapbox-gl-js/pull/4992)
- Fix bug causing `setStyle` to reload raster tiles [#4852](https://github.com/mapbox/mapbox-gl-js/pull/4852)
- Fix bug causing symbol layers not to render on devices with non-integer device pixel ratios [#4989](https://github.com/mapbox/mapbox-gl-js/pull/4989)
- Fix bug where `Map#queryRenderedFeatures` would error when returning no results [#4993](https://github.com/mapbox/mapbox-gl-js/pull/4993)
- Fix bug where `Map#areTilesLoaded` would always be false on `sourcedata` events for reloading tiles [#4987](https://github.com/mapbox/mapbox-gl-js/pull/4987)
- Fix bug causing categorical property functions to error on non-ascending order stops [#4996](https://github.com/mapbox/mapbox-gl-js/pull/4996)

### :hammer_and_wrench: Development workflow changes

- Use flow to type much of the code base [#4629](https://github.com/mapbox/mapbox-gl-js/pull/4629) [#4903](https://github.com/mapbox/mapbox-gl-js/pull/4903) [#4909](https://github.com/mapbox/mapbox-gl-js/pull/4909) [#4910](https://github.com/mapbox/mapbox-gl-js/pull/4910) [#4911](https://github.com/mapbox/mapbox-gl-js/pull/4911) [#4913](https://github.com/mapbox/mapbox-gl-js/pull/4913) [#4915](https://github.com/mapbox/mapbox-gl-js/pull/4915) [#4918](https://github.com/mapbox/mapbox-gl-js/pull/4918) [#4932](https://github.com/mapbox/mapbox-gl-js/pull/4932) [#4933](https://github.com/mapbox/mapbox-gl-js/pull/4933) [#4948](https://github.com/mapbox/mapbox-gl-js/pull/4948) [#4949](https://github.com/mapbox/mapbox-gl-js/pull/4949) [#4955](https://github.com/mapbox/mapbox-gl-js/pull/4955) [#4966](https://github.com/mapbox/mapbox-gl-js/pull/4966) [#4967](https://github.com/mapbox/mapbox-gl-js/pull/4967) [#4973](https://github.com/mapbox/mapbox-gl-js/pull/4973) :muscle: [@jfirebaugh](https://github.com/jfirebaugh) [@vicapow](https://github.com/vicapow)
- Use style specification to generate flow type [#4958](https://github.com/mapbox/mapbox-gl-js/pull/4958)
- Explicitly list which files to publish in `package.json` [#4819](https://github.com/mapbox/mapbox-gl-js/pull/4819) [@tomscholz](https://github.com/tomscholz)
- Move render test ignores to a separate file [#4977](https://github.com/mapbox/mapbox-gl-js/pull/4977)
- Add code of conduct [#5015](https://github.com/mapbox/mapbox-gl-js/pull/5015) :sparkling_heart:

## 0.38.0 (June 9, 2017)

#### New features :sparkles:

- Attenuate label size scaling with distance, improving readability of pitched maps [#4547](https://github.com/mapbox/mapbox-gl-js/pull/4547)

#### Bug fixes :beetle:

- Skip rendering for patterned layers when pattern is missing [#4687](https://github.com/mapbox/mapbox-gl-js/pull/4687)
- Fix bug with map failing to rerender after `webglcontextlost` event [#4725](https://github.com/mapbox/mapbox-gl-js/pull/4725) [@cdawi](https://github.com/cdawi)
- Clamp zoom level in `flyTo` to within the map's specified min- and maxzoom to prevent undefined behavior [#4726](https://github.com/mapbox/mapbox-gl-js/pull/4726) [@](https://github.com/) IvanSanchez
- Fix wordmark rendering in IE [#4741](https://github.com/mapbox/mapbox-gl-js/pull/4741)
- Fix slight pixelwise symbol rendering bugs caused by incorrect sprite calculations [#4737](https://github.com/mapbox/mapbox-gl-js/pull/4737)
- Prevent exceptions thrown by certain `flyTo` calls [#4761](https://github.com/mapbox/mapbox-gl-js/pull/4761)
- Fix "Improve this map" link [#4685](https://github.com/mapbox/mapbox-gl-js/pull/4685)
- Tweak `queryRenderedSymbols` logic to better account for pitch scaling [#4792](https://github.com/mapbox/mapbox-gl-js/pull/4792)
- Fix for symbol layers sometimes failing to render, most frequently in Safari [#4795](https://github.com/mapbox/mapbox-gl-js/pull/4795)
- Apply `text-keep-upright` after `text-offset` to keep labels upright when intended [#4779](https://github.com/mapbox/mapbox-gl-js/pull/4779) **[Potentially breaking :warning: but considered a bugfix]**
- Prevent exceptions thrown by empty GeoJSON tiles [#4803](https://github.com/mapbox/mapbox-gl-js/pull/4803)

#### Accessibility improvements :sound:

- Add `aria-label` to popup close button [#4799](https://github.com/mapbox/mapbox-gl-js/pull/4799) [@andrewharvey](https://github.com/andrewharvey)

#### Development workflow + testing improvements :wrench:

- Fix equality assertion bug in tests [#4731](https://github.com/mapbox/mapbox-gl-js/pull/4731) [@IvanSanchez](https://github.com/IvanSanchez)
- Benchmark results page improvements [#4746](https://github.com/mapbox/mapbox-gl-js/pull/4746)
- Require node version >=6.4.0, enabling the use of more ES6 features [#4752](https://github.com/mapbox/mapbox-gl-js/pull/4752)
- Document missing `pitchWithRotate` option [#4800](https://github.com/mapbox/mapbox-gl-js/pull/4800) [@simast](https://github.com/simast)
- Move Github-specific Markdown files into subdirectory [#4806](https://github.com/mapbox/mapbox-gl-js/pull/4806) [@tomscholz](https://github.com/tomscholz)

## 0.37.0 (May 2nd, 2017)

#### :warning: Breaking changes

- Removed `LngLat#wrapToBestWorld`

#### New features :rocket:

- Improve popup/marker positioning [#4577](https://github.com/mapbox/mapbox-gl-js/pull/4577)
- Add `Map#isStyleLoaded` and `Map#areTilesLoaded` events [#4321](https://github.com/mapbox/mapbox-gl-js/pull/4321)
- Support offline sprites using `file:` protocol [#4649](https://github.com/mapbox/mapbox-gl-js/pull/4649) [@oscarfonts](https://github.com/oscarfonts)

#### Bug fixes :bug:

- Fix fullscreen control in Firefox [#4666](https://github.com/mapbox/mapbox-gl-js/pull/4666)
- Fix rendering artifacts that caused tile boundaries to be visible in some cases [#4636](https://github.com/mapbox/mapbox-gl-js/pull/4636)
- Fix default calculation for categorical zoom-and-property functions [#4657](https://github.com/mapbox/mapbox-gl-js/pull/4657)
- Fix scaling of images on retina screens [#4645](https://github.com/mapbox/mapbox-gl-js/pull/4645)
- Rendering error when a transparent image is added via `Map#addImage` [#4644](https://github.com/mapbox/mapbox-gl-js/pull/4644)
- Fix an issue with rendering lines with duplicate points [#4634](https://github.com/mapbox/mapbox-gl-js/pull/4634)
- Fix error when switching from data-driven styles to a constant paint value [#4611](https://github.com/mapbox/mapbox-gl-js/pull/4611)
- Add check to make sure invalid bounds on tilejson don't error out [#4641](https://github.com/mapbox/mapbox-gl-js/pull/4641)

#### Development workflow improvements :computer:

- Add flowtype interfaces and definitions [@vicapow](https://github.com/vicapow)
- Add stylelinting to ensure `mapboxgl-` prefix on all classes [#4584](https://github.com/mapbox/mapbox-gl-js/pull/4584) [@asantos3026](https://github.com/asantos3026)

## 0.36.0 (April 19, 2017)

#### New features :sparkles:

- Replace LogoControl logo with the new Mapbox logo [#4598](https://github.com/mapbox/mapbox-gl-js/pull/4598)

#### Bug fixes :bug:

- Fix bug with the BoxZoomHandler that made it glitchy if it is enabled after the DragPanHandler [#4528](https://github.com/mapbox/mapbox-gl-js/pull/4528)
- Fix undefined behavior in `fill_outline` shaders [#4600](https://github.com/mapbox/mapbox-gl-js/pull/4600)
- Fix `Camera#easeTo` interpolation on pitched maps [#4540](https://github.com/mapbox/mapbox-gl-js/pull/4540)
- Choose property function interpolation method by the `property`'s type [#4614](https://github.com/mapbox/mapbox-gl-js/pull/4614)

#### Development workflow improvements :nerd_face:

- Fix crash on missing `style.json` in integration tests
- `gl-style-composite` is now executable in line with the other tools [@andrewharvey](https://github.com/andrewharvey) [#4595](https://github.com/mapbox/mapbox-gl-js/pull/4595)
- `gl-style-composite` utility now throws an error if a name conflict would occur between layers [@andrewharvey](https://github.com/andrewharvey) [#4595](https://github.com/mapbox/mapbox-gl-js/pull/4595)

## 0.35.1 (April 12, 2017)

#### Bug fixes :bug:

- Add `.json` extension to style-spec `require` statements for webpack compatibility [#4563](https://github.com/mapbox/mapbox-gl-js/pull/4563) [@orangemug](https://github.com/orangemug)
- Fix documentation type for `Map#fitBounde` [#4569](https://github.com/mapbox/mapbox-gl-js/pull/4569) [@andrewharvey](https://github.com/andrewharvey)
- Fix bug causing {Image,Video,Canvas}Source to throw exception if latitude is outside of +/-85.05113 [#4574](https://github.com/mapbox/mapbox-gl-js/pull/4574)
- Fix bug causing overzoomed raster tiles to disappear from map [#4567](https://github.com/mapbox/mapbox-gl-js/pull/4567)
- Fix bug causing queryRenderedFeatures to crash on polygon features that have an `id` field. [#4581](https://github.com/mapbox/mapbox-gl-js/pull/4581)

## 0.35.0 (April 7, 2017)

#### New features :rocket:

- Use anisotropic filtering to improve rendering of raster tiles on pitched maps [#1064](https://github.com/mapbox/mapbox-gl-js/issues/1064)
- Add `pitchstart` and `pitchend` events [#2449](https://github.com/mapbox/mapbox-gl-js/issues/2449)
- Add an optional `layers` parameter to `Map#on` [#1002](https://github.com/mapbox/mapbox-gl-js/issues/1002)
- Add data-driven styling support for `text-offset` [#4495](https://github.com/mapbox/mapbox-gl-js/pull/4495)
- Add data-driven styling support for `text-rotate` [#3516](https://github.com/mapbox/mapbox-gl-js/issues/3516)
- Add data-driven styling support for `icon-image` [#4304](https://github.com/mapbox/mapbox-gl-js/issues/4304)
- Add data-driven styling support for `{text,icon}-size` [#4455](https://github.com/mapbox/mapbox-gl-js/pull/4455)

#### Bug fixes :bug:

- Suppress error messages in JS console due to missing tiles [#1800](https://github.com/mapbox/mapbox-gl-js/issues/1800)
- Fix bug wherein `GeoJSONSource#setData()` could cause unnecessary DOM updates [#4447](https://github.com/mapbox/mapbox-gl-js/issues/4447)
- Fix bug wherein `Map#flyTo` did not respect the `renderWorldCopies` setting [#4449](https://github.com/mapbox/mapbox-gl-js/issues/4449)
- Fix regression in browserify support # 4453
- Fix bug causing poor touch event behavior on mobile devices [#4259](https://github.com/mapbox/mapbox-gl-js/issues/4259)
- Fix bug wherein duplicate stops in property functions could cause an infinite loop [#4498](https://github.com/mapbox/mapbox-gl-js/issues/4498)
- Respect image height/width in `addImage` api [#4531](https://github.com/mapbox/mapbox-gl-js/pull/4531)
- Fix bug preventing correct behavior of `shift+zoom` [#3334](https://github.com/mapbox/mapbox-gl-js/issues/3334)
- Fix bug preventing image source from rendering when coordinate area is too large [#4550](https://github.com/mapbox/mapbox-gl-js/issues/4550)
- Show image source on horizontally wrapped worlds [#4555](https://github.com/mapbox/mapbox-gl-js/pull/4555)
- Fix bug in the handling of `refreshedExpiredTiles` option [#4549](https://github.com/mapbox/mapbox-gl-js/pull/4549)
- Support the TileJSON `bounds` property [#1775](https://github.com/mapbox/mapbox-gl-js/issues/1775)

#### Development workflow improvements :computer:

- Upgrade flow to 0.42.0 ([#4500](https://github.com/mapbox/mapbox-gl-js/pull/4500))

## 0.34.0 (March 17, 2017)

#### New features :rocket:

- Add `Map#addImage` and `Map#removeImage` API to allow adding icon images at runtime [#4404](https://github.com/mapbox/mapbox-gl-js/pull/4404)
- Simplify non-browserify bundler usage by making the distribution build the main entrypoint [#4423](https://github.com/mapbox/mapbox-gl-js/pull/4423)

#### Bug fixes :bug:

- Fix issue where coincident start/end points of LineStrings were incorrectly rendered as joined [#4413](https://github.com/mapbox/mapbox-gl-js/pull/4413)
- Fix bug causing `queryRenderedFeatures` to fail in cases where both multiple sources and data-driven paint properties were present [#4417](https://github.com/mapbox/mapbox-gl-js/issues/4417)
- Fix bug where tile request errors caused `map.loaded()` to incorrectly return `false` [#4425](https://github.com/mapbox/mapbox-gl-js/issues/4425)

#### Testing improvements :white_check_mark:

- Improve test coverage across several core modules [#4432](https://github.com/mapbox/mapbox-gl-js/pull/4432) [#4431](https://github.com/mapbox/mapbox-gl-js/pull/4431) [#4422](https://github.com/mapbox/mapbox-gl-js/pull/4422) [#4244](https://github.com/mapbox/mapbox-gl-js/pull/4244) :bowing_man:

## 0.33.1 (March 10, 2017)

#### Bug fixes :bug:

- Prevent Mapbox logo from being added to the map more than once [#4386](https://github.com/mapbox/mapbox-gl-js/pull/4386)
- Add `type='button'` to `FullscreenControl` to prevent button from acting as a form submit [#4397](https://github.com/mapbox/mapbox-gl-js/pull/4397)
- Fix issue where map would continue to rotate if `Ctrl` key is released before the click during a `DragRotate` event [#4389](https://github.com/mapbox/mapbox-gl-js/pull/4389)
- Remove double `options.easing` description from the `Map#fitBounds` documentation [#4402](https://github.com/mapbox/mapbox-gl-js/pull/4402)

## 0.33.0 (March 8, 2017)

#### :warning: Breaking changes

- Automatically add Mapbox wordmark when required by Mapbox TOS [#3933](https://github.com/mapbox/mapbox-gl-js/pull/3933)
- Increase default `maxZoom` from 20 to 22 [#4333](https://github.com/mapbox/mapbox-gl-js/pull/4333)
- Deprecate `tiledata` and `tiledataloading` events in favor of `sourcedata` and `sourcedataloading`. [#4347](https://github.com/mapbox/mapbox-gl-js/pull/4347)
- `mapboxgl.util` is no longer exported [#1408](https://github.com/mapbox/mapbox-gl-js/issues/1408)
- `"type": "categorical"` is now required for all categorical functions. Previously, some forms of "implicitly" categorical functions worked, and others did not. [#3717](https://github.com/mapbox/mapbox-gl-js/issues/3717)

#### :white_check_mark: New features

- Add property functions support for most symbol paint properties [#4074](https://github.com/mapbox/mapbox-gl-js/pull/4074), [#4186](https://github.com/mapbox/mapbox-gl-js/pull/4186), [#4226](https://github.com/mapbox/mapbox-gl-js/pull/4226)
- Add ability to specify default property value for undefined or invalid property values used in property functions. [#4175](https://github.com/mapbox/mapbox-gl-js/pull/4175)
- Improve `Map#fitBounds` to accept different values for top, bottom, left, and right `padding` [#3890](https://github.com/mapbox/mapbox-gl-js/pull/3890)
- Add a `FullscreenControl` for displaying a fullscreen map [#3977](https://github.com/mapbox/mapbox-gl-js/pull/3977)

#### :beetle: Bug fixes

- Fix validation error on categorical zoom-and-property functions [#4220](https://github.com/mapbox/mapbox-gl-js/pull/4220)
- Fix bug causing expired resources to be re-requested causing an infinite loop [#4255](https://github.com/mapbox/mapbox-gl-js/pull/4255)
- Fix problem where `MapDataEvent#isSourceLoaded` always returned false [#4254](https://github.com/mapbox/mapbox-gl-js/pull/4254)
- Resolve an issue where tiles in the source cache were prematurely deleted, resulting in tiles flickering when zooming in and out and [#4311](https://github.com/mapbox/mapbox-gl-js/pull/4311)
- Make sure `MapEventData` is passed through on calls `Map#flyTo` [#4342](https://github.com/mapbox/mapbox-gl-js/pull/4342)
- Fix incorrect returned values for `Map#isMoving` [#4350](https://github.com/mapbox/mapbox-gl-js/pull/4350)
- Fix categorical functions not allowing boolean stop domain values [#4195](https://github.com/mapbox/mapbox-gl-js/pull/4195)
- Fix piecewise-constant functions to allow non-integer zoom levels. [#4196](https://github.com/mapbox/mapbox-gl-js/pull/4196)
- Fix issues with `$id` in filters [#4236](https://github.com/mapbox/mapbox-gl-js/pull/4236) [#4237](https://github.com/mapbox/mapbox-gl-js/pull/4237)
- Fix a race condition with polygon centroid algorithm causing tiles not to load in some cases. [#4273](https://github.com/mapbox/mapbox-gl-js/pull/4273)
- Throw a meaningful error when giving non-array `layers` parameter to `queryRenderedFeatures` [#4331](https://github.com/mapbox/mapbox-gl-js/pull/4331)
- Throw a meaningful error when supplying invalid `minZoom` and `maxZoom` values [#4324](https://github.com/mapbox/mapbox-gl-js/pull/4324)
- Fix a memory leak when using the RTL Text plugin [#4248](https://github.com/mapbox/mapbox-gl-js/pull/4248)

#### Dev workflow changes

- Merged the [Mapbox GL style specification](https://github.com/mapbox/mapbox-gl-style-spec) repo to this one (now under `src/style-spec` and `test/unit/style-spec`).

## 0.32.1 (Jan 26, 2017)

#### Bug Fixes

- Fix bug causing [`mapbox-gl-rtl-text` plugin](https://github.com/mapbox/mapbox-gl-rtl-text) to not work [#4055](https://github.com/mapbox/mapbox-gl-js/pull/4055)

## 0.32.0 (Jan 26, 2017)

#### Deprecation Notices

- [Style classes](https://www.mapbox.com/mapbox-gl-style-spec/#layer-paint.*) are deprecated and will be removed in an upcoming release of Mapbox GL JS.

#### New Features

- Add `Map#isSourceLoaded` method [#4033](https://github.com/mapbox/mapbox-gl-js/pull/4033)
- Automatically reload tiles based on their `Expires` and `Cache-Control` HTTP headers [#3944](https://github.com/mapbox/mapbox-gl-js/pull/3944)
- Add `around=center` option to `scrollZoom` and `touchZoomRotate` interaction handlers [#3876](https://github.com/mapbox/mapbox-gl-js/pull/3876)
- Add support for [`mapbox-gl-rtl-text` plugin](https://github.com/mapbox/mapbox-gl-rtl-text) to support right-to-left scripts [#3758](https://github.com/mapbox/mapbox-gl-js/pull/3758)
- Add `canvas` source type [#3765](https://github.com/mapbox/mapbox-gl-js/pull/3765)
- Add `Map#isMoving` method [#2792](https://github.com/mapbox/mapbox-gl-js/issues/2792)

#### Bug Fixes

- Fix bug causing garbled text on zoom [#3962](https://github.com/mapbox/mapbox-gl-js/pull/3962)
- Fix bug causing crash in Firefox and Mobile Safari when rendering a large map [#4037](https://github.com/mapbox/mapbox-gl-js/pull/4037)
- Fix bug causing raster tiles to flicker during zoom [#2467](https://github.com/mapbox/mapbox-gl-js/issues/2467)
- Fix bug causing exception when unsetting and resetting fill-outline-color [#3657](https://github.com/mapbox/mapbox-gl-js/issues/3657)
- Fix memory leak when removing raster sources [#3951](https://github.com/mapbox/mapbox-gl-js/issues/3951)
- Fix bug causing exception when when zooming in / out on empty GeoJSON tile [#3985](https://github.com/mapbox/mapbox-gl-js/pull/3985)
- Fix line join artifacts at very sharp angles [#4008](https://github.com/mapbox/mapbox-gl-js/pull/4008)

## 0.31.0 (Jan 10 2017)

#### New Features

- Add `renderWorldCopies` option to the `Map` constructor to give users control over whether multiple worlds are rendered in a map [#3885](https://github.com/mapbox/mapbox-gl-js/pull/3885)

#### Bug Fixes

- Fix performance regression triggered when `Map` pitch or bearing is changed [#3938](https://github.com/mapbox/mapbox-gl-js/pull/3938)
- Fix null pointer exception caused by trying to clear an `undefined` source [#3903](https://github.com/mapbox/mapbox-gl-js/pull/3903)

#### Miscellaneous

- Incorporate integration tests formerly at [`mapbox-gl-test-suite`](https://github.com/mapbox/mapbox-gl-test-suite) into this repository [#3834](https://github.com/mapbox/mapbox-gl-js/pull/3834)

## 0.30.0 (Jan 5 2017)

#### New Features

- Fire an error when map canvas is larger than allowed by `gl.MAX_RENDERBUFFER_SIZE` [#2893](https://github.com/mapbox/mapbox-gl-js/issues/2893)
- Improve error messages when referencing a nonexistent layer id [#2597](https://github.com/mapbox/mapbox-gl-js/issues/2597)
- Fire an error when layer uses a `geojson` source and specifies a `source-layer` [#3896](https://github.com/mapbox/mapbox-gl-js/pull/3896)
- Add inline source declaration syntax [#3857](https://github.com/mapbox/mapbox-gl-js/issues/3857)
- Improve line breaking behavior [#3887](https://github.com/mapbox/mapbox-gl-js/issues/3887)

#### Performance Improvements

- Improve `Map#setStyle` performance in some cases [#3853](https://github.com/mapbox/mapbox-gl-js/pull/3853)

#### Bug Fixes

- Fix unexpected popup positioning when some offsets are unspecified [#3367](https://github.com/mapbox/mapbox-gl-js/issues/3367)
- Fix incorrect interpolation in functions [#3838](https://github.com/mapbox/mapbox-gl-js/issues/3838)
- Fix incorrect opacity when multiple backgrounds are rendered [#3819](https://github.com/mapbox/mapbox-gl-js/issues/3819)
- Fix exception thrown when instantiating geolocation control in Safari [#3844](https://github.com/mapbox/mapbox-gl-js/issues/3844)
- Fix exception thrown when setting `showTileBoundaries` with no sources [#3849](https://github.com/mapbox/mapbox-gl-js/issues/3849)
- Fix incorrect rendering of transparent parts of raster layers in some cases [#3723](https://github.com/mapbox/mapbox-gl-js/issues/3723)
- Fix non-terminating render loop when zooming in in some cases [#3399](https://github.com/mapbox/mapbox-gl-js/pull/3399)

## 0.29.0 (December 20 2016)

#### New Features

- Add support for property functions for many style properties on line layers [#3033](https://github.com/mapbox/mapbox-gl-js/pull/3033)
- Make `Map#setStyle` smoothly transition to the new style [#3621](https://github.com/mapbox/mapbox-gl-js/pull/3621)
- Add `styledata`, `sourcedata`, `styledataloading`, and `sourcedataloading` events
- Add `isSourceLoaded` and `source` properties to `MapDataEvent` [#3590](https://github.com/mapbox/mapbox-gl-js/pull/3590)
- Remove "max zoom" cap of 20 [#3683](https://github.com/mapbox/mapbox-gl-js/pull/3683)
- Add `circle-stroke-*` style properties [#3672](https://github.com/mapbox/mapbox-gl-js/pull/3672)
- Add a more helpful error message when the specified `container` element doesn't exist [#3719](https://github.com/mapbox/mapbox-gl-js/pull/3719)
- Add `watchPosition` option to `GeolocateControl` [#3739](https://github.com/mapbox/mapbox-gl-js/pull/3739)
- Add `positionOptions` option to `GeolocateControl` [#3739](https://github.com/mapbox/mapbox-gl-js/pull/3739)
- Add `aria-label` to map canvas [#3782](https://github.com/mapbox/mapbox-gl-js/pull/3782)
- Adjust multipoint symbol rendering behavior [#3763](https://github.com/mapbox/mapbox-gl-js/pull/3763)
- Add support for property functions for `icon-offset` [#3791](https://github.com/mapbox/mapbox-gl-js/pull/3791)
- Improved antialiasing on pitched lines [#3790](https://github.com/mapbox/mapbox-gl-js/pull/3790)
- Allow attribution control to collapse to an ⓘ button on smaller screens [#3783](https://github.com/mapbox/mapbox-gl-js/pull/3783)
- Improve line breaking algorithm [#3743](https://github.com/mapbox/mapbox-gl-js/pull/3743)

#### Performance Improvements

- Fix memory leak when calling `Map#removeSource` [#3602](https://github.com/mapbox/mapbox-gl-js/pull/3602)
- Reduce bundle size by adding custom build of `gl-matrix` [#3734](https://github.com/mapbox/mapbox-gl-js/pull/3734)
- Improve performance of projection code [#3721](https://github.com/mapbox/mapbox-gl-js/pull/3721)
- Improve performance of style function evaluation [#3816](https://github.com/mapbox/mapbox-gl-js/pull/3816)

#### Bug fixes

- Fix exception thrown when using `line-color` property functions [#3639](https://github.com/mapbox/mapbox-gl-js/issues/3639)
- Fix exception thrown when removing a layer and then adding another layer with the same id but different type [#3655](https://github.com/mapbox/mapbox-gl-js/pull/3655)
- Fix exception thrown when passing a single point to `Map#fitBounds` [#3655](https://github.com/mapbox/mapbox-gl-js/pull/3655)
- Fix exception thrown occasionally during rapid map mutations [#3681](https://github.com/mapbox/mapbox-gl-js/pull/3681)
- Fix rendering defects on pitch=0 on some systems [#3740](https://github.com/mapbox/mapbox-gl-js/pull/3740)
- Fix unnecessary CPU usage when displaying a raster layer [#3764](https://github.com/mapbox/mapbox-gl-js/pull/3764)
- Fix bug causing sprite after `Map#setStyle` [#3829](https://github.com/mapbox/mapbox-gl-js/pull/3829)
- Fix bug preventing `Map` from emitting a `contextmenu` event on Windows browsers [#3822](https://github.com/mapbox/mapbox-gl-js/pull/3822)

## 0.28.0 (November 17 2016)

#### New features and improvements

- Performance improvements for `Map#addLayer` and `Map#removeLayer` [#3584](https://github.com/mapbox/mapbox-gl-js/pull/3584)
- Add method for changing layer order at runtime - `Map#moveLayer` [#3584](https://github.com/mapbox/mapbox-gl-js/pull/3584)
- Update vertical punctuation logic to Unicode 9.0 standard [#3608](https://github.com/mapbox/mapbox-gl-js/pull/3608)

#### Bug fixes

- Fix data-driven `fill-opacity` rendering when using a `fill-pattern` [#3598](https://github.com/mapbox/mapbox-gl-js/pull/3598)
- Fix line rendering artifacts [#3627](https://github.com/mapbox/mapbox-gl-js/pull/3627)
- Fix incorrect rendering of opaque fills on top of transparent fills [#2628](https://github.com/mapbox/mapbox-gl-js/pull/2628)
- Prevent `AssertionErrors` from pitching raster layers by only calling `Worker#redoPlacement` on vector and GeoJSON sources [#3624](https://github.com/mapbox/mapbox-gl-js/pull/3624)
- Restore IE11 compatability [#3635](https://github.com/mapbox/mapbox-gl-js/pull/3635)
- Fix symbol placement for cached tiles [#3637](https://github.com/mapbox/mapbox-gl-js/pull/3637)

## 0.27.0 (November 11 2016)

#### ⚠️ Breaking changes ⚠️

- Replace `fill-extrude-height` and `fill-extrude-base` properties of `fill` render type with a separate `fill-extrusion` type (with corresponding `fill-extrusion-height` and `fill-extrusion-base` properties), solving problems with render parity and runtime switching between flat and extruded fills. https://github.com/mapbox/mapbox-gl-style-spec/issues/554
- Change the units for extrusion height properties (`fill-extrusion-height`, `fill-extrusion-base`) from "magic numbers" to meters. [#3509](https://github.com/mapbox/mapbox-gl-js/pull/3509)
- Remove `mapboxgl.Control` class and change the way custom controls should be implemented. [#3497](https://github.com/mapbox/mapbox-gl-js/pull/3497)
- Remove `mapboxgl.util` functions: `inherit`, `extendAll`, `debounce`, `coalesce`, `startsWith`, `supportsGeolocation`. [#3441](https://github.com/mapbox/mapbox-gl-js/pull/3441) [#3571](https://github.com/mapbox/mapbox-gl-js/pull/3571)
- **`mapboxgl.util` is deprecated** and will be removed in the next release. [#1408](https://github.com/mapbox/mapbox-gl-js/issues/1408)

#### New features and improvements

- Tons of **performance improvements** that combined make rendering **up to 3 times faster**, especially for complex styles. [#3485](https://github.com/mapbox/mapbox-gl-js/pull/3485) [#3489](https://github.com/mapbox/mapbox-gl-js/pull/3489) [#3490](https://github.com/mapbox/mapbox-gl-js/pull/3490) [#3491](https://github.com/mapbox/mapbox-gl-js/pull/3491) [#3498](https://github.com/mapbox/mapbox-gl-js/pull/3498) [#3499](https://github.com/mapbox/mapbox-gl-js/pull/3499) [#3501](https://github.com/mapbox/mapbox-gl-js/pull/3501) [#3510](https://github.com/mapbox/mapbox-gl-js/pull/3510) [#3514](https://github.com/mapbox/mapbox-gl-js/pull/3514) [#3515](https://github.com/mapbox/mapbox-gl-js/pull/3515) [#3486](https://github.com/mapbox/mapbox-gl-js/pull/3486) [#3527](https://github.com/mapbox/mapbox-gl-js/pull/3527) [#3574](https://github.com/mapbox/mapbox-gl-js/pull/3574) ⚡️⚡️⚡️
- 🈯 Added **vertical text writing mode** for languages that support it. [#3438](https://github.com/mapbox/mapbox-gl-js/pull/3438)
- 🈯 Improved **line breaking of Chinese and Japanese text** in point-placed labels. [#3420](https://github.com/mapbox/mapbox-gl-js/pull/3420)
- Reduce the default number of worker threads (`mapboxgl.workerCount`) for better performance. [#3565](https://github.com/mapbox/mapbox-gl-js/pull/3565)
- Automatically use `categorical` style function type when input values are strings. [#3384](https://github.com/mapbox/mapbox-gl-js/pull/3384)
- Improve control buttons accessibility. [#3492](https://github.com/mapbox/mapbox-gl-js/pull/3492)
- Remove geolocation button if geolocation is disabled (e.g. the page is not served through `https`). [#3571](https://github.com/mapbox/mapbox-gl-js/pull/3571)
- Added `Map#getMaxZoom` and `Map#getMinZoom` methods [#3592](https://github.com/mapbox/mapbox-gl-js/pull/3592)

#### Bugfixes

- Fix several line dash rendering bugs. [#3451](https://github.com/mapbox/mapbox-gl-js/pull/3451)
- Fix intermittent map flicker when using image sources. [#3522](https://github.com/mapbox/mapbox-gl-js/pull/3522)
- Fix incorrect rendering of semitransparent `background` layers. [#3521](https://github.com/mapbox/mapbox-gl-js/pull/3521)
- Fix broken `raster-fade-duration` property. [#3532](https://github.com/mapbox/mapbox-gl-js/pull/3532)
- Fix handling of extrusion heights with negative values (by clamping to `0`). [#3463](https://github.com/mapbox/mapbox-gl-js/pull/3463)
- Fix GeoJSON sources not placing labels/icons correctly after map rotation. [#3366](https://github.com/mapbox/mapbox-gl-js/pull/3366)
- Fix icon/label placement not respecting order for layers with numeric names. [#3404](https://github.com/mapbox/mapbox-gl-js/pull/3404)
- Fix `queryRenderedFeatures` working incorrectly on colliding labels. [#3459](https://github.com/mapbox/mapbox-gl-js/pull/3459)
- Fix a bug where changing extrusion properties at runtime sometimes threw an error. [#3487](https://github.com/mapbox/mapbox-gl-js/pull/3487) [#3468](https://github.com/mapbox/mapbox-gl-js/pull/3468)
- Fix a bug where `map.loaded()` always returned `true` when using raster tile sources. [#3302](https://github.com/mapbox/mapbox-gl-js/pull/3302)
- Fix a bug where moving the map out of bounds sometimes threw `failed to invert matrix` error. [#3518](https://github.com/mapbox/mapbox-gl-js/pull/3518)
- Fixed `queryRenderedFeatures` throwing an error if no parameters provided. [#3542](https://github.com/mapbox/mapbox-gl-js/pull/3542)
- Fixed a bug where using multiple `\n` in a text field resulted in an error. [#3570](https://github.com/mapbox/mapbox-gl-js/pull/3570)

#### Misc

- 🐞 Fix `npm install mapbox-gl` pulling in all `devDependencies`, leading to an extremely slow install. [#3377](https://github.com/mapbox/mapbox-gl-js/pull/3377)
- Switch the codebase to ES6. [#c](https://github.com/mapbox/mapbox-gl-js/pull/3388) [#3408](https://github.com/mapbox/mapbox-gl-js/pull/3408) [#3415](https://github.com/mapbox/mapbox-gl-js/pull/3415) [#3421](https://github.com/mapbox/mapbox-gl-js/pull/3421)
- A lot of internal refactoring to make the codebase simpler and more maintainable.
- Various documentation fixes. [#3440](https://github.com/mapbox/mapbox-gl-js/pull/3440)

## 0.26.0 (October 13 2016)

#### New Features & Improvements

- Add `fill-extrude-height` and `fill-extrude-base` style properties (3d buildings) :cityscape: [#3223](https://github.com/mapbox/mapbox-gl-js/pull/3223)
- Add customizable `colorSpace` interpolation to functions [#3245](https://github.com/mapbox/mapbox-gl-js/pull/3245)
- Add `identity` function type [#3274](https://github.com/mapbox/mapbox-gl-js/pull/3274)
- Add depth testing for symbols with `'pitch-alignment': 'map'` [#3243](https://github.com/mapbox/mapbox-gl-js/pull/3243)
- Add `dataloading` events for styles and sources [#3306](https://github.com/mapbox/mapbox-gl-js/pull/3306)
- Add `Control` suffix to all controls :warning: BREAKING CHANGE :warning: [#3355](https://github.com/mapbox/mapbox-gl-js/pull/3355)
- Calculate style layer `ref`s automatically and get rid of user-specified `ref`s :warning: BREAKING CHANGE :warning: [#3486](https://github.com/mapbox/mapbox-gl-js/pull/3486)

#### Performance Improvements

- Ensure removing style or source releases all tile resources [#3359](https://github.com/mapbox/mapbox-gl-js/pull/3359)

#### Bugfixes

- Fix bug causing an error when `Marker#setLngLat` is called [#3294](https://github.com/mapbox/mapbox-gl-js/pull/3294)
- Fix bug causing incorrect coordinates in `touchend` on Android Chrome [#3319](https://github.com/mapbox/mapbox-gl-js/pull/3319)
- Fix bug causing incorrect popup positioning at top of screen [#3333](https://github.com/mapbox/mapbox-gl-js/pull/3333)
- Restore `tile` property to `data` events fired when a tile is removed [#3328](https://github.com/mapbox/mapbox-gl-js/pull/3328)
- Fix bug causing "Improve this map" link to not preload map location [#3356](https://github.com/mapbox/mapbox-gl-js/pull/3356)

## 0.25.1 (September 30 2016)

#### Bugfixes

- Fix bug causing attribution to not be shown [#3278](https://github.com/mapbox/mapbox-gl-js/pull/3278)
- Fix bug causing exceptions when symbol text has a trailing newline [#3281](https://github.com/mapbox/mapbox-gl-js/pull/3281)

## 0.25.0 (September 29 2016)

#### Breaking Changes

- `Evented#off` now require two arguments; omitting the second argument in order to unbind all listeners for an event
  type is no longer supported, as it could cause unintended unbinding of internal listeners.

#### New Features & Improvements

- Consolidate undocumented data lifecycle events into `data` and `dataloading` events ([#3255](https://github.com/mapbox/mapbox-gl-js/pull/3255))
- Add `auto` value for style spec properties ([#3203](https://github.com/mapbox/mapbox-gl-js/pull/3203))

#### Bugfixes

- Fix bug causing "Map#queryRenderedFeatures" to return no features after map rotation or filter change ([#3233](https://github.com/mapbox/mapbox-gl-js/pull/3233))
- Change webpack build process ([#3235](https://github.com/mapbox/mapbox-gl-js/pull/3235)) :warning: BREAKING CHANGE :warning:
- Improved error messages for `LngLat#convert` ([#3232](https://github.com/mapbox/mapbox-gl-js/pull/3232))
- Fix bug where the `tiles` field is omitted from the `RasterTileSource#serialize` method ([#3259](https://github.com/mapbox/mapbox-gl-js/pull/3259))
- Comply with HTML spec by replacing the `div` within the `Navigation` control `<button>` with a `span` element ([#3268](https://github.com/mapbox/mapbox-gl-js/pull/3268))
- Fix bug causing `Marker` instances to be translated to non-whole pixel coordinates that caused blurriness ([#3270](https://github.com/mapbox/mapbox-gl-js/pull/3270))

#### Performance Improvements

- Avoid unnecessary style validation ([#3224](https://github.com/mapbox/mapbox-gl-js/pull/3224))
- Share a single blob URL between all workers ([#3239](https://github.com/mapbox/mapbox-gl-js/pull/3239))

## 0.24.0 (September 19 2016)

#### New Features & Improvements

- Allow querystrings in `mapbox://` URLs [#3113](https://github.com/mapbox/mapbox-gl-js/issues/3113)
- Allow "drag rotate" interaction to control pitch [#3105](https://github.com/mapbox/mapbox-gl-js/pull/3105)
- Improve performance by decreasing `Worker` script `Blob` size [#3158](https://github.com/mapbox/mapbox-gl-js/pull/3158)
- Improve vector tile performance [#3067](https://github.com/mapbox/mapbox-gl-js/pull/3067)
- Decrease size of distributed library by removing `package.json` [#3174](https://github.com/mapbox/mapbox-gl-js/pull/3174)
- Add support for new lines in `text-field` [#3179](https://github.com/mapbox/mapbox-gl-js/pull/3179)
- Make keyboard navigation smoother [#3190](https://github.com/mapbox/mapbox-gl-js/pull/3190)
- Make mouse wheel zooming smoother [#3189](https://github.com/mapbox/mapbox-gl-js/pull/3189)
- Add better error message when calling `Map#queryRenderedFeatures` on nonexistent layer [#3196](https://github.com/mapbox/mapbox-gl-js/pull/3196)
- Add support for imperial units on `Scale` control [#3160](https://github.com/mapbox/mapbox-gl-js/pull/3160)
- Add map's pitch to URL hash [#3218](https://github.com/mapbox/mapbox-gl-js/pull/3218)

#### Bugfixes

- Fix exception thrown when using box zoom handler [#3078](https://github.com/mapbox/mapbox-gl-js/pull/3078)
- Ensure style filters cannot be mutated by reference [#3093](https://github.com/mapbox/mapbox-gl-js/pull/3093)
- Fix exceptions thrown when opening marker-bound popup by click [#3104](https://github.com/mapbox/mapbox-gl-js/pull/3104)
- Fix bug causing fills with transparent colors and patterns to not render [#3107](https://github.com/mapbox/mapbox-gl-js/issues/3107)
- Fix order of latitudes in `Map#getBounds` [#3081](https://github.com/mapbox/mapbox-gl-js/issues/3081)
- Fix incorrect evaluation of zoom-and-property functions [#2827](https://github.com/mapbox/mapbox-gl-js/issues/2827) [#3155](https://github.com/mapbox/mapbox-gl-js/pull/3155)
- Fix incorrect evaluation of property functions [#2828](https://github.com/mapbox/mapbox-gl-js/issues/2828) [#3155](https://github.com/mapbox/mapbox-gl-js/pull/3155)
- Fix bug causing garbled text rendering when multiple maps are rendered on the page [#3086](https://github.com/mapbox/mapbox-gl-js/issues/3086)
- Fix rendering defects caused by `Map#setFilter` and map rotation on iOS 10 [#3207](https://github.com/mapbox/mapbox-gl-js/pull/3207)
- Fix bug causing image and video sources to disappear when zooming in [#3010](https://github.com/mapbox/mapbox-gl-js/issues/3010)

## 0.23.0 (August 25 2016)

#### New Features & Improvements

- Add support for `line-color` property functions [#2938](https://github.com/mapbox/mapbox-gl-js/pull/2938)
- Add `Scale` control [#2940](https://github.com/mapbox/mapbox-gl-js/pull/2940) [#3042](https://github.com/mapbox/mapbox-gl-js/pull/3042)
- Improve polygon label placement by rendering labels at the pole of inaccessability [#3038](https://github.com/mapbox/mapbox-gl-js/pull/3038)
- Add `Popup` `offset` option [#1962](https://github.com/mapbox/mapbox-gl-js/issues/1962)
- Add `Marker#bindPopup` method [#3056](https://github.com/mapbox/mapbox-gl-js/pull/3056)

#### Performance Improvements

- Improve performance of pages with multiple maps using a shared `WebWorker` pool [#2952](https://github.com/mapbox/mapbox-gl-js/pull/2952)

#### Bugfixes

- Make `LatLngBounds` obey its documented argument order (`southwest`, `northeast`), allowing bounds across the dateline [#2414](https://github.com/mapbox/mapbox-gl-js/pull/2414) :warning: **BREAKING CHANGE** :warning:
- Fix bug causing `fill-opacity` property functions to not render as expected [#3061](https://github.com/mapbox/mapbox-gl-js/pull/3061)

## 0.22.1 (August 18 2016)

#### New Features & Improvements

- Reduce library size by using minified version of style specification [#2998](https://github.com/mapbox/mapbox-gl-js/pull/2998)
- Add a warning when rendering artifacts occur due to too many symbols or glyphs being rendered in a tile [#2966](https://github.com/mapbox/mapbox-gl-js/pull/2966)

#### Bugfixes

- Fix bug causing exception to be thrown by `Map#querySourceFeatures` [#3022](https://github.com/mapbox/mapbox-gl-js/pull/3022)
- Fix bug causing `Map#loaded` to return true while there are outstanding tile updates [#2847](https://github.com/mapbox/mapbox-gl-js/pull/2847)

## 0.22.0 (August 11 2016)

#### Breaking Changes

- The `GeoJSONSource`, `VideoSource`, `ImageSource` constructors are now private. Please use `map.addSource({...})` to create sources and `map.getSource(...).setData(...)` to update GeoJSON sources. [#2667](https://github.com/mapbox/mapbox-gl-js/pull/2667)
- `Map#onError` has been removed. You may catch errors by listening for the `error` event. If no listeners are bound to `error`, error messages will be printed to the console. [#2852](https://github.com/mapbox/mapbox-gl-js/pull/2852)

#### New Features & Improvements

- Increase max glyph atlas size to accommodate alphabets with large numbers of characters [#2930](https://github.com/mapbox/mapbox-gl-js/pull/2930)
- Add support for filtering features on GeoJSON / vector tile `$id` [#2888](https://github.com/mapbox/mapbox-gl-js/pull/2888)
- Update geolocate icon [#2973](https://github.com/mapbox/mapbox-gl-js/pull/2973)
- Add a `close` event to `Popup`s [#2953](https://github.com/mapbox/mapbox-gl-js/pull/2953)
- Add a `offset` option to `Marker` [#2885](https://github.com/mapbox/mapbox-gl-js/pull/2885)
- Print `error` events without any listeners to the console [#2852](https://github.com/mapbox/mapbox-gl-js/pull/2852)
- Refactored `Source` interface to prepare for custom source types [#2667](https://github.com/mapbox/mapbox-gl-js/pull/2667)

#### Bugfixes

- Fix opacity property-functions for fill layers [#2971](https://github.com/mapbox/mapbox-gl-js/pull/2971)
- Fix `DataCloneError` in Firefox and IE11 [#2559](https://github.com/mapbox/mapbox-gl-js/pull/2559)
- Fix bug preventing camera animations from being triggered in `moveend` listeners [#2944](https://github.com/mapbox/mapbox-gl-js/pull/2944)
- Fix bug preventing `fill-outline-color` from being unset [#2964](https://github.com/mapbox/mapbox-gl-js/pull/2964)
- Fix webpack support [#2887](https://github.com/mapbox/mapbox-gl-js/pull/2887)
- Prevent buttons in controls from acting like form submit buttons [#2935](https://github.com/mapbox/mapbox-gl-js/pull/2935)
- Fix bug preventing map interactions near two controls in the same corner [#2932](https://github.com/mapbox/mapbox-gl-js/pull/2932)
- Fix crash resulting for large style batch queue [#2926](https://github.com/mapbox/mapbox-gl-js/issues/2926)

## 0.21.0 (July 13 2016)

#### Breaking Changes

- GeoJSON polygon inner rings are now rewound for compliance with the [v2 vector tile](https://github.com/mapbox/vector-tile-spec/blob/master/2.1/README.md#4344-polygon-geometry-type). This may affect some uses of `line-offset`, reversing the direction of the offset. [#2889](https://github.com/mapbox/mapbox-gl-js/issues/2889)

#### New Features & Improvements

- Add `text-pitch-alignment` style property [#2668](https://github.com/mapbox/mapbox-gl-js/pull/2668)
- Allow query parameters on `mapbox://` URLs [#2702](https://github.com/mapbox/mapbox-gl-js/pull/2702)
- Add `icon-text-fit` and `icon-text-fit-padding` style properties [#2720](https://github.com/mapbox/mapbox-gl-js/pull/2720)
- Enable property functions for `icon-rotate` [#2738](https://github.com/mapbox/mapbox-gl-js/pull/2738)
- Enable property functions for `fill-opacity` [#2733](https://github.com/mapbox/mapbox-gl-js/pull/2733)
- Fire `Map#mouseout` events [#2777](https://github.com/mapbox/mapbox-gl-js/pull/2777)
- Allow query parameters on all sprite URLs [#2772](https://github.com/mapbox/mapbox-gl-js/pull/2772)
- Increase sprite atlas size to 1024px square, allowing more and larger sprites [#2802](https://github.com/mapbox/mapbox-gl-js/pull/2802)
- Add `Marker` class [#2725](https://github.com/mapbox/mapbox-gl-js/pull/2725) [#2810](https://github.com/mapbox/mapbox-gl-js/pull/2810)
- Add `{quadkey}` URL parameter [#2805](https://github.com/mapbox/mapbox-gl-js/pull/2805)
- Add `circle-pitch-scale` style property [#2821](https://github.com/mapbox/mapbox-gl-js/pull/2821)

#### Bugfixes

- Fix rendering of layers with large numbers of features [#2794](https://github.com/mapbox/mapbox-gl-js/pull/2794)
- Fix exceptions thrown during drag-rotate interactions [#2840](https://github.com/mapbox/mapbox-gl-js/pull/2840)
- Fix error when adding and removing a layer within the same update cycle [#2845](https://github.com/mapbox/mapbox-gl-js/pull/2845)
- Fix false "Geometry exceeds allowed extent" warnings [#2568](https://github.com/mapbox/mapbox-gl-js/issues/2568)
- Fix `Map#loaded` returning true while there are outstanding tile updates [#2847](https://github.com/mapbox/mapbox-gl-js/pull/2847)
- Fix style validation error thrown while removing a filter [#2847](https://github.com/mapbox/mapbox-gl-js/pull/2847)
- Fix event data object not being passed for double click events [#2814](https://github.com/mapbox/mapbox-gl-js/pull/2814)
- Fix multipolygons disappearing from map at certain zoom levels [#2704](https://github.com/mapbox/mapbox-gl-js/issues/2704)
- Fix exceptions caused by `queryRenderedFeatures` in Safari and Firefox [#2822](https://github.com/mapbox/mapbox-gl-js/pull/2822)
- Fix `mapboxgl#supported()` returning `true` in old versions of IE11 [mapbox/mapbox-gl-supported#1](https://github.com/mapbox/mapbox-gl-supported/issues/1)

## 0.20.1 (June 21 2016)

#### Bugfixes

- Fixed exception thrown when changing `*-translate` properties via `setPaintProperty` ([#2762](https://github.com/mapbox/mapbox-gl-js/issues/2762))

## 0.20.0 (June 10 2016)

#### New Features & Improvements

- Add limited WMS support [#2612](https://github.com/mapbox/mapbox-gl-js/pull/2612)
- Add `workerCount` constructor option [#2666](https://github.com/mapbox/mapbox-gl-js/pull/2666)
- Improve performance of `locationPoint` and `pointLocation` [#2690](https://github.com/mapbox/mapbox-gl-js/pull/2690)
- Remove "Not using VertexArrayObject extension" warning messages [#2707](https://github.com/mapbox/mapbox-gl-js/pull/2707)
- Add `version` property to mapboxgl [#2660](https://github.com/mapbox/mapbox-gl-js/pull/2660)
- Support property functions in `circle-opacity` and `circle-blur` [#2693](https://github.com/mapbox/mapbox-gl-js/pull/2693)

#### Bugfixes

- Fix exception thrown by "drag rotate" handler [#2680](https://github.com/mapbox/mapbox-gl-js/issues/2680)
- Return an empty array instead of an empty object from `queryRenderedFeatures` [#2694](https://github.com/mapbox/mapbox-gl-js/pull/2694)
- Fix bug causing map to not render in IE

## 0.19.1 (June 2 2016)

#### Bugfixes

- Fix rendering of polygons with more than 35k vertices [#2657](https://github.com/mapbox/mapbox-gl-js/issues/2657)

## 0.19.0 (May 31 2016)

#### New Features & Improvements

- Allow use of special characters in property field names [#2547](https://github.com/mapbox/mapbox-gl-js/pull/2547)
- Improve rendering speeds on fill layers [#1606](https://github.com/mapbox/mapbox-gl-js/pull/1606)
- Add data driven styling support for `fill-color` and `fill-outline-color` [#2629](https://github.com/mapbox/mapbox-gl-js/pull/2629)
- Add `has` and `!has` filter operators [mapbox/feature-filter#15](https://github.com/mapbox/feature-filter/pull/15)
- Improve keyboard handlers with held-down keys [#2530](https://github.com/mapbox/mapbox-gl-js/pull/2530)
- Support 'tms' tile scheme [#2565](https://github.com/mapbox/mapbox-gl-js/pull/2565)
- Add `trackResize` option to `Map` [#2591](https://github.com/mapbox/mapbox-gl-js/pull/2591)

#### Bugfixes

- Scale circles when map is displayed at a pitch [#2541](https://github.com/mapbox/mapbox-gl-js/issues/2541)
- Fix background pattern rendering bug [#2557](https://github.com/mapbox/mapbox-gl-js/pull/2557)
- Fix bug that prevented removal of a `fill-pattern` from a fill layer [#2534](https://github.com/mapbox/mapbox-gl-js/issues/2534)
- Fix `line-pattern` and `fill-pattern`rendering [#2596](https://github.com/mapbox/mapbox-gl-js/pull/2596)
- Fix some platform specific rendering bugs [#2553](https://github.com/mapbox/mapbox-gl-js/pull/2553)
- Return empty object from `queryRenderedFeatures` before the map is loaded [#2621](https://github.com/mapbox/mapbox-gl-js/pull/2621)
- Fix "there is no texture bound to the unit 1" warnings [#2509](https://github.com/mapbox/mapbox-gl-js/pull/2509)
- Allow transitioned values to be unset [#2561](https://github.com/mapbox/mapbox-gl-js/pull/2561)

## 0.18.0 (April 13 2016)

#### New Features & Improvements

- Implement zoom-and-property functions for `circle-color` and `circle-size` [#2454](https://github.com/mapbox/mapbox-gl-js/pull/2454)
- Dedupe attributions that are substrings of others [#2453](https://github.com/mapbox/mapbox-gl-js/pull/2453)
- Misc performance improvements [#2483](https://github.com/mapbox/mapbox-gl-js/pull/2483) [#2488](https://github.com/mapbox/mapbox-gl-js/pull/2488)

#### Bugfixes

- Fix errors when unsetting and resetting a style property [#2464](https://github.com/mapbox/mapbox-gl-js/pull/2464)
- Fix errors when updating paint properties while using classes [#2496](https://github.com/mapbox/mapbox-gl-js/pull/2496)
- Fix errors caused by race condition in unserializeBuckets [#2497](https://github.com/mapbox/mapbox-gl-js/pull/2497)
- Fix overzoomed tiles in wrapped worlds [#2482](https://github.com/mapbox/mapbox-gl-js/issues/2482)
- Fix errors caused by mutating a filter object after calling `Map#setFilter` [#2495](https://github.com/mapbox/mapbox-gl-js/pull/2495)

## 0.17.0 (April 13 2016)

#### Breaking Changes

- Remove `map.batch` in favor of automatically batching style mutations (i.e. calls to `Map#setLayoutProperty`, `Map#setPaintProperty`, `Map#setFilter`, `Map#setClasses`, etc.) and applying them once per frame, significantly improving performance when updating the style frequently [#2355](https://github.com/mapbox/mapbox-gl-js/pull/2355) [#2380](https://github.com/mapbox/mapbox-gl-js/pull/2380)
- Remove `util.throttle` [#2345](https://github.com/mapbox/mapbox-gl-js/issues/2345)

#### New Features & Improvements

- Improve performance of all style mutation methods by only recalculating affected properties [#2339](https://github.com/mapbox/mapbox-gl-js/issues/2339)
- Improve fading of labels and icons [#2376](https://github.com/mapbox/mapbox-gl-js/pull/2376)
- Improve rendering performance by reducing work done on the main thread [#2394](https://github.com/mapbox/mapbox-gl-js/pull/2394)
- Validate filters passed to `Map#queryRenderedFeatures` and `Map#querySourceFeatures` [#2349](https://github.com/mapbox/mapbox-gl-js/issues/2349)
- Display a warning if a vector tile's geometry extent is larger than supported [#2383](https://github.com/mapbox/mapbox-gl-js/pull/2383)
- Implement property functions (i.e. data-driven styling) for `circle-color` and `circle-size` [#1932](https://github.com/mapbox/mapbox-gl-js/pull/1932)
- Add `Popup#setDOMContent` method [#2436](https://github.com/mapbox/mapbox-gl-js/pull/2436)

#### Bugfixes

- Fix a performance regression caused by using 1 `WebWorker` instead of `# cpus - 1` `WebWorker`s, slowing down tile loading times [#2408](https://github.com/mapbox/mapbox-gl-js/pull/2408)
- Fix a bug in which `Map#queryRenderedFeatures` would sometimes return features that had been removed [#2353](https://github.com/mapbox/mapbox-gl-js/issues/2353)
- Fix `clusterMaxZoom` option on `GeoJSONSource` not working as expected [#2374](https://github.com/mapbox/mapbox-gl-js/issues/2374)
- Fix anti-aliased rendering for pattern fills [#2372](https://github.com/mapbox/mapbox-gl-js/issues/2372)
- Fix exception caused by calling `Map#queryRenderedFeatures` or `Map#querySourceFeatures` with no arguments
- Fix exception caused by calling `Map#setLayoutProperty` for `text-field` or `icon-image` [#2407](https://github.com/mapbox/mapbox-gl-js/issues/2407)

## 0.16.0 (March 24 2016)

#### Breaking Changes

- Replace `Map#featuresAt` and `Map#featuresIn` with `Map#queryRenderedFeatures` and `map.querySourceFeatures` ([#2224](https://github.com/mapbox/mapbox-gl-js/pull/2224))
  - Replace `featuresAt` and `featuresIn` with `queryRenderedFeatures`
  - Make `queryRenderedFeatures` synchronous, remove the callback and use the return value.
  - Rename `layer` parameter to `layers` and make it an array of layer names.
  - Remove the `radius` parameter. `radius` was used with `featuresAt` to account for style properties like `line-width` and `circle-radius`. `queryRenderedFeatures` accounts for these style properties. If you need to query a larger area, use a bounding box query instead of a point query.
  - Remove the `includeGeometry` parameter because `queryRenderedFeatures` always includes geometries.
- `Map#debug` is renamed to `Map#showTileBoundaries` ([#2284](https://github.com/mapbox/mapbox-gl-js/pull/2284))
- `Map#collisionDebug` is renamed to `Map#showCollisionBoxes` ([#2284](https://github.com/mapbox/mapbox-gl-js/pull/2284))

#### New Features & Improvements

- Improve overall rendering performance. ([#2221](https://github.com/mapbox/mapbox-gl-js/pull/2221))
- Improve performance of `GeoJSONSource#setData`. ([#2222](https://github.com/mapbox/mapbox-gl-js/pull/2222))
- Add `Map#setMaxBounds` method ([#2234](https://github.com/mapbox/mapbox-gl-js/pull/2234))
- Add `isActive` and `isEnabled` methods to interaction handlers ([#2238](https://github.com/mapbox/mapbox-gl-js/pull/2238))
- Add `Map#setZoomBounds` method ([#2243](https://github.com/mapbox/mapbox-gl-js/pull/2243))
- Add touch events ([#2195](https://github.com/mapbox/mapbox-gl-js/issues/2195))
- Add `map.queryRenderedFeatures` to query the styled and rendered representations of features ([#2224](https://github.com/mapbox/mapbox-gl-js/pull/2224))
- Add `map.querySourceFeatures` to get features directly from vector tiles, independent of the style ([#2224](https://github.com/mapbox/mapbox-gl-js/pull/2224))
- Add `mapboxgl.Geolocate` control ([#1939](https://github.com/mapbox/mapbox-gl-js/issues/1939))
- Make background patterns render seamlessly across tile boundaries ([#2305](https://github.com/mapbox/mapbox-gl-js/pull/2305))

#### Bugfixes

- Fix calls to `setFilter`, `setLayoutProperty`, and `setLayerZoomRange` on ref children ([#2228](https://github.com/mapbox/mapbox-gl-js/issues/2228))
- Fix `undefined` bucket errors after `setFilter` calls ([#2244](https://github.com/mapbox/mapbox-gl-js/issues/2244))
- Fix bugs causing hidden symbols to be rendered ([#2246](https://github.com/mapbox/mapbox-gl-js/pull/2246), [#2276](https://github.com/mapbox/mapbox-gl-js/pull/2276))
- Fix raster flickering ([#2236](https://github.com/mapbox/mapbox-gl-js/issues/2236))
- Fix `queryRenderedFeatures` precision at high zoom levels ([#2292](https://github.com/mapbox/mapbox-gl-js/pull/2292))
- Fix holes in GeoJSON data caused by unexpected winding order ([#2285](https://github.com/mapbox/mapbox-gl-js/pull/2285))
- Fix bug causing deleted features to be returned by `queryRenderedFeatures` ([#2306](https://github.com/mapbox/mapbox-gl-js/pull/2306))
- Fix bug causing unexpected fill patterns to be rendered ([#2307](https://github.com/mapbox/mapbox-gl-js/pull/2307))
- Fix popup location with preceding sibling elements ([#2311](https://github.com/mapbox/mapbox-gl-js/pull/2311))
- Fix polygon anti-aliasing ([#2319](https://github.com/mapbox/mapbox-gl-js/pull/2319))
- Fix slivers between non-adjacent polygons ([#2319](https://github.com/mapbox/mapbox-gl-js/pull/2319))
- Fix keyboard shortcuts causing page to scroll ([#2312](https://github.com/mapbox/mapbox-gl-js/pull/2312))

## 0.15.0 (March 1 2016)

#### New Features & Improvements

- Add `ImageSource#setCoordinates` and `VideoSource#setCoordinates` ([#2184](https://github.com/mapbox/mapbox-gl-js/pull/2184))

#### Bugfixes

- Fix flickering on raster layers ([#2211](https://github.com/mapbox/mapbox-gl-js/pull/2211))
- Fix browser hang when zooming quickly on raster layers ([#2211](https://github.com/mapbox/mapbox-gl-js/pull/2211))

## 0.14.3 (Feb 25 2016)

#### New Features & Improvements

- Improve responsiveness of zooming out by using cached parent tiles ([#2168](https://github.com/mapbox/mapbox-gl-js/pull/2168))
- Improve contextual clues on style API validation ([#2170](https://github.com/mapbox/mapbox-gl-js/issues/2170))
- Improve performance of methods including `setData` ([#2174](https://github.com/mapbox/mapbox-gl-js/pull/2174))

#### Bugfixes

- Fix incorrectly sized line dashes ([#2099](https://github.com/mapbox/mapbox-gl-js/issues/2099))
- Fix bug in which `in` feature filter drops features ([#2166](https://github.com/mapbox/mapbox-gl-js/pull/2166))
- Fix bug preventing `Map#load` from firing when tile "Not Found" errors occurred ([#2176](https://github.com/mapbox/mapbox-gl-js/pull/2176))
- Fix rendering artifacts on mobile GPUs ([#2117](https://github.com/mapbox/mapbox-gl-js/pull/2117))

## 0.14.2 (Feb 19 2016)

#### Bugfixes

- Look for loaded parent tiles in cache
- Set tile cache size based on viewport size ([#2137](https://github.com/mapbox/mapbox-gl-js/issues/2137))
- Fix tile render order for layer-by-layer
- Remove source update throttling ([#2139](https://github.com/mapbox/mapbox-gl-js/issues/2139))
- Make panning while zooming more linear ([#2070](https://github.com/mapbox/mapbox-gl-js/issues/2070))
- Round points created during bucket creation ([#2067](https://github.com/mapbox/mapbox-gl-js/issues/2067))
- Correct bounds for a rotated or tilted map ([#1842](https://github.com/mapbox/mapbox-gl-js/issues/1842))
- Fix overscaled featuresAt ([#2103](https://github.com/mapbox/mapbox-gl-js/issues/2103))
- Allow using `tileSize: 512` as a switch to trade retina support for 512px raster tiles
- Fix the serialization of paint classes ([#2107](https://github.com/mapbox/mapbox-gl-js/issues/2107))
- Fixed bug where unsetting style properties could mutate the value of other style properties ([#2105](https://github.com/mapbox/mapbox-gl-js/pull/2105))
- Less slanted dashed lines near sharp corners ([#967](https://github.com/mapbox/mapbox-gl-js/issues/967))
- Fire map#load if no initial style is set ([#2042](https://github.com/mapbox/mapbox-gl-js/issues/2042))

## 0.14.1 (Feb 10 2016)

#### Bugfixes

- Fix incorrectly rotated symbols along lines near tile boundaries ([#2062](https://github.com/mapbox/mapbox-gl-js/issues/2062))
- Fix broken rendering when a fill layer follows certain symbol layers ([#2092](https://github.com/mapbox/mapbox-gl-js/issues/2092))

## 0.14.0 (Feb 8 2016)

#### Breaking Changes

- Switch `GeoJSONSource` clustering options from being measured in extent-units to pixels ([#2026](https://github.com/mapbox/mapbox-gl-js/pull/2026))

#### New Features & Improvements

- Improved error message for invalid colors ([#2006](https://github.com/mapbox/mapbox-gl-js/pull/2006))
- Added support for tiles with variable extents ([#2010](https://github.com/mapbox/mapbox-gl-js/pull/2010))
- Improved `filter` performance and maximum size ([#2024](https://github.com/mapbox/mapbox-gl-js/issues/2024))
- Changed circle rendering such that all geometry nodes are drawn, not just the geometry's outer ring ([#2027](https://github.com/mapbox/mapbox-gl-js/pull/2027))
- Added `Map#getStyle` method ([#1982](https://github.com/mapbox/mapbox-gl-js/issues/1982))

#### Bugfixes

- Fixed bug causing WebGL contexts to be "used up" by calling `mapboxgl.supported()` ([#2018](https://github.com/mapbox/mapbox-gl-js/issues/2018))
- Fixed non-deterministic symbol z-order sorting ([#2023](https://github.com/mapbox/mapbox-gl-js/pull/2023))
- Fixed garbled labels while zooming ([#2012](https://github.com/mapbox/mapbox-gl-js/issues/2012))
- Fixed icon jumping when touching trackpad with two fingers ([#1990](https://github.com/mapbox/mapbox-gl-js/pull/1990))
- Fixed overzoomed collision debug labels ([#2033](https://github.com/mapbox/mapbox-gl-js/issues/2033))
- Fixed dashes sliding along their line during zooming ([#2039](https://github.com/mapbox/mapbox-gl-js/issues/2039))
- Fixed overscaled `minzoom` setting for GeoJSON sources ([#1651](https://github.com/mapbox/mapbox-gl-js/issues/1651))
- Fixed overly-strict function validation for duplicate stops ([#2075](https://github.com/mapbox/mapbox-gl-js/pull/2075))
- Fixed crash due to `performance.now` not being present on some browsers ([#2056](https://github.com/mapbox/mapbox-gl-js/issues/2056))
- Fixed the unsetting of paint properties ([#2037](https://github.com/mapbox/mapbox-gl-js/issues/2037))
- Fixed bug causing multiple interaction handler event listeners to be attached ([#2069](https://github.com/mapbox/mapbox-gl-js/issues/2069))
- Fixed bug causing only a single debug box to be drawn ([#2034](https://github.com/mapbox/mapbox-gl-js/issues/2034))

## 0.13.1 (Jan 27 2016)

#### Bugfixes

- Fixed broken npm package due to outdated bundled modules

## 0.13.0 (Jan 27 2016)

#### Bugfixes

- Fixed easeTo pan, zoom, and rotate when initial rotation != 0 ([#1950](https://github.com/mapbox/mapbox-gl-js/pull/1950))
- Fixed rendering of tiles with an extent != 4096 ([#1952](https://github.com/mapbox/mapbox-gl-js/issues/1952))
- Fixed missing icon collision boxes ([#1978](https://github.com/mapbox/mapbox-gl-js/issues/1978))
- Fixed null `Tile#buffers` errors ([#1987](https://github.com/mapbox/mapbox-gl-js/pull/1987))

#### New Features & Improvements

- Added `symbol-avoid-edges` style property ([#1951](https://github.com/mapbox/mapbox-gl-js/pull/1951))
- Improved `symbol-max-angle` check algorithm ([#1959](https://github.com/mapbox/mapbox-gl-js/pull/1959))
- Added marker clustering! ([#1931](https://github.com/mapbox/mapbox-gl-js/pull/1931))
- Added zoomstart, zoom, and zoomend events ([#1958](https://github.com/mapbox/mapbox-gl-js/issues/1958))
- Disabled drag on mousedown when using boxzoom ([#1907](https://github.com/mapbox/mapbox-gl-js/issues/1907))

## 0.12.4 (Jan 19 2016)

#### Bugfixes

- Fix elementGroups null value errors ([#1933](https://github.com/mapbox/mapbox-gl-js/issues/1933))
- Fix some glyph atlas overflow cases ([#1923](https://github.com/mapbox/mapbox-gl-js/pull/1923))

## 0.12.3 (Jan 14 2016)

#### API Improvements

- Support inline attribution options in map options ([#1865](https://github.com/mapbox/mapbox-gl-js/issues/1865))
- Improve flyTo options ([#1854](https://github.com/mapbox/mapbox-gl-js/issues/1854), [#1429](https://github.com/mapbox/mapbox-gl-js/issues/1429))

#### Bugfixes

- Fix flickering with overscaled tiles ([#1921](https://github.com/mapbox/mapbox-gl-js/issues/1921))
- Remove Node.remove calls for IE browser compatibility ([#1900](https://github.com/mapbox/mapbox-gl-js/issues/1900))
- Match patterns at tile boundaries ([#1908](https://github.com/mapbox/mapbox-gl-js/pull/1908))
- Fix Tile#positionAt, fix query tests ([#1899](https://github.com/mapbox/mapbox-gl-js/issues/1899))
- Fix flickering on streets ([#1875](https://github.com/mapbox/mapbox-gl-js/issues/1875))
- Fix text-max-angle property ([#1870](https://github.com/mapbox/mapbox-gl-js/issues/1870))
- Fix overscaled line patterns ([#1856](https://github.com/mapbox/mapbox-gl-js/issues/1856))
- Fix patterns and icons for mismatched pixelRatios ([#1851](https://github.com/mapbox/mapbox-gl-js/issues/1851))
- Fix missing labels when text size 0 at max zoom ([#1809](https://github.com/mapbox/mapbox-gl-js/issues/1809))
- Use linear interp when pixel ratios don't match ([#1601](https://github.com/mapbox/mapbox-gl-js/issues/1601))
- Fix blank areas, flickering in raster layers ([#1876](https://github.com/mapbox/mapbox-gl-js/issues/1876), [#675](https://github.com/mapbox/mapbox-gl-js/issues/675))
- Fix labels slipping/cropping at tile bounds ([#757](https://github.com/mapbox/mapbox-gl-js/issues/757))

#### UX Improvements

- Improve touch handler perceived performance ([#1844](https://github.com/mapbox/mapbox-gl-js/issues/1844))

## 0.12.2 (Dec 22 2015)

#### API Improvements

- Support LngLat.convert([w, s, e, n]) ([#1812](https://github.com/mapbox/mapbox-gl-js/issues/1812))
- Invalid GeoJSON is now handled better

#### Bugfixes

- Fixed `Popup#addTo` when the popup is already open ([#1811](https://github.com/mapbox/mapbox-gl-js/issues/1811))
- Fixed warping when rotating / zooming really fast
- `Map#flyTo` now flies across the antimeridan if shorter ([#1853](https://github.com/mapbox/mapbox-gl-js/issues/1853))

## 0.12.1 (Dec 8 2015)

#### Breaking changes

- Reversed the direction of `line-offset` ([#1808](https://github.com/mapbox/mapbox-gl-js/pull/1808))
- Renamed `Pinch` interaction handler to `TouchZoomRotate` ([#1777](https://github.com/mapbox/mapbox-gl-js/pull/1777))
- Made `Map#update` and `Map#render` private methods ([#1798](https://github.com/mapbox/mapbox-gl-js/pull/1798))
- Made `Map#remove` remove created DOM elements ([#1789](https://github.com/mapbox/mapbox-gl-js/issues/1789))

#### API Improvements

- Added an method to disable touch rotation ([#1777](https://github.com/mapbox/mapbox-gl-js/pull/1777))
- Added a `position` option for `Attribution` ([#1689](https://github.com/mapbox/mapbox-gl-js/issues/1689))

#### Bugfixes

- Ensure tile loading errors are properly reported ([#1799](https://github.com/mapbox/mapbox-gl-js/pull/1799))
- Ensure re-adding a previously removed pop-up works ([#1477](https://github.com/mapbox/mapbox-gl-js/issues/1477))

#### UX Improvements

- Don't round zoom level during double-click interaction ([#1640](https://github.com/mapbox/mapbox-gl-js/issues/1640))

## 0.12.0 (Dec 2 2015)

#### API Improvements

- Added `line-offset` style property ([#1778](https://github.com/mapbox/mapbox-gl-js/issues/1778))

## 0.11.5 (Dec 1 2015)

#### Bugfixes

- Fixed unstable symbol layer render order when adding / removing layers ([#1558](https://github.com/mapbox/mapbox-gl-js/issues/1558))
- Fire map loaded event even if raster tiles have errors
- Fix panning animation during easeTo with zoom change
- Fix pitching animation during flyTo
- Fix pitching animation during easeTo
- Prevent rotation from firing `mouseend` events ([#1104](https://github.com/mapbox/mapbox-gl-js/issues/1104))

#### API Improvements

- Fire `mousedown` and `mouseup` events ([#1411](https://github.com/mapbox/mapbox-gl-js/issues/1411))
- Fire `movestart` and `moveend` when panning ([#1658](https://github.com/mapbox/mapbox-gl-js/issues/1658))
- Added drag events ([#1442](https://github.com/mapbox/mapbox-gl-js/issues/1442))
- Request webp images for mapbox:// raster tiles in chrome ([#1725](https://github.com/mapbox/mapbox-gl-js/issues/1725))

#### UX Improvements

- Added inertia to map rotation ([#620](https://github.com/mapbox/mapbox-gl-js/issues/620))

## 0.11.4 (Nov 16 2015)

#### Bugfixes

- Fix alpha blending of alpha layers ([#1684](https://github.com/mapbox/mapbox-gl-js/issues/1684))

## 0.11.3 (Nov 10 2015)

#### Bugfixes

- Fix GeoJSON rendering and performance ([#1685](https://github.com/mapbox/mapbox-gl-js/pull/1685))

#### UX Improvements

- Use SVG assets for UI controls ([#1657](https://github.com/mapbox/mapbox-gl-js/pull/1657))
- Zoom out with shift + dblclick ([#1666](https://github.com/mapbox/mapbox-gl-js/issues/1666))

## 0.11.2 (Oct 29 2015)

- Misc performance improvements

#### Bugfixes

- Fix sprites on systems with non-integer `devicePixelRatio`s ([#1029](https://github.com/mapbox/mapbox-gl-js/issues/1029) [#1475](https://github.com/mapbox/mapbox-gl-js/issues/1475) [#1476](https://github.com/mapbox/mapbox-gl-js/issues/1476))
- Fix layer minZoom being ignored if not less than source maxZoom
- Fix symbol placement at the start of a line ([#1461](https://github.com/mapbox/mapbox-gl-js/issues/1461))
- Fix `raster-opacity` on non-tile sources ([#1270](https://github.com/mapbox/mapbox-gl-js/issues/1270))
- Ignore boxzoom on shift-click ([#1655](https://github.com/mapbox/mapbox-gl-js/issues/1655))

#### UX Improvements

- Enable line breaks on common punctuation ([#1115](https://github.com/mapbox/mapbox-gl-js/issues/1115))

#### API Improvements

- Add toString and toArray methods to LngLat, LngLatBounds ([#1571](https://github.com/mapbox/mapbox-gl-js/issues/1571))
- Add `Transform#resize` method
- Add `Map#getLayer` method ([#1183](https://github.com/mapbox/mapbox-gl-js/issues/1183))
- Add `Transform#unmodified` property ([#1452](https://github.com/mapbox/mapbox-gl-js/issues/1452))
- Propagate WebGL context events ([#1612](https://github.com/mapbox/mapbox-gl-js/pull/1612))

## 0.11.1 (Sep 30 2015)

#### Bugfixes

- Add statistics and checkboxes to debug page
- Fix `Map#featuresAt` for non-4096 vector sources ([#1529](https://github.com/mapbox/mapbox-gl-js/issues/1529))
- Don't fire `mousemove` on drag-pan
- Fix maxBounds constrains ([#1539](https://github.com/mapbox/mapbox-gl-js/issues/1539))
- Fix maxBounds infinite loop ([#1538](https://github.com/mapbox/mapbox-gl-js/issues/1538))
- Fix memory leak in worker
- Assert valid `TileCoord`, fix wrap calculation in `TileCoord#cover` ([#1483](https://github.com/mapbox/mapbox-gl-js/issues/1483))
- Abort raster tile load if not in viewport ([#1490](https://github.com/mapbox/mapbox-gl-js/issues/1490))

#### API Improvements

- Add `Map` event listeners for `mouseup`, `contextmenu` (right click) ([#1532](https://github.com/mapbox/mapbox-gl-js/issues/1532))

## 0.11.0 (Sep 11 2015)

#### API Improvements

- Add `Map#featuresIn`: a bounding-box feature query
- Emit stylesheet validation errors ([#1436](https://github.com/mapbox/mapbox-gl-js/issues/1436))

#### UX Improvements

- Handle v8 style `center`, `zoom`, `bearing`, `pitch` ([#1452](https://github.com/mapbox/mapbox-gl-js/issues/1452))
- Improve circle type styling ([#1446](https://github.com/mapbox/mapbox-gl-js/issues/1446))
- Improve dashed and patterned line antialiasing

#### Bugfixes

- Load images in a way that respects Cache-Control headers
- Filter for rtree matches to those crossing bbox
- Log errors by default ([#1463](https://github.com/mapbox/mapbox-gl-js/issues/1463))
- Fixed modification of `text-size` via `setLayoutProperty` ([#1451](https://github.com/mapbox/mapbox-gl-js/issues/1451))
- Throw on lat > 90 || < -90. ([#1443](https://github.com/mapbox/mapbox-gl-js/issues/1443))
- Fix circle clipping bug ([#1457](https://github.com/mapbox/mapbox-gl-js/issues/1457))

## 0.10.0 (Aug 21 2015)

#### Breaking changes

- Switched to [longitude, latitude] coordinate order, matching GeoJSON. We anticipate that mapbox-gl-js will be widely used
  with GeoJSON, and in the long term having a coordinate order that is consistent with GeoJSON will lead to less confusion
  and impedance mismatch than will a [latitude, longitude] order.

  The following APIs were renamed:

  - `LatLng` was renamed to `LngLat`
  - `LatLngBounds` was renamed to `LngLatBounds`
  - `Popup#setLatLng` was renamed to `Popup#setLngLat`
  - `Popup#getLatLng` was renamed to `Popup#getLngLat`
  - The `latLng` property of Map events was renamed `lngLat`

  The following APIs now expect array coordinates in [longitude, latitude] order:

  - `LngLat.convert`
  - `LngLatBounds.convert`
  - `Popup#setLngLat`
  - The `center` and `maxBounds` options of the `Map` constructor
  - The arguments to `Map#setCenter`, `Map#fitBounds`, `Map#panTo`, and `Map#project`
  - The `center` option of `Map#jumpTo`, `Map#easeTo`, and `Map#flyTo`
  - The `around` option of `Map#zoomTo`, `Map#rotateTo`, and `Map#easeTo`
  - The `coordinates` properties of video and image sources

- Updated to mapbox-gl-style-spec v8.0.0 ([Changelog](https://github.com/mapbox/mapbox-gl-style-spec/blob/v8.0.0/CHANGELOG.md)). Styles are
  now expected to be version 8. You can use the [gl-style-migrate](https://github.com/mapbox/mapbox-gl-style-lint#migrations)
  utility to update existing styles.

- The format for `mapbox://` style and glyphs URLs has changed. For style URLs, you should now use the format
  `mapbox://styles/:username/:style`. The `:style` portion of the URL no longer contains a username. For font URLs, you
  should now use the format `mapbox://fonts/:username/{fontstack}/{range}.pbf`.
- Mapbox default styles are now hosted via the Styles API rather than www.mapbox.com. You can make use of the Styles API
  with a `mapbox://` style URL pointing to a v8 style, e.g. `mapbox://styles/mapbox/streets-v8`.
- The v8 satellite style (`mapbox://styles/mapbox/satellite-v8`) is now a plain satellite style, and not longer supports labels
  or contour lines via classes. For a labeled satellite style, use `mapbox://styles/mapbox/satellite-hybrid`.

- Removed `mbgl.config.HTTP_URL` and `mbgl.config.FORCE_HTTPS`; https is always used when connecting to the Mapbox API.
- Renamed `mbgl.config.HTTPS_URL` to `mbgl.config.API_URL`.

#### Bugfixes

- Don't draw halo when halo-width is 0 ([#1381](https://github.com/mapbox/mapbox-gl-js/issues/1381))
- Reverted shader changes that degraded performance on IE

#### API Improvements

- You can now unset layout and paint properties via the `setLayoutProperty` and `setPaintProperty` APIs
  by passing `undefined` as a property value.
- The `layer` option of `featuresAt` now supports an array of layers.

## 0.9.0 (Jul 29 2015)

- `glyphs` URL now normalizes without the `/v4/` prefix for `mapbox://` urls. Legacy behavior for `mapbox://fontstacks` is still maintained ([#1385](https://github.com/mapbox/mapbox-gl-js/issues/1385))
- Expose `geojson-vt` options for GeoJSON sources ([#1271](https://github.com/mapbox/mapbox-gl-js/issues/1271))
- bearing snaps to "North" within a tolerance of 7 degrees ([#1059](https://github.com/mapbox/mapbox-gl-js/issues/1059))
- Now you can directly mutate the minzoom and maxzoom layer properties with `map.setLayerZoomRange(layerId, minzoom, maxzoom)`
- Exposed `mapboxgl.Control`, a base class used by all UI controls
- Refactored handlers to be individually included in Map options, or enable/disable them individually at runtime, e.g. `map.scrollZoom.disable()`.
- New feature: Batch operations can now be done at once, improving performance for calling multiple style functions: ([#1352](https://github.com/mapbox/mapbox-gl-js/pull/1352))

  ```js
  style.batch(function (s) {
    s.addLayer({ id: "first", type: "symbol", source: "streets" });
    s.addLayer({ id: "second", type: "symbol", source: "streets" });
    s.addLayer({ id: "third", type: "symbol", source: "terrain" });
    s.setPaintProperty("first", "text-color", "black");
    s.setPaintProperty("first", "text-halo-color", "white");
  });
  ```

- Improved documentation
- `featuresAt` performance improvements by exposing `includeGeometry` option
- Better label placement along lines ([#1283](https://github.com/mapbox/mapbox-gl-js/pull/1283))
- Improvements to round linejoins on semi-transparent lines (mapbox/mapbox-gl-native[#1771](https://github.com/mapbox/mapbox-gl-js/pull/1771))
- Round zoom levels for raster tile loading ([@2a2aec](https://github.com/mapbox/mapbox-gl-js/commit/2a2aec44a39e11e73bdf663258bd6d52b83775f5))
- Source#reload cannot be called if source is not loaded ([#1198](https://github.com/mapbox/mapbox-gl-js/issues/1198))
- Events bubble to the canvas container for custom overlays ([#1301](https://github.com/mapbox/mapbox-gl-js/pull/1301))
- Move handlers are now bound on mousedown and touchstart events
- map.featuresAt() now works across the dateline

## 0.8.1 (Jun 16 2015)

- No code changes; released only to correct a build issue in 0.8.0.

## 0.8.0 (Jun 15 2015)

#### Breaking changes

- `map.setView(latlng, zoom, bearing)` has been removed. Use
  [`map.jumpTo(options)`](https://www.mapbox.com/mapbox-gl-js/api/#map/jumpto) instead:

  ```js
  map.setView([40, -74.5], 9); // 0.7.0 or earlier
  map.jumpTo({ center: [40, -74.5], zoom: 9 }); // now
  ```

- [`map.easeTo`](https://www.mapbox.com/mapbox-gl-js/api/#map/easeto) and
  [`map.flyTo`](https://www.mapbox.com/mapbox-gl-js/api/#map/flyto) now accept a single
  options object rather than positional parameters:

  ```js
  map.easeTo([40, -74.5], 9, null, { duration: 400 }); // 0.7.0 or earlier
  map.easeTo({ center: [40, -74.5], zoom: 9, duration: 400 }); // now
  ```

- `mapboxgl.Source` is no longer exported. Use `map.addSource()` instead. See the
  [GeoJSON line](https://www.mapbox.com/mapbox-gl-js/example/geojson-line/) or
  [GeoJSON markers](https://www.mapbox.com/mapbox-gl-js/example/geojson-markers/)
  examples.
- `mapboxgl.util.supported()` moved to [`mapboxgl.supported()`](https://www.mapbox.com/mapbox-gl-js/api/#mapboxgl/supported).

#### UX improvements

- Add perspective rendering ([#1049](https://github.com/mapbox/mapbox-gl-js/pull/1049))
- Better and faster labelling ([#1079](https://github.com/mapbox/mapbox-gl-js/pull/1079))
- Add touch interactions support on mobile devices ([#949](https://github.com/mapbox/mapbox-gl-js/pull/949))
- Viewport-relative popup arrows ([#1065](https://github.com/mapbox/mapbox-gl-js/pull/1065))
- Normalize mousewheel zooming speed ([#1060](https://github.com/mapbox/mapbox-gl-js/pull/1060))
- Add proper handling of GeoJSON features that cross the date line ([#1275](https://github.com/mapbox/mapbox-gl-js/issues/1275))
- Sort overlapping symbols in the y direction ([#470](https://github.com/mapbox/mapbox-gl-js/issues/470))
- Control buttons are now on a 30 pixel grid ([#1143](https://github.com/mapbox/mapbox-gl-js/issues/1143))
- Improve GeoJSON processing performance

#### API Improvements

- Switch to JSDoc for documentation
- Bundling with browserify is now supported
- Validate incoming map styles ([#1054](https://github.com/mapbox/mapbox-gl-js/pull/1054))
- Add `Map` `setPitch` `getPitch`
- Add `Map` `dblclick` event. ([#1168](https://github.com/mapbox/mapbox-gl-js/issues/1168))
- Add `Map` `getSource` ([@660a8c1](https://github.com/mapbox/mapbox-gl-js/commit/660a8c1e087f63282d24a30684d686523bce36cb))
- Add `Map` `setFilter` and `getFilter` ([#985](https://github.com/mapbox/mapbox-gl-js/issues/985))
- Add `Map` `failIfMajorPerformanceCaveat` option ([#1082](https://github.com/mapbox/mapbox-gl-js/pull/1082))
- Add `Map` `preserveDrawingBuffer` option ([#1232](https://github.com/mapbox/mapbox-gl-js/pull/1232))
- Add `VideoSource` `getVideo()` ([#1162](https://github.com/mapbox/mapbox-gl-js/issues/1162))
- Support vector tiles with extents other than 4096 ([#1227](https://github.com/mapbox/mapbox-gl-js/pull/1227))
- Use a DOM hierarchy that supports evented overlays ([#1217](https://github.com/mapbox/mapbox-gl-js/issues/1217))
- Pass `latLng` to the event object ([#1068](https://github.com/mapbox/mapbox-gl-js/pull/1068))

#### UX Bugfixes

- Fix rendering glitch on iOS 8 ([#750](https://github.com/mapbox/mapbox-gl-js/issues/750))
- Fix line triangulation errors ([#1120](https://github.com/mapbox/mapbox-gl-js/issues/1120), [#992](https://github.com/mapbox/mapbox-gl-js/issues/992))
- Support unicode range 65280-65535 ([#1108](https://github.com/mapbox/mapbox-gl-js/pull/1108))
- Fix cracks between fill patterns ([#972](https://github.com/mapbox/mapbox-gl-js/issues/972))
- Fix angle of icons aligned with lines ([@37a498a](https://github.com/mapbox/mapbox-gl-js/commit/37a498a7aa2c37d6b94611b614b4efe134e6dd59))
- Fix dashed line bug for overscaled tiles ([#1132](https://github.com/mapbox/mapbox-gl-js/issues/1132))
- Fix icon artifacts caused by sprite neighbors ([#1195](https://github.com/mapbox/mapbox-gl-js/pull/1195))

#### API Bugfixes

- Don't fire spurious `moveend` events on mouseup ([#1107](https://github.com/mapbox/mapbox-gl-js/issues/1107))
- Fix a race condition in `featuresAt` ([#1220](https://github.com/mapbox/mapbox-gl-js/pull/1220))
- Fix for brittle fontstack name convention ([#1070](https://github.com/mapbox/mapbox-gl-js/pull/1070))
- Fix broken `Popup` `setHTML` ([#1272](https://github.com/mapbox/mapbox-gl-js/issues/1272))
- Fix an issue with cross-origin image requests ([#1269](https://github.com/mapbox/mapbox-gl-js/pull/1269))

## 0.7.0 (Mar 3 2015)

#### Breaking

- Rename `Map` `hover` event to `mousemove`.
- Change `featuresAt` to return GeoJSON objects, including geometry ([#1010](https://github.com/mapbox/mapbox-gl-js/issues/1010))
- Remove `Map` `canvas` and `container` properties, add `getCanvas` and `getContainer` methods instead

#### UX Improvements

- Improve line label density
- Add boxzoom interaction ([#1038](https://github.com/mapbox/mapbox-gl-js/issues/1038))
- Add keyboard interaction ([#1034](https://github.com/mapbox/mapbox-gl-js/pull/1034))
- Faster `GeoJSONSource` `setData` without flickering ([#973](https://github.com/mapbox/mapbox-gl-js/issues/973))

#### API Improvements

- Add Popup component ([#325](https://github.com/mapbox/mapbox-gl-js/issues/325))
- Add layer API ([#1022](https://github.com/mapbox/mapbox-gl-js/issues/1022))
- Add filter API ([#985](https://github.com/mapbox/mapbox-gl-js/issues/985))
- More efficient filter API ([#1018](https://github.com/mapbox/mapbox-gl-js/issues/1018))
- Accept plain old JS object for `addSource` ([#1021](https://github.com/mapbox/mapbox-gl-js/issues/1021))
- Reparse overscaled tiles

#### Bugfixes

- Fix `featuresAt` for LineStrings ([#1006](https://github.com/mapbox/mapbox-gl-js/issues/1006))
- Fix `tileSize` argument to `GeoJSON` worker ([#987](https://github.com/mapbox/mapbox-gl-js/issues/987))
- Remove extraneous files from the npm package ([#1024](https://github.com/mapbox/mapbox-gl-js/issues/1024))
- Hide "improve map" link in print ([#988](https://github.com/mapbox/mapbox-gl-js/issues/988))

## 0.6.0 (Feb 9 2015)

#### Bugfixes

- Add wrapped padding to sprite for repeating images ([#972](https://github.com/mapbox/mapbox-gl-js/issues/972))
- Clear color buffers before rendering ([#966](https://github.com/mapbox/mapbox-gl-js/issues/966))
- Make line-opacity work with line-image ([#970](https://github.com/mapbox/mapbox-gl-js/issues/970))
- event.toElement fallback for Firefox ([#932](https://github.com/mapbox/mapbox-gl-js/issues/932))
- skip duplicate vertices at ends of lines ([#776](https://github.com/mapbox/mapbox-gl-js/issues/776))
- allow characters outside \w to be used in token
- Clear old tiles when new GeoJSON is loaded ([#905](https://github.com/mapbox/mapbox-gl-js/issues/905))

#### Improvements

- Added `map.setPaintProperty()`, `map.getPaintProperty()`, `map.setLayoutProperty()`, and `map.getLayoutProperty()`.
- Switch to ESLint and more strict code rules ([#957](https://github.com/mapbox/mapbox-gl-js/pull/957))
- Grab 2x raster tiles if retina ([#754](https://github.com/mapbox/mapbox-gl-js/issues/754))
- Support for mapbox:// style URLs ([#875](https://github.com/mapbox/mapbox-gl-js/issues/875))

#### Breaking

- Updated to mapbox-gl-style-spec v7.0.0 ([Changelog](https://github.com/mapbox/mapbox-gl-style-spec/blob/a2b0b561ce16015a1ef400dc870326b1b5255091/CHANGELOG.md)). Styles are
  now expected to be version 7. You can use the [gl-style-migrate](https://github.com/mapbox/mapbox-gl-style-lint#migrations)
  utility to update existing styles.
- HTTP_URL and HTTPS_URL config options must no longer include a `/v4` path prefix.
- `addClass`, `removeClass`, `setClasses`, `hasClass`, and `getClasses` are now methods
  on Map.
- `Style#cascade` is now private, pending a public style mutation API ([#755](https://github.com/mapbox/mapbox-gl-js/pull/755)).
- The format for `featuresAt` results changed. Instead of result-per-geometry-cross-layer,
  each result has a `layers` array with all layers that contain the feature. This avoids
  duplication of geometry and properties in the result set.

## 0.5.2 (Jan 07 2015)

#### Bugfixes

- Remove tiles for unused sources ([#863](https://github.com/mapbox/mapbox-gl-js/issues/863))
- Fix fill pattern alignment

#### Improvements

- Add GeoJSONSource maxzoom option ([#760](https://github.com/mapbox/mapbox-gl-js/issues/760))
- Return ref layers in featuresAt ([#847](https://github.com/mapbox/mapbox-gl-js/issues/847))
- Return any extra layer keys provided in the stylesheet in featuresAt
- Faster protobuf parsing

## 0.5.1 (Dec 19 2014)

#### Bugfixes

- Fix race conditions with style loading/rendering
- Fix race conditions with setStyle
- Fix map.remove()
- Fix featuresAt properties

## 0.5.0 (Dec 17 2014)

#### Bugfixes

- Fix multiple calls to setStyle

#### Improvements

- `featuresAt` now returns additional information
- Complete style/source/tile event suite:
  style.load, style.error, style.change,
  source.add, source.remove, source.load, source.error, source.change,
  tile.add, tile.remove, tile.load, tile.error
- Vastly improved performance and correctness for GeoJSON sources
- Map#setStyle accepts a style URL
- Support {prefix} in tile URL templates
- Provide a source map with minified source

#### Breaking

- Results format for `featuresAt` changed

## 0.4.2 (Nov 14 2014)

#### Bugfixes

- Ensure only one easing is active at a time ([#807](https://github.com/mapbox/mapbox-gl-js/issues/807))
- Don't require style to perform easings ([#817](https://github.com/mapbox/mapbox-gl-js/issues/817))
- Fix raster tiles sometimes not showing up ([#761](https://github.com/mapbox/mapbox-gl-js/issues/761))

#### Improvements

- Internet Explorer 11 support (experimental)

## 0.4.1 (Nov 10 2014)

#### Bugfixes

- Interpolate to the closest bearing when doing rotation animations ([#818](https://github.com/mapbox/mapbox-gl-js/issues/818))

## 0.4.0 (Nov 4 2014)

#### Breaking

- Updated to mapbox-gl-style-spec v6.0.0 ([Changelog](https://github.com/mapbox/mapbox-gl-style-spec/blob/v6.0.0/CHANGELOG.md)). Styles are
  now expected to be version 6. You can use the [gl-style-migrate](https://github.com/mapbox/mapbox-gl-style-lint#migrations)
  utility to update existing styles.

## 0.3.2 (Oct 23 2014)

#### Bugfixes

- Fix worker initialization with deferred or async scripts

#### Improvements

- Added map.remove()
- CDN assets are now served with gzip compression

## 0.3.1 (Oct 06 2014)

#### Bugfixes

- Fixed iteration over arrays with for/in
- Made browserify deps non-dev ([#752](https://github.com/mapbox/mapbox-gl-js/issues/752))

## 0.3.0 (Sep 23 2014)

#### Breaking

- Updated to mapbox-gl-style-spec v0.0.5 ([Changelog](https://github.com/mapbox/mapbox-gl-style-spec/blob/v0.0.5/CHANGELOG.md)). Styles are
  now expected to be version 5. You can use the [gl-style-migrate](https://github.com/mapbox/mapbox-gl-style-lint#migrations)
  utility to update existing styles.
- Removed support for composite layers for performance reasons. [#523](https://github.com/mapbox/mapbox-gl-js/issues/523#issuecomment-51731405)
- `raster-hue-rotate` units are now degrees.

### Improvements

- Added LatLng#wrap
- Added support for Mapbox fontstack API.
- Added support for remote, non-Mapbox TileJSON sources and inline TileJSON sources ([#535](https://github.com/mapbox/mapbox-gl-js/issues/535), [#698](https://github.com/mapbox/mapbox-gl-js/issues/698)).
- Added support for `symbol-avoid-edges` property to allow labels to be placed across tile edges.
- Fixed mkdir issue on Windows ([#674](https://github.com/mapbox/mapbox-gl-js/issues/674)).
- Fixed drawing beveled line joins without overlap.

#### Bugfixes

- Fixed performance when underzooming a layer's minzoom.
- Fixed `raster-opacity` for regular raster layers.
- Fixed various corner cases of easing functions.
- Do not modify original stylesheet ([#728](https://github.com/mapbox/mapbox-gl-js/issues/728)).
- Inherit video source from source ([#699](https://github.com/mapbox/mapbox-gl-js/issues/699)).
- Fixed interactivity for geojson layers.
- Stop dblclick on navigation so the map does not pan ([#715](https://github.com/mapbox/mapbox-gl-js/issues/715)).

## 0.2.2 (Aug 12 2014)

#### Breaking

- `map.setBearing()` no longer supports a second argument. Use `map.rotateTo` with an `offset` option and duration 0
  if you need to rotate around a point other than the map center.

#### Improvements

- Improved `GeoJSONSource` to also accept URL as `data` option, eliminating a huge performance bottleneck in case of large GeoJSON files.
  [#669](https://github.com/mapbox/mapbox-gl-js/issues/669) [#671](https://github.com/mapbox/mapbox-gl-js/issues/671)
- Switched to a different fill outlines rendering approach. [#668](https://github.com/mapbox/mapbox-gl-js/issues/668)
- Made the minified build 12% smaller gzipped (66 KB now).
- Added `around` option to `Map` `zoomTo`/`rotateTo`.
- Made the permalink hash more compact.
- Bevel linejoins no longer overlap and look much better when drawn with transparency.

#### Bugfixes

- Fixed the **broken minified build**. [#679](https://github.com/mapbox/mapbox-gl-js/issues/679)
- Fixed **blurry icons** rendering. [#666](https://github.com/mapbox/mapbox-gl-js/issues/666)
- Fixed `util.supports` WebGL detection producing false positives in some cases. [#677](https://github.com/mapbox/mapbox-gl-js/issues/677)
- Fixed invalid font configuration completely blocking tile rendering. [#662](https://github.com/mapbox/mapbox-gl-js/issues/662)
- Fixed `Map` `project`/`unproject` to properly accept array-form values.
- Fixed sprite loading race condition. [#593](https://github.com/mapbox/mapbox-gl-js/issues/593)
- Fixed `GeoJSONSource` `setData` not updating the map until zoomed or panned. [#676](https://github.com/mapbox/mapbox-gl-js/issues/676)

## 0.2.1 (Aug 8 2014)

#### Breaking

- Changed `Navigation` control signature: now it doesn't need `map` in constructor
  and gets added with `map.addControl(nav)` or `nav.addTo(map)`.
- Updated CSS classes to have consistent naming prefixed with `mapboxgl-`.

#### Improvements

- Added attribution control (present by default, disable by passing `attributionControl: false` in options).
- Added rotation by dragging the compass control.
- Added grabbing cursors for the map by default.
- Added `util.inherit` and `util.debounce` functions.
- Changed the default debug page style to OSM Bright.
- Token replacements now support dashes.
- Improved navigation control design.

#### Bugfixes

- Fixed compass control to rotate its icon with the map.
- Fixed navigation control cursors.
- Fixed inertia going to the wrong direction in a rotated map.
- Fixed inertia race condition where error was sometimes thrown after erratic panning/zooming.

## 0.2.0 (Aug 6 2014)

- First public release.<|MERGE_RESOLUTION|>--- conflicted
+++ resolved
@@ -4,6 +4,8 @@
 - _...Add new stuff here..._
 
 ### 🐞 Bug fixes
+
+- Fix the shifted mouse events after a css transform scale on the map container ([#3437](https://github.com/maplibre/maplibre-gl-js/pull/3437))
 - _...Add new stuff here..._
 
 ## 4.0.0-pre.2
@@ -24,11 +26,6 @@
 - Fix cursor being shown indefinitely as a pointer when removing a popup with its `trackPointer` method active ([#3434](https://github.com/maplibre/maplibre-gl-js/pull/3434))
 - Fix a bug in showing cooperative gestures when scroll zoom is disabled ([#2498](https://github.com/maplibre/maplibre-gl-js/pull/2498))
 - Handle loading of empty raster tiles (204 No Content) ([#3428](https://github.com/maplibre/maplibre-gl-js/pull/3428))
-<<<<<<< HEAD
-- Fix the shifted mouse events after a css transform scale on the map container ([#3437](https://github.com/maplibre/maplibre-gl-js/pull/3437))
-- _...Add new stuff here..._
-=======
->>>>>>> f5cb922c
 
 ## 4.0.0-pre.1
 
