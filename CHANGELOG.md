--- conflicted
+++ resolved
@@ -1,11 +1,14 @@
 ## main
 
 ### ✨ Features and improvements
+
+- Improved precision and added a subtle fade transition to marker opacity changes ([#3431](https://github.com/maplibre/maplibre-gl-js/pull/3431))
 - _...Add new stuff here..._
 
 ### 🐞 Bug fixes
 
 - Fix the shifted mouse events after a css transform scale on the map container ([#3437](https://github.com/maplibre/maplibre-gl-js/pull/3437))
+- Fix markers remaining transparent when disabling terrain ([#3431](https://github.com/maplibre/maplibre-gl-js/pull/3431))
 - _...Add new stuff here..._
 
 ## 4.0.0-pre.2
@@ -17,25 +20,15 @@
 - ⚠️ Removed callback usage from `map.loadImage` in continue to below change ([#3422](https://github.com/maplibre/maplibre-gl-js/pull/3422))
 - ⚠️ Changed the `GeoJSONSource`'s `getClusterExpansionZoom`, `getClusterChildren`, `getClusterLeaves` methods to return a `Promise` instead of a callback usage ([#3421](https://github.com/maplibre/maplibre-gl-js/pull/3421))
 - ⚠️ Changed the `setRTLTextPlugin` function to return a promise instead of using callback ([#3418](https://github.com/maplibre/maplibre-gl-js/pull/3418)) this also changed how the RTL pluing code is handled internally by splitting the main thread and worker thread code.
-<<<<<<< HEAD
-- Improved precision and added a subtle fade transition to marker opacity changes ([#3431](https://github.com/maplibre/maplibre-gl-js/pull/3431))
-- _...Add new stuff here..._
-=======
 - ⚠️ Remove `setCooperativeGestures` and `getCooperativeGestures` functions in favor of `cooperativeGestures` handler which now has an `enabled()` or `disabled()` methods ([#3430](https://github.com/maplibre/maplibre-gl-js/pull/3430))
 - Created a new example showing how to place a threejs scene as a `CustomLayer` over maplibre 3d-terrain ([#3429](https://github.com/maplibre/maplibre-gl-js/pull/3429))
->>>>>>> 6e8dbc0c
 
 ### 🐞 Bug fixes
 
 - Fix zooming outside the central globe when terrain 3D is enabled ([#3425](https://github.com/maplibre/maplibre-gl-js/pull/3425))
-<<<<<<< HEAD
-- Fix markers remaining transparent when disabling terrain ([#3431](https://github.com/maplibre/maplibre-gl-js/pull/3431))
-- _...Add new stuff here..._
-=======
 - Fix cursor being shown indefinitely as a pointer when removing a popup with its `trackPointer` method active ([#3434](https://github.com/maplibre/maplibre-gl-js/pull/3434))
 - Fix a bug in showing cooperative gestures when scroll zoom is disabled ([#2498](https://github.com/maplibre/maplibre-gl-js/pull/2498))
 - Handle loading of empty raster tiles (204 No Content) ([#3428](https://github.com/maplibre/maplibre-gl-js/pull/3428))
->>>>>>> 6e8dbc0c
 
 ## 4.0.0-pre.1
 
