--- conflicted
+++ resolved
@@ -4,15 +4,10 @@
 - _...Add new stuff here..._
 
 ### 🐞 Bug fixes
-<<<<<<< HEAD
-- If a required glyph PBF is unavailable or it lacks a glyph for a character in a `text-field`, try to render it locally instead of crashing. ([#4564](https://github.com/maplibre/maplibre-gl-js/pull/4564))
-- Export `now()` function in timeControl API to complete the API and enable external code to read controlled time ([#6644](https://github.com/maplibre/maplibre-gl-js/pull/6644))
-- ScaleControl CSS styling contains `white-space: nowrap` to prevent wrapping ([#6647](https://github.com/maplibre/maplibre-gl-js/pull/6647))
-- Fix blank map after WebGL context restore ([#6242](https://github.com/maplibre/maplibre-gl-js/issues/6242))
-=======
 - Fix missing `constrainOverride` setter in `TransformHelper.apply` ([#6642](https://github.com/maplibre/maplibre-gl-js/pull/6642)) (by [@larsmaxfield](https://github.com/larsmaxfield))
+- Fix blank map after WebGL context restore ([#6242](https://github.com/maplibre/maplibre-gl-js/issues/6242)) (by [@ToHold](https://github.com/ToHold))
+
 - _...Add new stuff here..._
->>>>>>> 50cc7ef0
 
 ## 5.11.0
 
