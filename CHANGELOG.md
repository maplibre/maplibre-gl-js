## main

### ✨ Features and improvements
- Slice vector tiles to improve over scale vector handling ([#6521](https://github.com/maplibre/maplibre-gl-js/pull/6521)). It adds the `experimentalZoomLevelsToOverscale` flag to `MapOptions` to allow controlling how many zoom levels to slice and how many to scale. It seems to have better performance at high zoom levels. It can prevent Safar crashes in some scenarios by setting it to 4 or less. (by [@HarelM](https://github.com/HarelM))
<<<<<<< HEAD
- Speed up the cross tile symbol index in certain circumstances ([#6641](https://github.com/maplibre/maplibre-gl-js/pull/6641)) (by [@bradymadden97](https://github.com/bradymadden97))
=======
- Add reduceMotion option to Map Options ([#6661](https://github.com/maplibre/maplibre-gl-js/pull/6661))
>>>>>>> e832ffa1
- _...Add new stuff here..._

### 🐞 Bug fixes
- Fix missing `constrainOverride` setter in `TransformHelper.apply` ([#6642](https://github.com/maplibre/maplibre-gl-js/pull/6642)) (by [@larsmaxfield](https://github.com/larsmaxfield))
- Fix blank map after WebGL context restore ([#6242](https://github.com/maplibre/maplibre-gl-js/issues/6242)) (by [@ToHold](https://github.com/ToHold))

- _...Add new stuff here..._

## 5.11.0

### ✨ Features and improvements

- Improve performance of `GeoJSONSource#updateData` when called on small diffs ([#6562](https://github.com/maplibre/maplibre-gl-js/pull/6562)) (by [@lucaswoj](https://github.com/lucaswoj))
- If the stylesheet lacks a `glyphs` property at the root level, interpret the `text-font` property as a cascading fallback list of font names and render all text using local or system fonts. ([#4564](https://github.com/maplibre/maplibre-gl-js/pull/4564)) (by [@1ec5](https://github.com/1ec5))
- ⚠️ Refactor SourceCache to TileManager ([#6635](https://github.com/maplibre/maplibre-gl-js/pull/6635)) - this is not a breaking change since SourceCache is not part of the public API, but if you have a plugin that uses internal stuff, it might break... (by [@wayofthefuture](https://github.com/wayofthefuture))

### 🐞 Bug fixes

- If a required glyph PBF is unavailable or it lacks a glyph for a character in a `text-field`, try to render it locally instead of crashing. ([#4564](https://github.com/maplibre/maplibre-gl-js/pull/4564)) (by [@1ec5](https://github.com/1ec5))
- Export `now()` function in timeControl API to complete the API and enable external code to read controlled time ([#6644](https://github.com/maplibre/maplibre-gl-js/pull/6644)) (by [@bjperson](https://github.com/bjperson))
- ScaleControl CSS styling contains `white-space: nowrap` to prevent wrapping ([#6647](https://github.com/maplibre/maplibre-gl-js/pull/6647)) (by [@stroebjo](https://github.com/stroebjo))
- Fix edge fading for unloaded tiles ([#6650](https://github.com/maplibre/maplibre-gl-js/pull/6650)) (by [@wayofthefuture](https://github.com/wayofthefuture))

## 5.10.0

### ✨ Features and improvements

- Add time control API (`setNow`, `restoreNow`, `isTimeFrozen`) for deterministic rendering, enabling frame-by-frame video export and deterministic testing ([#6544](https://github.com/maplibre/maplibre-gl-js/pull/6544)) (by [@bjperson](https://github.com/bjperson))
- Use styles `isHidden` logic in the worker by adding a new optional `roundMinZoom` parameter ([#6547](https://github.com/maplibre/maplibre-gl-js/pull/6547)) (by [@HarelM](https://github.com/HarelM))
- Add `transformConstrain` callback to the `Map` options to override the transform's `constrain` with new type `TransformConstrainFunction`; refactor transform constructor options to a `TransformOptions` object ([#6484](https://github.com/maplibre/maplibre-gl-js/issues/6484)) (by [@larsmaxfield](https://github.com/larsmaxfield))
- Use timeControl.now() instead of browser.now() ([#6573](https://github.com/maplibre/maplibre-gl-js/pull/6573)) (by [@bjperson](https://github.com/bjperson))

### 🐞 Bug fixes

- Contextmenu events not blocked by scrolling ([#5683](https://github.com/maplibre/maplibre-gl-js/issues/5683)) (by [@mmc1718](https://github.com/mmc1718))
- Mousemove events are not blocked by scrolling ([#6302](https://github.com/maplibre/maplibre-gl-js/issues/6302)) (by [@mmc1718](https://github.com/mmc1718))
- Dashed lines have blurry rounded caps ([#6554](https://github.com/maplibre/maplibre-gl-js/pull/6554)) (by [@lucaswoj](https://github.com/lucaswoj))
- Preserve flyTo padding when prefers-reduced-motion is enabled ([#6576](https://github.com/maplibre/maplibre-gl-js/issues/6576)) (by [@manuel-em](https://github.com/manuel-em))
- Fix setClusterOptions not triggering recluster when no data changes are pending ([#6603](https://github.com/maplibre/maplibre-gl-js/pull/6603)) (by [@andrewda](https://github.com/andrewda))

## 5.9.0

### ✨ Features and improvements

- Improve fading - dynamic bi-directional raster cross-fading and self fading ([#6469](https://github.com/maplibre/maplibre-gl-js/pull/6469)) (by [@wayofthefuture](https://github.com/wayofthefuture))
- Support for usage of line-gradient together with line-dasharray ([#6487](https://github.com/maplibre/maplibre-gl-js/pull/6487)) (by [@Samarth1696](https://github.com/Samarth1696))

### 🐞 Bug fixes

- Added `button` role to marker div to fix accessibility issues with the `aria-label` ([#6435](https://github.com/maplibre/maplibre-gl-js/issues/6435))
- Fix a crash on iOS when there are too many symbols to render ([#6526](https://github.com/maplibre/maplibre-gl-js/issues/6526)) (by [@HarelM](https://github.com/HarelM))

## 5.8.0

### ✨ Features and improvements

- Enable documentation admonitions in Material for MkDocs. ([#6455](https://github.com/maplibre/maplibre-gl-js/issues/6455))
- Switch MapEventType from type to interface to allow declaration merging ([#6436](https://github.com/maplibre/maplibre-gl-js/pull/6436)) (by [@lhapaipai](https://github.com/lhapaipai))
- Implement data-driven styling support for `line-dasharray` ([#5812](https://github.com/maplibre/maplibre-gl-js/pull/5812)) (by [@lucaswoj](https://github.com/lucaswoj))

### 🐞 Bug fixes

- Fix raster flickering when using terrain 3D and optimize terrain logic. ([#6446](https://github.com/maplibre/maplibre-gl-js/pull/6446)) (by [@wayofthefuture](https://github.com/wayofthefuture))
- Fix issue where parent tiles are retained when deeper descendant tiles already cover the missing ideal tile. ([#6442](https://github.com/maplibre/maplibre-gl-js/pull/6442)) (by [@wayofthefuture](https://github.com/wayofthefuture))
- Fix an issue when GeolocateControl fires outofmaxbounds event with trackUserLocation disabled ([#6464](https://github.com/maplibre/maplibre-gl-js/pull/6464)) (by [@sorami](https://github.com/sorami))
- Fix an issue with globe+terrain "zooming" in when dragging towards the poles ([#6470](https://github.com/maplibre/maplibre-gl-js/pull/6470)) (by [@birkskyum](https://github.com/birkskyum))
- Fix integer overflow in symbol placement ([#6476](https://github.com/maplibre/maplibre-gl-js/pull/6476)) (by [@HarelM](https://github.com/HarelM))

## 5.7.3

### 🐞 Bug fixes

- Fix case where retain loaded children does not retain uppermost loaded children ([#6399](https://github.com/maplibre/maplibre-gl-js/pull/6399)) (by [@wayofthefuture](https://github.com/wayofthefuture))
- Fix an issue with spread operator that caused issues in Angular and esbuild ([#6438](https://github.com/maplibre/maplibre-gl-js/pull/6438)) (by [@HarelM](https://github.com/HarelM))

## 5.7.2

### 🐞 Bug fixes

- Fix `_updateRetainedTiles` checking for children when children length is 1 overscaled tile "child" ([#6388](https://github.com/maplibre/maplibre-gl-js/pull/6388)) (by [@NathanMOlson](https://github.com/NathanMOlson))
- Fix evaluating `global-state` for layers added after loading style ([#6361](https://github.com/maplibre/maplibre-gl-js/issues/6361)) (by [@melitele](https://github.com/melitele))
- Change the pathway for passing `global-state` object from `Style` to expression to fix a hack that was introduced in previous versions ([#6366](https://github.com/maplibre/maplibre-gl-js/pull/6366)) (by [@melitele](https://github.com/melitele))
- Fix triggering `load` and `idle` events when source TileJSON fails to load ([#5430](https://github.com/maplibre/maplibre-gl-js/issues/5430)) (by [@melitele](https://github.com/melitele))
- Fix mouse events on heatmap features ([#714](https://github.com/maplibre/maplibre-gl-js/issues/714)) (by [@melitele](https://github.com/melitele))

## 5.7.1

### 🐞 Bug fixes

- Fix accuracy circle on locate user control ([#5432](https://github.com/maplibre/maplibre-gl-js/issues/5432)) (by [@geekdenz](https://github.com/geekdenz))
- Fix evaluating `global-state` in paint `...-pattern` properties ([#6301](https://github.com/maplibre/maplibre-gl-js/pull/6301)) (by [@melitele](https://github.com/melitele))
- Fix pan moving in the wrong direction when map is pitched ([#6111](https://github.com/maplibre/maplibre-gl-js/issues/6111)) (by [@NathanMOlson](https://github.com/NathanMOlson))
- Fix evaluation of `text-color` when using `format` within `step` ([#5833](https://github.com/maplibre/maplibre-gl-js/issues/5833)) (by [@sim51](https://github.com/sim51))
- Fix regression in `mergeSourceDiffs`: handle add/remove/removeAll ([#6342](https://github.com/maplibre/maplibre-gl-js/pull/6342)) (by [@lhapaipai](https://github.com/lhapaipai))
- Fix evaluating `global-state` in layout properties `icon-size` and `text-size` ([#6308](https://github.com/maplibre/maplibre-gl-js/issues/6308)) (by [@melitele](https://github.com/melitele))

## 5.7.0

### ✨ Features and improvements

- Pass document's `lang` to Tiny-SDF to render Simplified and Traditional Chinese characters ([#6223](https://github.com/maplibre/maplibre-gl-js/issues/6223))
- Enable `global-state` expressions in layout properties ([#6209](https://github.com/maplibre/maplibre-gl-js/pull/6209)) (by [@melitele](https://github.com/melitele))
- Align typescript types generation with docs generation and avoid exporting non-exported types ([#6217](https://github.com/maplibre/maplibre-gl-js/pull/6217)) (by [@HarelM](https://github.com/HarelM))
- Add `coveringTiles` method to the public API of the map object ([#6292](https://github.com/maplibre/maplibre-gl-js/pull/6292)) (by [@HarelM](https://github.com/HarelM))

### 🐞 Bug fixes

- Prevent original input style JSON from being mutated by `Style.set*` methods ([#6216](https://github.com/maplibre/maplibre-gl-js/pull/6216)) (by [@sruenwg](https://github.com/sruenwg))
- Fix evaluating `global-state` in paint properties with other subexpressions ([#6048](https://github.com/maplibre/maplibre-gl-js/issues/6048)) (by [@melitele](https://github.com/melitele))
- Fix enabling terrain while transitioning ([#6011](https://github.com/maplibre/maplibre-gl-js/issues/6011)) (by [@NathanMOlson](https://github.com/NathanMOlson))

## 5.6.2

### 🐞 Bug fixes

- Fix white artifacts when using non-zero elevation ([#6032](https://github.com/maplibre/maplibre-gl-js/pull/6032)) (by [@NathanMOlson](https://github.com/NathanMOlson))
- Fix geolocate control lock loss on window resize and zoom ([#3504](https://github.com/maplibre/maplibre-gl-js/issues/3504))
- Fix a memory leak in `GeoJSONSource` when rapidly updating data ([#6163](https://github.com/maplibre/maplibre-gl-js/pull/6163)) (by [@andrewda](https://github.com/andrewda))
- Fix `Map.setTransformRequest` parameter type to include `null` ([#6179](https://github.com/maplibre/maplibre-gl-js/issues/6179)) (by [@madoci](https://github.com/madoci))
- Fix typo `_rotatePitchHandler` in the `navigation_control.ts` file ([#6207](https://github.com/maplibre/maplibre-gl-js/issues/6207)) (by [@daandewaard](https://github.com/daandewaard))

## 5.6.1

### 🐞 Bug fixes

- Fix use of `textureSize` call in color relief shader ([#5980](https://github.com/maplibre/maplibre-gl-js/pull/5980)) (by [@mwilsnd](https://github.com/mwilsnd))
- Fix Y axis transformation in projectFromLabelPlaneToClipSpace ([#6021](https://github.com/maplibre/maplibre-gl-js/pull/6021)) (by [@SinHongChen](https://github.com/SinHongChen))
- Alpha-sort all examples ([#6049](https://github.com/maplibre/maplibre-gl-js/pull/6049)) (by [@coliff](https://github.com/coliff))
- Ensure opacity is reset for popups when `locationOccludedOpacity` no longer applicable ([#6088](https://github.com/maplibre/maplibre-gl-js/pull/6088)) (by [@jammie1903](https://github.com/jammie1903))

## 5.6.0

### ✨ Features and improvements

- Add `setGlobalStateProperty()` and `getGlobalState()` to the map public API ([#5613](https://github.com/maplibre/maplibre-gl-js/pull/5613)) (by [@zbigniewmatysek-tomtom](https://github.com/zbigniewmatysek-tomtom))
- Improve tile frustum culling for globe, leading to better performance and faster loading times. ([#5865](https://github.com/maplibre/maplibre-gl-js/pull/5865)) (by [@kubapelc](https://github.com/kubapelc))
- Add new `color-relief` layer type to render hypsometric tint from terrain-RGB tiles. ([#5742](https://github.com/maplibre/maplibre-gl-js/pull/5742)) (by [@NathanMOlson](https://github.com/NathanMOlson))

### 🐞 Bug fixes

- Fix `queryRenderedFeatures` bounding box crossing antimeridian in globe view. ([#5856](https://github.com/maplibre/maplibre-gl-js/pull/5856)) (by [@msbarry](https://github.com/msbarry))
- Fix handling invalid glyph placement results along lines ([#5118](https://github.com/maplibre/maplibre-gl-js/pull/5118)) (by [@ragnarok56](https://github.com/ragnarok56))
- Fix `refreshTiles()` for vector tiles ([#5875](https://github.com/maplibre/maplibre-gl-js/pull/5875)) (by [@NathanMOlson](https://github.com/NathanMOlson))
- Revert changes to polygon intersection detection ([#5590](https://github.com/maplibre/maplibre-gl-js/pull/5590) caused issue [5864](https://github.com/maplibre/maplibre-gl-js/issues/5864)) (by [@LostDragonist](https://github.com/LostDragonist))
- Fix breaking clusters when non-integer value provided for `clusterMaxZoom` (warning is shown) ([#5929](https://github.com/maplibre/maplibre-gl-js/issues/5929)) + clarify API docs (by [@igalgh](https://github.com/igalgh))
- Fix use of reserved GLSL `switch` statement in hillshade shader ([#5972](https://github.com/maplibre/maplibre-gl-js/pull/5972)) (by [@mwilsnd](https://github.com/mwilsnd))


## 5.5.0

### ✨ Features and improvements

- Add additional hillshade methods ([#5768](https://github.com/maplibre/maplibre-gl-js/pull/5768)) (by [@NathanMOlson](https://github.com/NathanMOlson))
- Add `refreshTiles()` to the map public API ([#5806](https://github.com/maplibre/maplibre-gl-js/pull/5806)) (by [@NathanMOlson](https://github.com/NathanMOlson))
- Disable geolocate control button when permission is denied and `trackUserLocation` is off ([#5824](https://github.com/maplibre/maplibre-gl-js/pull/5824)) (by [@tsegarra](https://github.com/tsegarra))

### 🐞 Bug fixes

- Fix scroll min zoom on globe view ([#5775](https://github.com/maplibre/maplibre-gl-js/pull/5775)) (by [@msbarry](https://github.com/msbarry))
- ⚠️ Fix hillshade appearance change between 256x256 and 512x512 tiles. This will change the appearance of hillshade layers using 512x512 tiles. ([#5768](https://github.com/maplibre/maplibre-gl-js/pull/5768)) (by [@NathanMOlson](https://github.com/NathanMOlson))
- Fix tile expiry logic for raster and raster-dem tiles ([#5798](https://github.com/maplibre/maplibre-gl-js/pull/5798)) (by [@NathanMOlson](https://github.com/NathanMOlson))
- Fix opacityWhenCovered not working to hide the marker behind the globe if terrain is enabled. ([#5838](https://github.com/maplibre/maplibre-gl-js/pull/5838)) (by [@acalcutt](https://github.com/acalcutt))
- Fix transparent vector tiles sometimes showing geometry beyond tile borders when terrain is active ([#5746](https://github.com/maplibre/maplibre-gl-js/pull/5746)) (by [@kubapelc](https://github.com/kubapelc))

## 5.4.0

### ✨ Features and improvements

- Add tile LOD control to the public API ([#5719](https://github.com/maplibre/maplibre-gl-js/pull/5719)) (by [@NathanMOlson](https://github.com/NathanMOlson))

### 🐞 Bug fixes

- Fix `queryRenderedFeatures` on globe view when crossing international date line ([#5765](https://github.com/maplibre/maplibre-gl-js/pull/5765)) (by [@msbarry](https://github.com/msbarry))
- Fix globe `unproject` to clamp points to horizon ([#5771](https://github.com/maplibre/maplibre-gl-js/pull/5771)) (by [@msbarry](https://github.com/msbarry))
- Fix marker drag Coordinates give Longitude off by ±360° with Globe ([#5473](https://github.com/maplibre/maplibre-gl-js/issues/5473)) (by [@docentYT](https://github.com/docentYT))

## 5.3.1

### 🐞 Bug fixes

- Only add `aria-label` on the Marker's element if it does not already has one ([#5298](https://github.com/maplibre/maplibre-gl-js/pull/5298)) (by [@liorchamla](https://github.com/liorchamla))
- The state of `glPixelStore` is now properly cleaned after texture updates to avoid `glTexSubImage2D` calls made on the same gl context acting differently at random ([#5730](https://github.com/maplibre/maplibre-gl-js/pull/5730)) (by [@kubapelc](https://github.com/kubapelc))
- Fixes an issue with popup close button not working ([#5754](https://github.com/maplibre/maplibre-gl-js/pull/5754)) (by [@HarelM](https://github.com/HarelM))

## 5.3.0

### ✨ Features and improvements

- Added `getBounds` to GeoJSON source to allow getting the boundaries of the data in it ([#5575](https://github.com/maplibre/maplibre-gl-js/pull/5575)) (by [@HarelM](https://github.com/HarelM))
- Add a check for MouseEvent, to avoid errors when bot were crawling on website using Event instance instead of MouseEvent instance for types like mouseover, mouseout etc.. ([#5466](https://github.com/maplibre/maplibre-gl-js/pull/5466)). (by [@ToHold](https://github.com/ToHold))

### 🐞 Bug fixes

- Fix intersection detection between MultiPolygons and Points ([#5590](https://github.com/maplibre/maplibre-gl-js/pull/5590)) (by [@LostDragonist](https://github.com/LostDragonist))
- Fix issue with image rendered partially on terrain tiles ([#1559](https://github.com/maplibre/maplibre-gl-js/issues/1559)). (by [@pstaszek](https://github.com/pstaszek))
- Fix circle layer hitbox in Globe projection mode ([#5599](https://github.com/maplibre/maplibre-gl-js/pull/5599)) (by [@lucaswoj](https://github.com/lucaswoj))
- Fix excessive attribution control rerendering ([#5673](https://github.com/maplibre/maplibre-gl-js/pull/5673)) (by [@viernullvier](https://github.com/viernullvier))

## 5.2.0

### ✨ Features and improvements

- Allow opacity to be set when location becomes invisible in the globe projection. ([#5532](https://github.com/maplibre/maplibre-gl-js/pull/5532)) (by [@geekdenz](https://github.com/geekdenz))

### 🐞 Bug fixes

- Fix AbortController signal listener memory leak in frameAsync and sendAsync. ([#5561](https://github.com/maplibre/maplibre-gl-js/pull/5561)) (by [@kamil-sienkiewicz-asi](https://github.com/kamil-sienkiewicz-asi))
- Remove closeButton event listener on popup.remove(). ([#5564](https://github.com/maplibre/maplibre-gl-js/pull/5564)) (by [@kamil-sienkiewicz-asi](https://github.com/kamil-sienkiewicz-asi))
- Add missing `GeoJSONFeature` type to library export as it is exposed by `querySourceFeatures` ([#5567](https://github.com/maplibre/maplibre-gl-js/pull/5567)) (by [@HarelM](https://github.com/HarelM))

## 5.1.1

### ✨ Features and improvements

- Avoid setting marker opacity twice. ([#5441](https://github.com/maplibre/maplibre-gl-js/pull/5441)) (by [@erasta](https://github.com/erasta))

### 🐞 Bug fixes

- Fix how padding is applied when using flyTo() with Globe ([#5406](https://github.com/maplibre/maplibre-gl-js/pull/5406)) (by [@pjamessteven](https://github.com/pjamessteven))
- Fix URL hash validation to support bearing range -180 to 180 ([#5461](https://github.com/maplibre/maplibre-gl-js/issues/5461))
- Fix variable zoom tile calculation when padding is set ([#5486](https://github.com/maplibre/maplibre-gl-js/issues/5486)) (by [@lucaswoj](https://github.com/lucaswoj))
- Fix rendering Japanese symbols which are accidentally ignored. ([#5421](https://github.com/maplibre/maplibre-gl-js/pull/5421)) (by [@Kanahiro](https://github.com/Kanahiro))

## 5.1.0

### ✨ Features and improvements

- Add support for `vertical-align` in `format` expression ([specification](https://maplibre.org/maplibre-style-spec/expressions/#format))([#5043](https://github.com/maplibre/maplibre-gl-js/pull/5043)). (by [@stanislawpuda-tomtom](https://github.com/stanislawpuda-tomtom))

### 🐞 Bug fixes

- Render frame synchronized again in requestAnimationFrame callback ([#4535](https://github.com/maplibre/maplibre-gl-js/pull/4535)) (by [@xabbu42](https://github.com/xabbu42))

## 5.0.1

### ✨ Features and improvements

- ⚠️ Revert changes made in `geometry-type` ([#5331](https://github.com/maplibre/maplibre-gl-js/pull/5331)). This change was causing issues in a [large number of styles](https://github.com/maplibre/maplibre-style-spec/issues/965) and thus reverted. (by [@HarelM](https://github.com/HarelM))

### 🐞 Bug fixes

- Skip control button css hover effects on touch devices ([#5285](https://github.com/maplibre/maplibre-gl-js/pull/5285)) (by [@digitaltom](https://github.com/digitaltom))

## 5.0.0

### ✨ Features and improvements

- ~~⚠️ Changed `geometry-type` to identify "Multi-" features ([#4877](https://github.com/maplibre/maplibre-gl-js/pull/4877)). Use `$type` which has no "Multi-" support or use `in` expression to get the previous behavior.~~ (by [@HarelM](https://github.com/HarelM))
- ⚠️ `StyleLayer`'s `queryIntersectsFeature` method parameters were moved to `QueryIntersectsFeatureParams`. ([#5276](https://github.com/maplibre/maplibre-gl-js/pull/5276)) Wrap the method parameters with `{}` to solve this (by [@HarelM](https://github.com/HarelM))
- ⚠️ Support setting WebGL context options on map creation ([#5196](https://github.com/maplibre/maplibre-gl-js/pull/5196)). Previously supported WebGL context options like `antialias`, `preserveDrawingBuffer` and `failIfMajorPerformanceCaveat` must now be defined inside the `canvasContextAttributes` object on `MapOptions`. (by [@ibesora](https://github.com/ibesora))
- ⚠️ Change the return type of `on` method to return a `Subscription` to allow for easy unsubscribe ([#5080](https://github.com/maplibre/maplibre-gl-js/pull/5080)). `map.on('x').on('y')` => `map.on('x'); map.on('y');`. (by [@HarelM](https://github.com/HarelM))
- ⚠️ Change drag rotate behavior to be around the center of the screen ([#5074](https://github.com/maplibre/maplibre-gl-js/pull/5074)) (by [@HarelM](https://github.com/HarelM))
- ⚠️ Return actual altitude from queryTerrainElevation + Pass non-translated matrices to custom layer on mercator map ([#3854](https://github.com/maplibre/maplibre-gl-js/pull/3854)) (by [@sbachinin](https://github.com/sbachinin))
- ⚠️ Remove unminified prod build ([#4906](https://github.com/maplibre/maplibre-gl-js/pull/4906)). You'll need to use a different build. (by [@birkskyum](https://github.com/birkskyum))
- Allows setting the desired WebGL version to use ([#5236](https://github.com/maplibre/maplibre-gl-js/pull/5236)). You can now use `contextType` inside `canvasContextAttributes` to choose which WebGL version to use (by [@ibesora](https://github.com/ibesora))
- Dual-Stack WebGL Runtime with WebGL2 to WebGL1 Fallback ([#5198](https://github.com/maplibre/maplibre-gl-js/pull/5198)) (by [@0xFA11](https://github.com/0xFA11))
- Add support for projection type expression as part of a refactoring of the transfrom and projection classes ([#5139](https://github.com/maplibre/maplibre-gl-js/pull/5139)) (by [@HarelM](https://github.com/HarelM))
- Export `Event` class ([#5016](https://github.com/maplibre/maplibre-gl-js/pull/5016)) (by [@zdila](https://github.com/zdila))
- Support Vertical Perspective projection ([#5023](https://github.com/maplibre/maplibre-gl-js/pull/5023)) (by [@birkskyum](https://github.com/birkskyum))
- When clustering circles and the promoteId is set to some parameter, the promoted ID is used on non-clustered features and the cluster_id is used on clustered features. Previously the ID was undefined for non-clustered features ([#4899](https://github.com/maplibre/maplibre-gl-js/pull/4899)) (by [@popkinj](https://github.com/popkinj))
- Support Terrain in Globe projection ([#4976](https://github.com/maplibre/maplibre-gl-js/pull/4976)) (by [@birkskyum](https://github.com/birkskyum))
- Improved performance of the `coveringTiles` (tile culling) function for globe ([#4937](https://github.com/maplibre/maplibre-gl-js/pull/4937)) (by [@kubapelc](https://github.com/kubapelc))
- Catches network fetching errors such as CORS, DNS or malformed URL as actual `AJAXError` to expose HTTP request details to the `"error"` event ([#4822](https://github.com/maplibre/maplibre-gl-js/pull/4822)) (by [@jonathanlurie](https://github.com/jonathanlurie))
- Add setVerticalFieldOfView() to public API ([#4717](https://github.com/maplibre/maplibre-gl-js/issues/4717)) (by [@NathanMOlson](https://github.com/NathanMOlson))
- Disable sky when using globe and blend it in when changing to mercator ([#4853](https://github.com/maplibre/maplibre-gl-js/issues/4853)) (by [@ibesora](https://github.com/ibesora))
- New GlobeControl ([#4960](https://github.com/maplibre/maplibre-gl-js/pull/4960)) (by [@birkskyum](https://github.com/birkskyum))
- Add support for pitch > 90 degrees ([#4717](https://github.com/maplibre/maplibre-gl-js/issues/4717)) (by [@NathanMOlson](https://github.com/NathanMOlson))
- Add support for camera roll angle ([#4717](https://github.com/maplibre/maplibre-gl-js/issues/4717)) (by [@NathanMOlson](https://github.com/NathanMOlson))
- Improve performance of `queryRenderedFeatures` by using JavaScript `Set`s to assess layer membership internally ([#4777](https://github.com/maplibre/maplibre-gl-js/pull/4777)) (by [@tomhicks](https://github.com/tomhicks))
- Support globe mode ([#3963](https://github.com/maplibre/maplibre-gl-js/issues/3963)) (by [@HarelM](https://github.com/HarelM))
- Merge atmosphere and sky implementation ([#3888](https://github.com/maplibre/maplibre-gl-js/issues/3888))
- Add option to display a realistic atmosphere when using a Globe projection ([#3888](https://github.com/maplibre/maplibre-gl-js/issues/3888))

### 🐞 Bug fixes

- ⚠️ Fix level of detail at high pitch angle by changing which tiles to load ([#3983](https://github.com/maplibre/maplibre-gl-js/issues/3983)) (by [@NathanMOlson](https://github.com/NathanMOlson))
- Fix holes at the poles when terrain is used with globe ([#5232](https://github.com/maplibre/maplibre-gl-js/pull/5232)) (by [@kubapelc](https://github.com/kubapelc))
- Fix geometry artifacts when globe terrain is zoomed out too much ([#5232](https://github.com/maplibre/maplibre-gl-js/pull/5232)) (by [@kubapelc](https://github.com/kubapelc))
- Fix center being incorrectly constrained when using globe ([#5186](https://github.com/maplibre/maplibre-gl-js/pull/5186)) (by [@ibesora](https://github.com/ibesora))
- Fix atmosphere improperly blending into the background ([#5235](https://github.com/maplibre/maplibre-gl-js/pull/5235)) (by [@kubapelc](https://github.com/kubapelc))
- Fix parsing wrong hash location ([#5131](https://github.com/maplibre/maplibre-gl-js/issues/5131)) (by [@mattesCZ](https://github.com/mattesCZ))
- Fix swallowing of errors ([#4532](https://github.com/maplibre/maplibre-gl-js/issues/4532)) (by [@ibesora](https://github.com/ibesora))
- Fix erroring requests not reported on `error` handler ([#4613](https://github.com/maplibre/maplibre-gl-js/issues/4613)) (by [@ibesora](https://github.com/ibesora))
- Fix children not retained when using globe ([#5271](https://github.com/maplibre/maplibre-gl-js/pull/5271)) (by [@ibesora](https://github.com/ibesora))
- Fix symbol size increasing when looking from poles ([#5275](https://github.com/maplibre/maplibre-gl-js/pull/5275)) (by [@ibesora](https://github.com/ibesora))
- Fix globe custom layers being supplied incorrect matrices after projection transition to mercator ([#5150](https://github.com/maplibre/maplibre-gl-js/pull/5150)) (by [@kubapelc](https://github.com/kubapelc))
- Fix custom 3D models disappearing during projection transition ([#5150](https://github.com/maplibre/maplibre-gl-js/pull/5150)) (by [@kubapelc](https://github.com/kubapelc))
- Fix regression in NavigationControl compass on Firefox and Safari browsers ([#5205](https://github.com/maplibre/maplibre-gl-js/pull/5205)) (by [@raboczi](https://github.com/raboczi))
- Fix smooth mouse wheel zooming ([#5154](https://github.com/maplibre/maplibre-gl-js/pull/5154)) (by [@Al-4SW](https://github.com/Al-4SW))
- Change drag rotate behavior to be less abrupt around the center ([#5104](https://github.com/maplibre/maplibre-gl-js/pull/5104)) (by [@HarelM](https://github.com/HarelM))
- Fix regression in render world copies ([#5101](https://github.com/maplibre/maplibre-gl-js/pull/5101)) (by [@HarelM](https://github.com/HarelM))
- Fix unwanted roll when motion is interrupted ([#5083](https://github.com/maplibre/maplibre-gl-js/issues/5083)) (by [@NathanMOlson](https://github.com/NathanMOlson))
- Fix `geometry-type` filter expression results ([#5132](https://github.com/maplibre/maplibre-gl-js/pull/5132)) (by [@HarelM](https://github.com/HarelM))
- Fix easeTo not applying padding in globe projection ([#5134](https://github.com/maplibre/maplibre-gl-js/pull/5134)) (by [@kamil-sienkiewicz-asi](https://github.com/kamil-sienkiewicz-asi))
- Convert WebGL1 shaders to WebGL2 ([#5166](https://github.com/maplibre/maplibre-gl-js/pull/5166)) (by [@0xFA11](https://github.com/0xFA11))
- Fixes line flickering problem ([#5094](https://github.com/maplibre/maplibre-gl-js/pull/5094)) (by [@ibesora](https://github.com/ibesora))
- Fix poor performance in Chrome related to passing matrices to WebGL ([#5072](https://github.com/maplibre/maplibre-gl-js/pull/5072)) (by [@kubapelc](https://github.com/kubapelc))
- Fixes scale control for globe on zoom out ([#4897](https://github.com/maplibre/maplibre-gl-js/pull/4897)) (by [@pcardinal](https://github.com/pcardinal))
- Fixes cooperative gestures displaying the mobile help text when screen width is smaller than 480px on non-touch devices ([#5053](https://github.com/maplibre/maplibre-gl-js/pull/5053)) (by [@timsluis](https://github.com/timsluis))
- Fixes incorrect cluster radius scaling in `GeoJSONSource.setClusterOptions()` ([#5055](https://github.com/maplibre/maplibre-gl-js/pull/5055)) (by [@ciscorn](https://github.com/ciscorn))
- Improve innerHTML handling in code ([#5057](https://github.com/maplibre/maplibre-gl-js/pull/5057))) (by [@HarelM](https://github.com/HarelM))
- Fix geometry beyond tile borders being rendered ([#4868](https://github.com/maplibre/maplibre-gl-js/pull/4868)) (by [@kubapelc](https://github.com/kubapelc))
- Fix line-placed map-pitch-aligned texts being too large when viewed from some latitudes on a globe ([#4786](https://github.com/maplibre/maplibre-gl-js/issues/4786)) (by [@kubapelc](https://github.com/kubapelc))
- Disabled unsupported Fog rendering, for Terrain3D on Globe ([#4963](https://github.com/maplibre/maplibre-gl-js/pull/4963)) (by [@birkskyum](https://github.com/birkskyum))
- Fix issue where raster tile source won't fetch updates following request error ([#4890](https://github.com/maplibre/maplibre-gl-js/pull/4890)) (by [@wagewarbler](https://github.com/wagewarbler))
- Fix 3D models in custom layers not being properly occluded by the globe ([#4817](https://github.com/maplibre/maplibre-gl-js/issues/4817)) (by [@kubapelc](https://github.com/kubapelc))
- Fix issue where raster tiles were not rendered correctly when using globe and terrain ([#4912](https://github.com/maplibre/maplibre-gl-js/pull/4912)) (by [@ibesora](https://github.com/ibesora))
- Fix text not being hidden behind the globe when overlap mode was set to `always` ([#4802](https://github.com/maplibre/maplibre-gl-js/issues/4802)) (by [@kubapelc](https://github.com/kubapelc))
- Fix a single white frame being displayed when the map internally transitions from mercator to globe projection ([#4816](https://github.com/maplibre/maplibre-gl-js/issues/4816)) (by [@kubapelc](https://github.com/kubapelc))
- Fix loading of RTL plugin version 0.3.0 ([#4860](https://github.com/maplibre/maplibre-gl-js/pull/4860)) (by [@HarelM](https://github.com/HarelM))
- Fix a memory leak due to missing removal of event listener registration ([#4824](https://github.com/maplibre/maplibre-gl-js/pull/4824)) (by [@HarelM](https://github.com/HarelM))
- Improve symbol collision performance for both mercator and globe projections ([#4778](https://github.com/maplibre/maplibre-gl-js/pull/4778)) (by [@kubapelc](https://github.com/kubapelc))
- Fix bad line scaling near the poles under globe projection ([#4778](https://github.com/maplibre/maplibre-gl-js/pull/4778)) (by [@kubapelc](https://github.com/kubapelc))
- Fix globe loading many tiles at an unnecessarily high zoom level when the camera is pitched ([#4778](https://github.com/maplibre/maplibre-gl-js/pull/4778)) (by [@kubapelc](https://github.com/kubapelc))

## 5.0.0-pre.10

### ✨ Features and improvements

- Add support for projection type expression as part of a refactoring of the transfrom and projection classes ([#5139](https://github.com/maplibre/maplibre-gl-js/pull/5139)) (by [@HarelM](https://github.com/HarelM))
- ⚠️ Support setting WebGL context options on map creation ([#5196](https://github.com/maplibre/maplibre-gl-js/pull/5196)). Previously supported WebGL context options like `antialias`, `preserveDrawingBuffer` and `failIfMajorPerformanceCaveat` must now be defined inside the `canvasContextAttributes` object on `MapOptions`. (by [@ibesora](https://github.com/ibesora))
- Dual-Stack WebGL Runtime with WebGL2 to WebGL1 Fallback ([#5198](https://github.com/maplibre/maplibre-gl-js/pull/5198)) (by [@0xFA11](https://github.com/0xFA11))

### 🐞 Bug fixes

- Fix globe custom layers being supplied incorrect matrices after projection transition to mercator ([#5150](https://github.com/maplibre/maplibre-gl-js/pull/5150)) (by [@kubapelc](https://github.com/kubapelc))
- Fix custom 3D models disappearing during projection transition ([#5150](https://github.com/maplibre/maplibre-gl-js/pull/5150)) (by [@kubapelc](https://github.com/kubapelc))
- Fix regression in NavigationControl compass on Firefox and Safari browsers ([#5205](https://github.com/maplibre/maplibre-gl-js/pull/5205)) (by [@raboczi](https://github.com/raboczi))

## 5.0.0-pre.9

### 🐞 Bug fixes

- Fix smooth mouse wheel zooming ([#5154](https://github.com/maplibre/maplibre-gl-js/pull/5154)) (by [@Al-4SW](https://github.com/Al-4SW))
- ⚠️ Change drag rotate behavior to be less abrupt around the center ([#5104](https://github.com/maplibre/maplibre-gl-js/pull/5104)) (by [@HarelM](https://github.com/HarelM))
- Fix regression in render world copies ([#5101](https://github.com/maplibre/maplibre-gl-js/pull/5101)) (by [@HarelM](https://github.com/HarelM))
- Fix unwanted roll when motion is interrupted ([#5083](https://github.com/maplibre/maplibre-gl-js/issues/5083)) (by [@NathanMOlson](https://github.com/NathanMOlson))
- Fix `geometry-type` filter expression results ([#5132](https://github.com/maplibre/maplibre-gl-js/pull/5132)) (by [@HarelM](https://github.com/HarelM))
- Fix easeTo not applying padding in globe projection ([#5134](https://github.com/maplibre/maplibre-gl-js/pull/5134)) (by [@kamil-sienkiewicz-asi](https://github.com/kamil-sienkiewicz-asi))
- Convert WebGL1 shaders to WebGL2 ([#5166](https://github.com/maplibre/maplibre-gl-js/pull/5166)) (by [@0xFA11](https://github.com/0xFA11))

## 5.0.0-pre.8

### ✨ Features and improvements

- ⚠️ Change the return type of `on` method to return a `Subscription` to allow for easy unsubscribe ([#5080](https://github.com/maplibre/maplibre-gl-js/pull/5080)) (by [@HarelM](https://github.com/HarelM))

### 🐞 Bug fixes

- Fixes line flickering problem ([#5094](https://github.com/maplibre/maplibre-gl-js/pull/5094)) (by [@ibesora](https://github.com/ibesora))
- Fix poor performance in Chrome related to passing matrices to WebGL ([#5072](https://github.com/maplibre/maplibre-gl-js/pull/5072)) (by [@kubapelc](https://github.com/kubapelc))

## 5.0.0-pre.7

### ✨ Features and improvements

- ⚠️ Change drag rotate behavior to be around the center of the screen ([#5074](https://github.com/maplibre/maplibre-gl-js/pull/5074)) (by [@HarelM](https://github.com/HarelM))
- Export `Event` class ([#5016](https://github.com/maplibre/maplibre-gl-js/pull/5016)) (by [@zdila](https://github.com/zdila))
- Support Vertical Perspective projection ([#5023](https://github.com/maplibre/maplibre-gl-js/pull/5023)) (by [@birkskyum](https://github.com/birkskyum))

### 🐞 Bug fixes

- Fixes scale control for globe on zoom out ([#4897](https://github.com/maplibre/maplibre-gl-js/pull/4897)) (by [@pcardinal](https://github.com/pcardinal))
- Fixes cooperative gestures displaying the mobile help text when screen width is smaller than 480px on non-touch devices ([#5053](https://github.com/maplibre/maplibre-gl-js/pull/5053)) (by [@timsluis](https://github.com/timsluis))
- Fixes incorrect cluster radius scaling in `GeoJSONSource.setClusterOptions()` ([#5055](https://github.com/maplibre/maplibre-gl-js/pull/5055)) (by [@ciscorn](https://github.com/ciscorn))
- Improve innerHTML handling in code ([#5057](https://github.com/maplibre/maplibre-gl-js/pull/5057))) (by [@HarelM](https://github.com/HarelM))
- Fix geometry beyond tile borders being rendered ([#4868](https://github.com/maplibre/maplibre-gl-js/pull/4868)) (by [@kubapelc](https://github.com/kubapelc))

## 5.0.0-pre.6

### ✨ Features and improvements

- When clustering circles and the promoteId is set to some parameter, the promoted ID is used on non-clustered features and the cluster_id is used on clustered features. Previously the ID was undefined for non-clustered features ([#4899](https://github.com/maplibre/maplibre-gl-js/pull/4899)) (by [@popkinj](https://github.com/popkinj))
- Support Terrain in Globe projection ([#4976](https://github.com/maplibre/maplibre-gl-js/pull/4976)) (by [@birkskyum](https://github.com/birkskyum))
- Improved performance of the `coveringTiles` (tile culling) function for globe ([#4937](https://github.com/maplibre/maplibre-gl-js/pull/4937)) (by [@kubapelc](https://github.com/kubapelc))

### 🐞 Bug fixes

- ⚠️ Fix level of detail at high pitch angle by changing which tiles to load ([#3983](https://github.com/maplibre/maplibre-gl-js/issues/3983)) (by [@NathanMOlson](https://github.com/NathanMOlson))
- ~~⚠️ Fix URL parsing in `normalizeSpriteURL`, sprite URLs must be absolute ([#4962](https://github.com/maplibre/maplibre-gl-js/issues/4962))~~ (by [@msbarry](https://github.com/msbarry))

## 5.0.0-pre.5

### ✨ Features and improvements

- Catches network fetching errors such as CORS, DNS or malformed URL as actual `AJAXError` to expose HTTP request details to the `"error"` event ([#4822](https://github.com/maplibre/maplibre-gl-js/pull/4822)) (by [@jonathanlurie](https://github.com/jonathanlurie))
- Add setVerticalFieldOfView() to public API ([#4717](https://github.com/maplibre/maplibre-gl-js/issues/4717)) (by [@NathanMOlson](https://github.com/NathanMOlson))
- ⚠️ Return actual altitude from queryTerrainElevation + Pass non-translated matrices to custom layer on mercator map ([#3854](https://github.com/maplibre/maplibre-gl-js/pull/3854)) (by [@sbachinin](https://github.com/sbachinin))
- Disable sky when using globe and blend it in when changing to mercator ([#4853](https://github.com/maplibre/maplibre-gl-js/issues/4853)) (by [@ibesora](https://github.com/ibesora))
- New GlobeControl ([#4960](https://github.com/maplibre/maplibre-gl-js/pull/4960)) (by [@birkskyum](https://github.com/birkskyum))

### 🐞 Bug fixes

- Fix line-placed map-pitch-aligned texts being too large when viewed from some latitudes on a globe ([#4786](https://github.com/maplibre/maplibre-gl-js/issues/4786)) (by [@kubapelc](https://github.com/kubapelc))
- Disabled unsupported Fog rendering, for Terrain3D on Globe ([#4963](https://github.com/maplibre/maplibre-gl-js/pull/4963)) (by [@birkskyum](https://github.com/birkskyum))

## 5.0.0-pre.4

### ✨ Features and improvements

- ⚠️ Changed `geometry-type` to identify "Multi-" features ([#4877](https://github.com/maplibre/maplibre-gl-js/pull/4877)) (by [@HarelM](https://github.com/HarelM))
- Add support for pitch > 90 degrees ([#4717](https://github.com/maplibre/maplibre-gl-js/issues/4717)) (by [@NathanMOlson](https://github.com/NathanMOlson))

### 🐞 Bug fixes

- ~~⚠️ Fix order of normalizeSpriteURL and transformRequest in loadSprite ([#3897](https://github.com/maplibre/maplibre-gl-js/issues/3897))~~
- ⚠️ Remove unminified prod build ([#4906](https://github.com/maplibre/maplibre-gl-js/pull/4906)) (by [@birkskyum](https://github.com/birkskyum))
- Fix issue where raster tile source won't fetch updates following request error ([#4890](https://github.com/maplibre/maplibre-gl-js/pull/4890)) (by [@wagewarbler](https://github.com/wagewarbler))
- Fix 3D models in custom layers not being properly occluded by the globe ([#4817](https://github.com/maplibre/maplibre-gl-js/issues/4817)) (by [@kubapelc](https://github.com/kubapelc))
- Fix issue where raster tiles were not rendered correctly when using globe and terrain ([#4912](https://github.com/maplibre/maplibre-gl-js/pull/4912)) (by [@ibesora](https://github.com/ibesora))

## 5.0.0-pre.3

### ✨ Features and improvements

- Add support for camera roll angle ([#4717](https://github.com/maplibre/maplibre-gl-js/issues/4717)) (by [@NathanMOlson](https://github.com/NathanMOlson))

### 🐞 Bug fixes

- Fix text not being hidden behind the globe when overlap mode was set to `always` ([#4802](https://github.com/maplibre/maplibre-gl-js/issues/4802)) (by [@kubapelc](https://github.com/kubapelc))
- Fix a single white frame being displayed when the map internally transitions from mercator to globe projection ([#4816](https://github.com/maplibre/maplibre-gl-js/issues/4816)) (by [@kubapelc](https://github.com/kubapelc))
- Fix loading of RTL plugin version 0.3.0 ([#4860](https://github.com/maplibre/maplibre-gl-js/pull/4860)) (by [@HarelM](https://github.com/HarelM))

## 5.0.0-pre.2

### ✨ Features and improvements

- Improve performance of `queryRenderedFeatures` by using JavaScript `Set`s to assess layer membership internally ([#4777](https://github.com/maplibre/maplibre-gl-js/pull/4777)) (by [@tomhicks](https://github.com/tomhicks))

### 🐞 Bug fixes

- Fix a memory leak due to missing removal of event listener registration ([#4824](https://github.com/maplibre/maplibre-gl-js/pull/4824)) (by [@HarelM](https://github.com/HarelM))
- Improve symbol collision performance for both mercator and globe projections ([#4778](https://github.com/maplibre/maplibre-gl-js/pull/4778)) (by [@kubapelc](https://github.com/kubapelc))
- Fix bad line scaling near the poles under globe projection ([#4778](https://github.com/maplibre/maplibre-gl-js/pull/4778)) (by [@kubapelc](https://github.com/kubapelc))
- Fix globe loading many tiles at an unnecessarily high zoom level when the camera is pitched ([#4778](https://github.com/maplibre/maplibre-gl-js/pull/4778)) (by [@kubapelc](https://github.com/kubapelc))

## 5.0.0-pre.1

### ✨ Features and improvements

- Support globe mode ([#3963](https://github.com/maplibre/maplibre-gl-js/issues/3963)) (by [@HarelM](https://github.com/HarelM))
- Merge atmosphere and sky implementation ([#3888](https://github.com/maplibre/maplibre-gl-js/issues/3888))
- Add option to display a realistic atmosphere when using a Globe projection ([#3888](https://github.com/maplibre/maplibre-gl-js/issues/3888))

## 4.7.1

### 🐞 Bug fixes

- Fix circle won't render on mesa 24.1 with AMD GPU ([#4062](https://github.com/maplibre/maplibre-gl-js/issues/4062)) (by [@cutephoton](https://github.com/cutephoton))
- Fix hash router for urls ending with a hashtag ([#4730](https://github.com/maplibre/maplibre-gl-js/pull/4730)) (by [@birkskyum](https://github.com/birkskyum))
- Replace rollup-plugin-sourcemaps with rollup-plugin-sourcemaps2 ([#4740](https://github.com/maplibre/maplibre-gl-js/pull/4740)) (by [@birkskyum](https://github.com/birkskyum))

## 4.7.0

### ✨ Features and improvements

- Support multiple layers in `map.on`, `map.once` and `map.off` methods ([#4570](https://github.com/maplibre/maplibre-gl-js/pull/4570)) (by [@pstaszek](https://github.com/pstaszek))
- Ensure GeoJSON cluster sources emit a console warning if `maxzoom` is less than or equal to `clusterMaxZoom` since in this case you may see unexpected results. ([#4604](https://github.com/maplibre/maplibre-gl-js/pull/4604)) (by [@andrewharvey](https://github.com/andrewharvey))

### 🐞 Bug fixes

- Heatmap Fix for 3D terrain ([#4571](https://github.com/maplibre/maplibre-gl-js/pull/4571)) (by [@Samarth1696](https://github.com/Samarth1696))
- Fix Map#off to not remove listener with layer(s) registered with Map#once ([#4592](https://github.com/maplibre/maplibre-gl-js/pull/4592)) (by [@pstaszek](https://github.com/pstaszek))
- Improve types a bit for `addSource` and `getSource` ([#4616](https://github.com/maplibre/maplibre-gl-js/pull/4616)) (by [@HarelM](https://github.com/HarelM))
- Fix the color near the horizon when terrain is enabled without any sky ([#4607](https://github.com/maplibre/maplibre-gl-js/pull/4607)) (by [@HarelM](https://github.com/HarelM))
- Fix bug where `fitBounds` and `cameraForBounds` would not display across the 180th meridian (antimeridian) ([#4620](https://github.com/maplibre/maplibre-gl-js/pull/4620)) (by [@YoelRidgway](https://github.com/YoelRidgway))
- Fix white flickering on map resize ([#4158](https://github.com/maplibre/maplibre-gl-js/issues/4158)) (by [@daylightwarbler](https://github.com/daylightwarbler))
- Fixed a performance regression related to symbol placement ([#4599](https://github.com/maplibre/maplibre-gl-js/pull/4599)) (by [@kubapelc](https://github.com/kubapelc))
- Fix a bug where cloning a Transform instance didn't include the `lngRange`. This caused a bug where using `transformCameraUpdate` caused the `maxBounds` to stop working just for east/west bounds. ([#4625](https://github.com/maplibre/maplibre-gl-js/pull/4625)) (by [@tomhicks](https://github.com/tomhicks))

## 4.6.0

### ✨ Features and improvements

- Prefer local glyph rendering for all CJKV characters, not just those in the CJK Unified Ideographs, Hiragana, Katakana, and Hangul Syllables blocks. ([#4560](https://github.com/maplibre/maplibre-gl-js/pull/4560))) (by [@1ec5](https://github.com/1ec5))

### 🐞 Bug fixes

- Fix right-to-left layout of labels that contain characters in the Arabic Extended-B code block. ([#4536](https://github.com/maplibre/maplibre-gl-js/pull/4536)) (by [@1ec5](https://github.com/1ec5))
- Fix 3D map freezing when camera is adjusted against map bounds. ([#4537](https://github.com/maplibre/maplibre-gl-js/issues/4537))
- Fix `getStyle()` to return a clone so the object cannot be internally changed ([#4488](https://github.com/maplibre/maplibre-gl-js/issues/4488)) (by [@gavinr-maps](https://github.com/gavinr-maps))
- Fix issues with setting sky to `undefined` ([#4587](https://github.com/maplibre/maplibre-gl-js/pull/4587))) (by [@HarelM](https://github.com/HarelM))

## 4.5.2

### ✨ Features and improvements

- Emit events when the cooperative gestures option has prevented a gesture. ([#4470](https://github.com/maplibre/maplibre-gl-js/pull/4470)) (by [@tomhicks](https://github.com/tomhicks))
- Enable anisotropic filtering only when the pitch is greater than 20 degrees to preserve image sharpness on flat or slightly tilted maps. ([#4525](https://github.com/maplibre/maplibre-gl-js/pull/4525)) (by [@e-k-m](https://github.com/e-k-m))

### 🐞 Bug fixes

- Fix camera being able to move into 3D terrain ([#1542](https://github.com/maplibre/maplibre-gl-js/issues/1542)) (by [@chrneumann](https://github.com/chrneumann))

## 4.5.1

### ✨ Features and improvements

- Allow trackpad pinch gestures to break through the `cooperativeGestures` setting, bringing it in line with other embedded map behaviours, such as Google Maps and Mapbox. ([#4465](https://github.com/maplibre/maplibre-gl-js/pull/4465)) (by [@tomhicks](https://github.com/tomhicks))
- Expose projection matrix parameters ([#3136](https://github.com/maplibre/maplibre-gl-js/pull/3136)) (by [@birkskyum](https://github.com/birkskyum))
- Add option to position markers at subpixel coordinates to prevent markers jumping on `moveend` ([#4458](https://github.com/maplibre/maplibre-gl-js/pull/4458)) (by [@JeroendeJong](https://github.com/JeroendeJong))

### 🐞 Bug fixes

- Fix lag on fast map zoom ([#4366](https://github.com/maplibre/maplibre-gl-js/pull/4366)) (by [@Codebreaker101](https://github.com/Codebreaker101))
- Fix unguarded read access to possibly undefined object ([#4431](https://github.com/maplibre/maplibre-gl-js/pull/4431)) (by [@birdofpreyru](https://github.com/birdofpreyru))
- Fix remove hash string when map is removed ([#4427](https://github.com/maplibre/maplibre-gl-js/pull/4427)) (by [@smellman](https://github.com/smellman))
- Fix GeolocateControl may be added twice when calling addControl/removeControl/addControl rapidly ([#4454](https://github.com/maplibre/maplibre-gl-js/pull/4454)) (by [@nkundu](https://github.com/nkundu))
- Fix `style.loadURL` abort error being logged when removing style ([#4425](https://github.com/maplibre/maplibre-gl-js/pull/4425)) (by [@madoci](https://github.com/madoci))
- Fix vector tiles not loading when html is opened via "resource://android" (i.e., the assets folder) in GeckoView on Android ([#4451](https://github.com/maplibre/maplibre-gl-js/issues/4451)) (by [@jwoodwardtfx](https://github.com/jwoodwardtfx))

## 4.5.0

### ✨ Features and improvements

- Add sky implementation according to spec ([#3645](https://github.com/maplibre/maplibre-gl-js/pull/3645)) (by [@prozessor13](https://github.com/prozessor13))

### 🐞 Bug fixes

- Fix (de)serialization of extends of built-ins (currently only AjaxError) not working correctly in web_worker_transfer. Also refactored related web_worker_transfer code and added more tests ([#4024](https://github.com/maplibre/maplibre-gl-js/pull/4024))

## 4.4.1

### 🐞 Bug fixes

- Fix `terrain` listener memory leak when adding and removing Marker ([#4284](https://github.com/maplibre/maplibre-gl-js/pull/4284)) (by [@rczobor](https://github.com/rczobor))

## 4.4.0

### ✨ Features and improvements

- Improve animation curve when easeTo and flyTo with constraints ([#3793](https://github.com/maplibre/maplibre-gl-js/pull/3793)) (by [@sbachinin](https://github.com/sbachinin))
- For filled extrusions, calculate the elevation per polygon ([#3313](https://github.com/maplibre/maplibre-gl-js/issues/3313))
- Add events to `GeolocateControl` to allow a more granular interaction ([#3847](https://github.com/maplibre/maplibre-gl-js/pull/3847)) (by [@MeysamRT76](https://github.com/MeysamRT76))
- Make `MapOptions.style` optional to be consistent with `Map.setStyle(null)` ([#4151](https://github.com/maplibre/maplibre-gl-js/pull/4151)) (by [@vicb](https://github.com/vicb))
- Use Autoprefixer to handle vendor prefixes in CSS ([#4165](https://github.com/maplibre/maplibre-gl-js/pull/4165)) (by [@coliff](https://github.com/coliff))
- Make `aria-label` configurable for Map, Marker and Popup ([#4147](https://github.com/maplibre/maplibre-gl-js/pull/4147)) (by [@thom4parisot](https://github.com/thom4parisot))
- Map `<canvas>` is focusable only when interactive ([#4147](https://github.com/maplibre/maplibre-gl-js/pull/4147)) (by [@thom4parisot](https://github.com/thom4parisot))
- "Accept" headers set in Request Transformers are not overwritten ([#4210](https://github.com/maplibre/maplibre-gl-js/pull/4210)) (by [@CalRobert](https://github.com/CalRobert))
- ⚠️ Rename projMatrix to modelViewProjectionMatrix. Also rename invProjMatrix, alignedProjMatrix accordingly ([#4215](https://github.com/maplibre/maplibre-gl-js/pull/4215)) (by [@birkskyum](https://github.com/birkskyum))
- Publish an unminified prod build ([#4265](https://github.com/maplibre/maplibre-gl-js/pull/4265)) (by [@birkskyum](https://github.com/birkskyum))

### 🐞 Bug fixes

- ⚠️ Allow breaking lines in labels before a left parenthesis ([#4138](https://github.com/maplibre/maplibre-gl-js/pull/4138)) (by [@candux](https://github.com/candux))
- ⚠️ Fix ignoring embedded line breaks when `symbol-placement` is `line` or `line-center` ([#4124](https://github.com/maplibre/maplibre-gl-js/pull/4124)) (by [@LostDragonist](https://github.com/LostDragonist))
- Ensure loseContext exists before calling it ([#4245](https://github.com/maplibre/maplibre-gl-js/pull/4245)) (by [@archmoj](https://github.com/archmoj))
- Update deprecated `-ms-high-contrast` vendor prefix to `(forced-colors: active)` and `(prefers-color-scheme: light)` as appropriate ([#4250](https://github.com/maplibre/maplibre-gl-js/pull/4250)) (by [@stacy-rendall](https://github.com/stacy-rendall))

## 4.3.2

### 🐞 Bug fixes

- Fix an issue with `moveend` zoom being different than the actual current zoom ([#4132](https://github.com/maplibre/maplibre-gl-js/pull/4132)) (by [@HarelM](https://github.com/HarelM))

## 4.3.1

### 🐞 Bug fixes

- Fix drift in zoom that may happen during flyTo and easeTo due to freezeElevation logic. ([#3878](https://github.com/maplibre/maplibre-gl-js/issues/3878)) (by [@olsen232](https://github.com/olsen232))

## 4.3.0

### ✨ Features and improvements

- Add `getData` method for GeoJSON Sources to provide the possibility to obtain all the source's features ([#4082](https://github.com/maplibre/maplibre-gl-js/pull/4082)) (by [@smellyshovel](https://github.com/smellyshovel))
- Allow cross-fading between raster tile source updates at the same zoom level ([#4072](https://github.com/maplibre/maplibre-gl-js/pull/4072)) (by [@wagewarbler](https://github.com/wagewarbler))

### 🐞 Bug fixes

- Fix normalizeSpriteURL before transformRequest throwing an Error with relative URLs ([#3897](https://github.com/maplibre/maplibre-gl-js/issues/3897))
- Fix return type of map.cameraForBounds ([#3760](https://github.com/maplibre/maplibre-gl-js/issues/3760)) (by [@keichan34](https://github.com/keichan34))
- Fix to run benchmark with MAPLIBRE_STYLES environment variable ([#2122](https://github.com/maplibre/maplibre-gl-js/issues/2122))
- Fix symbol collisions using inaccurate and sometimes entirely wrong collision boxes when the map is pitched or rotated ([#210](https://github.com/maplibre/maplibre-gl-js/issues/210)) (by [@HarelM](https://github.com/HarelM))
- Fix `text-translate` and `icon-translate` behaving weirdly and inconsistently with other `-translate` properties ([#3456](https://github.com/maplibre/maplibre-gl-js/issues/3456)) (by [@kubapelc](https://github.com/kubapelc))
- Fix symbol collision debug view (`showCollisionBoxes`) not showing the actual bounding boxes used for collision and click areas. The displayed boxes now match actual collision boxes exactly ([#4071](https://github.com/maplibre/maplibre-gl-js/pull/4071)) (by [@kubapelc](https://github.com/kubapelc))
- Fix symbol collision boxes not being accurate for variable-anchor symbols ([#4071](https://github.com/maplibre/maplibre-gl-js/pull/4071)) (by [@kubapelc](https://github.com/kubapelc))
- Fix icon collision boxes using `text-translate` property for translation instead of the correct `icon-translate` ([#4071](https://github.com/maplibre/maplibre-gl-js/pull/4071)) (by [@kubapelc](https://github.com/kubapelc))

## 4.2.0

### ✨ Features and improvements

- Update `Popup`'s methods `addClass` and `removeClass` to return an instance of Popup ([#3975](https://github.com/maplibre/maplibre-gl-js/pull/3975)) (by [@ferdicus](https://github.com/ferdicus))
- New map option to decide whether to cancel previous pending tiles while zooming in ([#4051](https://github.com/maplibre/maplibre-gl-js/pull/4051)) (by [@DanielForniessoria-TomTom](https://github.com/DanielForniessoria-TomTom))
- Sprites include optional textFitHeight and textFitWidth values ([#4019](https://github.com/maplibre/maplibre-gl-js/pull/4019)) (by [@DavidBuerer](https://github.com/DavidBuerer))
- Add support for `distance` expression ([#4076](https://github.com/maplibre/maplibre-gl-js/pull/4076)) (by [@HarelM](https://github.com/HarelM))

## 4.1.3

### ✨ Features and improvements

- Added const enum for actor messages to improve readability and maintainability. In tsconfig.json, `isolatedModules` flag is set to false in favor of generated JS size. ([#3879](https://github.com/maplibre/maplibre-gl-js/issues/3879))

### 🐞 Bug fixes

- Fix different unwanted panning changes at the end of a panning motion, that happen on a large screen ([#3935](https://github.com/maplibre/maplibre-gl-js/issues/3935)) (by [@olsen232](https://github.com/olsen232))
- Fix image sources not being marked as loaded on error ([#3981](https://github.com/maplibre/maplibre-gl-js/pull/3981)) (by [@tzetter](https://github.com/tzetter))
- Fix ScaleControl options should be optional. ([#4002](https://github.com/maplibre/maplibre-gl-js/pull/4002)) (by [@vicb](https://github.com/vicb))
- Fix race condition in `SourceCache` that makes unit tests unstable. Eliminate a redundant 'visibility' event fired from Style class. ([#3992](https://github.com/maplibre/maplibre-gl-js/issues/3992))
- Fix paint property not being updated by setPaintProperty ([#2651](https://github.com/maplibre/maplibre-gl-js/issues/2651)) (by [@kumilange](https://github.com/kumilange))

## 4.1.2

### ✨ Features and improvements

- Hide Popup when its parent Marker is behind terrain ([#3865](https://github.com/maplibre/maplibre-gl-js/pull/3865)) (by [@sbachinin](https://github.com/sbachinin))

### 🐞 Bug fixes

- Fix type definition on `localIdeographFontFamily` ([#3896](https://github.com/maplibre/maplibre-gl-js/pull/3896)) (by [@Kanahiro](https://github.com/Kanahiro))
- Fix unwanted panning changes at the end of a panning motion ([#3872](https://github.com/maplibre/maplibre-gl-js/issues/3872)) (by [@jklee84](https://github.com/jklee84))
- Fix `close` events being fired for popups that aren't open ([#3901](https://github.com/maplibre/maplibre-gl-js/pull/3901)) (by [@tzetter](https://github.com/tzetter))

## 4.1.1

### ✨ Features and improvements

- Improve animation curve when easeTo and flyTo with constraints ([#3793](https://github.com/maplibre/maplibre-gl-js/pull/3793)) (by [@sbachinin](https://github.com/sbachinin))

### 🐞 Bug fixes

- Fix unwanted zoom changes at the end of a panning motion ([#2094](https://github.com/maplibre/maplibre-gl-js/issues/2094)) (by [@HarelM](https://github.com/HarelM))

## 4.1.0

### ✨ Features and improvements

- Add option to position popup at subpixel coordinates to allow for smooth animations ([#3710](https://github.com/maplibre/maplibre-gl-js/pull/3710)) (by [@ericmagnuson](https://github.com/ericmagnuson))
- Constrain horizontal panning when renderWorldCopies is set to false ([#3738](https://github.com/maplibre/maplibre-gl-js/pull/3738)) (by [@sbachinin](https://github.com/sbachinin))

### 🐞 Bug fixes

- Fix popup appearing far from marker that was moved to a side globe ([#3712](https://github.com/maplibre/maplibre-gl-js/pull/3712)) (by [@sbachinin](https://github.com/sbachinin))
- Set text color to ensure contrast in the attribution pill ([#3737](https://github.com/maplibre/maplibre-gl-js/pull/3737)) (by [@Fil](https://github.com/Fil))
- Fix memory leak in Worker when map is removed ([#3734](https://github.com/maplibre/maplibre-gl-js/pull/3734)) (by [@pasieronen](https://github.com/pasieronen))
- Fix issue with `FullscreenControl` when MapLibre is within a [ShadowRoot](https://developer.mozilla.org/en-US/docs/Web/API/ShadowRoot) ([#3573](https://github.com/maplibre/maplibre-gl-js/pull/3573)) (by [@dschep](https://github.com/dschep))
- Fix performance regression with `setRTLTextPlugin` which can cause 1 or 2 extra frames to render. ([#3728](https://github.com/maplibre/maplibre-gl-js/pull/3728)) (by [@zhangyiatmicrosoft](https://github.com/zhangyiatmicrosoft))

## 4.0.2

### 🐞 Bug fixes

- Fix `Style.setState` ignoring validate flag ([#3709](https://github.com/maplibre/maplibre-gl-js/issues/3709)) (by [@dsshep](https://github.com/dsshep))
- Fix marker flying off near horizon ([#3704](https://github.com/maplibre/maplibre-gl-js/pull/3704)) (by [@sbachinin](https://github.com/sbachinin))

## 4.0.1

### ✨ Features and improvements

- Add `setUrl` method to RasterTileSource to dynamically update existing TileJSON resource. ([#3700](https://github.com/maplibre/maplibre-gl-js/pull/3700)) (by [@manuelroth](https://github.com/manuelroth))

### 🐞 Bug fixes

- Fix Marker losing opacity after window resize ([#3656](https://github.com/maplibre/maplibre-gl-js/pull/3656)) (by [@sbachinin](https://github.com/sbachinin))
- Fix vector tiles not loading when html is opened via "file://" ([#3681](https://github.com/maplibre/maplibre-gl-js/pull/3681)) (by [@sbachinin](https://github.com/sbachinin))

## 4.0.0

### ✨ Features and improvements

- ⚠️ Remove all global getters and setters from `maplibregl`, this is to avoid the need to use a global object and allow named exports/imports ([#3601](https://github.com/maplibre/maplibre-gl-js/issues/3601)). this means the the following methods have changed: (by [@HarelM](https://github.com/HarelM))

  - `maplibregl.version` => `getVersion()`
  - `maplibregl.workerCount` => `getWorkerCount()`, `setWorkerCount(...)`
  - `maplibregl.maxParallelImageRequests` => `getMaxParallelImageRequests()`, `setMaxParallelImageRequests(...)`
  - `maplibregl.workerUrl` => `getWorkerUrl()`, `setWorkerUrl(...)`

- ⚠️ Change attribution to be on by default, change `MapOptions.attributionControl` to be the type that the control handles, removed `MapOptions.customAttribution` ([#3618](https://github.com/maplibre/maplibre-gl-js/issues/3618)). Note: showing the logo of MapLibre is not required for using MapLibre.
- ⚠️ Changed cooperative gesture config and removed the strings from it in favor of the locale variable ([#3621](https://github.com/maplibre/maplibre-gl-js/issues/3621))
- ⚠️ Changed the terrain enable disable locale key to match the other keys' styles, updated the typings to allow using locale with more ease ([#3621](https://github.com/maplibre/maplibre-gl-js/issues/3621))
- ⚠️ Add the ability to import a script in the worker thread and call `addProtocol` and `removeProtocol` there ([#3459](https://github.com/maplibre/maplibre-gl-js/pull/3459)) - this also changed how `addSourceType` works since now you'll need to load the script with `maplibregl.importScriptInWorkers`. (by [@HarelM](https://github.com/HarelM))
- ⚠️ Changes `addProtocol` to be promise-based without the usage of callbacks and cancelable ([#3433](https://github.com/maplibre/maplibre-gl-js/pull/3433)) (by [@HarelM](https://github.com/HarelM))
- ⚠️ Moved the `addSourceType` to be a part of the global maplibregl object instead of being per map object ([#3420](https://github.com/maplibre/maplibre-gl-js/pull/3420)) (by [@HarelM](https://github.com/HarelM))
- ⚠️ Removed callback usage from `map.loadImage` in continue to below change ([#3422](https://github.com/maplibre/maplibre-gl-js/pull/3422)) (by [@HarelM](https://github.com/HarelM))
- ⚠️ Changed the `GeoJSONSource`'s `getClusterExpansionZoom`, `getClusterChildren`, `getClusterLeaves` methods to return a `Promise` instead of a callback usage ([#3421](https://github.com/maplibre/maplibre-gl-js/pull/3421)) (by [@HarelM](https://github.com/HarelM))
- ⚠️ Changed the `setRTLTextPlugin` function to return a promise instead of using callback ([#3418](https://github.com/maplibre/maplibre-gl-js/pull/3418)) this also changed how the RTL plugin code is handled internally by splitting the main thread and worker thread code. (by [@HarelM](https://github.com/HarelM))
- ⚠️ Remove `setCooperativeGestures` and `getCooperativeGestures` functions in favor of `cooperativeGestures` handler which now has an `enabled()` or `disabled()` methods ([#3430](https://github.com/maplibre/maplibre-gl-js/pull/3430)) (by [@HarelM](https://github.com/HarelM))
- ⚠️ Changed the underlying worker communication from callbacks to promises. This has a breaking effect on the implementation of custom `WorkerSource` and how it behaves ([#3233](https://github.com/maplibre/maplibre-gl-js/pull/3233)) (by [@HarelM](https://github.com/HarelM))
- ⚠️ Changed the `Source` interface to return promises instead of callbacks ([#3233](https://github.com/maplibre/maplibre-gl-js/pull/3233)) (by [@HarelM](https://github.com/HarelM))
- ⚠️ Changed all the sources to be promises based. ([#3233](https://github.com/maplibre/maplibre-gl-js/pull/3233)) (by [@HarelM](https://github.com/HarelM))
- ⚠️ Changed the `map.loadImage` method to return a `Promise` instead of a callback usage ([#3233](https://github.com/maplibre/maplibre-gl-js/pull/3233)) (by [@HarelM](https://github.com/HarelM))
- Add "opacity" option and `setOpacity` method to Marker ([#3620](https://github.com/maplibre/maplibre-gl-js/pull/3620)) (by [@sbachinin](https://github.com/sbachinin))
- Created a new example showing how to place a threejs scene as a `CustomLayer` over maplibre 3d-terrain ([#3429](https://github.com/maplibre/maplibre-gl-js/pull/3429)) (by [@MichaelLangbein](https://github.com/MichaelLangbein))
- Changed `ImageRequest` to be `Promise` based ([#3233](https://github.com/maplibre/maplibre-gl-js/pull/3233)) (by [@HarelM](https://github.com/HarelM))
- Improved precision and added a subtle fade transition to marker opacity changes ([#3431](https://github.com/maplibre/maplibre-gl-js/pull/3431)) (by [@SnailBones](https://github.com/SnailBones))
- Adds support for terrain in `setStyle` with diff method ([#3515](https://github.com/maplibre/maplibre-gl-js/pull/3515), [#3463](https://github.com/maplibre/maplibre-gl-js/pull/3463)) (by [@HarelM](https://github.com/HarelM))
- Upgraded to use Node JS 20 and removed the dependency of `gl` package from the tests to allow easier development setup. ([#3452](https://github.com/maplibre/maplibre-gl-js/pull/3452)) (by [@HarelM](https://github.com/HarelM))

### 🐞 Bug fixes

- Fix wheel zoom to be into the same direction above or under the horizon ([#3398](https://github.com/maplibre/maplibre-gl-js/issues/3398)) (by [@Pheonor](https://github.com/Pheonor))
- Fix \_cameraForBoxAndBearing not fitting bounds properly when using asymmetrical camera viewport and bearing.([#3591](https://github.com/maplibre/maplibre-gl-js/pull/3591)) (by [@fcwheat](https://github.com/fcwheat))
- Fix missing export `Map` type in the `d.ts` file ([#3564](https://github.com/maplibre/maplibre-gl-js/pull/3564)) (by [@HarelM](https://github.com/HarelM))
- Fix the shifted mouse events after a css transform scale on the map container ([#3437](https://github.com/maplibre/maplibre-gl-js/pull/3437)) (by [@HarelM](https://github.com/HarelM))
- Fix markers remaining transparent when disabling terrain ([#3431](https://github.com/maplibre/maplibre-gl-js/pull/3431)) (by [@SnailBones](https://github.com/SnailBones))
- Fix labels disappearing when enabling terrain at high zoom ([#3545](https://github.com/maplibre/maplibre-gl-js/pull/3545)) (by [@SnailBones](https://github.com/SnailBones))
- Fix zooming outside the central globe when terrain 3D is enabled ([#3425](https://github.com/maplibre/maplibre-gl-js/pull/3425)) (by [@sbachinin](https://github.com/sbachinin))
- Fix cursor being shown indefinitely as a pointer when removing a popup with its `trackPointer` method active ([#3434](https://github.com/maplibre/maplibre-gl-js/pull/3434)) (by [@simondriesen](https://github.com/simondriesen))
- Fix a bug in showing cooperative gestures when scroll zoom is disabled ([#2498](https://github.com/maplibre/maplibre-gl-js/issues/2498)) (by [@HarelM](https://github.com/HarelM))
- Handle loading of empty raster tiles (204 No Content) ([#3428](https://github.com/maplibre/maplibre-gl-js/pull/3428)) (by [@petrsloup](https://github.com/petrsloup))
- Fixes a security issue in `Actor` against XSS attacks in postMessage / onmessage ([#3239](https://github.com/maplibre/maplibre-gl-js/issues/3239)) (by [@HarelM](https://github.com/HarelM))

## 4.0.0-pre.6

### ✨ Features and improvements

- ⚠️ Change attribution to be on by default, change `MapOptions.attributionControl` to be the type that the control handles, removed `MapOptions.customAttribution` ([#3618](https://github.com/maplibre/maplibre-gl-js/issues/3618)). Note: showing the logo of MapLibre is not required for using MapLibre.
- ⚠️ Changed cooperative gesture config and removed the strings from it in favor of the locale variable ([#3621](https://github.com/maplibre/maplibre-gl-js/issues/3621))
- ⚠️ Changed the terrain enable disable locale key to match the other keys' styles, updated the typings to allow using locale with more ease ([#3621](https://github.com/maplibre/maplibre-gl-js/issues/3621))
- Add "opacity" option and "setOpacity" method to Marker ([#3620](https://github.com/maplibre/maplibre-gl-js/pull/3620)) (by [@sbachinin](https://github.com/sbachinin))

## 4.0.0-pre.5

### ✨ Features and improvements

- ⚠️ Remove all global getters and setters from `maplibregl`, this is to avoid the need to use a global object and allow named exports/imports ([#3601](https://github.com/maplibre/maplibre-gl-js/issues/3601)). This means the the following methods have changed: (by [@HarelM](https://github.com/HarelM))
  - `maplibregl.version` => `getVersion()`
  - `maplibregl.workerCount` => `getWorkerCount()`, `setWorkerCount(...)`
  - `maplibregl.maxParallelImageRequests` => `getMaxParallelImageRequests()`, `setMaxParallelImageRequests(...)`
  - `maplibregl.workerUrl` => `getWorkerUrl()`, `setWorkerUrl(...)`

### 🐞 Bug fixes

- Fix wheel zoom to be into the same direction above or under the horizon ([#3398](https://github.com/maplibre/maplibre-gl-js/issues/3398)) (by [@Pheonor](https://github.com/Pheonor))
- Fix \_cameraForBoxAndBearing not fitting bounds properly when using asymmetrical camera viewport and bearing ([#3591](https://github.com/maplibre/maplibre-gl-js/pull/3591)) (by [@fcwheat](https://github.com/fcwheat))

## 4.0.0-pre.4

### 🐞 Bug fixes

- Fix missing export `Map` type in the `d.ts` file ([#3564](https://github.com/maplibre/maplibre-gl-js/pull/3564)) (by [@HarelM](https://github.com/HarelM))

## 4.0.0-pre.3

### ✨ Features and improvements

- ⚠️ Add the ability to import a script in the worker thread and call `addProtocol` and `removeProtocol` there ([#3459](https://github.com/maplibre/maplibre-gl-js/pull/3459)) - this also changed how `addSourceType` works since now you'll need to load the script with `maplibregl.importScriptInWorkers`. (by [@HarelM](https://github.com/HarelM))
- Upgraded to use Node JS 20 and removed the dependency of `gl` package from the tests to allow easier development setup. ([#3452](https://github.com/maplibre/maplibre-gl-js/pull/3452)) (by [@HarelM](https://github.com/HarelM))
- Improved precision and added a subtle fade transition to marker opacity changes ([#3431](https://github.com/maplibre/maplibre-gl-js/pull/3431)) (by [@SnailBones](https://github.com/SnailBones))
- Adds support for terrain in `setStyle` with diff method ([#3515](https://github.com/maplibre/maplibre-gl-js/pull/3515), [#3463](https://github.com/maplibre/maplibre-gl-js/pull/3463)) (by [@HarelM](https://github.com/HarelM))

### 🐞 Bug fixes

- Fix the shifted mouse events after a css transform scale on the map container ([#3437](https://github.com/maplibre/maplibre-gl-js/pull/3437)) (by [@HarelM](https://github.com/HarelM))
- Fix markers remaining transparent when disabling terrain ([#3431](https://github.com/maplibre/maplibre-gl-js/pull/3431)) (by [@SnailBones](https://github.com/SnailBones))
- Fix labels disappearing when enabling terrain at high zoom ([#3545](https://github.com/maplibre/maplibre-gl-js/pull/3545)) (by [@SnailBones](https://github.com/SnailBones))

## 4.0.0-pre.2

### ✨ Features and improvements

- ⚠️ Changes `addProtocol` to be promise-based without the usage of callbacks and cancelable ([#3433](https://github.com/maplibre/maplibre-gl-js/pull/3433)) (by [@HarelM](https://github.com/HarelM))
- ⚠️ Moved the `addSourceType` to be a part of the global maplibregl object instead of being per map object ([#3420](https://github.com/maplibre/maplibre-gl-js/pull/3420)) (by [@HarelM](https://github.com/HarelM))
- ⚠️ Removed callback usage from `map.loadImage` in continue to below change ([#3422](https://github.com/maplibre/maplibre-gl-js/pull/3422)) (by [@HarelM](https://github.com/HarelM))
- ⚠️ Changed the `GeoJSONSource`'s `getClusterExpansionZoom`, `getClusterChildren`, `getClusterLeaves` methods to return a `Promise` instead of a callback usage ([#3421](https://github.com/maplibre/maplibre-gl-js/pull/3421)) (by [@HarelM](https://github.com/HarelM))
- ⚠️ Changed the `setRTLTextPlugin` function to return a promise instead of using callback ([#3418](https://github.com/maplibre/maplibre-gl-js/pull/3418)) this also changed how the RTL plugin code is handled internally by splitting the main thread and worker thread code. (by [@HarelM](https://github.com/HarelM))
- ⚠️ Remove `setCooperativeGestures` and `getCooperativeGestures` functions in favor of `cooperativeGestures` handler which now has an `enabled()` or `disabled()` methods ([#3430](https://github.com/maplibre/maplibre-gl-js/pull/3430)) (by [@HarelM](https://github.com/HarelM))
- Created a new example showing how to place a threejs scene as a `CustomLayer` over maplibre 3d-terrain ([#3429](https://github.com/maplibre/maplibre-gl-js/pull/3429)) (by [@MichaelLangbein](https://github.com/MichaelLangbein))

### 🐞 Bug fixes

- Fix zooming outside the central globe when terrain 3D is enabled ([#3425](https://github.com/maplibre/maplibre-gl-js/pull/3425)) (by [@sbachinin](https://github.com/sbachinin))
- Fix cursor being shown indefinitely as a pointer when removing a popup with its `trackPointer` method active ([#3434](https://github.com/maplibre/maplibre-gl-js/pull/3434)) (by [@simondriesen](https://github.com/simondriesen))
- Fix a bug in showing cooperative gestures when scroll zoom is disabled ([#2498](https://github.com/maplibre/maplibre-gl-js/issues/2498)) (by [@HarelM](https://github.com/HarelM))
- Handle loading of empty raster tiles (204 No Content) ([#3428](https://github.com/maplibre/maplibre-gl-js/pull/3428)) (by [@petrsloup](https://github.com/petrsloup))

## 4.0.0-pre.1

### ✨ Features and improvements

- Changed `ImageRequest` to be `Promise` based ([#3233](https://github.com/maplibre/maplibre-gl-js/pull/3233)) (by [@HarelM](https://github.com/HarelM))
- ⚠️ Changed the underlying worker communication from callbacks to promises. This has a breaking effect on the implementation of custom `WorkerSource` and how it behaves ([#3233](https://github.com/maplibre/maplibre-gl-js/pull/3233)) (by [@HarelM](https://github.com/HarelM))
- ⚠️ Changed the `Source` interface to return promises instead of callbacks ([#3233](https://github.com/maplibre/maplibre-gl-js/pull/3233)) (by [@HarelM](https://github.com/HarelM))
- ⚠️ Changed all the sources to be promises based. ([#3233](https://github.com/maplibre/maplibre-gl-js/pull/3233)) (by [@HarelM](https://github.com/HarelM))
- ⚠️ Changed the `map.loadImage` method to return a `Promise` instead of a callback usage ([#3233](https://github.com/maplibre/maplibre-gl-js/pull/3233)) (by [@HarelM](https://github.com/HarelM))

### 🐞 Bug fixes

- Fixes a security issue in `Actor` against XSS attacks in postMessage / onmessage ([#3239](https://github.com/maplibre/maplibre-gl-js/issues/3239)) (by [@HarelM](https://github.com/HarelM))

## 3.6.2

### 🐞 Bug fixes

- Fix mapbox-gl-draw example ([#2601](https://github.com/maplibre/maplibre-gl-js/issues/2601), [#3394](https://github.com/maplibre/maplibre-gl-js/pull/3394))
- Fix fill patterns sometimes not rendering at all ([#3339](https://github.com/maplibre/maplibre-gl-js/pull/3339)) (by [@CraigglesO](https://github.com/CraigglesO))

## 3.6.1

### 🐞 Bug fixes

- Fix `undefined` `_onEaseFrame` call in `Camera._renderFrameCallback()` while doing `Camera.jumpTo` during a `Camera.easeTo` ([#3332](https://github.com/maplibre/maplibre-gl-js/pull/3332)) (by [@ToHold](https://github.com/ToHold))

## 3.6.0

### ✨ Features and improvements

- Add getLayersOrder() to Map and Style ([#3279](https://github.com/maplibre/maplibre-gl-js/pull/3279)) (by [@neodescis](https://github.com/neodescis))
- Updated description of `fullscreen` example ([#3311](https://github.com/maplibre/maplibre-gl-js/pull/3311)) (by [@jhemmje](https://github.com/jhemmje))

### 🐞 Bug fixes

- Fix null feature properties in resolve_tokens ([#3272](https://github.com/maplibre/maplibre-gl-js/pull/3272)) (by [@mattesCZ](https://github.com/mattesCZ))

## 3.5.2

### ✨ Features and improvements

- Convert plantuml diagrams to mermaid ([#3217](https://github.com/maplibre/maplibre-gl-js/pull/3217)) (by [@msbarry](https://github.com/msbarry))
- Improve buffer transfer in Safari after Safari fixed a memory leak bug ([#3225](https://github.com/maplibre/maplibre-gl-js/pull/3225)) (by [@HarelM](https://github.com/HarelM))
- Minify internal exports to reduce bundle size ([#3216](https://github.com/maplibre/maplibre-gl-js/pull/3216)) (by [@msbarry](https://github.com/msbarry))

### 🐞 Bug fixes

- Add terrain property to map style object ([#3234](https://github.com/maplibre/maplibre-gl-js/pull/3234)) (by [@kumilange](https://github.com/kumilange))
- Fix exception thrown from `isWebGL2` check ([#3238](https://github.com/maplibre/maplibre-gl-js/pull/3238)) (by [@msbarry](https://github.com/msbarry))
- Fix rollup watch mode ([#3270](https://github.com/maplibre/maplibre-gl-js/pull/3270)) (by [@msbarry](https://github.com/msbarry))

## 3.5.1

### 🐞 Bug fixes

- Fix regression introduced in 3.5.0, related to async/await ([#3228](https://github.com/maplibre/maplibre-gl-js/pull/3228)) (by [@birkskyum](https://github.com/birkskyum))

## 3.5.0

### ✨ Features and improvements

- Add setTiles method to RasterTileSource to dynamically update existing tile sources. ([#3208](https://github.com/maplibre/maplibre-gl-js/pull/3208)) (by [@wagewarbler](https://github.com/wagewarbler))

## 3.4.1

### ✨ Features and improvements

- Locally rendered glyphs are double resolution (48px), greatly improving sharpness of CJK text. ([#2990](https://github.com/maplibre/maplibre-gl-js/issues/2990), [#3006](https://github.com/maplibre/maplibre-gl-js/pull/3006))

### 🐞 Bug fixes

- Fix setStyle->style.setState didn't reset \_serializedLayers ([#3133](https://github.com/maplibre/maplibre-gl-js/pull/3133)). (by [@CraigglesO](https://github.com/CraigglesO))
- Fix Raster DEM decoding in safari private browsing mode ([#3185](https://github.com/maplibre/maplibre-gl-js/pull/3185)) (by [@msbarry](https://github.com/msbarry))

## 3.4.0

### ✨ Features and improvements

- Improve error message when a tile can't be loaded ([#3130](https://github.com/maplibre/maplibre-gl-js/pull/3130)) (by [@HarelM](https://github.com/HarelM))
- Support custom raster-dem encodings ([#3087](https://github.com/maplibre/maplibre-gl-js/pull/3087)) (by [@ibesora](https://github.com/ibesora))

### 🐞 Bug fixes

- Fixed Interrupting a scroll zoom causes the next scroll zoom to return to the prior zoom level by reseting scroll handler state properly ([#2709](https://github.com/maplibre/maplibre-gl-js/issues/2709), [#3051](https://github.com/maplibre/maplibre-gl-js/pull/305)) (by [@HarelM](https://github.com/HarelM))
- Fix unit test warning about duplicate module names ([#3049](https://github.com/maplibre/maplibre-gl-js/pull/3049)) (by [@miccou](https://github.com/miccou))
- Correct marker position when switching between 2D and 3D view ([#2996](https://github.com/maplibre/maplibre-gl-js/pull/2996)) (by [@sebastianoscarlopez](https://github.com/sebastianoscarlopez))
- Fix error thrown when unsetting line-gradient ([#2683](https://github.com/maplibre/maplibre-gl-js/issues/2683)) (by [@tangerine-orange](https://github.com/tangerine-orange))
- Update raster tile end points in documentation ([#3105](https://github.com/maplibre/maplibre-gl-js/pull/3105)) (by [@RossThorn](https://github.com/RossThorn))
- Avoiding inertia animation on Mac when reduced motion is on ([#3068](https://github.com/maplibre/maplibre-gl-js/pull/3068)) (by [@sebastianoscarlopez](https://github.com/sebastianoscarlopez))
- 3d buildings example doesn't work as expected ([#3165](https://github.com/maplibre/maplibre-gl-js/pull/3165)) (by [@sebastianoscarlopez](https://github.com/sebastianoscarlopez))

## 3.3.1

### ✨ Features and improvements

- Copy LICENSE.txt to dist folder so it's included in 3rdpartylicenses.txt by webpack ([#3021](https://github.com/maplibre/maplibre-gl-js/pull/3021)) (by [@miccou](https://github.com/miccou))

### 🐞 Bug fixes

- Correct declared return type of `Map.getLayer()` and `Style.getLayer()` to be `StyleLayer | undefined` to match the documentation ([#2969](https://github.com/maplibre/maplibre-gl-js/pull/2969)) (by [@RoystonS](https://github.com/RoystonS))
- Correct type of `Map.addLayer()` and `Style.addLayer()` to allow adding a layer with an embedded source, matching the documentation ([#2966](https://github.com/maplibre/maplibre-gl-js/pull/2966)) (by [@neodescis](https://github.com/neodescis))
- Throttle map resizes from ResizeObserver to reduce flicker ([#2986](https://github.com/maplibre/maplibre-gl-js/pull/2986)) (by [@neodescis](https://github.com/neodescis))
- Correct function `Map.setTerrain(options: TerrainSpecification): Map` to be `Map.setTerrain(options: TerrainSpecification | null): Map` per the API spec ([#2993](https://github.com/maplibre/maplibre-gl-js/pull/2993)) (by [@CraigglesO](https://github.com/CraigglesO))
- Correct function `Map.getTerrain(): TerrainSpecification` to be `Map.getTerrain(): TerrainSpecification | null` for consistency with the setTerrain function ([#3020](https://github.com/maplibre/maplibre-gl-js/pull/3020)) (by [@neodescis](https://github.com/neodescis))

## 3.3.0

### ✨ Features and improvements

- Add support for [`text-variable-anchor-offset`](https://maplibre.org/maplibre-style-spec/layers/#layout-symbol-text-variable-anchor-offset) symbol style layer property ([#2914](https://github.com/maplibre/maplibre-gl-js/pull/2914)) (by [@drwestco](https://github.com/drwestco))

## 3.2.2

### ✨ Features and improvements

- Add `cache` parameter to [`RequestParameters`](https://maplibre.org/maplibre-gl-js/docs/API/types/maplibregl.RequestParameters/) ([#2910](https://github.com/maplibre/maplibre-gl-js/pull/2910)) (by [@marucjmar](https://github.com/marucjmar))
- Removed some classed from the docs to better define the public API ([#2945](https://github.com/maplibre/maplibre-gl-js/pull/2945)) (by [@HarelM](https://github.com/HarelM))

### 🐞 Bug fixes

- Properly check ImageBitmap ([#2942](https://github.com/maplibre/maplibre-gl-js/pull/2942), [#2940](https://github.com/maplibre/maplibre-gl-js/issues/2940)) (by [@HarelM](https://github.com/HarelM))
- VectorTileWorkerSource: fix reload for original's load parse would not pass the rawTileData and meta. ([#2941](https://github.com/maplibre/maplibre-gl-js/pull/2941)) (by [@ambientlight](https://github.com/ambientlight))

## 3.2.1

### ✨ Features and improvements

- Remove cooperative gesture screen from the accessibility tree since screenreaders cannot interact with the map using gestures ([#2857](https://github.com/maplibre/maplibre-gl-js/pull/2857)) (by [@manuelroth](https://github.com/manuelroth))
- Add `cooperated gestures` example to the doc.([#2860](https://github.com/maplibre/maplibre-gl-js/pull/2860)) (by [@visitskyworld](https://github.com/visitskyworld))

### 🐞 Bug fixes

- Incorrect distance field of view calculation for negative elevation, fixed by storing min elevation for the tile in view ([#1655](https://github.com/maplibre/maplibre-gl-js/issues/1655), [#2858](https://github.com/maplibre/maplibre-gl-js/pull/2858)) (by [@HarelM](https://github.com/HarelM))
- Fix reloadCallback not firing on VectorTileWorkerSource.reloadTile ([#1874](https://github.com/maplibre/maplibre-gl-js/pull/1874)) (by [@ambientlight](https://github.com/ambientlight))
- Don't draw halo pixels underneath text pixels ([#2897](https://github.com/maplibre/maplibre-gl-js/pull/2897)) (by [@ChrisLoer](https://github.com/ChrisLoer))
- Fix RasterDEMTileSource not serializing its options correctly ([#2895](https://github.com/maplibre/maplibre-gl-js/pull/2895)) (by [@neodescis](https://github.com/neodescis))
- Remove node and jest from dist type checking, fix map event and other typing problems ([#2898](https://github.com/maplibre/maplibre-gl-js/pull/2898)) (by [@neodescis](https://github.com/neodescis))

## 3.2.0

### ✨ Features and improvements

- Change all internal exports to named exports([#2711](https://github.com/maplibre/maplibre-gl-js/pull/2711)) (by [@HarelM](https://github.com/HarelM))
- Docs generation is now part of this repo([#2733](https://github.com/maplibre/maplibre-gl-js/pull/2733)) (by [@HarelM](https://github.com/HarelM))
- Add `className` option to Marker constructor ([#2729](https://github.com/maplibre/maplibre-gl-js/pull/2729)) (by [@marexandre](https://github.com/marexandre))
- Immediately redraw the map after setting pixel ratio ([#2674](https://github.com/maplibre/maplibre-gl-js/pull/2674)) (by [@handymenny](https://github.com/handymenny))
- Add maxCanvasSize option to limit canvas size. It can prevent reaching the GL limits and reduce the load on the devices. Default value is [4096, 4096]. ([#2674](https://github.com/maplibre/maplibre-gl-js/pull/2674)) (by [@handymenny](https://github.com/handymenny))
- Reduce maxCanvasSize when hitting GL limits to avoid distortions ([#2674](https://github.com/maplibre/maplibre-gl-js/pull/2674)) (by [@handymenny](https://github.com/handymenny))
- Rewrite all the code comments in TSDocs, introduced a new documentation system and moved examples into this repository for better debug options ([#2756](https://github.com/maplibre/maplibre-gl-js/pull/2756)) (by [@HarelM](https://github.com/HarelM))
- ⚠️ Removed non documented `Marker` constructor parameter ([#2756](https://github.com/maplibre/maplibre-gl-js/pull/2756)) (by [@HarelM](https://github.com/HarelM))
- Updated `check-for-support` example ([#2859](https://github.com/maplibre/maplibre-gl-js/pull/2859)) (by [@visitskyworld](https://github.com/visitskyworld))

### 🐞 Bug fixes

- Return undefined instead of throwing from `Style.serialize()` when the style hasn't loaded yet ([#2712](https://github.com/maplibre/maplibre-gl-js/pull/2712)) (by [@ChrisLoer](https://github.com/ChrisLoer))
- Don't throw an exception from `checkMaxAngle` when a label with length 0 is on the last segment of a line ([#2710](https://github.com/maplibre/maplibre-gl-js/pull/2710)) (by [@ChrisLoer](https://github.com/ChrisLoer))
- Fix the `tap then drag` zoom gesture detection to abort when the two taps are far away ([#2673](https://github.com/maplibre/maplibre-gl-js/pull/2673)) (by [@mz8i](https://github.com/mz8i))
- Fix regression - update pixel ratio when devicePixelRatio changes, restoring the v1.x behaviour ([#2706](https://github.com/maplibre/maplibre-gl-js/issues/2706))
- Fix incorrect elevation calculation ([#2772](https://github.com/maplibre/maplibre-gl-js/pull/2772)) (by [@rotu](https://github.com/rotu))

## 3.1.0

### ✨ Features and improvements

- Expose map options.maxTileCacheZoomLevels to allow better control of tile cache ([#2581](https://github.com/maplibre/maplibre-gl-js/pull/2581)) (by [@pramilk](https://github.com/pramilk))

### 🐞 Bug fixes

- Fix regression - Add webgl1 fallback to accommodate users without webgl2 support ([#2653](https://github.com/maplibre/maplibre-gl-js/issues/2653)) (by [@birkskyum](https://github.com/birkskyum))

## 3.0.1

### ✨ Features and improvements

- Update shaders to GLSL ES 3.0 ([#2599](https://github.com/maplibre/maplibre-gl-js/pull/2599)) (by [@birkskyum](https://github.com/birkskyum))

### 🐞 Bug fixes

- Fix `RequestTransformFunction` type to return RequestParameters or undefined ([#2586](https://github.com/maplibre/maplibre-gl-js/pull/2586)) (by [@nreese](https://github.com/nreese))
- Load `EXT_color_buffer_float` WebGL2 extension to fix heatmap in firefox ([#2595](https://github.com/maplibre/maplibre-gl-js/pull/2595)) (by [@birkskyum](https://github.com/birkskyum))

## 3.0.0

## New features and improvements

- Add `transformCameraUpdate` callback to `Map` options ([#2535](https://github.com/maplibre/maplibre-gl-js/pull/2535)) (by [@Pessimistress](https://github.com/Pessimistress))
- Bump KDBush and supercluster for better memory efficiency ([#2522](https://github.com/maplibre/maplibre-gl-js/pull/2522)) (by [@birkskyum](https://github.com/birkskyum))
- Improve performance by using HTMLImageElement to download raster source images when refreshExpiredTiles tiles is false ([#2126](https://github.com/maplibre/maplibre-gl-js/pull/2126)) (by [@pramilk](https://github.com/pramilk))
- Set fetchPriority for HTMLImageElement to help improve raster-heavy scenarios ([#2459](https://github.com/maplibre/maplibre-gl-js/pull/2459)) (by [@pramilk](https://github.com/pramilk))
- Reduce rendering calls on initial load. No reason to try rendering before the style is loaded. ([#2464](https://github.com/maplibre/maplibre-gl-js/pull/2464)) (by [@pramilk](https://github.com/pramilk))
- Lazy load default style properties on demand to improve loading performance and reduce memory usage. ([#2476](https://github.com/maplibre/maplibre-gl-js/pull/2476)) (by [@pramilk](https://github.com/pramilk))
- Add queryTerrainElevation allows getting terrain elevation in meters at a specific point ([#2264](https://github.com/maplibre/maplibre-gl-js/pull/2264)) (by [@manhcuongincusar1](https://github.com/manhcuongincusar1))
- Improve performance by sending style layers to the worker thread before processing it on the main thread to allow parallel processing ([#2131](https://github.com/maplibre/maplibre-gl-js/pull/2131)) (by [@pramilk](https://github.com/pramilk))
- Add Map.getImage() to retrieve previously-loaded images. ([#2168](https://github.com/maplibre/maplibre-gl-js/pull/2168)) (by [@ZeLonewolf](https://github.com/ZeLonewolf))
- Add a method to enable/disable cooperative gestures ([#2152](https://github.com/maplibre/maplibre-gl-js/pull/2152)) (by [@kevinschaul](https://github.com/kevinschaul))
- Update CONTRIBUTING.md with details on setting up on M1 mac ([#2196](https://github.com/maplibre/maplibre-gl-js/pull/2196)) (by [@llambanna](https://github.com/llambanna))
- Update default type of originalEvent in MapLibreEvent to be `unknown` ([#2243](https://github.com/maplibre/maplibre-gl-js/pull/2243)) (by [@neodescis](https://github.com/neodescis))
- Improve performance when forcing full symbol placement by short-circuiting pause checks ([#2241](https://github.com/maplibre/maplibre-gl-js/pull/2241)) (by [@schlosna](https://github.com/schlosna))
- Adding a `warnonce` when terrain and hillshade source are the same ([#2298](https://github.com/maplibre/maplibre-gl-js/pull/2298)) (by [@tempranova](https://github.com/tempranova))
- Remove a deprecation warning by removing an empty texture that is no longer being used in the codebase ([#2299](https://github.com/maplibre/maplibre-gl-js/pull/2299)) (by [@IvanSanchez](https://github.com/IvanSanchez))
- Improve initial loading performance by lazy serializing layers only when needed. ([#2306](https://github.com/maplibre/maplibre-gl-js/pull/2306)) (by [@zhangyiatmicrosoft](https://github.com/zhangyiatmicrosoft))
- Add validateStyle MapOption to allow disabling style validation for faster performance in production environment. ([#2390](https://github.com/maplibre/maplibre-gl-js/pull/2390)) (by [@pramilk](https://github.com/pramilk))
- Add `setClusterOptions` to update cluster properties of the added sources: fixing these issues ([#429](https://github.com/maplibre/maplibre-gl-js/issues/429)) and ([#1384](https://github.com/maplibre/maplibre-gl-js/issues/1384)) (by [@stroebjo](https://github.com/stroebjo))
- Add types for `workerOptions` and `_options` in `geojson_source.ts` ([#1998](https://github.com/maplibre/maplibre-gl-js/pull/1998)) (by [@IhsenBen](https://github.com/IhsenBen))
- Add fullscreenstart, fullscreenend events to FullscreenControl ([#2128](https://github.com/maplibre/maplibre-gl-js/issues/2128))
- Throttle the image request queue while the map is moving to improve performance ([#2097](https://github.com/maplibre/maplibre-gl-js/issues/2097))
- Add support for multiple `sprite` declarations in one style file ([#1805](https://github.com/maplibre/maplibre-gl-js/pull/1805)) (by [@smellyshovel](https://github.com/smellyshovel))
- Extract sprite image on demand to reduce memory usage and improve performance by reducing the number of getImageData calls ([#1809](https://github.com/maplibre/maplibre-gl-js/pull/1809)) (by [@pramilk](https://github.com/pramilk))
- `QueryRenderedFeaturesOptions` type added to both of the params in queryRenderedFeatures in map.ts ([#1900](https://github.com/maplibre/maplibre-gl-js/issues/1900)) (by [@lucaswoj](https://github.com/lucaswoj))
- NavigationControlOptions is now optional when creating an instance of NavigationControl ([#1754](https://github.com/maplibre/maplibre-gl-js/issues/1754))
- Listen to webglcontextcreationerror event and give detailed debug info when it fails ([#1715](https://github.com/maplibre/maplibre-gl-js/pull/1715)) (by [@zhangyiatmicrosoft](https://github.com/zhangyiatmicrosoft))
- Make sure `cooperativeGestures` overlay is always "on top" (z-index) of map features ([#1753](https://github.com/maplibre/maplibre-gl-js/pull/1753)) (by [@blyme](https://github.com/blyme))
- Use `willReadFrequently` hint to optimize 2D canvas usage and remove warnings ([#1808](https://github.com/maplibre/maplibre-gl-js/pull/1808)) (by [@kircher1](https://github.com/kircher1))
- Speed up the cross tile symbol index in certain circumstances ([#1755](https://github.com/maplibre/maplibre-gl-js/pull/1755)) (by [@mfedderly](https://github.com/mfedderly))
- Improve rendering speed in scenes with many colliding symbolic icons and labels ([#1757](https://github.com/maplibre/maplibre-gl-js/pull/1757)) (by [@AdamS108](https://github.com/AdamS108))
- Make request for ImageSource cancelable ([#1802](https://github.com/maplibre/maplibre-gl-js/pull/1802)) (by [@blinkzz](https://github.com/blinkzz))
- Throttle the image request queue while the map is moving to improve performance ([#2097](https://github.com/maplibre/maplibre-gl-js/pull/2097)) (by [@zhangyiatmicrosoft](https://github.com/zhangyiatmicrosoft))
- Return a promise from `once` method to allow easier usage of async/await in this case ([#1690](https://github.com/maplibre/maplibre-gl-js/pull/1690)) (by [@HarelM](https://github.com/HarelM))
- Add pseudo (CSS) fullscreen as a fallback for iPhones ([#1678](https://github.com/maplibre/maplibre-gl-js/pull/1678)) (by [@caspg](https://github.com/caspg))
- Add `updateData` to `GeoJSONSource` which allows for partial data updates ([#1605](https://github.com/maplibre/maplibre-gl-js/pull/1605)) (by [@mfedderly](https://github.com/mfedderly))
- Add a RenderPool to render tiles onto textures for 3D ([#1671](https://github.com/maplibre/maplibre-gl-js/pull/1671)) (by [@prozessor13](https://github.com/prozessor13))
- Add map.getCameraTargetElevation() ([#1558](https://github.com/maplibre/maplibre-gl-js/pull/1558)) (by [@birkskyum](https://github.com/birkskyum))
- Add `freezeElevation` to `AnimationOptions` to allow smooth camera movement in 3D ([#1514](https://github.com/maplibre/maplibre-gl-js/pull/1514), [#1492](https://github.com/maplibre/maplibre-gl-js/issues/1492))
- Add map.setStyle's transformStyle option ([#1632](https://github.com/maplibre/maplibre-gl-js/pull/1632)) (by [@ambientlight](https://github.com/ambientlight))

## Potentially breaking changes

Most of these changes will not affect your code but read carefully through the list to asses if a migration is needed.

- ⚠️ Cancel unloaded tile request on zooming in across multiple zooms. Previously these requests were not cancelled. ([#2377](https://github.com/maplibre/maplibre-gl-js/pull/2377)) (by [@pramilk](https://github.com/pramilk))
- ⚠️ Resize map when container element is resized. The "resize"-related events now has different data associated with it ([#2157](https://github.com/maplibre/maplibre-gl-js/pull/2157), [#2551](https://github.com/maplibre/maplibre-gl-js/issues/2551)). Previously the originalEvent field was the reason of this change, for example it could be a `resize` event from the browser. Now it is `ResizeObserverEntry`, see more [here](https://developer.mozilla.org/en-US/docs/web/api/resizeobserverentry). (by [@daylightwarbler](https://github.com/daylightwarbler))
- ⚠️ Improve rendering of areas below sea level, and remove elevationOffset workaround ([#1578](https://github.com/maplibre/maplibre-gl-js/pull/1578)) (by [@birkskyum](https://github.com/birkskyum))
- ⚠️ Remove support for `hsl` css color in a format that does not comply with the CSS Color specification. Colors defined in `hsl(110, 0.7, 0.055)` format will no longer work, instead it is recommended to use the format with percentages `hsl(110, 70%, 5.5%)`. ([#2376](https://github.com/maplibre/maplibre-gl-js/pull/2376)) (by [@kajkal](https://github.com/kajkal))
- ⚠️ Move terrain object from style.terrain to map.terrain ([#1628](https://github.com/maplibre/maplibre-gl-js/pull/1628)) (by [@HarelM](https://github.com/HarelM))
- ⚠️ Remove deprecated `mapboxgl-` css classes (use `maplibregl-` instead) ([#1575](https://github.com/maplibre/maplibre-gl-js/pull/1575)) (by [@birkskyum](https://github.com/birkskyum))
- ⚠️ Full transition from WebGL1 to WebGL2 ([browser support](https://caniuse.com/?search=webgl2)) ([#2512](https://github.com/maplibre/maplibre-gl-js/pull/2512), [#1891](https://github.com/maplibre/maplibre-gl-js/pull/1891)) (by [@birkskyum](https://github.com/birkskyum))
- ⚠️ `LngLat.toBounds()` is replaced by a static method `LngLatBounds.fromLngLat()` ([#2188](https://github.com/maplibre/maplibre-gl-js/pull/2188)) (by [@zhangyiatmicrosoft](https://github.com/zhangyiatmicrosoft))
- ⚠️ Make geojson data source a required field to align with the docs ([#1396](https://github.com/maplibre/maplibre-gl-js/issues/1396)) (by [@HarelM](https://github.com/HarelM))
- ⚠️ Improve control initial loading performance by forcing fadeDuration to 0 till first idle event ([#2447](https://github.com/maplibre/maplibre-gl-js/pull/2447)) (by [@pramilk](https://github.com/pramilk))
- ⚠️ Remove "mapbox-gl-supported" package from API. If needed, please reference it directly instead of going through MapLibre. ([#2451](https://github.com/maplibre/maplibre-gl-js/pull/2451)) (by [@zhangyiatmicrosoft](https://github.com/zhangyiatmicrosoft))
- ⚠️ Improve control performance by restricting worker count to a max of 1 except for Safari browser. ([#2354](https://github.com/maplibre/maplibre-gl-js/pull/2354)) (by [@pramilk](https://github.com/pramilk))

## Bug fixes

- Fix of incorrect dash in diagonal lines with a vector source at some zoom levels. ([#2479](https://github.com/maplibre/maplibre-gl-js/pull/2479)) (by [@newlinefu](https://github.com/newlinefu))
- Fix event.isSourceLoaded to reflect the state of source loading for sourcedata event ([#2543](https://github.com/maplibre/maplibre-gl-js/pull/2543)) (by [@ambientlight](https://github.com/ambientlight))
- Fix overlapping of 3D building parts when 3D Terrain is activated ([#2513](https://github.com/maplibre/maplibre-gl-js/issues/2513)) (by [@pcardinal](https://github.com/pcardinal))
- Show 3D buildings located below sea level when 3D Terrain is activated ([#2544](https://github.com/maplibre/maplibre-gl-js/issues/2544)) (by [@zstadler](https://github.com/zstadler))
- Fix `LngLatBounds.extend()` to correctly handle `{ lng: number, lat: number }` coordinates. ([#2425](https://github.com/maplibre/maplibre-gl-js/pull/2425)) (by [@buffalom](https://github.com/buffalom))
- Fix the accuracy-circle in the geolocate control from randomly resizing. ([#2450](https://github.com/maplibre/maplibre-gl-js/pull/2450)) (by [@Philip2809](https://github.com/Philip2809))
- Fix the type of the `features` property on `MapLayerMouseEvent` and `MapLayerTouchEvent` to be `MapGeoJSONFeature[]` in lieu of `GeoJSON.Feature[]` ([#2244](https://github.com/maplibre/maplibre-gl-js/pull/2244)) (by [@parkerziegler](https://github.com/parkerziegler))
- Fix GeolocateControl error if removed quickly ([#2391](https://github.com/maplibre/maplibre-gl-js/pull/2391)) (by [@Pessimistress](https://github.com/Pessimistress))
- Fix issue unloading sprite sheet when using `setStyle(style, {diff:true})` ([#2146](https://github.com/maplibre/maplibre-gl-js/pull/2146)) (by [@jcary741](https://github.com/jcary741))
- Fix wrap coords in `getTerrain` when `fitBounds` across the AM ([#2155](https://github.com/maplibre/maplibre-gl-js/pull/2155)) (by [@llambanna](https://github.com/llambanna))
- Fix LngLat `toArray` method return type to [number,number] ([#2233](https://github.com/maplibre/maplibre-gl-js/issues/2233)) (by [@prozessor13](https://github.com/prozessor13))
- Fix handling of text-offset with symbol-placement: line ([#2170](https://github.com/maplibre/maplibre-gl-js/issues/2170) and [#2171](https://github.com/maplibre/maplibre-gl-js/issues/2171)) (by [@cutephoton](https://github.com/cutephoton))
- Fix geolocate control permissions failure on IOS16 web view with fallback to `window.navigator.geolocation` ([#2359](https://github.com/maplibre/maplibre-gl-js/pull/2359)) (by [@HarelM](https://github.com/HarelM))
- Prevent unnecessary reload of raster sources when RTL Text Plugin loads ([#2380](https://github.com/maplibre/maplibre-gl-js/issues/2380)) (by [@ChrisLoer](https://github.com/ChrisLoer))
- Fix Handle AddProtocol callback function returning an HTMLImageElement ([#2393](https://github.com/maplibre/maplibre-gl-js/pull/2393)) (by [@pramilk](https://github.com/pramilk))
- Fix raster tiles being retained when raster-fade-duration is 0 ([#2445](https://github.com/maplibre/maplibre-gl-js/issues/2445), [#2501](https://github.com/maplibre/maplibre-gl-js/issues/2501)) (by [@ibesora](https://github.com/ibesora))
- Fix the worker been terminated on setting new style ([#2123](https://github.com/maplibre/maplibre-gl-js/pull/2123)) (by [@pramilk](https://github.com/pramilk))
- Change how meta key is detected for cooperative gestures ([#2152](https://github.com/maplibre/maplibre-gl-js/pull/2152)) (by [@kevinschaul](https://github.com/kevinschaul))
- Fix the worker been terminated on setting new style ([#2123](https://github.com/maplibre/maplibre-gl-js/pull/2123)) (by [@pramilk](https://github.com/pramilk))
- Fix issue ([#1024](https://github.com/maplibre/maplibre-gl-js/issues/1024)) - Zoom center not under cursor when terrain is on (by [@1ec5](https://github.com/1ec5))
- Fix errors when running style-spec bin scripts and added missing help. Removed unnecessary script 'gl-style-composite'. ([#1971](https://github.com/maplibre/maplibre-gl-js/pull/1971)) (by [@acalcutt](https://github.com/acalcutt))
- Fix the `slice` expression type ([#1886](https://github.com/maplibre/maplibre-gl-js/issues/1886)) (by [@leonekmi](https://github.com/leonekmi))
- Remove dependency on `@rollup/plugin-json`, which was in conflict with `rollup-plugin-import-assert` ([#1894](https://github.com/maplibre/maplibre-gl-js/pull/1894)) (by [@rotu](https://github.com/rotu))
- Remove dependency on `@mapbox/gazetteer` which caused some build warnings ([#1757](https://github.com/maplibre/maplibre-gl-js/pull/1757) [#1898](https://github.com/maplibre/maplibre-gl-js/pull/1898)) (by [@AdamS108](https://github.com/AdamS108))
- Fix `getElevation()` causing uncaught error ([#1650](https://github.com/maplibre/maplibre-gl-js/issues/1650)). (by [@zbigniewmatysek-tomtom](https://github.com/zbigniewmatysek-tomtom))
- Fix headless benchmark execution especially on VM ([#1732](https://github.com/maplibre/maplibre-gl-js/pull/1732)) (by [@zhangyiatmicrosoft](https://github.com/zhangyiatmicrosoft))
- fix issue [#860](https://github.com/maplibre/maplibre-gl-js/issues/860) fill-pattern with pixelRatio > 1 is now switched correctly at runtime. ([#1765](https://github.com/maplibre/maplibre-gl-js/pull/1765))
- Fix the exception that would be thrown on `map.setStyle` when it is passed with transformStyle option and map is initialized without an initial style. ([#1824](https://github.com/maplibre/maplibre-gl-js/pull/1824)) (by [@ambientlight](https://github.com/ambientlight))
- Fix the behavior of the compass button on touch devices. ([#1852](https://github.com/maplibre/maplibre-gl-js/pull/1852)) (by [@VehpuS](https://github.com/VehpuS))
- Fix `GeoJSONSource` appearing to never finish loading when calling its `setData` method immediately after adding it to a `Map` due to it not firing a `metadata` `data` event ([#1693](https://github.com/maplibre/maplibre-gl-js/issues/1693))
- Fix the gap between terrain elevated tiles ([#1602](https://github.com/maplibre/maplibre-gl-js/issues/1602)) (by [@prozessor13](https://github.com/prozessor13))
- Fix showTileBoundaries to show the first vector source ([#1395](https://github.com/maplibre/maplibre-gl-js/pull/1395)) (by [@jleedev](https://github.com/jleedev))
- Fix `match` expression type ([#1631](https://github.com/maplibre/maplibre-gl-js/pull/1631)) (by [@lukashass](https://github.com/lukashass))
- Fix for blurry raster tiles due to raster tiles requests stuck in image queue. ([#2511](https://github.com/maplibre/maplibre-gl-js/pull/2511)) (by [@pramilk](https://github.com/pramilk))

## 3.0.0-pre.9

### 🐞 Bug fixes

- Fixes issue with ResizeObserver firing an initial 'resize' event (since 3.0.0-pre.5) ([#2551](https://github.com/maplibre/maplibre-gl-js/issues/2551)) (by [@birkskyum](https://github.com/birkskyum))

## 3.0.0-pre.8

### ✨ Features and improvements

- Add `transformCameraUpdate` callback to `Map` options ([#2535](https://github.com/maplibre/maplibre-gl-js/pull/2535)) (by [@Pessimistress](https://github.com/Pessimistress))

### 🐞 Bug fixes

- Revise previous fix ([#2445](https://github.com/maplibre/maplibre-gl-js/issues/2445)) for raster tiles being retained when raster-fade-duration is 0 ([#2501](https://github.com/maplibre/maplibre-gl-js/issues/2501)) (by [@ibesora](https://github.com/ibesora))

## 3.0.0-pre.7

### ✨ Features and improvements

- ⚠️ Breaking - Remove WebGL1 support. Move to WebGL2 ([#2512](https://github.com/maplibre/maplibre-gl-js/pull/2512)) (by [@birkskyum](https://github.com/birkskyum))
- Bump KDBush and supercluster ([#2522](https://github.com/maplibre/maplibre-gl-js/pull/2522)) (by [@birkskyum](https://github.com/birkskyum))

## 3.0.0-pre.6

### ✨ Features and improvements

- ⚠️ Breaking - Improve control performance by restricting worker count to a max of 1 except safari browser. ([#2354](https://github.com/maplibre/maplibre-gl-js/pull/2354)) (by [@pramilk](https://github.com/pramilk))
- Improve performance by using HTMLImageElement to download raster source images when refreshExpiredTiles tiles is false ([#2126](https://github.com/maplibre/maplibre-gl-js/pull/2126)) (by [@pramilk](https://github.com/pramilk))
- ⚠️ Breaking - Improve control initial loading performance by forcing fadeDuration to 0 till first idle event ([#2447](https://github.com/maplibre/maplibre-gl-js/pull/2447)) (by [@pramilk](https://github.com/pramilk))
- ⚠️ Breaking - Remove "mapbox-gl-supported" package from API. If needed, please reference it directly instead of going through MapLibre. ([#2451](https://github.com/maplibre/maplibre-gl-js/pull/2451)) (by [@zhangyiatmicrosoft](https://github.com/zhangyiatmicrosoft))
- Set fetchPriority for HTMLImageElement to help improve raster heavy scenarios ([#2459](https://github.com/maplibre/maplibre-gl-js/pull/2459)) (by [@pramilk](https://github.com/pramilk))
- Reduce rendering calls on initial load. No reason to try rendering before style is loaded. ([#2464](https://github.com/maplibre/maplibre-gl-js/pull/2464)) (by [@pramilk](https://github.com/pramilk))
- Lazy load default style properties on demand to improve loading performance and reduce memory usage. ([#2476](https://github.com/maplibre/maplibre-gl-js/pull/2476)) (by [@pramilk](https://github.com/pramilk))
- Conditional WebGL2 support ([#1891](https://github.com/maplibre/maplibre-gl-js/pull/1891)) (by [@rotu](https://github.com/rotu))

### 🐞 Bug fixes

- Fix `LngLatBounds.extend()` to correctly handle `{ lng: number, lat: number }` coordinates. ([#2425](https://github.com/maplibre/maplibre-gl-js/pull/2425)) (by [@buffalom](https://github.com/buffalom))
- Fix the accuracy-circle in the geolocate control from randomly resizing. ([#2450](https://github.com/maplibre/maplibre-gl-js/pull/2450)) (by [@Philip2809](https://github.com/Philip2809))

## 3.0.0-pre.5

### ✨ Features and improvements

- Add queryTerrainElevation allows getting terrain elevation in meters at specific point ([#2264](https://github.com/maplibre/maplibre-gl-js/pull/2264)) (by [@manhcuongincusar1](https://github.com/manhcuongincusar1))
- Improve performance by sending style layers to worker thread before processing it on main thread to allow parallel processing ([#2131](https://github.com/maplibre/maplibre-gl-js/pull/2131)) (by [@pramilk](https://github.com/pramilk))
- ⚠️ Breaking - Resize map when container element is resized. The resize related events now has different data associated with it ([#2157](https://github.com/maplibre/maplibre-gl-js/pull/2157)). Previously the originalEvent field was the reason of this change, for example it could be a `resize` event from the browser. Now it is `ResizeObserverEntry`, see more [here](https://developer.mozilla.org/en-US/docs/web/api/resizeobserverentry). (by [@HarelM](https://github.com/HarelM))
- Add Map.getImage() to retrieve previously-loaded images. ([#2168](https://github.com/maplibre/maplibre-gl-js/pull/2168)) (by [@ZeLonewolf](https://github.com/ZeLonewolf))
- Add a method to enable/disable cooperative gestures ([#2152](https://github.com/maplibre/maplibre-gl-js/pull/2152)) (by [@kevinschaul](https://github.com/kevinschaul))
- ⚠️ Breaking - `LngLat.toBounds()` is replaced by a static method `LngLatBounds.fromLngLat()` ([#2188](https://github.com/maplibre/maplibre-gl-js/pull/2188)) (by [@zhangyiatmicrosoft](https://github.com/zhangyiatmicrosoft))
- Update CONTRIBUTING.md with details on setting up on M1 mac ([#2196](https://github.com/maplibre/maplibre-gl-js/pull/2196)) (by [@llambanna](https://github.com/llambanna))
- Update default type of originalEvent in MapLibreEvent to be `unknown` ([#2243](https://github.com/maplibre/maplibre-gl-js/pull/2243)) (by [@neodescis](https://github.com/neodescis))
- Improve performance when forcing full symbol placement by short circuiting pause checks ([#2241](https://github.com/maplibre/maplibre-gl-js/pull/2241)) (by [@schlosna](https://github.com/schlosna))
- Adding a `warnonce` when terrain and hillshade source are the same ([#2298](https://github.com/maplibre/maplibre-gl-js/pull/2298)) (by [@tempranova](https://github.com/tempranova))
- Remove a deprecation warning by removing an empty texture that is no longer being used in the codebase ([#2299](https://github.com/maplibre/maplibre-gl-js/pull/2299)) (by [@IvanSanchez](https://github.com/IvanSanchez))
- Improve initial loading performance by lazy serializing layers only when needed. ([#2306](https://github.com/maplibre/maplibre-gl-js/pull/2306)) (by [@zhangyiatmicrosoft](https://github.com/zhangyiatmicrosoft))
- ⚠️ Breaking - Cancel unloaded tile request on zooming in across multiple zoom. Previously these requests were not cancelled. ([#2377](https://github.com/maplibre/maplibre-gl-js/pull/2377)) (by [@pramilk](https://github.com/pramilk))
- Add validateStyle MapOption to allow disabling style validation for faster performance in production environment. ([#2390](https://github.com/maplibre/maplibre-gl-js/pull/2390)) (by [@pramilk](https://github.com/pramilk))
- ⚠️ Breaking - Remove support for `hsl` css color in a format that does not comply with the CSS Color specification. Colors defined in `hsl(110, 0.7, 0.055)` format will no longer work, instead it is recommended to use the format with percentages `hsl(110, 70%, 5.5%)`. ([#2376](https://github.com/maplibre/maplibre-gl-js/pull/2376)) (by [@kajkal](https://github.com/kajkal))

### 🐞 Bug fixes

- Fix the type of the `features` property on `MapLayerMouseEvent` and `MapLayerTouchEvent` to be `MapGeoJSONFeature[]` in lieu of `GeoJSON.Feature[]` ([#2244](https://github.com/maplibre/maplibre-gl-js/pull/2244)) (by [@parkerziegler](https://github.com/parkerziegler))
- Fix GeolocateControl error if removed quickly ([#2391](https://github.com/maplibre/maplibre-gl-js/pull/2391)) (by [@Pessimistress](https://github.com/Pessimistress))
- Fix issue unloading sprite sheet when using `setStyle(style, {diff:true})` ([#2146](https://github.com/maplibre/maplibre-gl-js/pull/2146)) (by [@jcary741](https://github.com/jcary741))
- Fix wrap coords in `getTerrain` when `fitBounds` across the AM ([#2155](https://github.com/maplibre/maplibre-gl-js/pull/2155)) (by [@llambanna](https://github.com/llambanna))
- Fix LngLat `toArray` method return type to [number,number] ([#2233](https://github.com/maplibre/maplibre-gl-js/issues/2233)) (by [@prozessor13](https://github.com/prozessor13))
- Fix handling of text-offset with symbol-placement: line ([#2170](https://github.com/maplibre/maplibre-gl-js/issues/2170) and [#2171](https://github.com/maplibre/maplibre-gl-js/issues/2171)) (by [@cutephoton](https://github.com/cutephoton))
- Fix geolocate control permissions failure on IOS16 web view with fallback to `window.navigator.geolocation` ([#2359](https://github.com/maplibre/maplibre-gl-js/pull/2359)) (by [@HarelM](https://github.com/HarelM))
- Prevent unnecessary reload of raster sources when RTL Text Plugin loads ([#2380](https://github.com/maplibre/maplibre-gl-js/issues/2380)) (by [@ChrisLoer](https://github.com/ChrisLoer))
- Fix Handle AddProtocol callback function returning an HTMLImageElement ([#2393](https://github.com/maplibre/maplibre-gl-js/pull/2393)) (by [@pramilk](https://github.com/pramilk))
- Fix raster tiles being retained when raster-fade-duration is 0 ([#2445](https://github.com/maplibre/maplibre-gl-js/issues/2445)) (by [@ibesora](https://github.com/ibesora))

## 3.0.0-pre.4

### ✨ Features and improvements

- Add `setClusterOptions` to update cluster properties of the added sources: fixing these issues ([#429](https://github.com/maplibre/maplibre-gl-js/issues/429)) and ([#1384](https://github.com/maplibre/maplibre-gl-js/issues/1384)) (by [@stroebjo](https://github.com/stroebjo))
- Add types for `workerOptions` and `_options` in `geojson_source.ts` ([#1998](https://github.com/maplibre/maplibre-gl-js/pull/1998)) (by [@IhsenBen](https://github.com/IhsenBen))
- Add fullscreenstart, fullscreenend events to FullscreenControl ([#2128](https://github.com/maplibre/maplibre-gl-js/issues/2128))
- Throttle the image request queue while the map is moving to improve performance ([#2097](https://github.com/maplibre/maplibre-gl-js/issues/2097))

### 🐞 Bug fixes

- Fix the worker been terminated on setting new style ([#2123](https://github.com/maplibre/maplibre-gl-js/pull/2123)) (by [@pramilk](https://github.com/pramilk))
- Change how meta key is detected for cooperative gestures ([#2152](https://github.com/maplibre/maplibre-gl-js/pull/2152)) (by [@kevinschaul](https://github.com/kevinschaul))
- Fix the worker been terminated on setting new style ([#2123](https://github.com/maplibre/maplibre-gl-js/pull/2123)) (by [@pramilk](https://github.com/pramilk))

## 3.0.0-pre.3

### ✨ Features and improvements

- Add support for multiple `sprite` declarations in one style file ([#1805](https://github.com/maplibre/maplibre-gl-js/pull/1805)) (by [@smellyshovel](https://github.com/smellyshovel))
- Extract sprite image on demand to reduce memory usage and improve performance by reducing number of getImageData calls ([#1809](https://github.com/maplibre/maplibre-gl-js/pull/1809)) (by [@pramilk](https://github.com/pramilk))

### 🐞 Bug fixes

- Fix issue ([#1024](https://github.com/maplibre/maplibre-gl-js/issues/1024)) - Zoom center not under cursor when terrain is on (by [@1ec5](https://github.com/1ec5))
- Fix errors when running style-spec bin scripts and added missing help. Removed unnecessary script 'gl-style-composite'. ([#1971](https://github.com/maplibre/maplibre-gl-js/pull/1971)) (by [@acalcutt](https://github.com/acalcutt))
- Fix the `slice` expression type ([#1886](https://github.com/maplibre/maplibre-gl-js/issues/1886)) (by [@leonekmi](https://github.com/leonekmi))

## 3.0.0-pre.2

### ✨ Features and improvements

- `QueryRenderedFeaturesOptions` type added to both of the params in queryRenderedFeatures in map.ts ([#1900](https://github.com/maplibre/maplibre-gl-js/issues/1900)) (by [@lucaswoj](https://github.com/lucaswoj))
- NavigationControlOptions is now optional when creating an instance of NavigationControl ([#1754](https://github.com/maplibre/maplibre-gl-js/issues/1754))
- Listen to webglcontextcreationerror event and give detailed debug info when it fails ([#1715](https://github.com/maplibre/maplibre-gl-js/pull/1715)) (by [@zhangyiatmicrosoft](https://github.com/zhangyiatmicrosoft))
- Make sure `cooperativeGestures` overlay is always "on top" (z-index) of map features ([#1753](https://github.com/maplibre/maplibre-gl-js/pull/1753)) (by [@blyme](https://github.com/blyme))
- Use `willReadFrequently` hint to optimize 2D canvas usage and remove warnings ([#1808](https://github.com/maplibre/maplibre-gl-js/pull/1808)) (by [@kircher1](https://github.com/kircher1))
- Speed up the cross tile symbol index in certain circumstances ([#1755](https://github.com/maplibre/maplibre-gl-js/pull/1755)) (by [@mfedderly](https://github.com/mfedderly))
- Improve rendering speed in scenes with many colliding symbolic icons and labels ([#1757](https://github.com/maplibre/maplibre-gl-js/pull/1757)) (by [@AdamS108](https://github.com/AdamS108))
- Make request for ImageSource cancelable ([#1802](https://github.com/maplibre/maplibre-gl-js/pull/1802)) (by [@blinkzz](https://github.com/blinkzz))
- Throttle the image request queue while the map is moving to improve performance ([#2097](https://github.com/maplibre/maplibre-gl-js/pull/2097)) (by [@zhangyiatmicrosoft](https://github.com/zhangyiatmicrosoft))

### 🐞 Bug fixes

- Remove dependency on `@rollup/plugin-json`, which was in conflict with `rollup-plugin-import-assert` ([#1894](https://github.com/maplibre/maplibre-gl-js/pull/1894)) (by [@rotu](https://github.com/rotu))
- Remove dependency on `@mapbox/gazetteer` which caused some build warnings ([#1757](https://github.com/maplibre/maplibre-gl-js/pull/1757) [#1898](https://github.com/maplibre/maplibre-gl-js/pull/1898)) (by [@AdamS108](https://github.com/AdamS108))
- Fix `getElevation()` causing uncaught error ([#1650](https://github.com/maplibre/maplibre-gl-js/issues/1650)). (by [@zbigniewmatysek-tomtom](https://github.com/zbigniewmatysek-tomtom))
- Fix headless benchmark execution especially on VM ([#1732](https://github.com/maplibre/maplibre-gl-js/pull/1732)) (by [@zhangyiatmicrosoft](https://github.com/zhangyiatmicrosoft))
- fix issue [#860](https://github.com/maplibre/maplibre-gl-js/issues/860) fill-pattern with pixelRatio > 1 is now switched correctly at runtime. ([#1765](https://github.com/maplibre/maplibre-gl-js/pull/1765))
- Fix the exception that would be thrown on `map.setStyle` when it is passed with transformStyle option and map is initialized without an initial style. ([#1824](https://github.com/maplibre/maplibre-gl-js/pull/1824)) (by [@ambientlight](https://github.com/ambientlight))
- Fix the behavior of the compass button on touch devices. ([#1852](https://github.com/maplibre/maplibre-gl-js/pull/1852)) (by [@VehpuS](https://github.com/VehpuS))

## 3.0.0-pre.1

### ✨ Features and improvements

- Return a promise from `once` method to allow easier usage of async/await in this case ([#1690](https://github.com/maplibre/maplibre-gl-js/pull/1690)) (by [@HarelM](https://github.com/HarelM))
- Add pseudo (CSS) fullscreen as a fallback for iPhones ([#1678](https://github.com/maplibre/maplibre-gl-js/pull/1678)) (by [@caspg](https://github.com/caspg))
- Add `updateData` to `GeoJSONSource` which allows for partial data updates ([#1605](https://github.com/maplibre/maplibre-gl-js/pull/1605)) (by [@mfedderly](https://github.com/mfedderly))

### 🐞 Bug fixes

- Fix `GeoJSONSource` appearing to never finish loading when calling its `setData` method immediately after adding it to a `Map` due to it not firing a `metadata` `data` event ([#1693](https://github.com/maplibre/maplibre-gl-js/issues/1693))
- Fix the gap between terrain elevated tiles ([#1602](https://github.com/maplibre/maplibre-gl-js/issues/1602)) (by [@prozessor13](https://github.com/prozessor13))

## 3.0.0-pre.0

### ✨ Features and improvements

- Add a RenderPool to render tiles onto textures for 3D ([#1671](https://github.com/maplibre/maplibre-gl-js/pull/1671)) (by [@prozessor13](https://github.com/prozessor13))
- Add map.getCameraTargetElevation() ([#1558](https://github.com/maplibre/maplibre-gl-js/pull/1558)) (by [@birkskyum](https://github.com/birkskyum))
- Add `freezeElevation` to `AnimationOptions` to allow smooth camera movement in 3D ([#1514](https://github.com/maplibre/maplibre-gl-js/pull/1514), [#1492](https://github.com/maplibre/maplibre-gl-js/issues/1492))
- ⚠️ Breaking - Remove deprecated `mapboxgl-` css classes ([#1575](https://github.com/maplibre/maplibre-gl-js/pull/1575)) (by [@birkskyum](https://github.com/birkskyum))
- Add map.setStyle's transformStyle option ([#1632](https://github.com/maplibre/maplibre-gl-js/pull/1632)) (by [@ambientlight](https://github.com/ambientlight))
- ⚠️ Breaking - Improve rendering of areas below sea level, and remove elevationOffset workaround ([#1578](https://github.com/maplibre/maplibre-gl-js/pull/1578)) (by [@birkskyum](https://github.com/birkskyum))
- ⚠️ Breaking - Move terrain object from style.terrain to map.terrain ([#1628](https://github.com/maplibre/maplibre-gl-js/pull/1628)) (by [@HarelM](https://github.com/HarelM))

### 🐞 Bug fixes

- ⚠️ Breaking - Make geojson data source a required field to align with the docs ([#1396](https://github.com/maplibre/maplibre-gl-js/issues/1396)) (by [@HarelM](https://github.com/HarelM))
- Fix showTileBoundaries to show the first vector source ([#1395](https://github.com/maplibre/maplibre-gl-js/pull/1395)) (by [@jleedev](https://github.com/jleedev))
- Fix `match` expression type ([#1631](https://github.com/maplibre/maplibre-gl-js/pull/1631)) (by [@lukashass](https://github.com/lukashass))

## 2.4.0

### ✨ Features and improvements

- Added calculateCameraOptionsFromTo to camera ([#1427](https://github.com/maplibre/maplibre-gl-js/pull/1427)) (by [@BAschl](https://github.com/BAschl))
- Improve expression types ([#1510](https://github.com/maplibre/maplibre-gl-js/pull/1510)) (by [@cns-solutions-admin](https://github.com/cns-solutions-admin))
- Improve performance for primitive size selection ([#1508](https://github.com/maplibre/maplibre-gl-js/pull/1508)) (by [@kircher1](https://github.com/kircher1))
- Upgrade target from ES2017 to ES2019 ([#1499](https://github.com/maplibre/maplibre-gl-js/pull/1499)) (by [@birkskyum](https://github.com/birkskyum))
- Improve error handling ([#1485](https://github.com/maplibre/maplibre-gl-js/pull/1485)) (by [@birkskyum](https://github.com/birkskyum))
- Removed `_interpolationType` unused field ([#264](https://github.com/maplibre/maplibre-gl-js/issues/264)) (by [@HarelM](https://github.com/HarelM))

### 🐞 Bug fixes

- Fix attribution not being displayed for terrain ([#1516](https://github.com/maplibre/maplibre-gl-js/pull/1516)) (by [@acalcutt](https://github.com/acalcutt))
- No triggering of contextmenu after rotate, pitch, etc. also on Windows ([#1537](https://github.com/maplibre/maplibre-gl-js/pull/1537)) (by [@cns-solutions-admin](https://github.com/cns-solutions-admin))

## 2.3.1-pre.2

### ✨ Features and improvements

- Improve expression types ([#1510](https://github.com/maplibre/maplibre-gl-js/pull/1510)) (by [@cns-solutions-admin](https://github.com/cns-solutions-admin))
- Improve performance for primitive size selection ([#1508](https://github.com/maplibre/maplibre-gl-js/pull/1508)) (by [@kircher1](https://github.com/kircher1))
- Upgrade target from ES2017 to ES2019 ([#1499](https://github.com/maplibre/maplibre-gl-js/pull/1499)) (by [@birkskyum](https://github.com/birkskyum))

## 2.3.1-pre.1

### ✨ Features and improvements

- Improve error handling ([#1485](https://github.com/maplibre/maplibre-gl-js/pull/1485)) (by [@birkskyum](https://github.com/birkskyum))

## 2.3.0

### ✨ Features and improvements

- Re-enable method to get library version. Either with `import {version} from 'maplibre-gl'`, or on a Map instance as `map.version`. ([#1471](https://github.com/maplibre/maplibre-gl-js/pull/1471)) (by [@birkskyum](https://github.com/birkskyum))

## 2.2.1

### 🐞 Bug fixes

- Fix types generation and make sure they run as part of the CI ([#1462](https://github.com/maplibre/maplibre-gl-js/issues/1462), [#1465](https://github.com/maplibre/maplibre-gl-js/pull/1465)) (by [@HarelM](https://github.com/HarelM))

## 2.2.0

Everything from the four previous pre-releases:

### ✨ Features and improvements

- Update `icon-padding` symbol layout property to support asymmetric padding ([#1289](https://github.com/maplibre/maplibre-gl-js/pull/1289)) (by [@drwestco](https://github.com/drwestco))
- Added `cooperativeGestures` option when instantiating map to prevent inadvertent scrolling/panning when navigating a page where map is embedded inline ([#234](https://github.com/maplibre/maplibre-gl-js/issues/234)) (by [@oberhamsi](https://github.com/oberhamsi))
- Improve filter specification typings ([#1390](https://github.com/maplibre/maplibre-gl-js/pull/1390)) (by [@HarelM](https://github.com/HarelM))
- Add 3D terrain capabilities ([#165](https://github.com/maplibre/maplibre-gl-js/pull/165), [#1022](https://github.com/maplibre/maplibre-gl-js/pull/1022)) (by [@prozessor13](https://github.com/prozessor13))
- Cancel pending GeoJSON requests when `GeoJSONSource.setData()` is called instead of waiting for any pending request to complete before issuing the request for the new URL ([#1102](https://github.com/maplibre/maplibre-gl-js/pull/1102)) (by [@vanilla-lake](https://github.com/vanilla-lake))

### 🐞 Bug fixes

- Fix compact attribution style when using global CSS that sets `box-sizing: border-box;` ([#1250](https://github.com/maplibre/maplibre-gl-js/pull/1250)) (by [@lukashass](https://github.com/lukashass))
- Handle maxBounds which cross the meridian at longitude ±180° ([#1299](https://github.com/maplibre/maplibre-gl-js/pull/1299)) (by [@burleight](https://github.com/burleight))
- Hide arrow displayed in default `summary` styles on the attribution control ([#1258](https://github.com/maplibre/maplibre-gl-js/pull/1258)) (by [@pjsier](https://github.com/pjsier))
- Fix memory usage in terrain 3D ([#1291](https://github.com/maplibre/maplibre-gl-js/issues/1291), [#1302](https://github.com/maplibre/maplibre-gl-js/pull/1302))
- Fix disappearance of closest tiles when 3D terrain is enabled ([#1241](https://github.com/maplibre/maplibre-gl-js/issues/1241), [#1300](https://github.com/maplibre/maplibre-gl-js/pull/1300)) (by [@kubapelc](https://github.com/kubapelc))

## 2.2.0-pre.4

### ✨ Features and improvements

- Update `icon-padding` symbol layout property to support asymmetric padding ([#1289](https://github.com/maplibre/maplibre-gl-js/pull/1289)) (by [@drwestco](https://github.com/drwestco))
- Added `cooperativeGestures` option when instantiating map to prevent inadvertent scrolling/panning when navigating a page where map is embedded inline ([#234](https://github.com/maplibre/maplibre-gl-js/issues/234)) (by [@oberhamsi](https://github.com/oberhamsi))
- Improve filter specification typings ([#1390](https://github.com/maplibre/maplibre-gl-js/pull/1390)) (by [@HarelM](https://github.com/HarelM))

### 🐞 Bug fixes

- Fix compact attribution style when using global CSS that sets `box-sizing: border-box;` ([#1250](https://github.com/maplibre/maplibre-gl-js/pull/1250)) (by [@lukashass](https://github.com/lukashass))

## 2.2.0-pre.3

### 🐞 Bug fixes

- Handle maxBounds which cross the meridian at longitude ±180° ([#1299](https://github.com/maplibre/maplibre-gl-js/pull/1299)) (by [@burleight](https://github.com/burleight))
- Hide arrow displayed in default `summary` styles on the attribution control ([#1258](https://github.com/maplibre/maplibre-gl-js/pull/1258)) (by [@pjsier](https://github.com/pjsier))
- Fix memory usage in terrain 3D ([#1291](https://github.com/maplibre/maplibre-gl-js/issues/1291), [#1302](https://github.com/maplibre/maplibre-gl-js/pull/1302))
- Fix disappearance of closest tiles when 3D terrain is enabled ([#1241](https://github.com/maplibre/maplibre-gl-js/issues/1241), [#1300](https://github.com/maplibre/maplibre-gl-js/pull/1300)) (by [@kubapelc](https://github.com/kubapelc))

## 2.2.0-pre.2

### ✨ Features and improvements

- Add 3D terrain capabilities ([#165](https://github.com/maplibre/maplibre-gl-js/pull/165), [#1022](https://github.com/maplibre/maplibre-gl-js/pull/1022)) (by [@prozessor13](https://github.com/prozessor13))

## 2.2.0-pre.1

### ✨ Features and improvements

- Cancel pending GeoJSON requests when `GeoJSONSource.setData()` is called instead of waiting for any pending request to complete before issuing the request for the new URL ([#1102](https://github.com/maplibre/maplibre-gl-js/pull/1102)) (by [@vanilla-lake](https://github.com/vanilla-lake))

## 2.1.9

### 🐞 Bug fixes

- Add back typescript typings to dependencies instead of devDependencies ([#1178](https://github.com/maplibre/maplibre-gl-js/pull/1178)) (by [@HarelM](https://github.com/HarelM))

## 2.1.8

### ✨ Features and improvements

- Changed logic for showing the MapLibre logo. The MapLibre logo is now shown by setting the map option 'maplibreLogo' to true or by adding it to a map with addControl. TileJSON no longer controls if the logo is shown. ([#786](https://github.com/maplibre/maplibre-gl-js/pull/786)) (by [@acalcutt](https://github.com/acalcutt))

### 🐞 Bug fixes

- Fix missing `touchmove` in `MapTouchEvent["type"]` ([#1131](https://github.com/maplibre/maplibre-gl-js/pull/1131)) (by [@smellyshovel](https://github.com/smellyshovel))
- Type CustomLayerInterface renderingMode, onRemove, onAdd, and prerender optional ([#1122](https://github.com/maplibre/maplibre-gl-js/pull/1122)) (by [@nreese](https://github.com/nreese))

## 2.1.8-pre.3

### 🐞 Bug fixes

- Use correct location for mouse events of line layer with line-offset ([#1108](https://github.com/maplibre/maplibre-gl-js/issues/1108)). (by [@jkoelewijn](https://github.com/jkoelewijn))
- Change `GeoJSONFeature.properties` type from `{}` to `{ [name: string]: any; }` ([#1115](https://github.com/maplibre/maplibre-gl-js/pull/1115)). (by [@nreese](https://github.com/nreese))
- Fix `error TS2503: Cannot find namespace 'GeoJSON'` ([#1096](https://github.com/maplibre/maplibre-gl-js/issues/1096)). (by [@wipfli](https://github.com/wipfli))

## 2.1.8-pre.2

### ✨ Features and improvements

- Removal of the unminified production build target, so `npm run build-prod` will be the main build command going forward.

### 🐞 Bug fixes

- Dispose source resources on map style removal, it also fixes `cannot read properties of undefined (reading 'sourceCaches')` error ([#1099](https://github.com/maplibre/maplibre-gl-js/pull/1099)). (by [@khmm12](https://github.com/khmm12))
- Add MapGeoJSONFeature type as replacement for MapboxGeoJSONFeature. MapGeoJSONFeature type extends GeoJSONFeature type with layer, source, sourceLayer, and state properties ([#1104](https://github.com/maplibre/maplibre-gl-js/pull/1104)). (by [@nreese](https://github.com/nreese))
- Fix automatic refreshing of expired raster tiles ([#1106](https://github.com/maplibre/maplibre-gl-js/pull/1106)) (by [@westinrm](https://github.com/westinrm))
- Fix precision loss in some matrix calculations ([#1105](https://github.com/maplibre/maplibre-gl-js/issues/1105))

## 2.1.8-pre.1

### ✨ Features and improvements

- Add option `viewport-glyph` to `text-rotation-alignment` which places glyphs along a linestring and rotates them to the x-axis of the viewport ([#716](https://github.com/maplibre/maplibre-gl-js/pull/716)). (by [@wipfli](https://github.com/wipfli))

### 🐞 Bug fixes

- Change `GeoJSONFeature.id` type from `number | string | void` to `number | string | undefined` ([#1093](https://github.com/maplibre/maplibre-gl-js/pull/1093)) (by [@nreese](https://github.com/nreese))
- Add FeatureIdentifier type to define feature parameter in setFeatureState, removeFeatureState, and getFeatureState methods. Change FeatureIdentifier.id from `id: string | number;` to `id?: string | number | undefined;` ([#1095](https://github.com/maplibre/maplibre-gl-js/pull/1095)) (by [@nreese](https://github.com/nreese))
- Change map.on, map.off, and map.once type parameter from "type: MapEvent" to "type: MapEvent | string" ([#1094](https://github.com/maplibre/maplibre-gl-js/pull/1094)) (by [@nreese](https://github.com/nreese))

## 2.1.7

### 🐞 Bug fixes

- Add adjustment for glyph rendering, CJK fonts are mainly affected ([#1002](https://github.com/maplibre/maplibre-gl-js/issues/1002)). (by [@jwoodwardtfx](https://github.com/jwoodwardtfx))
- Improve typings to fix Angular strict mode failure ([#790](https://github.com/maplibre/maplibre-gl-js/issues/790), [#970](https://github.com/maplibre/maplibre-gl-js/issues/970), [#934](https://github.com/maplibre/maplibre-gl-js/issues/934)) (by [@tomhicks](https://github.com/tomhicks))
- Fix `SourceCache.loaded()` always returning `true` following a load error ([#1025](https://github.com/maplibre/maplibre-gl-js/issues/1025))
- Added back csp and dev builds to npm package ([#1042](https://github.com/maplibre/maplibre-gl-js/issues/1042)) (by [@HarelM](https://github.com/HarelM))

## 2.1.6

### 🐞 Bug fixes

- Publish `dist/package.json` ([#998](https://github.com/maplibre/maplibre-gl-js/pull/998)). (by [@wipfli](https://github.com/wipfli))

## 2.1.6-pre.1

### 🐞 Bug fixes

- Publish `dist/package.json` ([#998](https://github.com/maplibre/maplibre-gl-js/pull/998)). (by [@wipfli](https://github.com/wipfli))

## 2.1.5

### 🐞 Bug fixes

- Publish empty `postinstall.js` file. Follow-up on ([#990](https://github.com/maplibre/maplibre-gl-js/issues/990)) (by [@Al-4SW](https://github.com/Al-4SW))

## 2.1.5-pre.1

### 🐞 Bug fixes

- Publish empty `postinstall.js` file. Follow-up on ([#990](https://github.com/maplibre/maplibre-gl-js/issues/990)) (by [@Al-4SW](https://github.com/Al-4SW))

## 2.1.4

### 🐞 Bug fixes

- Fix missing `postinstall.js` file in npm publish. Follow-up on ([#990](https://github.com/maplibre/maplibre-gl-js/issues/990)) (by [@Al-4SW](https://github.com/Al-4SW))

## 2.1.3

### 🐞 Bug fixes

- Fix postinstall `ts-node` error on non-dev installs ([#900](https://github.com/maplibre/maplibre-gl-js/pull/900)) (by [@birkskyum](https://github.com/birkskyum))

## 2.1.2

### Features and improvements

- Default compact attribution to be open by default to comply with OpenStreetMap Attribution Guidelines ([#795](https://github.com/maplibre/maplibre-gl-js/pull/795)) (by [@acalcutt](https://github.com/acalcutt))
- Export `Source` classes (`GeoJSONSource` etc.) declarations. ([#801](https://github.com/maplibre/maplibre-gl-js/issues/801)) (by [@crubier](https://github.com/crubier))
- Make `AJAXError` public so error HTTP responses can be handled differently from other errors. ([#941](https://github.com/maplibre/maplibre-gl-js/pull/941)) (by [@vanilla-lake](https://github.com/vanilla-lake))

### 🐞 Bug fixes

- Fix compact attribution button showing when attribution is blank ([#795](https://github.com/maplibre/maplibre-gl-js/pull/795)) (by [@acalcutt](https://github.com/acalcutt))
- Fix error mismatched image size for CJK characters ([#718](https://github.com/maplibre/maplibre-gl-js/issues/718)) (by [@pgoldberg](https://github.com/pgoldberg))
- Fire `dataabort` and `sourcedataabort` events when a tile request is aborted ([#794](https://github.com/maplibre/maplibre-gl-js/issues/794)) (by [@crubier](https://github.com/crubier))
- Fix NextJs `performance` undefined ([#768](https://github.com/maplibre/maplibre-gl-js/issues/768)) (by [@birkskyum](https://github.com/birkskyum))

## 2.1.1

### 🐞 Bug fixes

- Fix stale tiles being shown when calling VectorTileSource#setTiles while the map is moving. ([#913](https://github.com/maplibre/maplibre-gl-js/pull/913)) (by [@vanilla-lake](https://github.com/vanilla-lake))

## 2.1.0

### ✨ Features and improvements

- Add `icon-overlap` and `text-overlap` symbol layout properties ([#347](https://github.com/maplibre/maplibre-gl-js/pull/347)) (by [@drwestco](https://github.com/drwestco))
- Deprecate `icon-allow-overlap` and `text-allow-overlap` symbol layout properties. `icon-overlap` and `text-overlap` are their replacements. ([#347](https://github.com/maplibre/maplibre-gl-js/pull/347)) (by [@drwestco](https://github.com/drwestco))
- Remove node package chalk from devDependencies ([#789](https://github.com/maplibre/maplibre-gl-js/pull/789)). (by [@astridx](https://github.com/astridx))
- Allow setting a custom pixel ratio by adding a `MapOptions#pixelRatio` property and a `Map#setPixelRatio` method. Since a high `devicePixelRatio` value can lead to performance and display problems, it is done at your own risk. ([#769](https://github.com/maplibre/maplibre-gl-js/issues/769))

## 2.0.5

### 🐞 Bug fixes

- Remove list of node versions allowed to install the package.

## 2.0.4

### 🐞 Bug fixes

- Missing package.json file in version 2.0.3 dist in npm ([#811](https://github.com/maplibre/maplibre-gl-js/issues/811)) - this causes webpack to fail (by [@HarelM](https://github.com/HarelM))

## 2.0.3

### Features and improvements

- Remove node package chalk from devDependencies ([#789](https://github.com/maplibre/maplibre-gl-js/pull/789)). (by [@astridx](https://github.com/astridx))
- Remove vector-tile module declaration and revert to using point from [@mapbox/point-geometry](https://github.com/mapbox/point-geometry] ([#788](https://github.com/maplibre/maplibre-gl-js/issues/788), [#800](https://github.com/maplibre/maplibre-gl-js/pull/800)) (by [@zbigniewmatysek-tomtom](https://github.com/zbigniewmatysek-tomtom))
- Moved development environment to use NodeJs 16 ([#781](https://github.com/maplibre/maplibre-gl-js/pull/781), [#806](https://github.com/maplibre/maplibre-gl-js/pull/806)) (by [@birkskyum](https://github.com/birkskyum))

### 🐞 Bug fixes

- Fix max cluster zoom in geojson source ([#61](https://github.com/maplibre/maplibre-gl-js/issues/61)) (by [@HarelM](https://github.com/HarelM))

## 2.0.2

### 🐞 Bug fixes

- Fix typescript generated file ([#776](https://github.com/maplibre/maplibre-gl-js/issues/776)). (by [@HarelM](https://github.com/HarelM))

## 2.0.1

### 🐞 Bug fixes

- Fix documentation of `addProtocol` and `removeProtocol`. ([#779](https://github.com/maplibre/maplibre-gl-js/pull/779)) (by [@wipfli](https://github.com/wipfli))

## 2.0.0

### Features and improvements

- Migrated the production code to typescript ([#209](https://github.com/maplibre/maplibre-gl-js/pull/209)) (by [@HarelM](https://github.com/HarelM))
- ** Breaking Change ** removed `version` from the public API
- ** Breaking Change ** stopped supporting IE (internet explorer)
- ** Breaking Change ** stopped supporting Chrome 49-65. Chrome 66+ required. For Chrome 49-65 support use version 1.15.2.
- ** Breaking Change ** removed all code related to `accessToken` and Mapbox specific urls starting with `mapbox://`. Telemetry and tracking code was removed.
- ** Breaking Change ** removed `baseApiUrl` as it was used only for Mapbox related urls
- ** Breaking Change ** typescript typings have changed:
  - `Style` => `StyleSpecification`
  - `AnyLayer` => `LayerSpecification`
  - `AnySourceData` => `SourceSpecification`
  - `MapboxEvent` => `MapLibreEvent`
  - `MapboxOptions` => `MapOptions`
  - `MapBoxZoomEvent` => `MapLibreZoomEvent`
  - `*SourceRaw` + `*SourceOptions` => `*SourceSpecification`
  - `*Source` (source implementation definition) were removed
  - `*Layer` => `*LayerSpecification`
  - `*Paint` => `*LayerSpecification['paint']`
  - `*Layout` => `*LayerSpecification['layout']`
  - `MapboxGeoJSONFeature` => `GeoJSONFeature`
- Added `redraw` function to map ([#206](https://github.com/maplibre/maplibre-gl-js/issues/206)) (by [@leonekmi](https://github.com/leonekmi))
- Improve attribution controls accessibility. See ([#359](https://github.com/maplibre/maplibre-gl-js/issues/359)) (by [@zbigniewmatysek-tomtom](https://github.com/zbigniewmatysek-tomtom))
- Allow maxPitch value up to 85, use values greater than 60 at your own risk ([#574](https://github.com/maplibre/maplibre-gl-js/pull/574)) (by [@kibala145](https://github.com/kibala145))
- `getImage` uses createImageBitmap when supported ([#650](https://github.com/maplibre/maplibre-gl-js/pull/650)) (by [@clementgayvallet](https://github.com/clementgayvallet))

### 🐞 Bug fixes

- Fix warning due to strict comparison of SDF property in image sprite ([#303](https://github.com/maplibre/maplibre-gl-js/issues/303)) (by [@drwestco](https://github.com/drwestco))
- Fix tile placeholder replacement to allow for placeholders to be in a URL more than once. ([#348](https://github.com/maplibre/maplibre-gl-js/pull/348)) (by [@rbrundritt](https://github.com/rbrundritt))
- Fix type check for non dom environment. ([#334](https://github.com/maplibre/maplibre-gl-js/issues/334)) (by [@ibesora](https://github.com/ibesora))
- Fix precision problem in patterns when overzoomed in OpenGL ES devices. ([#416](https://github.com/maplibre/maplibre-gl-js/pull/416)) (by [@andreadapisa](https://github.com/andreadapisa))
- Fix padding-top of the popup to improve readability of popup text ([#354](https://github.com/maplibre/maplibre-gl-js/pull/354)). (by [@naogify](https://github.com/naogify))
- Fix GeoJSONSource#loaded sometimes returning true while there are still pending loads ([#669](https://github.com/maplibre/maplibre-gl-js/issues/669))
- Fix MapDataEvent#isSourceLoaded being true in GeoJSONSource "dataloading" event handlers ([#694](https://github.com/maplibre/maplibre-gl-js/issues/694)) (by [@HarelM](https://github.com/HarelM))
- Fix events being fired after Map#remove has been called when the WebGL context is lost and restored ([#726](https://github.com/maplibre/maplibre-gl-js/issues/726)) (by [@HarelM](https://github.com/HarelM))
- Fix nested expressions types definition ([#757](https://github.com/maplibre/maplibre-gl-js/pull/757)) (by [@j8seangel](https://github.com/j8seangel))

## 1.15.2

### 🐞 Bug fixes

- Fix breaking changes introduced in v1.15.0 by adoption dual naming scheme for CSS class names ([#203](https://github.com/maplibre/maplibre-gl-js/pull/203)) (by [@p-j](https://github.com/p-j))

## 1.15.1

### 🐞 Bug fixes

- Add void return for some method declaration to match TS strict mode ([#194](https://github.com/maplibre/maplibre-gl-js/pull/194)) (by [@ArthurMetzger](https://github.com/ArthurMetzger))
- Fix css leftovers ([#83](https://github.com/maplibre/maplibre-gl-js/issues/83)) (by [@HarelM](https://github.com/HarelM))

## 1.15.0

### Features and improvements

- ** Breaking Change: ** Rename css classes ([#83](https://github.com/maplibre/maplibre-gl-js/issues/83)) (by [@HarelM](https://github.com/HarelM))
- Added custom protocol support to allow overriding ajax calls ([#29](https://github.com/maplibre/maplibre-gl-js/issues/29)) (by [@bjperson](https://github.com/bjperson))
- Added setTransformRequest to map ([#159](https://github.com/maplibre/maplibre-gl-js/pull/159)) (by [@thaddmt](https://github.com/thaddmt))
- Publish @maplibre/maplibre-gl-style-spec v14.0.0 on NPM ([#149](https://github.com/maplibre/maplibre-gl-js/pull/149)) (by [@wipfli](https://github.com/wipfli))
- Replace link to mapbox on LogoControl by link to maplibre ([#151](https://github.com/maplibre/maplibre-gl-js/pull/151)) (by [@habi](https://github.com/habi))
- Migrate style spec files from mapbox to maplibre ([#147](https://github.com/maplibre/maplibre-gl-js/pull/147)) (by [@wipfli](https://github.com/wipfli))
- Publish the MapLibre style spec in NPM ([#140](https://github.com/maplibre/maplibre-gl-js/pull/140)) (by [@wipfli](https://github.com/wipfli))
- Replace mapboxgl with maplibregl in JSDocs inline examples ([#134](https://github.com/maplibre/maplibre-gl-js/pull/134)) (by [@wipfli](https://github.com/wipfli))
- Bring in typescript definitions file ([#24](https://github.com/maplibre/maplibre-gl-js/issues/24)) (by [@HarelM](https://github.com/HarelM))
- Update example links to https://maplibre.org/maplibre-gl-js-docs/ ([#131](https://github.com/maplibre/maplibre-gl-js/pull/131)) (by [@wipfli](https://github.com/wipfli))
- Improve performance of layers with constant `*-sort-key` ([#78](https://github.com/maplibre/maplibre-gl-js/pull/78)) (by [@ghost](https://github.com/ghost))

### 🐞 Bug fixes

- Prevented attribution button from submitting form ([#178](https://github.com/maplibre/maplibre-gl-js/issues/178)) (by [@HarelM](https://github.com/HarelM))

## 1.14.0

### Features and improvements

- Rebranded to MapLibre
- New logo

### 🐞 Bug fixes

- Rename SVGs mapboxgl-ctrl-\*.svg to maplibregl ([#85](https://github.com/maplibre/maplibre-gl-js/pull/85)) (by [@nyurik](https://github.com/nyurik))
- fix ImageSource not working in FF/Safari ([#87](https://github.com/maplibre/maplibre-gl-js/pull/87)) (by [@lseelenbinder](https://github.com/lseelenbinder))
- Update HTML debug files to use MapLibre in titles ([#84](https://github.com/maplibre/maplibre-gl-js/pull/84)) (by [@nyurik](https://github.com/nyurik))
- fix CI checksize job to use maplibre name ([#86](https://github.com/maplibre/maplibre-gl-js/pull/86)) (by [@nyurik](https://github.com/nyurik))
- Move output files from mapbox._ to maplibre._ ([#75](https://github.com/maplibre/maplibre-gl-js/pull/75)) (by [@Joxit](https://github.com/Joxit))
- Remove mapbox specifics and branding from .github ([#64](https://github.com/maplibre/maplibre-gl-js/pull/64)) (by [@marcelnormann](https://github.com/marcelnormann))
- Fix a bug where mapbox-gl-js is no longer licensed as open source, but we owe immeasurable gratitude to Mapbox for releasing all their initial code to the community under BSD-3 license.

## 1.13.0

### ✨ Features and improvements

- Improve accessibility by fixing issues reported by WCAG 2.1. [#9991](https://github.com/mapbox/mapbox-gl-js/pull/9991)
- Improve accessibility when opening a popup by immediately focusing on the content. [#9774](https://github.com/mapbox/mapbox-gl-js/pull/9774) (by [@watofundefined](https://github.com/watofundefined)))
- Improve rendering performance of symbols with `symbol-sort-key`. [#9751](https://github.com/mapbox/mapbox-gl-js/pull/9751) (by [@osvodef](https://github.com/osvodef)))
- Add `Marker` `clickTolerance` option. [#9640](https://github.com/mapbox/mapbox-gl-js/pull/9640) (by [@ChristopherChudzicki](https://github.com/ChristopherChudzicki)))
- Add `Map` `hasControl` method. [#10035](https://github.com/mapbox/mapbox-gl-js/pull/10035)
- Add `Popup` `setOffset` method. [#9946](https://github.com/mapbox/mapbox-gl-js/pull/9946) (by [@jutaz](https://github.com/jutaz)))
- Add `KeyboardHandler` `disableRotation` and `enableRotation` methods. [#10072](https://github.com/mapbox/mapbox-gl-js/pull/10072) (by [@jmbott](https://github.com/jmbott)))

### 🐞 Bug fixes

- Fix a bug where `queryRenderedFeatures` didn't properly expose the paint values if they were data-driven. [#10074](https://github.com/mapbox/mapbox-gl-js/pull/10074) (by [@osvodef](https://github.com/osvodef)))
- Fix a bug where attribution didn't update when layer visibility changed during zooming. [#9943](https://github.com/mapbox/mapbox-gl-js/pull/9943)
- Fix a bug where hash control conflicted with external history manipulation (e.g. in single-page apps). [#9960](https://github.com/mapbox/mapbox-gl-js/pull/9960) (by [@raegen](https://github.com/raegen)))
- Fix a bug where `fitBounds` had an unexpected result with non-zero bearing and uneven padding. [#9821](https://github.com/mapbox/mapbox-gl-js/pull/9821) (by [@allison-strandberg](https://github.com/allison-strandberg)))
- Fix HTTP support when running GL JS against [Mapbox Atlas](https://www.mapbox.com/atlas). [#10090](https://github.com/mapbox/mapbox-gl-js/pull/10090)
- Fix a bug where the `within` expression didn't work in `querySourceFeatures`. [#9933](https://github.com/mapbox/mapbox-gl-js/pull/9933)
- Fix a bug where `Popup` content HTML element was removed on `setDOMContent`. [#10036](https://github.com/mapbox/mapbox-gl-js/pull/10036)
- Fix a compatibility bug when `icon-image` is used as a legacy categorical function. [#10060](https://github.com/mapbox/mapbox-gl-js/pull/10060)
- Reduce rapid memory growth in Safari by ensuring `Image` dataURI's are released. [#10118](https://github.com/mapbox/mapbox-gl-js/pull/10118)

### ⚠️ Note on IE11

We intend to remove support for Internet Explorer 11 in a future release of GL JS later this year.

## 1.12.0

### ✨ Features and improvements

- Add methods for changing a vector tile source dynamically (e.g. `setTiles`, `setUrl`). [#8048](https://github.com/mapbox/mapbox-gl-js/pull/8048) (by [@stepankuzmin](https://github.com/stepankuzmin))
- Add a `filter` option for GeoJSON sources to filter out features prior to processing (e.g. before clustering). [#9864](https://github.com/mapbox/mapbox-gl-js/pull/9864)
- Vastly increase precision of `line-gradient` for long lines. [#9694](https://github.com/mapbox/mapbox-gl-js/pull/9694)
- Improve `raster-dem` sources to properly support the `maxzoom` option and overzooming. [#9789](https://github.com/mapbox/mapbox-gl-js/pull/9789) (by [@brendan-ward](@brendanhttps://github.com/ward))

### 🐞 Bug fixes

- Fix a bug where bearing snap interfered with `easeTo` and `flyTo` animations, freezing the map. [#9884](https://github.com/mapbox/mapbox-gl-js/pull/9884) (by [@andycalder](https://github.com/andycalder))
- Fix a bug where a fallback image was not used if it was added via `addImage`. [#9911](https://github.com/mapbox/mapbox-gl-js/pull/9911) (by [@francois2metz](https://github.com/francois2metz))
- Fix a bug where `promoteId` option failed for fill extrusions with defined feature ids. [#9863](https://github.com/mapbox/mapbox-gl-js/pull/9863)

### 🛠️ Workflow

- Renamed the default development branch from `master` to `main`.

## 1.11.1

### 🐞 Bug fixes

- Fix a bug that caused `map.loaded()` to incorrectly return `false` after a click event. ([#9825](https://github.com/mapbox/mapbox-gl-js/pull/9825))

## 1.11.0

### ✨ Features and improvements

- Add an option to scale the default `Marker` icon.([#9414](https://github.com/mapbox/mapbox-gl-js/pull/9414)) (by [@adrianababakanian](https://github.com/adrianababakanian))
- Improving the shader compilation speed by manually getting the run-time attributes and uniforms.([#9497](https://github.com/mapbox/mapbox-gl-js/pull/9497))
- Added `clusterMinPoints` option for clustered GeoJSON sources that defines the minimum number of points to form a cluster.([#9748](https://github.com/mapbox/mapbox-gl-js/pull/9748))

### 🐞 Bug fixes

- Fix a bug where map got stuck in a DragRotate interaction if it's mouseup occurred outside of the browser window or iframe.([#9512](https://github.com/mapbox/mapbox-gl-js/pull/9512))
- Fix potential visual regression for `*-pattern` properties on AMD graphics card vendor.([#9681](https://github.com/mapbox/mapbox-gl-js/pull/9681))
- Fix zooming with a double tap on iOS Safari 13.([#9757](https://github.com/mapbox/mapbox-gl-js/pull/9757))
- Removed a misleading `geometry exceeds allowed extent` warning when using Mapbox Streets vector tiles.([#9753](https://github.com/mapbox/mapbox-gl-js/pull/9753))
- Fix reference error when requiring the browser bundle in Node. ([#9749](https://github.com/mapbox/mapbox-gl-js/pull/9749))

## 1.10.2

### 🐞 Bug fixes

- Fix zooming with a double tap in iOS Safari 13.([#9757](https://github.com/mapbox/mapbox-gl-js/pull/9757))

## 1.10.1

### 🐞 Bug fixes

- Fix markers interrupting touch gestures ([#9675](https://github.com/mapbox/mapbox-gl-js/issues/9675), fixed by [#9683](https://github.com/mapbox/mapbox-gl-js/pull/9683))
- Fix bug where `map.isMoving()` returned true while map was not moving ([#9647](https://github.com/mapbox/mapbox-gl-js/issues/9647), fixed by [#9679](https://github.com/mapbox/mapbox-gl-js/pull/9679))
- Fix regression that prevented `touchmove` events from firing during gestures ([#9676](https://github.com/mapbox/mapbox-gl-js/issues/9676), fixed by [#9685](https://github.com/mapbox/mapbox-gl-js/pull/9685))
- Fix `image` expression evaluation which was broken under certain conditions ([#9630](https://github.com/mapbox/mapbox-gl-js/issues/9630), fixed by [#9685](https://github.com/mapbox/mapbox-gl-js/pull/9668))
- Fix nested `within` expressions in filters not evaluating correctly ([#9605](https://github.com/mapbox/mapbox-gl-js/issues/9605), fixed by [#9611](https://github.com/mapbox/mapbox-gl-js/pull/9611))
- Fix potential `undefined` paint variable in `StyleLayer` ([#9688](https://github.com/mapbox/mapbox-gl-js/pull/9688)) (by [mannnick24](https://github.com/mannnick24))

## 1.10.0

### ✨ Features

- Add `mapboxgl.prewarm()` and `mapboxgl.clearPrewarmedResources()` methods to allow developers to optimize load times for their maps ([#9391](https://github.com/mapbox/mapbox-gl-js/pull/9391))
- Add `index-of` and `slice` expressions to search arrays and strings for the first occurrence of a specified value and return a section of the original array or string ([#9450](https://github.com/mapbox/mapbox-gl-js/pull/9450)) (by [lbutler](https://github.com/lbutler))
- Correctly set RTL text plugin status if the plugin URL could not be loaded. This allows developers to add retry logic on network errors when loading the plugin ([#9489](https://github.com/mapbox/mapbox-gl-js/pull/9489))

### 🍏 Gestures

This release significantly refactors and improves gesture handling on desktop and mobile. Three new touch gestures have been added: `two-finger swipe` to adjust pitch, `two-finger double tap` to zoom out, and `tap then drag` to adjust zoom with one finger ([#9365](https://github.com/mapbox/mapbox-gl-js/pull/9365)). In addition, this release brings the following changes and bug fixes:

- It's now possible to interact with multiple maps on the same page at the same time ([#9365](https://github.com/mapbox/mapbox-gl-js/pull/9365))
- Fix map jump when releasing one finger after pinch zoom ([#9136](https://github.com/mapbox/mapbox-gl-js/issues/9136))
- Stop mousedown and touchstart from interrupting `easeTo` animations when interaction handlers are disabled ([#8725](https://github.com/mapbox/mapbox-gl-js/issues/8725))
- Stop mouse wheel from interrupting animations when `map.scrollZoom` is disabled ([#9230](https://github.com/mapbox/mapbox-gl-js/issues/9230))
- A camera change can no longer be prevented by disabling the interaction handler within the camera change event. Selectively prevent camera changes by listening to the `mousedown` or `touchstart` map event and calling [.preventDefault()](https://docs.mapbox.com/mapbox-gl-js/api/#mapmouseevent#preventdefault) ([#9365](https://github.com/mapbox/mapbox-gl-js/pull/9365))
- Undocumented properties on the camera change events fired by the doubleClickZoom handler have been removed ([#9365](https://github.com/mapbox/mapbox-gl-js/pull/9365))

### 🐞 Improvements and bug fixes

- Line labels now have improved collision detection, with greater precision in placement, reduced memory footprint, better placement under pitched camera orientations ([#9219](https://github.com/mapbox/mapbox-gl-js/pull/9219))
- Fix `GlyphManager` continually re-requesting missing glyph ranges ([#8027](https://github.com/mapbox/mapbox-gl-js/issues/8027), fixed by [#9375](https://github.com/mapbox/mapbox-gl-js/pull/9375)) (by [oterral](https://github.com/oterral))
- Avoid throwing errors when calling certain popup methods before the popup element is created ([#9433](https://github.com/mapbox/mapbox-gl-js/pull/9433))
- Fix a bug where fill-extrusion features with colinear points were not returned by `map.queryRenderedFeatures(...)` ([#9454](https://github.com/mapbox/mapbox-gl-js/pull/9454))
- Fix a bug where using feature state on a large input could cause a stack overflow error ([#9463](https://github.com/mapbox/mapbox-gl-js/pull/9463))
- Fix exception when using `background-pattern` with data driven expressions ([#9518](https://github.com/mapbox/mapbox-gl-js/issues/9518), fixed by [#9520](https://github.com/mapbox/mapbox-gl-js/pull/9520))
- Fix a bug where UI popups were potentially leaking event listeners ([#9498](https://github.com/mapbox/mapbox-gl-js/pull/9498)) (by [mbell697](https://github.com/mbell697))
- Fix a bug where the `within` expression would return inconsistent values for points on tile boundaries ([#9411](https://github.com/mapbox/mapbox-gl-js/issues/9411), [#9428](https://github.com/mapbox/mapbox-gl-js/pull/9428))
- Fix a bug where the `within` expression would incorrectly evaluate geometries that cross the antimeridian ([#9440](https://github.com/mapbox/mapbox-gl-js/pull/9440))
- Fix possible undefined exception on paint variable of style layer ([#9437](https://github.com/mapbox/mapbox-gl-js/pull/9437)) (by [mannnick24](https://github.com/mannnick24))
- Upgrade minimist to ^1.2.5 to get fix for security issue [CVE-2020-7598](https://cve.mitre.org/cgi-bin/cvename.cgi?name=CVE-2020-7598) upstream ([#9425](https://github.com/mapbox/mapbox-gl-js/issues/9431), fixed by [#9425](https://github.com/mapbox/mapbox-gl-js/pull/9425)) (by [watson](https://github.com/watson))

## 1.9.1

### 🐞 Bug fixes

- Fix a bug [#9477](https://github.com/mapbox/mapbox-gl-js/issues/9477) in `Map#fitBounds(..)` wherein the `padding` passed to options would get applied twice.
- Fix rendering bug [#9479](https://github.com/mapbox/mapbox-gl-js/issues/9479) caused when data-driven `*-pattern` properties reference images added with `Map#addImage(..)`.
- Fix a bug [#9468](https://github.com/mapbox/mapbox-gl-js/issues/9468) in which an exception would get thrown when updating symbol layer paint property using `setPaintProperty`.

## 1.9.0

With this release, we're adding [a new changelog policy](./CONTRIBUTING.md#changelog-conventions) to our contribution guidelines.

This release also fixes several long-standing bugs and unintentional rendering behavior with `line-pattern`. The fixes come with a visual change to how patterns added with `line-pattern` scale. Previously, patterns that became larger than the line would be clipped, sometimes distorting the pattern, particularly on mobile and retina devices. Now the pattern will be scaled to fit under all circumstances. [#9266](https://github.com/mapbox/mapbox-gl-js/pull/9266) showcases examples of the visual differences. For more information and to provide feedback on this change, see [#9394](https://github.com/mapbox/mapbox-gl-js/pull/9394).

### ✨ Features

- Add `within` expression for testing whether an evaluated feature lies within a given GeoJSON object ([#9352](https://github.com/mapbox/mapbox-gl-js/pull/9352)). - We are aware of an edge case in which points with wrapped coordinates (e.g. longitude -185) are not evaluated properly. See ([#9442](https://github.com/mapbox/mapbox-gl-js/issues/9442)) for more information. - An example of the `within` expression:<br> `"icon-opacity": ["case", ["==", ["within", "some-polygon"], true], 1,
["==", ["within", "some-polygon"], false], 0]`
- Map API functions such as `easeTo` and `flyTo` now support `padding: PaddingOptions` which lets developers shift a map's center of perspective when building floating sidebars ([#8638](https://github.com/mapbox/mapbox-gl-js/pull/8638))

### 🍏 Improvements

- Results from `queryRenderedFeatures` now have evaluated property values rather than raw expressions ([#9198](https://github.com/mapbox/mapbox-gl-js/pull/9198))
- Improve scaling of patterns used in `line-pattern` on all device resolutions and pixel ratios ([#9266](https://github.com/mapbox/mapbox-gl-js/pull/9266))
- Slightly improve GPU memory footprint ([#9377](https://github.com/mapbox/mapbox-gl-js/pull/9377))
- `LngLatBounds.extend` is more flexible because it now accepts objects with `lat` and `lon` properties as well as arrays of coordinates ([#9293](https://github.com/mapbox/mapbox-gl-js/pull/9293))
- Reduce bundle size and improve visual quality of `showTileBoundaries` debug text ([#9267](https://github.com/mapbox/mapbox-gl-js/pull/9267))

### 🐞 Bug fixes

- Correctly adjust patterns added with `addImage(id, image, pixelRatio)` by the asset pixel ratio, not the device pixel ratio ([#9372](https://github.com/mapbox/mapbox-gl-js/pull/9372))
- Allow needle argument to `in` expression to be false ([#9295](https://github.com/mapbox/mapbox-gl-js/pull/9295))
- Fix exception thrown when trying to set `feature-state` for a layer that has been removed, fixes [#8634](https://github.com/mapbox/mapbox-gl-js/issues/8634) ([#9305](https://github.com/mapbox/mapbox-gl-js/pull/9305))
- Fix a bug where maps were not displaying inside elements with `dir=rtl` ([#9332](https://github.com/mapbox/mapbox-gl-js/pull/9332))
- Fix a rendering error for very old versions of Chrome (ca. 2016) where text would appear much bigger than intended ([#9349](https://github.com/mapbox/mapbox-gl-js/pull/9349))
- Prevent exception resulting from `line-dash-array` of empty length ([#9385](https://github.com/mapbox/mapbox-gl-js/pull/9385))
- Fix a bug where `icon-image` expression that evaluates to an empty string (`''`) produced a warning ([#9380](https://github.com/mapbox/mapbox-gl-js/pull/9380))
- Fix a bug where certain `popup` methods threw errors when accessing the container element before it was created, fixes [#9429](https://github.com/mapbox/mapbox-gl-js/issues/9429)([#9433](https://github.com/mapbox/mapbox-gl-js/pull/9433))

## 1.8.1

- Fixed a bug where all labels showed up on a diagonal line on Windows when using an integrated Intel GPU from the Haswell generation ([#9327](https://github.com/mapbox/mapbox-gl-js/issues/9327), fixed by reverting [#9229](https://github.com/mapbox/mapbox-gl-js/pull/9229))

## 1.8.0

### ✨ Features and improvements

- Reduce size of line atlas by removing unused channels ([#9232](https://github.com/mapbox/mapbox-gl-js/pull/9232))
- Prevent empty buffers from being created for debug data when unused ([#9237](https://github.com/mapbox/mapbox-gl-js/pull/9237))
- Add space between distance and unit in scale control ([#9276](https://github.com/mapbox/mapbox-gl-js/pull/9276)) (by [gely](https://api.github.com/users/gely)) and ([#9284](https://github.com/mapbox/mapbox-gl-js/pull/9284)) (by [pakastin](https://api.github.com/users/pakastin))
- Add a `showAccuracyCircle` option to GeolocateControl that shows the accuracy of the user's location as a transparent circle. Mapbox GL JS will show this circle by default. ([#9253](https://github.com/mapbox/mapbox-gl-js/pull/9253)) (by [Meekohi](https://api.github.com/users/Meekohi))
- Implemented a new tile coverage algorithm to enable level-of-detail support in a future release ([#8975](https://github.com/mapbox/mapbox-gl-js/pull/8975))

### 🐞 Bug fixes

- `line-dasharray` is now ignored correctly when `line-pattern` is set ([#9189](https://github.com/mapbox/mapbox-gl-js/pull/9189))
- Fix line distances breaking gradient across tile boundaries ([#9220](https://github.com/mapbox/mapbox-gl-js/pull/9220))
- Fix a bug where lines with duplicate endpoints could disappear at zoom 18+ ([#9218](https://github.com/mapbox/mapbox-gl-js/pull/9218))
- Fix a bug where Ctrl-click to drag rotate the map was disabled if the Alt, Cmd or Windows key is also pressed ([#9203](https://github.com/mapbox/mapbox-gl-js/pull/9203))
- Pass errors to `getClusterExpansionZoom`, `getClusterChildren`, and `getClusterLeaves` callbacks ([#9251](https://github.com/mapbox/mapbox-gl-js/pull/9251))
- Fix a rendering performance regression ([#9261](https://github.com/mapbox/mapbox-gl-js/pull/9261))
- Fix visual artifact for `line-dasharray` ([#9246](https://github.com/mapbox/mapbox-gl-js/pull/9246))
- Fixed a bug in the GeolocateControl which resulted in an error when `trackUserLocation` was `false` and the control was removed before the Geolocation API had returned a location ([#9291](https://github.com/mapbox/mapbox-gl-js/pull/9291))
- Fix `promoteId` for line layers ([#9210](https://github.com/mapbox/mapbox-gl-js/pull/9210))
- Improve accuracy of distance calculations ([#9202](https://github.com/mapbox/mapbox-gl-js/pull/9202)) (by [Meekohi](https://api.github.com/users/Meekohi))

## 1.7.0

### ✨ Features

- Add `promoteId` option to use a feature property as ID for feature state ([#8987](https://github.com/mapbox/mapbox-gl-js/pull/8987))
- Add a new constructor option to `mapboxgl.Popup`, `closeOnMove`, that closes the popup when the map's position changes ([#9163](https://github.com/mapbox/mapbox-gl-js/pull/9163))
- Allow creating a map without a style (an empty one will be created automatically) (by [@stepankuzmin](https://github.com/stepankuzmin)) ([#8924](https://github.com/mapbox/mapbox-gl-js/pull/8924))
- `map.once()` now allows specifying a layer id as a third parameter making it consistent with `map.on()` ([#8875](https://github.com/mapbox/mapbox-gl-js/pull/8875))

### 🍏 Improvements

- Improve performance of raster layers on large screens ([#9050](https://github.com/mapbox/mapbox-gl-js/pull/9050))
- Improve performance for hillshade and raster layers by implementing a progressive enhancement that utilizes `ImageBitmap` and `OffscreenCanvas` ([#8845](https://github.com/mapbox/mapbox-gl-js/pull/8845))
- Improve performance for raster tile rendering by using the stencil buffer ([#9012](https://github.com/mapbox/mapbox-gl-js/pull/9012))
- Update `symbol-avoid-edges` documentation to acknowledge the existence of global collision detection ([#9157](https://github.com/mapbox/mapbox-gl-js/pull/9157))
- Remove reference to `in` function which has been replaced by the `in` expression ([#9102](https://github.com/mapbox/mapbox-gl-js/pull/9102))

### 🐞 Bug Fixes

- Change the type of tile id key to string to prevent hash collisions ([#8979](https://github.com/mapbox/mapbox-gl-js/pull/8979))
- Prevent changing bearing via URL hash when rotation is disabled ([#9156](https://github.com/mapbox/mapbox-gl-js/pull/9156))
- Fix URL hash with no bearing causing map to fail to load ([#9170](https://github.com/mapbox/mapbox-gl-js/pull/9170))
- Fix bug in `GeolocateControl` where multiple instances of the control on one page may result in the user location not being updated ([#9092](https://github.com/mapbox/mapbox-gl-js/pull/9092))
- Fix query `fill-extrusions` made from polygons with coincident points and polygons with less than four points ([#9138](https://github.com/mapbox/mapbox-gl-js/pull/9138))
- Fix bug where `symbol-sort-key` was not used for collisions that crossed tile boundaries ([#9054](https://github.com/mapbox/mapbox-gl-js/pull/9054))
- Fix bug in `DragRotateHandler._onMouseUp` getting stuck in drag/rotate ([#9137](https://github.com/mapbox/mapbox-gl-js/pull/9137))
- Fix "Click on Compass" on some mobile devices (add `clickTolerance` to `DragRotateHandler`) ([#9015](https://github.com/mapbox/mapbox-gl-js/pull/9015)) (by [Yanonix](https://github.com/Yanonix))

## 1.6.1

### 🐞 Bug Fixes

- Fix style validation error messages not being displayed ([#9073](https://github.com/mapbox/mapbox-gl-js/pull/9073))
- Fix deferred loading of rtl-text-plugin not working for labels created from GeoJSON sources ([#9091](https://github.com/mapbox/mapbox-gl-js/pull/9091))
- Fix RTL text not being rendered with the rtl-text-plugin on pages that don't allow `script-src: blob:` in their CSP.([#9122](https://github.com/mapbox/mapbox-gl-js/pull/9122))

## 1.6.0

### ✨ Features

- Add ability to insert images into text labels using an `image` expression within a `format` expression: `"text-field": ["format", "Some text", ["image", "my-image"], "some more text"]` ([#8904](https://github.com/mapbox/mapbox-gl-js/pull/8904))
- Add support for stretchable images (aka nine-part or nine-patch images). Stretchable images can be used with `icon-text-fit` to draw resized images with non-stretched corners and borders. ([#8997](https://github.com/mapbox/mapbox-gl-js/pull/8997))
- Add `in` expression. It can check if a value is in an array (`["in", value, array]`) or a substring is in a string (`["in", substring, string]`) ([#8876](https://github.com/mapbox/mapbox-gl-js/pull/8876))
- Add `minPitch` and `maxPitch` map options ([#8834](https://github.com/mapbox/mapbox-gl-js/pull/8834))
- Add `rotation`, `rotationAlignment` and `pitchAlignment` options to markers ([#8836](https://github.com/mapbox/mapbox-gl-js/pull/8836)) (by [@dburnsii](https://github.com/dburnsii))
- Add methods to Popup to manipulate container class names ([#8759](https://github.com/mapbox/mapbox-gl-js/pull/8759)) (by [Ashot-KR](https://github.com/Ashot-KR))
- Add configurable inertia settings for panning (by [@aMoniker](https://github.com/aMoniker))) ([#8887](https://github.com/mapbox/mapbox-gl-js/pull/8887))
- Add ability to localize UI controls ([#8095](https://github.com/mapbox/mapbox-gl-js/pull/8095)) (by [@dmytro-gokun](https://github.com/dmytro-gokun))
- Add LatLngBounds.contains() method ([#7512](https://github.com/mapbox/mapbox-gl-js/issues/7512), fixed by [#8200](https://github.com/mapbox/mapbox-gl-js/pull/8200))
- Add option to load rtl-text-plugin lazily ([#8865](https://github.com/mapbox/mapbox-gl-js/pull/8865))
- Add `essential` parameter to AnimationOptions that can override `prefers-reduced-motion: reduce` ([#8743](https://github.com/mapbox/mapbox-gl-js/issues/8743), fixed by [#8883](https://github.com/mapbox/mapbox-gl-js/pull/8883))

### 🍏 Improvements

- Allow rendering full world smaller than 512px. To restore the previous limit call `map.setMinZoom(0)` ([#9028](https://github.com/mapbox/mapbox-gl-js/pull/9028))
- Add an es modules build for mapbox-gl-style-spec in dist/ ([#8247](https://github.com/mapbox/mapbox-gl-js/pull/8247)) (by [@ahocevar](https://github.com/ahocevar))
- Add 'image/webp,_/_' accept header to fetch/ajax image requests when webp supported ([#8262](https://github.com/mapbox/mapbox-gl-js/pull/8262))
- Improve documentation for setStyle, getStyle, and isStyleLoaded ([#8807](https://github.com/mapbox/mapbox-gl-js/pull/8807))

### 🐞 Bug Fixes

- Fix map rendering after addImage and removeImage are used to change a used image ([#9016](https://github.com/mapbox/mapbox-gl-js/pull/9016))
- Fix visibility of controls in High Contrast mode in IE ([#8874](https://github.com/mapbox/mapbox-gl-js/pull/8874))
- Fix customizable url hash string in IE 11 ([#8990](https://github.com/mapbox/mapbox-gl-js/pull/8990)) (by [pakastin](https://github.com/pakastin))
- Allow expression stops up to zoom 24 instead of 22 ([#8908](https://github.com/mapbox/mapbox-gl-js/pull/8908)) (by [nicholas-l](https://github.com/nicholas-l))
- Fix alignment of lines in really overscaled tiles ([#9024](https://github.com/mapbox/mapbox-gl-js/pull/9024))
- Fix `Failed to execute 'shaderSource' on 'WebGLRenderingContext'` errors ([#9017](https://github.com/mapbox/mapbox-gl-js/pull/9017))
- Make expression validation fail on NaN ([#8615](https://github.com/mapbox/mapbox-gl-js/pull/8615))
- Fix setLayerZoomRange bug that caused tiles to be re-requested ([#7865](https://github.com/mapbox/mapbox-gl-js/issues/7865), fixed by [#8854](https://github.com/mapbox/mapbox-gl-js/pull/8854))
- Fix `map.showTileBoundaries` rendering ([#7314](https://github.com/mapbox/mapbox-gl-js/pull/7314))
- Fix using `generateId` in conjunction with `cluster` in a GeoJSONSource ([#8223](https://github.com/mapbox/mapbox-gl-js/issues/8223), fixed by [#8945](https://github.com/mapbox/mapbox-gl-js/pull/8945))
- Fix opening popup on a marker from keyboard ([#6835](https://github.com/mapbox/mapbox-gl-js/pull/6835))
- Fix error thrown when request aborted ([#7614](https://github.com/mapbox/mapbox-gl-js/issues/7614), fixed by [#9021](https://github.com/mapbox/mapbox-gl-js/pull/9021))
- Fix attribution control when repeatedly removing and adding it ([#9052](https://github.com/mapbox/mapbox-gl-js/pull/9052))

## 1.5.1

This patch introduces two workarounds that address longstanding issues related to unbounded memory growth in Safari, including [#8771](https://github.com/mapbox/mapbox-gl-js/issues/8771) and [#4695](https://github.com/mapbox/mapbox-gl-js/issues/4695). We’ve identified two memory leaks in Safari: one in the [CacheStorage](https://developer.mozilla.org/en-US/docs/Web/API/CacheStorage) API, addressed by [#8956](https://github.com/mapbox/mapbox-gl-js/pull/8956), and one in transferring data between web workers through [Transferables](https://developer.mozilla.org/en-US/docs/Web/API/Transferable), addressed by [#9003](https://github.com/mapbox/mapbox-gl-js/pull/9003).

### 🍏 Improvements

- Implement workaround for memory leak in Safari when using the `CacheStorage` API. ([#8856](https://github.com/mapbox/mapbox-gl-js/pull/8956))
- Implement workaround for memory leak in Safari when using `Transferable` objects to transfer `ArrayBuffers` to WebWorkers. If GL-JS detects that it is running in Safari, the use of `Transferables` to transfer data to WebWorkers is disabled. ([#9003](https://github.com/mapbox/mapbox-gl-js/pull/9003))
- Improve animation performance when using `map.setData`. ([#8913](https://github.com/mapbox/mapbox-gl-js/pull/8913)) (by [msbarry](https://github.com/msbarry))

## 1.5.0

### ✨ Features

- Add disabled icon to GeolocateControl if user denies geolocation permission. [#8871](https://github.com/mapbox/mapbox-gl-js/pull/8871))
- Add `outofmaxbounds` event to GeolocateControl, which is emitted when the user is outside of `map.maxBounds` ([#8756](https://github.com/mapbox/mapbox-gl-js/pull/8756)) (by [MoradiDavijani](https://github.com/MoradiDavijani))
- Add `mapboxgl.getRTLTextPluginStatus()` to query the current status of the `rtl-text-plugin` to make it easier to allow clearing the plugin when necessary. (ref. [#7869](https://github.com/mapbox/mapbox-gl-js/issues/7869)) ([#8864](https://github.com/mapbox/mapbox-gl-js/pull/8864))
- Allow `hash` Map option to be set as a string, which sets the map hash in the url to a custom query parameter. ([#8603](https://github.com/mapbox/mapbox-gl-js/pull/8603)) (by [SebCorbin](https://github.com/SebCorbin))

### 🍏 Improvements

- Fade symbols faster when zooming out quickly, reducing overlap. ([#8628](https://github.com/mapbox/mapbox-gl-js/pull/8628))
- Reduce memory usage for vector tiles that contain long strings in feature properties. ([#8863](https://github.com/mapbox/mapbox-gl-js/pull/8863))

### 🐞 Bug Fixes

- Fix `text-variable-anchor` not trying multiple placements during collision with icons when `icon-text-fit` is enabled. ([#8803](https://github.com/mapbox/mapbox-gl-js/pull/8803))
- Fix `icon-text-fit` not properly respecting vertical labels. ([#8835](https://github.com/mapbox/mapbox-gl-js/pull/8835))
- Fix opacity interpolation for composition expressions. ([#8818](https://github.com/mapbox/mapbox-gl-js/pull/8818))
- Fix rotate and pitch events being fired at the same time. ([#8872](https://github.com/mapbox/mapbox-gl-js/pull/8872))
- Fix memory leaks that occurred during tile loading and map removal.([#8813](https://github.com/mapbox/mapbox-gl-js/pull/8813) and [#8850](https://github.com/mapbox/mapbox-gl-js/pull/8850))
- Fix web-worker transfer of `ArrayBuffers` in environments where `instanceof ArrayBuffer` fails.(e.g `cypress`) ([#8868](https://github.com/mapbox/mapbox-gl-js/pull/8868))

## 1.4.1

### 🐞 Bug Fixes

- Fix the way that `coalesce` handles the `image` operator so available images are rendered properly ([#8839](https://github.com/mapbox/mapbox-gl-js/pull/8839))
- Do not emit the `styleimagemissing` event for an empty string value ([#8840](https://github.com/mapbox/mapbox-gl-js/pull/8840))
- Fix serialization of `ResolvedImage` type so `*-pattern` properties work properly ([#8833](https://github.com/mapbox/mapbox-gl-js/pull/8833))

## 1.4.0

### ✨ Features

- Add `image` expression operator to determine image availability ([#8684](https://github.com/mapbox/mapbox-gl-js/pull/8684))
- Enable `text-offset` with variable label placement ([#8642](https://github.com/mapbox/mapbox-gl-js/pull/8642))

### 🍏 Improvements

- Faster loading and better look of raster terrain ([#8694](https://github.com/mapbox/mapbox-gl-js/pull/8694))
- Improved code documentation around resizing and {get/set}RenderedWorldCopies and more ([#8748](https://github.com/mapbox/mapbox-gl-js/pull/8748), [#8754](https://github.com/mapbox/mapbox-gl-js/pull/8754))
- Improve single vs. multi-touch zoom & pan interaction ([#7196](https://github.com/mapbox/mapbox-gl-js/issues/7196)) ([#8100](https://github.com/mapbox/mapbox-gl-js/pull/8100))

### 🐞 Bug fixes

- Fix rendering of `collisionBox` when `text-translate` or `icon-translate` is enabled ([#8659](https://github.com/mapbox/mapbox-gl-js/pull/8659))
- Fix `TypeError` when reloading a source and immediately removing the map ([#8711](https://github.com/mapbox/mapbox-gl-js/pull/8711))
- Adding tooltip to the geolocation control button ([#8735](https://github.com/mapbox/mapbox-gl-js/pull/8735)) (by [BAByrne](https://github.com/BAByrne))
- Add `originalEvent` property to NavigationControl events ([#8693](https://github.com/mapbox/mapbox-gl-js/pull/8693)) (by [stepankuzmin](https://github.com/stepankuzmin))
- Don't cancel follow mode in the GeolocateControl when resizing the map or rotating the screen ([#8736](https://github.com/mapbox/mapbox-gl-js/pull/8736))
- Fix error when calling `Popup#trackPointer` before setting its content or location ([#8757](https://github.com/mapbox/mapbox-gl-js/pull/8757)) (by [zxwandrew](https://github.com/zxwandrew))
- Respect newline characters when text-max-width is set to zero ([#8706](https://github.com/mapbox/mapbox-gl-js/pull/8706))
- Update earcut to v2.2.0 to fix polygon tessellation errors ([#8772](https://github.com/mapbox/mapbox-gl-js/pull/8772))
- Fix icon-fit with variable label placement ([#8755](https://github.com/mapbox/mapbox-gl-js/pull/8755))
- Icons stretched with `icon-text-fit` are now sized correctly ([#8741](https://github.com/mapbox/mapbox-gl-js/pull/8741))
- Collision detection for icons with `icon-text-fit` now works correctly ([#8741](https://github.com/mapbox/mapbox-gl-js/pull/8741))

## 1.3.2

- Fix a SecurityError in Firefox >= 69 when accessing the cache [#8780](https://github.com/mapbox/mapbox-gl-js/pull/8780)

## 1.3.1

### 🐞 Bug Fixes

- Fix a race condition that produced an error when a map was removed while reloading a source. [#8711](https://github.com/mapbox/mapbox-gl-js/pull/8711)
- Fix a race condition were `render` event was sometimes not fired after `load` event in IE11. [#8708](https://github.com/mapbox/mapbox-gl-js/pull/8708)

## 1.3.0

### 🍏 Features

- Introduce `text-writing-mode` symbol layer property to allow placing point labels vertically. [#8399](https://github.com/mapbox/mapbox-gl-js/pull/8399)
- Extend variable text placement to work when `text/icon-allow-overlap` is set to `true`. [#8620](https://github.com/mapbox/mapbox-gl-js/pull/8620)
- Allow `text-color` to be used in formatted expressions to be able to draw different parts of a label in different colors. [#8068](https://github.com/mapbox/mapbox-gl-js/pull/8068)

### ✨ Improvements

- Improve tile loading logic to cancel requests more aggressively, improving performance when zooming or panning quickly. [#8633](https://github.com/mapbox/mapbox-gl-js/pull/8633)
- Display outline on control buttons when focused (e.g. with a tab key) for better accessibility. [#8520](https://github.com/mapbox/mapbox-gl-js/pull/8520)
- Improve the shape of line round joins. [#8275](https://github.com/mapbox/mapbox-gl-js/pull/8275)
- Improve performance of processing line layers. [#8303](https://github.com/mapbox/mapbox-gl-js/pull/8303)
- Improve legibility of info displayed with `map.showTileBoundaries = true`. [#8380](https://github.com/mapbox/mapbox-gl-js/pull/8380) (by [@andrewharvey](https://github.com/andrewharvey))
- Add `MercatorCoordinate.meterInMercatorCoordinateUnits` method to make it easier to convert from meter units to coordinate values used in custom layers. [#8524](https://github.com/mapbox/mapbox-gl-js/pull/8524) (by [@andrewharvey](https://github.com/andrewharvey))
- Improve conversion of legacy filters with duplicate values. [#8542](https://github.com/mapbox/mapbox-gl-js/pull/8542)
- Move out documentation & examples website source to a separate `mapbox-gl-js-docs` repo. [#8582](https://github.com/mapbox/mapbox-gl-js/pull/8582)

### 🐞 Bug Fixes

- Fix a bug where local CJK fonts would switch to server-generated ones in overzoomed tiles. [#8657](https://github.com/mapbox/mapbox-gl-js/pull/8657)
- Fix precision issues in [deck.gl](https://deck.gl)-powered custom layers. [#8502](https://github.com/mapbox/mapbox-gl-js/pull/8502)
- Fix a bug where fill and line layers wouldn't render correctly over fill extrusions when coming from the same source. [#8661](https://github.com/mapbox/mapbox-gl-js/pull/8661)
- Fix map loading for documents loaded from Blob URLs. [#8612](https://github.com/mapbox/mapbox-gl-js/pull/8612)
- Fix classification of relative file:// URLs when in documents loaded from a file URL. [#8612](https://github.com/mapbox/mapbox-gl-js/pull/8612)
- Remove `esm` from package `dependencies` (so that it's not installed on `npm install mapbox-gl`). [#8586](https://github.com/mapbox/mapbox-gl-js/pull/8586) (by [@DatGreekChick](https://github.com/DatGreekChick))

## 1.2.1

### 🐞 Bug fixes

- Fix bug in `NavigationControl` compass button that prevented it from rotating with the map ([#8605](https://github.com/mapbox/mapbox-gl-js/pull/8605))

## 1.2.0

### Features and improvements

- Add `*-sort-key` layout property for circle, fill, and line layers, to dictate which features appear above others within a single layer([#8467](https://github.com/mapbox/mapbox-gl-js/pull/8467))
- Add ability to instantiate maps with specific access tokens ([#8364](https://github.com/mapbox/mapbox-gl-js/pull/8364))
- Accommodate `prefers-reduced-motion` settings in browser ([#8494](https://github.com/mapbox/mapbox-gl-js/pull/8494))
- Add Map `visualizePitch` option that tilts the compass as the map pitches ([#8208](https://github.com/mapbox/mapbox-gl-js/issues/8208), fixed by [#8296](https://github.com/mapbox/mapbox-gl-js/pull/8296)) (by [pakastin](https://github.com/pakastin))
- Make source options take precedence over TileJSON ([#8232](https://github.com/mapbox/mapbox-gl-js/pull/8232)) (by [jingsam](https://github.com/jingsam))
- Make requirements for text offset properties more precise ([#8418](https://github.com/mapbox/mapbox-gl-js/pull/8418))
- Expose `convertFilter` API in the style specification ([#8493](https://github.com/mapbox/mapbox-gl-js/pull/8493)

### Bug fixes

- Fix changes to `text-variable-anchor`, such that previous anchor positions would take precedence only if they are present in the updated array (considered a bug fix, but is technically a breaking change from previous behavior) ([#8473](https://github.com/mapbox/mapbox-gl-js/pull/8473))
- Fix rendering of opaque pass layers over heatmap and fill-extrusion layers ([#8440](https://github.com/mapbox/mapbox-gl-js/pull/8440))
- Fix rendering of extraneous vertical line in vector tiles ([#8477](https://github.com/mapbox/mapbox-gl-js/issues/8477), fixed by [#8479](https://github.com/mapbox/mapbox-gl-js/pull/8479))
- Turn off 'move' event listeners when removing a marker ([#8465](https://github.com/mapbox/mapbox-gl-js/pull/8465))
- Fix class toggling on navigation control for IE ([#8495](https://github.com/mapbox/mapbox-gl-js/pull/8495)) (by [@cs09g](https://github.com/cs09g))
- Fix background rotation hovering on geolocate control ([#8367](https://github.com/mapbox/mapbox-gl-js/pull/8367)) (by [GuillaumeGomez](https://github.com/GuillaumeGomez))
- Fix error in click events on markers where `startPos` is not defined ([#8462](https://github.com/mapbox/mapbox-gl-js/pull/8462)) (by [@msbarry](https://github.com/msbarry))
- Fix malformed urls when using custom `baseAPIURL` of a certain form ([#8466](https://github.com/mapbox/mapbox-gl-js/pull/8466))

## 1.1.1

### 🐞 Bug fixes

- Fix unbounded memory growth caused by failure to cancel requests to the cache ([#8472](https://github.com/mapbox/mapbox-gl-js/pull/8472))
- Fix unbounded memory growth caused by failure to cancel requests in IE ([#8481](https://github.com/mapbox/mapbox-gl-js/issues/8481))
- Fix performance of getting tiles from the cache ([#8489](https://github.com/mapbox/mapbox-gl-js/pull/8449))

## 1.1.0

### ✨ Minor features and improvements

- Improve line rendering performance by using a more compact line attributes layout ([#8306](https://github.com/mapbox/mapbox-gl-js/pull/8306))
- Improve data-driven symbol layers rendering performance ([#8295](https://github.com/mapbox/mapbox-gl-js/pull/8295))
- Add the ability to disable validation during `queryRenderedFeatures` and `querySourceFeatures` calls, as a performance optimization ([#8211](https://github.com/mapbox/mapbox-gl-js/pull/8211)) (by [gorshkov-leonid](https://github.com/gorshkov-leonid))
- Improve `setFilter` performance by caching keys in `groupByLayout` routine ([#8122](https://github.com/mapbox/mapbox-gl-js/pull/8122)) (by [vallendm](https://github.com/vallendm))
- Improve rendering of symbol layers with `symbol-z-order: viewport-y`, when icons are allowed to overlap but not text ([#8180](https://github.com/mapbox/mapbox-gl-js/pull/8180))
- Prefer breaking lines at a zero width space to allow better break point suggestions for Japanese labels ([#8255](https://github.com/mapbox/mapbox-gl-js/pull/8255))
- Add a `WebGLRenderingContext` argument to `onRemove` function of `CustomLayerInterface`, to allow direct cleanup of related context ([#8156](https://github.com/mapbox/mapbox-gl-js/pull/8156)) (by [ogiermaitre](https://github.com/ogiermaitre))
- Allow zoom speed customization by adding `setZoomRate` and `setWheelZoomRate` methods to `ScrollZoomHandler` ([#7863](https://github.com/mapbox/mapbox-gl-js/pull/7863)) (by [sf31](https://github.com/sf31))
- Add `trackPointer` method to `Popup` API that continuously repositions the popup to the mouse cursor when the cursor is within the map ([#7786](https://github.com/mapbox/mapbox-gl-js/pull/7786))
- Add `getElement` method to `Popup` to retrieve the popup's HTML element ([#8123](https://github.com/mapbox/mapbox-gl-js/pull/8123)) (by [@bravecow](https://github.com/bravecow))
- Add `fill-pattern` example to the documentation ([#8022](https://github.com/mapbox/mapbox-gl-js/pull/8022)) (by [@flawyte](https://github.com/flawyte))
- Update script detection for Unicode 12.1 ([#8158](https://github.com/mapbox/mapbox-gl-js/pull/8158))
- Add `nofollow` to Mapbox logo & "Improve this map" links ([#8106](https://github.com/mapbox/mapbox-gl-js/pull/8106)) (by [viniciuskneves](https://github.com/viniciuskneves))
- Include source name in invalid GeoJSON error ([#8113](https://github.com/mapbox/mapbox-gl-js/pull/8113)) (by [Zirak](https://github.com/Zirak))

### 🐞 Bug fixes

- Fix `updateImage` not working as expected in Chrome ([#8199](https://github.com/mapbox/mapbox-gl-js/pull/8199))
- Fix issues with double-tap zoom on touch devices ([#8086](https://github.com/mapbox/mapbox-gl-js/pull/8086))
- Fix duplication of `movestart` events when zooming ([#8259](https://github.com/mapbox/mapbox-gl-js/pull/8259)) (by [@bambielli-flex](https://github.com/bambielli-flex))
- Fix validation of `"format"` expression failing when options are provided ([#8339](https://github.com/mapbox/mapbox-gl-js/pull/8339))
- Fix `setPaintProperty` not working on `line-pattern` property ([#8289](https://github.com/mapbox/mapbox-gl-js/pull/8289))
- Fix the GL context being left in unpredictable states when using custom layers ([#8132](https://github.com/mapbox/mapbox-gl-js/pull/8132))
- Fix unnecessary updates to attribution control string ([#8082](https://github.com/mapbox/mapbox-gl-js/pull/8082)) (by [poletani](https://github.com/poletani))
- Fix bugs in `findStopLessThanOrEqualTo` algorithm ([#8134](https://github.com/mapbox/mapbox-gl-js/pull/8134)) (by [Mike96Angelo](https://github.com/Mike96Angelo))
- Fix map not displaying properly when inside an element with `text-align: center` ([#8227](https://github.com/mapbox/mapbox-gl-js/pull/8227)) (by [mc100s](https://github.com/mc100s))
- Clarify in documentation that `Popup#maxWidth` accepts all `max-width` CSS values ([#8312](https://github.com/mapbox/mapbox-gl-js/pull/8312)) (by [viniciuskneves](https://github.com/viniciuskneves))
- Fix location dot shadow not displaying ([#8119](https://github.com/mapbox/mapbox-gl-js/pull/8119)) (by [@bravecow](https://github.com/bravecow))
- Fix docs dev dependencies being mistakenly installed as package dependencies ([#8121](https://github.com/mapbox/mapbox-gl-js/pull/8121)) (by [@bravecow](https://github.com/bravecow))
- Various typo fixes ([#8230](https://github.com/mapbox/mapbox-gl-js/pull/8230), h/t [@erictheise](https://github.com/erictheise)) ([#8236](https://github.com/mapbox/mapbox-gl-js/pull/8236), h/t [@fredj](https://github.com/fredj))
- Fix geolocate button CSS ([#8367](https://github.com/mapbox/mapbox-gl-js/pull/8367), h/t [GuillaumeGomez](https://github.com/GuillaumeGomez))
- Fix caching for Mapbox tiles ([#8389](https://github.com/mapbox/mapbox-gl-js/pull/8389))

## 1.0.0

### ⚠️ Breaking changes

This release replaces the existing “map views” pricing model in favor of a “map load” model. Learn more in [a recent blog post about these changes](https://blog.mapbox.com/new-pricing-46b7c26166e7).

**By upgrading to this release, you are opting in to the new map loads pricing.**

**Why is this change being made?**

This change allows us to implement a more standardized and predictable method of billing GL JS map usage. You’ll be charged whenever your website or web application loads, not by when users pan and zoom around the map, incentivizing developers to create highly interactive map experiences. The new pricing structure also creates a significantly larger free tier to help developers get started building their applications with Mapbox tools while pay-as-you-go pricing and automatic volume discounts help your application scale with Mapbox. Session billing also aligns invoices with metrics web developers already track and makes it easier to compare usage with other mapping providers.

**What is changing?**

- Add SKU token to Mapbox API requests [#8276](https://github.com/mapbox/mapbox-gl-js/pull/8276)

When (and only when) loading tiles from a Mapbox API with a Mapbox access token set (`mapboxgl.accessToken`), a query parameter named `sku` will be added to all requests for vector, raster and raster-dem tiles. Every map instance uses a unique `sku` value, which is refreshed every 12 hours. The token itself is comprised of a token version (always “1”), a sku ID (always “01”) and a random 10-digit base-62 number. The purpose of the token is to allow for metering of map sessions on the server-side. A session lasts from a new map instantiation until the map is destroyed or 12 hours passes, whichever comes first.

For further information on the pricing changes, you can read our [blog post](https://blog.mapbox.com/new-pricing-46b7c26166e7) and check out our new [pricing page](https://www.mapbox.com/pricing), which has a price calculator. As always, you can also contact our team at [https://support.mapbox.com](https://support.mapbox.com).

## 0.54.1

### Bug fixes

- Fix unbounded memory growth caused by failure to cancel requests in IE ([#8481](https://github.com/mapbox/mapbox-gl-js/issues/8481))

## 0.54.0

### Breaking changes

- Turned `localIdeographFontFamily` map option on by default. This may change how CJK labels are rendered, but dramatically improves performance of CJK maps (because the browser no longer needs to download heavy amounts of font data from the server). Add `localIdeographFontFamily: false` to turn this off. [#8008](https://github.com/mapbox/mapbox-gl-js/pull/8008)
- Added `Popup` `maxWidth` option, set to `"240px"` by default. [#7906](https://github.com/mapbox/mapbox-gl-js/pull/7906)

### Major features

- Added support for updating and animating style images. [#7999](https://github.com/mapbox/mapbox-gl-js/pull/7999)
- Added support for generating style images dynamically (e.g. for drawing icons based on feature properties). [#7987](https://github.com/mapbox/mapbox-gl-js/pull/7987)
- Added antialiasing support for custom layers. [#7821](https://github.com/mapbox/mapbox-gl-js/pull/7821)
- Added a new `mapbox-gl-csp.js` bundle for strict CSP environments where `worker-src: blob` is disallowed. [#8044](https://github.com/mapbox/mapbox-gl-js/pull/8044)

### Minor features and improvements

- Improved performance of fill extrusions. [#7821](https://github.com/mapbox/mapbox-gl-js/pull/7821)
- Improved performance of symbol layers. [#7967](https://github.com/mapbox/mapbox-gl-js/pull/7967)
- Slightly improved rendering performance in general. [#7969](https://github.com/mapbox/mapbox-gl-js/pull/7969)
- Slightly improved performance of HTML markers. [#8018](https://github.com/mapbox/mapbox-gl-js/pull/8018)
- Improved diffing of styles with `"visibility": "visible"`. [#8005](https://github.com/mapbox/mapbox-gl-js/pull/8005)
- Improved zoom buttons to grey out when reaching min/max zoom. [#8023](https://github.com/mapbox/mapbox-gl-js/pull/8023)
- Added a title to fullscreen control button. [#8012](https://github.com/mapbox/mapbox-gl-js/pull/8012)
- Added `rel="noopener"` attributes to links that lead to external websites (such as Mapbox logo and OpenStreetMap edit link) for improved security. [#7914](https://github.com/mapbox/mapbox-gl-js/pull/7914)
- Added tile size info when `map.showTileBoundaries` is turned on. [#7963](https://github.com/mapbox/mapbox-gl-js/pull/7963)
- Significantly improved load times of the benchmark suite. [#8066](https://github.com/mapbox/mapbox-gl-js/pull/8066)
- Improved behavior of `canvasSource.pause` to be more reliable and able to render a single frame. [#8130](https://github.com/mapbox/mapbox-gl-js/pull/8130)

### Bug fixes

- Fixed a bug in Mac Safari 12+ where controls would disappear until you interact with the map. [#8193](https://github.com/mapbox/mapbox-gl-js/pull/8193)
- Fixed a memory leak when calling `source.setData(url)` many times. [#8035](https://github.com/mapbox/mapbox-gl-js/pull/8035)
- Fixed a bug where marker lost focus when dragging. [#7799](https://github.com/mapbox/mapbox-gl-js/pull/7799)
- Fixed a bug where `map.getCenter()` returned a reference to an internal `LngLat` object instead of cloning it, leading to potential mutability bugs. [#7922](https://github.com/mapbox/mapbox-gl-js/pull/7922)
- Fixed a bug where default HTML marker positioning was slightly off. [#8074](https://github.com/mapbox/mapbox-gl-js/pull/8074)
- Fixed a bug where adding a fill extrusion layer for non-polygon layers would lead to visual artifacts. [#7685](https://github.com/mapbox/mapbox-gl-js/pull/7685)
- Fixed intermittent Flow failures on CI. [#8061](https://github.com/mapbox/mapbox-gl-js/pull/8061)
- Fixed a bug where calling `Map#removeFeatureState` does not remove the state from some tile zooms [#8087](https://github.com/mapbox/mapbox-gl-js/pull/8087)
- Fixed a bug where `removeFeatureState` didn't work on features with `id` equal to `0`. [#8150](https://github.com/mapbox/mapbox-gl-js/pull/8150) (by [jutaz](https://github.com/jutaz))

## 0.53.1

### Bug fixes

- Turn off telemetry for Mapbox Atlas ([#7945](https://github.com/mapbox/mapbox-gl-js/pull/7945))
- Fix order of 3D features in query results (fix [#7883](https://github.com/mapbox/mapbox-gl-js/issues/7883)) ([#7953](https://github.com/mapbox/mapbox-gl-js/pull/7953))
- Fix RemovePaintState benchmarks ([#7930](https://github.com/mapbox/mapbox-gl-js/pull/7930))

## 0.53.0

### Features and improvements

- Enable `fill-extrusion` querying with ray picking ([#7499](https://github.com/mapbox/mapbox-gl-js/pull/7499))
- Add `clusterProperties` option for aggregated cluster properties ([#2412](https://github.com/mapbox/mapbox-gl-js/issues/2412), fixed by [#7584](https://github.com/mapbox/mapbox-gl-js/pull/7584))
- Allow initial map bounds to be adjusted with `fitBounds` options. ([#7681](https://github.com/mapbox/mapbox-gl-js/pull/7681)) (by [@elyobo](https://github.com/elyobo))
- Remove popups on `Map#remove` ([#7749](https://github.com/mapbox/mapbox-gl-js/pull/7749)) (by [@andycalder](https://github.com/andycalder))
- Add `Map#removeFeatureState` ([#7761](https://github.com/mapbox/mapbox-gl-js/pull/7761))
- Add `number-format` expression ([#7626](https://github.com/mapbox/mapbox-gl-js/pull/7626))
- Add `symbol-sort-key` style property ([#7678](https://github.com/mapbox/mapbox-gl-js/pull/7678))

### Bug fixes

- Upgrades Earcut to fix a rare bug in rendering polygons that contain a coincident chain of holes ([#7806](https://github.com/mapbox/mapbox-gl-js/issues/7806), fixed by [#7878](https://github.com/mapbox/mapbox-gl-js/pull/7878))
- Allow `file://` protocol in XHR requests for Cordova/Ionic/etc ([#7818](https://github.com/mapbox/mapbox-gl-js/pull/7818))
- Correctly handle WebP images in Edge 18 ([#7687](https://github.com/mapbox/mapbox-gl-js/pull/7687))
- Fix bug which mistakenly requested WebP images in browsers that do not support WebP ([#7817](https://github.com/mapbox/mapbox-gl-js/pull/7817)) ([#7819](https://github.com/mapbox/mapbox-gl-js/pull/7819))
- Fix images not being aborted when dequeued ([#7655](https://github.com/mapbox/mapbox-gl-js/pull/7655))
- Fix DEM layer memory leak ([#7690](https://github.com/mapbox/mapbox-gl-js/issues/7690), fixed by [#7691](https://github.com/mapbox/mapbox-gl-js/pull/7691))
- Set correct color state before rendering custom layer ([#7711](https://github.com/mapbox/mapbox-gl-js/pull/7711))
- Set `LngLat.toBounds()` default radius to 0 ([#7722](https://github.com/mapbox/mapbox-gl-js/issues/7722), fixed by [#7723](https://github.com/mapbox/mapbox-gl-js/pull/7723)) (by [@cherniavskii](https://github.com/cherniavskii))
- Fix race condition in `feature-state` dependent layers ([#7523](https://github.com/mapbox/mapbox-gl-js/issues/7523), fixed by [#7790](https://github.com/mapbox/mapbox-gl-js/pull/7790))
- Prevent `map.repaint` from mistakenly enabling continuous repaints ([#7667](https://github.com/mapbox/mapbox-gl-js/pull/7667))
- Prevent map shaking while zooming in on raster tiles ([#7426](https://github.com/mapbox/mapbox-gl-js/pull/7426))
- Fix query point translation for multi-point geometry ([#6833](https://github.com/mapbox/mapbox-gl-js/issues/6833), fixed by [#7581](https://github.com/mapbox/mapbox-gl-js/pull/7581))

## 0.52.0

### Breaking changes

- Canonicalize tile urls to `mapbox://` urls so they can be transformed with `config.API_URL` ([#7594](https://github.com/mapbox/mapbox-gl-js/pull/7594))

### Features and improvements

- Add getter and setter for `config.API_URL` ([#7594](https://github.com/mapbox/mapbox-gl-js/pull/7594))
- Allow user to define element other than map container for full screen control ([#7548](https://github.com/mapbox/mapbox-gl-js/pull/7548))
- Add validation option to style setters ([#7604](https://github.com/mapbox/mapbox-gl-js/pull/7604))
- Add 'idle' event: fires when no further rendering is expected without further interaction. ([#7625](https://github.com/mapbox/mapbox-gl-js/pull/7625))

### Bug fixes

- Fire error when map.getLayoutProperty references missing layer ([#7537](https://github.com/mapbox/mapbox-gl-js/issues/7537), fixed by [#7539](https://github.com/mapbox/mapbox-gl-js/pull/7539))
- Fix shaky sprites when zooming with scrolling ([#7558](https://github.com/mapbox/mapbox-gl-js/pull/7558))
- Fix layout problems in attribution control ([#7608](https://github.com/mapbox/mapbox-gl-js/pull/7608)) (by [lucaswoj](https://github.com/lucaswoj))
- Fixes resetting map's pitch to 0 if initial bounds is set ([#7617](https://github.com/mapbox/mapbox-gl-js/pull/7617)) (by [stepankuzmin](https://github.com/stepankuzmin))
- Fix occasional failure to load images after multiple image request abortions [#7641](https://github.com/mapbox/mapbox-gl-js/pull/7641)
- Update repo url to correct one ([#7486](https://github.com/mapbox/mapbox-gl-js/pull/7486)) (by [nicholas-l](https://github.com/nicholas-l))
- Fix bug where symbols where sometimes not rendered immediately ([#7610](https://github.com/mapbox/mapbox-gl-js/pull/7610))
- Fix bug where cameraForBounds returns incorrect CameraOptions with asymmetrical padding/offset ([#7517](https://github.com/mapbox/mapbox-gl-js/issues/7517), fixed by [#7518](https://github.com/mapbox/mapbox-gl-js/pull/7518)) (by [mike-marcacci](https://github.com/mike-marcacci))
- Use diff+patch approach to map.setStyle when the parameter is a URL ([#4025](https://github.com/mapbox/mapbox-gl-js/issues/4025), fixed by [#7562](https://github.com/mapbox/mapbox-gl-js/pull/7562))
- Begin touch zoom immediately when rotation disabled ([#7582](https://github.com/mapbox/mapbox-gl-js/pull/7582)) (by [msbarry](https://github.com/msbarry))
- Fix symbol rendering under opaque fill layers ([#7612](https://github.com/mapbox/mapbox-gl-js/pull/7612))
- Fix shaking by aligning raster sources to pixel grid only when map is idle ([#7426](https://github.com/mapbox/mapbox-gl-js/pull/7426))
- Fix raster layers in Edge 18 by disabling it's incomplete WebP support ([#7687](https://github.com/mapbox/mapbox-gl-js/pull/7687))
- Fix memory leak in hillshade layer ([#7691](https://github.com/mapbox/mapbox-gl-js/pull/7691))
- Fix disappearing custom layers ([#7711](https://github.com/mapbox/mapbox-gl-js/pull/7711))

## 0.51.0

November 7, 2018

### ✨ Features and improvements

- Add initial bounds as map constructor option ([#5518](https://github.com/mapbox/mapbox-gl-js/pull/5518)) (by [stepankuzmin](https://github.com/stepankuzmin))
- Improve performance on machines with > 8 cores ([#7407](https://github.com/mapbox/mapbox-gl-js/issues/7407), fixed by [#7430](https://github.com/mapbox/mapbox-gl-js/pull/7430))
- Add `MercatorCoordinate` type ([#7488](https://github.com/mapbox/mapbox-gl-js/pull/7488))
- Allow browser-native `contextmenu` to be enabled ([#2301](https://github.com/mapbox/mapbox-gl-js/issues/2301), fixed by [#7369](https://github.com/mapbox/mapbox-gl-js/pull/7369))
- Add an unminified production build to the NPM package ([#7403](https://github.com/mapbox/mapbox-gl-js/pull/7403))
- Add support for `LngLat` conversion from `{lat, lon}` ([#7507](https://github.com/mapbox/mapbox-gl-js/pull/7507)) (by [@bfrengley](https://github.com/bfrengley))
- Add tooltips for navigation controls ([#7373](https://github.com/mapbox/mapbox-gl-js/pull/7373))
- Show attribution only for used sources ([#7384](https://github.com/mapbox/mapbox-gl-js/pull/7384))
- Add telemetry event to log map loads ([#7431](https://github.com/mapbox/mapbox-gl-js/pull/7431))
- **Tighten style validation**
  - Disallow expressions as stop values ([#7396](https://github.com/mapbox/mapbox-gl-js/pull/7396))
  - Disallow `feature-state` expressions in filters ([#7366](https://github.com/mapbox/mapbox-gl-js/pull/7366))

### 🐛 Bug fixes

- Fix for GeoJSON geometries not working when coincident with tile boundaries([#7436](https://github.com/mapbox/mapbox-gl-js/issues/7436), fixed by [#7448](https://github.com/mapbox/mapbox-gl-js/pull/7448))
- Fix depth buffer-related rendering issues on some Android devices. ([#7471](https://github.com/mapbox/mapbox-gl-js/pull/7471))
- Fix positioning of compact attribution strings ([#7444](https://github.com/mapbox/mapbox-gl-js/pull/7444), [#7445](https://github.com/mapbox/mapbox-gl-js/pull/7445), and [#7391](https://github.com/mapbox/mapbox-gl-js/pull/7391))
- Fix an issue with removing markers in mouse event callbacks ([#7442](https://github.com/mapbox/mapbox-gl-js/pull/7442)) (by [vbud](https://github.com/vbud))
- Remove controls before destroying a map ([#7479](https://github.com/mapbox/mapbox-gl-js/pull/7479))
- Fix display of Scale control values < 1 ([#7469](https://github.com/mapbox/mapbox-gl-js/pull/7469)) (by [MichaelHedman](https://github.com/MichaelHedman))
- Fix an error when using location `hash` within iframes in IE11 ([#7411](https://github.com/mapbox/mapbox-gl-js/pull/7411))
- Fix depth mode usage in custom layers ([#7432](https://github.com/mapbox/mapbox-gl-js/pull/7432)) (by [markusjohnsson](https://github.com/markusjohnsson))
- Fix an issue with shaky sprite images during scroll zooms ([#7558](https://github.com/mapbox/mapbox-gl-js/pull/7558))

## 0.50.0

October 10, 2018

### ✨ Features and improvements

- 🎉 Add Custom Layers that can be rendered into with user-provided WebGL code ([#7039](https://github.com/mapbox/mapbox-gl-js/pull/7039))
- Add WebGL face culling for increased performance ([#7178](https://github.com/mapbox/mapbox-gl-js/pull/7178))
- Improve speed of expression evaluation ([#7334](https://github.com/mapbox/mapbox-gl-js/pull/7334))
- Automatically coerce to string for `concat` expression and `text-field` property ([#6190](https://github.com/mapbox/mapbox-gl-js/issues/6190), fixed by [#7280](https://github.com/mapbox/mapbox-gl-js/pull/7280))
- Add `fill-extrusion-vertical-gradient` property for controlling shading of fill extrusions ([#5768](https://github.com/mapbox/mapbox-gl-js/issues/5768), fixed by [#6841](https://github.com/mapbox/mapbox-gl-js/pull/6841))
- Add update functionality for images provided via `ImageSource` ([#4050](https://github.com/mapbox/mapbox-gl-js/issues/4050), fixed by [#7342](https://github.com/mapbox/mapbox-gl-js/pull/7342)) (by [@dcervelli](https://github.com/dcervelli))

### 🐛 Bug fixes

- **Expressions**
  - Fix expressions that use `log2` and `log10` in IE11 ([#7318](https://github.com/mapbox/mapbox-gl-js/issues/7318), fixed by [#7320](https://github.com/mapbox/mapbox-gl-js/pull/7320))
  - Fix `let` expression stripping expected type during parsing ([#7300](https://github.com/mapbox/mapbox-gl-js/issues/7300), fixed by [#7301](https://github.com/mapbox/mapbox-gl-js/pull/7301))
  - Fix superfluous wrapping of literals in `literal` expression ([#7336](https://github.com/mapbox/mapbox-gl-js/issues/7336), fixed by [#7337](https://github.com/mapbox/mapbox-gl-js/pull/7337))
  - Allow calling `to-color` on values that are already of type `Color` ([#7260](https://github.com/mapbox/mapbox-gl-js/pull/7260))
  - Fix `to-array` for empty arrays (([#7261](https://github.com/mapbox/mapbox-gl-js/pull/7261)))
  - Fix identity functions for `text-field` when using formatted text ([#7351](https://github.com/mapbox/mapbox-gl-js/pull/7351))
  - Fix coercion of `null` to `0` in `to-number` expression ([#7083](https://github.com/mapbox/mapbox-gl-js/issues/7083), fixed by [#7274](https://github.com/mapbox/mapbox-gl-js/pull/7274))
- **Canvas source**
  - Fix missing repeats of `CanvasSource` when it crosses the antimeridian ([#7273](https://github.com/mapbox/mapbox-gl-js/pull/7273))
  - Fix `CanvasSource` not respecting alpha values set on `canvas` element ([#7302](https://github.com/mapbox/mapbox-gl-js/issues/7302), fixed by [#7309](https://github.com/mapbox/mapbox-gl-js/pull/7309))
- **Rendering**
  - Fix rendering of fill extrusions with really high heights ([#7292](https://github.com/mapbox/mapbox-gl-js/pull/7292))
  - Fix an error where the map state wouldn't return to `loaded` after certain runtime styling changes when there were errored tiles in the viewport ([#7355](https://github.com/mapbox/mapbox-gl-js/pull/7355))
  - Fix errors when rendering symbol layers without symbols ([#7241](https://github.com/mapbox/mapbox-gl-js/issues/7241), fixed by [#7253](https://github.com/mapbox/mapbox-gl-js/pull/7253))
  - Don't fade in symbols with `*-allow-overlap: true` when panning into the viewport ([#7172](https://github.com/mapbox/mapbox-gl-js/issues/7172), fixed by[#7244](https://github.com/mapbox/mapbox-gl-js/pull/7244))
- **Library**
  - Fix disambiguation for `mouseover` event ([#7295](https://github.com/mapbox/mapbox-gl-js/issues/7295), fixed by [#7299](https://github.com/mapbox/mapbox-gl-js/pull/7299))
  - Fix silent failure of `getImage` if an SVG is requested ([#7312](https://github.com/mapbox/mapbox-gl-js/issues/7312), fixed by [#7313](https://github.com/mapbox/mapbox-gl-js/pull/7313))
  - Fix empty control group box shadow ([#7303](https://github.com/mapbox/mapbox-gl-js/issues/7303), fixed by [#7304](https://github.com/mapbox/mapbox-gl-js/pull/7304)) (by [Duder-onomy](https://github.com/Duder-onomy))
  - Fixed an issue where a wrong timestamp was sent for Mapbox turnstile events ([#7381](https://github.com/mapbox/mapbox-gl-js/pull/7381))
  - Fixed a bug that lead to attribution not showing up correctly in Internet Explorer ([#3945](https://github.com/mapbox/mapbox-gl-js/issues/3945), fixed by [#7391](https://github.com/mapbox/mapbox-gl-js/pull/7391))

## 0.49.0

September 6, 2018

### ⚠️ Breaking changes

- Use `client{Height/Width}` instead of `offset{Height/Width}` for map canvas sizing ([#6848](https://github.com/mapbox/mapbox-gl-js/issues/6848), fixed by [#7128](https://github.com/mapbox/mapbox-gl-js/pull/7128))

### 🐛 Bug fixes

- Fix [Top Issues list](https://mapbox.github.io/top-issues/#!mapbox/mapbox-gl-js) for mapbox-gl-js ([#7108](https://github.com/mapbox/mapbox-gl-js/issues/7108), fixed by [#7112](https://github.com/mapbox/mapbox-gl-js/pull/7112))
- Fix bug in which symbols with `icon-allow-overlap: true, text-allow-overlap: true, text-optional: false` would show icons when they shouldn't ([#7041](https://github.com/mapbox/mapbox-gl-js/pull/7041))
- Fix bug where the map would not stop at the exact zoom level requested by Map#FlyTo ([#7222](https://github.com/mapbox/mapbox-gl-js/issues/7222)) ([#7223](https://github.com/mapbox/mapbox-gl-js/pull/7223)) (by [@benoitbzl](https://github.com/benoitbzl))
- Keep map centered on the center point of a multi-touch gesture when zooming ([#6722](https://github.com/mapbox/mapbox-gl-js/issues/6722)) ([#7191](https://github.com/mapbox/mapbox-gl-js/pull/7191)) (by [pakastin](https://github.com/pakastin))
- Update the style-spec's old `gl-style-migrate` script to include conversion of legacy functions and filters to their expression equivalents ([#6927](https://github.com/mapbox/mapbox-gl-js/issues/6927), fixed by [#7095](https://github.com/mapbox/mapbox-gl-js/pull/7095))
- Fix `icon-size` for small data-driven values ([#7125](https://github.com/mapbox/mapbox-gl-js/pull/7125))
- Fix bug in the way AJAX requests load local files on iOS web view ([#6610](https://github.com/mapbox/mapbox-gl-js/pull/6610)) (by [oscarfonts](https://github.com/oscarfonts))
- Fix bug in which canvas sources would not render in world wrapped tiles at the edge of the viewport ([#7271]https://github.com/mapbox/mapbox-gl-js/issues/7271), fixed by [#7273](https://github.com/mapbox/mapbox-gl-js/pull/7273))

### ✨ Features and improvements

- Performance updates:
  - Improve time to first render by updating how feature ID maps are transferred to the main thread ([#7110](https://github.com/mapbox/mapbox-gl-js/issues/7110), fixed by [#7132](https://github.com/mapbox/mapbox-gl-js/pull/7132))
  - Reduce size of JSON transmitted from worker thread to main thread ([#7124](https://github.com/mapbox/mapbox-gl-js/pull/7124))
  - Improve image/glyph atlas packing algorithm ([#7171](https://github.com/mapbox/mapbox-gl-js/pull/7171))
  - Use murmur hash on symbol instance keys to reduce worker transfer costs ([#7127](https://github.com/mapbox/mapbox-gl-js/pull/7127))
- Add GL state management for uniforms ([#6018](https://github.com/mapbox/mapbox-gl-js/pull/6018))
- Add `symbol-z-order` symbol layout property to style spec ([#7219](https://github.com/mapbox/mapbox-gl-js/pull/7219))
- Implement data-driven styling support for `*-pattern properties` ([#6289](https://github.com/mapbox/mapbox-gl-js/pull/6289))
- Add `Map#fitScreenCoordinates` which fits viewport to two points, similar to `Map#fitBounds` but uses screen coordinates and supports non-zero map bearings ([#6894](https://github.com/mapbox/mapbox-gl-js/pull/6894))
- Re-implement LAB/HSL color space interpolation for expressions ([#5326](https://github.com/mapbox/mapbox-gl-js/issues/5326), fixed by [#7123](https://github.com/mapbox/mapbox-gl-js/pull/7123))
- Enable benchmark testing for Mapbox styles ([#7047](https://github.com/mapbox/mapbox-gl-js/pull/7047))
- Allow `Map#setFeatureState` and `Map#getFeatureState` to accept numeric IDs ([#7106](https://github.com/mapbox/mapbox-gl-js/pull/7106)) (by [@bfrengley](https://github.com/bfrengley))

## 0.48.0

August 16, 2018

### ⚠️ Breaking changes

- Treat tiles that error with status 404 as empty renderable tiles to prevent rendering duplicate features in some sparse tilesets ([#6803](https://github.com/mapbox/mapbox-gl-js/pull/6803))

### 🐛 Bug fixes

- Fix issue where `text-max-angle` property was being calculated incorrectly internally, causing potential rendering errors when `"symbol-placement": line`
- Require `feature.id` when using `Map#setFeatureState` ([#6974](https://github.com/mapbox/mapbox-gl-js/pull/6974))
- Fix issue with removing the `GeolocateControl` when user location is being used ([#6977](https://github.com/mapbox/mapbox-gl-js/pull/6977)) (by [sergei-zelinsky](https://github.com/sergei-zelinsky))
- Fix memory leak caused by a failure to remove all controls added to the map ([#7042](https://github.com/mapbox/mapbox-gl-js/pull/7042))
- Fix bug where the build would fail when using mapbox-gl webpack 2 and UglifyJSPlugin ([#4359](https://github.com/mapbox/mapbox-gl-js/issues/4359), fixed by [#6956](https://api.github.com/repos/mapbox/mapbox-gl-js/pulls/6956))
- Fix bug where fitBounds called with coordinates outside the bounds of Web Mercator resulted in uncaught error ([#6906](https://github.com/mapbox/mapbox-gl-js/issues/6906), fixed by [#6918](https://api.github.com/repos/mapbox/mapbox-gl-js/pulls/6918))
- Fix bug wherein `Map#querySourceFeatures` was returning bad results on zooms > maxZoom ([#7061](https://github.com/mapbox/mapbox-gl-js/pull/7061))
- Relax typing for equality and order expressions ([#6459](https://github.com/mapbox/mapbox-gl-js/issues/6459), fixed by [#6961](https://api.github.com/repos/mapbox/mapbox-gl-js/pulls/6961))
- Fix bug where `queryPadding` for all layers in a source was set by the first layer, causing incorrect querying on other layers and, in some cases, incorrect firing of events associated with individual layers ([#6909](https://github.com/mapbox/mapbox-gl-js/pull/6909))

### ✨ Features and improvements

- Performance Improvements:
  - Stop unnecessary serialization of symbol source features. ([#7013](https://github.com/mapbox/mapbox-gl-js/pull/7013))
  - Optimize calculation for getting visible tile coordinates ([#6998](https://github.com/mapbox/mapbox-gl-js/pull/6998))
  - Improve performance of creating `{Glyph/Image}Atlas`es ([#7091](https://github.com/mapbox/mapbox-gl-js/pull/7091))
  - Optimize and simplify tile retention logic ([#6995](https://github.com/mapbox/mapbox-gl-js/pull/6995))
- Add a user turnstile event for users accessing Mapbox APIs ([#6980](https://github.com/mapbox/mapbox-gl-js/pull/6980))
- Add support for autogenerating feature ids for GeoJSON sources so they can be used more easily with the `Map#setFeatureState` API ([#7043](https://www.github.com/mapbox/mapbox-gl-js/pull/7043))) ([#7091](https://github.com/mapbox/mapbox-gl-js/pull/7091))
- Add ability to style symbol layers labels with multiple fonts and text sizes via `"format"` expression ([#6994](https://www.github.com/mapbox/mapbox-gl-js/pull/6994))
- Add customAttribution option to AttributionControl ([#7033](https://github.com/mapbox/mapbox-gl-js/pull/7033)) (by [mklopets](https://github.com/mklopets))
- Publish Flow type definitions alongside compiled bundle ([#7079](https://api.github.com/repos/mapbox/mapbox-gl-js/pulls/7079))
- Introduce symbol cross fading when crossing integer zoom levels to prevent labels from disappearing before newly loaded tiles' labels can be rendered ([#6951](https://github.com/mapbox/mapbox-gl-js/pull/6951))
- Improvements in label collision detection ([#6925](https://api.github.com/repos/mapbox/mapbox-gl-js/pulls/6925)))

## 0.47.0

### ✨ Features and improvements

- Add configurable drag pan threshold ([#6809](https://github.com/mapbox/mapbox-gl-js/pull/6809)) (by [msbarry](https://github.com/msbarry))
- Add `raster-resampling` raster paint property ([#6411](https://github.com/mapbox/mapbox-gl-js/pull/6411)) (by [@andrewharvey](https://github.com/andrewharvey))
- Add `symbol-placement: line-center` ([#6821](https://github.com/mapbox/mapbox-gl-js/pull/6821))
- Add methods for inspecting GeoJSON clusters ([#3318](https://github.com/mapbox/mapbox-gl-js/issues/3318), fixed by [#6829](https://github.com/mapbox/mapbox-gl-js/pull/6829))
- Add warning to geolocate control when unsupported ([#6923](https://github.com/mapbox/mapbox-gl-js/pull/6923)) (by [@aendrew](https://github.com/aendrew))
- Upgrade geojson-vt to 3.1.4 ([#6942](https://github.com/mapbox/mapbox-gl-js/pull/6942))
- Include link to license in compiled bundle ([#6975](https://github.com/mapbox/mapbox-gl-js/pull/6975))

### 🐛 Bug fixes

- Use updateData instead of re-creating buffers for repopulated paint arrays ([#6853](https://github.com/mapbox/mapbox-gl-js/pull/6853))
- Fix ScrollZoom handler setting tr.zoom = NaN ([#6924](https://github.com/mapbox/mapbox-gl-js/pull/6924))
  - Failed to invert matrix error ([#6486](https://github.com/mapbox/mapbox-gl-js/issues/6486), fixed by [#6924](https://github.com/mapbox/mapbox-gl-js/pull/6924))
  - Fixing matrix errors ([#6782](https://github.com/mapbox/mapbox-gl-js/issues/6782), fixed by [#6924](https://github.com/mapbox/mapbox-gl-js/pull/6924))
- Fix heatmap tile clipping when layers are ordered above it ([#6806](https://github.com/mapbox/mapbox-gl-js/issues/6806), fixed by [#6807](https://github.com/mapbox/mapbox-gl-js/pull/6807))
- Fix video source in safari (macOS and iOS) ([#6443](https://github.com/mapbox/mapbox-gl-js/issues/6443), fixed by [#6811](https://github.com/mapbox/mapbox-gl-js/pull/6811))
- Do not reload errored tiles ([#6813](https://github.com/mapbox/mapbox-gl-js/pull/6813))
- Fix send / remove timing bug in Dispatcher ([#6756](https://github.com/mapbox/mapbox-gl-js/pull/6756), fixed by [#6826](https://github.com/mapbox/mapbox-gl-js/pull/6826))
- Fix flyTo not zooming to exact given zoom ([#6828](https://github.com/mapbox/mapbox-gl-js/pull/6828))
- Don't stop animation on map resize ([#6636](https://github.com/mapbox/mapbox-gl-js/pull/6636))
- Fix map.getBounds() with rotated map ([#6875](https://github.com/mapbox/mapbox-gl-js/pull/6875)) (by [zoltan-mihalyi](https://github.com/zoltan-mihalyi))
- Support collators in feature filter expressions. ([#6929](https://github.com/mapbox/mapbox-gl-js/pull/6929))
- Fix Webpack production mode compatibility ([#6981](https://github.com/mapbox/mapbox-gl-js/pull/6981))

## 0.46.0

### ⚠️ Breaking changes

- Align implicit type casting behavior of `match` expressions with with `case/==` ([#6684](https://github.com/mapbox/mapbox-gl-js/pull/6684))

### ✨ Features and improvements

- :tada: Add `Map#setFeatureState` and `feature-state` expression to support interactive styling ([#6263](https://github.com/mapbox/mapbox-gl-js/pull/6263))
- Create draggable `Marker` with `setDraggable` ([#6687](https://github.com/mapbox/mapbox-gl-js/pull/6687))
- Add `Map#listImages` for listing all currently active sprites/images ([#6381](https://github.com/mapbox/mapbox-gl-js/issues/6381))
- Add "crossSourceCollisions" option to disable cross-source collision detection ([#6566](https://github.com/mapbox/mapbox-gl-js/pull/6566))
- Handle `text/icon-rotate` for symbols with `symbol-placement: point` ([#6075](https://github.com/mapbox/mapbox-gl-js/issues/6075))
- Automatically compact Mapbox wordmark on narrow maps. ([#4282](https://github.com/mapbox/mapbox-gl-js/issues/4282)) (by [@andrewharvey](https://github.com/andrewharvey))
- Only show compacted AttributionControl on interactive displays ([#6506](https://github.com/mapbox/mapbox-gl-js/pull/6506)) (by [@andrewharvey](https://github.com/andrewharvey))
- Use postcss to inline svg files into css, reduce size of mapbox-gl.css ([#6513](https://github.com/mapbox/mapbox-gl-js/pull/6513)) (by [@andrewharvey](https://github.com/andrewharvey))
- Add support for GeoJSON attribution ([#6364](https://github.com/mapbox/mapbox-gl-js/pull/6364)) (by [@andrewharvey](https://github.com/andrewharvey))
- Add instructions for running individual unit and render tests ([#6686](https://github.com/mapbox/mapbox-gl-js/pull/6686))
- Make Map constructor fail if WebGL init fails. ([#6744](https://github.com/mapbox/mapbox-gl-js/pull/6744)) (by [uforic](https://github.com/uforic))
- Add browser fallback code for `collectResourceTiming: true` in web workers ([#6721](https://github.com/mapbox/mapbox-gl-js/pull/6721))
- Remove ignored usage of gl.lineWidth ([#5541](https://github.com/mapbox/mapbox-gl-js/pull/5541))
- Split new bounds calculation out of fitBounds into new method ([#6683](https://github.com/mapbox/mapbox-gl-js/pull/6683))
- Allow integration tests to be organized in an arbitrarily deep directory structure ([#3920](https://github.com/mapbox/mapbox-gl-js/issues/3920))
- Make "Missing Mapbox GL JS CSS" a console warning ([#5786](https://github.com/mapbox/mapbox-gl-js/issues/5786))
- Add rel="noopener" to Mapbox attribution link. ([#6729](https://github.com/mapbox/mapbox-gl-js/pull/6729)) (by [gorbypark](https://github.com/gorbypark))
- Update to deep equality check in example code ([#6599](https://github.com/mapbox/mapbox-gl-js/pull/6599)) (by [jonsadka](https://github.com/jonsadka))
- Upgrades!
  - Upgrade ESM dependency to ^3.0.39 ([#6750](https://github.com/mapbox/mapbox-gl-js/pull/6750))
  - Ditch gl-matrix fork in favor of the original package ([#6751](https://github.com/mapbox/mapbox-gl-js/pull/6751))
  - Update to latest sinon ([#6771](https://github.com/mapbox/mapbox-gl-js/pull/6771))
  - Upgrade to Flow 0.69 ([#6594](https://github.com/mapbox/mapbox-gl-js/pull/6594))
  - Update to mapbox-gl-supported 1.4.0 ([#6773](https://github.com/mapbox/mapbox-gl-js/pull/6773))

### 🐛 Bug fixes

- `collectResourceTiming: true` generates error on iOS9 Safari, IE 11 ([#6690](https://github.com/mapbox/mapbox-gl-js/issues/6690))
- Fix PopupOptions flow type declarations ([#6670](https://github.com/mapbox/mapbox-gl-js/pull/6670)) (by [TimPetricola](https://github.com/TimPetricola))
- Add className option to Popup constructor ([#6502](https://github.com/mapbox/mapbox-gl-js/pull/6502)) (by [Ashot-KR](https://github.com/Ashot-KR))
- GeoJSON MultiLineStrings with `lineMetrics=true` only rendered first line ([#6649](https://github.com/mapbox/mapbox-gl-js/issues/6649))
- Provide target property for mouseenter/over/leave/out events ([#6623](https://github.com/mapbox/mapbox-gl-js/issues/6623))
- Don't break on sources whose name contains "." ([#6660](https://github.com/mapbox/mapbox-gl-js/issues/6660))
- Rotate and pitch with navigationControl broke in v0.45 ([#6650](https://github.com/mapbox/mapbox-gl-js/issues/6650))
- Zero-width lines remained visible ([#6769](https://github.com/mapbox/mapbox-gl-js/pull/6769))
- Heatmaps inappropriately clipped at tile boundaries ([#6806](https://github.com/mapbox/mapbox-gl-js/issues/6806))
- Use named exports for style-spec entrypoint module ([#6601](https://github.com/mapbox/mapbox-gl-js/issues/6601)
- Don't fire click event if default is prevented on mousedown for a drag event ([#6697](https://github.com/mapbox/mapbox-gl-js/pull/6697), fixes [#6642](https://github.com/mapbox/mapbox-gl-js/issues/6642))
- Double clicking to zoom in breaks map dragging/panning in Edge ([#6740](https://github.com/mapbox/mapbox-gl-js/issues/6740)) (by [GUI](https://github.com/GUI))
- \*-transition properties cannot be set with setPaintProperty() ([#6706](https://github.com/mapbox/mapbox-gl-js/issues/6706))
- Marker with `a` element does not open the url when clicked ([#6730](https://github.com/mapbox/mapbox-gl-js/issues/6730))
- `setRTLTextPlugin` fails with relative URLs ([#6719](https://github.com/mapbox/mapbox-gl-js/issues/6719))
- Collision detection incorrect for symbol layers that share the same layout properties ([#6548](https://github.com/mapbox/mapbox-gl-js/pull/6548))
- Fix a possible crash when calling queryRenderedFeatures after querySourceFeatures ([#6559](https://github.com/mapbox/mapbox-gl-js/pull/6559))
- Fix a collision detection issue that could cause labels to temporarily be placed too densely during rapid panning ([#5654](https://github.com/mapbox/mapbox-gl-js/issues/5654))

## 0.45.0

### ⚠️ Breaking changes

- `Evented#fire` and `Evented#listens` are now marked as private. Though `Evented` is still exported, and `fire` and `listens` are still functional, we encourage you to seek alternatives; a future version may remove their API accessibility or change its behavior. If you are writing a class that needs event emitting functionality, consider using [`EventEmitter`](https://nodejs.org/api/events.html#events_class_eventemitter) or similar libraries instead.
- The `"to-string"` expression operator now converts `null` to an empty string rather than to `"null"`. [#6534](https://github.com/mapbox/mapbox-gl-js/pull/6534)

### ✨ Features and improvements

- :rainbow: Add `line-gradient` property [#6303](https://github.com/mapbox/mapbox-gl-js/pull/6303)
- Add `abs`, `round`, `floor`, and `ceil` expression operators [#6496](https://github.com/mapbox/mapbox-gl-js/pull/6496)
- Add `collator` expression for controlling case and diacritic sensitivity in string comparisons [#6270](https://github.com/mapbox/mapbox-gl-js/pull/6270)
  - Rename `caseSensitive` and `diacriticSensitive` expressions to `case-sensitive` and `diacritic-sensitive` for consistency [#6598](https://github.com/mapbox/mapbox-gl-js/pull/6598)
  - Prevent `collator` expressions for evaluating as constant to account for potential environment-specific differences in expression evaluation [#6596](https://github.com/mapbox/mapbox-gl-js/pull/6596)
- Add CSS linting to test suite (by [@jasonbarry](https://github.com/jasonbarry))) [#6071](https://github.com/mapbox/mapbox-gl-js/pull/6071)
- Add support for configurable maxzoom in `raster-dem` tilesets [#6103](https://github.com/mapbox/mapbox-gl-js/pull/6103)
- Add `Map#isZooming` and `Map#isRotating` methods [#6128](https://github.com/mapbox/mapbox-gl-js/pull/6128), [#6183](https://github.com/mapbox/mapbox-gl-js/pull/6183)
- Add support for Mapzen Terrarium tiles in `raster-dem` sources [#6110](https://github.com/mapbox/mapbox-gl-js/pull/6110)
- Add `preventDefault` method on `mousedown`, `touchstart`, and `dblclick` events [#6218](https://github.com/mapbox/mapbox-gl-js/pull/6218)
- Add `originalEvent` property on `zoomend` and `moveend` for user-initiated scroll events (by [@stepankuzmin](https://github.com/stepankuzmin))) [#6175](https://github.com/mapbox/mapbox-gl-js/pull/6175)
- Accept arguments of type `value` in [`"length"` expressions](https://www.mapbox.com/mapbox-gl-js/style-spec/#expressions-length) [#6244](https://github.com/mapbox/mapbox-gl-js/pull/6244)
- Introduce `MapWheelEvent`[#6237](https://github.com/mapbox/mapbox-gl-js/pull/6237)
- Add setter for `ScaleControl` units (by [@ryanhamley](https://github.com/ryanhamley))) [#6138](https://github.com/mapbox/mapbox-gl-js/pull/6138), [#6274](https://github.com/mapbox/mapbox-gl-js/pull/6274)
- Add `open` event for `Popup` [#6311](https://github.com/mapbox/mapbox-gl-js/pull/6311)
- Explicit `"object"` type assertions are no longer required when using expressions [#6235](https://github.com/mapbox/mapbox-gl-js/pull/6235)
- Add `anchor` option to `Marker` [#6350](https://github.com/mapbox/mapbox-gl-js/pull/6350)
- `HTMLElement` is now passed to `Marker` as part of the `options` object, but the old function signature is still supported for backwards compatibility [#6356](https://github.com/mapbox/mapbox-gl-js/pull/6356)
- Add support for custom colors when using the default `Marker` SVG element (by [@andrewharvey](https://github.com/andrewharvey))) [#6416](https://github.com/mapbox/mapbox-gl-js/pull/6416)
- Allow `CanvasSource` initialization from `HTMLElement` [#6424](https://github.com/mapbox/mapbox-gl-js/pull/6424)
- Add `is-supported-script` expression [#6260](https://github.com/mapbox/mapbox-gl-js/pull/6260)

### 🐛 Bug fixes

- Align `raster-dem` tiles to pixel grid to eliminate blurry rendering on some devices [#6059](https://github.com/mapbox/mapbox-gl-js/pull/6059)
- Fix label collision circle debug drawing on overzoomed tiles [#6073](https://github.com/mapbox/mapbox-gl-js/pull/6073)
- Improve error reporting for some failed requests [#6126](https://github.com/mapbox/mapbox-gl-js/pull/6126), [#6032](https://github.com/mapbox/mapbox-gl-js/pull/6032)
- Fix several `Map#queryRenderedFeatures` bugs:
  - account for `{text, icon}-offset` when querying[#6135](https://github.com/mapbox/mapbox-gl-js/pull/6135)
  - correctly query features that extend across tile boundaries [#5756](https://github.com/mapbox/mapbox-gl-js/pull/6283)
  - fix querying of `circle` layer features with `-pitch-scaling: 'viewport'` or `-pitch-alignment: 'map'` [#6036](https://github.com/mapbox/mapbox-gl-js/pull/6036)
  - eliminate flicker effects when using query results to set a hover effect by switching from tile-based to viewport-based symbol querying [#6497](https://github.com/mapbox/mapbox-gl-js/pull/6497)
- Preserve browser history state when updating the `Map` hash [#6140](https://github.com/mapbox/mapbox-gl-js/pull/6140)
- Fix undefined behavior when `Map#addLayer` is invoked with an `id` of a preexisting layer [#6147](https://github.com/mapbox/mapbox-gl-js/pull/6147)
- Fix bug where `icon-image` would not be rendered if `text-field` is an empty string [#6164](https://github.com/mapbox/mapbox-gl-js/pull/6164)
- Ensure all camera methods fire `rotatestart` and `rotateend` events [#6187](https://github.com/mapbox/mapbox-gl-js/pull/6187)
- Always hide duplicate labels [#6166](https://github.com/mapbox/mapbox-gl-js/pull/6166)
- Fix `DragHandler` bugs where a left-button mouse click would end a right-button drag rotate and a drag gesture would not end if the control key is down on `mouseup` [#6193](https://github.com/mapbox/mapbox-gl-js/pull/6193)
- Add support for calling `{DragPanHandler, DragRotateHandler}#disable` while a gesture is in progress [#6232](https://github.com/mapbox/mapbox-gl-js/pull/6232)
- Fix `GeolocateControl` user location dot sizing when `Map`'s `<div>` inherits `box-sizing: border-box;` (by [@andrewharvey](https://github.com/andrewharvey))) [#6227](https://github.com/mapbox/mapbox-gl-js/pull/6232)
- Fix bug causing an off-by-one error in `array` expression error messages (by [@drewbo](https://github.com/drewbo))) [#6269](https://github.com/mapbox/mapbox-gl-js/pull/6269)
- Improve error message when an invalid access token triggers a 401 error [#6283](https://github.com/mapbox/mapbox-gl-js/pull/6283)
- Fix bug where lines with `line-width` larger than the sprite height of the `line-pattern` property would render other sprite images [#6246](https://github.com/mapbox/mapbox-gl-js/pull/6246)
- Fix broken touch events for `DragPanHandler` on mobile using Edge (note that zoom/rotate/pitch handlers still do not support Edge touch events [#1928](https://github.com/mapbox/mapbox-gl-js/pull/1928)) [#6325](https://github.com/mapbox/mapbox-gl-js/pull/6325)
- Fix race condition in `VectorTileWorkerSource#reloadTile` causing a rendering timeout [#6308](https://github.com/mapbox/mapbox-gl-js/issues/6308)
- Fix bug causing redundant `gl.stencilFunc` calls due to incorrect state checking (by [@yangdonglai](https://github.com/yangdonglai))) [#6330](https://github.com/mapbox/mapbox-gl-js/pull/6330)
- Fix bug where `mousedown` or `touchstart` would cancel camera animations in non-interactive maps [#6338](https://github.com/mapbox/mapbox-gl-js/pull/6338)
- Fix bug causing a full-screen flicker when the map is pitched and a symbol layer uses non-zero `text-translate` [#6365](https://github.com/mapbox/mapbox-gl-js/issues/6365)
- Fix bug in `to-rgba` expression causing division by zero [#6388](https://github.com/mapbox/mapbox-gl-js/pull/6388)
- Fix bug in cross-fading for `*-pattern` properties with non-integer zoom stops [#6430](https://github.com/mapbox/mapbox-gl-js/pull/6430)
- Fix bug where calling `Map#remove` on a map with constructor option `hash: true` throws an error (by [@allthesignals](https://github.com/allthesignals))) [#6490](https://github.com/mapbox/mapbox-gl-js/pull/6497)
- Fix bug causing flickering when panning across the anti-meridian [#6438](https://github.com/mapbox/mapbox-gl-js/pull/6438)
- Fix error when using tiles of non-power-of-two size [#6444](https://github.com/mapbox/mapbox-gl-js/pull/6444)
- Fix bug causing `Map#moveLayer(layerId, beforeId)` to remove the layer when `layerId === beforeId` [#6542](https://github.com/mapbox/mapbox-gl-js/pull/6542)

* Fix Rollup build for style-spec module [#6575](https://github.com/mapbox/mapbox-gl-js/pull/6575)
* Fix bug causing `Map#querySourceFeatures` to throw an `Uncaught TypeError`(https://github.com/mapbox/mapbox-gl-js/pull/6555)
* Fix issue where label collision detection was inaccurate for some symbol layers that shared layout properties with another layer [#6558](https://github.com/mapbox/mapbox-gl-js/pull/6558)
* Restore `target` property for `mouse{enter,over,leave,out}` events [#6623](https://github.com/mapbox/mapbox-gl-js/pull/6623)

## 0.44.2

### 🐛 Bug fixes

- Workaround a breaking change in Safari causing page to scroll/zoom in response to user actions intended to pan/zoom the map [#6095](https://github.com/mapbox/mapbox-gl-js/issues/6095). (N.B., not to be confused with the workaround from April 2017 dealing with the same breaking change in Chrome [#4259](https://github.com/mapbox/mapbox-gl-js/issues/6095). See also https://github.com/WICG/interventions/issues/18, https://bugs.webkit.org/show_bug.cgi?id=182521, https://bugs.chromium.org/p/chromium/issues/detail?id=639227 .)

## 0.44.1

### 🐛 Bug fixes

- Fix bug causing features from symbol layers to be omitted from `map.queryRenderedFeatures()` [#6074](https://github.com/mapbox/mapbox-gl-js/issues/6074)
- Fix error triggered by simultaneous scroll-zooming and drag-panning. [#6106](https://github.com/mapbox/mapbox-gl-js/issues/6106)
- Fix bug wherein drag-panning failed to resume after a brief pause [#6063](https://github.com/mapbox/mapbox-gl-js/issues/6063)

## 0.44.0

### ✨ Features and improvements

- The CSP policy of a page using mapbox-gl-js no longer needs to include `script-src 'unsafe-eval'` [#559](https://github.com/mapbox/mapbox-gl-js/issues/559)
- Add `LngLatBounds#isEmpty()` method [#5917](https://github.com/mapbox/mapbox-gl-js/pull/5917)
- Updated to flow 0.62.0 [#5923](https://github.com/mapbox/mapbox-gl-js/issues/5923)
- Make compass and zoom controls optional ([#5348](https://github.com/mapbox/mapbox-gl-js/pull/5348)) (by [@matijs](https://github.com/matijs)))
- Add `collectResourceTiming` option to the enable collection of [Resource Timing](https://developer.mozilla.org/en-US/docs/Web/API/Resource_Timing_API/Using_the_Resource_Timing_API) data for requests that are made from Web Workers. ([#5948](https://github.com/mapbox/mapbox-gl-js/issues/5948))
- Improve user location dot appearance across browsers ([#5498](https://github.com/mapbox/mapbox-gl-js/pull/5498)) (by [@jasonbarry](https://github.com/jasonbarry)))

### 🐛 Bug fixes

- Fix error triggered by `==` and `!=` expressions [#5947](https://github.com/mapbox/mapbox-gl-js/issues/5947)
- Image sources honor `renderWorldCopies` [#5932](https://github.com/mapbox/mapbox-gl-js/pull/5932)
- Fix transitions to default fill-outline-color [#5953](https://github.com/mapbox/mapbox-gl-js/issues/5953)
- Fix transitions for light properties [#5982](https://github.com/mapbox/mapbox-gl-js/issues/5982)
- Fix minor symbol collisions on pitched maps [#5913](https://github.com/mapbox/mapbox-gl-js/pull/5913)
- Fix memory leaks after `Map#remove()` [#5943](https://github.com/mapbox/mapbox-gl-js/pull/5943), [#5951](https://github.com/mapbox/mapbox-gl-js/pull/5951)
- Fix bug wherein `GeoJSONSource#setData()` caused labels to fade out and back in ([#6002](https://github.com/mapbox/mapbox-gl-js/issues/6002))
- Fix bug that could cause incorrect collisions for labels placed very near to each other at low zoom levels ([#5993](https://github.com/mapbox/mapbox-gl-js/issues/5993))
- Fix bug causing `move` events to be fired out of sync with actual map movements ([#6005](https://github.com/mapbox/mapbox-gl-js/pull/6005))
- Fix bug wherein `Map` did not fire `mouseover` events ([#6000](https://github.com/mapbox/mapbox-gl-js/pull/6000)] (by [@jay-manday](https://github.com/jay-manday)))
- Fix bug causing blurry rendering of raster tiles ([#4552](https://github.com/mapbox/mapbox-gl-js/issues/4552))
- Fix potential memory leak caused by removing layers ([#5995](https://github.com/mapbox/mapbox-gl-js/issues/5995))
- Fix bug causing attribution icon to appear incorrectly in compact maps not using Mapbox data ([#6042](https://github.com/mapbox/mapbox-gl-js/pull/6042))
- Fix positioning of default marker element ([#6012](https://github.com/mapbox/mapbox-gl-js/pull/6012)) (by [@andrewharvey](https://github.com/andrewharvey)))

## 0.43.0 (December 21, 2017)

### ⚠️ Breaking changes

- It is now an error to attempt to remove a source that is in use [#5562](https://github.com/mapbox/mapbox-gl-js/pull/5562)
- It is now an error if the layer specified by the `before` parameter to `moveLayer` does not exist [#5679](https://github.com/mapbox/mapbox-gl-js/pull/5679)
- `"colorSpace": "hcl"` now uses shortest-path interpolation for hue [#5811](https://github.com/mapbox/mapbox-gl-js/issues/5811)

### ✨ Features and improvements

- Introduce client-side hillshading with `raster-dem` source type and `hillshade` layer type [#5286](https://github.com/mapbox/mapbox-gl-js/pull/5286)
- GeoJSON sources take 2x less memory and generate tiles 20%–100% faster [#5799](https://github.com/mapbox/mapbox-gl-js/pull/5799)
- Enable data-driven values for text-font [#5698](https://github.com/mapbox/mapbox-gl-js/pull/5698)
- Enable data-driven values for heatmap-radius [#5898](https://github.com/mapbox/mapbox-gl-js/pull/5898)
- Add getter and setter for offset on marker [#5759](https://github.com/mapbox/mapbox-gl-js/pull/5759)
- Add `Map#hasImage` [#5775](https://github.com/mapbox/mapbox-gl-js/pull/5775)
- Improve typing for `==` and `!=` expressions [#5840](https://github.com/mapbox/mapbox-gl-js/pull/5840)
- Made `coalesce` expressions more useful [#5755](https://github.com/mapbox/mapbox-gl-js/issues/5755)
- Enable implicit type assertions for array types [#5738](https://github.com/mapbox/mapbox-gl-js/pull/5738)
- Improve hash control precision [#5767](https://github.com/mapbox/mapbox-gl-js/pull/5767)
- `supported()` now returns false on old IE 11 versions that don't support Web Worker blob URLs [#5801](https://github.com/mapbox/mapbox-gl-js/pull/5801)
- Remove flow globals TileJSON and Transferable [#5668](https://github.com/mapbox/mapbox-gl-js/pull/5668)
- Improve performance of image, video, and canvas sources [#5845](https://github.com/mapbox/mapbox-gl-js/pull/5845)

### 🐛 Bug fixes

- Fix popups and markers lag during pan animation [#4670](https://github.com/mapbox/mapbox-gl-js/issues/4670)
- Fix fading of symbol layers caused by setData [#5716](https://github.com/mapbox/mapbox-gl-js/issues/5716)
- Fix behavior of `to-rgba` and `rgba` expressions [#5778](https://github.com/mapbox/mapbox-gl-js/pull/5778), [#5866](https://github.com/mapbox/mapbox-gl-js/pull/5866)
- Fix cross-fading of `*-pattern` and `line-dasharray` [#5791](https://github.com/mapbox/mapbox-gl-js/pull/5791)
- Fix `colorSpace` function property [#5843](https://github.com/mapbox/mapbox-gl-js/pull/5843)
- Fix style diffing when changing GeoJSON source properties [#5731](https://github.com/mapbox/mapbox-gl-js/issues/5731)
- Fix missing labels when zooming out from overzoomed tile [#5827](https://github.com/mapbox/mapbox-gl-js/issues/5827)
- Fix missing labels when zooming out and quickly using setData [#5837](https://github.com/mapbox/mapbox-gl-js/issues/5837)
- Handle NaN as input to step and interpolate expressions [#5757](https://github.com/mapbox/mapbox-gl-js/pull/5757)
- Clone property values on input and output [#5806](https://github.com/mapbox/mapbox-gl-js/pull/5806)
- Bump geojson-rewind dependency [#5769](https://github.com/mapbox/mapbox-gl-js/pull/5769)
- Allow setting Marker's popup before LngLat [#5893](https://github.com/mapbox/mapbox-gl-js/pull/5893)

## 0.42.2 (November 21, 2017)

### 🐛 Bug fixes

- Add box-sizing to the "mapboxgl-ctrl-scale"-class [#5715](https://github.com/mapbox/mapbox-gl-js/pull/5715)
- Fix rendering in Safari [#5712](https://github.com/mapbox/mapbox-gl-js/issues/5712)
- Fix "Cannot read property 'hasTransition' of undefined" error [#5714](https://github.com/mapbox/mapbox-gl-js/issues/5714)
- Fix misplaced raster tiles [#5713](https://github.com/mapbox/mapbox-gl-js/issues/5713)
- Fix raster tile fading [#5722](https://github.com/mapbox/mapbox-gl-js/issues/5722)
- Ensure that an unset filter is undefined rather than null [#5727](https://github.com/mapbox/mapbox-gl-js/pull/5727)
- Restore pitch-with-rotate to nav control [#5725](https://github.com/mapbox/mapbox-gl-js/pull/5725)
- Validate container option in map constructor [#5695](https://github.com/mapbox/mapbox-gl-js/pull/5695)
- Fix queryRenderedFeatures behavior for features displayed in multiple layers [#5172](https://github.com/mapbox/mapbox-gl-js/issues/5172)

## 0.42.1 (November 17, 2017)

### 🐛 Bug fixes

- Workaround for map flashing bug on Chrome 62+ with Intel Iris Graphics 6100 cards [#5704](https://github.com/mapbox/mapbox-gl-js/pull/5704)
- Rerender map when `map.showCollisionBoxes` is set to `false` [#5673](https://github.com/mapbox/mapbox-gl-js/pull/5673)
- Fix transitions from property default values [#5682](https://github.com/mapbox/mapbox-gl-js/pull/5682)
- Fix runtime updating of `heatmap-color` [#5682](https://github.com/mapbox/mapbox-gl-js/pull/5682)
- Fix mobile Safari `history.replaceState` error [#5613](https://github.com/mapbox/mapbox-gl-js/pull/5613)

### ✨ Features and improvements

- Provide default element for Marker class [#5661](https://github.com/mapbox/mapbox-gl-js/pull/5661)

## 0.42.0 (November 10, 2017)

### ⚠️ Breaking changes

- Require that `heatmap-color` use expressions instead of stop functions [#5624](https://github.com/mapbox/mapbox-gl-js/issues/5624)
- Remove support for validating and migrating v6 styles
- Remove support for validating v7 styles [#5604](https://github.com/mapbox/mapbox-gl-js/pull/5604)
- Remove support for including `{tokens}` in expressions for `text-field` and `icon-image` [#5599](https://github.com/mapbox/mapbox-gl-js/issues/5599)
- Split `curve` expression into `step` and `interpolate` expressions [#5542](https://github.com/mapbox/mapbox-gl-js/pull/5542)
- Disallow interpolation in expressions for `line-dasharray` [#5519](https://github.com/mapbox/mapbox-gl-js/pull/5519)

### ✨ Features and improvements

- Improve label collision detection [#5150](https://github.com/mapbox/mapbox-gl-js/pull/5150)
  - Labels from different sources will now collide with each other
  - Collisions caused by rotation and pitch are now smoothly transitioned with a fade
  - Improved algorithm for fewer erroneous collisions, denser label placement, and greater label stability during rotation
- Add `sqrt` expression [#5493](https://github.com/mapbox/mapbox-gl-js/pull/5493)

### 🐛 Bug fixes and error reporting improvements

- Fix viewport calculations for `fitBounds` when both zooming and padding change [#4846](https://github.com/mapbox/mapbox-gl-js/issues/4846)
- Fix WebGL "range out of bounds for buffer" error caused by sorted symbol layers [#5620](https://github.com/mapbox/mapbox-gl-js/issues/5620)
- Fix symbol fading across tile reloads [#5491](https://github.com/mapbox/mapbox-gl-js/issues/5491)
- Change tile rendering order to better match GL Native [#5601](https://github.com/mapbox/mapbox-gl-js/pull/5601)
- Ensure no errors are triggered when calling `queryRenderedFeatures` on a heatmap layer [#5594](https://github.com/mapbox/mapbox-gl-js/pull/5594)
- Fix bug causing `queryRenderedSymbols` to return results from different sources [#5554](https://github.com/mapbox/mapbox-gl-js/issues/5554)
- Fix CJK rendering issues [#5544](https://github.com/mapbox/mapbox-gl-js/issues/5544), [#5546](https://github.com/mapbox/mapbox-gl-js/issues/5546)
- Account for `circle-stroke-width` in `queryRenderedFeatures` [#5514](https://github.com/mapbox/mapbox-gl-js/pull/5514)
- Fix rendering of fill layers atop raster layers [#5513](https://github.com/mapbox/mapbox-gl-js/pull/5513)
- Fix rendering of circle layers with a `circle-stroke-opacity` of 0 [#5496](https://github.com/mapbox/mapbox-gl-js/issues/5496)
- Fix memory leak caused by actor callbacks [#5443](https://github.com/mapbox/mapbox-gl-js/issues/5443)
- Fix source cache size for raster sources with tile sizes other than 512px [#4313](https://github.com/mapbox/mapbox-gl-js/issues/4313)
- Validate that zoom expressions only appear at the top level of an expression [#5609](https://github.com/mapbox/mapbox-gl-js/issues/5609)
- Validate that step and interpolate expressions don't have any duplicate stops [#5605](https://github.com/mapbox/mapbox-gl-js/issues/5605)
- Fix rendering for `icon-text-fit` with a data-driven `text-size` [#5632](https://github.com/mapbox/mapbox-gl-js/pull/5632)
- Improve validation to catch uses of deprecated function syntax [#5667](https://github.com/mapbox/mapbox-gl-js/pull/5667)
- Permit altitude coordinates in `position` field in GeoJSON [#5608](https://github.com/mapbox/mapbox-gl-js/pull/5608)

## 0.41.0 (October 11, 2017)

### :warning: Breaking changes

- Removed support for paint classes [#3643](https://github.com/mapbox/mapbox-gl-js/pull/3643). Instead, use runtime styling APIs or `Map#setStyle`.
- Reverted the `canvas` source `contextType` option added in 0.40.0 [#5449](https://github.com/mapbox/mapbox-gl-js/pull/5449)

### :bug: Bug fixes

- Clip raster tiles to avoid tile overlap [#5105](https://github.com/mapbox/mapbox-gl-js/pull/5105)
- Guard for offset edgecase in flyTo [#5331](https://github.com/mapbox/mapbox-gl-js/pull/5331)
- Ensure the map is updated after the sprite loads [#5367](https://github.com/mapbox/mapbox-gl-js/pull/5367)
- Limit animation duration on flyTo with maxDuration option [#5349](https://github.com/mapbox/mapbox-gl-js/pull/5349)
- Make double-tapping on make zoom in by a factor of 2 on iOS [#5274](https://github.com/mapbox/mapbox-gl-js/pull/5274)
- Fix rendering error with translucent raster tiles [#5380](https://github.com/mapbox/mapbox-gl-js/pull/5380)
- Error if invalid 'before' argument is passed to Map#addLayer [#5401](https://github.com/mapbox/mapbox-gl-js/pull/5401)
- Revert CanvasSource intermediary image buffer fix [#5449](https://github.com/mapbox/mapbox-gl-js/pull/5449)

### :sparkles: Features and improvements

- Use setData operation when diffing geojson sources [#5332](https://github.com/mapbox/mapbox-gl-js/pull/5332)
- Return early from draw calls on layers where opacity=0 [#5429](https://github.com/mapbox/mapbox-gl-js/pull/5429)
- A [heatmap](https://www.mapbox.com/mapbox-gl-js/example/heatmap-layer/) layer type is now available. This layer type allows you to visualize and explore massive datasets of points, reflecting the shape and density of data well while also looking beautiful. See [the blog post](https://blog.mapbox.com/sneak-peek-at-heatmaps-in-mapbox-gl-73b41d4b16ae) for further details.
  ![heatmap screenshot](https://cdn-images-1.medium.com/max/1600/1*Dme5MAgdA3pYdTRHUQzvLw.png)
- The value of a style property or filter can now be an [expression](https://www.mapbox.com/mapbox-gl-js/style-spec/#expressions). Expressions are a way of doing data-driven and zoom-driven styling that provides more flexibility and control, and unifies property and filter syntax.

  Previously, data-driven and zoom-driven styling relied on stop functions: you specify a feature property and a set of input-output pairs that essentially define a “scale” for how the style should be calculated based on the feature property. For example, the following would set circle colors on a green-to-red scale based on the value of `feature.properties.population`:

  ```
  "circle-color": {
    "property": "population",
    "stops": [
      [0, "green"],
      [1000000, "red"]
    ]
  }
  ```

  This approach is powerful, but we’ve seen a number of use cases that stop functions don't satisfy. Expressions provide the flexibility to address use cases like these:

  **Multiple feature properties**
  Using more than one feature property to calculate a given style property. E.g., styling land polygon colors based on both `feature.properties.land_use_category` and `feature.properties.elevation`.

  **Arithmetic**
  For some use cases it’s necessary to do some arithmetic on the input data. One example is sizing circles to represent quantitative data. Since a circle’s visual size on the screen is really its area (and A=πr^2), the right way to scale `circle-radius` is `square_root(feature.properties.input_data_value)`. Another example is unit conversions: feature data may include properties that are in some particular unit. Displaying such data in units appropriate to, say, a user’s preference or location, requires being able to do simple arithmetic (multiplication, division) on whatever value is in the data.

  **Conditional logic**
  This is a big one: basic if-then logic, for example to decide exactly what text to display for a label based on which properties are available in the feature or even the length of the name. A key example of this is properly supporting bilingual labels, where we have to decide whether to show local + English, local-only, or English-only, based on the data that’s available for each feature.

  **String manipulation**
  More dynamic control over label text with things like uppercase/lowercase/title case transforms, localized number formatting, etc. Without this functionality, crafting and iterating on label content entails a large data-prep burden.

  **Filters**
  Style layer filters had similar limitations. Moreover, they use a different syntax, even though their job is very similar to that of data-driven styling functions: filters say, “here’s how to look at a feature and decide whether to draw it,” and data-driven style functions say, “here’s how to look at a feature and decide how to size/color/place it.” Expressions provide a unified syntax for defining parts of a style that need to be calculated dynamically from feature data.

  For information on the syntax and behavior of expressions, please see [the documentation](https://www.mapbox.com/mapbox-gl-js/style-spec/#expressions).

### :wrench: Development workflow improvements

- Made the performance benchmarking runner more informative and statistically robust

## 0.40.1 (September 18, 2017)

### :bug: Bug fixes

- Fix bug causing flicker when zooming in on overzoomed tiles [#5295](https://github.com/mapbox/mapbox-gl-js/pull/5295)
- Remove erroneous call to Tile#redoPlacement for zoom-only or low pitch camera changes [#5284](https://github.com/mapbox/mapbox-gl-js/pull/5284)
- Fix bug where `CanvasSource` coordinates were flipped and improve performance for non-animated `CanvasSource`s [#5303](https://github.com/mapbox/mapbox-gl-js/pull/5303)
- Fix bug causing map not to render on some cases on Internet Explorer 11 [#5321](https://github.com/mapbox/mapbox-gl-js/pull/5321)
- Remove upper limit on `fill-extrusion-height` property [#5320](https://github.com/mapbox/mapbox-gl-js/pull/5320)

## 0.40.0 (September 13, 2017)

### :warning: Breaking changes

- `Map#addImage` now requires the image as an `HTMLImageElement`, `ImageData`, or object with `width`, `height`, and
  `data` properties with the same format as `ImageData`. It no longer accepts a raw `ArrayBufferView` in the second
  argument and `width` and `height` options in the third argument.
- `canvas` sources now require a `contextType` option specifying the drawing context associated with the source canvas. [#5155](https://github.com/mapbox/mapbox-gl-js/pull/5155)

### :sparkles: Features and improvements

- Correct rendering for multiple `fill-extrusion` layers on the same map [#5101](https://github.com/mapbox/mapbox-gl-js/pull/5101)
- Add an `icon-anchor` property to symbol layers [#5183](https://github.com/mapbox/mapbox-gl-js/pull/5183)
- Add a per-map `transformRequest` option, allowing users to provide a callback that transforms resource request URLs [#5021](https://github.com/mapbox/mapbox-gl-js/pull/5021)
- Add data-driven styling support for
  - `text-max-width` [#5067](https://github.com/mapbox/mapbox-gl-js/pull/5067)
  - `text-letter-spacing` [#5071](https://github.com/mapbox/mapbox-gl-js/pull/5071)
  - `line-join` [#5020](https://github.com/mapbox/mapbox-gl-js/pull/5020)
- Add support for SDF icons in `Map#addImage()` [#5181](https://github.com/mapbox/mapbox-gl-js/pull/5181)
- Added nautical miles unit to ScaleControl [#5238](https://github.com/mapbox/mapbox-gl-js/pull/5238) (by [@fmairesse](https://github.com/fmairesse)))
- Eliminate the map-wide limit on the number of glyphs and sprites that may be used in a style [#141](https://github.com/mapbox/mapbox-gl-js/issues/141). (Fixed by [#5190](https://github.com/mapbox/mapbox-gl-js/pull/5190), see also [mapbox-gl-native[#9213](https://github.com/mapbox/mapbox-gl-js/issues/9213)](https://github.com/mapbox/mapbox-gl-native/pull/9213)
- Numerous performance optimizations (including [#5108](https://github.com/mapbox/mapbox-gl-js/pull/5108) h/t [@pirxpilot](https://github.com/pirxpilot)))

### :bug: Bug fixes

- Add missing documentation for mouseenter, mouseover, mouseleave events [#4772](https://github.com/mapbox/mapbox-gl-js/issues/4772)
- Add missing documentation for `Marker#getElement()` method [#5242](https://github.com/mapbox/mapbox-gl-js/pull/5242)
- Fix bug wherein removing canvas source with animate=true leaves map in render loop [#5097](https://github.com/mapbox/mapbox-gl-js/issues/5097)
- Fix fullscreen detection on Firefox [#5272](https://github.com/mapbox/mapbox-gl-js/pull/5272)
- Fix z-fighting on overlapping fills within the same layer [#3320](https://github.com/mapbox/mapbox-gl-js/issues/3320)
- Fix handling of fractional values for `layer.minzoom` [#2929](https://github.com/mapbox/mapbox-gl-js/issues/2929)
- Clarify coordinate ordering in documentation for `center` option [#5042](https://github.com/mapbox/mapbox-gl-js/pull/5042) (by [@karthikb351](https://github.com/karthikb351)))
- Fix output of stop functions where two stops have the same input value [#5020](https://github.com/mapbox/mapbox-gl-js/pull/5020) (by [@edpop](https://github.com/edpop))
- Fix bug wherein using `Map#addLayer()` with an inline source would mutate its input [#4040](https://github.com/mapbox/mapbox-gl-js/issues/4040)
- Fix invalid css keyframes selector [#5075](https://github.com/mapbox/mapbox-gl-js/pull/5075) (by [@aar0nr](https://github.com/aar0nr)))
- Fix GPU-specific bug wherein canvas sources caused an error [#4262](https://github.com/mapbox/mapbox-gl-js/issues/4262)
- Fix a race condition in symbol layer handling that caused sporadic uncaught errors [#5185](https://github.com/mapbox/mapbox-gl-js/pull/5185)
- Fix bug causing line labels to render incorrectly on overzoomed tiles [#5120](https://github.com/mapbox/mapbox-gl-js/pull/5120)
- Fix bug wherein `NavigationControl` triggered mouse events unexpectedly [#5148](https://github.com/mapbox/mapbox-gl-js/issues/5148)
- Fix bug wherein clicking on the `NavigationControl` compass caused an error in IE 11 [#4784](https://github.com/mapbox/mapbox-gl-js/issues/4784)
- Remove dependency on GPL-3-licensed `fast-stable-stringify` module [#5152](https://github.com/mapbox/mapbox-gl-js/issues/5152)
- Fix bug wherein layer-specific an event listener produced an error after its target layer was removed from the map [#5145](https://github.com/mapbox/mapbox-gl-js/issues/5145)
- Fix `Marker#togglePopup()` failing to return the marker instance [#5116](https://github.com/mapbox/mapbox-gl-js/issues/5116)
- Fix bug wherein a marker's position failed to adapt to the marker element's size changing [#5133](https://github.com/mapbox/mapbox-gl-js/issues/5133)
- Fix rendering bug affecting Broadcom GPUs [#5073](https://github.com/mapbox/mapbox-gl-js/pull/5073)

### :wrench: Development workflow improvements

- Add (and now require) Flow type annotations throughout the majority of the codebase.
- Migrate to CircleCI 2.0 [#4939](https://github.com/mapbox/mapbox-gl-js/pull/4939)

## 0.39.1 (July 24, 2017)

### :bug: Bug fixes

- Fix packaging issue in 0.39.0 [#5025](https://github.com/mapbox/mapbox-gl-js/issues/5025)
- Correctly evaluate enum-based identity functions [#5023](https://github.com/mapbox/mapbox-gl-js/issues/5023)

## 0.39.0 (July 21, 2017)

### :warning: Breaking changes

- `GeolocateControl` breaking changes [#4479](https://github.com/mapbox/mapbox-gl-js/pull/4479)
  - The option `watchPosition` has been replaced with `trackUserLocation`
  - The camera operation has changed from `jumpTo` (not animated) to `fitBounds` (animated). An effect of this is the map pitch is no longer reset, although the bearing is still reset to 0.
  - The accuracy of the geolocation provided by the device is used to set the view (previously it was fixed at zoom level 17). The `maxZoom` can be controlled via the new `fitBoundsOptions` option (defaults to 15).
- Anchor `Marker`s at their center by default [#5019](https://github.com/mapbox/mapbox-gl-js/issues/5019) [@andrewharvey](https://github.com/andrewharvey)
- Increase `significantRotateThreshold` for the `TouchZoomRotateHandler` [#4971](https://github.com/mapbox/mapbox-gl-js/pull/4971), [@dagjomar](https://github.com/dagjomar)

### :sparkles: Features and improvements

- Improve performance of updating GeoJSON sources [#4069](https://github.com/mapbox/mapbox-gl-js/pull/4069), [@ezheidtmann](https://github.com/ezheidtmann)
- Improve rendering speed of extrusion layers [#4818](https://github.com/mapbox/mapbox-gl-js/pull/4818)
- Improve line label legibility in pitched views [#4781](https://github.com/mapbox/mapbox-gl-js/pull/4781)
- Improve line label legibility on curved lines [#4853](https://github.com/mapbox/mapbox-gl-js/pull/4853)
- Add user location tracking capability to `GeolocateControl` [#4479](https://github.com/mapbox/mapbox-gl-js/pull/4479), [@andrewharvey](https://github.com/andrewharvey)
  - New option `showUserLocation` to draw a "dot" as a `Marker` on the map at the user's location
  - An active lock and background state are introduced with `trackUserLocation`. When in active lock the camera will update to follow the user location, however if the camera is changed by the API or UI then the control will enter the background state where it won't update the camera to follow the user location.
  - New option `fitBoundsOptions` to control the camera operation
  - New `trackuserlocationstart` and `trackuserlocationend` events
  - New `LngLat.toBounds` method to extend a point location by a given radius to a `LngLatBounds` object
- Include main CSS file in `package.json` [#4809](https://github.com/mapbox/mapbox-gl-js/pull/4809), [@tomscholz](https://github.com/tomscholz)
- Add property function (data-driven styling) support for `line-width` [#4773](https://github.com/mapbox/mapbox-gl-js/pull/4773)
- Add property function (data-driven styling) support for `text-anchor` [#4997](https://github.com/mapbox/mapbox-gl-js/pull/4997)
- Add property function (data-driven styling) support for `text-justify` [#5000](https://github.com/mapbox/mapbox-gl-js/pull/5000)
- Add `maxTileCacheSize` option [#4778](https://github.com/mapbox/mapbox-gl-js/pull/4778), [@jczaplew](https://github.com/jczaplew)
- Add new `icon-pitch-alignment` and `circle-pitch-alignment` properties [#4869](https://github.com/mapbox/mapbox-gl-js/pull/4869) [#4871](https://github.com/mapbox/mapbox-gl-js/pull/4871)
- Add `Map#getMaxBounds` method [#4890](https://github.com/mapbox/mapbox-gl-js/pull/4890), [@andrewharvey](https://github.com/andrewharvey) [@lamuertepeluda](https://github.com/lamuertepeluda)
- Add option (`localIdeographFontFamily`) to use TinySDF to avoid loading expensive CJK glyphs [#4895](https://github.com/mapbox/mapbox-gl-js/pull/4895)
- If `config.API_URL` includes a path prepend it to the request URL [#4995](https://github.com/mapbox/mapbox-gl-js/pull/4995)
- Bump `supercluster` version to expose `cluster_id` property on clustered sources [#5002](https://github.com/mapbox/mapbox-gl-js/pull/5002)

### :bug: Bug fixes

- Do not display `FullscreenControl` on unsupported devices [#4838](https://github.com/mapbox/mapbox-gl-js/pull/4838), [@stepankuzmin](https://github.com/stepankuzmin)
- Fix yarn build on Windows machines [#4887](https://github.com/mapbox/mapbox-gl-js/pull/4887)
- Prevent potential memory leaks by dispatching `loadData` to the same worker every time [#4877](https://github.com/mapbox/mapbox-gl-js/pull/4877)
- Fix bug preventing the rtlTextPlugin from loading before the initial style `load` [#4870](https://github.com/mapbox/mapbox-gl-js/pull/4870)
- Fix bug causing runtime-stying to not take effect in some situations [#4893](https://github.com/mapbox/mapbox-gl-js/pull/4893)
- Prevent requests of vertical glyphs for labels that can't be verticalized [#4720](https://github.com/mapbox/mapbox-gl-js/issues/4720)
- Fix character detection for Zanabazar Square [#4940](https://github.com/mapbox/mapbox-gl-js/pull/4940)
- Fix `LogoControl` logic to update correctly, and hide the `<div>` instead of removing it from the DOM when it is not needed [#4842](https://github.com/mapbox/mapbox-gl-js/pull/4842)
- Fix `GeoJSONSource#serialize` to include all options
- Fix error handling in `GlyphSource#getSimpleGlyphs`[#4992](https://github.com/mapbox/mapbox-gl-js/pull/4992)
- Fix bug causing `setStyle` to reload raster tiles [#4852](https://github.com/mapbox/mapbox-gl-js/pull/4852)
- Fix bug causing symbol layers not to render on devices with non-integer device pixel ratios [#4989](https://github.com/mapbox/mapbox-gl-js/pull/4989)
- Fix bug where `Map#queryRenderedFeatures` would error when returning no results [#4993](https://github.com/mapbox/mapbox-gl-js/pull/4993)
- Fix bug where `Map#areTilesLoaded` would always be false on `sourcedata` events for reloading tiles [#4987](https://github.com/mapbox/mapbox-gl-js/pull/4987)
- Fix bug causing categorical property functions to error on non-ascending order stops [#4996](https://github.com/mapbox/mapbox-gl-js/pull/4996)

### :hammer_and_wrench: Development workflow changes

- Use flow to type much of the code base [#4629](https://github.com/mapbox/mapbox-gl-js/pull/4629) [#4903](https://github.com/mapbox/mapbox-gl-js/pull/4903) [#4909](https://github.com/mapbox/mapbox-gl-js/pull/4909) [#4910](https://github.com/mapbox/mapbox-gl-js/pull/4910) [#4911](https://github.com/mapbox/mapbox-gl-js/pull/4911) [#4913](https://github.com/mapbox/mapbox-gl-js/pull/4913) [#4915](https://github.com/mapbox/mapbox-gl-js/pull/4915) [#4918](https://github.com/mapbox/mapbox-gl-js/pull/4918) [#4932](https://github.com/mapbox/mapbox-gl-js/pull/4932) [#4933](https://github.com/mapbox/mapbox-gl-js/pull/4933) [#4948](https://github.com/mapbox/mapbox-gl-js/pull/4948) [#4949](https://github.com/mapbox/mapbox-gl-js/pull/4949) [#4955](https://github.com/mapbox/mapbox-gl-js/pull/4955) [#4966](https://github.com/mapbox/mapbox-gl-js/pull/4966) [#4967](https://github.com/mapbox/mapbox-gl-js/pull/4967) [#4973](https://github.com/mapbox/mapbox-gl-js/pull/4973) :muscle: [@jfirebaugh](https://github.com/jfirebaugh) [@vicapow](https://github.com/vicapow)
- Use style specification to generate flow type [#4958](https://github.com/mapbox/mapbox-gl-js/pull/4958)
- Explicitly list which files to publish in `package.json` [#4819](https://github.com/mapbox/mapbox-gl-js/pull/4819) [@tomscholz](https://github.com/tomscholz)
- Move render test ignores to a separate file [#4977](https://github.com/mapbox/mapbox-gl-js/pull/4977)
- Add code of conduct [#5015](https://github.com/mapbox/mapbox-gl-js/pull/5015) :sparkling_heart:

## 0.38.0 (June 9, 2017)

#### New features :sparkles:

- Attenuate label size scaling with distance, improving readability of pitched maps [#4547](https://github.com/mapbox/mapbox-gl-js/pull/4547)

#### Bug fixes :beetle:

- Skip rendering for patterned layers when pattern is missing [#4687](https://github.com/mapbox/mapbox-gl-js/pull/4687)
- Fix bug with map failing to rerender after `webglcontextlost` event [#4725](https://github.com/mapbox/mapbox-gl-js/pull/4725) [@cdawi](https://github.com/cdawi)
- Clamp zoom level in `flyTo` to within the map's specified min- and maxzoom to prevent undefined behavior [#4726](https://github.com/mapbox/mapbox-gl-js/pull/4726) [@](https://github.com/) IvanSanchez
- Fix wordmark rendering in IE [#4741](https://github.com/mapbox/mapbox-gl-js/pull/4741)
- Fix slight pixelwise symbol rendering bugs caused by incorrect sprite calculations [#4737](https://github.com/mapbox/mapbox-gl-js/pull/4737)
- Prevent exceptions thrown by certain `flyTo` calls [#4761](https://github.com/mapbox/mapbox-gl-js/pull/4761)
- Fix "Improve this map" link [#4685](https://github.com/mapbox/mapbox-gl-js/pull/4685)
- Tweak `queryRenderedSymbols` logic to better account for pitch scaling [#4792](https://github.com/mapbox/mapbox-gl-js/pull/4792)
- Fix for symbol layers sometimes failing to render, most frequently in Safari [#4795](https://github.com/mapbox/mapbox-gl-js/pull/4795)
- Apply `text-keep-upright` after `text-offset` to keep labels upright when intended [#4779](https://github.com/mapbox/mapbox-gl-js/pull/4779) **[Potentially breaking :warning: but considered a bugfix]**
- Prevent exceptions thrown by empty GeoJSON tiles [#4803](https://github.com/mapbox/mapbox-gl-js/pull/4803)

#### Accessibility improvements :sound:

- Add `aria-label` to popup close button [#4799](https://github.com/mapbox/mapbox-gl-js/pull/4799) [@andrewharvey](https://github.com/andrewharvey)

#### Development workflow + testing improvements :wrench:

- Fix equality assertion bug in tests [#4731](https://github.com/mapbox/mapbox-gl-js/pull/4731) [@IvanSanchez](https://github.com/IvanSanchez)
- Benchmark results page improvements [#4746](https://github.com/mapbox/mapbox-gl-js/pull/4746)
- Require node version >=6.4.0, enabling the use of more ES6 features [#4752](https://github.com/mapbox/mapbox-gl-js/pull/4752)
- Document missing `pitchWithRotate` option [#4800](https://github.com/mapbox/mapbox-gl-js/pull/4800) [@simast](https://github.com/simast)
- Move Github-specific Markdown files into subdirectory [#4806](https://github.com/mapbox/mapbox-gl-js/pull/4806) [@tomscholz](https://github.com/tomscholz)

## 0.37.0 (May 2nd, 2017)

#### :warning: Breaking changes

- Removed `LngLat#wrapToBestWorld`

#### New features :rocket:

- Improve popup/marker positioning [#4577](https://github.com/mapbox/mapbox-gl-js/pull/4577)
- Add `Map#isStyleLoaded` and `Map#areTilesLoaded` events [#4321](https://github.com/mapbox/mapbox-gl-js/pull/4321)
- Support offline sprites using `file:` protocol [#4649](https://github.com/mapbox/mapbox-gl-js/pull/4649) [@oscarfonts](https://github.com/oscarfonts)

#### Bug fixes :bug:

- Fix fullscreen control in Firefox [#4666](https://github.com/mapbox/mapbox-gl-js/pull/4666)
- Fix rendering artifacts that caused tile boundaries to be visible in some cases [#4636](https://github.com/mapbox/mapbox-gl-js/pull/4636)
- Fix default calculation for categorical zoom-and-property functions [#4657](https://github.com/mapbox/mapbox-gl-js/pull/4657)
- Fix scaling of images on retina screens [#4645](https://github.com/mapbox/mapbox-gl-js/pull/4645)
- Rendering error when a transparent image is added via `Map#addImage` [#4644](https://github.com/mapbox/mapbox-gl-js/pull/4644)
- Fix an issue with rendering lines with duplicate points [#4634](https://github.com/mapbox/mapbox-gl-js/pull/4634)
- Fix error when switching from data-driven styles to a constant paint value [#4611](https://github.com/mapbox/mapbox-gl-js/pull/4611)
- Add check to make sure invalid bounds on tilejson don't error out [#4641](https://github.com/mapbox/mapbox-gl-js/pull/4641)

#### Development workflow improvements :computer:

- Add flowtype interfaces and definitions [@vicapow](https://github.com/vicapow)
- Add stylelinting to ensure `mapboxgl-` prefix on all classes [#4584](https://github.com/mapbox/mapbox-gl-js/pull/4584) [@asantos3026](https://github.com/asantos3026)

## 0.36.0 (April 19, 2017)

#### New features :sparkles:

- Replace LogoControl logo with the new Mapbox logo [#4598](https://github.com/mapbox/mapbox-gl-js/pull/4598)

#### Bug fixes :bug:

- Fix bug with the BoxZoomHandler that made it glitchy if it is enabled after the DragPanHandler [#4528](https://github.com/mapbox/mapbox-gl-js/pull/4528)
- Fix undefined behavior in `fill_outline` shaders [#4600](https://github.com/mapbox/mapbox-gl-js/pull/4600)
- Fix `Camera#easeTo` interpolation on pitched maps [#4540](https://github.com/mapbox/mapbox-gl-js/pull/4540)
- Choose property function interpolation method by the `property`'s type [#4614](https://github.com/mapbox/mapbox-gl-js/pull/4614)

#### Development workflow improvements :nerd_face:

- Fix crash on missing `style.json` in integration tests
- `gl-style-composite` is now executable in line with the other tools [@andrewharvey](https://github.com/andrewharvey) [#4595](https://github.com/mapbox/mapbox-gl-js/pull/4595)
- `gl-style-composite` utility now throws an error if a name conflict would occur between layers [@andrewharvey](https://github.com/andrewharvey) [#4595](https://github.com/mapbox/mapbox-gl-js/pull/4595)

## 0.35.1 (April 12, 2017)

#### Bug fixes :bug:

- Add `.json` extension to style-spec `require` statements for webpack compatibility [#4563](https://github.com/mapbox/mapbox-gl-js/pull/4563) [@orangemug](https://github.com/orangemug)
- Fix documentation type for `Map#fitBounde` [#4569](https://github.com/mapbox/mapbox-gl-js/pull/4569) [@andrewharvey](https://github.com/andrewharvey)
- Fix bug causing {Image,Video,Canvas}Source to throw exception if latitude is outside of +/-85.05113 [#4574](https://github.com/mapbox/mapbox-gl-js/pull/4574)
- Fix bug causing overzoomed raster tiles to disappear from map [#4567](https://github.com/mapbox/mapbox-gl-js/pull/4567)
- Fix bug causing queryRenderedFeatures to crash on polygon features that have an `id` field. [#4581](https://github.com/mapbox/mapbox-gl-js/pull/4581)

## 0.35.0 (April 7, 2017)

#### New features :rocket:

- Use anisotropic filtering to improve rendering of raster tiles on pitched maps [#1064](https://github.com/mapbox/mapbox-gl-js/issues/1064)
- Add `pitchstart` and `pitchend` events [#2449](https://github.com/mapbox/mapbox-gl-js/issues/2449)
- Add an optional `layers` parameter to `Map#on` [#1002](https://github.com/mapbox/mapbox-gl-js/issues/1002)
- Add data-driven styling support for `text-offset` [#4495](https://github.com/mapbox/mapbox-gl-js/pull/4495)
- Add data-driven styling support for `text-rotate` [#3516](https://github.com/mapbox/mapbox-gl-js/issues/3516)
- Add data-driven styling support for `icon-image` [#4304](https://github.com/mapbox/mapbox-gl-js/issues/4304)
- Add data-driven styling support for `{text,icon}-size` [#4455](https://github.com/mapbox/mapbox-gl-js/pull/4455)

#### Bug fixes :bug:

- Suppress error messages in JS console due to missing tiles [#1800](https://github.com/mapbox/mapbox-gl-js/issues/1800)
- Fix bug wherein `GeoJSONSource#setData()` could cause unnecessary DOM updates [#4447](https://github.com/mapbox/mapbox-gl-js/issues/4447)
- Fix bug wherein `Map#flyTo` did not respect the `renderWorldCopies` setting [#4449](https://github.com/mapbox/mapbox-gl-js/issues/4449)
- Fix regression in browserify support # 4453
- Fix bug causing poor touch event behavior on mobile devices [#4259](https://github.com/mapbox/mapbox-gl-js/issues/4259)
- Fix bug wherein duplicate stops in property functions could cause an infinite loop [#4498](https://github.com/mapbox/mapbox-gl-js/issues/4498)
- Respect image height/width in `addImage` api [#4531](https://github.com/mapbox/mapbox-gl-js/pull/4531)
- Fix bug preventing correct behavior of `shift+zoom` [#3334](https://github.com/mapbox/mapbox-gl-js/issues/3334)
- Fix bug preventing image source from rendering when coordinate area is too large [#4550](https://github.com/mapbox/mapbox-gl-js/issues/4550)
- Show image source on horizontally wrapped worlds [#4555](https://github.com/mapbox/mapbox-gl-js/pull/4555)
- Fix bug in the handling of `refreshedExpiredTiles` option [#4549](https://github.com/mapbox/mapbox-gl-js/pull/4549)
- Support the TileJSON `bounds` property [#1775](https://github.com/mapbox/mapbox-gl-js/issues/1775)

#### Development workflow improvements :computer:

- Upgrade flow to 0.42.0 ([#4500](https://github.com/mapbox/mapbox-gl-js/pull/4500))

## 0.34.0 (March 17, 2017)

#### New features :rocket:

- Add `Map#addImage` and `Map#removeImage` API to allow adding icon images at runtime [#4404](https://github.com/mapbox/mapbox-gl-js/pull/4404)
- Simplify non-browserify bundler usage by making the distribution build the main entrypoint [#4423](https://github.com/mapbox/mapbox-gl-js/pull/4423)

#### Bug fixes :bug:

- Fix issue where coincident start/end points of LineStrings were incorrectly rendered as joined [#4413](https://github.com/mapbox/mapbox-gl-js/pull/4413)
- Fix bug causing `queryRenderedFeatures` to fail in cases where both multiple sources and data-driven paint properties were present [#4417](https://github.com/mapbox/mapbox-gl-js/issues/4417)
- Fix bug where tile request errors caused `map.loaded()` to incorrectly return `false` [#4425](https://github.com/mapbox/mapbox-gl-js/issues/4425)

#### Testing improvements :white_check_mark:

- Improve test coverage across several core modules [#4432](https://github.com/mapbox/mapbox-gl-js/pull/4432) [#4431](https://github.com/mapbox/mapbox-gl-js/pull/4431) [#4422](https://github.com/mapbox/mapbox-gl-js/pull/4422) [#4244](https://github.com/mapbox/mapbox-gl-js/pull/4244) :bowing_man:

## 0.33.1 (March 10, 2017)

#### Bug fixes :bug:

- Prevent Mapbox logo from being added to the map more than once [#4386](https://github.com/mapbox/mapbox-gl-js/pull/4386)
- Add `type='button'` to `FullscreenControl` to prevent button from acting as a form submit [#4397](https://github.com/mapbox/mapbox-gl-js/pull/4397)
- Fix issue where map would continue to rotate if `Ctrl` key is released before the click during a `DragRotate` event [#4389](https://github.com/mapbox/mapbox-gl-js/pull/4389)
- Remove double `options.easing` description from the `Map#fitBounds` documentation [#4402](https://github.com/mapbox/mapbox-gl-js/pull/4402)

## 0.33.0 (March 8, 2017)

#### :warning: Breaking changes

- Automatically add Mapbox wordmark when required by Mapbox TOS [#3933](https://github.com/mapbox/mapbox-gl-js/pull/3933)
- Increase default `maxZoom` from 20 to 22 [#4333](https://github.com/mapbox/mapbox-gl-js/pull/4333)
- Deprecate `tiledata` and `tiledataloading` events in favor of `sourcedata` and `sourcedataloading`. [#4347](https://github.com/mapbox/mapbox-gl-js/pull/4347)
- `mapboxgl.util` is no longer exported [#1408](https://github.com/mapbox/mapbox-gl-js/issues/1408)
- `"type": "categorical"` is now required for all categorical functions. Previously, some forms of "implicitly" categorical functions worked, and others did not. [#3717](https://github.com/mapbox/mapbox-gl-js/issues/3717)

#### :white_check_mark: New features

- Add property functions support for most symbol paint properties [#4074](https://github.com/mapbox/mapbox-gl-js/pull/4074), [#4186](https://github.com/mapbox/mapbox-gl-js/pull/4186), [#4226](https://github.com/mapbox/mapbox-gl-js/pull/4226)
- Add ability to specify default property value for undefined or invalid property values used in property functions. [#4175](https://github.com/mapbox/mapbox-gl-js/pull/4175)
- Improve `Map#fitBounds` to accept different values for top, bottom, left, and right `padding` [#3890](https://github.com/mapbox/mapbox-gl-js/pull/3890)
- Add a `FullscreenControl` for displaying a fullscreen map [#3977](https://github.com/mapbox/mapbox-gl-js/pull/3977)

#### :beetle: Bug fixes

- Fix validation error on categorical zoom-and-property functions [#4220](https://github.com/mapbox/mapbox-gl-js/pull/4220)
- Fix bug causing expired resources to be re-requested causing an infinite loop [#4255](https://github.com/mapbox/mapbox-gl-js/pull/4255)
- Fix problem where `MapDataEvent#isSourceLoaded` always returned false [#4254](https://github.com/mapbox/mapbox-gl-js/pull/4254)
- Resolve an issue where tiles in the source cache were prematurely deleted, resulting in tiles flickering when zooming in and out and [#4311](https://github.com/mapbox/mapbox-gl-js/pull/4311)
- Make sure `MapEventData` is passed through on calls `Map#flyTo` [#4342](https://github.com/mapbox/mapbox-gl-js/pull/4342)
- Fix incorrect returned values for `Map#isMoving` [#4350](https://github.com/mapbox/mapbox-gl-js/pull/4350)
- Fix categorical functions not allowing boolean stop domain values [#4195](https://github.com/mapbox/mapbox-gl-js/pull/4195)
- Fix piecewise-constant functions to allow non-integer zoom levels. [#4196](https://github.com/mapbox/mapbox-gl-js/pull/4196)
- Fix issues with `$id` in filters [#4236](https://github.com/mapbox/mapbox-gl-js/pull/4236) [#4237](https://github.com/mapbox/mapbox-gl-js/pull/4237)
- Fix a race condition with polygon centroid algorithm causing tiles not to load in some cases. [#4273](https://github.com/mapbox/mapbox-gl-js/pull/4273)
- Throw a meaningful error when giving non-array `layers` parameter to `queryRenderedFeatures` [#4331](https://github.com/mapbox/mapbox-gl-js/pull/4331)
- Throw a meaningful error when supplying invalid `minZoom` and `maxZoom` values [#4324](https://github.com/mapbox/mapbox-gl-js/pull/4324)
- Fix a memory leak when using the RTL Text plugin [#4248](https://github.com/mapbox/mapbox-gl-js/pull/4248)

#### Dev workflow changes

- Merged the [Mapbox GL style specification](https://github.com/mapbox/mapbox-gl-style-spec) repo to this one (now under `src/style-spec` and `test/unit/style-spec`).

## 0.32.1 (Jan 26, 2017)

#### Bug Fixes

- Fix bug causing [`mapbox-gl-rtl-text` plugin](https://github.com/mapbox/mapbox-gl-rtl-text) to not work [#4055](https://github.com/mapbox/mapbox-gl-js/pull/4055)

## 0.32.0 (Jan 26, 2017)

#### Deprecation Notices

- [Style classes](https://www.mapbox.com/mapbox-gl-style-spec/#layer-paint.*) are deprecated and will be removed in an upcoming release of Mapbox GL JS.

#### New Features

- Add `Map#isSourceLoaded` method [#4033](https://github.com/mapbox/mapbox-gl-js/pull/4033)
- Automatically reload tiles based on their `Expires` and `Cache-Control` HTTP headers [#3944](https://github.com/mapbox/mapbox-gl-js/pull/3944)
- Add `around=center` option to `scrollZoom` and `touchZoomRotate` interaction handlers [#3876](https://github.com/mapbox/mapbox-gl-js/pull/3876)
- Add support for [`mapbox-gl-rtl-text` plugin](https://github.com/mapbox/mapbox-gl-rtl-text) to support right-to-left scripts [#3758](https://github.com/mapbox/mapbox-gl-js/pull/3758)
- Add `canvas` source type [#3765](https://github.com/mapbox/mapbox-gl-js/pull/3765)
- Add `Map#isMoving` method [#2792](https://github.com/mapbox/mapbox-gl-js/issues/2792)

#### Bug Fixes

- Fix bug causing garbled text on zoom [#3962](https://github.com/mapbox/mapbox-gl-js/pull/3962)
- Fix bug causing crash in Firefox and Mobile Safari when rendering a large map [#4037](https://github.com/mapbox/mapbox-gl-js/pull/4037)
- Fix bug causing raster tiles to flicker during zoom [#2467](https://github.com/mapbox/mapbox-gl-js/issues/2467)
- Fix bug causing exception when unsetting and resetting fill-outline-color [#3657](https://github.com/mapbox/mapbox-gl-js/issues/3657)
- Fix memory leak when removing raster sources [#3951](https://github.com/mapbox/mapbox-gl-js/issues/3951)
- Fix bug causing exception when when zooming in / out on empty GeoJSON tile [#3985](https://github.com/mapbox/mapbox-gl-js/pull/3985)
- Fix line join artifacts at very sharp angles [#4008](https://github.com/mapbox/mapbox-gl-js/pull/4008)

## 0.31.0 (Jan 10 2017)

#### New Features

- Add `renderWorldCopies` option to the `Map` constructor to give users control over whether multiple worlds are rendered in a map [#3885](https://github.com/mapbox/mapbox-gl-js/pull/3885)

#### Bug Fixes

- Fix performance regression triggered when `Map` pitch or bearing is changed [#3938](https://github.com/mapbox/mapbox-gl-js/pull/3938)
- Fix null pointer exception caused by trying to clear an `undefined` source [#3903](https://github.com/mapbox/mapbox-gl-js/pull/3903)

#### Miscellaneous

- Incorporate integration tests formerly at [`mapbox-gl-test-suite`](https://github.com/mapbox/mapbox-gl-test-suite) into this repository [#3834](https://github.com/mapbox/mapbox-gl-js/pull/3834)

## 0.30.0 (Jan 5 2017)

#### New Features

- Fire an error when map canvas is larger than allowed by `gl.MAX_RENDERBUFFER_SIZE` [#2893](https://github.com/mapbox/mapbox-gl-js/issues/2893)
- Improve error messages when referencing a nonexistent layer id [#2597](https://github.com/mapbox/mapbox-gl-js/issues/2597)
- Fire an error when layer uses a `geojson` source and specifies a `source-layer` [#3896](https://github.com/mapbox/mapbox-gl-js/pull/3896)
- Add inline source declaration syntax [#3857](https://github.com/mapbox/mapbox-gl-js/issues/3857)
- Improve line breaking behavior [#3887](https://github.com/mapbox/mapbox-gl-js/issues/3887)

#### Performance Improvements

- Improve `Map#setStyle` performance in some cases [#3853](https://github.com/mapbox/mapbox-gl-js/pull/3853)

#### Bug Fixes

- Fix unexpected popup positioning when some offsets are unspecified [#3367](https://github.com/mapbox/mapbox-gl-js/issues/3367)
- Fix incorrect interpolation in functions [#3838](https://github.com/mapbox/mapbox-gl-js/issues/3838)
- Fix incorrect opacity when multiple backgrounds are rendered [#3819](https://github.com/mapbox/mapbox-gl-js/issues/3819)
- Fix exception thrown when instantiating geolocation control in Safari [#3844](https://github.com/mapbox/mapbox-gl-js/issues/3844)
- Fix exception thrown when setting `showTileBoundaries` with no sources [#3849](https://github.com/mapbox/mapbox-gl-js/issues/3849)
- Fix incorrect rendering of transparent parts of raster layers in some cases [#3723](https://github.com/mapbox/mapbox-gl-js/issues/3723)
- Fix non-terminating render loop when zooming in in some cases [#3399](https://github.com/mapbox/mapbox-gl-js/pull/3399)

## 0.29.0 (December 20 2016)

#### New Features

- Add support for property functions for many style properties on line layers [#3033](https://github.com/mapbox/mapbox-gl-js/pull/3033)
- Make `Map#setStyle` smoothly transition to the new style [#3621](https://github.com/mapbox/mapbox-gl-js/pull/3621)
- Add `styledata`, `sourcedata`, `styledataloading`, and `sourcedataloading` events
- Add `isSourceLoaded` and `source` properties to `MapDataEvent` [#3590](https://github.com/mapbox/mapbox-gl-js/pull/3590)
- Remove "max zoom" cap of 20 [#3683](https://github.com/mapbox/mapbox-gl-js/pull/3683)
- Add `circle-stroke-*` style properties [#3672](https://github.com/mapbox/mapbox-gl-js/pull/3672)
- Add a more helpful error message when the specified `container` element doesn't exist [#3719](https://github.com/mapbox/mapbox-gl-js/pull/3719)
- Add `watchPosition` option to `GeolocateControl` [#3739](https://github.com/mapbox/mapbox-gl-js/pull/3739)
- Add `positionOptions` option to `GeolocateControl` [#3739](https://github.com/mapbox/mapbox-gl-js/pull/3739)
- Add `aria-label` to map canvas [#3782](https://github.com/mapbox/mapbox-gl-js/pull/3782)
- Adjust multipoint symbol rendering behavior [#3763](https://github.com/mapbox/mapbox-gl-js/pull/3763)
- Add support for property functions for `icon-offset` [#3791](https://github.com/mapbox/mapbox-gl-js/pull/3791)
- Improved antialiasing on pitched lines [#3790](https://github.com/mapbox/mapbox-gl-js/pull/3790)
- Allow attribution control to collapse to an ⓘ button on smaller screens [#3783](https://github.com/mapbox/mapbox-gl-js/pull/3783)
- Improve line breaking algorithm [#3743](https://github.com/mapbox/mapbox-gl-js/pull/3743)

#### Performance Improvements

- Fix memory leak when calling `Map#removeSource` [#3602](https://github.com/mapbox/mapbox-gl-js/pull/3602)
- Reduce bundle size by adding custom build of `gl-matrix` [#3734](https://github.com/mapbox/mapbox-gl-js/pull/3734)
- Improve performance of projection code [#3721](https://github.com/mapbox/mapbox-gl-js/pull/3721)
- Improve performance of style function evaluation [#3816](https://github.com/mapbox/mapbox-gl-js/pull/3816)

#### Bug fixes

- Fix exception thrown when using `line-color` property functions [#3639](https://github.com/mapbox/mapbox-gl-js/issues/3639)
- Fix exception thrown when removing a layer and then adding another layer with the same id but different type [#3655](https://github.com/mapbox/mapbox-gl-js/pull/3655)
- Fix exception thrown when passing a single point to `Map#fitBounds` [#3655](https://github.com/mapbox/mapbox-gl-js/pull/3655)
- Fix exception thrown occasionally during rapid map mutations [#3681](https://github.com/mapbox/mapbox-gl-js/pull/3681)
- Fix rendering defects on pitch=0 on some systems [#3740](https://github.com/mapbox/mapbox-gl-js/pull/3740)
- Fix unnecessary CPU usage when displaying a raster layer [#3764](https://github.com/mapbox/mapbox-gl-js/pull/3764)
- Fix bug causing sprite after `Map#setStyle` [#3829](https://github.com/mapbox/mapbox-gl-js/pull/3829)
- Fix bug preventing `Map` from emitting a `contextmenu` event on Windows browsers [#3822](https://github.com/mapbox/mapbox-gl-js/pull/3822)

## 0.28.0 (November 17 2016)

#### New features and improvements

- Performance improvements for `Map#addLayer` and `Map#removeLayer` [#3584](https://github.com/mapbox/mapbox-gl-js/pull/3584)
- Add method for changing layer order at runtime - `Map#moveLayer` [#3584](https://github.com/mapbox/mapbox-gl-js/pull/3584)
- Update vertical punctuation logic to Unicode 9.0 standard [#3608](https://github.com/mapbox/mapbox-gl-js/pull/3608)

#### Bug fixes

- Fix data-driven `fill-opacity` rendering when using a `fill-pattern` [#3598](https://github.com/mapbox/mapbox-gl-js/pull/3598)
- Fix line rendering artifacts [#3627](https://github.com/mapbox/mapbox-gl-js/pull/3627)
- Fix incorrect rendering of opaque fills on top of transparent fills [#2628](https://github.com/mapbox/mapbox-gl-js/pull/2628)
- Prevent `AssertionErrors` from pitching raster layers by only calling `Worker#redoPlacement` on vector and GeoJSON sources [#3624](https://github.com/mapbox/mapbox-gl-js/pull/3624)
- Restore IE11 compatability [#3635](https://github.com/mapbox/mapbox-gl-js/pull/3635)
- Fix symbol placement for cached tiles [#3637](https://github.com/mapbox/mapbox-gl-js/pull/3637)

## 0.27.0 (November 11 2016)

#### ⚠️ Breaking changes ⚠️

- Replace `fill-extrude-height` and `fill-extrude-base` properties of `fill` render type with a separate `fill-extrusion` type (with corresponding `fill-extrusion-height` and `fill-extrusion-base` properties), solving problems with render parity and runtime switching between flat and extruded fills. https://github.com/mapbox/mapbox-gl-style-spec/issues/554
- Change the units for extrusion height properties (`fill-extrusion-height`, `fill-extrusion-base`) from "magic numbers" to meters. [#3509](https://github.com/mapbox/mapbox-gl-js/pull/3509)
- Remove `mapboxgl.Control` class and change the way custom controls should be implemented. [#3497](https://github.com/mapbox/mapbox-gl-js/pull/3497)
- Remove `mapboxgl.util` functions: `inherit`, `extendAll`, `debounce`, `coalesce`, `startsWith`, `supportsGeolocation`. [#3441](https://github.com/mapbox/mapbox-gl-js/pull/3441) [#3571](https://github.com/mapbox/mapbox-gl-js/pull/3571)
- **`mapboxgl.util` is deprecated** and will be removed in the next release. [#1408](https://github.com/mapbox/mapbox-gl-js/issues/1408)

#### New features and improvements

- Tons of **performance improvements** that combined make rendering **up to 3 times faster**, especially for complex styles. [#3485](https://github.com/mapbox/mapbox-gl-js/pull/3485) [#3489](https://github.com/mapbox/mapbox-gl-js/pull/3489) [#3490](https://github.com/mapbox/mapbox-gl-js/pull/3490) [#3491](https://github.com/mapbox/mapbox-gl-js/pull/3491) [#3498](https://github.com/mapbox/mapbox-gl-js/pull/3498) [#3499](https://github.com/mapbox/mapbox-gl-js/pull/3499) [#3501](https://github.com/mapbox/mapbox-gl-js/pull/3501) [#3510](https://github.com/mapbox/mapbox-gl-js/pull/3510) [#3514](https://github.com/mapbox/mapbox-gl-js/pull/3514) [#3515](https://github.com/mapbox/mapbox-gl-js/pull/3515) [#3486](https://github.com/mapbox/mapbox-gl-js/pull/3486) [#3527](https://github.com/mapbox/mapbox-gl-js/pull/3527) [#3574](https://github.com/mapbox/mapbox-gl-js/pull/3574) ⚡️⚡️⚡️
- 🈯 Added **vertical text writing mode** for languages that support it. [#3438](https://github.com/mapbox/mapbox-gl-js/pull/3438)
- 🈯 Improved **line breaking of Chinese and Japanese text** in point-placed labels. [#3420](https://github.com/mapbox/mapbox-gl-js/pull/3420)
- Reduce the default number of worker threads (`mapboxgl.workerCount`) for better performance. [#3565](https://github.com/mapbox/mapbox-gl-js/pull/3565)
- Automatically use `categorical` style function type when input values are strings. [#3384](https://github.com/mapbox/mapbox-gl-js/pull/3384)
- Improve control buttons accessibility. [#3492](https://github.com/mapbox/mapbox-gl-js/pull/3492)
- Remove geolocation button if geolocation is disabled (e.g. the page is not served through `https`). [#3571](https://github.com/mapbox/mapbox-gl-js/pull/3571)
- Added `Map#getMaxZoom` and `Map#getMinZoom` methods [#3592](https://github.com/mapbox/mapbox-gl-js/pull/3592)

#### Bugfixes

- Fix several line dash rendering bugs. [#3451](https://github.com/mapbox/mapbox-gl-js/pull/3451)
- Fix intermittent map flicker when using image sources. [#3522](https://github.com/mapbox/mapbox-gl-js/pull/3522)
- Fix incorrect rendering of semitransparent `background` layers. [#3521](https://github.com/mapbox/mapbox-gl-js/pull/3521)
- Fix broken `raster-fade-duration` property. [#3532](https://github.com/mapbox/mapbox-gl-js/pull/3532)
- Fix handling of extrusion heights with negative values (by clamping to `0`). [#3463](https://github.com/mapbox/mapbox-gl-js/pull/3463)
- Fix GeoJSON sources not placing labels/icons correctly after map rotation. [#3366](https://github.com/mapbox/mapbox-gl-js/pull/3366)
- Fix icon/label placement not respecting order for layers with numeric names. [#3404](https://github.com/mapbox/mapbox-gl-js/pull/3404)
- Fix `queryRenderedFeatures` working incorrectly on colliding labels. [#3459](https://github.com/mapbox/mapbox-gl-js/pull/3459)
- Fix a bug where changing extrusion properties at runtime sometimes threw an error. [#3487](https://github.com/mapbox/mapbox-gl-js/pull/3487) [#3468](https://github.com/mapbox/mapbox-gl-js/pull/3468)
- Fix a bug where `map.loaded()` always returned `true` when using raster tile sources. [#3302](https://github.com/mapbox/mapbox-gl-js/pull/3302)
- Fix a bug where moving the map out of bounds sometimes threw `failed to invert matrix` error. [#3518](https://github.com/mapbox/mapbox-gl-js/pull/3518)
- Fixed `queryRenderedFeatures` throwing an error if no parameters provided. [#3542](https://github.com/mapbox/mapbox-gl-js/pull/3542)
- Fixed a bug where using multiple `\n` in a text field resulted in an error. [#3570](https://github.com/mapbox/mapbox-gl-js/pull/3570)

#### Misc

- 🐞 Fix `npm install mapbox-gl` pulling in all `devDependencies`, leading to an extremely slow install. [#3377](https://github.com/mapbox/mapbox-gl-js/pull/3377)
- Switch the codebase to ES6. [#c](https://github.com/mapbox/mapbox-gl-js/pull/3388) [#3408](https://github.com/mapbox/mapbox-gl-js/pull/3408) [#3415](https://github.com/mapbox/mapbox-gl-js/pull/3415) [#3421](https://github.com/mapbox/mapbox-gl-js/pull/3421)
- A lot of internal refactoring to make the codebase simpler and more maintainable.
- Various documentation fixes. [#3440](https://github.com/mapbox/mapbox-gl-js/pull/3440)

## 0.26.0 (October 13 2016)

#### New Features & Improvements

- Add `fill-extrude-height` and `fill-extrude-base` style properties (3d buildings) :cityscape: [#3223](https://github.com/mapbox/mapbox-gl-js/pull/3223)
- Add customizable `colorSpace` interpolation to functions [#3245](https://github.com/mapbox/mapbox-gl-js/pull/3245)
- Add `identity` function type [#3274](https://github.com/mapbox/mapbox-gl-js/pull/3274)
- Add depth testing for symbols with `'pitch-alignment': 'map'` [#3243](https://github.com/mapbox/mapbox-gl-js/pull/3243)
- Add `dataloading` events for styles and sources [#3306](https://github.com/mapbox/mapbox-gl-js/pull/3306)
- Add `Control` suffix to all controls :warning: BREAKING CHANGE :warning: [#3355](https://github.com/mapbox/mapbox-gl-js/pull/3355)
- Calculate style layer `ref`s automatically and get rid of user-specified `ref`s :warning: BREAKING CHANGE :warning: [#3486](https://github.com/mapbox/mapbox-gl-js/pull/3486)

#### Performance Improvements

- Ensure removing style or source releases all tile resources [#3359](https://github.com/mapbox/mapbox-gl-js/pull/3359)

#### Bugfixes

- Fix bug causing an error when `Marker#setLngLat` is called [#3294](https://github.com/mapbox/mapbox-gl-js/pull/3294)
- Fix bug causing incorrect coordinates in `touchend` on Android Chrome [#3319](https://github.com/mapbox/mapbox-gl-js/pull/3319)
- Fix bug causing incorrect popup positioning at top of screen [#3333](https://github.com/mapbox/mapbox-gl-js/pull/3333)
- Restore `tile` property to `data` events fired when a tile is removed [#3328](https://github.com/mapbox/mapbox-gl-js/pull/3328)
- Fix bug causing "Improve this map" link to not preload map location [#3356](https://github.com/mapbox/mapbox-gl-js/pull/3356)

## 0.25.1 (September 30 2016)

#### Bugfixes

- Fix bug causing attribution to not be shown [#3278](https://github.com/mapbox/mapbox-gl-js/pull/3278)
- Fix bug causing exceptions when symbol text has a trailing newline [#3281](https://github.com/mapbox/mapbox-gl-js/pull/3281)

## 0.25.0 (September 29 2016)

#### Breaking Changes

- `Evented#off` now require two arguments; omitting the second argument in order to unbind all listeners for an event
  type is no longer supported, as it could cause unintended unbinding of internal listeners.

#### New Features & Improvements

- Consolidate undocumented data lifecycle events into `data` and `dataloading` events ([#3255](https://github.com/mapbox/mapbox-gl-js/pull/3255))
- Add `auto` value for style spec properties ([#3203](https://github.com/mapbox/mapbox-gl-js/pull/3203))

#### Bugfixes

- Fix bug causing "Map#queryRenderedFeatures" to return no features after map rotation or filter change ([#3233](https://github.com/mapbox/mapbox-gl-js/pull/3233))
- Change webpack build process ([#3235](https://github.com/mapbox/mapbox-gl-js/pull/3235)) :warning: BREAKING CHANGE :warning:
- Improved error messages for `LngLat#convert` ([#3232](https://github.com/mapbox/mapbox-gl-js/pull/3232))
- Fix bug where the `tiles` field is omitted from the `RasterTileSource#serialize` method ([#3259](https://github.com/mapbox/mapbox-gl-js/pull/3259))
- Comply with HTML spec by replacing the `div` within the `Navigation` control `<button>` with a `span` element ([#3268](https://github.com/mapbox/mapbox-gl-js/pull/3268))
- Fix bug causing `Marker` instances to be translated to non-whole pixel coordinates that caused blurriness ([#3270](https://github.com/mapbox/mapbox-gl-js/pull/3270))

#### Performance Improvements

- Avoid unnecessary style validation ([#3224](https://github.com/mapbox/mapbox-gl-js/pull/3224))
- Share a single blob URL between all workers ([#3239](https://github.com/mapbox/mapbox-gl-js/pull/3239))

## 0.24.0 (September 19 2016)

#### New Features & Improvements

- Allow querystrings in `mapbox://` URLs [#3113](https://github.com/mapbox/mapbox-gl-js/issues/3113)
- Allow "drag rotate" interaction to control pitch [#3105](https://github.com/mapbox/mapbox-gl-js/pull/3105)
- Improve performance by decreasing `Worker` script `Blob` size [#3158](https://github.com/mapbox/mapbox-gl-js/pull/3158)
- Improve vector tile performance [#3067](https://github.com/mapbox/mapbox-gl-js/pull/3067)
- Decrease size of distributed library by removing `package.json` [#3174](https://github.com/mapbox/mapbox-gl-js/pull/3174)
- Add support for new lines in `text-field` [#3179](https://github.com/mapbox/mapbox-gl-js/pull/3179)
- Make keyboard navigation smoother [#3190](https://github.com/mapbox/mapbox-gl-js/pull/3190)
- Make mouse wheel zooming smoother [#3189](https://github.com/mapbox/mapbox-gl-js/pull/3189)
- Add better error message when calling `Map#queryRenderedFeatures` on nonexistent layer [#3196](https://github.com/mapbox/mapbox-gl-js/pull/3196)
- Add support for imperial units on `Scale` control [#3160](https://github.com/mapbox/mapbox-gl-js/pull/3160)
- Add map's pitch to URL hash [#3218](https://github.com/mapbox/mapbox-gl-js/pull/3218)

#### Bugfixes

- Fix exception thrown when using box zoom handler [#3078](https://github.com/mapbox/mapbox-gl-js/pull/3078)
- Ensure style filters cannot be mutated by reference [#3093](https://github.com/mapbox/mapbox-gl-js/pull/3093)
- Fix exceptions thrown when opening marker-bound popup by click [#3104](https://github.com/mapbox/mapbox-gl-js/pull/3104)
- Fix bug causing fills with transparent colors and patterns to not render [#3107](https://github.com/mapbox/mapbox-gl-js/issues/3107)
- Fix order of latitudes in `Map#getBounds` [#3081](https://github.com/mapbox/mapbox-gl-js/issues/3081)
- Fix incorrect evaluation of zoom-and-property functions [#2827](https://github.com/mapbox/mapbox-gl-js/issues/2827) [#3155](https://github.com/mapbox/mapbox-gl-js/pull/3155)
- Fix incorrect evaluation of property functions [#2828](https://github.com/mapbox/mapbox-gl-js/issues/2828) [#3155](https://github.com/mapbox/mapbox-gl-js/pull/3155)
- Fix bug causing garbled text rendering when multiple maps are rendered on the page [#3086](https://github.com/mapbox/mapbox-gl-js/issues/3086)
- Fix rendering defects caused by `Map#setFilter` and map rotation on iOS 10 [#3207](https://github.com/mapbox/mapbox-gl-js/pull/3207)
- Fix bug causing image and video sources to disappear when zooming in [#3010](https://github.com/mapbox/mapbox-gl-js/issues/3010)

## 0.23.0 (August 25 2016)

#### New Features & Improvements

- Add support for `line-color` property functions [#2938](https://github.com/mapbox/mapbox-gl-js/pull/2938)
- Add `Scale` control [#2940](https://github.com/mapbox/mapbox-gl-js/pull/2940) [#3042](https://github.com/mapbox/mapbox-gl-js/pull/3042)
- Improve polygon label placement by rendering labels at the pole of inaccessibility [#3038](https://github.com/mapbox/mapbox-gl-js/pull/3038)
- Add `Popup` `offset` option [#1962](https://github.com/mapbox/mapbox-gl-js/issues/1962)
- Add `Marker#bindPopup` method [#3056](https://github.com/mapbox/mapbox-gl-js/pull/3056)

#### Performance Improvements

- Improve performance of pages with multiple maps using a shared `WebWorker` pool [#2952](https://github.com/mapbox/mapbox-gl-js/pull/2952)

#### Bugfixes

- Make `LatLngBounds` obey its documented argument order (`southwest`, `northeast`), allowing bounds across the dateline [#2414](https://github.com/mapbox/mapbox-gl-js/pull/2414) :warning: **BREAKING CHANGE** :warning:
- Fix bug causing `fill-opacity` property functions to not render as expected [#3061](https://github.com/mapbox/mapbox-gl-js/pull/3061)

## 0.22.1 (August 18 2016)

#### New Features & Improvements

- Reduce library size by using minified version of style specification [#2998](https://github.com/mapbox/mapbox-gl-js/pull/2998)
- Add a warning when rendering artifacts occur due to too many symbols or glyphs being rendered in a tile [#2966](https://github.com/mapbox/mapbox-gl-js/pull/2966)

#### Bugfixes

- Fix bug causing exception to be thrown by `Map#querySourceFeatures` [#3022](https://github.com/mapbox/mapbox-gl-js/pull/3022)
- Fix bug causing `Map#loaded` to return true while there are outstanding tile updates [#2847](https://github.com/mapbox/mapbox-gl-js/pull/2847)

## 0.22.0 (August 11 2016)

#### Breaking Changes

- The `GeoJSONSource`, `VideoSource`, `ImageSource` constructors are now private. Please use `map.addSource({...})` to create sources and `map.getSource(...).setData(...)` to update GeoJSON sources. [#2667](https://github.com/mapbox/mapbox-gl-js/pull/2667)
- `Map#onError` has been removed. You may catch errors by listening for the `error` event. If no listeners are bound to `error`, error messages will be printed to the console. [#2852](https://github.com/mapbox/mapbox-gl-js/pull/2852)

#### New Features & Improvements

- Increase max glyph atlas size to accommodate alphabets with large numbers of characters [#2930](https://github.com/mapbox/mapbox-gl-js/pull/2930)
- Add support for filtering features on GeoJSON / vector tile `$id` [#2888](https://github.com/mapbox/mapbox-gl-js/pull/2888)
- Update geolocate icon [#2973](https://github.com/mapbox/mapbox-gl-js/pull/2973)
- Add a `close` event to `Popup`s [#2953](https://github.com/mapbox/mapbox-gl-js/pull/2953)
- Add a `offset` option to `Marker` [#2885](https://github.com/mapbox/mapbox-gl-js/pull/2885)
- Print `error` events without any listeners to the console [#2852](https://github.com/mapbox/mapbox-gl-js/pull/2852)
- Refactored `Source` interface to prepare for custom source types [#2667](https://github.com/mapbox/mapbox-gl-js/pull/2667)

#### Bugfixes

- Fix opacity property-functions for fill layers [#2971](https://github.com/mapbox/mapbox-gl-js/pull/2971)
- Fix `DataCloneError` in Firefox and IE11 [#2559](https://github.com/mapbox/mapbox-gl-js/pull/2559)
- Fix bug preventing camera animations from being triggered in `moveend` listeners [#2944](https://github.com/mapbox/mapbox-gl-js/pull/2944)
- Fix bug preventing `fill-outline-color` from being unset [#2964](https://github.com/mapbox/mapbox-gl-js/pull/2964)
- Fix webpack support [#2887](https://github.com/mapbox/mapbox-gl-js/pull/2887)
- Prevent buttons in controls from acting like form submit buttons [#2935](https://github.com/mapbox/mapbox-gl-js/pull/2935)
- Fix bug preventing map interactions near two controls in the same corner [#2932](https://github.com/mapbox/mapbox-gl-js/pull/2932)
- Fix crash resulting for large style batch queue [#2926](https://github.com/mapbox/mapbox-gl-js/issues/2926)

## 0.21.0 (July 13 2016)

#### Breaking Changes

- GeoJSON polygon inner rings are now rewound for compliance with the [v2 vector tile](https://github.com/mapbox/vector-tile-spec/blob/master/2.1/README.md#4344-polygon-geometry-type). This may affect some uses of `line-offset`, reversing the direction of the offset. [#2889](https://github.com/mapbox/mapbox-gl-js/issues/2889)

#### New Features & Improvements

- Add `text-pitch-alignment` style property [#2668](https://github.com/mapbox/mapbox-gl-js/pull/2668)
- Allow query parameters on `mapbox://` URLs [#2702](https://github.com/mapbox/mapbox-gl-js/pull/2702)
- Add `icon-text-fit` and `icon-text-fit-padding` style properties [#2720](https://github.com/mapbox/mapbox-gl-js/pull/2720)
- Enable property functions for `icon-rotate` [#2738](https://github.com/mapbox/mapbox-gl-js/pull/2738)
- Enable property functions for `fill-opacity` [#2733](https://github.com/mapbox/mapbox-gl-js/pull/2733)
- Fire `Map#mouseout` events [#2777](https://github.com/mapbox/mapbox-gl-js/pull/2777)
- Allow query parameters on all sprite URLs [#2772](https://github.com/mapbox/mapbox-gl-js/pull/2772)
- Increase sprite atlas size to 1024px square, allowing more and larger sprites [#2802](https://github.com/mapbox/mapbox-gl-js/pull/2802)
- Add `Marker` class [#2725](https://github.com/mapbox/mapbox-gl-js/pull/2725) [#2810](https://github.com/mapbox/mapbox-gl-js/pull/2810)
- Add `{quadkey}` URL parameter [#2805](https://github.com/mapbox/mapbox-gl-js/pull/2805)
- Add `circle-pitch-scale` style property [#2821](https://github.com/mapbox/mapbox-gl-js/pull/2821)

#### Bugfixes

- Fix rendering of layers with large numbers of features [#2794](https://github.com/mapbox/mapbox-gl-js/pull/2794)
- Fix exceptions thrown during drag-rotate interactions [#2840](https://github.com/mapbox/mapbox-gl-js/pull/2840)
- Fix error when adding and removing a layer within the same update cycle [#2845](https://github.com/mapbox/mapbox-gl-js/pull/2845)
- Fix false "Geometry exceeds allowed extent" warnings [#2568](https://github.com/mapbox/mapbox-gl-js/issues/2568)
- Fix `Map#loaded` returning true while there are outstanding tile updates [#2847](https://github.com/mapbox/mapbox-gl-js/pull/2847)
- Fix style validation error thrown while removing a filter [#2847](https://github.com/mapbox/mapbox-gl-js/pull/2847)
- Fix event data object not being passed for double click events [#2814](https://github.com/mapbox/mapbox-gl-js/pull/2814)
- Fix multipolygons disappearing from map at certain zoom levels [#2704](https://github.com/mapbox/mapbox-gl-js/issues/2704)
- Fix exceptions caused by `queryRenderedFeatures` in Safari and Firefox [#2822](https://github.com/mapbox/mapbox-gl-js/pull/2822)
- Fix `mapboxgl#supported()` returning `true` in old versions of IE11 [mapbox/mapbox-gl-supported#1](https://github.com/mapbox/mapbox-gl-supported/issues/1)

## 0.20.1 (June 21 2016)

#### Bugfixes

- Fixed exception thrown when changing `*-translate` properties via `setPaintProperty` ([#2762](https://github.com/mapbox/mapbox-gl-js/issues/2762))

## 0.20.0 (June 10 2016)

#### New Features & Improvements

- Add limited WMS support [#2612](https://github.com/mapbox/mapbox-gl-js/pull/2612)
- Add `workerCount` constructor option [#2666](https://github.com/mapbox/mapbox-gl-js/pull/2666)
- Improve performance of `locationPoint` and `pointLocation` [#2690](https://github.com/mapbox/mapbox-gl-js/pull/2690)
- Remove "Not using VertexArrayObject extension" warning messages [#2707](https://github.com/mapbox/mapbox-gl-js/pull/2707)
- Add `version` property to mapboxgl [#2660](https://github.com/mapbox/mapbox-gl-js/pull/2660)
- Support property functions in `circle-opacity` and `circle-blur` [#2693](https://github.com/mapbox/mapbox-gl-js/pull/2693)

#### Bugfixes

- Fix exception thrown by "drag rotate" handler [#2680](https://github.com/mapbox/mapbox-gl-js/issues/2680)
- Return an empty array instead of an empty object from `queryRenderedFeatures` [#2694](https://github.com/mapbox/mapbox-gl-js/pull/2694)
- Fix bug causing map to not render in IE

## 0.19.1 (June 2 2016)

#### Bugfixes

- Fix rendering of polygons with more than 35k vertices [#2657](https://github.com/mapbox/mapbox-gl-js/issues/2657)

## 0.19.0 (May 31 2016)

#### New Features & Improvements

- Allow use of special characters in property field names [#2547](https://github.com/mapbox/mapbox-gl-js/pull/2547)
- Improve rendering speeds on fill layers [#1606](https://github.com/mapbox/mapbox-gl-js/pull/1606)
- Add data driven styling support for `fill-color` and `fill-outline-color` [#2629](https://github.com/mapbox/mapbox-gl-js/pull/2629)
- Add `has` and `!has` filter operators [mapbox/feature-filter#15](https://github.com/mapbox/feature-filter/pull/15)
- Improve keyboard handlers with held-down keys [#2530](https://github.com/mapbox/mapbox-gl-js/pull/2530)
- Support 'tms' tile scheme [#2565](https://github.com/mapbox/mapbox-gl-js/pull/2565)
- Add `trackResize` option to `Map` [#2591](https://github.com/mapbox/mapbox-gl-js/pull/2591)

#### Bugfixes

- Scale circles when map is displayed at a pitch [#2541](https://github.com/mapbox/mapbox-gl-js/issues/2541)
- Fix background pattern rendering bug [#2557](https://github.com/mapbox/mapbox-gl-js/pull/2557)
- Fix bug that prevented removal of a `fill-pattern` from a fill layer [#2534](https://github.com/mapbox/mapbox-gl-js/issues/2534)
- Fix `line-pattern` and `fill-pattern`rendering [#2596](https://github.com/mapbox/mapbox-gl-js/pull/2596)
- Fix some platform specific rendering bugs [#2553](https://github.com/mapbox/mapbox-gl-js/pull/2553)
- Return empty object from `queryRenderedFeatures` before the map is loaded [#2621](https://github.com/mapbox/mapbox-gl-js/pull/2621)
- Fix "there is no texture bound to the unit 1" warnings [#2509](https://github.com/mapbox/mapbox-gl-js/pull/2509)
- Allow transitioned values to be unset [#2561](https://github.com/mapbox/mapbox-gl-js/pull/2561)

## 0.18.0 (April 13 2016)

#### New Features & Improvements

- Implement zoom-and-property functions for `circle-color` and `circle-size` [#2454](https://github.com/mapbox/mapbox-gl-js/pull/2454)
- Dedupe attributions that are substrings of others [#2453](https://github.com/mapbox/mapbox-gl-js/pull/2453)
- Misc performance improvements [#2483](https://github.com/mapbox/mapbox-gl-js/pull/2483) [#2488](https://github.com/mapbox/mapbox-gl-js/pull/2488)

#### Bugfixes

- Fix errors when unsetting and resetting a style property [#2464](https://github.com/mapbox/mapbox-gl-js/pull/2464)
- Fix errors when updating paint properties while using classes [#2496](https://github.com/mapbox/mapbox-gl-js/pull/2496)
- Fix errors caused by race condition in unserializeBuckets [#2497](https://github.com/mapbox/mapbox-gl-js/pull/2497)
- Fix overzoomed tiles in wrapped worlds [#2482](https://github.com/mapbox/mapbox-gl-js/issues/2482)
- Fix errors caused by mutating a filter object after calling `Map#setFilter` [#2495](https://github.com/mapbox/mapbox-gl-js/pull/2495)

## 0.17.0 (April 13 2016)

#### Breaking Changes

- Remove `map.batch` in favor of automatically batching style mutations (i.e. calls to `Map#setLayoutProperty`, `Map#setPaintProperty`, `Map#setFilter`, `Map#setClasses`, etc.) and applying them once per frame, significantly improving performance when updating the style frequently [#2355](https://github.com/mapbox/mapbox-gl-js/pull/2355) [#2380](https://github.com/mapbox/mapbox-gl-js/pull/2380)
- Remove `util.throttle` [#2345](https://github.com/mapbox/mapbox-gl-js/issues/2345)

#### New Features & Improvements

- Improve performance of all style mutation methods by only recalculating affected properties [#2339](https://github.com/mapbox/mapbox-gl-js/issues/2339)
- Improve fading of labels and icons [#2376](https://github.com/mapbox/mapbox-gl-js/pull/2376)
- Improve rendering performance by reducing work done on the main thread [#2394](https://github.com/mapbox/mapbox-gl-js/pull/2394)
- Validate filters passed to `Map#queryRenderedFeatures` and `Map#querySourceFeatures` [#2349](https://github.com/mapbox/mapbox-gl-js/issues/2349)
- Display a warning if a vector tile's geometry extent is larger than supported [#2383](https://github.com/mapbox/mapbox-gl-js/pull/2383)
- Implement property functions (i.e. data-driven styling) for `circle-color` and `circle-size` [#1932](https://github.com/mapbox/mapbox-gl-js/pull/1932)
- Add `Popup#setDOMContent` method [#2436](https://github.com/mapbox/mapbox-gl-js/pull/2436)

#### Bugfixes

- Fix a performance regression caused by using 1 `WebWorker` instead of `# cpus - 1` `WebWorker`s, slowing down tile loading times [#2408](https://github.com/mapbox/mapbox-gl-js/pull/2408)
- Fix a bug in which `Map#queryRenderedFeatures` would sometimes return features that had been removed [#2353](https://github.com/mapbox/mapbox-gl-js/issues/2353)
- Fix `clusterMaxZoom` option on `GeoJSONSource` not working as expected [#2374](https://github.com/mapbox/mapbox-gl-js/issues/2374)
- Fix anti-aliased rendering for pattern fills [#2372](https://github.com/mapbox/mapbox-gl-js/issues/2372)
- Fix exception caused by calling `Map#queryRenderedFeatures` or `Map#querySourceFeatures` with no arguments
- Fix exception caused by calling `Map#setLayoutProperty` for `text-field` or `icon-image` [#2407](https://github.com/mapbox/mapbox-gl-js/issues/2407)

## 0.16.0 (March 24 2016)

#### Breaking Changes

- Replace `Map#featuresAt` and `Map#featuresIn` with `Map#queryRenderedFeatures` and `map.querySourceFeatures` ([#2224](https://github.com/mapbox/mapbox-gl-js/pull/2224))
  - Replace `featuresAt` and `featuresIn` with `queryRenderedFeatures`
  - Make `queryRenderedFeatures` synchronous, remove the callback and use the return value.
  - Rename `layer` parameter to `layers` and make it an array of layer names.
  - Remove the `radius` parameter. `radius` was used with `featuresAt` to account for style properties like `line-width` and `circle-radius`. `queryRenderedFeatures` accounts for these style properties. If you need to query a larger area, use a bounding box query instead of a point query.
  - Remove the `includeGeometry` parameter because `queryRenderedFeatures` always includes geometries.
- `Map#debug` is renamed to `Map#showTileBoundaries` ([#2284](https://github.com/mapbox/mapbox-gl-js/pull/2284))
- `Map#collisionDebug` is renamed to `Map#showCollisionBoxes` ([#2284](https://github.com/mapbox/mapbox-gl-js/pull/2284))

#### New Features & Improvements

- Improve overall rendering performance. ([#2221](https://github.com/mapbox/mapbox-gl-js/pull/2221))
- Improve performance of `GeoJSONSource#setData`. ([#2222](https://github.com/mapbox/mapbox-gl-js/pull/2222))
- Add `Map#setMaxBounds` method ([#2234](https://github.com/mapbox/mapbox-gl-js/pull/2234))
- Add `isActive` and `isEnabled` methods to interaction handlers ([#2238](https://github.com/mapbox/mapbox-gl-js/pull/2238))
- Add `Map#setZoomBounds` method ([#2243](https://github.com/mapbox/mapbox-gl-js/pull/2243))
- Add touch events ([#2195](https://github.com/mapbox/mapbox-gl-js/issues/2195))
- Add `map.queryRenderedFeatures` to query the styled and rendered representations of features ([#2224](https://github.com/mapbox/mapbox-gl-js/pull/2224))
- Add `map.querySourceFeatures` to get features directly from vector tiles, independent of the style ([#2224](https://github.com/mapbox/mapbox-gl-js/pull/2224))
- Add `mapboxgl.Geolocate` control ([#1939](https://github.com/mapbox/mapbox-gl-js/issues/1939))
- Make background patterns render seamlessly across tile boundaries ([#2305](https://github.com/mapbox/mapbox-gl-js/pull/2305))

#### Bugfixes

- Fix calls to `setFilter`, `setLayoutProperty`, and `setLayerZoomRange` on ref children ([#2228](https://github.com/mapbox/mapbox-gl-js/issues/2228))
- Fix `undefined` bucket errors after `setFilter` calls ([#2244](https://github.com/mapbox/mapbox-gl-js/issues/2244))
- Fix bugs causing hidden symbols to be rendered ([#2246](https://github.com/mapbox/mapbox-gl-js/pull/2246), [#2276](https://github.com/mapbox/mapbox-gl-js/pull/2276))
- Fix raster flickering ([#2236](https://github.com/mapbox/mapbox-gl-js/issues/2236))
- Fix `queryRenderedFeatures` precision at high zoom levels ([#2292](https://github.com/mapbox/mapbox-gl-js/pull/2292))
- Fix holes in GeoJSON data caused by unexpected winding order ([#2285](https://github.com/mapbox/mapbox-gl-js/pull/2285))
- Fix bug causing deleted features to be returned by `queryRenderedFeatures` ([#2306](https://github.com/mapbox/mapbox-gl-js/pull/2306))
- Fix bug causing unexpected fill patterns to be rendered ([#2307](https://github.com/mapbox/mapbox-gl-js/pull/2307))
- Fix popup location with preceding sibling elements ([#2311](https://github.com/mapbox/mapbox-gl-js/pull/2311))
- Fix polygon anti-aliasing ([#2319](https://github.com/mapbox/mapbox-gl-js/pull/2319))
- Fix slivers between non-adjacent polygons ([#2319](https://github.com/mapbox/mapbox-gl-js/pull/2319))
- Fix keyboard shortcuts causing page to scroll ([#2312](https://github.com/mapbox/mapbox-gl-js/pull/2312))

## 0.15.0 (March 1 2016)

#### New Features & Improvements

- Add `ImageSource#setCoordinates` and `VideoSource#setCoordinates` ([#2184](https://github.com/mapbox/mapbox-gl-js/pull/2184))

#### Bugfixes

- Fix flickering on raster layers ([#2211](https://github.com/mapbox/mapbox-gl-js/pull/2211))
- Fix browser hang when zooming quickly on raster layers ([#2211](https://github.com/mapbox/mapbox-gl-js/pull/2211))

## 0.14.3 (Feb 25 2016)

#### New Features & Improvements

- Improve responsiveness of zooming out by using cached parent tiles ([#2168](https://github.com/mapbox/mapbox-gl-js/pull/2168))
- Improve contextual clues on style API validation ([#2170](https://github.com/mapbox/mapbox-gl-js/issues/2170))
- Improve performance of methods including `setData` ([#2174](https://github.com/mapbox/mapbox-gl-js/pull/2174))

#### Bugfixes

- Fix incorrectly sized line dashes ([#2099](https://github.com/mapbox/mapbox-gl-js/issues/2099))
- Fix bug in which `in` feature filter drops features ([#2166](https://github.com/mapbox/mapbox-gl-js/pull/2166))
- Fix bug preventing `Map#load` from firing when tile "Not Found" errors occurred ([#2176](https://github.com/mapbox/mapbox-gl-js/pull/2176))
- Fix rendering artifacts on mobile GPUs ([#2117](https://github.com/mapbox/mapbox-gl-js/pull/2117))

## 0.14.2 (Feb 19 2016)

#### Bugfixes

- Look for loaded parent tiles in cache
- Set tile cache size based on viewport size ([#2137](https://github.com/mapbox/mapbox-gl-js/issues/2137))
- Fix tile render order for layer-by-layer
- Remove source update throttling ([#2139](https://github.com/mapbox/mapbox-gl-js/issues/2139))
- Make panning while zooming more linear ([#2070](https://github.com/mapbox/mapbox-gl-js/issues/2070))
- Round points created during bucket creation ([#2067](https://github.com/mapbox/mapbox-gl-js/issues/2067))
- Correct bounds for a rotated or tilted map ([#1842](https://github.com/mapbox/mapbox-gl-js/issues/1842))
- Fix overscaled featuresAt ([#2103](https://github.com/mapbox/mapbox-gl-js/issues/2103))
- Allow using `tileSize: 512` as a switch to trade retina support for 512px raster tiles
- Fix the serialization of paint classes ([#2107](https://github.com/mapbox/mapbox-gl-js/issues/2107))
- Fixed bug where unsetting style properties could mutate the value of other style properties ([#2105](https://github.com/mapbox/mapbox-gl-js/pull/2105))
- Less slanted dashed lines near sharp corners ([#967](https://github.com/mapbox/mapbox-gl-js/issues/967))
- Fire map#load if no initial style is set ([#2042](https://github.com/mapbox/mapbox-gl-js/issues/2042))

## 0.14.1 (Feb 10 2016)

#### Bugfixes

- Fix incorrectly rotated symbols along lines near tile boundaries ([#2062](https://github.com/mapbox/mapbox-gl-js/issues/2062))
- Fix broken rendering when a fill layer follows certain symbol layers ([#2092](https://github.com/mapbox/mapbox-gl-js/issues/2092))

## 0.14.0 (Feb 8 2016)

#### Breaking Changes

- Switch `GeoJSONSource` clustering options from being measured in extent-units to pixels ([#2026](https://github.com/mapbox/mapbox-gl-js/pull/2026))

#### New Features & Improvements

- Improved error message for invalid colors ([#2006](https://github.com/mapbox/mapbox-gl-js/pull/2006))
- Added support for tiles with variable extents ([#2010](https://github.com/mapbox/mapbox-gl-js/pull/2010))
- Improved `filter` performance and maximum size ([#2024](https://github.com/mapbox/mapbox-gl-js/issues/2024))
- Changed circle rendering such that all geometry nodes are drawn, not just the geometry's outer ring ([#2027](https://github.com/mapbox/mapbox-gl-js/pull/2027))
- Added `Map#getStyle` method ([#1982](https://github.com/mapbox/mapbox-gl-js/issues/1982))

#### Bugfixes

- Fixed bug causing WebGL contexts to be "used up" by calling `mapboxgl.supported()` ([#2018](https://github.com/mapbox/mapbox-gl-js/issues/2018))
- Fixed non-deterministic symbol z-order sorting ([#2023](https://github.com/mapbox/mapbox-gl-js/pull/2023))
- Fixed garbled labels while zooming ([#2012](https://github.com/mapbox/mapbox-gl-js/issues/2012))
- Fixed icon jumping when touching trackpad with two fingers ([#1990](https://github.com/mapbox/mapbox-gl-js/pull/1990))
- Fixed overzoomed collision debug labels ([#2033](https://github.com/mapbox/mapbox-gl-js/issues/2033))
- Fixed dashes sliding along their line during zooming ([#2039](https://github.com/mapbox/mapbox-gl-js/issues/2039))
- Fixed overscaled `minzoom` setting for GeoJSON sources ([#1651](https://github.com/mapbox/mapbox-gl-js/issues/1651))
- Fixed overly-strict function validation for duplicate stops ([#2075](https://github.com/mapbox/mapbox-gl-js/pull/2075))
- Fixed crash due to `performance.now` not being present on some browsers ([#2056](https://github.com/mapbox/mapbox-gl-js/issues/2056))
- Fixed the unsetting of paint properties ([#2037](https://github.com/mapbox/mapbox-gl-js/issues/2037))
- Fixed bug causing multiple interaction handler event listeners to be attached ([#2069](https://github.com/mapbox/mapbox-gl-js/issues/2069))
- Fixed bug causing only a single debug box to be drawn ([#2034](https://github.com/mapbox/mapbox-gl-js/issues/2034))

## 0.13.1 (Jan 27 2016)

#### Bugfixes

- Fixed broken npm package due to outdated bundled modules

## 0.13.0 (Jan 27 2016)

#### Bugfixes

- Fixed easeTo pan, zoom, and rotate when initial rotation != 0 ([#1950](https://github.com/mapbox/mapbox-gl-js/pull/1950))
- Fixed rendering of tiles with an extent != 4096 ([#1952](https://github.com/mapbox/mapbox-gl-js/issues/1952))
- Fixed missing icon collision boxes ([#1978](https://github.com/mapbox/mapbox-gl-js/issues/1978))
- Fixed null `Tile#buffers` errors ([#1987](https://github.com/mapbox/mapbox-gl-js/pull/1987))

#### New Features & Improvements

- Added `symbol-avoid-edges` style property ([#1951](https://github.com/mapbox/mapbox-gl-js/pull/1951))
- Improved `symbol-max-angle` check algorithm ([#1959](https://github.com/mapbox/mapbox-gl-js/pull/1959))
- Added marker clustering! ([#1931](https://github.com/mapbox/mapbox-gl-js/pull/1931))
- Added zoomstart, zoom, and zoomend events ([#1958](https://github.com/mapbox/mapbox-gl-js/issues/1958))
- Disabled drag on mousedown when using boxzoom ([#1907](https://github.com/mapbox/mapbox-gl-js/issues/1907))

## 0.12.4 (Jan 19 2016)

#### Bugfixes

- Fix elementGroups null value errors ([#1933](https://github.com/mapbox/mapbox-gl-js/issues/1933))
- Fix some glyph atlas overflow cases ([#1923](https://github.com/mapbox/mapbox-gl-js/pull/1923))

## 0.12.3 (Jan 14 2016)

#### API Improvements

- Support inline attribution options in map options ([#1865](https://github.com/mapbox/mapbox-gl-js/issues/1865))
- Improve flyTo options ([#1854](https://github.com/mapbox/mapbox-gl-js/issues/1854), [#1429](https://github.com/mapbox/mapbox-gl-js/issues/1429))

#### Bugfixes

- Fix flickering with overscaled tiles ([#1921](https://github.com/mapbox/mapbox-gl-js/issues/1921))
- Remove Node.remove calls for IE browser compatibility ([#1900](https://github.com/mapbox/mapbox-gl-js/issues/1900))
- Match patterns at tile boundaries ([#1908](https://github.com/mapbox/mapbox-gl-js/pull/1908))
- Fix Tile#positionAt, fix query tests ([#1899](https://github.com/mapbox/mapbox-gl-js/issues/1899))
- Fix flickering on streets ([#1875](https://github.com/mapbox/mapbox-gl-js/issues/1875))
- Fix text-max-angle property ([#1870](https://github.com/mapbox/mapbox-gl-js/issues/1870))
- Fix overscaled line patterns ([#1856](https://github.com/mapbox/mapbox-gl-js/issues/1856))
- Fix patterns and icons for mismatched pixelRatios ([#1851](https://github.com/mapbox/mapbox-gl-js/issues/1851))
- Fix missing labels when text size 0 at max zoom ([#1809](https://github.com/mapbox/mapbox-gl-js/issues/1809))
- Use linear interp when pixel ratios don't match ([#1601](https://github.com/mapbox/mapbox-gl-js/issues/1601))
- Fix blank areas, flickering in raster layers ([#1876](https://github.com/mapbox/mapbox-gl-js/issues/1876), [#675](https://github.com/mapbox/mapbox-gl-js/issues/675))
- Fix labels slipping/cropping at tile bounds ([#757](https://github.com/mapbox/mapbox-gl-js/issues/757))

#### UX Improvements

- Improve touch handler perceived performance ([#1844](https://github.com/mapbox/mapbox-gl-js/issues/1844))

## 0.12.2 (Dec 22 2015)

#### API Improvements

- Support LngLat.convert([w, s, e, n]) ([#1812](https://github.com/mapbox/mapbox-gl-js/issues/1812))
- Invalid GeoJSON is now handled better

#### Bugfixes

- Fixed `Popup#addTo` when the popup is already open ([#1811](https://github.com/mapbox/mapbox-gl-js/issues/1811))
- Fixed warping when rotating / zooming really fast
- `Map#flyTo` now flies across the antimeridian if shorter ([#1853](https://github.com/mapbox/mapbox-gl-js/issues/1853))

## 0.12.1 (Dec 8 2015)

#### Breaking changes

- Reversed the direction of `line-offset` ([#1808](https://github.com/mapbox/mapbox-gl-js/pull/1808))
- Renamed `Pinch` interaction handler to `TouchZoomRotate` ([#1777](https://github.com/mapbox/mapbox-gl-js/pull/1777))
- Made `Map#update` and `Map#render` private methods ([#1798](https://github.com/mapbox/mapbox-gl-js/pull/1798))
- Made `Map#remove` remove created DOM elements ([#1789](https://github.com/mapbox/mapbox-gl-js/issues/1789))

#### API Improvements

- Added an method to disable touch rotation ([#1777](https://github.com/mapbox/mapbox-gl-js/pull/1777))
- Added a `position` option for `Attribution` ([#1689](https://github.com/mapbox/mapbox-gl-js/issues/1689))

#### Bugfixes

- Ensure tile loading errors are properly reported ([#1799](https://github.com/mapbox/mapbox-gl-js/pull/1799))
- Ensure re-adding a previously removed pop-up works ([#1477](https://github.com/mapbox/mapbox-gl-js/issues/1477))

#### UX Improvements

- Don't round zoom level during double-click interaction ([#1640](https://github.com/mapbox/mapbox-gl-js/issues/1640))

## 0.12.0 (Dec 2 2015)

#### API Improvements

- Added `line-offset` style property ([#1778](https://github.com/mapbox/mapbox-gl-js/issues/1778))

## 0.11.5 (Dec 1 2015)

#### Bugfixes

- Fixed unstable symbol layer render order when adding / removing layers ([#1558](https://github.com/mapbox/mapbox-gl-js/issues/1558))
- Fire map loaded event even if raster tiles have errors
- Fix panning animation during easeTo with zoom change
- Fix pitching animation during flyTo
- Fix pitching animation during easeTo
- Prevent rotation from firing `mouseend` events ([#1104](https://github.com/mapbox/mapbox-gl-js/issues/1104))

#### API Improvements

- Fire `mousedown` and `mouseup` events ([#1411](https://github.com/mapbox/mapbox-gl-js/issues/1411))
- Fire `movestart` and `moveend` when panning ([#1658](https://github.com/mapbox/mapbox-gl-js/issues/1658))
- Added drag events ([#1442](https://github.com/mapbox/mapbox-gl-js/issues/1442))
- Request webp images for mapbox:// raster tiles in chrome ([#1725](https://github.com/mapbox/mapbox-gl-js/issues/1725))

#### UX Improvements

- Added inertia to map rotation ([#620](https://github.com/mapbox/mapbox-gl-js/issues/620))

## 0.11.4 (Nov 16 2015)

#### Bugfixes

- Fix alpha blending of alpha layers ([#1684](https://github.com/mapbox/mapbox-gl-js/issues/1684))

## 0.11.3 (Nov 10 2015)

#### Bugfixes

- Fix GeoJSON rendering and performance ([#1685](https://github.com/mapbox/mapbox-gl-js/pull/1685))

#### UX Improvements

- Use SVG assets for UI controls ([#1657](https://github.com/mapbox/mapbox-gl-js/pull/1657))
- Zoom out with shift + dblclick ([#1666](https://github.com/mapbox/mapbox-gl-js/issues/1666))

## 0.11.2 (Oct 29 2015)

- Misc performance improvements

#### Bugfixes

- Fix sprites on systems with non-integer `devicePixelRatio`s ([#1029](https://github.com/mapbox/mapbox-gl-js/issues/1029) [#1475](https://github.com/mapbox/mapbox-gl-js/issues/1475) [#1476](https://github.com/mapbox/mapbox-gl-js/issues/1476))
- Fix layer minZoom being ignored if not less than source maxZoom
- Fix symbol placement at the start of a line ([#1461](https://github.com/mapbox/mapbox-gl-js/issues/1461))
- Fix `raster-opacity` on non-tile sources ([#1270](https://github.com/mapbox/mapbox-gl-js/issues/1270))
- Ignore boxzoom on shift-click ([#1655](https://github.com/mapbox/mapbox-gl-js/issues/1655))

#### UX Improvements

- Enable line breaks on common punctuation ([#1115](https://github.com/mapbox/mapbox-gl-js/issues/1115))

#### API Improvements

- Add toString and toArray methods to LngLat, LngLatBounds ([#1571](https://github.com/mapbox/mapbox-gl-js/issues/1571))
- Add `Transform#resize` method
- Add `Map#getLayer` method ([#1183](https://github.com/mapbox/mapbox-gl-js/issues/1183))
- Add `Transform#unmodified` property ([#1452](https://github.com/mapbox/mapbox-gl-js/issues/1452))
- Propagate WebGL context events ([#1612](https://github.com/mapbox/mapbox-gl-js/pull/1612))

## 0.11.1 (Sep 30 2015)

#### Bugfixes

- Add statistics and checkboxes to debug page
- Fix `Map#featuresAt` for non-4096 vector sources ([#1529](https://github.com/mapbox/mapbox-gl-js/issues/1529))
- Don't fire `mousemove` on drag-pan
- Fix maxBounds constrains ([#1539](https://github.com/mapbox/mapbox-gl-js/issues/1539))
- Fix maxBounds infinite loop ([#1538](https://github.com/mapbox/mapbox-gl-js/issues/1538))
- Fix memory leak in worker
- Assert valid `TileCoord`, fix wrap calculation in `TileCoord#cover` ([#1483](https://github.com/mapbox/mapbox-gl-js/issues/1483))
- Abort raster tile load if not in viewport ([#1490](https://github.com/mapbox/mapbox-gl-js/issues/1490))

#### API Improvements

- Add `Map` event listeners for `mouseup`, `contextmenu` (right click) ([#1532](https://github.com/mapbox/mapbox-gl-js/issues/1532))

## 0.11.0 (Sep 11 2015)

#### API Improvements

- Add `Map#featuresIn`: a bounding-box feature query
- Emit stylesheet validation errors ([#1436](https://github.com/mapbox/mapbox-gl-js/issues/1436))

#### UX Improvements

- Handle v8 style `center`, `zoom`, `bearing`, `pitch` ([#1452](https://github.com/mapbox/mapbox-gl-js/issues/1452))
- Improve circle type styling ([#1446](https://github.com/mapbox/mapbox-gl-js/issues/1446))
- Improve dashed and patterned line antialiasing

#### Bugfixes

- Load images in a way that respects Cache-Control headers
- Filter for rtree matches to those crossing bbox
- Log errors by default ([#1463](https://github.com/mapbox/mapbox-gl-js/issues/1463))
- Fixed modification of `text-size` via `setLayoutProperty` ([#1451](https://github.com/mapbox/mapbox-gl-js/issues/1451))
- Throw on lat > 90 || < -90. ([#1443](https://github.com/mapbox/mapbox-gl-js/issues/1443))
- Fix circle clipping bug ([#1457](https://github.com/mapbox/mapbox-gl-js/issues/1457))

## 0.10.0 (Aug 21 2015)

#### Breaking changes

- Switched to [longitude, latitude] coordinate order, matching GeoJSON. We anticipate that mapbox-gl-js will be widely used
  with GeoJSON, and in the long term having a coordinate order that is consistent with GeoJSON will lead to less confusion
  and impedance mismatch than will a [latitude, longitude] order.

  The following APIs were renamed:

  - `LatLng` was renamed to `LngLat`
  - `LatLngBounds` was renamed to `LngLatBounds`
  - `Popup#setLatLng` was renamed to `Popup#setLngLat`
  - `Popup#getLatLng` was renamed to `Popup#getLngLat`
  - The `latLng` property of Map events was renamed `lngLat`

  The following APIs now expect array coordinates in [longitude, latitude] order:

  - `LngLat.convert`
  - `LngLatBounds.convert`
  - `Popup#setLngLat`
  - The `center` and `maxBounds` options of the `Map` constructor
  - The arguments to `Map#setCenter`, `Map#fitBounds`, `Map#panTo`, and `Map#project`
  - The `center` option of `Map#jumpTo`, `Map#easeTo`, and `Map#flyTo`
  - The `around` option of `Map#zoomTo`, `Map#rotateTo`, and `Map#easeTo`
  - The `coordinates` properties of video and image sources

- Updated to mapbox-gl-style-spec v8.0.0 ([Changelog](https://github.com/mapbox/mapbox-gl-style-spec/blob/v8.0.0/CHANGELOG.md)). Styles are
  now expected to be version 8. You can use the [gl-style-migrate](https://github.com/mapbox/mapbox-gl-style-lint#migrations)
  utility to update existing styles.

- The format for `mapbox://` style and glyphs URLs has changed. For style URLs, you should now use the format
  `mapbox://styles/:username/:style`. The `:style` portion of the URL no longer contains a username. For font URLs, you
  should now use the format `mapbox://fonts/:username/{fontstack}/{range}.pbf`.
- Mapbox default styles are now hosted via the Styles API rather than www.mapbox.com. You can make use of the Styles API
  with a `mapbox://` style URL pointing to a v8 style, e.g. `mapbox://styles/mapbox/streets-v8`.
- The v8 satellite style (`mapbox://styles/mapbox/satellite-v8`) is now a plain satellite style, and not longer supports labels
  or contour lines via classes. For a labeled satellite style, use `mapbox://styles/mapbox/satellite-hybrid`.

- Removed `mbgl.config.HTTP_URL` and `mbgl.config.FORCE_HTTPS`; https is always used when connecting to the Mapbox API.
- Renamed `mbgl.config.HTTPS_URL` to `mbgl.config.API_URL`.

#### Bugfixes

- Don't draw halo when halo-width is 0 ([#1381](https://github.com/mapbox/mapbox-gl-js/issues/1381))
- Reverted shader changes that degraded performance on IE

#### API Improvements

- You can now unset layout and paint properties via the `setLayoutProperty` and `setPaintProperty` APIs
  by passing `undefined` as a property value.
- The `layer` option of `featuresAt` now supports an array of layers.

## 0.9.0 (Jul 29 2015)

- `glyphs` URL now normalizes without the `/v4/` prefix for `mapbox://` urls. Legacy behavior for `mapbox://fontstacks` is still maintained ([#1385](https://github.com/mapbox/mapbox-gl-js/issues/1385))
- Expose `geojson-vt` options for GeoJSON sources ([#1271](https://github.com/mapbox/mapbox-gl-js/issues/1271))
- bearing snaps to "North" within a tolerance of 7 degrees ([#1059](https://github.com/mapbox/mapbox-gl-js/issues/1059))
- Now you can directly mutate the minzoom and maxzoom layer properties with `map.setLayerZoomRange(layerId, minzoom, maxzoom)`
- Exposed `mapboxgl.Control`, a base class used by all UI controls
- Refactored handlers to be individually included in Map options, or enable/disable them individually at runtime, e.g. `map.scrollZoom.disable()`.
- New feature: Batch operations can now be done at once, improving performance for calling multiple style functions: ([#1352](https://github.com/mapbox/mapbox-gl-js/pull/1352))

  ```js
  style.batch(function (s) {
    s.addLayer({ id: "first", type: "symbol", source: "streets" });
    s.addLayer({ id: "second", type: "symbol", source: "streets" });
    s.addLayer({ id: "third", type: "symbol", source: "terrain" });
    s.setPaintProperty("first", "text-color", "black");
    s.setPaintProperty("first", "text-halo-color", "white");
  });
  ```

- Improved documentation
- `featuresAt` performance improvements by exposing `includeGeometry` option
- Better label placement along lines ([#1283](https://github.com/mapbox/mapbox-gl-js/pull/1283))
- Improvements to round linejoins on semi-transparent lines (mapbox/mapbox-gl-native[#1771](https://github.com/mapbox/mapbox-gl-js/pull/1771))
- Round zoom levels for raster tile loading ([@2a2aec](https://github.com/mapbox/mapbox-gl-js/commit/2a2aec44a39e11e73bdf663258bd6d52b83775f5))
- Source#reload cannot be called if source is not loaded ([#1198](https://github.com/mapbox/mapbox-gl-js/issues/1198))
- Events bubble to the canvas container for custom overlays ([#1301](https://github.com/mapbox/mapbox-gl-js/pull/1301))
- Move handlers are now bound on mousedown and touchstart events
- map.featuresAt() now works across the dateline

## 0.8.1 (Jun 16 2015)

- No code changes; released only to correct a build issue in 0.8.0.

## 0.8.0 (Jun 15 2015)

#### Breaking changes

- `map.setView(latlng, zoom, bearing)` has been removed. Use
  [`map.jumpTo(options)`](https://www.mapbox.com/mapbox-gl-js/api/#map/jumpto) instead:

  ```js
  map.setView([40, -74.5], 9); // 0.7.0 or earlier
  map.jumpTo({ center: [40, -74.5], zoom: 9 }); // now
  ```

- [`map.easeTo`](https://www.mapbox.com/mapbox-gl-js/api/#map/easeto) and
  [`map.flyTo`](https://www.mapbox.com/mapbox-gl-js/api/#map/flyto) now accept a single
  options object rather than positional parameters:

  ```js
  map.easeTo([40, -74.5], 9, null, { duration: 400 }); // 0.7.0 or earlier
  map.easeTo({ center: [40, -74.5], zoom: 9, duration: 400 }); // now
  ```

- `mapboxgl.Source` is no longer exported. Use `map.addSource()` instead. See the
  [GeoJSON line](https://www.mapbox.com/mapbox-gl-js/example/geojson-line/) or
  [GeoJSON markers](https://www.mapbox.com/mapbox-gl-js/example/geojson-markers/)
  examples.
- `mapboxgl.util.supported()` moved to [`mapboxgl.supported()`](https://www.mapbox.com/mapbox-gl-js/api/#mapboxgl/supported).

#### UX improvements

- Add perspective rendering ([#1049](https://github.com/mapbox/mapbox-gl-js/pull/1049))
- Better and faster labelling ([#1079](https://github.com/mapbox/mapbox-gl-js/pull/1079))
- Add touch interactions support on mobile devices ([#949](https://github.com/mapbox/mapbox-gl-js/pull/949))
- Viewport-relative popup arrows ([#1065](https://github.com/mapbox/mapbox-gl-js/pull/1065))
- Normalize mousewheel zooming speed ([#1060](https://github.com/mapbox/mapbox-gl-js/pull/1060))
- Add proper handling of GeoJSON features that cross the date line ([#1275](https://github.com/mapbox/mapbox-gl-js/issues/1275))
- Sort overlapping symbols in the y direction ([#470](https://github.com/mapbox/mapbox-gl-js/issues/470))
- Control buttons are now on a 30 pixel grid ([#1143](https://github.com/mapbox/mapbox-gl-js/issues/1143))
- Improve GeoJSON processing performance

#### API Improvements

- Switch to JSDoc for documentation
- Bundling with browserify is now supported
- Validate incoming map styles ([#1054](https://github.com/mapbox/mapbox-gl-js/pull/1054))
- Add `Map` `setPitch` `getPitch`
- Add `Map` `dblclick` event. ([#1168](https://github.com/mapbox/mapbox-gl-js/issues/1168))
- Add `Map` `getSource` ([@660a8c1](https://github.com/mapbox/mapbox-gl-js/commit/660a8c1e087f63282d24a30684d686523bce36cb))
- Add `Map` `setFilter` and `getFilter` ([#985](https://github.com/mapbox/mapbox-gl-js/issues/985))
- Add `Map` `failIfMajorPerformanceCaveat` option ([#1082](https://github.com/mapbox/mapbox-gl-js/pull/1082))
- Add `Map` `preserveDrawingBuffer` option ([#1232](https://github.com/mapbox/mapbox-gl-js/pull/1232))
- Add `VideoSource` `getVideo()` ([#1162](https://github.com/mapbox/mapbox-gl-js/issues/1162))
- Support vector tiles with extents other than 4096 ([#1227](https://github.com/mapbox/mapbox-gl-js/pull/1227))
- Use a DOM hierarchy that supports evented overlays ([#1217](https://github.com/mapbox/mapbox-gl-js/issues/1217))
- Pass `latLng` to the event object ([#1068](https://github.com/mapbox/mapbox-gl-js/pull/1068))

#### UX Bugfixes

- Fix rendering glitch on iOS 8 ([#750](https://github.com/mapbox/mapbox-gl-js/issues/750))
- Fix line triangulation errors ([#1120](https://github.com/mapbox/mapbox-gl-js/issues/1120), [#992](https://github.com/mapbox/mapbox-gl-js/issues/992))
- Support unicode range 65280-65535 ([#1108](https://github.com/mapbox/mapbox-gl-js/pull/1108))
- Fix cracks between fill patterns ([#972](https://github.com/mapbox/mapbox-gl-js/issues/972))
- Fix angle of icons aligned with lines ([@37a498a](https://github.com/mapbox/mapbox-gl-js/commit/37a498a7aa2c37d6b94611b614b4efe134e6dd59))
- Fix dashed line bug for overscaled tiles ([#1132](https://github.com/mapbox/mapbox-gl-js/issues/1132))
- Fix icon artifacts caused by sprite neighbors ([#1195](https://github.com/mapbox/mapbox-gl-js/pull/1195))

#### API Bugfixes

- Don't fire spurious `moveend` events on mouseup ([#1107](https://github.com/mapbox/mapbox-gl-js/issues/1107))
- Fix a race condition in `featuresAt` ([#1220](https://github.com/mapbox/mapbox-gl-js/pull/1220))
- Fix for brittle fontstack name convention ([#1070](https://github.com/mapbox/mapbox-gl-js/pull/1070))
- Fix broken `Popup` `setHTML` ([#1272](https://github.com/mapbox/mapbox-gl-js/issues/1272))
- Fix an issue with cross-origin image requests ([#1269](https://github.com/mapbox/mapbox-gl-js/pull/1269))

## 0.7.0 (Mar 3 2015)

#### Breaking

- Rename `Map` `hover` event to `mousemove`.
- Change `featuresAt` to return GeoJSON objects, including geometry ([#1010](https://github.com/mapbox/mapbox-gl-js/issues/1010))
- Remove `Map` `canvas` and `container` properties, add `getCanvas` and `getContainer` methods instead

#### UX Improvements

- Improve line label density
- Add boxzoom interaction ([#1038](https://github.com/mapbox/mapbox-gl-js/issues/1038))
- Add keyboard interaction ([#1034](https://github.com/mapbox/mapbox-gl-js/pull/1034))
- Faster `GeoJSONSource` `setData` without flickering ([#973](https://github.com/mapbox/mapbox-gl-js/issues/973))

#### API Improvements

- Add Popup component ([#325](https://github.com/mapbox/mapbox-gl-js/issues/325))
- Add layer API ([#1022](https://github.com/mapbox/mapbox-gl-js/issues/1022))
- Add filter API ([#985](https://github.com/mapbox/mapbox-gl-js/issues/985))
- More efficient filter API ([#1018](https://github.com/mapbox/mapbox-gl-js/issues/1018))
- Accept plain old JS object for `addSource` ([#1021](https://github.com/mapbox/mapbox-gl-js/issues/1021))
- Reparse overscaled tiles

#### Bugfixes

- Fix `featuresAt` for LineStrings ([#1006](https://github.com/mapbox/mapbox-gl-js/issues/1006))
- Fix `tileSize` argument to `GeoJSON` worker ([#987](https://github.com/mapbox/mapbox-gl-js/issues/987))
- Remove extraneous files from the npm package ([#1024](https://github.com/mapbox/mapbox-gl-js/issues/1024))
- Hide "improve map" link in print ([#988](https://github.com/mapbox/mapbox-gl-js/issues/988))

## 0.6.0 (Feb 9 2015)

#### Bugfixes

- Add wrapped padding to sprite for repeating images ([#972](https://github.com/mapbox/mapbox-gl-js/issues/972))
- Clear color buffers before rendering ([#966](https://github.com/mapbox/mapbox-gl-js/issues/966))
- Make line-opacity work with line-image ([#970](https://github.com/mapbox/mapbox-gl-js/issues/970))
- event.toElement fallback for Firefox ([#932](https://github.com/mapbox/mapbox-gl-js/issues/932))
- skip duplicate vertices at ends of lines ([#776](https://github.com/mapbox/mapbox-gl-js/issues/776))
- allow characters outside \w to be used in token
- Clear old tiles when new GeoJSON is loaded ([#905](https://github.com/mapbox/mapbox-gl-js/issues/905))

#### Improvements

- Added `map.setPaintProperty()`, `map.getPaintProperty()`, `map.setLayoutProperty()`, and `map.getLayoutProperty()`.
- Switch to ESLint and more strict code rules ([#957](https://github.com/mapbox/mapbox-gl-js/pull/957))
- Grab 2x raster tiles if retina ([#754](https://github.com/mapbox/mapbox-gl-js/issues/754))
- Support for mapbox:// style URLs ([#875](https://github.com/mapbox/mapbox-gl-js/issues/875))

#### Breaking

- Updated to mapbox-gl-style-spec v7.0.0 ([Changelog](https://github.com/mapbox/mapbox-gl-style-spec/blob/a2b0b561ce16015a1ef400dc870326b1b5255091/CHANGELOG.md)). Styles are
  now expected to be version 7. You can use the [gl-style-migrate](https://github.com/mapbox/mapbox-gl-style-lint#migrations)
  utility to update existing styles.
- HTTP_URL and HTTPS_URL config options must no longer include a `/v4` path prefix.
- `addClass`, `removeClass`, `setClasses`, `hasClass`, and `getClasses` are now methods
  on Map.
- `Style#cascade` is now private, pending a public style mutation API ([#755](https://github.com/mapbox/mapbox-gl-js/pull/755)).
- The format for `featuresAt` results changed. Instead of result-per-geometry-cross-layer,
  each result has a `layers` array with all layers that contain the feature. This avoids
  duplication of geometry and properties in the result set.

## 0.5.2 (Jan 07 2015)

#### Bugfixes

- Remove tiles for unused sources ([#863](https://github.com/mapbox/mapbox-gl-js/issues/863))
- Fix fill pattern alignment

#### Improvements

- Add GeoJSONSource maxzoom option ([#760](https://github.com/mapbox/mapbox-gl-js/issues/760))
- Return ref layers in featuresAt ([#847](https://github.com/mapbox/mapbox-gl-js/issues/847))
- Return any extra layer keys provided in the stylesheet in featuresAt
- Faster protobuf parsing

## 0.5.1 (Dec 19 2014)

#### Bugfixes

- Fix race conditions with style loading/rendering
- Fix race conditions with setStyle
- Fix map.remove()
- Fix featuresAt properties

## 0.5.0 (Dec 17 2014)

#### Bugfixes

- Fix multiple calls to setStyle

#### Improvements

- `featuresAt` now returns additional information
- Complete style/source/tile event suite:
  style.load, style.error, style.change,
  source.add, source.remove, source.load, source.error, source.change,
  tile.add, tile.remove, tile.load, tile.error
- Vastly improved performance and correctness for GeoJSON sources
- Map#setStyle accepts a style URL
- Support {prefix} in tile URL templates
- Provide a source map with minified source

#### Breaking

- Results format for `featuresAt` changed

## 0.4.2 (Nov 14 2014)

#### Bugfixes

- Ensure only one easing is active at a time ([#807](https://github.com/mapbox/mapbox-gl-js/issues/807))
- Don't require style to perform easings ([#817](https://github.com/mapbox/mapbox-gl-js/issues/817))
- Fix raster tiles sometimes not showing up ([#761](https://github.com/mapbox/mapbox-gl-js/issues/761))

#### Improvements

- Internet Explorer 11 support (experimental)

## 0.4.1 (Nov 10 2014)

#### Bugfixes

- Interpolate to the closest bearing when doing rotation animations ([#818](https://github.com/mapbox/mapbox-gl-js/issues/818))

## 0.4.0 (Nov 4 2014)

#### Breaking

- Updated to mapbox-gl-style-spec v6.0.0 ([Changelog](https://github.com/mapbox/mapbox-gl-style-spec/blob/v6.0.0/CHANGELOG.md)). Styles are
  now expected to be version 6. You can use the [gl-style-migrate](https://github.com/mapbox/mapbox-gl-style-lint#migrations)
  utility to update existing styles.

## 0.3.2 (Oct 23 2014)

#### Bugfixes

- Fix worker initialization with deferred or async scripts

#### Improvements

- Added map.remove()
- CDN assets are now served with gzip compression

## 0.3.1 (Oct 06 2014)

#### Bugfixes

- Fixed iteration over arrays with for/in
- Made browserify deps non-dev ([#752](https://github.com/mapbox/mapbox-gl-js/issues/752))

## 0.3.0 (Sep 23 2014)

#### Breaking

- Updated to mapbox-gl-style-spec v0.0.5 ([Changelog](https://github.com/mapbox/mapbox-gl-style-spec/blob/v0.0.5/CHANGELOG.md)). Styles are
  now expected to be version 5. You can use the [gl-style-migrate](https://github.com/mapbox/mapbox-gl-style-lint#migrations)
  utility to update existing styles.
- Removed support for composite layers for performance reasons. [#523](https://github.com/mapbox/mapbox-gl-js/issues/523#issuecomment-51731405)
- `raster-hue-rotate` units are now degrees.

### Improvements

- Added LatLng#wrap
- Added support for Mapbox fontstack API.
- Added support for remote, non-Mapbox TileJSON sources and inline TileJSON sources ([#535](https://github.com/mapbox/mapbox-gl-js/issues/535), [#698](https://github.com/mapbox/mapbox-gl-js/issues/698)).
- Added support for `symbol-avoid-edges` property to allow labels to be placed across tile edges.
- Fixed mkdir issue on Windows ([#674](https://github.com/mapbox/mapbox-gl-js/issues/674)).
- Fixed drawing beveled line joins without overlap.

#### Bugfixes

- Fixed performance when underzooming a layer's minzoom.
- Fixed `raster-opacity` for regular raster layers.
- Fixed various corner cases of easing functions.
- Do not modify original stylesheet ([#728](https://github.com/mapbox/mapbox-gl-js/issues/728)).
- Inherit video source from source ([#699](https://github.com/mapbox/mapbox-gl-js/issues/699)).
- Fixed interactivity for geojson layers.
- Stop dblclick on navigation so the map does not pan ([#715](https://github.com/mapbox/mapbox-gl-js/issues/715)).

## 0.2.2 (Aug 12 2014)

#### Breaking

- `map.setBearing()` no longer supports a second argument. Use `map.rotateTo` with an `offset` option and duration 0
  if you need to rotate around a point other than the map center.

#### Improvements

- Improved `GeoJSONSource` to also accept URL as `data` option, eliminating a huge performance bottleneck in case of large GeoJSON files.
  [#669](https://github.com/mapbox/mapbox-gl-js/issues/669) [#671](https://github.com/mapbox/mapbox-gl-js/issues/671)
- Switched to a different fill outlines rendering approach. [#668](https://github.com/mapbox/mapbox-gl-js/issues/668)
- Made the minified build 12% smaller gzipped (66 KB now).
- Added `around` option to `Map` `zoomTo`/`rotateTo`.
- Made the permalink hash more compact.
- Bevel linejoins no longer overlap and look much better when drawn with transparency.

#### Bugfixes

- Fixed the **broken minified build**. [#679](https://github.com/mapbox/mapbox-gl-js/issues/679)
- Fixed **blurry icons** rendering. [#666](https://github.com/mapbox/mapbox-gl-js/issues/666)
- Fixed `util.supports` WebGL detection producing false positives in some cases. [#677](https://github.com/mapbox/mapbox-gl-js/issues/677)
- Fixed invalid font configuration completely blocking tile rendering. [#662](https://github.com/mapbox/mapbox-gl-js/issues/662)
- Fixed `Map` `project`/`unproject` to properly accept array-form values.
- Fixed sprite loading race condition. [#593](https://github.com/mapbox/mapbox-gl-js/issues/593)
- Fixed `GeoJSONSource` `setData` not updating the map until zoomed or panned. [#676](https://github.com/mapbox/mapbox-gl-js/issues/676)

## 0.2.1 (Aug 8 2014)

#### Breaking

- Changed `Navigation` control signature: now it doesn't need `map` in constructor
  and gets added with `map.addControl(nav)` or `nav.addTo(map)`.
- Updated CSS classes to have consistent naming prefixed with `mapboxgl-`.

#### Improvements

- Added attribution control (present by default, disable by passing `attributionControl: false` in options).
- Added rotation by dragging the compass control.
- Added grabbing cursors for the map by default.
- Added `util.inherit` and `util.debounce` functions.
- Changed the default debug page style to OSM Bright.
- Token replacements now support dashes.
- Improved navigation control design.

#### Bugfixes

- Fixed compass control to rotate its icon with the map.
- Fixed navigation control cursors.
- Fixed inertia going to the wrong direction in a rotated map.
- Fixed inertia race condition where error was sometimes thrown after erratic panning/zooming.

## 0.2.0 (Aug 6 2014)

- First public release.<|MERGE_RESOLUTION|>--- conflicted
+++ resolved
@@ -2,11 +2,8 @@
 
 ### ✨ Features and improvements
 - Slice vector tiles to improve over scale vector handling ([#6521](https://github.com/maplibre/maplibre-gl-js/pull/6521)). It adds the `experimentalZoomLevelsToOverscale` flag to `MapOptions` to allow controlling how many zoom levels to slice and how many to scale. It seems to have better performance at high zoom levels. It can prevent Safar crashes in some scenarios by setting it to 4 or less. (by [@HarelM](https://github.com/HarelM))
-<<<<<<< HEAD
+- Add reduceMotion option to Map Options ([#6661](https://github.com/maplibre/maplibre-gl-js/pull/6661))
 - Speed up the cross tile symbol index in certain circumstances ([#6641](https://github.com/maplibre/maplibre-gl-js/pull/6641)) (by [@bradymadden97](https://github.com/bradymadden97))
-=======
-- Add reduceMotion option to Map Options ([#6661](https://github.com/maplibre/maplibre-gl-js/pull/6661))
->>>>>>> e832ffa1
 - _...Add new stuff here..._
 
 ### 🐞 Bug fixes
