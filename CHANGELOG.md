--- conflicted
+++ resolved
@@ -3,7 +3,6 @@
 ### ✨ Features and improvements
 - _...Add new stuff here..._
 
-<<<<<<< HEAD
 ### 🐞 Bug fixes
 - _...Add new stuff here..._
 
@@ -11,13 +10,9 @@
 
 ### ✨ Features and improvements
 
-- Emit events when the cooperative gestures option has prevented a gesture. ([#4470](https://github.com/maplibre/maplibre-gl-js/pull/4470))
-
-=======
 - Emit events when the cooperative gestures option has prevented a gesture. ([#4470](https://github.com/maplibre/maplibre-gl-js/pull/4470))
 - Enable anisotropic filtering only when the pitch is greater than 20 degrees to preserve image sharpness on flat or slightly tilted maps.
-- _...Add new stuff here..._
->>>>>>> 3b660ba2
+
 ### 🐞 Bug fixes
 
 - Fix camera being able to move into 3D terrain ([#1542](https://github.com/maplibre/maplibre-gl-js/issues/1542))
