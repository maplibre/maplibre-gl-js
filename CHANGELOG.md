## main

### ✨ Features and improvements
<<<<<<< HEAD
- Add time control API (`setNow`, `restoreNow`, `isTimeFrozen`) for deterministic rendering, enabling frame-by-frame video export and deterministic testing ([6544](https://github.com/maplibre/maplibre-gl-js/pull/6544))
=======
- Use styles `isHidden` logic in the worker by adding a new optional `roundMinZoom` parameter ([#6547](https://github.com/maplibre/maplibre-gl-js/pull/6547))
>>>>>>> c0b24b69
- _...Add new stuff here..._

### 🐞 Bug fixes
- Contextmenu events not blocked by scrolling ([#5683](https://github.com/maplibre/maplibre-gl-js/issues/5683)
- Mousemove events are not blocked by scrolling ([#6302](https://github.com/maplibre/maplibre-gl-js/issues/6302))

## 5.9.0

### ✨ Features and improvements

- Improve fading - dynamic bi-directional raster cross-fading and self fading ([#6469](https://github.com/maplibre/maplibre-gl-js/pull/6469))
- Support for usage of line-gradient together with line-dasharray ([#6487](https://github.com/maplibre/maplibre-gl-js/pull/6487))

### 🐞 Bug fixes

- Added `button` role to marker div to fix accessibility issues with the `aria-label` ([#6435](https://github.com/maplibre/maplibre-gl-js/issues/6435))
- Fix a crash on iOS when there are too many symbols to render ([#6526](https://github.com/maplibre/maplibre-gl-js/issues/6526))

## 5.8.0

### ✨ Features and improvements

- Enable documentation admonitions in Material for MkDocs. ([#6455](https://github.com/maplibre/maplibre-gl-js/issues/6455))
- Switch MapEventType from type to interface to allow declaration merging ([#6436](https://github.com/maplibre/maplibre-gl-js/pull/6436))
- Implement data-driven styling support for `line-dasharray` ([#5812](https://github.com/maplibre/maplibre-gl-js/pull/5812))

### 🐞 Bug fixes

- Fix raster flickering when using terrain 3D and optimize terrain logic. ([#6446](https://github.com/maplibre/maplibre-gl-js/pull/6446))
- Fix issue where parent tiles are retained when deeper descendant tiles already cover the missing ideal tile. ([#6442](https://github.com/maplibre/maplibre-gl-js/pull/6442))
- Fix an issue when GeolocateControl fires outofmaxbounds event with trackUserLocation disabled ([#6464](https://github.com/maplibre/maplibre-gl-js/pull/6464))
- Fix an issue with globe+terrain "zooming" in when dragging towards the poles ([#6470](https://github.com/maplibre/maplibre-gl-js/pull/6470))
- Fix integer overflow in symbol placement ([#6476](https://github.com/maplibre/maplibre-gl-js/pull/6476))

## 5.7.3

### 🐞 Bug fixes

- Fix case where retain loaded children does not retain uppermost loaded children ([#6399](https://github.com/maplibre/maplibre-gl-js/pull/6399))
- Fix an issue with spread operator that caused issues in Angular and esbuild ([#6438](https://github.com/maplibre/maplibre-gl-js/pull/6438))

## 5.7.2

### 🐞 Bug fixes

- Fix `_updateRetainedTiles` checking for children when children length is 1 overscaled tile "child" ([#6388](https://github.com/maplibre/maplibre-gl-js/pull/6388))
- Fix evaluating `global-state` for layers added after loading style ([#6361](https://github.com/maplibre/maplibre-gl-js/issues/6361))
- Change the pathway for passing `global-state` object from `Style` to expression to fix a hack that was introduced in previous versions ([#6366](https://github.com/maplibre/maplibre-gl-js/pull/6366))
- Fix triggering `load` and `idle` events when source TileJSON fails to load ([#5430](https://github.com/maplibre/maplibre-gl-js/issues/5430))
- Fix mouse events on heatmap features ([#714](https://github.com/maplibre/maplibre-gl-js/issues/714))

## 5.7.1

### 🐞 Bug fixes

- Fix accuracy circle on locate user control ([#5432](https://github.com/maplibre/maplibre-gl-js/issues/5432))
- Fix evaluating `global-state` in paint `...-pattern` properties ([#6301](https://github.com/maplibre/maplibre-gl-js/pull/6301))
- Fix pan moving in the wrong direction when map is pitched ([#6111](https://github.com/maplibre/maplibre-gl-js/issues/6111))
- Fix evaluation of `text-color` when using `format` within `step` ([#5833](https://github.com/maplibre/maplibre-gl-js/issues/5833))
- Fix regression in `mergeSourceDiffs`: handle add/remove/removeAll ([#6342](https://github.com/maplibre/maplibre-gl-js/pull/6342))
- Fix evaluating `global-state` in layout properties `icon-size` and `text-size` ([#6308](https://github.com/maplibre/maplibre-gl-js/issues/6308))

## 5.7.0

### ✨ Features and improvements

- Pass document's `lang` to Tiny-SDF to render Simplified and Traditional Chinese characters ([#6223](https://github.com/maplibre/maplibre-gl-js/issues/6223))
- Enable `global-state` expressions in layout properties ([#6209](https://github.com/maplibre/maplibre-gl-js/pull/6209))
- Align typescript types generation with docs generation and avoid exporting non-exported types ([#6217](https://github.com/maplibre/maplibre-gl-js/pull/6217))
- Add `coveringTiles` method to the public API of the map object ([#6292](https://github.com/maplibre/maplibre-gl-js/pull/6292))

### 🐞 Bug fixes

- Prevent original input style JSON from being mutated by `Style.set*` methods ([#6216](https://github.com/maplibre/maplibre-gl-js/pull/6216))
- Fix evaluating `global-state` in paint properties with other subexpressions ([#6048](https://github.com/maplibre/maplibre-gl-js/issues/6048))
- Fix enabling terrain while transitioning ([#6011](https://github.com/maplibre/maplibre-gl-js/issues/6011))

## 5.6.2

### 🐞 Bug fixes

- Fix white artifacts when using non-zero elevation ([#6032](https://github.com/maplibre/maplibre-gl-js/pull/6032))
- Fix geolocate control lock loss on window resize and zoom ([#3504](https://github.com/maplibre/maplibre-gl-js/issues/3504))
- Fix a memory leak in `GeoJSONSource` when rapidly updating data ([#6163](https://github.com/maplibre/maplibre-gl-js/pull/6163))
- Fix `Map.setTransformRequest` parameter type to include `null` ([#6179](https://github.com/maplibre/maplibre-gl-js/issues/6179))
- Fix typo `_rotatePitchHandler` in the `navigation_control.ts` file ([#6207](https://github.com/maplibre/maplibre-gl-js/issues/6207))

## 5.6.1

### 🐞 Bug fixes

- Fix use of `textureSize` call in color relief shader ([#5980](https://github.com/maplibre/maplibre-gl-js/pull/5980))
- Fix Y axis transformation in projectFromLabelPlaneToClipSpace ([#6021](https://github.com/maplibre/maplibre-gl-js/pull/6021))
- Alpha-sort all examples ([#6049](https://github.com/maplibre/maplibre-gl-js/pull/6049))
- Ensure opacity is reset for popups when `locationOccludedOpacity` no longer applicable ([#6088](https://github.com/maplibre/maplibre-gl-js/pull/6088))

## 5.6.0

### ✨ Features and improvements

- Add `setGlobalStateProperty()` and `getGlobalState()` to the map public API ([#5613](https://github.com/maplibre/maplibre-gl-js/pull/5613))
- Improve tile frustum culling for globe, leading to better performance and faster loading times. ([#5865](https://github.com/maplibre/maplibre-gl-js/pull/5865))
- Add new `color-relief` layer type to render hypsometric tint from terrain-RGB tiles. ([#5742](https://github.com/maplibre/maplibre-gl-js/pull/5742))

### 🐞 Bug fixes

- Fix `queryRenderedFeatures` bounding box crossing antimeridian in globe view. ([#5856](https://github.com/maplibre/maplibre-gl-js/pull/5856))
- Fix handling invalid glyph placement results along lines ([#5118](https://github.com/maplibre/maplibre-gl-js/pull/5118))
- Fix `refreshTiles()` for vector tiles ([#5875](https://github.com/maplibre/maplibre-gl-js/pull/5875))
- Revert changes to polygon intersection detection ([#5590](https://github.com/maplibre/maplibre-gl-js/pull/5590) caused issue [5864](https://github.com/maplibre/maplibre-gl-js/issues/5864))
- Fix breaking clusters when non-integer value provided for `clusterMaxZoom` (warning is shown) ([#5929](https://github.com/maplibre/maplibre-gl-js/issues/5929)) + clarify API docs
- Fix use of reserved GLSL `switch` statement in hillshade shader ([#5972](https://github.com/maplibre/maplibre-gl-js/pull/5972))


## 5.5.0

### ✨ Features and improvements

- Add additional hillshade methods ([#5768](https://github.com/maplibre/maplibre-gl-js/pull/5768))
- Add `refreshTiles()` to the map public API ([#5806](https://github.com/maplibre/maplibre-gl-js/pull/5806))
- Disable geolocate control button when permission is denied and `trackUserLocation` is off ([#5824](https://github.com/maplibre/maplibre-gl-js/pull/5824))
- _... Add new stuff here..._

### 🐞 Bug fixes

- Fix scroll min zoom on globe view ([#5775](https://github.com/maplibre/maplibre-gl-js/pull/5775))
- ⚠️ Fix hillshade appearance change between 256x256 and 512x512 tiles. This will change the appearance of hillshade layers using 512x512 tiles. ([#5768](https://github.com/maplibre/maplibre-gl-js/pull/5768))
- Fix tile expiry logic for raster and raster-dem tiles ([#5798](https://github.com/maplibre/maplibre-gl-js/pull/5798))
- Fix opacityWhenCovered not working to hide the marker behind the globe if terrain is enabled. ([#5838](https://github.com/maplibre/maplibre-gl-js/pull/5838))
- Fix transparent vector tiles sometimes showing geometry beyond tile borders when terrain is active ([#5746](https://github.com/maplibre/maplibre-gl-js/pull/5746))

## 5.4.0

### ✨ Features and improvements

- Add tile LOD control to the public API ([#5719](https://github.com/maplibre/maplibre-gl-js/pull/5719))

### 🐞 Bug fixes

- Fix `queryRenderedFeatures` on globe view when crossing international date line ([#5765](https://github.com/maplibre/maplibre-gl-js/pull/5765))
- Fix globe `unproject` to clamp points to horizon ([#5771](https://github.com/maplibre/maplibre-gl-js/pull/5771))
- Fix marker drag Coordinates give Longitude off by ±360° with Globe ([#5473](https://github.com/maplibre/maplibre-gl-js/issues/5473))

## 5.3.1

### 🐞 Bug fixes

- Only add `aria-label` on the Marker's element if it does not already has one ([#5298](https://github.com/maplibre/maplibre-gl-js/pull/5298))
- The state of `glPixelStore` is now properly cleaned after texture updates to avoid `glTexSubImage2D` calls made on the same gl context acting differently at random ([#5730](https://github.com/maplibre/maplibre-gl-js/pull/5730))
- Fixes an issue with popup close button not working ([#5754](https://github.com/maplibre/maplibre-gl-js/pull/5754))

## 5.3.0

### ✨ Features and improvements

- Added `getBounds` to GeoJSON source to allow getting the boundaries of the data in it ([#5575](https://github.com/maplibre/maplibre-gl-js/pull/5575))
- Add a check for MouseEvent, to avoid errors when bot were crawling on website using Event instance instead of MouseEvent instance for types like mouseover, mouseout etc.. ([#5466](https://github.com/maplibre/maplibre-gl-js/pull/5466)).

### 🐞 Bug fixes

- Fix intersection detection between MultiPolygons and Points ([#5590](https://github.com/maplibre/maplibre-gl-js/pull/5590))
- Fix issue with image rendered partially on terrain tiles ([#1559](https://github.com/maplibre/maplibre-gl-js/issues/1559)).
- Fix circle layer hitbox in Globe projection mode ([#5599](https://github.com/maplibre/maplibre-gl-js/pull/5599))
- Fix excessive attribution control rerendering ([#5673](https://github.com/maplibre/maplibre-gl-js/pull/5673))

## 5.2.0

### ✨ Features and improvements

- Allow opacity to be set when location becomes invisible in the globe projection. ([#5532](https://github.com/maplibre/maplibre-gl-js/pull/5532))

### 🐞 Bug fixes

- Fix AbortController signal listener memory leak in frameAsync and sendAsync. ([#5561](https://github.com/maplibre/maplibre-gl-js/pull/5561))
- Remove closeButton event listener on popup.remove(). ([#5564](https://github.com/maplibre/maplibre-gl-js/pull/5564))
- Add missing `GeoJSONFeature` type to library export as it is exposed by `querySourceFeatures` ([#5567](https://github.com/maplibre/maplibre-gl-js/pull/5567))

## 5.1.1

### ✨ Features and improvements

- Avoid setting marker opacity twice. ([#5441](https://github.com/maplibre/maplibre-gl-js/pull/5441))

### 🐞 Bug fixes

- Fix how padding is applied when using flyTo() with Globe ([#5406](https://github.com/maplibre/maplibre-gl-js/pull/5406))
- Fix URL hash validation to support bearing range -180 to 180 ([#5461](https://github.com/maplibre/maplibre-gl-js/issues/5461))
- Fix variable zoom tile calculation when padding is set ([#5486](https://github.com/maplibre/maplibre-gl-js/issues/5486))
- Fix rendering Japanese symbols which are accidentally ignored. ([#5421](https://github.com/maplibre/maplibre-gl-js/pull/5421)

## 5.1.0

### ✨ Features and improvements

- Add support for `vertical-align` in `format` expression ([specification](https://maplibre.org/maplibre-style-spec/expressions/#format))([#5043](https://github.com/maplibre/maplibre-gl-js/pull/5043)).

### 🐞 Bug fixes

- Render frame synchronized again in requestAnimationFrame callback ([#4535](https://github.com/maplibre/maplibre-gl-js/pull/4535))

## 5.0.1

### ✨ Features and improvements

- ⚠️ Revert changes made in `geometry-type` ([#5285](https://github.com/maplibre/maplibre-gl-js/pull/5331)). This change was causing issues in a [large number of styles](https://github.com/maplibre/maplibre-style-spec/issues/965) and thus reverted.

### 🐞 Bug fixes

- Skip control button css hover effects on touch devices ([#5285](https://github.com/maplibre/maplibre-gl-js/pull/5285))

## 5.0.0

### ✨ Features and improvements

- ~~⚠️ Changed `geometry-type` to identify "Multi-" features ([#4877](https://github.com/maplibre/maplibre-gl-js/pull/4877)). Use `$type` which has no "Multi-" support or use `in` expression to get the previous behavior.~~
- ⚠️ `StyleLayer`'s `queryIntersectsFeature` method parameters were moved to `QueryIntersectsFeatureParams`. ([#5276](https://github.com/maplibre/maplibre-gl-js/pull/5276)) Wrap the method parameters with `{}` to solve this
- ⚠️ Support setting WebGL context options on map creation ([#5196](https://github.com/maplibre/maplibre-gl-js/pull/5196)). Previously supported WebGL context options like `antialias`, `preserveDrawingBuffer` and `failIfMajorPerformanceCaveat` must now be defined inside the `canvasContextAttributes` object on `MapOptions`.
- ⚠️ Change the return type of `on` method to return a `Subscription` to allow for easy unsubscribe ([#5080](https://github.com/maplibre/maplibre-gl-js/pull/5080)). `map.on('x').on('y')` => `map.on('x'); map.on('y');`.
- ⚠️ Change drag rotate behavior to be around the center of the screen ([#5074](https://github.com/maplibre/maplibre-gl-js/pull/5074))
- ⚠️ Return actual altitude from queryTerrainElevation + Pass non-translated matrices to custom layer on mercator map ([#3854](https://github.com/maplibre/maplibre-gl-js/pull/3854))
- ⚠️ Remove unminified prod build ([#4906](https://github.com/maplibre/maplibre-gl-js/pull/4906)). You'll need to use a different build.
- Allows setting the desired WebGL version to use ([#5236](https://github.com/maplibre/maplibre-gl-js/pull/5236)). You can now use `contextType` inside `canvasContextAttributes` to choose which WebGL version to use
- Dual-Stack WebGL Runtime with WebGL2 to WebGL1 Fallback ([#5198](https://github.com/maplibre/maplibre-gl-js/pull/5198))
- Add support for projection type expression as part of a refactoring of the transfrom and projection classes ([#5139](https://github.com/maplibre/maplibre-gl-js/pull/5139))
- Export `Event` class ([#5016](https://github.com/maplibre/maplibre-gl-js/pull/5016))
- Support Vertical Perspective projection ([#5023](https://github.com/maplibre/maplibre-gl-js/pull/5023))
- When clustering circles and the promoteId is set to some parameter, the promoted ID is used on non-clustered features and the cluster_id is used on clustered features. Previously the ID was undefined for non-clustered features ([#4899](https://github.com/maplibre/maplibre-gl-js/pull/4899))
- Support Terrain in Globe projection ([#4976](https://github.com/maplibre/maplibre-gl-js/pull/4976))
- Improved performance of the `coveringTiles` (tile culling) function for globe ([#4937](https://github.com/maplibre/maplibre-gl-js/pull/4937))
- Catches network fetching errors such as CORS, DNS or malformed URL as actual `AJAXError` to expose HTTP request details to the `"error"` event (https://github.com/maplibre/maplibre-gl-js/pull/4822)
- Add setVerticalFieldOfView() to public API ([#4717](https://github.com/maplibre/maplibre-gl-js/issues/4717))
- Disable sky when using globe and blend it in when changing to mercator ([#4853](https://github.com/maplibre/maplibre-gl-js/issues/4853))
- New GlobeControl ([#4960](https://github.com/maplibre/maplibre-gl-js/pull/4960))
- Add support for pitch > 90 degrees ([#4717](https://github.com/maplibre/maplibre-gl-js/issues/4717))
- Add support for camera roll angle ([#4717](https://github.com/maplibre/maplibre-gl-js/issues/4717))
- Improve performance of `queryRenderedFeatures` by using JavaScript `Set`s to assess layer membership internally ([#4777](https://github.com/maplibre/maplibre-gl-js/pull/4777))
- Support globe mode ([#3963](https://github.com/maplibre/maplibre-gl-js/issues/3963))
- Merge atmosphere and sky implementation ([#3888](https://github.com/maplibre/maplibre-gl-js/issues/3888))
- Add option to display a realistic atmosphere when using a Globe projection ([#3888](https://github.com/maplibre/maplibre-gl-js/issues/3888))

### 🐞 Bug fixes

- ⚠️ Fix level of detail at high pitch angle by changing which tiles to load ([#3983](https://github.com/maplibre/maplibre-gl-js/issues/3983))
- Fix holes at the poles when terrain is used with globe ([#5232](https://github.com/maplibre/maplibre-gl-js/pull/5232))
- Fix geometry artifacts when globe terrain is zoomed out too much ([#5232](https://github.com/maplibre/maplibre-gl-js/pull/5232))
- Fix center being incorrectly constrained when using globe ([#5186](https://github.com/maplibre/maplibre-gl-js/pull/5186))
- Fix atmosphere improperly blending into the background ([#5235](https://github.com/maplibre/maplibre-gl-js/pull/5235))
- Fix parsing wrong hash location ([#5131](https://github.com/maplibre/maplibre-gl-js/pull/5131))
- Fix swallowing of errors ([#4532](https://github.com/maplibre/maplibre-gl-js/issues/4532))
- Fix erroring requests not reported on `error` handler ([#4613](https://github.com/maplibre/maplibre-gl-js/issues/4613))
- Fix children not retained when using globe ([#5271](https://github.com/maplibre/maplibre-gl-js/pull/5271))
- Fix symbol size increasing when looking from poles ([#5275](https://github.com/maplibre/maplibre-gl-js/pull/5275))
- Fix globe custom layers being supplied incorrect matrices after projection transition to mercator ([#5150](https://github.com/maplibre/maplibre-gl-js/pull/5150))
- Fix custom 3D models disappearing during projection transition ([#5150](https://github.com/maplibre/maplibre-gl-js/pull/5150))
- Fix regression in NavigationControl compass on Firefox and Safari browsers ([#5205](https://github.com/maplibre/maplibre-gl-js/pull/5205))
- Fix smooth mouse wheel zooming ([#5154](https://github.com/maplibre/maplibre-gl-js/pull/5154))
- Change drag rotate behavior to be less abrupt around the center ([#5104](https://github.com/maplibre/maplibre-gl-js/pull/5104))
- Fix regression in render world copies ([#5101](https://github.com/maplibre/maplibre-gl-js/pull/5101))
- Fix unwanted roll when motion is interrupted ([#5083](https://github.com/maplibre/maplibre-gl-js/pull/5083))
- Fix `geometry-type` filter expression results ([#5132](https://github.com/maplibre/maplibre-gl-js/pull/5132))
- Fix easeTo not applying padding in globe projection ([#5134](https://github.com/maplibre/maplibre-gl-js/pull/5134))
- Convert WebGL1 shaders to WebGL2 ([#5166](https://github.com/maplibre/maplibre-gl-js/pull/5166))
- Fixes line flickering problem ([#5094](https://github.com/maplibre/maplibre-gl-js/pull/5094))
- Fix poor performance in Chrome related to passing matrices to WebGL ([#5072](https://github.com/maplibre/maplibre-gl-js/pull/5072))
- Fixes scale control for globe on zoom out ([#4897](https://github.com/maplibre/maplibre-gl-js/pull/4897))
- Fixes cooperative gestures displaying the mobile help text when screen width is smaller than 480px on non-touch devices ([#5053](https://github.com/maplibre/maplibre-gl-js/pull/5053))
- Fixes incorrect cluster radius scaling in `GeoJSONSource.setClusterOptions()` ([#5055](https://github.com/maplibre/maplibre-gl-js/pull/5055))
- Improve innerHTML handling in code ([#5057](https://github.com/maplibre/maplibre-gl-js/pull/5057)))
- Fix geometry beyond tile borders being rendered ([#4868](https://github.com/maplibre/maplibre-gl-js/pull/4868))
- Fix line-placed map-pitch-aligned texts being too large when viewed from some latitudes on a globe ([#4786](https://github.com/maplibre/maplibre-gl-js/issues/4786))
- Disabled unsupported Fog rendering, for Terrain3D on Globe ([#4963](https://github.com/maplibre/maplibre-gl-js/pull/4963))
- Fix issue where raster tile source won't fetch updates following request error ([#4890](https://github.com/maplibre/maplibre-gl-js/pull/4890))
- Fix 3D models in custom layers not being properly occluded by the globe ([#4817](https://github.com/maplibre/maplibre-gl-js/issues/4817))
- Fix issue where raster tiles were not rendered correctly when using globe and terrain ([#4912](https://github.com/maplibre/maplibre-gl-js/pull/4912))
- Fix text not being hidden behind the globe when overlap mode was set to `always` ([#4802](https://github.com/maplibre/maplibre-gl-js/issues/4802))
- Fix a single white frame being displayed when the map internally transitions from mercator to globe projection ([#4816](https://github.com/maplibre/maplibre-gl-js/issues/4816))
- Fix loading of RTL plugin version 0.3.0 ([#4860](https://github.com/maplibre/maplibre-gl-js/pull/4860))
- Fix a memory leak due to missing removal of event listener registration ([#4824](https://github.com/maplibre/maplibre-gl-js/pull/4824))
- Improve symbol collision performance for both mercator and globe projections ([#4778](https://github.com/maplibre/maplibre-gl-js/pull/4778))
- Fix bad line scaling near the poles under globe projection ([#4778](https://github.com/maplibre/maplibre-gl-js/pull/4778))
- Fix globe loading many tiles at an unnecessarily high zoom level when the camera is pitched ([#4778](https://github.com/maplibre/maplibre-gl-js/pull/4778))

## 5.0.0-pre.10

### ✨ Features and improvements

- Add support for projection type expression as part of a refactoring of the transfrom and projection classes ([#5139](https://github.com/maplibre/maplibre-gl-js/pull/5139))
- ⚠️ Support setting WebGL context options on map creation ([#5196](https://github.com/maplibre/maplibre-gl-js/pull/5196)). Previously supported WebGL context options like `antialias`, `preserveDrawingBuffer` and `failIfMajorPerformanceCaveat` must now be defined inside the `canvasContextAttributes` object on `MapOptions`.
- Dual-Stack WebGL Runtime with WebGL2 to WebGL1 Fallback ([#5198](https://github.com/maplibre/maplibre-gl-js/pull/5198))

### 🐞 Bug fixes

- Fix globe custom layers being supplied incorrect matrices after projection transition to mercator ([#5150](https://github.com/maplibre/maplibre-gl-js/pull/5150))
- Fix custom 3D models disappearing during projection transition ([#5150](https://github.com/maplibre/maplibre-gl-js/pull/5150))
- Fix regression in NavigationControl compass on Firefox and Safari browsers ([#5205](https://github.com/maplibre/maplibre-gl-js/pull/5205))

## 5.0.0-pre.9

### 🐞 Bug fixes

- Fix smooth mouse wheel zooming ([#5154](https://github.com/maplibre/maplibre-gl-js/pull/5154))
- ⚠️ Change drag rotate behavior to be less abrupt around the center ([#5104](https://github.com/maplibre/maplibre-gl-js/pull/5104))
- Fix regression in render world copies ([#5101](https://github.com/maplibre/maplibre-gl-js/pull/5101))
- Fix unwanted roll when motion is interrupted ([#5083](https://github.com/maplibre/maplibre-gl-js/pull/5083))
- Fix `geometry-type` filter expression results ([#5132](https://github.com/maplibre/maplibre-gl-js/pull/5132))
- Fix easeTo not applying padding in globe projection ([#5134](https://github.com/maplibre/maplibre-gl-js/pull/5134))
- Convert WebGL1 shaders to WebGL2 ([#5166](https://github.com/maplibre/maplibre-gl-js/pull/5166))

## 5.0.0-pre.8

### ✨ Features and improvements

- ⚠️ Change the return type of `on` method to return a `Subscription` to allow for easy unsubscribe ([#5080](https://github.com/maplibre/maplibre-gl-js/pull/5080))

### 🐞 Bug fixes

- Fixes line flickering problem ([#5094](https://github.com/maplibre/maplibre-gl-js/pull/5094))
- Fix poor performance in Chrome related to passing matrices to WebGL ([#5072](https://github.com/maplibre/maplibre-gl-js/pull/5072))

## 5.0.0-pre.7

### ✨ Features and improvements

- ⚠️ Change drag rotate behavior to be around the center of the screen ([#5074](https://github.com/maplibre/maplibre-gl-js/pull/5074))
- Export `Event` class ([#5016](https://github.com/maplibre/maplibre-gl-js/pull/5016))
- Support Vertical Perspective projection ([#5023](https://github.com/maplibre/maplibre-gl-js/pull/5023))

### 🐞 Bug fixes

- Fixes scale control for globe on zoom out ([#4897](https://github.com/maplibre/maplibre-gl-js/pull/4897))
- Fixes cooperative gestures displaying the mobile help text when screen width is smaller than 480px on non-touch devices ([#5053](https://github.com/maplibre/maplibre-gl-js/pull/5053))
- Fixes incorrect cluster radius scaling in `GeoJSONSource.setClusterOptions()` ([#5055](https://github.com/maplibre/maplibre-gl-js/pull/5055))
- Improve innerHTML handling in code ([#5057](https://github.com/maplibre/maplibre-gl-js/pull/5057)))
- Fix geometry beyond tile borders being rendered ([#4868](https://github.com/maplibre/maplibre-gl-js/pull/4868))

## 5.0.0-pre.6

### ✨ Features and improvements

- When clustering circles and the promoteId is set to some parameter, the promoted ID is used on non-clustered features and the cluster_id is used on clustered features. Previously the ID was undefined for non-clustered features ([#4899](https://github.com/maplibre/maplibre-gl-js/pull/4899))
- Support Terrain in Globe projection ([#4976](https://github.com/maplibre/maplibre-gl-js/pull/4976))
- Improved performance of the `coveringTiles` (tile culling) function for globe ([#4937](https://github.com/maplibre/maplibre-gl-js/pull/4937))

### 🐞 Bug fixes

- ⚠️ Fix level of detail at high pitch angle by changing which tiles to load ([#3983](https://github.com/maplibre/maplibre-gl-js/issues/3983))
- ~~⚠️ Fix URL parsing in `normalizeSpriteURL`, sprite URLs must be absolute ([#4962](https://github.com/maplibre/maplibre-gl-js/issues/4962))~~

## 5.0.0-pre.5

### ✨ Features and improvements

- Catches network fetching errors such as CORS, DNS or malformed URL as actual `AJAXError` to expose HTTP request details to the `"error"` event (https://github.com/maplibre/maplibre-gl-js/pull/4822)
- Add setVerticalFieldOfView() to public API ([#4717](https://github.com/maplibre/maplibre-gl-js/issues/4717))
- ⚠️ Return actual altitude from queryTerrainElevation + Pass non-translated matrices to custom layer on mercator map ([#3854](https://github.com/maplibre/maplibre-gl-js/pull/3854))
- Disable sky when using globe and blend it in when changing to mercator ([#4853](https://github.com/maplibre/maplibre-gl-js/issues/4853))
- New GlobeControl ([#4960](https://github.com/maplibre/maplibre-gl-js/pull/4960))

### 🐞 Bug fixes

- Fix line-placed map-pitch-aligned texts being too large when viewed from some latitudes on a globe ([#4786](https://github.com/maplibre/maplibre-gl-js/issues/4786))
- Disabled unsupported Fog rendering, for Terrain3D on Globe ([#4963](https://github.com/maplibre/maplibre-gl-js/pull/4963))

## 5.0.0-pre.4

### ✨ Features and improvements

- ⚠️ Changed `geometry-type` to identify "Multi-" features ([#4877](https://github.com/maplibre/maplibre-gl-js/pull/4877))
- Add support for pitch > 90 degrees ([#4717](https://github.com/maplibre/maplibre-gl-js/issues/4717))

### 🐞 Bug fixes

- ~~⚠️ Fix order of normalizeSpriteURL and transformRequest in loadSprite ([#3897](https://github.com/maplibre/maplibre-gl-js/issues/3897))~~
- ⚠️ Remove unminified prod build ([#4906](https://github.com/maplibre/maplibre-gl-js/pull/4906))
- Fix issue where raster tile source won't fetch updates following request error ([#4890](https://github.com/maplibre/maplibre-gl-js/pull/4890))
- Fix 3D models in custom layers not being properly occluded by the globe ([#4817](https://github.com/maplibre/maplibre-gl-js/issues/4817))
- Fix issue where raster tiles were not rendered correctly when using globe and terrain ([#4912](https://github.com/maplibre/maplibre-gl-js/pull/4912))

## 5.0.0-pre.3

### ✨ Features and improvements

- Add support for camera roll angle ([#4717](https://github.com/maplibre/maplibre-gl-js/issues/4717))

### 🐞 Bug fixes

- Fix text not being hidden behind the globe when overlap mode was set to `always` ([#4802](https://github.com/maplibre/maplibre-gl-js/issues/4802))
- Fix a single white frame being displayed when the map internally transitions from mercator to globe projection ([#4816](https://github.com/maplibre/maplibre-gl-js/issues/4816))
- Fix loading of RTL plugin version 0.3.0 ([#4860](https://github.com/maplibre/maplibre-gl-js/pull/4860))

## 5.0.0-pre.2

### ✨ Features and improvements

- Improve performance of `queryRenderedFeatures` by using JavaScript `Set`s to assess layer membership internally ([#4777](https://github.com/maplibre/maplibre-gl-js/pull/4777))

### 🐞 Bug fixes

- Fix a memory leak due to missing removal of event listener registration ([#4824](https://github.com/maplibre/maplibre-gl-js/pull/4824))
- Improve symbol collision performance for both mercator and globe projections ([#4778](https://github.com/maplibre/maplibre-gl-js/pull/4778))
- Fix bad line scaling near the poles under globe projection ([#4778](https://github.com/maplibre/maplibre-gl-js/pull/4778))
- Fix globe loading many tiles at an unnecessarily high zoom level when the camera is pitched ([#4778](https://github.com/maplibre/maplibre-gl-js/pull/4778))

## 5.0.0-pre.1

### ✨ Features and improvements

- Support globe mode ([#3963](https://github.com/maplibre/maplibre-gl-js/issues/3963))
- Merge atmosphere and sky implementation ([#3888](https://github.com/maplibre/maplibre-gl-js/issues/3888))
- Add option to display a realistic atmosphere when using a Globe projection ([#3888](https://github.com/maplibre/maplibre-gl-js/issues/3888))

## 4.7.1

### 🐞 Bug fixes

- Fix circle won't render on mesa 24.1 with AMD GPU ([#4062](https://github.com/maplibre/maplibre-gl-js/issues/4062))
- Fix hash router for urls ending with a hashtag ([#4730](https://github.com/maplibre/maplibre-gl-js/pull/4730))
- Replace rollup-plugin-sourcemaps with rollup-plugin-sourcemaps2 ([#4740](https://github.com/maplibre/maplibre-gl-js/pull/4740))

## 4.7.0

### ✨ Features and improvements

- Support multiple layers in `map.on`, `map.once` and `map.off` methods ([#4570](https://github.com/maplibre/maplibre-gl-js/pull/4570))
- Ensure GeoJSON cluster sources emit a console warning if `maxzoom` is less than or equal to `clusterMaxZoom` since in this case you may see unexpected results. ([#4604](https://github.com/maplibre/maplibre-gl-js/pull/4604))

### 🐞 Bug fixes

- Heatmap Fix for 3D terrain ([#4571](https://github.com/maplibre/maplibre-gl-js/pull/4571))
- Fix Map#off to not remove listener with layer(s) registered with Map#once ([#4592](https://github.com/maplibre/maplibre-gl-js/pull/4592))
- Improve types a bit for `addSource` and `getSource` ([#4616](https://github.com/maplibre/maplibre-gl-js/pull/4616))
- Fix the color near the horizon when terrain is enabled without any sky ([#4607](https://github.com/maplibre/maplibre-gl-js/pull/4607))
- Fix bug where `fitBounds` and `cameraForBounds` would not display across the 180th meridian (antimeridian)
- Fix white flickering on map resize ([#4158](https://github.com/maplibre/maplibre-gl-js/pull/4158))
- Fixed a performance regression related to symbol placement ([#4599](https://github.com/maplibre/maplibre-gl-js/pull/4599))
- Fix a bug where cloning a Transform instance didn't include the `lngRange`. This caused a bug where
  using `transformCameraUpdate` caused the `maxBounds` to stop working just for east/west bounds. ([#4625](https://github.com/maplibre/maplibre-gl-js/pull/4625))

## 4.6.0

### ✨ Features and improvements

- Prefer local glyph rendering for all CJKV characters, not just those in the CJK Unified Ideographs, Hiragana, Katakana, and Hangul Syllables blocks. ([#4560](https://github.com/maplibre/maplibre-gl-js/pull/4560)))

### 🐞 Bug fixes

- Fix right-to-left layout of labels that contain characters in the Arabic Extended-B code block. ([#4536](https://github.com/maplibre/maplibre-gl-js/pull/4536))
- Fix 3D map freezing when camera is adjusted against map bounds. ([#4537](https://github.com/maplibre/maplibre-gl-js/issues/4537))
- Fix `getStyle()` to return a clone so the object cannot be internally changed ([#4488](https://github.com/maplibre/maplibre-gl-js/issues/4488))
- Fix issues with setting sky to `undefined` ([#4587](https://github.com/maplibre/maplibre-gl-js/pull/4587)))

## 4.5.2

### ✨ Features and improvements

- Emit events when the cooperative gestures option has prevented a gesture. ([#4470](https://github.com/maplibre/maplibre-gl-js/pull/4470))
- Enable anisotropic filtering only when the pitch is greater than 20 degrees to preserve image sharpness on flat or slightly tilted maps.

### 🐞 Bug fixes

- Fix camera being able to move into 3D terrain ([#1542](https://github.com/maplibre/maplibre-gl-js/issues/1542))

## 4.5.1

### ✨ Features and improvements

- Allow trackpad pinch gestures to break through the `cooperativeGestures` setting, bringing it in line with other embedded map behaviours, such as Google Maps and Mapbox. ([#4465](https://github.com/maplibre/maplibre-gl-js/pull/4465))
- Expose projection matrix parameters ([#3136](https://github.com/maplibre/maplibre-gl-js/pull/3136))
- Add option to position markers at subpixel coordinates to prevent markers jumping on `moveend` ([#4458](https://github.com/maplibre/maplibre-gl-js/pull/4458))

### 🐞 Bug fixes

- Fix lag on fast map zoom ([#4366](https://github.com/maplibre/maplibre-gl-js/pull/4366))
- Fix unguarded read access to possibly undefined object ([#4431](https://github.com/maplibre/maplibre-gl-js/pull/4431))
- Fix remove hash string when map is removed ([#4427](https://github.com/maplibre/maplibre-gl-js/pull/4427))
- Fix GeolocateControl may be added twice when calling addControl/removeControl/addControl rapidly ([#4454](https://github.com/maplibre/maplibre-gl-js/pull/4454))
- Fix `style.loadURL` abort error being logged when removing style ([#4425](https://github.com/maplibre/maplibre-gl-js/pull/4425))
- Fix vector tiles not loading when html is opened via "resource://android" (i.e., the assets folder) in GeckoView on Android ([#4451](https://github.com/maplibre/maplibre-gl-js/pull/4451))

## 4.5.0

### ✨ Features and improvements

- Add sky implementation according to spec ([#3645](https://github.com/maplibre/maplibre-gl-js/pull/3645))

### 🐞 Bug fixes

- Fix (de)serialization of extends of built-ins (currently only AjaxError) not working correctly in web_worker_transfer. Also refactored related web_worker_transfer code and added more tests ([#4024](https://github.com/maplibre/maplibre-gl-js/pull/4211))

## 4.4.1

### 🐞 Bug fixes

- Fix `terrain` listener memory leak when adding and removing Marker ([#4284](https://github.com/maplibre/maplibre-gl-js/pull/4284))

## 4.4.0

### ✨ Features and improvements

- Improve animation curve when easeTo and flyTo with constraints ([#3793](https://github.com/maplibre/maplibre-gl-js/pull/3793))
- For filled extrusions, calculate the elevation per polygon ([#3313](https://github.com/maplibre/maplibre-gl-js/issues/3313))
- Add events to `GeolocateControl` to allow a more granular interaction ([#3847](https://github.com/maplibre/maplibre-gl-js/pull/3847))
- Make `MapOptions.style` optional to be consistent with `Map.setStyle(null)` ([#4151](https://github.com/maplibre/maplibre-gl-js/pull/4151))
- Use Autoprefixer to handle vendor prefixes in CSS ([#4165](https://github.com/maplibre/maplibre-gl-js/pull/4165))
- Make `aria-label` configurable for Map, Marker and Popup ([#4147](https://github.com/maplibre/maplibre-gl-js/pull/4147))
- Map `<canvas>` is focusable only when interactive ([#4147](https://github.com/maplibre/maplibre-gl-js/pull/4147))
- "Accept" headers set in Request Transformers are not overwritten ([#4210](https://github.com/maplibre/maplibre-gl-js/pull/4210))
- ⚠️ Rename projMatrix to modelViewProjectionMatrix. Also rename invProjMatrix, alignedProjMatrix accordingly ([#4215](https://github.com/maplibre/maplibre-gl-js/pull/4215))
- Publish an unminified prod build ([#4265](https://github.com/maplibre/maplibre-gl-js/pull/4265))

### 🐞 Bug fixes

- ⚠️ Allow breaking lines in labels before a left parenthesis ([#4138](https://github.com/maplibre/maplibre-gl-js/pull/4138))
- ⚠️ Fix ignoring embedded line breaks when `symbol-placement` is `line` or `line-center` ([#4124](https://github.com/maplibre/maplibre-gl-js/pull/4124))
- Ensure loseContext exists before calling it ([#4245](https://github.com/maplibre/maplibre-gl-js/pull/4245))
- Update deprecated `-ms-high-contrast` vendor prefix to `(forced-colors: active)` and `(prefers-color-scheme: light)` as appropriate ([#4250](https://github.com/maplibre/maplibre-gl-js/pull/4250))

## 4.3.2

### 🐞 Bug fixes

- Fix an issue with `moveend` zoom being different than the actual current zoom ([#4132](https://github.com/maplibre/maplibre-gl-js/pull/4132))

## 4.3.1

### 🐞 Bug fixes

- Fix drift in zoom that may happen during flyTo and easeTo due to freezeElevation logic. ([#3878](https://github.com/maplibre/maplibre-gl-js/issues/3878))

## 4.3.0

### ✨ Features and improvements

- Add `getData` method for GeoJSON Sources to provide the possibility to obtain all the source's features ([#4082](https://github.com/maplibre/maplibre-gl-js/pull/4082))
- Allow cross-fading between raster tile source updates at the same zoom level ([#4072](https://github.com/maplibre/maplibre-gl-js/pull/4072))

### 🐞 Bug fixes

- Fix normalizeSpriteURL before transformRequest throwing an Error with relative URLs ([#3897](https://github.com/maplibre/maplibre-gl-js/issues/3897))
- Fix return type of map.cameraForBounds ([#3760](https://github.com/maplibre/maplibre-gl-js/issues/3760))
- Fix to run benchmark with MAPLIBRE_STYLES environment variable ([#2122](https://github.com/maplibre/maplibre-gl-js/issues/2122))
- Fix symbol collisions using inaccurate and sometimes entirely wrong collision boxes when the map is pitched or rotated ([#210](https://github.com/maplibre/maplibre-gl-js/issues/210))
- Fix `text-translate` and `icon-translate` behaving weirdly and inconsistently with other `-translate` properties ([#3456](https://github.com/maplibre/maplibre-gl-js/issues/3456))
- Fix symbol collision debug view (`showCollisionBoxes`) not showing the actual bounding boxes used for collision and click areas. The displayed boxes now match actual collision boxes exactly ([#4071](https://github.com/maplibre/maplibre-gl-js/pull/4071))
- Fix symbol collision boxes not being accurate for variable-anchor symbols ([#4071](https://github.com/maplibre/maplibre-gl-js/pull/4071))
- Fix icon collision boxes using `text-translate` property for translation instead of the correct `icon-translate` ([#4071](https://github.com/maplibre/maplibre-gl-js/pull/4071))

## 4.2.0

### ✨ Features and improvements

- Update `Popup`'s methods `addClass` and `removeClass` to return an instance of Popup ([#3975](https://github.com/maplibre/maplibre-gl-js/pull/3975))
- New map option to decide whether to cancel previous pending tiles while zooming in ([#4051](https://github.com/maplibre/maplibre-gl-js/pull/4051))
- Sprites include optional textFitHeight and textFitWidth values ([#4019](https://github.com/maplibre/maplibre-gl-js/pull/4019))
- Add support for `distance` expression ([#4076](https://github.com/maplibre/maplibre-gl-js/pull/4076))

## 4.1.3

### ✨ Features and improvements

- Added const enum for actor messages to improve readability and maintainability. In tsconfig.json, `isolatedModules` flag is set to false in favor of generated JS size. ([#3879](https://github.com/maplibre/maplibre-gl-js/issues/3879))

### 🐞 Bug fixes

- Fix different unwanted panning changes at the end of a panning motion, that happen on a large screen ([#3935](https://github.com/maplibre/maplibre-gl-js/issues/3935))
- Fix image sources not being marked as loaded on error ([#3981](https://github.com/maplibre/maplibre-gl-js/pull/3981))
- Fix ScaleControl options should be optional. ([#4002](https://github.com/maplibre/maplibre-gl-js/pull/4002))
- Fix race condition in `SourceCache` that makes unit tests unstable. Eliminate a redundant 'visibility' event fired from Style class. ([#3992](https://github.com/maplibre/maplibre-gl-js/issues/3992))
- Fix paint property not being updated by setPaintProperty ([#2651](https://github.com/maplibre/maplibre-gl-js/issues/2651))

## 4.1.2

### ✨ Features and improvements

- Hide Popup when its parent Marker is behind terrain ([#3865](https://github.com/maplibre/maplibre-gl-js/pull/3865))

### 🐞 Bug fixes

- Fix type definition on `localIdeographFontFamily` ([#3896](https://github.com/maplibre/maplibre-gl-js/pull/3896))
- Fix unwanted panning changes at the end of a panning motion ([#3872](https://github.com/maplibre/maplibre-gl-js/issues/3872))
- Fix `close` events being fired for popups that aren't open ([#3901](https://github.com/maplibre/maplibre-gl-js/pull/3901))

## 4.1.1

### ✨ Features and improvements

- Improve animation curve when easeTo and flyTo with constraints ([#3793](https://github.com/maplibre/maplibre-gl-js/pull/3793))

### 🐞 Bug fixes

- Fix unwanted zoom changes at the end of a panning motion ([#2094](https://github.com/maplibre/maplibre-gl-js/issues/2094))

## 4.1.0

### ✨ Features and improvements

- Add option to position popup at subpixel coordinates to allow for smooth animations ([#3710](https://github.com/maplibre/maplibre-gl-js/pull/3710))
- Constrain horizontal panning when renderWorldCopies is set to false ([3738](https://github.com/maplibre/maplibre-gl-js/pull/3738))

### 🐞 Bug fixes

- Fix popup appearing far from marker that was moved to a side globe ([3712](https://github.com/maplibre/maplibre-gl-js/pull/3712))
- Set text color to ensure contrast in the attribution pill ([3737](https://github.com/maplibre/maplibre-gl-js/pull/3737))
- Fix memory leak in Worker when map is removed ([3734](https://github.com/maplibre/maplibre-gl-js/pull/3734))
- Fix issue with `FullscreenControl` when MapLibre is within a [ShadowRoot](https://developer.mozilla.org/en-US/docs/Web/API/ShadowRoot) ([#3573](https://github.com/maplibre/maplibre-gl-js/pull/3573))
- Fix performance regression with `setRTLTextPlugin` which can cause 1 or 2 extra frames to render. ([#3728](https://github.com/maplibre/maplibre-gl-js/pull/3728))

## 4.0.2

### 🐞 Bug fixes

- Fix `Style.setState` ignoring validate flag ([#3709](https://github.com/maplibre/maplibre-gl-js/pull/3709))
- Fix marker flying off near horizon ([3704](https://github.com/maplibre/maplibre-gl-js/pull/3704))

## 4.0.1

### ✨ Features and improvements

- Add `setUrl` method to RasterTileSource to dynamically update existing TileJSON resource. ([3700](https://github.com/maplibre/maplibre-gl-js/pull/3700))

### 🐞 Bug fixes

- Fix Marker losing opacity after window resize ([#3656](https://github.com/maplibre/maplibre-gl-js/pull/3656))
- Fix vector tiles not loading when html is opened via "file://" ([#3681](https://github.com/maplibre/maplibre-gl-js/pull/3681))

## 4.0.0

### ✨ Features and improvements

- ⚠️ Remove all global getters and setters from `maplibregl`, this means the the following methods have changed:

  - `maplibregl.version` => `getVersion()`
  - `maplibregl.workerCount` => `getWorkerCount()`, `setWorkerCount(...)`
  - `maplibregl.maxParallelImageRequests` => `getMaxParallelImageRequests()`, `setMaxParallelImageRequests(...)`
  - `maplibregl.workerUrl` => `getWorkerUrl()`, `setWorkerUrl(...)`

  This is to avoid the need to use a global object and allow named exports/imports ([#3601](https://github.com/maplibre/maplibre-gl-js/issues/3601))

- ⚠️ Change attribution to be on by default, change `MapOptions.attributionControl` to be the type that the control handles, removed `MapOptions.customAttribution` ([#3618](https://github.com/maplibre/maplibre-gl-js/issues/3618))
  Note: showing the logo of MapLibre is not required for using MapLibre.
- ⚠️ Changed cooperative gesture config and removed the strings from it in favor of the locale variable ([#3621](https://github.com/maplibre/maplibre-gl-js/issues/3621))
- ⚠️ Changed the terrain enable disable locale key to match the other keys' styles, updated the typings to allow using locale with more ease ([#3621](https://github.com/maplibre/maplibre-gl-js/issues/3621))
- ⚠️ Add the ability to import a script in the worker thread and call `addProtocol` and `removeProtocol` there ([#3459](https://github.com/maplibre/maplibre-gl-js/pull/3459)) - this also changed how `addSourceType` works since now you'll need to load the script with `maplibregl.importScriptInWorkers`.
- ⚠️ Changes `addProtocol` to be promise-based without the usage of callbacks and cancelable ([#3433](https://github.com/maplibre/maplibre-gl-js/pull/3433))
- ⚠️ Moved the `addSourceType` to be a part of the global maplibregl object instead of being per map object ([#3420](https://github.com/maplibre/maplibre-gl-js/pull/3420))
- ⚠️ Removed callback usage from `map.loadImage` in continue to below change ([#3422](https://github.com/maplibre/maplibre-gl-js/pull/3422))
- ⚠️ Changed the `GeoJSONSource`'s `getClusterExpansionZoom`, `getClusterChildren`, `getClusterLeaves` methods to return a `Promise` instead of a callback usage ([#3421](https://github.com/maplibre/maplibre-gl-js/pull/3421))
- ⚠️ Changed the `setRTLTextPlugin` function to return a promise instead of using callback ([#3418](https://github.com/maplibre/maplibre-gl-js/pull/3418)) this also changed how the RTL plugin code is handled internally by splitting the main thread and worker thread code.
- ⚠️ Remove `setCooperativeGestures` and `getCooperativeGestures` functions in favor of `cooperativeGestures` handler which now has an `enabled()` or `disabled()` methods ([#3430](https://github.com/maplibre/maplibre-gl-js/pull/3430))
- ⚠️ Changed the underlying worker communication from callbacks to promises. This has a breaking effect on the implementation of custom `WorkerSource` and how it behaves ([#3233](https://github.com/maplibre/maplibre-gl-js/pull/3233))
- ⚠️ Changed the `Source` interface to return promises instead of callbacks ([#3233](https://github.com/maplibre/maplibre-gl-js/pull/3233))
- ⚠️ Changed all the sources to be promises based. ([#3233](https://github.com/maplibre/maplibre-gl-js/pull/3233))
- ⚠️ Changed the `map.loadImage` method to return a `Promise` instead of a callback usage ([#3233](https://github.com/maplibre/maplibre-gl-js/pull/3233))
- Add "opacity" option and `setOpacity` method to Marker ([#3620](https://github.com/maplibre/maplibre-gl-js/pull/3620))
- Created a new example showing how to place a threejs scene as a `CustomLayer` over maplibre 3d-terrain ([#3429](https://github.com/maplibre/maplibre-gl-js/pull/3429))
- Changed `ImageRequest` to be `Promise` based ([#3233](https://github.com/maplibre/maplibre-gl-js/pull/3233))
- Improved precision and added a subtle fade transition to marker opacity changes ([#3431](https://github.com/maplibre/maplibre-gl-js/pull/3431))
- Adds support for terrain in `setStyle` with diff method ([#3515](https://github.com/maplibre/maplibre-gl-js/pull/3515), [#3463](https://github.com/maplibre/maplibre-gl-js/pull/3463))
- Upgraded to use Node JS 20 and removed the dependency of `gl` package from the tests to allow easier development setup. ([#3452](https://github.com/maplibre/maplibre-gl-js/pull/3452))

### 🐞 Bug fixes

- Fix wheel zoom to be into the same direction above or under the horizon ([#3398](https://github.com/maplibre/maplibre-gl-js/issues/3398))
- Fix \_cameraForBoxAndBearing not fitting bounds properly when using asymmetrical camera viewport and bearing.([#3591](https://github.com/maplibre/maplibre-gl-js/pull/3591))
- Fix missing export `Map` type in the `d.ts` file ([#3564](https://github.com/maplibre/maplibre-gl-js/pull/3564))
- Fix the shifted mouse events after a css transform scale on the map container ([#3437](https://github.com/maplibre/maplibre-gl-js/pull/3437))
- Fix markers remaining transparent when disabling terrain ([#3431](https://github.com/maplibre/maplibre-gl-js/pull/3431))
- Fix labels disappearing when enabling terrain at high zoom ([#3545](https://github.com/maplibre/maplibre-gl-js/pull/3545))
- Fix zooming outside the central globe when terrain 3D is enabled ([#3425](https://github.com/maplibre/maplibre-gl-js/pull/3425))
- Fix cursor being shown indefinitely as a pointer when removing a popup with its `trackPointer` method active ([#3434](https://github.com/maplibre/maplibre-gl-js/pull/3434))
- Fix a bug in showing cooperative gestures when scroll zoom is disabled ([#2498](https://github.com/maplibre/maplibre-gl-js/pull/2498))
- Handle loading of empty raster tiles (204 No Content) ([#3428](https://github.com/maplibre/maplibre-gl-js/pull/3428))
- Fixes a security issue in `Actor` against XSS attacks in postMessage / onmessage ([#3239](https://github.com/maplibre/maplibre-gl-js/pull/3239))

## 4.0.0-pre.6

### ✨ Features and improvements

- ⚠️ Change attribution to be on by default, change `MapOptions.attributionControl` to be the type that the control handles, removed `MapOptions.customAttribution` ([#3618](https://github.com/maplibre/maplibre-gl-js/issues/3618))
  Note: showing the logo of MapLibre is not required for using MapLibre.
- ⚠️ Changed cooperative gesture config and removed the strings from it in favor of the locale variable ([#3621](https://github.com/maplibre/maplibre-gl-js/issues/3621))
- ⚠️ Changed the terrain enable disable locale key to match the other keys' styles, updated the typings to allow using locale with more ease ([#3621](https://github.com/maplibre/maplibre-gl-js/issues/3621))
- Add "opacity" option and "setOpacity" method to Marker ([#3620](https://github.com/maplibre/maplibre-gl-js/pull/3620))

## 4.0.0-pre.5

### ✨ Features and improvements

- ⚠️ Remove all global getters and setters from `maplibregl`, this means the the following methods have changed:
  `maplibregl.version` => `getVersion()`
  `maplibregl.workerCount` => `getWorkerCount()`, `setWorkerCount(...)`
  `maplibregl.maxParallelImageRequests` => `getMaxParallelImageRequests()`, `setMaxParallelImageRequests(...)`
  `maplibregl.workerUrl` => `getWorkerUrl()`, `setWorkerUrl(...)`
  This is to avoid the need to use a global object and allow named exports/imports ([#3601](https://github.com/maplibre/maplibre-gl-js/issues/3601))

### 🐞 Bug fixes

- Fix wheel zoom to be into the same direction above or under the horizon ([#3398](https://github.com/maplibre/maplibre-gl-js/issues/3398))
- Fix \_cameraForBoxAndBearing not fitting bounds properly when using asymmetrical camera viewport and bearing ([#3591](https://github.com/maplibre/maplibre-gl-js/pull/3591))

## 4.0.0-pre.4

### 🐞 Bug fixes

- Fix missing export `Map` type in the `d.ts` file ([#3564](https://github.com/maplibre/maplibre-gl-js/pull/3564))

## 4.0.0-pre.3

### ✨ Features and improvements

- ⚠️ Add the ability to import a script in the worker thread and call `addProtocol` and `removeProtocol` there ([#3459](https://github.com/maplibre/maplibre-gl-js/pull/3459)) - this also changed how `addSourceType` works since now you'll need to load the script with `maplibregl.importScriptInWorkers`.
- Upgraded to use Node JS 20 and removed the dependency of `gl` package from the tests to allow easier development setup. ([#3452](https://github.com/maplibre/maplibre-gl-js/pull/3452))
- Improved precision and added a subtle fade transition to marker opacity changes ([#3431](https://github.com/maplibre/maplibre-gl-js/pull/3431))
- Adds support for terrain in `setStyle` with diff method ([#3515](https://github.com/maplibre/maplibre-gl-js/pull/3515), [#3463](https://github.com/maplibre/maplibre-gl-js/pull/3463))

### 🐞 Bug fixes

- Fix the shifted mouse events after a css transform scale on the map container ([#3437](https://github.com/maplibre/maplibre-gl-js/pull/3437))
- Fix markers remaining transparent when disabling terrain ([#3431](https://github.com/maplibre/maplibre-gl-js/pull/3431))
- Fix labels disappearing when enabling terrain at high zoom ([#3545](https://github.com/maplibre/maplibre-gl-js/pull/3545))

## 4.0.0-pre.2

### ✨ Features and improvements

- ⚠️ Changes `addProtocol` to be promise-based without the usage of callbacks and cancelable ([#3433](https://github.com/maplibre/maplibre-gl-js/pull/3433))
- ⚠️ Moved the `addSourceType` to be a part of the global maplibregl object instead of being per map object ([#3420](https://github.com/maplibre/maplibre-gl-js/pull/3420))
- ⚠️ Removed callback usage from `map.loadImage` in continue to below change ([#3422](https://github.com/maplibre/maplibre-gl-js/pull/3422))
- ⚠️ Changed the `GeoJSONSource`'s `getClusterExpansionZoom`, `getClusterChildren`, `getClusterLeaves` methods to return a `Promise` instead of a callback usage ([#3421](https://github.com/maplibre/maplibre-gl-js/pull/3421))
- ⚠️ Changed the `setRTLTextPlugin` function to return a promise instead of using callback ([#3418](https://github.com/maplibre/maplibre-gl-js/pull/3418)) this also changed how the RTL plugin code is handled internally by splitting the main thread and worker thread code.
- ⚠️ Remove `setCooperativeGestures` and `getCooperativeGestures` functions in favor of `cooperativeGestures` handler which now has an `enabled()` or `disabled()` methods ([#3430](https://github.com/maplibre/maplibre-gl-js/pull/3430))
- Created a new example showing how to place a threejs scene as a `CustomLayer` over maplibre 3d-terrain ([#3429](https://github.com/maplibre/maplibre-gl-js/pull/3429))

### 🐞 Bug fixes

- Fix zooming outside the central globe when terrain 3D is enabled ([#3425](https://github.com/maplibre/maplibre-gl-js/pull/3425))
- Fix cursor being shown indefinitely as a pointer when removing a popup with its `trackPointer` method active ([#3434](https://github.com/maplibre/maplibre-gl-js/pull/3434))
- Fix a bug in showing cooperative gestures when scroll zoom is disabled ([#2498](https://github.com/maplibre/maplibre-gl-js/pull/2498))
- Handle loading of empty raster tiles (204 No Content) ([#3428](https://github.com/maplibre/maplibre-gl-js/pull/3428))

## 4.0.0-pre.1

### ✨ Features and improvements

- Changed `ImageRequest` to be `Promise` based ([#3233](https://github.com/maplibre/maplibre-gl-js/pull/3233))
- ⚠️ Changed the underlying worker communication from callbacks to promises. This has a breaking effect on the implementation of custom `WorkerSource` and how it behaves ([#3233](https://github.com/maplibre/maplibre-gl-js/pull/3233))
- ⚠️ Changed the `Source` interface to return promises instead of callbacks ([#3233](https://github.com/maplibre/maplibre-gl-js/pull/3233))
- ⚠️ Changed all the sources to be promises based. ([#3233](https://github.com/maplibre/maplibre-gl-js/pull/3233))
- ⚠️ Changed the `map.loadImage` method to return a `Promise` instead of a callback usage ([#3233](https://github.com/maplibre/maplibre-gl-js/pull/3233))

### 🐞 Bug fixes

- Fixes a security issue in `Actor` against XSS attacks in postMessage / onmessage ([#3239](https://github.com/maplibre/maplibre-gl-js/pull/3239))

## 3.6.2

### 🐞 Bug fixes

- Fix mapbox-gl-draw example ([#2601](https://github.com/maplibre/maplibre-gl-js/issues/2601), [#3394](https://github.com/maplibre/maplibre-gl-js/pull/3394))
- Fix fill patterns sometimes not rendering at all ([#3339](https://github.com/maplibre/maplibre-gl-js/pull/3339))

## 3.6.1

### 🐞 Bug fixes

- Fix `undefined` `_onEaseFrame` call in `Camera._renderFrameCallback()` while doing `Camera.jumpTo` during a `Camera.easeTo` ([#3332](https://github.com/maplibre/maplibre-gl-js/pull/3332))

## 3.6.0

### ✨ Features and improvements

- Add getLayersOrder() to Map and Style ([#3279](https://github.com/maplibre/maplibre-gl-js/pull/3279))
- Updated description of `fullscreen` example ([#3311](https://github.com/maplibre/maplibre-gl-js/pull/3311))

### 🐞 Bug fixes

- Fix null feature properties in resolve_tokens ([#3272](https://github.com/maplibre/maplibre-gl-js/pull/3272))

## 3.5.2

### ✨ Features and improvements

- Convert plantuml diagrams to mermaid ([#3217](https://github.com/maplibre/maplibre-gl-js/pull/3217))
- Improve buffer transfer in Safari after Safari fixed a memory leak bug ([#3225](https://github.com/maplibre/maplibre-gl-js/pull/3225))
- Minify internal exports to reduce bundle size ([#3216](https://github.com/maplibre/maplibre-gl-js/pull/3216))

### 🐞 Bug fixes

- Add terrain property to map style object ([#3234](https://github.com/maplibre/maplibre-gl-js/pull/3234))
- Fix exception thrown from `isWebGL2` check ([#3238](https://github.com/maplibre/maplibre-gl-js/pull/3238))
- Fix rollup watch mode ([#3270](https://github.com/maplibre/maplibre-gl-js/pull/3270))

## 3.5.1

### 🐞 Bug fixes

- Fix regression introduced in 3.5.0, related to async/await ([#3228](https://github.com/maplibre/maplibre-gl-js/pull/3228))

## 3.5.0

### ✨ Features and improvements

- Add setTiles method to RasterTileSource to dynamically update existing tile sources. ([#3208](https://github.com/maplibre/maplibre-gl-js/pull/3208))

## 3.4.1

### ✨ Features and improvements

- Locally rendered glyphs are double resolution (48px), greatly improving sharpness of CJK text. ([#2990](https://github.com/maplibre/maplibre-gl-js/issues/2990), [#3006](https://github.com/maplibre/maplibre-gl-js/pull/3006))

### 🐞 Bug fixes

- Fix setStyle->style.setState didn't reset \_serializedLayers ([#3133](https://github.com/maplibre/maplibre-gl-js/pull/3133)).
- Fix Raster DEM decoding in safari private browsing mode ([#3185](https://github.com/maplibre/maplibre-gl-js/pull/3185))

## 3.4.0

### ✨ Features and improvements

- Improve error message when a tile can't be loaded ([#3130](https://github.com/maplibre/maplibre-gl-js/pull/3130))
- Support custom raster-dem encodings ([#3087](https://github.com/maplibre/maplibre-gl-js/pull/3087))

### 🐞 Bug fixes

- Fixed Interrupting a scroll zoom causes the next scroll zoom to return to the prior zoom level by reseting scroll handler state properly ([#2709](https://github.com/maplibre/maplibre-gl-js/issues/2709), [#3051](https://github.com/maplibre/maplibre-gl-js/pull/305))
- Fix unit test warning about duplicate module names ([#3049](https://github.com/maplibre/maplibre-gl-js/pull/3049))
- Correct marker position when switching between 2D and 3D view ([#2996](https://github.com/maplibre/maplibre-gl-js/pull/2996))
- Fix error thrown when unsetting line-gradient [#2683]
- Update raster tile end points in documentation
- Avoiding inertia animation on Mac when reduced motion is on ([#3068](https://github.com/maplibre/maplibre-gl-js/pull/3068))
- 3d buildings example doesn't work as expected ([#3165](https://github.com/maplibre/maplibre-gl-js/pull/3165))

## 3.3.1

### ✨ Features and improvements

- Copy LICENSE.txt to dist folder so it's included in 3rdpartylicenses.txt by webpack ([#3021](https://github.com/maplibre/maplibre-gl-js/pull/3021))

### 🐞 Bug fixes

- Correct declared return type of `Map.getLayer()` and `Style.getLayer()` to be `StyleLayer | undefined` to match the documentation ([#2969](https://github.com/maplibre/maplibre-gl-js/pull/2969))
- Correct type of `Map.addLayer()` and `Style.addLayer()` to allow adding a layer with an embedded source, matching the documentation ([#2966](https://github.com/maplibre/maplibre-gl-js/pull/2966))
- Throttle map resizes from ResizeObserver to reduce flicker ([#2986](https://github.com/maplibre/maplibre-gl-js/pull/2986))
- Correct function `Map.setTerrain(options: TerrainSpecification): Map` to be `Map.setTerrain(options: TerrainSpecification | null): Map` per the API spec ([#2993](https://github.com/maplibre/maplibre-gl-js/pull/2993))
- Correct function `Map.getTerrain(): TerrainSpecification` to be `Map.getTerrain(): TerrainSpecification | null` for consistency with the setTerrain function ([#3020](https://github.com/maplibre/maplibre-gl-js/pull/3020))

## 3.3.0

### ✨ Features and improvements

- Add support for [`text-variable-anchor-offset`](https://maplibre.org/maplibre-style-spec/layers/#layout-symbol-text-variable-anchor-offset) symbol style layer property ([#2914](https://github.com/maplibre/maplibre-gl-js/pull/2914))

## 3.2.2

### ✨ Features and improvements

- Add `cache` parameter to [`RequestParameters`](https://maplibre.org/maplibre-gl-js/docs/API/types/maplibregl.RequestParameters/) ([#2910](https://github.com/maplibre/maplibre-gl-js/pull/2910))
- Removed some classed from the docs to better define the public API ([#2945](https://github.com/maplibre/maplibre-gl-js/pull/2945))

### 🐞 Bug fixes

- Properly check ImageBitmap ([#2942](https://github.com/maplibre/maplibre-gl-js/pull/2942), [#2940](https://github.com/maplibre/maplibre-gl-js/issues/2940))
- VectorTileWorkerSource: fix reload for original's load parse would not pass the rawTileData and meta. ([#2941](https://github.com/maplibre/maplibre-gl-js/pull/2941))

## 3.2.1

### ✨ Features and improvements

- Remove cooperative gesture screen from the accessibility tree since screenreaders cannot interact with the map using gestures
- Add `cooperated gestures` example to the doc.([#2860](https://github.com/maplibre/maplibre-gl-js/pull/2860))

### 🐞 Bug fixes

- Incorrect distance field of view calculation for negative elevation, fixed by storing min elevation for the tile in view ([#1655](https://github.com/maplibre/maplibre-gl-js/issues/1655), [#2858](https://github.com/maplibre/maplibre-gl-js/pull/2858))
- Fix reloadCallback not firing on VectorTileWorkerSource.reloadTile ([#1874](https://github.com/maplibre/maplibre-gl-js/pull/1874))
- Don't draw halo pixels underneath text pixels ([#2897](https://github.com/maplibre/maplibre-gl-js/pull/2897))
- Fix RasterDEMTileSource not serializing its options correctly ([#2895](https://github.com/maplibre/maplibre-gl-js/pull/2895))
- Remove node and jest from dist type checking, fix map event and other typing problems ([#2898](https://github.com/maplibre/maplibre-gl-js/pull/2898))

## 3.2.0

### ✨ Features and improvements

- Change all internal exports to named exports([#2711](https://github.com/maplibre/maplibre-gl-js/pull/2711))
- Docs generation is now part of this repo([#2733](https://github.com/maplibre/maplibre-gl-js/pull/2733))
- Add `className` option to Marker constructor ([#2729](https://github.com/maplibre/maplibre-gl-js/pull/2729))
- Immediately redraw the map after setting pixel ratio ([#2674](https://github.com/maplibre/maplibre-gl-js/pull/2673))
- Add maxCanvasSize option to limit canvas size. It can prevent reaching the GL limits and reduce the load on the devices. Default value is [4096, 4096].
- Reduce maxCanvasSize when hitting GL limits to avoid distortions ([#2674](https://github.com/maplibre/maplibre-gl-js/pull/2673))
- Rewrite all the code comments in TSDocs, introduced a new documentation system and moved examples into this repository for better debug options ([#2756](https://github.com/maplibre/maplibre-gl-js/pull/2756))
- ⚠️ Removed non documented `Marker` constructor parameter ([#2756](https://github.com/maplibre/maplibre-gl-js/pull/2756))
- Updated `check-for-support` example ([#2859](https://github.com/maplibre/maplibre-gl-js/pull/2859))

### 🐞 Bug fixes

- Return undefined instead of throwing from `Style.serialize()` when the style hasn't loaded yet ([#2712](https://github.com/maplibre/maplibre-gl-js/pull/2712))
- Don't throw an exception from `checkMaxAngle` when a label with length 0 is on the last segment of a line ([#2710](https://github.com/maplibre/maplibre-gl-js/pull/2710))
- Fix the `tap then drag` zoom gesture detection to abort when the two taps are far away ([#2673](https://github.com/maplibre/maplibre-gl-js/pull/2673))
- Fix regression - update pixel ratio when devicePixelRatio changes, restoring the v1.x behaviour ([#2706](https://github.com/maplibre/maplibre-gl-js/issues/2706))
- Fix incorrect elevation calculation [#2772]

## 3.1.0

### ✨ Features and improvements

- Expose map options.maxTileCacheZoomLevels to allow better control of tile cache ([#2581](https://github.com/maplibre/maplibre-gl-js/pull/2581))

### 🐞 Bug fixes

- Fix regression - Add webgl1 fallback to accommodate users without webgl2 support ([#2653](https://github.com/maplibre/maplibre-gl-js/issues/2653))

## 3.0.1

### ✨ Features and improvements

- Update shaders to GLSL ES 3.0 ([#2599](https://github.com/maplibre/maplibre-gl-js/pull/2599))

### 🐞 Bug fixes

- Fix `RequestTransformFunction` type to return RequestParameters or undefined ([#2586](https://github.com/maplibre/maplibre-gl-js/pull/2586))
- Load `EXT_color_buffer_float` WebGL2 extension to fix heatmap in firefox ([#2595](https://github.com/maplibre/maplibre-gl-js/pull/2595))

## 3.0.0

## New features and improvements

- Add `transformCameraUpdate` callback to `Map` options ([#2535](https://github.com/maplibre/maplibre-gl-js/pull/2535))
- Bump KDBush and supercluster for better memory efficiency ([#2522](https://github.com/maplibre/maplibre-gl-js/pull/2522))
- Improve performance by using HTMLImageElement to download raster source images when refreshExpiredTiles tiles is false ([#2126](https://github.com/maplibre/maplibre-gl-js/pull/2126))
- Set fetchPriority for HTMLImageElement to help improve raster-heavy scenarios ([#2459](https://github.com/maplibre/maplibre-gl-js/pull/2459))
- Reduce rendering calls on initial load. No reason to try rendering before the style is loaded. ([#2464](https://github.com/maplibre/maplibre-gl-js/pull/2464))
- Lazy load default style properties on demand to improve loading performance and reduce memory usage. ([#2476](https://github.com/maplibre/maplibre-gl-js/pull/2476))
- Add queryTerrainElevation allows getting terrain elevation in meters at a specific point ([#2264](https://github.com/maplibre/maplibre-gl-js/pull/2264))
- Improve performance by sending style layers to the worker thread before processing it on the main thread to allow parallel processing ([#2131](https://github.com/maplibre/maplibre-gl-js/pull/2131))
- Add Map.getImage() to retrieve previously-loaded images. ([#2168](https://github.com/maplibre/maplibre-gl-js/pull/2168))
- Add a method to enable/disable cooperative gestures
- Update CONTRIBUTING.md with details on setting up on M1 mac ([#2196](https://github.com/maplibre/maplibre-gl-js/pull/2196))
- Update default type of originalEvent in MapLibreEvent to be `unknown` ([#2243](https://github.com/maplibre/maplibre-gl-js/pull/2243))
- Improve performance when forcing full symbol placement by short-circuiting pause checks ([#2241](https://github.com/maplibre/maplibre-gl-js/pull/2241))
- Adding a `warnonce` when terrain and hillshade source are the same ([#2298](https://github.com/maplibre/maplibre-gl-js/pull/2298))
- Remove a deprecation warning by removing an empty texture that is no longer being used in the codebase ([#2299](https://github.com/maplibre/maplibre-gl-js/pull/2299))
- Improve initial loading performance by lazy serializing layers only when needed. ([#2306](https://github.com/maplibre/maplibre-gl-js/pull/2306))
- Add validateStyle MapOption to allow disabling style validation for faster performance in production environment. ([#2390](https://github.com/maplibre/maplibre-gl-js/pull/2390))
- Add `setClusterOptions` to update cluster properties of the added sources: fixing these issues ([#429](https://github.com/maplibre/maplibre-gl-js/issues/429)) and ([#1384](https://github.com/maplibre/maplibre-gl-js/issues/1384))
- Add types for `workerOptions` and `_options` in `geojson_source.ts`
- Add fullscreenstart, fullscreenend events to FullscreenControl ([#2128](https://github.com/maplibre/maplibre-gl-js/issues/2128)
- Throttle the image request queue while the map is moving to improve performance ([#2097](https://github.com/maplibre/maplibre-gl-js/issues/2097)
- Add support for multiple `sprite` declarations in one style file ([#1805](https://github.com/maplibre/maplibre-gl-js/pull/1805))
- Extract sprite image on demand to reduce memory usage and improve performance by reducing the number of getImageData calls ([#1809](https://github.com/maplibre/maplibre-gl-js/pull/1809))
- `QueryRenderedFeaturesOptions` type added to both of the params in queryRenderedFeatures in map.ts ([#1900](https://github.com/maplibre/maplibre-gl-js/issues/1900))
- NavigationControlOptions is now optional when creating an instance of NavigationControl ([#1754](https://github.com/maplibre/maplibre-gl-js/issues/1754))
- Listen to webglcontextcreationerror event and give detailed debug info when it fails ([#1715](https://github.com/maplibre/maplibre-gl-js/pull/1715))
- Make sure `cooperativeGestures` overlay is always "on top" (z-index) of map features ([#1753](https://github.com/maplibre/maplibre-gl-js/pull/1753))
- Use `willReadFrequently` hint to optimize 2D canvas usage and remove warnings ([#1808](https://github.com/maplibre/maplibre-gl-js/pull/1808))
- Speed up the cross tile symbol index in certain circumstances ([#1755](https://github.com/maplibre/maplibre-gl-js/pull/1755))
- Improve rendering speed in scenes with many colliding symbolic icons and labels ([#1757](https://github.com/maplibre/maplibre-gl-js/pull/1757))
- Make request for ImageSource cancelable ([#1802](https://github.com/maplibre/maplibre-gl-js/pull/1802))
- Throttle the image request queue while the map is moving to improve performance ([#2097](https://github.com/maplibre/maplibre-gl-js/pull/2097))
- Return a promise from `once` method to allow easier usage of async/await in this case ([#1690](https://github.com/maplibre/maplibre-gl-js/pull/1690))
- Add pseudo (CSS) fullscreen as a fallback for iPhones ([#1678](https://github.com/maplibre/maplibre-gl-js/pull/1678))
- Add `updateData` to `GeoJSONSource` which allows for partial data updates ([#1605](https://github.com/maplibre/maplibre-gl-js/pull/1605))
- Add a RenderPool to render tiles onto textures for 3D ([#1671](https://github.com/maplibre/maplibre-gl-js/pull/1671))
- Add map.getCameraTargetElevation() ([#1558](https://github.com/maplibre/maplibre-gl-js/pull/1558))
- Add `freezeElevation` to `AnimationOptions` to allow smooth camera movement in 3D ([#1514](https://github.com/maplibre/maplibre-gl-js/pull/1514), [#1492](https://github.com/maplibre/maplibre-gl-js/issues/1492))
- Add map.setStyle's transformStyle option ([#1632](https://github.com/maplibre/maplibre-gl-js/pull/1632))

## Potentially breaking changes

Most of these changes will not affect your code but read carefully through the list to asses if a migration is needed.

- ⚠️ Cancel unloaded tile request on zooming in across multiple zooms. Previously these requests were not cancelled. ([#2377](https://github.com/maplibre/maplibre-gl-js/pull/2377))
- ⚠️ Resize map when container element is resized. The "resize"-related events now has different data associated with it ([#2157](https://github.com/maplibre/maplibre-gl-js/pull/2157), [#2551](https://github.com/maplibre/maplibre-gl-js/issues/2551)). Previously the originalEvent field was the reason of this change, for example it could be a `resize` event from the browser. Now it is `ResizeObserverEntry`, see more [here](https://developer.mozilla.org/en-US/docs/web/api/resizeobserverentry).
- ⚠️ Improve rendering of areas below sea level, and remove elevationOffset workaround ([#1578](https://github.com/maplibre/maplibre-gl-js/pull/1578))
- ⚠️ Remove support for `hsl` css color in a format that does not comply with the CSS Color specification. Colors defined in `hsl(110, 0.7, 0.055)` format will no longer work, instead it is recommended to use the format with percentages `hsl(110, 70%, 5.5%)`. ([#2376](https://github.com/maplibre/maplibre-gl-js/pull/2376))
- ⚠️ Move terrain object from style.terrain to map.terrain ([#1628](https://github.com/maplibre/maplibre-gl-js/pull/1628))
- ⚠️ Remove deprecated `mapboxgl-` css classes (use `maplibregl-` instead) ([#1575](https://github.com/maplibre/maplibre-gl-js/pull/1575))
- ⚠️ Full transition from WebGL1 to WebGL2 ([browser support](https://caniuse.com/?search=webgl2)) ([#2512](https://github.com/maplibre/maplibre-gl-js/pull/2512), [#1891](https://github.com/maplibre/maplibre-gl-js/pull/1891))
- ⚠️ `LngLat.toBounds()` is replaced by a static method `LngLatBounds.fromLngLat()` ([#2188](https://github.com/maplibre/maplibre-gl-js/pull/2188))
- ⚠️ Make geojson data source a required field to align with the docs ([#1396](https://github.com/maplibre/maplibre-gl-js/issue/1396))
- ⚠️ Improve control initial loading performance by forcing fadeDuration to 0 till first idle event ([#2447](https://github.com/maplibre/maplibre-gl-js/pull/2447))
- ⚠️ Remove "mapbox-gl-supported" package from API. If needed, please reference it directly instead of going through MapLibre. ([#2451](https://github.com/maplibre/maplibre-gl-js/pull/2451))
- ⚠️ Improve control performance by restricting worker count to a max of 1 except for Safari browser. ([#2354](https://github.com/maplibre/maplibre-gl-js/pull/2354))

## Bug fixes

- Fix of incorrect dash in diagonal lines with a vector source at some zoom levels. ([#2479](https://github.com/maplibre/maplibre-gl-js/pull/2479))
- Fix event.isSourceLoaded to reflect the state of source loading for sourcedata event ([#2543](https://github.com/maplibre/maplibre-gl-js/pull/2543))
- Fix overlapping of 3D building parts when 3D Terrain is activated ([#2513](https://github.com/maplibre/maplibre-gl-js/issues/2513))
- Show 3D buildings located below sea level when 3D Terrain is activated ([#2544](https://github.com/maplibre/maplibre-gl-js/issues/2544))
- Fix `LngLatBounds.extend()` to correctly handle `{ lng: number, lat: number }` coordinates. ([#2425](https://github.com/maplibre/maplibre-gl-js/pull/2425))
- Fix the accuracy-circle in the geolocate control from randomly resizing. ([#2450](https://github.com/maplibre/maplibre-gl-js/pull/2450))
- Fix the type of the `features` property on `MapLayerMouseEvent` and `MapLayerTouchEvent` to be `MapGeoJSONFeature[]` in lieu of `GeoJSON.Feature[]` ([#2244](https://github.com/maplibre/maplibre-gl-js/pull/2244))
- Fix GeolocateControl error if removed quickly ([#2391](https://github.com/maplibre/maplibre-gl-js/pull/2391))
- Fix issue unloading sprite sheet when using `setStyle(style, {diff:true})` ([#2146](https://github.com/maplibre/maplibre-gl-js/pull/2146))
- Fix wrap coords in `getTerrain` when `fitBounds` across the AM ([#2155](https://github.com/maplibre/maplibre-gl-js/pull/2155))
- Fix LngLat `toArray` method return type to [number,number] ([#2233](https://github.com/maplibre/maplibre-gl-js/issues/2233))
- Fix handling of text-offset with symbol-placement: line ([#2170](https://github.com/maplibre/maplibre-gl-js/issues/2170) and [#2171](https://github.com/maplibre/maplibre-gl-js/issues/2171))
- Fix geolocate control permissions failure on IOS16 web view with fallback to `window.navigator.geolocation` ([#2359](https://github.com/maplibre/maplibre-gl-js/pull/2359))
- Prevent unnecessary reload of raster sources when RTL Text Plugin loads ([#2380](https://github.com/maplibre/maplibre-gl-js/issues/2380))
- Fix Handle AddProtocol callback function returning an HTMLImageElement ([#](https://github.com/maplibre/maplibre-gl-js/pull/2393)2393](https://github.com/maplibre/maplibre-gl-js/pull/2393))
- Fix raster tiles being retained when raster-fade-duration is 0 ([#2445](https://github.com/maplibre/maplibre-gl-js/issues/2445), [#2501](https://github.com/maplibre/maplibre-gl-js/issues/2501))
- Fix the worker been terminated on setting new style ([#2123](https://github.com/maplibre/maplibre-gl-js/pull/2123))
- Change how meta key is detected for cooperative gestures
- Fix the worker been terminated on setting new style ([#2123](https://github.com/maplibre/maplibre-gl-js/pull/2123))
- Fix issue [#1024](https://github.com/maplibre/maplibre-gl-js/pull/1024) - Zoom center not under cursor when terrain is on
- Fix errors when running style-spec bin scripts and added missing help. Removed unnecessary script 'gl-style-composite'. ([#1971](https://github.com/maplibre/maplibre-gl-js/pull/1971))
- Fix the `slice` expression type ([#1886](https://github.com/maplibre/maplibre-gl-js/issues/1886))
- Remove dependency on `@rollup/plugin-json`, which was in conflict with `rollup-plugin-import-assert`
- Remove dependency on `@mapbox/gazetteer` which caused some build warnings ([#1757](https://github.com/maplibre/maplibre-gl-js/pull/1757) [#1898](https://github.com/maplibre/maplibre-gl-js/pull/1898))
- Fix `getElevation()` causing uncaught error ([#1650](https://github.com/maplibre/maplibre-gl-js/issues/1650)).
- Fix headless benchmark execution especially on VM ([#1732](https://github.com/maplibre/maplibre-gl-js/pull/1732))
- fix issue [#860](https://github.com/maplibre/maplibre-gl-js/issues/860) fill-pattern with pixelRatio > 1 is now switched correctly at runtime. ([#1765](https://github.com/maplibre/maplibre-gl-js/pull/1765))
- Fix the exception that would be thrown on `map.setStyle` when it is passed with transformStyle option and map is initialized without an initial style. ([#1824](https://github.com/maplibre/maplibre-gl-js/pull/1824))
- Fix the behavior of the compass button on touch devices. ([#1852](https://github.com/maplibre/maplibre-gl-js/pull/1852))
- Fix `GeoJSONSource` appearing to never finish loading when calling its `setData` method immediately after adding it to a `Map` due to it not firing a `metadata` `data` event ([#1693](https://github.com/maplibre/maplibre-gl-js/issues/1693))
- Fix the gap between terrain elevated tiles ([#1602](https://github.com/maplibre/maplibre-gl-js/issues/1602))
- Fix showTileBoundaries to show the first vector source [#1395](https://github.com/maplibre/maplibre-gl-js/pull/1395)
- Fix `match` expression type ([#1631](https://github.com/maplibre/maplibre-gl-js/pull/1631))
- Fix for blurry raster tiles due to raster tiles requests stuck in image queue. ([#2511](https://github.com/maplibre/maplibre-gl-js/pull/2511))

## 3.0.0-pre.9

### 🐞 Bug fixes

- Fixes issue with ResizeObserver firing an initial 'resize' event (since 3.0.0-pre.5) ([#2551](https://github.com/maplibre/maplibre-gl-js/issues/2551))

## 3.0.0-pre.8

### ✨ Features and improvements

- Add `transformCameraUpdate` callback to `Map` options ([#2535](https://github.com/maplibre/maplibre-gl-js/pull/2535))

### 🐞 Bug fixes

- Revise previous fix ([#2445](https://github.com/maplibre/maplibre-gl-js/issues/2445)) for raster tiles being retained when raster-fade-duration is 0 ([#2501](https://github.com/maplibre/maplibre-gl-js/issues/2501))

## 3.0.0-pre.7

### ✨ Features and improvements

- ⚠️ Breaking - Remove WebGL1 support. Move to WebGL2 ([#2512](https://github.com/maplibre/maplibre-gl-js/pull/2512))
- Bump KDBush and supercluster ([#2522](https://github.com/maplibre/maplibre-gl-js/pull/2522))

## 3.0.0-pre.6

### ✨ Features and improvements

- ⚠️ Breaking - Improve control performance by restricting worker count to a max of 1 except safari browser. ([#2354](https://github.com/maplibre/maplibre-gl-js/pull/2354))
- Improve performance by using HTMLImageElement to download raster source images when refreshExpiredTiles tiles is false ([#2126](https://github.com/maplibre/maplibre-gl-js/pull/2126))
- ⚠️ Breaking - Improve control initial loading performance by forcing fadeDuration to 0 till first idle event ([#2447](https://github.com/maplibre/maplibre-gl-js/pull/2447))
- ⚠️ Breaking - Remove "mapbox-gl-supported" package from API. If needed, please reference it directly instead of going through MapLibre. ([#2451](https://github.com/maplibre/maplibre-gl-js/pull/2451))
- Set fetchPriority for HTMLImageElement to help improve raster heavy scenarios ([#2459](https://github.com/maplibre/maplibre-gl-js/pull/2459))
- Reduce rendering calls on initial load. No reason to try rendering before style is loaded. ([#2464](https://github.com/maplibre/maplibre-gl-js/pull/2464))
- Lazy load default style properties on demand to improve loading performance and reduce memory usage. ([#2476](https://github.com/maplibre/maplibre-gl-js/pull/2476))
- Conditional WebGL2 support ([#1891](https://github.com/maplibre/maplibre-gl-js/pull/1891)

### 🐞 Bug fixes

- Fix `LngLatBounds.extend()` to correctly handle `{ lng: number, lat: number }` coordinates. ([#2425](https://github.com/maplibre/maplibre-gl-js/pull/2425))
- Fix the accuracy-circle in the geolocate control from randomly resizing. ([#2450](https://github.com/maplibre/maplibre-gl-js/pull/2450))

## 3.0.0-pre.5

### ✨ Features and improvements

- Add queryTerrainElevation allows getting terrain elevation in meters at specific point ([#2264](https://github.com/maplibre/maplibre-gl-js/pull/2264))
- Improve performance by sending style layers to worker thread before processing it on main thread to allow parallel processing ([#2131](https://github.com/maplibre/maplibre-gl-js/pull/2131))
- ⚠️ Breaking - Resize map when container element is resized. The resize related events now has different data associated with it ([#2157](https://github.com/maplibre/maplibre-gl-js/pull/2157)). Previously the originalEvent field was the reason of this change, for example it could be a `resize` event from the browser. Now it is `ResizeObserverEntry`, see more [here](https://developer.mozilla.org/en-US/docs/web/api/resizeobserverentry).
- Add Map.getImage() to retrieve previously-loaded images. ([#2168](https://github.com/maplibre/maplibre-gl-js/pull/2168))
- Add method to enable/disable cooperative gestures
- ⚠️ Breaking - `LngLat.toBounds()` is replaced by a static method `LngLatBounds.fromLngLat()` ([#2188](https://github.com/maplibre/maplibre-gl-js/pull/2188))
- Update CONTRIBUTING.md with details on setting up on M1 mac ([#2196](https://github.com/maplibre/maplibre-gl-js/pull/2196))
- Update default type of originalEvent in MapLibreEvent to be `unknown` ([#2243](https://github.com/maplibre/maplibre-gl-js/pull/2243))
- Improve performance when forcing full symbol placement by short circuiting pause checks ([#2241](https://github.com/maplibre/maplibre-gl-js/pull/2241))
- Adding a `warnonce` when terrain and hillshade source are the same ([#2298](https://github.com/maplibre/maplibre-gl-js/pull/2298))
- Remove a deprecation warning by removing an empty texture that is no longer being used in the codebase ([#2299](https://github.com/maplibre/maplibre-gl-js/pull/2299))
- Improve initial loading performance by lazy serializing layers only when needed. ([#2306](https://github.com/maplibre/maplibre-gl-js/pull/2306))
- ⚠️ Breaking - Cancel unloaded tile request on zooming in across multiple zoom. Previously these requests were not cancelled. ([#2377](https://github.com/maplibre/maplibre-gl-js/pull/2377))
- Add validateStyle MapOption to allow disabling style validation for faster performance in production environment. ([#2390](https://github.com/maplibre/maplibre-gl-js/pull/2390))
- ⚠️ Breaking - Remove support for `hsl` css color in a format that does not comply with the CSS Color specification. Colors defined in `hsl(110, 0.7, 0.055)` format will no longer work, instead it is recommended to use the format with percentages `hsl(110, 70%, 5.5%)`. ([#2376](https://github.com/maplibre/maplibre-gl-js/pull/2376))

### 🐞 Bug fixes

- Fix the type of the `features` property on `MapLayerMouseEvent` and `MapLayerTouchEvent` to be `MapGeoJSONFeature[]` in lieu of `GeoJSON.Feature[]` ([#2244](https://github.com/maplibre/maplibre-gl-js/pull/2244))
- Fix GeolocateControl error if removed quickly ([#2391](https://github.com/maplibre/maplibre-gl-js/pull/2391))
- Fix issue unloading sprite sheet when using `setStyle(style, {diff:true})` ([#2146](https://github.com/maplibre/maplibre-gl-js/pull/2146))
- Fix wrap coords in `getTerrain` when `fitBounds` across the AM ([#2155](https://github.com/maplibre/maplibre-gl-js/pull/2155))
- Fix LngLat `toArray` method return type to [number,number] ([#2233](https://github.com/maplibre/maplibre-gl-js/issues/2233))
- Fix handling of text-offset with symbol-placement: line ([#2170](https://github.com/maplibre/maplibre-gl-js/issues/2170) and [#2171](https://github.com/maplibre/maplibre-gl-js/issues/2171))
- Fix geolocate control permissions failure on IOS16 web view with fallback to `window.navigator.geolocation` ([#2359](https://github.com/maplibre/maplibre-gl-js/pull/2359))
- Prevent unnecessary reload of raster sources when RTL Text Plugin loads ([#2380](https://github.com/maplibre/maplibre-gl-js/issues/2380))
- Fix Handle AddProtocol callback function returning an HTMLImageElement ([#](https://github.com/maplibre/maplibre-gl-js/pull/2393)2393](https://github.com/maplibre/maplibre-gl-js/pull/2393))
- Fix raster tiles being retained when raster-fade-duration is 0 ([#2445](https://github.com/maplibre/maplibre-gl-js/issues/2445))

## 3.0.0-pre.4

### ✨ Features and improvements

- Add `setClusterOptions` to update cluster properties of the added sources: fixing these issues ([#429](https://github.com/maplibre/maplibre-gl-js/issues/429)) and ([#1384](https://github.com/maplibre/maplibre-gl-js/issues/1384))
- Add types for `workerOptions` and `_options` in `geojson_source.ts`
- Add fullscreenstart, fullscreenend events to FullscreenControl ([#2128](https://github.com/maplibre/maplibre-gl-js/issues/2128)
- Throttle the image request queue while the map is moving to improve performance ([#2097](https://github.com/maplibre/maplibre-gl-js/issues/2097)

### 🐞 Bug fixes

- Fix the worker been terminated on setting new style ([#2123](https://github.com/maplibre/maplibre-gl-js/pull/2123))
- Change how meta key is detected for cooperative gestures
- Fix the worker been terminated on setting new style ([#2123](https://github.com/maplibre/maplibre-gl-js/pull/2123))

## 3.0.0-pre.3

### ✨ Features and improvements

- Add support for multiple `sprite` declarations in one style file ([#1805](https://github.com/maplibre/maplibre-gl-js/pull/1805))
- Extract sprite image on demand to reduce memory usage and improve performance by reducing number of getImageData calls ([#1809](https://github.com/maplibre/maplibre-gl-js/pull/1809))

### 🐞 Bug fixes

- Fix issue [#1024](https://github.com/maplibre/maplibre-gl-js/pull/1024) - Zoom center not under cursor when terrain is on
- Fix errors when running style-spec bin scripts and added missing help. Removed unnecessary script 'gl-style-composite'. ([#1971](https://github.com/maplibre/maplibre-gl-js/pull/1971))
- Fix the `slice` expression type ([#1886](https://github.com/maplibre/maplibre-gl-js/issues/1886))

## 3.0.0-pre.2

### ✨ Features and improvements

- `QueryRenderedFeaturesOptions` type added to both of the params in queryRenderedFeatures in map.ts ([#1900](https://github.com/maplibre/maplibre-gl-js/issues/1900))
- NavigationControlOptions is now optional when creating an instance of NavigationControl ([#1754](https://github.com/maplibre/maplibre-gl-js/issues/1754))
- Listen to webglcontextcreationerror event and give detailed debug info when it fails ([#1715](https://github.com/maplibre/maplibre-gl-js/pull/1715))
- Make sure `cooperativeGestures` overlay is always "on top" (z-index) of map features ([#1753](https://github.com/maplibre/maplibre-gl-js/pull/1753))
- Use `willReadFrequently` hint to optimize 2D canvas usage and remove warnings ([#1808](https://github.com/maplibre/maplibre-gl-js/pull/1808))
- Speed up the cross tile symbol index in certain circumstances ([#1755](https://github.com/maplibre/maplibre-gl-js/pull/1755))
- Improve rendering speed in scenes with many colliding symbolic icons and labels ([#1757](https://github.com/maplibre/maplibre-gl-js/pull/1757))
- Make request for ImageSource cancelable ([#1802](https://github.com/maplibre/maplibre-gl-js/pull/1802))
- Throttle the image request queue while the map is moving to improve performance ([#2097](https://github.com/maplibre/maplibre-gl-js/pull/2097))

### 🐞 Bug fixes

- Remove dependency on `@rollup/plugin-json`, which was in conflict with `rollup-plugin-import-assert`
- Remove dependency on `@mapbox/gazetteer` which caused some build warnings ([#1757](https://github.com/maplibre/maplibre-gl-js/pull/1757) [#1898](https://github.com/maplibre/maplibre-gl-js/pull/1898))
- Fix `getElevation()` causing uncaught error ([#1650](https://github.com/maplibre/maplibre-gl-js/issues/1650)).
- Fix headless benchmark execution especially on VM ([#1732](https://github.com/maplibre/maplibre-gl-js/pull/1732))
- fix issue [#860](https://github.com/maplibre/maplibre-gl-js/issues/860) fill-pattern with pixelRatio > 1 is now switched correctly at runtime. ([#1765](https://github.com/maplibre/maplibre-gl-js/pull/1765))
- Fix the exception that would be thrown on `map.setStyle` when it is passed with transformStyle option and map is initialized without an initial style. ([#1824](https://github.com/maplibre/maplibre-gl-js/pull/1824))
- Fix the behavior of the compass button on touch devices.

## 3.0.0-pre.1

### ✨ Features and improvements

- Return a promise from `once` method to allow easier usage of async/await in this case ([#1690](https://github.com/maplibre/maplibre-gl-js/pull/1690))
- Add pseudo (CSS) fullscreen as a fallback for iPhones ([#1678](https://github.com/maplibre/maplibre-gl-js/pull/1678))
- Add `updateData` to `GeoJSONSource` which allows for partial data updates ([#1605](https://github.com/maplibre/maplibre-gl-js/pull/1605))

### 🐞 Bug fixes

- Fix `GeoJSONSource` appearing to never finish loading when calling its `setData` method immediately after adding it to a `Map` due to it not firing a `metadata` `data` event ([#1693](https://github.com/maplibre/maplibre-gl-js/issues/1693))
- Fix the gap between terrain elevated tiles ([#1602](https://github.com/maplibre/maplibre-gl-js/issues/1602))

## 3.0.0-pre.0

### ✨ Features and improvements

- Add a RenderPool to render tiles onto textures for 3D ([#1671](https://github.com/maplibre/maplibre-gl-js/pull/1671))
- Add map.getCameraTargetElevation() ([#1558](https://github.com/maplibre/maplibre-gl-js/pull/1558))
- Add `freezeElevation` to `AnimationOptions` to allow smooth camera movement in 3D ([#1514](https://github.com/maplibre/maplibre-gl-js/pull/1514), [#1492](https://github.com/maplibre/maplibre-gl-js/issues/1492))
- ⚠️ Breaking - Remove deprecated `mapboxgl-` css classes ([#1575](https://github.com/maplibre/maplibre-gl-js/pull/1575))
- Add map.setStyle's transformStyle option ([#1632](https://github.com/maplibre/maplibre-gl-js/pull/1632))
- ⚠️ Breaking - Improve rendering of areas below sea level, and remove elevationOffset workaround ([#1578](https://github.com/maplibre/maplibre-gl-js/pull/1578))
- ⚠️ Breaking - Move terrain object from style.terrain to map.terrain ([#1628](https://github.com/maplibre/maplibre-gl-js/pull/1628))

### 🐞 Bug fixes

- ⚠️ Breaking - Make geojson data source a required field to align with the docs ([#1396](https://github.com/maplibre/maplibre-gl-js/issue/1396))
- Fix showTileBoundaries to show the first vector source [#1395](https://github.com/maplibre/maplibre-gl-js/pull/1395)
- Fix `match` expression type ([#1631](https://github.com/maplibre/maplibre-gl-js/pull/1631))

## 2.4.0

### ✨ Features and improvements

- Added calculateCameraOptionsFromTo to camera ([#1427](https://github.com/maplibre/maplibre-gl-js/pull/1427))
- Improve expression types ([#1510](https://github.com/maplibre/maplibre-gl-js/pull/1510))
- Improve performance for primitive size selection ([#1508](https://github.com/maplibre/maplibre-gl-js/pull/1508))
- Upgrade target from ES2017 to ES2019 ([#1499](https://github.com/maplibre/maplibre-gl-js/pull/1499))
- Improve error handling ([#1485](https://github.com/maplibre/maplibre-gl-js/pull/1485))
- Removed `_interpolationType` unused field ([#264](https://github.com/maplibre/maplibre-gl-js/issues/264))

### 🐞 Bug fixes

- Fix attribution not being displayed for terrain ([#1516](https://github.com/maplibre/maplibre-gl-js/pull/1516))
- No triggering of contextmenu after rotate, pitch, etc. also on Windows ([#1537](https://github.com/maplibre/maplibre-gl-js/pull/1537))

## 2.3.1-pre.2

### ✨ Features and improvements

- Improve expression types ([#1510](https://github.com/maplibre/maplibre-gl-js/pull/1510))
- Improve performance for primitive size selection ([#1508](https://github.com/maplibre/maplibre-gl-js/pull/1508))
- Upgrade target from ES2017 to ES2019 ([#1499](https://github.com/maplibre/maplibre-gl-js/pull/1499))

## 2.3.1-pre.1

### ✨ Features and improvements

- Improve error handling ([#1485](https://github.com/maplibre/maplibre-gl-js/pull/1485))

## 2.3.0

### ✨ Features and improvements

- Re-enable method to get library version. Either with `import {version} from 'maplibre-gl'`, or on a Map instance as `map.version`.

## 2.2.1

### 🐞 Bug fixes

- Fix types generation and make sure they run as part of the CI ([#1462](https://github.com/maplibre/maplibre-gl-js/issues/1462), [#1465](https://github.com/maplibre/maplibre-gl-js/pull/1465))

## 2.2.0

Everything from the four previous pre-releases:

### ✨ Features and improvements

- Update `icon-padding` symbol layout property to support asymmetric padding ([#1289](https://github.com/maplibre/maplibre-gl-js/pull/1289))
- Added `cooperativeGestures` option when instantiating map to prevent inadvertent scrolling/panning when navigating a page where map is embedded inline ([#234](https://github.com/maplibre/maplibre-gl-js/issues/234))
- Improve filter specification typings ([#1390](https://github.com/maplibre/maplibre-gl-js/pull/1390))
- Add 3D terrain capabilities ([#165](https://github.com/maplibre/maplibre-gl-js/pull/165), [#1022](https://github.com/maplibre/maplibre-gl-js/pull/1022))
- Cancel pending GeoJSON requests when `GeoJSONSource.setData()` is called instead of waiting for any pending request to complete before issuing the request for the new URL ([#1102](https://github.com/maplibre/maplibre-gl-js/pull/1102))

### 🐞 Bug fixes

- Fix compact attribution style when using global CSS that sets `box-sizing: border-box;` ([#1250](https://github.com/maplibre/maplibre-gl-js/pull/1250))
- Handle maxBounds which cross the meridian at longitude ±180° ([#1298](https://github.com/maplibre/maplibre-gl-js/pull/1298), [#1299](https://github.com/maplibre/maplibre-gl-js/pull/1299))
- Hide arrow displayed in default `summary` styles on the attribution control ([#1258](https://github.com/maplibre/maplibre-gl-js/pull/1258))
- Fix memory usage in terrain 3D ([#1291](https://github.com/maplibre/maplibre-gl-js/issues/1291), [#1302](https://github.com/maplibre/maplibre-gl-js/pull/1302))
- Fix disappearance of closest tiles when 3D terrain is enabled ([#1241](https://github.com/maplibre/maplibre-gl-js/issues/1241), [#1300](https://github.com/maplibre/maplibre-gl-js/pull/1300))

## 2.2.0-pre.4

### ✨ Features and improvements

- Update `icon-padding` symbol layout property to support asymmetric padding ([#1289](https://github.com/maplibre/maplibre-gl-js/pull/1289))
- Added `cooperativeGestures` option when instantiating map to prevent inadvertent scrolling/panning when navigating a page where map is embedded inline ([#234](https://github.com/maplibre/maplibre-gl-js/issues/234))
- Improve filter specification typings ([#1390](https://github.com/maplibre/maplibre-gl-js/pull/1390))

### 🐞 Bug fixes

- Fix compact attribution style when using global CSS that sets `box-sizing: border-box;` ([#1250](https://github.com/maplibre/maplibre-gl-js/pull/1250))

## 2.2.0-pre.3

### 🐞 Bug fixes

- Handle maxBounds which cross the meridian at longitude ±180° ([#1298](https://github.com/maplibre/maplibre-gl-js/issues/1298), [#1299](https://github.com/maplibre/maplibre-gl-js/pull/1299))
- Hide arrow displayed in default `summary` styles on the attribution control ([#1258](https://github.com/maplibre/maplibre-gl-js/pull/1258))
- Fix memory usage in terrain 3D ([#1291](https://github.com/maplibre/maplibre-gl-js/issues/1291), [#1302](https://github.com/maplibre/maplibre-gl-js/pull/1302))
- Fix disappearance of closest tiles when 3D terrain is enabled ([#1241](https://github.com/maplibre/maplibre-gl-js/issues/1241), [#1300](https://github.com/maplibre/maplibre-gl-js/pull/1300))

## 2.2.0-pre.2

### ✨ Features and improvements

- Add 3D terrain capabilities ([#165](https://github.com/maplibre/maplibre-gl-js/pull/165), [#1022](https://github.com/maplibre/maplibre-gl-js/pull/1022))

## 2.2.0-pre.1

### ✨ Features and improvements

- Cancel pending GeoJSON requests when `GeoJSONSource.setData()` is called instead of waiting for any pending request to complete before issuing the request for the new URL ([#1102](https://github.com/maplibre/maplibre-gl-js/pull/1102))

## 2.1.9

### 🐞 Bug fixes

- Add back typescript typings to dependencies instead of devDependencies ([#1178](https://github.com/maplibre/maplibre-gl-js/pull/1178))

## 2.1.8

### ✨ Features and improvements

- Changed logic for showing the MapLibre logo. The MapLibre logo is now shown by setting the map option 'maplibreLogo' to true or by adding it to a map with addControl. TileJSON no longer controls if the logo is shown. ([#786](https://github.com/maplibre/maplibre-gl-js/pull/786))

### 🐞 Bug fixes

- Fix missing `touchmove` in `MapTouchEvent["type"]` ([#1131](https://github.com/maplibre/maplibre-gl-js/pull/1131))
- Type CustomLayerInterface renderingMode, onRemove, onAdd, and prerender optional ([#1122](https://github.com/maplibre/maplibre-gl-js/pull/1122))

## 2.1.8-pre.3

### 🐞 Bug fixes

- Use correct location for mouse events of line layer with line-offset ([#1108](https://github.com/maplibre/maplibre-gl-js/issues/1108)).
- Change `GeoJSONFeature.properties` type from `{}` to `{ [name: string]: any; }` ([#1115](https://github.com/maplibre/maplibre-gl-js/pull/1115)).
- Fix `error TS2503: Cannot find namespace 'GeoJSON'` ([#1096](https://github.com/maplibre/maplibre-gl-js/issues/1096)).

## 2.1.8-pre.2

### ✨ Features and improvements

- Removal of the unminified production build target, so `npm run build-prod` will be the main build command going forward.

### 🐞 Bug fixes

- Dispose source resources on map style removal, it also fixes `cannot read properties of undefined (reading 'sourceCaches')` error ([#1099](https://github.com/maplibre/maplibre-gl-js/pull/1099)).
- Add MapGeoJSONFeature type as replacement for MapboxGeoJSONFeature. MapGeoJSONFeature type extends GeoJSONFeature type with layer, source, sourceLayer, and state properties ([#1104](https://github.com/maplibre/maplibre-gl-js/pull/1104)).
- Fix automatic refreshing of expired raster tiles ([#1106](https://github.com/maplibre/maplibre-gl-js/pull/1106))
- Fix precision loss in some matrix calculations ([#1105](https://github.com/maplibre/maplibre-gl-js/pull/1105))

## 2.1.8-pre.1

### ✨ Features and improvements

- Add option `viewport-glyph` to `text-rotation-alignment` which places glyphs along a linestring and rotates them to the x-axis of the viewport ([#716](https://github.com/maplibre/maplibre-gl-js/pull/716)).

### 🐞 Bug fixes

- Change `GeoJSONFeature.id` type from `number | string | void` to `number | string | undefined` ([#1093](https://github.com/maplibre/maplibre-gl-js/pull/1093))
- Add FeatureIdentifier type to define feature parameter in setFeatureState, removeFeatureState, and getFeatureState methods. Change FeatureIdentifier.id from `id: string | number;` to `id?: string | number | undefined;` ([#1095](https://github.com/maplibre/maplibre-gl-js/pull/1095))
- Change map.on, map.off, and map.once type parameter from "type: MapEvent" to "type: MapEvent | string" ([#1094](https://github.com/maplibre/maplibre-gl-js/pull/1094))

## 2.1.7

### 🐞 Bug fixes

- Add adjustment for glyph rendering, CJK fonts are mainly affected ([#1002](https://github.com/maplibre/maplibre-gl-js/issues/1002)).
- Improve typings to fix Angular strict mode failure ([#790](https://github.com/maplibre/maplibre-gl-js/issues/790), [#970](https://github.com/maplibre/maplibre-gl-js/issues/970), [#934](https://github.com/maplibre/maplibre-gl-js/issues/934))
- Fix `SourceCache.loaded()` always returning `true` following a load error ([#1025](https://github.com/maplibre/maplibre-gl-js/issues/1025))
- Added back csp and dev builds to npm package ([#1042](https://github.com/maplibre/maplibre-gl-js/issues/1042))

## 2.1.6

### 🐞 Bug fixes

- Publish `dist/package.json` ([#998](https://github.com/maplibre/maplibre-gl-js/pull/998)).

## 2.1.6-pre.1

### 🐞 Bug fixes

- Publish `dist/package.json` ([#998](https://github.com/maplibre/maplibre-gl-js/pull/998)).

## 2.1.5

### 🐞 Bug fixes

- Publish empty `postinstall.js` file. Follow-up on ([#990](https://github.com/maplibre/maplibre-gl-js/issues/990)), ([#991](https://github.com/maplibre/maplibre-gl-js/pull/991)), ([#992](https://github.com/maplibre/maplibre-gl-js/pull/992)).

## 2.1.5-pre.1

### 🐞 Bug fixes

- Publish empty `postinstall.js` file. Follow-up on ([#990](https://github.com/maplibre/maplibre-gl-js/pull/990)), ([#991](https://github.com/maplibre/maplibre-gl-js/pull/991)), ([#992](https://github.com/maplibre/maplibre-gl-js/pull/992)).

## 2.1.4

### 🐞 Bug fixes

- Fix missing `postinstall.js` file in npm publish. Follow-up on ([#990](https://github.com/maplibre/maplibre-gl-js/issues/990)), ([#991](https://github.com/maplibre/maplibre-gl-js/pull/991)).

## 2.1.3

### 🐞 Bug fixes

- Fix postinstall `ts-node` error on non-dev installs ([#900](https://github.com/maplibre/maplibre-gl-js/pull/900))

## 2.1.2

### Features and improvements

- Default compact attribution to be open by default to comply with OpenStreetMap Attribution Guidelines ([#795](https://github.com/maplibre/maplibre-gl-js/pull/795))
- Export `Source` classes (`GeoJSONSource` etc.) declarations. ([#801](https://github.com/maplibre/maplibre-gl-js/issues/801))
- Make `AJAXError` public so error HTTP responses can be handled differently from other errors.

### 🐞 Bug fixes

- Fix compact attribution button showing when attribution is blank ([#795](https://github.com/maplibre/maplibre-gl-js/pull/795))
- Fix error mismatched image size for CJK characters ([#718](https://github.com/maplibre/maplibre-gl-js/issues/718))
- Fire `dataabort` and `sourcedataabort` events when a tile request is aborted ([#794](https://github.com/maplibre/maplibre-gl-js/issues/794))
- Fix NextJs `performance` undefined ([#768](https://github.com/maplibre/maplibre-gl-js/issues/768))

## 2.1.1

### 🐞 Bug fixes

- Fix stale tiles being shown when calling VectorTileSource#setTiles while the map is moving.

## 2.1.0

### ✨ Features and improvements

- Add `icon-overlap` and `text-overlap` symbol layout properties [#347](https://github.com/maplibre/maplibre-gl-js/pull/347)
- Deprecate `icon-allow-overlap` and `text-allow-overlap` symbol layout properties. `icon-overlap` and `text-overlap` are their replacements.
- Remove node package chalk from devDependencies ([#789](https://github.com/maplibre/maplibre-gl-js/pull/789)).
- Allow setting a custom pixel ratio by adding a `MapOptions#pixelRatio` property and a `Map#setPixelRatio` method. Since a high `devicePixelRatio` value can lead to performance and display problems, it is done at your own risk. ([#769](https://github.com/maplibre/maplibre-gl-js/issues/769))

## 2.0.5

### 🐞 Bug fixes

- Remove list of node versions allowed to install the package.

## 2.0.4

### 🐞 Bug fixes

- Missing package.json file in version 2.0.3 dist in npm ([#811](https://github.com/maplibre/maplibre-gl-js/issues/811)) - this causes webpack to fail

## 2.0.3

### Features and improvements

- Remove node package chalk from devDependencies ([#789](https://github.com/maplibre/maplibre-gl-js/pull/789)).
- Remove vector-tile module declaration and revert to using point from [@mapbox/point-geometry](https://github.com/mapbox/point-geometry] ([#788](https://github.com/maplibre/maplibre-gl-js/issues/788), [#800](https://github.com/maplibre/maplibre-gl-js/pull/800))
- Moved development environment to use NodeJs 16 ([#781](https://github.com/maplibre/maplibre-gl-js/pull/781), [#806](https://github.com/maplibre/maplibre-gl-js/pull/806))

### 🐞 Bug fixes

- Fix max cluster zoom in geojson source ([#61](https://github.com/maplibre/maplibre-gl-js/issues/61))

## 2.0.2

### 🐞 Bug fixes

- Fix typescript generated file ([#776](https://github.com/maplibre/maplibre-gl-js/issues/776)).

## 2.0.1

### 🐞 Bug fixes

- Fix documentation of `addProtocol` and `removeProtocol`.

## 2.0.0

### Features and improvements

- Migrated the production code to typescript
- ** Breaking Change ** removed `version` from the public API
- ** Breaking Change ** stopped supporting IE (internet explorer)
- ** Breaking Change ** stopped supporting Chrome 49-65. Chrome 66+ required. For Chrome 49-65 support use version 1.15.2.
- ** Breaking Change ** removed all code related to `accessToken` and Mapbox specific urls starting with `mapbox://`. Telemetry and tracking code was removed.
- ** Breaking Change ** removed `baseApiUrl` as it was used only for Mapbox related urls
- ** Breaking Change ** typescript typings have changed:
  - `Style` => `StyleSpecification`
  - `AnyLayer` => `LayerSpecification`
  - `AnySourceData` => `SourceSpecification`
  - `MapboxEvent` => `MapLibreEvent`
  - `MapboxOptions` => `MapOptions`
  - `MapBoxZoomEvent` => `MapLibreZoomEvent`
  - `*SourceRaw` + `*SourceOptions` => `*SourceSpecification`
  - `*Source` (source implementation definition) were removed
  - `*Layer` => `*LayerSpecification`
  - `*Paint` => `*LayerSpecification['paint']`
  - `*Layout` => `*LayerSpecification['layout']`
  - `MapboxGeoJSONFeature` => `GeoJSONFeature`
- Added `redraw` function to map ([#206](https://github.com/maplibre/maplibre-gl-js/issues/206))
- Improve attribution controls accessibility. See [#359](https://github.com/maplibre/maplibre-gl-js/issues/359)
- Allow maxPitch value up to 85, use values greater than 60 at your own risk ([#574](https://github.com/maplibre/maplibre-gl-js/pull/574))
- `getImage` uses createImageBitmap when supported ([#650](https://github.com/maplibre/maplibre-gl-js/pull/650))

### 🐞 Bug fixes

- Fix warning due to strict comparison of SDF property in image sprite ([#303](https://github.com/maplibre/maplibre-gl-js/issues/303))
- Fix tile placeholder replacement to allow for placeholders to be in a URL more than once. ([#348](https://github.com/maplibre/maplibre-gl-js/pull/348))
- Fix type check for non dom environment. ([#334](https://github.com/maplibre/maplibre-gl-js/issues/334))
- Fix precision problem in patterns when overzoomed in OpenGL ES devices.
- Fix padding-top of the popup to improve readability of popup text ([#354](https://github.com/maplibre/maplibre-gl-js/pull/354)).
- Fix GeoJSONSource#loaded sometimes returning true while there are still pending loads ([#669](https://github.com/maplibre/maplibre-gl-js/issues/669))
- Fix MapDataEvent#isSourceLoaded being true in GeoJSONSource "dataloading" event handlers ([#694](https://github.com/maplibre/maplibre-gl-js/issues/694))
- Fix events being fired after Map#remove has been called when the WebGL context is lost and restored ([#726](https://github.com/maplibre/maplibre-gl-js/issues/726))
- Fix nested expressions types definition [#757](https://github.com/maplibre/maplibre-gl-js/pull/757)

## 1.15.2

### 🐞 Bug fixes

- Fix breaking changes introduced in v1.15.0 by adoption dual naming scheme for CSS class names

## 1.15.1

### 🐞 Bug fixes

- Add void return for some method declaration to match TS strict mode ([#194](https://github.com/maplibre/maplibre-gl-js/pull/194))
- Fix css leftovers ([#83](https://github.com/maplibre/maplibre-gl-js/issues/83))

## 1.15.0

### Features and improvements

- ** Breaking Change: ** Rename css classes ([#83](https://github.com/maplibre/maplibre-gl-js/issues/83))
- Added custom protocol support to allow overriding ajax calls ([#29](https://github.com/maplibre/maplibre-gl-js/issues/29))
- Added setTransformRequest to map ([#159](https://github.com/maplibre/maplibre-gl-js/pull/159))
- Publish @maplibre/maplibre-gl-style-spec v14.0.0 on NPM ([#149](https://github.com/maplibre/maplibre-gl-js/pull/149))
- Replace link to mapbox on LogoControl by link to maplibre ([#151](https://github.com/maplibre/maplibre-gl-js/pull/151))
- Migrate style spec files from mapbox to maplibre ([#147](https://github.com/maplibre/maplibre-gl-js/pull/147))
- Publish the MapLibre style spec in NPM ([#140](https://github.com/maplibre/maplibre-gl-js/pull/140))
- Replace mapboxgl with maplibregl in JSDocs inline examples ([#134](https://github.com/maplibre/maplibre-gl-js/pull/134))
- Bring in typescript definitions file ([#24](https://github.com/maplibre/maplibre-gl-js/issues/24))
- Update example links to https://maplibre.org/maplibre-gl-js-docs/ ([#131](https://github.com/maplibre/maplibre-gl-js/pull/131))
- Improve performance of layers with constant `*-sort-key` ([#78](https://github.com/maplibre/maplibre-gl-js/pull/78))

### 🐞 Bug fixes

- Prevented attribution button from submitting form ([#178](https://github.com/maplibre/maplibre-gl-js/issues/178))

## 1.14.0

### Features and improvements

- Rebranded to MapLibre
- New logo

### 🐞 Bug fixes

- Rename SVGs mapboxgl-ctrl-\*.svg to maplibregl ([#85](https://github.com/maplibre/maplibre-gl-js/pull/85))
- fix ImageSource not working in FF/Safari ([#87](https://github.com/maplibre/maplibre-gl-js/pull/87))
- Update HTML debug files to use MapLibre in titles ([#84](https://github.com/maplibre/maplibre-gl-js/pull/84))
- fix CI checksize job to use maplibre name ([#86](https://github.com/maplibre/maplibre-gl-js/pull/86))
- Move output files from mapbox._ to maplibre._ ([#75](https://github.com/maplibre/maplibre-gl-js/pull/75))
- Remove mapbox specifics and branding from .github ([#64](https://github.com/maplibre/maplibre-gl-js/pull/64))
- Fix a bug where mapbox-gl-js is no longer licensed as open source, but we owe immeasurable gratitude to Mapbox for releasing all their initial code to the community under BSD-3 license.

## 1.13.0

### ✨ Features and improvements

- Improve accessibility by fixing issues reported by WCAG 2.1. [#9991](https://github.com/mapbox/mapbox-gl-js/pull/9991)
- Improve accessibility when opening a popup by immediately focusing on the content. [#9774](https://github.com/mapbox/mapbox-gl-js/pull/9774) (h/t [@watofundefined](https://github.com/watofundefined)))
- Improve rendering performance of symbols with `symbol-sort-key`. [#9751](https://github.com/mapbox/mapbox-gl-js/pull/9751) (h/t [@osvodef](https://github.com/osvodef)))
- Add `Marker` `clickTolerance` option. [#9640](https://github.com/mapbox/mapbox-gl-js/pull/9640) (h/t [@ChristopherChudzicki](https://github.com/ChristopherChudzicki)))
- Add `Map` `hasControl` method. [#10035](https://github.com/mapbox/mapbox-gl-js/pull/10035)
- Add `Popup` `setOffset` method. [#9946](https://github.com/mapbox/mapbox-gl-js/pull/9946) (h/t [@jutaz](https://github.com/jutaz)))
- Add `KeyboardHandler` `disableRotation` and `enableRotation` methods. [#10072](https://github.com/mapbox/mapbox-gl-js/pull/10072) (h/t [@jmbott](https://github.com/jmbott)))

### 🐞 Bug fixes

- Fix a bug where `queryRenderedFeatures` didn't properly expose the paint values if they were data-driven. [#10074](https://github.com/mapbox/mapbox-gl-js/pull/10074) (h/t [@osvodef](https://github.com/osvodef)))
- Fix a bug where attribution didn't update when layer visibility changed during zooming. [#9943](https://github.com/mapbox/mapbox-gl-js/pull/9943)
- Fix a bug where hash control conflicted with external history manipulation (e.g. in single-page apps). [#9960](https://github.com/mapbox/mapbox-gl-js/pull/9960) (h/t [@raegen](https://github.com/raegen)))
- Fix a bug where `fitBounds` had an unexpected result with non-zero bearing and uneven padding. [#9821](https://github.com/mapbox/mapbox-gl-js/pull/9821) (h/t [@allison-strandberg](https://github.com/allison-strandberg)))
- Fix HTTP support when running GL JS against [Mapbox Atlas](https://www.mapbox.com/atlas). [#10090](https://github.com/mapbox/mapbox-gl-js/pull/10090)
- Fix a bug where the `within` expression didn't work in `querySourceFeatures`. [#9933](https://github.com/mapbox/mapbox-gl-js/pull/9933)
- Fix a bug where `Popup` content HTML element was removed on `setDOMContent`. [#10036](https://github.com/mapbox/mapbox-gl-js/pull/10036)
- Fix a compatibility bug when `icon-image` is used as a legacy categorical function. [#10060](https://github.com/mapbox/mapbox-gl-js/pull/10060)
- Reduce rapid memory growth in Safari by ensuring `Image` dataURI's are released. [#10118](https://github.com/mapbox/mapbox-gl-js/pull/10118)

### ⚠️ Note on IE11

We intend to remove support for Internet Explorer 11 in a future release of GL JS later this year.

## 1.12.0

### ✨ Features and improvements

- Add methods for changing a vector tile source dynamically (e.g. `setTiles`, `setUrl`). [#8048](https://github.com/mapbox/mapbox-gl-js/pull/8048) (h/t [@stepankuzmin](https://github.com/stepankuzmin))
- Add a `filter` option for GeoJSON sources to filter out features prior to processing (e.g. before clustering). [#9864](https://github.com/mapbox/mapbox-gl-js/pull/9864)
- Vastly increase precision of `line-gradient` for long lines. [#9694](https://github.com/mapbox/mapbox-gl-js/pull/9694)
- Improve `raster-dem` sources to properly support the `maxzoom` option and overzooming. [#9789](https://github.com/mapbox/mapbox-gl-js/pull/9789) (h/t [@brendan-ward](@brendanhttps://github.com/ward))

### 🐞 Bug fixes

- Fix a bug where bearing snap interfered with `easeTo` and `flyTo` animations, freezing the map. [#9884](https://github.com/mapbox/mapbox-gl-js/pull/9884) (h/t [@andycalder](https://github.com/andycalder))
- Fix a bug where a fallback image was not used if it was added via `addImage`. [#9911](https://github.com/mapbox/mapbox-gl-js/pull/9911) (h/t [@francois2metz](https://github.com/francois2metz))
- Fix a bug where `promoteId` option failed for fill extrusions with defined feature ids. [#9863](https://github.com/mapbox/mapbox-gl-js/pull/9863)

### 🛠️ Workflow

- Renamed the default development branch from `master` to `main`.

## 1.11.1

### 🐞 Bug fixes

- Fix a bug that caused `map.loaded()` to incorrectly return `false` after a click event. ([#9825](https://github.com/mapbox/mapbox-gl-js/pull/9825))

## 1.11.0

### ✨ Features and improvements

- Add an option to scale the default `Marker` icon.([#9414](https://github.com/mapbox/mapbox-gl-js/pull/9414)) (h/t [@adrianababakanian](https://github.com/adrianababakanian))
- Improving the shader compilation speed by manually getting the run-time attributes and uniforms.([#9497](https://github.com/mapbox/mapbox-gl-js/pull/9497))
- Added `clusterMinPoints` option for clustered GeoJSON sources that defines the minimum number of points to form a cluster.([#9748](https://github.com/mapbox/mapbox-gl-js/pull/9748))

### 🐞 Bug fixes

- Fix a bug where map got stuck in a DragRotate interaction if it's mouseup occurred outside of the browser window or iframe.([#9512](https://github.com/mapbox/mapbox-gl-js/pull/9512))
- Fix potential visual regression for `*-pattern` properties on AMD graphics card vendor.([#9681](https://github.com/mapbox/mapbox-gl-js/pull/9681))
- Fix zooming with a double tap on iOS Safari 13.([#9757](https://github.com/mapbox/mapbox-gl-js/pull/9757))
- Removed a misleading `geometry exceeds allowed extent` warning when using Mapbox Streets vector tiles.([#9753](https://github.com/mapbox/mapbox-gl-js/pull/9753))
- Fix reference error when requiring the browser bundle in Node. ([#9749](https://github.com/mapbox/mapbox-gl-js/pull/9749))

## 1.10.2

### 🐞 Bug fixes

- Fix zooming with a double tap in iOS Safari 13.([#9757](https://github.com/mapbox/mapbox-gl-js/pull/9757))

## 1.10.1

### 🐞 Bug fixes

- Fix markers interrupting touch gestures ([#9675](https://github.com/mapbox/mapbox-gl-js/issues/9675), fixed by [#9683](https://github.com/mapbox/mapbox-gl-js/pull/9683))
- Fix bug where `map.isMoving()` returned true while map was not moving ([#9647](https://github.com/mapbox/mapbox-gl-js/issues/9647), fixed by [#9679](https://github.com/mapbox/mapbox-gl-js/pull/9679))
- Fix regression that prevented `touchmove` events from firing during gestures ([#9676](https://github.com/mapbox/mapbox-gl-js/issues/9676), fixed by [#9685](https://github.com/mapbox/mapbox-gl-js/pull/9685))
- Fix `image` expression evaluation which was broken under certain conditions ([#9630](https://github.com/mapbox/mapbox-gl-js/issues/9630), fixed by [#9685](https://github.com/mapbox/mapbox-gl-js/pull/9668))
- Fix nested `within` expressions in filters not evaluating correctly ([#9605](https://github.com/mapbox/mapbox-gl-js/issues/9605), fixed by [#9611](https://github.com/mapbox/mapbox-gl-js/pull/9611))
- Fix potential `undefined` paint variable in `StyleLayer` ([#9688](https://github.com/mapbox/mapbox-gl-js/pull/9688)) (h/t [mannnick24](https://github.com/mannnick24))

## 1.10.0

### ✨ Features

- Add `mapboxgl.prewarm()` and `mapboxgl.clearPrewarmedResources()` methods to allow developers to optimize load times for their maps ([#9391](https://github.com/mapbox/mapbox-gl-js/pull/9391))
- Add `index-of` and `slice` expressions to search arrays and strings for the first occurrence of a specified value and return a section of the original array or string ([#9450](https://github.com/mapbox/mapbox-gl-js/pull/9450)) (h/t [lbutler](https://github.com/lbutler))
- Correctly set RTL text plugin status if the plugin URL could not be loaded. This allows developers to add retry logic on network errors when loading the plugin ([#9489](https://github.com/mapbox/mapbox-gl-js/pull/9489))

### 🍏 Gestures

This release significantly refactors and improves gesture handling on desktop and mobile. Three new touch gestures have been added: `two-finger swipe` to adjust pitch, `two-finger double tap` to zoom out, and `tap then drag` to adjust zoom with one finger ([#9365](https://github.com/mapbox/mapbox-gl-js/pull/9365)). In addition, this release brings the following changes and bug fixes:

- It's now possible to interact with multiple maps on the same page at the same time ([#9365](https://github.com/mapbox/mapbox-gl-js/pull/9365))
- Fix map jump when releasing one finger after pinch zoom ([#9136](https://github.com/mapbox/mapbox-gl-js/issues/9136))
- Stop mousedown and touchstart from interrupting `easeTo` animations when interaction handlers are disabled ([#8725](https://github.com/mapbox/mapbox-gl-js/issues/8725))
- Stop mouse wheel from interrupting animations when `map.scrollZoom` is disabled ([#9230](https://github.com/mapbox/mapbox-gl-js/issues/9230))
- A camera change can no longer be prevented by disabling the interaction handler within the camera change event. Selectively prevent camera changes by listening to the `mousedown` or `touchstart` map event and calling [.preventDefault()](https://docs.mapbox.com/mapbox-gl-js/api/#mapmouseevent#preventdefault) ([#9365](https://github.com/mapbox/mapbox-gl-js/pull/9365))
- Undocumented properties on the camera change events fired by the doubleClickZoom handler have been removed ([#9365](https://github.com/mapbox/mapbox-gl-js/pull/9365))

### 🐞 Improvements and bug fixes

- Line labels now have improved collision detection, with greater precision in placement, reduced memory footprint, better placement under pitched camera orientations ([#9219](https://github.com/mapbox/mapbox-gl-js/pull/9219))
- Fix `GlyphManager` continually re-requesting missing glyph ranges ([#8027](https://github.com/mapbox/mapbox-gl-js/issues/8027), fixed by [#9375](https://github.com/mapbox/mapbox-gl-js/pull/9375)) (h/t [oterral](https://github.com/oterral))
- Avoid throwing errors when calling certain popup methods before the popup element is created ([#9433](https://github.com/mapbox/mapbox-gl-js/pull/9433))
- Fix a bug where fill-extrusion features with colinear points were not returned by `map.queryRenderedFeatures(...)` ([#9454](https://github.com/mapbox/mapbox-gl-js/pull/9454))
- Fix a bug where using feature state on a large input could cause a stack overflow error ([#9463](https://github.com/mapbox/mapbox-gl-js/pull/9463))
- Fix exception when using `background-pattern` with data driven expressions ([#9518](https://github.com/mapbox/mapbox-gl-js/issues/9518), fixed by [#9520](https://github.com/mapbox/mapbox-gl-js/pull/9520))
- Fix a bug where UI popups were potentially leaking event listeners ([#9498](https://github.com/mapbox/mapbox-gl-js/pull/9498)) (h/t [mbell697](https://github.com/mbell697))
- Fix a bug where the `within` expression would return inconsistent values for points on tile boundaries ([#9411](https://github.com/mapbox/mapbox-gl-js/issues/9411), [#9428](https://github.com/mapbox/mapbox-gl-js/pull/9428))
- Fix a bug where the `within` expression would incorrectly evaluate geometries that cross the antimeridian ([#9440](https://github.com/mapbox/mapbox-gl-js/pull/9440))
- Fix possible undefined exception on paint variable of style layer ([#9437](https://github.com/mapbox/mapbox-gl-js/pull/9437)) (h/t [mannnick24](https://github.com/mannnick24))
- Upgrade minimist to ^1.2.5 to get fix for security issue [CVE-2020-7598](https://cve.mitre.org/cgi-bin/cvename.cgi?name=CVE-2020-7598) upstream ([#9425](https://github.com/mapbox/mapbox-gl-js/issues/9431), fixed by [#9425](https://github.com/mapbox/mapbox-gl-js/pull/9425)) (h/t [watson](https://github.com/watson))

## 1.9.1

### 🐞 Bug fixes

- Fix a bug [#9477](https://github.com/mapbox/mapbox-gl-js/issues/9477) in `Map#fitBounds(..)` wherein the `padding` passed to options would get applied twice.
- Fix rendering bug [#9479](https://github.com/mapbox/mapbox-gl-js/issues/9479) caused when data-driven `*-pattern` properties reference images added with `Map#addImage(..)`.
- Fix a bug [#9468](https://github.com/mapbox/mapbox-gl-js/issues/9468) in which an exception would get thrown when updating symbol layer paint property using `setPaintProperty`.

## 1.9.0

With this release, we're adding [a new changelog policy](./CONTRIBUTING.md#changelog-conventions) to our contribution guidelines.

This release also fixes several long-standing bugs and unintentional rendering behavior with `line-pattern`. The fixes come with a visual change to how patterns added with `line-pattern` scale. Previously, patterns that became larger than the line would be clipped, sometimes distorting the pattern, particularly on mobile and retina devices. Now the pattern will be scaled to fit under all circumstances. [#9266](https://github.com/mapbox/mapbox-gl-js/pull/9266) showcases examples of the visual differences. For more information and to provide feedback on this change, see [#9394](https://github.com/mapbox/mapbox-gl-js/pull/9394).

### ✨ Features

- Add `within` expression for testing whether an evaluated feature lies within a given GeoJSON object ([#9352](https://github.com/mapbox/mapbox-gl-js/pull/9352)). - We are aware of an edge case in which points with wrapped coordinates (e.g. longitude -185) are not evaluated properly. See ([#9442](https://github.com/mapbox/mapbox-gl-js/issues/9442)) for more information. - An example of the `within` expression:<br>
  `"icon-opacity": ["case", ["==", ["within", "some-polygon"], true], 1,
["==", ["within", "some-polygon"], false], 0]`
- Map API functions such as `easeTo` and `flyTo` now support `padding: PaddingOptions` which lets developers shift a map's center of perspective when building floating sidebars ([#8638](https://github.com/mapbox/mapbox-gl-js/pull/8638))

### 🍏 Improvements

- Results from `queryRenderedFeatures` now have evaluated property values rather than raw expressions ([#9198](https://github.com/mapbox/mapbox-gl-js/pull/9198))
- Improve scaling of patterns used in `line-pattern` on all device resolutions and pixel ratios ([#9266](https://github.com/mapbox/mapbox-gl-js/pull/9266))
- Slightly improve GPU memory footprint ([#9377](https://github.com/mapbox/mapbox-gl-js/pull/9377))
- `LngLatBounds.extend` is more flexible because it now accepts objects with `lat` and `lon` properties as well as arrays of coordinates ([#9293](https://github.com/mapbox/mapbox-gl-js/pull/9293))
- Reduce bundle size and improve visual quality of `showTileBoundaries` debug text ([#9267](https://github.com/mapbox/mapbox-gl-js/pull/9267))

### 🐞 Bug fixes

- Correctly adjust patterns added with `addImage(id, image, pixelRatio)` by the asset pixel ratio, not the device pixel ratio ([#9372](https://github.com/mapbox/mapbox-gl-js/pull/9372))
- Allow needle argument to `in` expression to be false ([#9295](https://github.com/mapbox/mapbox-gl-js/pull/9295))
- Fix exception thrown when trying to set `feature-state` for a layer that has been removed, fixes [#8634](https://github.com/mapbox/mapbox-gl-js/issues/8634) ([#9305](https://github.com/mapbox/mapbox-gl-js/pull/9305))
- Fix a bug where maps were not displaying inside elements with `dir=rtl` ([#9332](https://github.com/mapbox/mapbox-gl-js/pull/9332))
- Fix a rendering error for very old versions of Chrome (ca. 2016) where text would appear much bigger than intended ([#9349](https://github.com/mapbox/mapbox-gl-js/pull/9349))
- Prevent exception resulting from `line-dash-array` of empty length ([#9385](https://github.com/mapbox/mapbox-gl-js/pull/9385))
- Fix a bug where `icon-image` expression that evaluates to an empty string (`''`) produced a warning ([#9380](https://github.com/mapbox/mapbox-gl-js/pull/9380))
- Fix a bug where certain `popup` methods threw errors when accessing the container element before it was created, fixes [#9429](https://github.com/mapbox/mapbox-gl-js/issues/9429)([#9433](https://github.com/mapbox/mapbox-gl-js/pull/9433))

## 1.8.1

- Fixed a bug where all labels showed up on a diagonal line on Windows when using an integrated Intel GPU from the Haswell generation ([#9327](https://github.com/mapbox/mapbox-gl-js/issues/9327), fixed by reverting [#9229](https://github.com/mapbox/mapbox-gl-js/pull/9229))

## 1.8.0

### ✨ Features and improvements

- Reduce size of line atlas by removing unused channels ([#9232](https://github.com/mapbox/mapbox-gl-js/pull/9232))
- Prevent empty buffers from being created for debug data when unused ([#9237](https://github.com/mapbox/mapbox-gl-js/pull/9237))
- Add space between distance and unit in scale control ([#9276](https://github.com/mapbox/mapbox-gl-js/pull/9276)) (h/t [gely](https://api.github.com/users/gely)) and ([#9284](https://github.com/mapbox/mapbox-gl-js/pull/9284)) (h/t [pakastin](https://api.github.com/users/pakastin))
- Add a `showAccuracyCircle` option to GeolocateControl that shows the accuracy of the user's location as a transparent circle. Mapbox GL JS will show this circle by default. ([#9253](https://github.com/mapbox/mapbox-gl-js/pull/9253)) (h/t [Meekohi](https://api.github.com/users/Meekohi))
- Implemented a new tile coverage algorithm to enable level-of-detail support in a future release ([#8975](https://github.com/mapbox/mapbox-gl-js/pull/8975))

### 🐞 Bug fixes

- `line-dasharray` is now ignored correctly when `line-pattern` is set ([#9189](https://github.com/mapbox/mapbox-gl-js/pull/9189))
- Fix line distances breaking gradient across tile boundaries ([#9220](https://github.com/mapbox/mapbox-gl-js/pull/9220))
- Fix a bug where lines with duplicate endpoints could disappear at zoom 18+ ([#9218](https://github.com/mapbox/mapbox-gl-js/pull/9218))
- Fix a bug where Ctrl-click to drag rotate the map was disabled if the Alt, Cmd or Windows key is also pressed ([#9203](https://github.com/mapbox/mapbox-gl-js/pull/9203))
- Pass errors to `getClusterExpansionZoom`, `getClusterChildren`, and `getClusterLeaves` callbacks ([#9251](https://github.com/mapbox/mapbox-gl-js/pull/9251))
- Fix a rendering performance regression ([#9261](https://github.com/mapbox/mapbox-gl-js/pull/9261))
- Fix visual artifact for `line-dasharray` ([#9246](https://github.com/mapbox/mapbox-gl-js/pull/9246))
- Fixed a bug in the GeolocateControl which resulted in an error when `trackUserLocation` was `false` and the control was removed before the Geolocation API had returned a location ([#9291](https://github.com/mapbox/mapbox-gl-js/pull/9291))
- Fix `promoteId` for line layers ([#9210](https://github.com/mapbox/mapbox-gl-js/pull/9210))
- Improve accuracy of distance calculations ([#9202](https://github.com/mapbox/mapbox-gl-js/pull/9202)) (h/t [Meekohi](https://api.github.com/users/Meekohi))

## 1.7.0

### ✨ Features

- Add `promoteId` option to use a feature property as ID for feature state ([#8987](https://github.com/mapbox/mapbox-gl-js/pull/8987))
- Add a new constructor option to `mapboxgl.Popup`, `closeOnMove`, that closes the popup when the map's position changes ([#9163](https://github.com/mapbox/mapbox-gl-js/pull/9163))
- Allow creating a map without a style (an empty one will be created automatically) (h/t [@stepankuzmin](https://github.com/stepankuzmin)) ([#8924](https://github.com/mapbox/mapbox-gl-js/pull/8924))
- `map.once()` now allows specifying a layer id as a third parameter making it consistent with `map.on()` ([#8875](https://github.com/mapbox/mapbox-gl-js/pull/8875))

### 🍏 Improvements

- Improve performance of raster layers on large screens ([#9050](https://github.com/mapbox/mapbox-gl-js/pull/9050))
- Improve performance for hillshade and raster layers by implementing a progressive enhancement that utilizes `ImageBitmap` and `OffscreenCanvas` ([#8845](https://github.com/mapbox/mapbox-gl-js/pull/8845))
- Improve performance for raster tile rendering by using the stencil buffer ([#9012](https://github.com/mapbox/mapbox-gl-js/pull/9012))
- Update `symbol-avoid-edges` documentation to acknowledge the existence of global collision detection ([#9157](https://github.com/mapbox/mapbox-gl-js/pull/9157))
- Remove reference to `in` function which has been replaced by the `in` expression ([#9102](https://github.com/mapbox/mapbox-gl-js/pull/9102))

### 🐞 Bug Fixes

- Change the type of tile id key to string to prevent hash collisions ([#8979](https://github.com/mapbox/mapbox-gl-js/pull/8979))
- Prevent changing bearing via URL hash when rotation is disabled ([#9156](https://github.com/mapbox/mapbox-gl-js/pull/9156))
- Fix URL hash with no bearing causing map to fail to load ([#9170](https://github.com/mapbox/mapbox-gl-js/pull/9170))
- Fix bug in `GeolocateControl` where multiple instances of the control on one page may result in the user location not being updated ([#9092](https://github.com/mapbox/mapbox-gl-js/pull/9092))
- Fix query `fill-extrusions` made from polygons with coincident points and polygons with less than four points ([#9138](https://github.com/mapbox/mapbox-gl-js/pull/9138))
- Fix bug where `symbol-sort-key` was not used for collisions that crossed tile boundaries ([#9054](https://github.com/mapbox/mapbox-gl-js/pull/9054))
- Fix bug in `DragRotateHandler._onMouseUp` getting stuck in drag/rotate ([#9137](https://github.com/mapbox/mapbox-gl-js/pull/9137))
- Fix "Click on Compass" on some mobile devices (add `clickTolerance` to `DragRotateHandler`) ([#9015](https://github.com/mapbox/mapbox-gl-js/pull/9015)) (h/t [Yanonix](https://github.com/Yanonix))

## 1.6.1

### 🐞 Bug Fixes

- Fix style validation error messages not being displayed ([#9073](https://github.com/mapbox/mapbox-gl-js/pull/9073))
- Fix deferred loading of rtl-text-plugin not working for labels created from GeoJSON sources ([#9091](https://github.com/mapbox/mapbox-gl-js/pull/9091))
- Fix RTL text not being rendered with the rtl-text-plugin on pages that don't allow `script-src: blob:` in their CSP.([#9122](https://github.com/mapbox/mapbox-gl-js/pull/9122))

## 1.6.0

### ✨ Features

- Add ability to insert images into text labels using an `image` expression within a `format` expression: `"text-field": ["format", "Some text", ["image", "my-image"], "some more text"]` ([#8904](https://github.com/mapbox/mapbox-gl-js/pull/8904))
- Add support for stretchable images (aka nine-part or nine-patch images). Stretchable images can be used with `icon-text-fit` to draw resized images with non-stretched corners and borders. ([#8997](https://github.com/mapbox/mapbox-gl-js/pull/8997))
- Add `in` expression. It can check if a value is in an array (`["in", value, array]`) or a substring is in a string (`["in", substring, string]`) ([#8876](https://github.com/mapbox/mapbox-gl-js/pull/8876))
- Add `minPitch` and `maxPitch` map options ([#8834](https://github.com/mapbox/mapbox-gl-js/pull/8834))
- Add `rotation`, `rotationAlignment` and `pitchAlignment` options to markers ([#8836](https://github.com/mapbox/mapbox-gl-js/pull/8836)) (h/t [@dburnsii](https://github.com/dburnsii))
- Add methods to Popup to manipulate container class names ([#8759](https://github.com/mapbox/mapbox-gl-js/pull/8759)) (h/t [Ashot-KR](https://github.com/Ashot-KR))
- Add configurable inertia settings for panning (h/t [@aMoniker](https://github.com/aMoniker))) ([#8887](https://github.com/mapbox/mapbox-gl-js/pull/8887))
- Add ability to localize UI controls ([#8095](https://github.com/mapbox/mapbox-gl-js/pull/8095)) (h/t [@dmytro-gokun](https://github.com/dmytro-gokun))
- Add LatLngBounds.contains() method ([#7512](https://github.com/mapbox/mapbox-gl-js/issues/7512), fixed by [#8200](https://github.com/mapbox/mapbox-gl-js/pull/8200))
- Add option to load rtl-text-plugin lazily ([#8865](https://github.com/mapbox/mapbox-gl-js/pull/8865))
- Add `essential` parameter to AnimationOptions that can override `prefers-reduced-motion: reduce` ([#8743](https://github.com/mapbox/mapbox-gl-js/issues/8743), fixed by [#8883](https://github.com/mapbox/mapbox-gl-js/pull/8883))

### 🍏 Improvements

- Allow rendering full world smaller than 512px. To restore the previous limit call `map.setMinZoom(0)` ([#9028](https://github.com/mapbox/mapbox-gl-js/pull/9028))
- Add an es modules build for mapbox-gl-style-spec in dist/ ([#8247](https://github.com/mapbox/mapbox-gl-js/pull/8247)) (h/t [@ahocevar](https://github.com/ahocevar))
- Add 'image/webp,_/_' accept header to fetch/ajax image requests when webp supported ([#8262](https://github.com/mapbox/mapbox-gl-js/pull/8262))
- Improve documentation for setStyle, getStyle, and isStyleLoaded ([#8807](https://github.com/mapbox/mapbox-gl-js/pull/8807))

### 🐞 Bug Fixes

- Fix map rendering after addImage and removeImage are used to change a used image ([#9016](https://github.com/mapbox/mapbox-gl-js/pull/9016))
- Fix visibility of controls in High Contrast mode in IE ([#8874](https://github.com/mapbox/mapbox-gl-js/pull/8874))
- Fix customizable url hash string in IE 11 ([#8990](https://github.com/mapbox/mapbox-gl-js/pull/8990)) (h/t [pakastin](https://github.com/pakastin))
- Allow expression stops up to zoom 24 instead of 22 ([#8908](https://github.com/mapbox/mapbox-gl-js/pull/8908)) (h/t [nicholas-l](https://github.com/nicholas-l))
- Fix alignment of lines in really overscaled tiles ([#9024](https://github.com/mapbox/mapbox-gl-js/pull/9024))
- Fix `Failed to execute 'shaderSource' on 'WebGLRenderingContext'` errors ([#9017](https://github.com/mapbox/mapbox-gl-js/pull/9017))
- Make expression validation fail on NaN ([#8615](https://github.com/mapbox/mapbox-gl-js/pull/8615))
- Fix setLayerZoomRange bug that caused tiles to be re-requested ([#7865](https://github.com/mapbox/mapbox-gl-js/issues/7865), fixed by [#8854](https://github.com/mapbox/mapbox-gl-js/pull/8854))
- Fix `map.showTileBoundaries` rendering ([#7314](https://github.com/mapbox/mapbox-gl-js/pull/7314))
- Fix using `generateId` in conjunction with `cluster` in a GeoJSONSource ([#8223](https://github.com/mapbox/mapbox-gl-js/issues/8223), fixed by [#8945](https://github.com/mapbox/mapbox-gl-js/pull/8945))
- Fix opening popup on a marker from keyboard ([#6835](https://github.com/mapbox/mapbox-gl-js/pull/6835))
- Fix error thrown when request aborted ([#7614](https://github.com/mapbox/mapbox-gl-js/issues/7614), fixed by [#9021](https://github.com/mapbox/mapbox-gl-js/pull/9021))
- Fix attribution control when repeatedly removing and adding it ([#9052](https://github.com/mapbox/mapbox-gl-js/pull/9052))

## 1.5.1

This patch introduces two workarounds that address longstanding issues related to unbounded memory growth in Safari, including [#8771](https://github.com/mapbox/mapbox-gl-js/issues/8771) and [#4695](https://github.com/mapbox/mapbox-gl-js/issues/4695). We’ve identified two memory leaks in Safari: one in the [CacheStorage](https://developer.mozilla.org/en-US/docs/Web/API/CacheStorage) API, addressed by [#8956](https://github.com/mapbox/mapbox-gl-js/pull/8956), and one in transferring data between web workers through [Transferables](https://developer.mozilla.org/en-US/docs/Web/API/Transferable), addressed by [#9003](https://github.com/mapbox/mapbox-gl-js/pull/9003).

### 🍏 Improvements

- Implement workaround for memory leak in Safari when using the `CacheStorage` API. ([#8856](https://github.com/mapbox/mapbox-gl-js/pull/8956))
- Implement workaround for memory leak in Safari when using `Transferable` objects to transfer `ArrayBuffers` to WebWorkers. If GL-JS detects that it is running in Safari, the use of `Transferables` to transfer data to WebWorkers is disabled. ([#9003](https://github.com/mapbox/mapbox-gl-js/pull/9003))
- Improve animation performance when using `map.setData`. ([#8913](https://github.com/mapbox/mapbox-gl-js/pull/8913)) (h/t [msbarry](https://github.com/msbarry))

## 1.5.0

### ✨ Features

- Add disabled icon to GeolocateControl if user denies geolocation permission. [#8871](https://github.com/mapbox/mapbox-gl-js/pull/8871))
- Add `outofmaxbounds` event to GeolocateControl, which is emitted when the user is outside of `map.maxBounds` ([#8756](https://github.com/mapbox/mapbox-gl-js/pull/8756)) (h/t [MoradiDavijani](https://github.com/MoradiDavijani))
- Add `mapboxgl.getRTLTextPluginStatus()` to query the current status of the `rtl-text-plugin` to make it easier to allow clearing the plugin when necessary. (ref. [#7869](https://github.com/mapbox/mapbox-gl-js/issues/7869)) ([#8864](https://github.com/mapbox/mapbox-gl-js/pull/8864))
- Allow `hash` Map option to be set as a string, which sets the map hash in the url to a custom query parameter. ([#8603](https://github.com/mapbox/mapbox-gl-js/pull/8603)) (h/t [SebCorbin](https://github.com/SebCorbin))

### 🍏 Improvements

- Fade symbols faster when zooming out quickly, reducing overlap. ([#8628](https://github.com/mapbox/mapbox-gl-js/pull/8628))
- Reduce memory usage for vector tiles that contain long strings in feature properties. ([#8863](https://github.com/mapbox/mapbox-gl-js/pull/8863))

### 🐞 Bug Fixes

- Fix `text-variable-anchor` not trying multiple placements during collision with icons when `icon-text-fit` is enabled. ([#8803](https://github.com/mapbox/mapbox-gl-js/pull/8803))
- Fix `icon-text-fit` not properly respecting vertical labels. ([#8835](https://github.com/mapbox/mapbox-gl-js/pull/8835))
- Fix opacity interpolation for composition expressions. ([#8818](https://github.com/mapbox/mapbox-gl-js/pull/8818))
- Fix rotate and pitch events being fired at the same time. ([#8872](https://github.com/mapbox/mapbox-gl-js/pull/8872))
- Fix memory leaks that occurred during tile loading and map removal.([#8813](https://github.com/mapbox/mapbox-gl-js/pull/8813) and [#8850](https://github.com/mapbox/mapbox-gl-js/pull/8850))
- Fix web-worker transfer of `ArrayBuffers` in environments where `instanceof ArrayBuffer` fails.(e.g `cypress`) ([#8868](https://github.com/mapbox/mapbox-gl-js/pull/8868))

## 1.4.1

### 🐞 Bug Fixes

- Fix the way that `coalesce` handles the `image` operator so available images are rendered properly ([#8839](https://github.com/mapbox/mapbox-gl-js/pull/8839))
- Do not emit the `styleimagemissing` event for an empty string value ([#8840](https://github.com/mapbox/mapbox-gl-js/pull/8840))
- Fix serialization of `ResolvedImage` type so `*-pattern` properties work properly ([#8833](https://github.com/mapbox/mapbox-gl-js/pull/8833))

## 1.4.0

### ✨ Features

- Add `image` expression operator to determine image availability ([#8684](https://github.com/mapbox/mapbox-gl-js/pull/8684))
- Enable `text-offset` with variable label placement ([#8642](https://github.com/mapbox/mapbox-gl-js/pull/8642))

### 🍏 Improvements

- Faster loading and better look of raster terrain ([#8694](https://github.com/mapbox/mapbox-gl-js/pull/8694))
- Improved code documentation around resizing and {get/set}RenderedWorldCopies and more ([#8748](https://github.com/mapbox/mapbox-gl-js/pull/8748), [#8754](https://github.com/mapbox/mapbox-gl-js/pull/8754))
- Improve single vs. multi-touch zoom & pan interaction ([#7196](https://github.com/mapbox/mapbox-gl-js/issues/7196)) ([#8100](https://github.com/mapbox/mapbox-gl-js/pull/8100))

### 🐞 Bug fixes

- Fix rendering of `collisionBox` when `text-translate` or `icon-translate` is enabled ([#8659](https://github.com/mapbox/mapbox-gl-js/pull/8659))
- Fix `TypeError` when reloading a source and immediately removing the map ([#8711](https://github.com/mapbox/mapbox-gl-js/pull/8711))
- Adding tooltip to the geolocation control button ([#8735](https://github.com/mapbox/mapbox-gl-js/pull/8735)) (h/t [BAByrne](https://github.com/BAByrne))
- Add `originalEvent` property to NavigationControl events ([#8693](https://github.com/mapbox/mapbox-gl-js/pull/8693)) (h/t [stepankuzmin](https://github.com/stepankuzmin))
- Don't cancel follow mode in the GeolocateControl when resizing the map or rotating the screen ([#8736](https://github.com/mapbox/mapbox-gl-js/pull/8736))
- Fix error when calling `Popup#trackPointer` before setting its content or location ([#8757](https://github.com/mapbox/mapbox-gl-js/pull/8757)) (h/t [zxwandrew](https://github.com/zxwandrew))
- Respect newline characters when text-max-width is set to zero ([#8706](https://github.com/mapbox/mapbox-gl-js/pull/8706))
- Update earcut to v2.2.0 to fix polygon tessellation errors ([#8772](https://github.com/mapbox/mapbox-gl-js/pull/8772))
- Fix icon-fit with variable label placement ([#8755](https://github.com/mapbox/mapbox-gl-js/pull/8755))
- Icons stretched with `icon-text-fit` are now sized correctly ([#8741](https://github.com/mapbox/mapbox-gl-js/pull/8741))
- Collision detection for icons with `icon-text-fit` now works correctly ([#8741](https://github.com/mapbox/mapbox-gl-js/pull/8741))

## 1.3.2

- Fix a SecurityError in Firefox >= 69 when accessing the cache [#8780](https://github.com/mapbox/mapbox-gl-js/pull/8780)

## 1.3.1

### 🐞 Bug Fixes

- Fix a race condition that produced an error when a map was removed while reloading a source. [#8711](https://github.com/mapbox/mapbox-gl-js/pull/8711)
- Fix a race condition were `render` event was sometimes not fired after `load` event in IE11. [#8708](https://github.com/mapbox/mapbox-gl-js/pull/8708)

## 1.3.0

### 🍏 Features

- Introduce `text-writing-mode` symbol layer property to allow placing point labels vertically. [#8399](https://github.com/mapbox/mapbox-gl-js/pull/8399)
- Extend variable text placement to work when `text/icon-allow-overlap` is set to `true`. [#8620](https://github.com/mapbox/mapbox-gl-js/pull/8620)
- Allow `text-color` to be used in formatted expressions to be able to draw different parts of a label in different colors. [#8068](https://github.com/mapbox/mapbox-gl-js/pull/8068)

### ✨ Improvements

- Improve tile loading logic to cancel requests more aggressively, improving performance when zooming or panning quickly. [#8633](https://github.com/mapbox/mapbox-gl-js/pull/8633)
- Display outline on control buttons when focused (e.g. with a tab key) for better accessibility. [#8520](https://github.com/mapbox/mapbox-gl-js/pull/8520)
- Improve the shape of line round joins. [#8275](https://github.com/mapbox/mapbox-gl-js/pull/8275)
- Improve performance of processing line layers. [#8303](https://github.com/mapbox/mapbox-gl-js/pull/8303)
- Improve legibility of info displayed with `map.showTileBoundaries = true`. [#8380](https://github.com/mapbox/mapbox-gl-js/pull/8380) (h/t [@andrewharvey](https://github.com/andrewharvey))
- Add `MercatorCoordinate.meterInMercatorCoordinateUnits` method to make it easier to convert from meter units to coordinate values used in custom layers. [#8524](https://github.com/mapbox/mapbox-gl-js/pull/8524) (h/t [@andrewharvey](https://github.com/andrewharvey))
- Improve conversion of legacy filters with duplicate values. [#8542](https://github.com/mapbox/mapbox-gl-js/pull/8542)
- Move out documentation & examples website source to a separate `mapbox-gl-js-docs` repo. [#8582](https://github.com/mapbox/mapbox-gl-js/pull/8582)

### 🐞 Bug Fixes

- Fix a bug where local CJK fonts would switch to server-generated ones in overzoomed tiles. [#8657](https://github.com/mapbox/mapbox-gl-js/pull/8657)
- Fix precision issues in [deck.gl](https://deck.gl)-powered custom layers. [#8502](https://github.com/mapbox/mapbox-gl-js/pull/8502)
- Fix a bug where fill and line layers wouldn't render correctly over fill extrusions when coming from the same source. [#8661](https://github.com/mapbox/mapbox-gl-js/pull/8661)
- Fix map loading for documents loaded from Blob URLs. [#8612](https://github.com/mapbox/mapbox-gl-js/pull/8612)
- Fix classification of relative file:// URLs when in documents loaded from a file URL. [#8612](https://github.com/mapbox/mapbox-gl-js/pull/8612)
- Remove `esm` from package `dependencies` (so that it's not installed on `npm install mapbox-gl`). [#8586](https://github.com/mapbox/mapbox-gl-js/pull/8586) (h/t [@DatGreekChick](https://github.com/DatGreekChick))

## 1.2.1

### 🐞 Bug fixes

- Fix bug in `NavigationControl` compass button that prevented it from rotating with the map ([#8605](https://github.com/mapbox/mapbox-gl-js/pull/8605))

## 1.2.0

### Features and improvements

- Add `*-sort-key` layout property for circle, fill, and line layers, to dictate which features appear above others within a single layer([#8467](https://github.com/mapbox/mapbox-gl-js/pull/8467))
- Add ability to instantiate maps with specific access tokens ([#8364](https://github.com/mapbox/mapbox-gl-js/pull/8364))
- Accommodate `prefers-reduced-motion` settings in browser ([#8494](https://github.com/mapbox/mapbox-gl-js/pull/8494))
- Add Map `visualizePitch` option that tilts the compass as the map pitches ([#8208](https://github.com/mapbox/mapbox-gl-js/issues/8208), fixed by [#8296](https://github.com/mapbox/mapbox-gl-js/pull/8296)) (h/t [pakastin](https://github.com/pakastin))
- Make source options take precedence over TileJSON ([#8232](https://github.com/mapbox/mapbox-gl-js/pull/8232)) (h/t [jingsam](https://github.com/jingsam))
- Make requirements for text offset properties more precise ([#8418](https://github.com/mapbox/mapbox-gl-js/pull/8418))
- Expose `convertFilter` API in the style specification ([#8493](https://github.com/mapbox/mapbox-gl-js/pull/8493)

### Bug fixes

- Fix changes to `text-variable-anchor`, such that previous anchor positions would take precedence only if they are present in the updated array (considered a bug fix, but is technically a breaking change from previous behavior) ([#8473](https://github.com/mapbox/mapbox-gl-js/pull/8473))
- Fix rendering of opaque pass layers over heatmap and fill-extrusion layers ([#8440](https://github.com/mapbox/mapbox-gl-js/pull/8440))
- Fix rendering of extraneous vertical line in vector tiles ([#8477](https://github.com/mapbox/mapbox-gl-js/issues/8477), fixed by [#8479](https://github.com/mapbox/mapbox-gl-js/pull/8479))
- Turn off 'move' event listeners when removing a marker ([#8465](https://github.com/mapbox/mapbox-gl-js/pull/8465))
- Fix class toggling on navigation control for IE ([#8495](https://github.com/mapbox/mapbox-gl-js/pull/8495)) (h/t [@cs09g](https://github.com/cs09g))
- Fix background rotation hovering on geolocate control ([#8367](https://github.com/mapbox/mapbox-gl-js/pull/8367)) (h/t [GuillaumeGomez](https://github.com/GuillaumeGomez))
- Fix error in click events on markers where `startPos` is not defined ([#8462](https://github.com/mapbox/mapbox-gl-js/pull/8462)) (h/t [@msbarry](https://github.com/msbarry))
- Fix malformed urls when using custom `baseAPIURL` of a certain form ([#8466](https://github.com/mapbox/mapbox-gl-js/pull/8466))

## 1.1.1

### 🐞 Bug fixes

- Fix unbounded memory growth caused by failure to cancel requests to the cache ([#8472](https://github.com/mapbox/mapbox-gl-js/pull/8472))
- Fix unbounded memory growth caused by failure to cancel requests in IE ([#8481](https://github.com/mapbox/mapbox-gl-js/issues/8481))
- Fix performance of getting tiles from the cache ([#8489](https://github.com/mapbox/mapbox-gl-js/pull/8449))

## 1.1.0

### ✨ Minor features and improvements

- Improve line rendering performance by using a more compact line attributes layout ([#8306](https://github.com/mapbox/mapbox-gl-js/pull/8306))
- Improve data-driven symbol layers rendering performance ([#8295](https://github.com/mapbox/mapbox-gl-js/pull/8295))
- Add the ability to disable validation during `queryRenderedFeatures` and `querySourceFeatures` calls, as a performance optimization ([#8211](https://github.com/mapbox/mapbox-gl-js/pull/8211)) (h/t [gorshkov-leonid](https://github.com/gorshkov-leonid))
- Improve `setFilter` performance by caching keys in `groupByLayout` routine ([#8122](https://github.com/mapbox/mapbox-gl-js/pull/8122)) (h/t [vallendm](https://github.com/vallendm))
- Improve rendering of symbol layers with `symbol-z-order: viewport-y`, when icons are allowed to overlap but not text ([#8180](https://github.com/mapbox/mapbox-gl-js/pull/8180))
- Prefer breaking lines at a zero width space to allow better break point suggestions for Japanese labels ([#8255](https://github.com/mapbox/mapbox-gl-js/pull/8255))
- Add a `WebGLRenderingContext` argument to `onRemove` function of `CustomLayerInterface`, to allow direct cleanup of related context ([#8156](https://github.com/mapbox/mapbox-gl-js/pull/8156)) (h/t [ogiermaitre](https://github.com/ogiermaitre))
- Allow zoom speed customization by adding `setZoomRate` and `setWheelZoomRate` methods to `ScrollZoomHandler` ([#7863](https://github.com/mapbox/mapbox-gl-js/pull/7863)) (h/t [sf31](https://github.com/sf31))
- Add `trackPointer` method to `Popup` API that continuously repositions the popup to the mouse cursor when the cursor is within the map ([#7786](https://github.com/mapbox/mapbox-gl-js/pull/7786))
- Add `getElement` method to `Popup` to retrieve the popup's HTML element ([#8123](https://github.com/mapbox/mapbox-gl-js/pull/8123)) (h/t [@bravecow](https://github.com/bravecow))
- Add `fill-pattern` example to the documentation ([#8022](https://github.com/mapbox/mapbox-gl-js/pull/8022)) (h/t [@flawyte](https://github.com/flawyte))
- Update script detection for Unicode 12.1 ([#8158](https://github.com/mapbox/mapbox-gl-js/pull/8158))
- Add `nofollow` to Mapbox logo & "Improve this map" links ([#8106](https://github.com/mapbox/mapbox-gl-js/pull/8106)) (h/t [viniciuskneves](https://github.com/viniciuskneves))
- Include source name in invalid GeoJSON error ([#8113](https://github.com/mapbox/mapbox-gl-js/pull/8113)) (h/t [Zirak](https://github.com/Zirak))

### 🐞 Bug fixes

- Fix `updateImage` not working as expected in Chrome ([#8199](https://github.com/mapbox/mapbox-gl-js/pull/8199))
- Fix issues with double-tap zoom on touch devices ([#8086](https://github.com/mapbox/mapbox-gl-js/pull/8086))
- Fix duplication of `movestart` events when zooming ([#8259](https://github.com/mapbox/mapbox-gl-js/pull/8259)) (h/t [@bambielli-flex](https://github.com/bambielli-flex))
- Fix validation of `"format"` expression failing when options are provided ([#8339](https://github.com/mapbox/mapbox-gl-js/pull/8339))
- Fix `setPaintProperty` not working on `line-pattern` property ([#8289](https://github.com/mapbox/mapbox-gl-js/pull/8289))
- Fix the GL context being left in unpredictable states when using custom layers ([#8132](https://github.com/mapbox/mapbox-gl-js/pull/8132))
- Fix unnecessary updates to attribution control string ([#8082](https://github.com/mapbox/mapbox-gl-js/pull/8082)) (h/t [poletani](https://github.com/poletani))
- Fix bugs in `findStopLessThanOrEqualTo` algorithm ([#8134](https://github.com/mapbox/mapbox-gl-js/pull/8134)) (h/t [Mike96Angelo](https://github.com/Mike96Angelo))
- Fix map not displaying properly when inside an element with `text-align: center` ([#8227](https://github.com/mapbox/mapbox-gl-js/pull/8227)) (h/t [mc100s](https://github.com/mc100s))
- Clarify in documentation that `Popup#maxWidth` accepts all `max-width` CSS values ([#8312](https://github.com/mapbox/mapbox-gl-js/pull/8312)) (h/t [viniciuskneves](https://github.com/viniciuskneves))
- Fix location dot shadow not displaying ([#8119](https://github.com/mapbox/mapbox-gl-js/pull/8119)) (h/t [@bravecow](https://github.com/bravecow))
- Fix docs dev dependencies being mistakenly installed as package dependencies ([#8121](https://github.com/mapbox/mapbox-gl-js/pull/8121)) (h/t [@bravecow](https://github.com/bravecow))
- Various typo fixes ([#8230](https://github.com/mapbox/mapbox-gl-js/pull/8230), h/t [@erictheise](https://github.com/erictheise)) ([#8236](https://github.com/mapbox/mapbox-gl-js/pull/8236), h/t [@fredj](https://github.com/fredj))
- Fix geolocate button CSS ([#8367](https://github.com/mapbox/mapbox-gl-js/pull/8367), h/t [GuillaumeGomez](https://github.com/GuillaumeGomez))
- Fix caching for Mapbox tiles ([#8389](https://github.com/mapbox/mapbox-gl-js/pull/8389))

## 1.0.0

### ⚠️ Breaking changes

This release replaces the existing “map views” pricing model in favor of a “map load” model. Learn more in [a recent blog post about these changes](https://blog.mapbox.com/new-pricing-46b7c26166e7).

**By upgrading to this release, you are opting in to the new map loads pricing.**

**Why is this change being made?**

This change allows us to implement a more standardized and predictable method of billing GL JS map usage. You’ll be charged whenever your website or web application loads, not by when users pan and zoom around the map, incentivizing developers to create highly interactive map experiences. The new pricing structure also creates a significantly larger free tier to help developers get started building their applications with Mapbox tools while pay-as-you-go pricing and automatic volume discounts help your application scale with Mapbox. Session billing also aligns invoices with metrics web developers already track and makes it easier to compare usage with other mapping providers.

**What is changing?**

- Add SKU token to Mapbox API requests [#8276](https://github.com/mapbox/mapbox-gl-js/pull/8276)

When (and only when) loading tiles from a Mapbox API with a Mapbox access token set (`mapboxgl.accessToken`), a query parameter named `sku` will be added to all requests for vector, raster and raster-dem tiles. Every map instance uses a unique `sku` value, which is refreshed every 12 hours. The token itself is comprised of a token version (always “1”), a sku ID (always “01”) and a random 10-digit base-62 number. The purpose of the token is to allow for metering of map sessions on the server-side. A session lasts from a new map instantiation until the map is destroyed or 12 hours passes, whichever comes first.

For further information on the pricing changes, you can read our [blog post](https://blog.mapbox.com/new-pricing-46b7c26166e7) and check out our new [pricing page](https://www.mapbox.com/pricing), which has a price calculator. As always, you can also contact our team at [https://support.mapbox.com](https://support.mapbox.com).

## 0.54.1

### Bug fixes

- Fix unbounded memory growth caused by failure to cancel requests in IE ([#8481](https://github.com/mapbox/mapbox-gl-js/issues/8481))

## 0.54.0

### Breaking changes

- Turned `localIdeographFontFamily` map option on by default. This may change how CJK labels are rendered, but dramatically improves performance of CJK maps (because the browser no longer needs to download heavy amounts of font data from the server). Add `localIdeographFontFamily: false` to turn this off. [#8008](https://github.com/mapbox/mapbox-gl-js/pull/8008)
- Added `Popup` `maxWidth` option, set to `"240px"` by default. [#7906](https://github.com/mapbox/mapbox-gl-js/pull/7906)

### Major features

- Added support for updating and animating style images. [#7999](https://github.com/mapbox/mapbox-gl-js/pull/7999)
- Added support for generating style images dynamically (e.g. for drawing icons based on feature properties). [#7987](https://github.com/mapbox/mapbox-gl-js/pull/7987)
- Added antialiasing support for custom layers. [#7821](https://github.com/mapbox/mapbox-gl-js/pull/7821)
- Added a new `mapbox-gl-csp.js` bundle for strict CSP environments where `worker-src: blob` is disallowed. [#8044](https://github.com/mapbox/mapbox-gl-js/pull/8044)

### Minor features and improvements

- Improved performance of fill extrusions. [#7821](https://github.com/mapbox/mapbox-gl-js/pull/7821)
- Improved performance of symbol layers. [#7967](https://github.com/mapbox/mapbox-gl-js/pull/7967)
- Slightly improved rendering performance in general. [#7969](https://github.com/mapbox/mapbox-gl-js/pull/7969)
- Slightly improved performance of HTML markers. [#8018](https://github.com/mapbox/mapbox-gl-js/pull/8018)
- Improved diffing of styles with `"visibility": "visible"`. [#8005](https://github.com/mapbox/mapbox-gl-js/pull/8005)
- Improved zoom buttons to grey out when reaching min/max zoom. [#8023](https://github.com/mapbox/mapbox-gl-js/pull/8023)
- Added a title to fullscreen control button. [#8012](https://github.com/mapbox/mapbox-gl-js/pull/8012)
- Added `rel="noopener"` attributes to links that lead to external websites (such as Mapbox logo and OpenStreetMap edit link) for improved security. [#7914](https://github.com/mapbox/mapbox-gl-js/pull/7914)
- Added tile size info when `map.showTileBoundaries` is turned on. [#7963](https://github.com/mapbox/mapbox-gl-js/pull/7963)
- Significantly improved load times of the benchmark suite. [#8066](https://github.com/mapbox/mapbox-gl-js/pull/8066)
- Improved behavior of `canvasSource.pause` to be more reliable and able to render a single frame. [#8130](https://github.com/mapbox/mapbox-gl-js/pull/8130)

### Bug fixes

- Fixed a bug in Mac Safari 12+ where controls would disappear until you interact with the map. [#8193](https://github.com/mapbox/mapbox-gl-js/pull/8193)
- Fixed a memory leak when calling `source.setData(url)` many times. [#8035](https://github.com/mapbox/mapbox-gl-js/pull/8035)
- Fixed a bug where marker lost focus when dragging. [#7799](https://github.com/mapbox/mapbox-gl-js/pull/7799)
- Fixed a bug where `map.getCenter()` returned a reference to an internal `LngLat` object instead of cloning it, leading to potential mutability bugs. [#7922](https://github.com/mapbox/mapbox-gl-js/pull/7922)
- Fixed a bug where default HTML marker positioning was slightly off. [#8074](https://github.com/mapbox/mapbox-gl-js/pull/8074)
- Fixed a bug where adding a fill extrusion layer for non-polygon layers would lead to visual artifacts. [#7685](https://github.com/mapbox/mapbox-gl-js/pull/7685)
- Fixed intermittent Flow failures on CI. [#8061](https://github.com/mapbox/mapbox-gl-js/pull/8061)
- Fixed a bug where calling `Map#removeFeatureState` does not remove the state from some tile zooms [#8087](https://github.com/mapbox/mapbox-gl-js/pull/8087)
- Fixed a bug where `removeFeatureState` didn't work on features with `id` equal to `0`. [#8150](https://github.com/mapbox/mapbox-gl-js/pull/8150) (h/t [jutaz](https://github.com/jutaz))

## 0.53.1

### Bug fixes

- Turn off telemetry for Mapbox Atlas ([#7945](https://github.com/mapbox/mapbox-gl-js/pull/7945))
- Fix order of 3D features in query results (fix [#7883](https://github.com/mapbox/mapbox-gl-js/issues/7883)) ([#7953](https://github.com/mapbox/mapbox-gl-js/pull/7953))
- Fix RemovePaintState benchmarks ([#7930](https://github.com/mapbox/mapbox-gl-js/pull/7930))

## 0.53.0

### Features and improvements

- Enable `fill-extrusion` querying with ray picking ([#7499](https://github.com/mapbox/mapbox-gl-js/pull/7499))
- Add `clusterProperties` option for aggregated cluster properties ([#2412](https://github.com/mapbox/mapbox-gl-js/issues/2412), fixed by [#7584](https://github.com/mapbox/mapbox-gl-js/pull/7584))
- Allow initial map bounds to be adjusted with `fitBounds` options. ([#7681](https://github.com/mapbox/mapbox-gl-js/pull/7681)) (h/t [@elyobo](https://github.com/elyobo))
- Remove popups on `Map#remove` ([#7749](https://github.com/mapbox/mapbox-gl-js/pull/7749)) (h/t [@andycalder](https://github.com/andycalder))
- Add `Map#removeFeatureState` ([#7761](https://github.com/mapbox/mapbox-gl-js/pull/7761))
- Add `number-format` expression ([#7626](https://github.com/mapbox/mapbox-gl-js/pull/7626))
- Add `symbol-sort-key` style property ([#7678](https://github.com/mapbox/mapbox-gl-js/pull/7678))

### Bug fixes

- Upgrades Earcut to fix a rare bug in rendering polygons that contain a coincident chain of holes ([#7806](https://github.com/mapbox/mapbox-gl-js/issues/7806), fixed by [#7878](https://github.com/mapbox/mapbox-gl-js/pull/7878))
- Allow `file://` protocol in XHR requests for Cordova/Ionic/etc ([#7818](https://github.com/mapbox/mapbox-gl-js/pull/7818))
- Correctly handle WebP images in Edge 18 ([#7687](https://github.com/mapbox/mapbox-gl-js/pull/7687))
- Fix bug which mistakenly requested WebP images in browsers that do not support WebP ([#7817](https://github.com/mapbox/mapbox-gl-js/pull/7817)) ([#7819](https://github.com/mapbox/mapbox-gl-js/pull/7819))
- Fix images not being aborted when dequeued ([#7655](https://github.com/mapbox/mapbox-gl-js/pull/7655))
- Fix DEM layer memory leak ([#7690](https://github.com/mapbox/mapbox-gl-js/issues/7690), fixed by [#7691](https://github.com/mapbox/mapbox-gl-js/pull/7691))
- Set correct color state before rendering custom layer ([#7711](https://github.com/mapbox/mapbox-gl-js/pull/7711))
- Set `LngLat.toBounds()` default radius to 0 ([#7722](https://github.com/mapbox/mapbox-gl-js/issues/7722), fixed by [#7723](https://github.com/mapbox/mapbox-gl-js/pull/7723)) (h/t [@cherniavskii](https://github.com/cherniavskii))
- Fix race condition in `feature-state` dependent layers ([#7523](https://github.com/mapbox/mapbox-gl-js/issues/7523), fixed by [#7790](https://github.com/mapbox/mapbox-gl-js/pull/7790))
- Prevent `map.repaint` from mistakenly enabling continuous repaints ([#7667](https://github.com/mapbox/mapbox-gl-js/pull/7667))
- Prevent map shaking while zooming in on raster tiles ([#7426](https://github.com/mapbox/mapbox-gl-js/pull/7426))
- Fix query point translation for multi-point geometry ([#6833](https://github.com/mapbox/mapbox-gl-js/issues/6833), fixed by [#7581](https://github.com/mapbox/mapbox-gl-js/pull/7581))

## 0.52.0

### Breaking changes

- Canonicalize tile urls to `mapbox://` urls so they can be transformed with `config.API_URL` ([#7594](https://github.com/mapbox/mapbox-gl-js/pull/7594))

### Features and improvements

- Add getter and setter for `config.API_URL` ([#7594](https://github.com/mapbox/mapbox-gl-js/pull/7594))
- Allow user to define element other than map container for full screen control ([#7548](https://github.com/mapbox/mapbox-gl-js/pull/7548))
- Add validation option to style setters ([#7604](https://github.com/mapbox/mapbox-gl-js/pull/7604))
- Add 'idle' event: fires when no further rendering is expected without further interaction. ([#7625](https://github.com/mapbox/mapbox-gl-js/pull/7625))

### Bug fixes

- Fire error when map.getLayoutProperty references missing layer ([#7537](https://github.com/mapbox/mapbox-gl-js/issues/7537), fixed by [#7539](https://github.com/mapbox/mapbox-gl-js/pull/7539))
- Fix shaky sprites when zooming with scrolling ([#7558](https://github.com/mapbox/mapbox-gl-js/pull/7558))
- Fix layout problems in attribution control ([#7608](https://github.com/mapbox/mapbox-gl-js/pull/7608)) (h/t [lucaswoj](https://github.com/lucaswoj))
- Fixes resetting map's pitch to 0 if initial bounds is set ([#7617](https://github.com/mapbox/mapbox-gl-js/pull/7617)) (h/t [stepankuzmin](https://github.com/stepankuzmin))
- Fix occasional failure to load images after multiple image request abortions [#7641](https://github.com/mapbox/mapbox-gl-js/pull/7641)
- Update repo url to correct one ([#7486](https://github.com/mapbox/mapbox-gl-js/pull/7486)) (h/t [nicholas-l](https://github.com/nicholas-l))
- Fix bug where symbols where sometimes not rendered immediately ([#7610](https://github.com/mapbox/mapbox-gl-js/pull/7610))
- Fix bug where cameraForBounds returns incorrect CameraOptions with asymmetrical padding/offset ([#7517](https://github.com/mapbox/mapbox-gl-js/issues/7517), fixed by [#7518](https://github.com/mapbox/mapbox-gl-js/pull/7518)) (h/t [mike-marcacci](https://github.com/mike-marcacci))
- Use diff+patch approach to map.setStyle when the parameter is a URL ([#4025](https://github.com/mapbox/mapbox-gl-js/issues/4025), fixed by [#7562](https://github.com/mapbox/mapbox-gl-js/pull/7562))
- Begin touch zoom immediately when rotation disabled ([#7582](https://github.com/mapbox/mapbox-gl-js/pull/7582)) (h/t [msbarry](https://github.com/msbarry))
- Fix symbol rendering under opaque fill layers ([#7612](https://github.com/mapbox/mapbox-gl-js/pull/7612))
- Fix shaking by aligning raster sources to pixel grid only when map is idle ([#7426](https://github.com/mapbox/mapbox-gl-js/pull/7426))
- Fix raster layers in Edge 18 by disabling it's incomplete WebP support ([#7687](https://github.com/mapbox/mapbox-gl-js/pull/7687))
- Fix memory leak in hillshade layer ([#7691](https://github.com/mapbox/mapbox-gl-js/pull/7691))
- Fix disappearing custom layers ([#7711](https://github.com/mapbox/mapbox-gl-js/pull/7711))

## 0.51.0

November 7, 2018

### ✨ Features and improvements

- Add initial bounds as map constructor option ([#5518](https://github.com/mapbox/mapbox-gl-js/pull/5518)) (h/t [stepankuzmin](https://github.com/stepankuzmin))
- Improve performance on machines with > 8 cores ([#7407](https://github.com/mapbox/mapbox-gl-js/issues/7407), fixed by [#7430](https://github.com/mapbox/mapbox-gl-js/pull/7430))
- Add `MercatorCoordinate` type ([#7488](https://github.com/mapbox/mapbox-gl-js/pull/7488))
- Allow browser-native `contextmenu` to be enabled ([#2301](https://github.com/mapbox/mapbox-gl-js/issues/2301), fixed by [#7369](https://github.com/mapbox/mapbox-gl-js/pull/7369))
- Add an unminified production build to the NPM package ([#7403](https://github.com/mapbox/mapbox-gl-js/pull/7403))
- Add support for `LngLat` conversion from `{lat, lon}` ([#7507](https://github.com/mapbox/mapbox-gl-js/pull/7507)) (h/t [@bfrengley](https://github.com/bfrengley))
- Add tooltips for navigation controls ([#7373](https://github.com/mapbox/mapbox-gl-js/pull/7373))
- Show attribution only for used sources ([#7384](https://github.com/mapbox/mapbox-gl-js/pull/7384))
- Add telemetry event to log map loads ([#7431](https://github.com/mapbox/mapbox-gl-js/pull/7431))
- **Tighten style validation**
  - Disallow expressions as stop values ([#7396](https://github.com/mapbox/mapbox-gl-js/pull/7396))
  - Disallow `feature-state` expressions in filters ([#7366](https://github.com/mapbox/mapbox-gl-js/pull/7366))

### 🐛 Bug fixes

- Fix for GeoJSON geometries not working when coincident with tile boundaries([#7436](https://github.com/mapbox/mapbox-gl-js/issues/7436), fixed by [#7448](https://github.com/mapbox/mapbox-gl-js/pull/7448))
- Fix depth buffer-related rendering issues on some Android devices. ([#7471](https://github.com/mapbox/mapbox-gl-js/pull/7471))
- Fix positioning of compact attribution strings ([#7444](https://github.com/mapbox/mapbox-gl-js/pull/7444), [#7445](https://github.com/mapbox/mapbox-gl-js/pull/7445), and [#7391](https://github.com/mapbox/mapbox-gl-js/pull/7391))
- Fix an issue with removing markers in mouse event callbacks ([#7442](https://github.com/mapbox/mapbox-gl-js/pull/7442)) (h/t [vbud](https://github.com/vbud))
- Remove controls before destroying a map ([#7479](https://github.com/mapbox/mapbox-gl-js/pull/7479))
- Fix display of Scale control values < 1 ([#7469](https://github.com/mapbox/mapbox-gl-js/pull/7469)) (h/t [MichaelHedman](https://github.com/MichaelHedman))
- Fix an error when using location `hash` within iframes in IE11 ([#7411](https://github.com/mapbox/mapbox-gl-js/pull/7411))
- Fix depth mode usage in custom layers ([#7432](https://github.com/mapbox/mapbox-gl-js/pull/7432)) (h/t [markusjohnsson](https://github.com/markusjohnsson))
- Fix an issue with shaky sprite images during scroll zooms ([#7558](https://github.com/mapbox/mapbox-gl-js/pull/7558))

## 0.50.0

October 10, 2018

### ✨ Features and improvements

- 🎉 Add Custom Layers that can be rendered into with user-provided WebGL code ([#7039](https://github.com/mapbox/mapbox-gl-js/pull/7039))
- Add WebGL face culling for increased performance ([#7178](https://github.com/mapbox/mapbox-gl-js/pull/7178))
- Improve speed of expression evaluation ([#7334](https://github.com/mapbox/mapbox-gl-js/pull/7334))
- Automatically coerce to string for `concat` expression and `text-field` property ([#6190](https://github.com/mapbox/mapbox-gl-js/issues/6190), fixed by [#7280](https://github.com/mapbox/mapbox-gl-js/pull/7280))
- Add `fill-extrusion-vertical-gradient` property for controlling shading of fill extrusions ([#5768](https://github.com/mapbox/mapbox-gl-js/issues/5768), fixed by [#6841](https://github.com/mapbox/mapbox-gl-js/pull/6841))
- Add update functionality for images provided via `ImageSource` ([#4050](https://github.com/mapbox/mapbox-gl-js/issues/4050), fixed by [#7342](https://github.com/mapbox/mapbox-gl-js/pull/7342)) (h/t [@dcervelli](https://github.com/dcervelli))

### 🐛 Bug fixes

- **Expressions**
  - Fix expressions that use `log2` and `log10` in IE11 ([#7318](https://github.com/mapbox/mapbox-gl-js/issues/7318), fixed by [#7320](https://github.com/mapbox/mapbox-gl-js/pull/7320))
  - Fix `let` expression stripping expected type during parsing ([#7300](https://github.com/mapbox/mapbox-gl-js/issues/7300), fixed by [#7301](https://github.com/mapbox/mapbox-gl-js/pull/7301))
  - Fix superfluous wrapping of literals in `literal` expression ([#7336](https://github.com/mapbox/mapbox-gl-js/issues/7336), fixed by [#7337](https://github.com/mapbox/mapbox-gl-js/pull/7337))
  - Allow calling `to-color` on values that are already of type `Color` ([#7260](https://github.com/mapbox/mapbox-gl-js/pull/7260))
  - Fix `to-array` for empty arrays (([#7261](https://github.com/mapbox/mapbox-gl-js/pull/7261)))
  - Fix identity functions for `text-field` when using formatted text ([#7351](https://github.com/mapbox/mapbox-gl-js/pull/7351))
  - Fix coercion of `null` to `0` in `to-number` expression ([#7083](https://github.com/mapbox/mapbox-gl-js/issues/7083), fixed by [#7274](https://github.com/mapbox/mapbox-gl-js/pull/7274))
- **Canvas source**
  - Fix missing repeats of `CanvasSource` when it crosses the antimeridian ([#7273](https://github.com/mapbox/mapbox-gl-js/pull/7273))
  - Fix `CanvasSource` not respecting alpha values set on `canvas` element ([#7302](https://github.com/mapbox/mapbox-gl-js/issues/7302), fixed by [#7309](https://github.com/mapbox/mapbox-gl-js/pull/7309))
- **Rendering**
  - Fix rendering of fill extrusions with really high heights ([#7292](https://github.com/mapbox/mapbox-gl-js/pull/7292))
  - Fix an error where the map state wouldn't return to `loaded` after certain runtime styling changes when there were errored tiles in the viewport ([#7355](https://github.com/mapbox/mapbox-gl-js/pull/7355))
  - Fix errors when rendering symbol layers without symbols ([#7241](https://github.com/mapbox/mapbox-gl-js/issues/7241), fixed by [#7253](https://github.com/mapbox/mapbox-gl-js/pull/7253))
  - Don't fade in symbols with `*-allow-overlap: true` when panning into the viewport ([#7172](https://github.com/mapbox/mapbox-gl-js/issues/7172), fixed by[#7244](https://github.com/mapbox/mapbox-gl-js/pull/7244))
- **Library**
  - Fix disambiguation for `mouseover` event ([#7295](https://github.com/mapbox/mapbox-gl-js/issues/7295), fixed by [#7299](https://github.com/mapbox/mapbox-gl-js/pull/7299))
  - Fix silent failure of `getImage` if an SVG is requested ([#7312](https://github.com/mapbox/mapbox-gl-js/issues/7312), fixed by [#7313](https://github.com/mapbox/mapbox-gl-js/pull/7313))
  - Fix empty control group box shadow ([#7303](https://github.com/mapbox/mapbox-gl-js/issues/7303), fixed by [#7304](https://github.com/mapbox/mapbox-gl-js/pull/7304)) (h/t [Duder-onomy](https://github.com/Duder-onomy))
  - Fixed an issue where a wrong timestamp was sent for Mapbox turnstile events ([#7381](https://github.com/mapbox/mapbox-gl-js/pull/7381))
  - Fixed a bug that lead to attribution not showing up correctly in Internet Explorer ([#3945](https://github.com/mapbox/mapbox-gl-js/issues/3945), fixed by [#7391](https://github.com/mapbox/mapbox-gl-js/pull/7391))

## 0.49.0

September 6, 2018

### ⚠️ Breaking changes

- Use `client{Height/Width}` instead of `offset{Height/Width}` for map canvas sizing ([#6848](https://github.com/mapbox/mapbox-gl-js/issues/6848), fixed by [#7128](https://github.com/mapbox/mapbox-gl-js/pull/7128))

### 🐛 Bug fixes

- Fix [Top Issues list](https://mapbox.github.io/top-issues/#!mapbox/mapbox-gl-js) for mapbox-gl-js ([#7108](https://github.com/mapbox/mapbox-gl-js/issues/7108), fixed by [#7112](https://github.com/mapbox/mapbox-gl-js/pull/7112))
- Fix bug in which symbols with `icon-allow-overlap: true, text-allow-overlap: true, text-optional: false` would show icons when they shouldn't ([#7041](https://github.com/mapbox/mapbox-gl-js/pull/7041))
- Fix bug where the map would not stop at the exact zoom level requested by Map#FlyTo ([#7222](https://github.com/mapbox/mapbox-gl-js/issues/7222)) ([#7223](https://github.com/mapbox/mapbox-gl-js/pull/7223)) (h/t [@benoitbzl](https://github.com/benoitbzl))
- Keep map centered on the center point of a multi-touch gesture when zooming ([#6722](https://github.com/mapbox/mapbox-gl-js/issues/6722)) ([#7191](https://github.com/mapbox/mapbox-gl-js/pull/7191)) (h/t [pakastin](https://github.com/pakastin))
- Update the style-spec's old `gl-style-migrate` script to include conversion of legacy functions and filters to their expression equivalents ([#6927](https://github.com/mapbox/mapbox-gl-js/issues/6927), fixed by [#7095](https://github.com/mapbox/mapbox-gl-js/pull/7095))
- Fix `icon-size` for small data-driven values ([#7125](https://github.com/mapbox/mapbox-gl-js/pull/7125))
- Fix bug in the way AJAX requests load local files on iOS web view ([#6610](https://github.com/mapbox/mapbox-gl-js/pull/6610)) (h/t [oscarfonts](https://github.com/oscarfonts))
- Fix bug in which canvas sources would not render in world wrapped tiles at the edge of the viewport ([#7271]https://github.com/mapbox/mapbox-gl-js/issues/7271), fixed by [#7273](https://github.com/mapbox/mapbox-gl-js/pull/7273))

### ✨ Features and improvements

- Performance updates:
  - Improve time to first render by updating how feature ID maps are transferred to the main thread ([#7110](https://github.com/mapbox/mapbox-gl-js/issues/7110), fixed by [#7132](https://github.com/mapbox/mapbox-gl-js/pull/7132))
  - Reduce size of JSON transmitted from worker thread to main thread ([#7124](https://github.com/mapbox/mapbox-gl-js/pull/7124))
  - Improve image/glyph atlas packing algorithm ([#7171](https://github.com/mapbox/mapbox-gl-js/pull/7171))
  - Use murmur hash on symbol instance keys to reduce worker transfer costs ([#7127](https://github.com/mapbox/mapbox-gl-js/pull/7127))
- Add GL state management for uniforms ([#6018](https://github.com/mapbox/mapbox-gl-js/pull/6018))
- Add `symbol-z-order` symbol layout property to style spec ([#7219](https://github.com/mapbox/mapbox-gl-js/pull/7219))
- Implement data-driven styling support for `*-pattern properties` ([#6289](https://github.com/mapbox/mapbox-gl-js/pull/6289))
- Add `Map#fitScreenCoordinates` which fits viewport to two points, similar to `Map#fitBounds` but uses screen coordinates and supports non-zero map bearings ([#6894](https://github.com/mapbox/mapbox-gl-js/pull/6894))
- Re-implement LAB/HSL color space interpolation for expressions ([#5326](https://github.com/mapbox/mapbox-gl-js/issues/5326), fixed by [#7123](https://github.com/mapbox/mapbox-gl-js/pull/7123))
- Enable benchmark testing for Mapbox styles ([#7047](https://github.com/mapbox/mapbox-gl-js/pull/7047))
- Allow `Map#setFeatureState` and `Map#getFeatureState` to accept numeric IDs ([#7106](https://github.com/mapbox/mapbox-gl-js/pull/7106)) (h/t [@bfrengley](https://github.com/bfrengley))

## 0.48.0

August 16, 2018

### ⚠️ Breaking changes

- Treat tiles that error with status 404 as empty renderable tiles to prevent rendering duplicate features in some sparse tilesets ([#6803](https://github.com/mapbox/mapbox-gl-js/pull/6803))

### 🐛 Bug fixes

- Fix issue where `text-max-angle` property was being calculated incorrectly internally, causing potential rendering errors when `"symbol-placement": line`
- Require `feature.id` when using `Map#setFeatureState` ([#6974](https://github.com/mapbox/mapbox-gl-js/pull/6974))
- Fix issue with removing the `GeolocateControl` when user location is being used ([#6977](https://github.com/mapbox/mapbox-gl-js/pull/6977)) (h/t [sergei-zelinsky](https://github.com/sergei-zelinsky))
- Fix memory leak caused by a failure to remove all controls added to the map ([#7042](https://github.com/mapbox/mapbox-gl-js/pull/7042))
- Fix bug where the build would fail when using mapbox-gl webpack 2 and UglifyJSPlugin ([#4359](https://github.com/mapbox/mapbox-gl-js/issues/4359), fixed by [#6956](https://api.github.com/repos/mapbox/mapbox-gl-js/pulls/6956))
- Fix bug where fitBounds called with coordinates outside the bounds of Web Mercator resulted in uncaught error ([#6906](https://github.com/mapbox/mapbox-gl-js/issues/6906), fixed by [#6918](https://api.github.com/repos/mapbox/mapbox-gl-js/pulls/6918))
- Fix bug wherein `Map#querySourceFeatures` was returning bad results on zooms > maxZoom ([#7061](https://github.com/mapbox/mapbox-gl-js/pull/7061))
- Relax typing for equality and order expressions ([#6459](https://github.com/mapbox/mapbox-gl-js/issues/6459), fixed by [#6961](https://api.github.com/repos/mapbox/mapbox-gl-js/pulls/6961))
- Fix bug where `queryPadding` for all layers in a source was set by the first layer, causing incorrect querying on other layers and, in some cases, incorrect firing of events associated with individual layers ([#6909](https://github.com/mapbox/mapbox-gl-js/pull/6909))

### ✨ Features and improvements

- Performance Improvements:
  - Stop unnecessary serialization of symbol source features. ([#7013](https://github.com/mapbox/mapbox-gl-js/pull/7013))
  - Optimize calculation for getting visible tile coordinates ([#6998](https://github.com/mapbox/mapbox-gl-js/pull/6998))
  - Improve performance of creating `{Glyph/Image}Atlas`es ([#7091](https://github.com/mapbox/mapbox-gl-js/pull/7091))
  - Optimize and simplify tile retention logic ([#6995](https://github.com/mapbox/mapbox-gl-js/pull/6995))
- Add a user turnstile event for users accessing Mapbox APIs ([#6980](https://github.com/mapbox/mapbox-gl-js/pull/6980))
- Add support for autogenerating feature ids for GeoJSON sources so they can be used more easily with the `Map#setFeatureState` API ([#7043](https://www.github.com/mapbox/mapbox-gl-js/pull/7043))) ([#7091](https://github.com/mapbox/mapbox-gl-js/pull/7091))
- Add ability to style symbol layers labels with multiple fonts and text sizes via `"format"` expression ([#6994](https://www.github.com/mapbox/mapbox-gl-js/pull/6994))
- Add customAttribution option to AttributionControl ([#7033](https://github.com/mapbox/mapbox-gl-js/pull/7033)) (h/t [mklopets](https://github.com/mklopets))
- Publish Flow type definitions alongside compiled bundle ([#7079](https://api.github.com/repos/mapbox/mapbox-gl-js/pulls/7079))
- Introduce symbol cross fading when crossing integer zoom levels to prevent labels from disappearing before newly loaded tiles' labels can be rendered ([#6951](https://github.com/mapbox/mapbox-gl-js/pull/6951))
- Improvements in label collision detection ([#6925](https://api.github.com/repos/mapbox/mapbox-gl-js/pulls/6925)))

## 0.47.0

### ✨ Features and improvements

- Add configurable drag pan threshold ([#6809](https://github.com/mapbox/mapbox-gl-js/pull/6809)) (h/t [msbarry](https://github.com/msbarry))
- Add `raster-resampling` raster paint property ([#6411](https://github.com/mapbox/mapbox-gl-js/pull/6411)) (h/t [@andrewharvey](https://github.com/andrewharvey))
- Add `symbol-placement: line-center` ([#6821](https://github.com/mapbox/mapbox-gl-js/pull/6821))
- Add methods for inspecting GeoJSON clusters ([#3318](https://github.com/mapbox/mapbox-gl-js/issues/3318), fixed by [#6829](https://github.com/mapbox/mapbox-gl-js/pull/6829))
- Add warning to geolocate control when unsupported ([#6923](https://github.com/mapbox/mapbox-gl-js/pull/6923)) (h/t [@aendrew](https://github.com/aendrew))
- Upgrade geojson-vt to 3.1.4 ([#6942](https://github.com/mapbox/mapbox-gl-js/pull/6942))
- Include link to license in compiled bundle ([#6975](https://github.com/mapbox/mapbox-gl-js/pull/6975))

### 🐛 Bug fixes

- Use updateData instead of re-creating buffers for repopulated paint arrays ([#6853](https://github.com/mapbox/mapbox-gl-js/pull/6853))
- Fix ScrollZoom handler setting tr.zoom = NaN ([#6924](https://github.com/mapbox/mapbox-gl-js/pull/6924))
  - Failed to invert matrix error ([#6486](https://github.com/mapbox/mapbox-gl-js/issues/6486), fixed by [#6924](https://github.com/mapbox/mapbox-gl-js/pull/6924))
  - Fixing matrix errors ([#6782](https://github.com/mapbox/mapbox-gl-js/issues/6782), fixed by [#6924](https://github.com/mapbox/mapbox-gl-js/pull/6924))
- Fix heatmap tile clipping when layers are ordered above it ([#6806](https://github.com/mapbox/mapbox-gl-js/issues/6806), fixed by [#6807](https://github.com/mapbox/mapbox-gl-js/pull/6807))
- Fix video source in safari (macOS and iOS) ([#6443](https://github.com/mapbox/mapbox-gl-js/issues/6443), fixed by [#6811](https://github.com/mapbox/mapbox-gl-js/pull/6811))
- Do not reload errored tiles ([#6813](https://github.com/mapbox/mapbox-gl-js/pull/6813))
- Fix send / remove timing bug in Dispatcher ([#6756](https://github.com/mapbox/mapbox-gl-js/pull/6756), fixed by [#6826](https://github.com/mapbox/mapbox-gl-js/pull/6826))
- Fix flyTo not zooming to exact given zoom ([#6828](https://github.com/mapbox/mapbox-gl-js/pull/6828))
- Don't stop animation on map resize ([#6636](https://github.com/mapbox/mapbox-gl-js/pull/6636))
- Fix map.getBounds() with rotated map ([#6875](https://github.com/mapbox/mapbox-gl-js/pull/6875)) (h/t [zoltan-mihalyi](https://github.com/zoltan-mihalyi))
- Support collators in feature filter expressions. ([#6929](https://github.com/mapbox/mapbox-gl-js/pull/6929))
- Fix Webpack production mode compatibility ([#6981](https://github.com/mapbox/mapbox-gl-js/pull/6981))

## 0.46.0

### ⚠️ Breaking changes

- Align implicit type casting behavior of `match` expressions with with `case/==` ([#6684](https://github.com/mapbox/mapbox-gl-js/pull/6684))

### ✨ Features and improvements

- :tada: Add `Map#setFeatureState` and `feature-state` expression to support interactive styling ([#6263](https://github.com/mapbox/mapbox-gl-js/pull/6263))
- Create draggable `Marker` with `setDraggable` ([#6687](https://github.com/mapbox/mapbox-gl-js/pull/6687))
- Add `Map#listImages` for listing all currently active sprites/images ([#6381](https://github.com/mapbox/mapbox-gl-js/issues/6381))
- Add "crossSourceCollisions" option to disable cross-source collision detection ([#6566](https://github.com/mapbox/mapbox-gl-js/pull/6566))
- Handle `text/icon-rotate` for symbols with `symbol-placement: point` ([#6075](https://github.com/mapbox/mapbox-gl-js/issues/6075))
- Automatically compact Mapbox wordmark on narrow maps. ([#4282](https://github.com/mapbox/mapbox-gl-js/issues/4282)) (h/t [@andrewharvey](https://github.com/andrewharvey))
- Only show compacted AttributionControl on interactive displays ([#6506](https://github.com/mapbox/mapbox-gl-js/pull/6506)) (h/t [@andrewharvey](https://github.com/andrewharvey))
- Use postcss to inline svg files into css, reduce size of mapbox-gl.css ([#6513](https://github.com/mapbox/mapbox-gl-js/pull/6513)) (h/t [@andrewharvey](https://github.com/andrewharvey))
- Add support for GeoJSON attribution ([#6364](https://github.com/mapbox/mapbox-gl-js/pull/6364)) (h/t [@andrewharvey](https://github.com/andrewharvey))
- Add instructions for running individual unit and render tests ([#6686](https://github.com/mapbox/mapbox-gl-js/pull/6686))
- Make Map constructor fail if WebGL init fails. ([#6744](https://github.com/mapbox/mapbox-gl-js/pull/6744)) (h/t [uforic](https://github.com/uforic))
- Add browser fallback code for `collectResourceTiming: true` in web workers ([#6721](https://github.com/mapbox/mapbox-gl-js/pull/6721))
- Remove ignored usage of gl.lineWidth ([#5541](https://github.com/mapbox/mapbox-gl-js/pull/5541))
- Split new bounds calculation out of fitBounds into new method ([#6683](https://github.com/mapbox/mapbox-gl-js/pull/6683))
- Allow integration tests to be organized in an arbitrarily deep directory structure ([#3920](https://github.com/mapbox/mapbox-gl-js/issues/3920))
- Make "Missing Mapbox GL JS CSS" a console warning ([#5786](https://github.com/mapbox/mapbox-gl-js/issues/5786))
- Add rel="noopener" to Mapbox attribution link. ([#6729](https://github.com/mapbox/mapbox-gl-js/pull/6729)) (h/t [gorbypark](https://github.com/gorbypark))
- Update to deep equality check in example code ([#6599](https://github.com/mapbox/mapbox-gl-js/pull/6599)) (h/t [jonsadka](https://github.com/jonsadka))
- Upgrades!
  - Upgrade ESM dependency to ^3.0.39 ([#6750](https://github.com/mapbox/mapbox-gl-js/pull/6750))
  - Ditch gl-matrix fork in favor of the original package ([#6751](https://github.com/mapbox/mapbox-gl-js/pull/6751))
  - Update to latest sinon ([#6771](https://github.com/mapbox/mapbox-gl-js/pull/6771))
  - Upgrade to Flow 0.69 ([#6594](https://github.com/mapbox/mapbox-gl-js/pull/6594))
  - Update to mapbox-gl-supported 1.4.0 ([#6773](https://github.com/mapbox/mapbox-gl-js/pull/6773))

### 🐛 Bug fixes

- `collectResourceTiming: true` generates error on iOS9 Safari, IE 11 ([#6690](https://github.com/mapbox/mapbox-gl-js/issues/6690))
- Fix PopupOptions flow type declarations ([#6670](https://github.com/mapbox/mapbox-gl-js/pull/6670)) (h/t [TimPetricola](https://github.com/TimPetricola))
- Add className option to Popup constructor ([#6502](https://github.com/mapbox/mapbox-gl-js/pull/6502)) (h/t [Ashot-KR](https://github.com/Ashot-KR))
- GeoJSON MultiLineStrings with `lineMetrics=true` only rendered first line ([#6649](https://github.com/mapbox/mapbox-gl-js/issues/6649))
- Provide target property for mouseenter/over/leave/out events ([#6623](https://github.com/mapbox/mapbox-gl-js/issues/6623))
- Don't break on sources whose name contains "." ([#6660](https://github.com/mapbox/mapbox-gl-js/issues/6660))
- Rotate and pitch with navigationControl broke in v0.45 ([#6650](https://github.com/mapbox/mapbox-gl-js/issues/6650))
- Zero-width lines remained visible ([#6769](https://github.com/mapbox/mapbox-gl-js/pull/6769))
- Heatmaps inappropriately clipped at tile boundaries ([#6806](https://github.com/mapbox/mapbox-gl-js/issues/6806))
- Use named exports for style-spec entrypoint module ([#6601](https://github.com/mapbox/mapbox-gl-js/issues/6601)
- Don't fire click event if default is prevented on mousedown for a drag event ([#6697](https://github.com/mapbox/mapbox-gl-js/pull/6697), fixes [#6642](https://github.com/mapbox/mapbox-gl-js/issues/6642))
- Double clicking to zoom in breaks map dragging/panning in Edge ([#6740](https://github.com/mapbox/mapbox-gl-js/issues/6740)) (h/t [GUI](https://github.com/GUI))
- \*-transition properties cannot be set with setPaintProperty() ([#6706](https://github.com/mapbox/mapbox-gl-js/issues/6706))
- Marker with `a` element does not open the url when clicked ([#6730](https://github.com/mapbox/mapbox-gl-js/issues/6730))
- `setRTLTextPlugin` fails with relative URLs ([#6719](https://github.com/mapbox/mapbox-gl-js/issues/6719))
- Collision detection incorrect for symbol layers that share the same layout properties ([#6548](https://github.com/mapbox/mapbox-gl-js/pull/6548))
- Fix a possible crash when calling queryRenderedFeatures after querySourceFeatures
  ([#6559](https://github.com/mapbox/mapbox-gl-js/pull/6559))
- Fix a collision detection issue that could cause labels to temporarily be placed too densely during rapid panning ([#5654](https://github.com/mapbox/mapbox-gl-js/issues/5654))

## 0.45.0

### ⚠️ Breaking changes

- `Evented#fire` and `Evented#listens` are now marked as private. Though `Evented` is still exported, and `fire` and `listens` are still functional, we encourage you to seek alternatives; a future version may remove their API accessibility or change its behavior. If you are writing a class that needs event emitting functionality, consider using [`EventEmitter`](https://nodejs.org/api/events.html#events_class_eventemitter) or similar libraries instead.
- The `"to-string"` expression operator now converts `null` to an empty string rather than to `"null"`. [#6534](https://github.com/mapbox/mapbox-gl-js/pull/6534)

### ✨ Features and improvements

- :rainbow: Add `line-gradient` property [#6303](https://github.com/mapbox/mapbox-gl-js/pull/6303)
- Add `abs`, `round`, `floor`, and `ceil` expression operators [#6496](https://github.com/mapbox/mapbox-gl-js/pull/6496)
- Add `collator` expression for controlling case and diacritic sensitivity in string comparisons [#6270](https://github.com/mapbox/mapbox-gl-js/pull/6270)
  - Rename `caseSensitive` and `diacriticSensitive` expressions to `case-sensitive` and `diacritic-sensitive` for consistency [#6598](https://github.com/mapbox/mapbox-gl-js/pull/6598)
  - Prevent `collator` expressions for evaluating as constant to account for potential environment-specific differences in expression evaluation [#6596](https://github.com/mapbox/mapbox-gl-js/pull/6596)
- Add CSS linting to test suite (h/t [@jasonbarry](https://github.com/jasonbarry))) [#6071](https://github.com/mapbox/mapbox-gl-js/pull/6071)
- Add support for configurable maxzoom in `raster-dem` tilesets [#6103](https://github.com/mapbox/mapbox-gl-js/pull/6103)
- Add `Map#isZooming` and `Map#isRotating` methods [#6128](https://github.com/mapbox/mapbox-gl-js/pull/6128), [#6183](https://github.com/mapbox/mapbox-gl-js/pull/6183)
- Add support for Mapzen Terrarium tiles in `raster-dem` sources [#6110](https://github.com/mapbox/mapbox-gl-js/pull/6110)
- Add `preventDefault` method on `mousedown`, `touchstart`, and `dblclick` events [#6218](https://github.com/mapbox/mapbox-gl-js/pull/6218)
- Add `originalEvent` property on `zoomend` and `moveend` for user-initiated scroll events (h/t [@stepankuzmin](https://github.com/stepankuzmin))) [#6175](https://github.com/mapbox/mapbox-gl-js/pull/6175)
- Accept arguments of type `value` in [`"length"` expressions](https://www.mapbox.com/mapbox-gl-js/style-spec/#expressions-length) [#6244](https://github.com/mapbox/mapbox-gl-js/pull/6244)
- Introduce `MapWheelEvent`[#6237](https://github.com/mapbox/mapbox-gl-js/pull/6237)
- Add setter for `ScaleControl` units (h/t [@ryanhamley](https://github.com/ryanhamley))) [#6138](https://github.com/mapbox/mapbox-gl-js/pull/6138), [#6274](https://github.com/mapbox/mapbox-gl-js/pull/6274)
- Add `open` event for `Popup` [#6311](https://github.com/mapbox/mapbox-gl-js/pull/6311)
- Explicit `"object"` type assertions are no longer required when using expressions [#6235](https://github.com/mapbox/mapbox-gl-js/pull/6235)
- Add `anchor` option to `Marker` [#6350](https://github.com/mapbox/mapbox-gl-js/pull/6350)
- `HTMLElement` is now passed to `Marker` as part of the `options` object, but the old function signature is still supported for backwards compatibility [#6356](https://github.com/mapbox/mapbox-gl-js/pull/6356)
- Add support for custom colors when using the default `Marker` SVG element (h/t [@andrewharvey](https://github.com/andrewharvey))) [#6416](https://github.com/mapbox/mapbox-gl-js/pull/6416)
- Allow `CanvasSource` initialization from `HTMLElement` [#6424](https://github.com/mapbox/mapbox-gl-js/pull/6424)
- Add `is-supported-script` expression [#6260](https://github.com/mapbox/mapbox-gl-js/pull/6260)

### 🐛 Bug fixes

- Align `raster-dem` tiles to pixel grid to eliminate blurry rendering on some devices [#6059](https://github.com/mapbox/mapbox-gl-js/pull/6059)
- Fix label collision circle debug drawing on overzoomed tiles [#6073](https://github.com/mapbox/mapbox-gl-js/pull/6073)
- Improve error reporting for some failed requests [#6126](https://github.com/mapbox/mapbox-gl-js/pull/6126), [#6032](https://github.com/mapbox/mapbox-gl-js/pull/6032)
- Fix several `Map#queryRenderedFeatures` bugs:
  - account for `{text, icon}-offset` when querying[#6135](https://github.com/mapbox/mapbox-gl-js/pull/6135)
  - correctly query features that extend across tile boundaries [#5756](https://github.com/mapbox/mapbox-gl-js/pull/6283)
  - fix querying of `circle` layer features with `-pitch-scaling: 'viewport'` or `-pitch-alignment: 'map'` [#6036](https://github.com/mapbox/mapbox-gl-js/pull/6036)
  - eliminate flicker effects when using query results to set a hover effect by switching from tile-based to viewport-based symbol querying [#6497](https://github.com/mapbox/mapbox-gl-js/pull/6497)
- Preserve browser history state when updating the `Map` hash [#6140](https://github.com/mapbox/mapbox-gl-js/pull/6140)
- Fix undefined behavior when `Map#addLayer` is invoked with an `id` of a preexisting layer [#6147](https://github.com/mapbox/mapbox-gl-js/pull/6147)
- Fix bug where `icon-image` would not be rendered if `text-field` is an empty string [#6164](https://github.com/mapbox/mapbox-gl-js/pull/6164)
- Ensure all camera methods fire `rotatestart` and `rotateend` events [#6187](https://github.com/mapbox/mapbox-gl-js/pull/6187)
- Always hide duplicate labels [#6166](https://github.com/mapbox/mapbox-gl-js/pull/6166)
- Fix `DragHandler` bugs where a left-button mouse click would end a right-button drag rotate and a drag gesture would not end if the control key is down on `mouseup` [#6193](https://github.com/mapbox/mapbox-gl-js/pull/6193)
- Add support for calling `{DragPanHandler, DragRotateHandler}#disable` while a gesture is in progress [#6232](https://github.com/mapbox/mapbox-gl-js/pull/6232)
- Fix `GeolocateControl` user location dot sizing when `Map`'s `<div>` inherits `box-sizing: border-box;` (h/t [@andrewharvey](https://github.com/andrewharvey))) [#6227](https://github.com/mapbox/mapbox-gl-js/pull/6232)
- Fix bug causing an off-by-one error in `array` expression error messages (h/t [@drewbo](https://github.com/drewbo))) [#6269](https://github.com/mapbox/mapbox-gl-js/pull/6269)
- Improve error message when an invalid access token triggers a 401 error [#6283](https://github.com/mapbox/mapbox-gl-js/pull/6283)
- Fix bug where lines with `line-width` larger than the sprite height of the `line-pattern` property would render other sprite images [#6246](https://github.com/mapbox/mapbox-gl-js/pull/6246)
- Fix broken touch events for `DragPanHandler` on mobile using Edge (note that zoom/rotate/pitch handlers still do not support Edge touch events [#1928](https://github.com/mapbox/mapbox-gl-js/pull/1928)) [#6325](https://github.com/mapbox/mapbox-gl-js/pull/6325)
- Fix race condition in `VectorTileWorkerSource#reloadTile` causing a rendering timeout [#6308](https://github.com/mapbox/mapbox-gl-js/issues/6308)
- Fix bug causing redundant `gl.stencilFunc` calls due to incorrect state checking (h/t [@yangdonglai](https://github.com/yangdonglai))) [#6330](https://github.com/mapbox/mapbox-gl-js/pull/6330)
- Fix bug where `mousedown` or `touchstart` would cancel camera animations in non-interactive maps [#6338](https://github.com/mapbox/mapbox-gl-js/pull/6338)
- Fix bug causing a full-screen flicker when the map is pitched and a symbol layer uses non-zero `text-translate` [#6365](https://github.com/mapbox/mapbox-gl-js/issues/6365)
- Fix bug in `to-rgba` expression causing division by zero [#6388](https://github.com/mapbox/mapbox-gl-js/pull/6388)
- Fix bug in cross-fading for `*-pattern` properties with non-integer zoom stops [#6430](https://github.com/mapbox/mapbox-gl-js/pull/6430)
- Fix bug where calling `Map#remove` on a map with constructor option `hash: true` throws an error (h/t [@allthesignals](https://github.com/allthesignals))) [#6490](https://github.com/mapbox/mapbox-gl-js/pull/6497)
- Fix bug causing flickering when panning across the anti-meridian [#6438](https://github.com/mapbox/mapbox-gl-js/pull/6438)
- Fix error when using tiles of non-power-of-two size [#6444](https://github.com/mapbox/mapbox-gl-js/pull/6444)
- Fix bug causing `Map#moveLayer(layerId, beforeId)` to remove the layer when `layerId === beforeId` [#6542](https://github.com/mapbox/mapbox-gl-js/pull/6542)

* Fix Rollup build for style-spec module [#6575](https://github.com/mapbox/mapbox-gl-js/pull/6575)
* Fix bug causing `Map#querySourceFeatures` to throw an `Uncaught TypeError`(https://github.com/mapbox/mapbox-gl-js/pull/6555)
* Fix issue where label collision detection was inaccurate for some symbol layers that shared layout properties with another layer [#6558](https://github.com/mapbox/mapbox-gl-js/pull/6558)
* Restore `target` property for `mouse{enter,over,leave,out}` events [#6623](https://github.com/mapbox/mapbox-gl-js/pull/6623)

## 0.44.2

### 🐛 Bug fixes

- Workaround a breaking change in Safari causing page to scroll/zoom in response to user actions intended to pan/zoom the map [#6095](https://github.com/mapbox/mapbox-gl-js/issues/6095). (N.B., not to be confused with the workaround from April 2017 dealing with the same breaking change in Chrome [#4259](https://github.com/mapbox/mapbox-gl-js/issues/6095). See also https://github.com/WICG/interventions/issues/18, https://bugs.webkit.org/show_bug.cgi?id=182521, https://bugs.chromium.org/p/chromium/issues/detail?id=639227 .)

## 0.44.1

### 🐛 Bug fixes

- Fix bug causing features from symbol layers to be omitted from `map.queryRenderedFeatures()` [#6074](https://github.com/mapbox/mapbox-gl-js/issues/6074)
- Fix error triggered by simultaneous scroll-zooming and drag-panning. [#6106](https://github.com/mapbox/mapbox-gl-js/issues/6106)
- Fix bug wherein drag-panning failed to resume after a brief pause [#6063](https://github.com/mapbox/mapbox-gl-js/issues/6063)

## 0.44.0

### ✨ Features and improvements

- The CSP policy of a page using mapbox-gl-js no longer needs to include `script-src 'unsafe-eval'` [#559](https://github.com/mapbox/mapbox-gl-js/issues/559)
- Add `LngLatBounds#isEmpty()` method [#5917](https://github.com/mapbox/mapbox-gl-js/pull/5917)
- Updated to flow 0.62.0 [#5923](https://github.com/mapbox/mapbox-gl-js/issues/5923)
- Make compass and zoom controls optional ([#5348](https://github.com/mapbox/mapbox-gl-js/pull/5348)) (h/t [@matijs](https://github.com/matijs)))
- Add `collectResourceTiming` option to the enable collection of [Resource Timing](https://developer.mozilla.org/en-US/docs/Web/API/Resource_Timing_API/Using_the_Resource_Timing_API) data for requests that are made from Web Workers. ([#5948](https://github.com/mapbox/mapbox-gl-js/issues/5948))
- Improve user location dot appearance across browsers ([#5498](https://github.com/mapbox/mapbox-gl-js/pull/5498)) (h/t [@jasonbarry](https://github.com/jasonbarry)))

### 🐛 Bug fixes

- Fix error triggered by `==` and `!=` expressions [#5947](https://github.com/mapbox/mapbox-gl-js/issues/5947)
- Image sources honor `renderWorldCopies` [#5932](https://github.com/mapbox/mapbox-gl-js/pull/5932)
- Fix transitions to default fill-outline-color [#5953](https://github.com/mapbox/mapbox-gl-js/issues/5953)
- Fix transitions for light properties [#5982](https://github.com/mapbox/mapbox-gl-js/issues/5982)
- Fix minor symbol collisions on pitched maps [#5913](https://github.com/mapbox/mapbox-gl-js/pull/5913)
- Fix memory leaks after `Map#remove()` [#5943](https://github.com/mapbox/mapbox-gl-js/pull/5943), [#5951](https://github.com/mapbox/mapbox-gl-js/pull/5951)
- Fix bug wherein `GeoJSONSource#setData()` caused labels to fade out and back in ([#6002](https://github.com/mapbox/mapbox-gl-js/issues/6002))
- Fix bug that could cause incorrect collisions for labels placed very near to each other at low zoom levels ([#5993](https://github.com/mapbox/mapbox-gl-js/issues/5993))
- Fix bug causing `move` events to be fired out of sync with actual map movements ([#6005](https://github.com/mapbox/mapbox-gl-js/pull/6005))
- Fix bug wherein `Map` did not fire `mouseover` events ([#6000](https://github.com/mapbox/mapbox-gl-js/pull/6000)] (h/t [@jay-manday](https://github.com/jay-manday)))
- Fix bug causing blurry rendering of raster tiles ([#4552](https://github.com/mapbox/mapbox-gl-js/issues/4552))
- Fix potential memory leak caused by removing layers ([#5995](https://github.com/mapbox/mapbox-gl-js/issues/5995))
- Fix bug causing attribution icon to appear incorrectly in compact maps not using Mapbox data ([#6042](https://github.com/mapbox/mapbox-gl-js/pull/6042))
- Fix positioning of default marker element ([#6012](https://github.com/mapbox/mapbox-gl-js/pull/6012)) (h/t [@andrewharvey](https://github.com/andrewharvey)))

## 0.43.0 (December 21, 2017)

### ⚠️ Breaking changes

- It is now an error to attempt to remove a source that is in use [#5562](https://github.com/mapbox/mapbox-gl-js/pull/5562)
- It is now an error if the layer specified by the `before` parameter to `moveLayer` does not exist [#5679](https://github.com/mapbox/mapbox-gl-js/pull/5679)
- `"colorSpace": "hcl"` now uses shortest-path interpolation for hue [#5811](https://github.com/mapbox/mapbox-gl-js/issues/5811)

### ✨ Features and improvements

- Introduce client-side hillshading with `raster-dem` source type and `hillshade` layer type [#5286](https://github.com/mapbox/mapbox-gl-js/pull/5286)
- GeoJSON sources take 2x less memory and generate tiles 20%–100% faster [#5799](https://github.com/mapbox/mapbox-gl-js/pull/5799)
- Enable data-driven values for text-font [#5698](https://github.com/mapbox/mapbox-gl-js/pull/5698)
- Enable data-driven values for heatmap-radius [#5898](https://github.com/mapbox/mapbox-gl-js/pull/5898)
- Add getter and setter for offset on marker [#5759](https://github.com/mapbox/mapbox-gl-js/pull/5759)
- Add `Map#hasImage` [#5775](https://github.com/mapbox/mapbox-gl-js/pull/5775)
- Improve typing for `==` and `!=` expressions [#5840](https://github.com/mapbox/mapbox-gl-js/pull/5840)
- Made `coalesce` expressions more useful [#5755](https://github.com/mapbox/mapbox-gl-js/issues/5755)
- Enable implicit type assertions for array types [#5738](https://github.com/mapbox/mapbox-gl-js/pull/5738)
- Improve hash control precision [#5767](https://github.com/mapbox/mapbox-gl-js/pull/5767)
- `supported()` now returns false on old IE 11 versions that don't support Web Worker blob URLs [#5801](https://github.com/mapbox/mapbox-gl-js/pull/5801)
- Remove flow globals TileJSON and Transferable [#5668](https://github.com/mapbox/mapbox-gl-js/pull/5668)
- Improve performance of image, video, and canvas sources [#5845](https://github.com/mapbox/mapbox-gl-js/pull/5845)

### 🐛 Bug fixes

- Fix popups and markers lag during pan animation [#4670](https://github.com/mapbox/mapbox-gl-js/issues/4670)
- Fix fading of symbol layers caused by setData [#5716](https://github.com/mapbox/mapbox-gl-js/issues/5716)
- Fix behavior of `to-rgba` and `rgba` expressions [#5778](https://github.com/mapbox/mapbox-gl-js/pull/5778), [#5866](https://github.com/mapbox/mapbox-gl-js/pull/5866)
- Fix cross-fading of `*-pattern` and `line-dasharray` [#5791](https://github.com/mapbox/mapbox-gl-js/pull/5791)
- Fix `colorSpace` function property [#5843](https://github.com/mapbox/mapbox-gl-js/pull/5843)
- Fix style diffing when changing GeoJSON source properties [#5731](https://github.com/mapbox/mapbox-gl-js/issues/5731)
- Fix missing labels when zooming out from overzoomed tile [#5827](https://github.com/mapbox/mapbox-gl-js/issues/5827)
- Fix missing labels when zooming out and quickly using setData [#5837](https://github.com/mapbox/mapbox-gl-js/issues/5837)
- Handle NaN as input to step and interpolate expressions [#5757](https://github.com/mapbox/mapbox-gl-js/pull/5757)
- Clone property values on input and output [#5806](https://github.com/mapbox/mapbox-gl-js/pull/5806)
- Bump geojson-rewind dependency [#5769](https://github.com/mapbox/mapbox-gl-js/pull/5769)
- Allow setting Marker's popup before LngLat [#5893](https://github.com/mapbox/mapbox-gl-js/pull/5893)

## 0.42.2 (November 21, 2017)

### 🐛 Bug fixes

- Add box-sizing to the "mapboxgl-ctrl-scale"-class [#5715](https://github.com/mapbox/mapbox-gl-js/pull/5715)
- Fix rendering in Safari [#5712](https://github.com/mapbox/mapbox-gl-js/issues/5712)
- Fix "Cannot read property 'hasTransition' of undefined" error [#5714](https://github.com/mapbox/mapbox-gl-js/issues/5714)
- Fix misplaced raster tiles [#5713](https://github.com/mapbox/mapbox-gl-js/issues/5713)
- Fix raster tile fading [#5722](https://github.com/mapbox/mapbox-gl-js/issues/5722)
- Ensure that an unset filter is undefined rather than null [#5727](https://github.com/mapbox/mapbox-gl-js/pull/5727)
- Restore pitch-with-rotate to nav control [#5725](https://github.com/mapbox/mapbox-gl-js/pull/5725)
- Validate container option in map constructor [#5695](https://github.com/mapbox/mapbox-gl-js/pull/5695)
- Fix queryRenderedFeatures behavior for features displayed in multiple layers [#5172](https://github.com/mapbox/mapbox-gl-js/issues/5172)

## 0.42.1 (November 17, 2017)

### 🐛 Bug fixes

- Workaround for map flashing bug on Chrome 62+ with Intel Iris Graphics 6100 cards [#5704](https://github.com/mapbox/mapbox-gl-js/pull/5704)
- Rerender map when `map.showCollisionBoxes` is set to `false` [#5673](https://github.com/mapbox/mapbox-gl-js/pull/5673)
- Fix transitions from property default values [#5682](https://github.com/mapbox/mapbox-gl-js/pull/5682)
- Fix runtime updating of `heatmap-color` [#5682](https://github.com/mapbox/mapbox-gl-js/pull/5682)
- Fix mobile Safari `history.replaceState` error [#5613](https://github.com/mapbox/mapbox-gl-js/pull/5613)

### ✨ Features and improvements

- Provide default element for Marker class [#5661](https://github.com/mapbox/mapbox-gl-js/pull/5661)

## 0.42.0 (November 10, 2017)

### ⚠️ Breaking changes

- Require that `heatmap-color` use expressions instead of stop functions [#5624](https://github.com/mapbox/mapbox-gl-js/issues/5624)
- Remove support for validating and migrating v6 styles
- Remove support for validating v7 styles [#5604](https://github.com/mapbox/mapbox-gl-js/pull/5604)
- Remove support for including `{tokens}` in expressions for `text-field` and `icon-image` [#5599](https://github.com/mapbox/mapbox-gl-js/issues/5599)
- Split `curve` expression into `step` and `interpolate` expressions [#5542](https://github.com/mapbox/mapbox-gl-js/pull/5542)
- Disallow interpolation in expressions for `line-dasharray` [#5519](https://github.com/mapbox/mapbox-gl-js/pull/5519)

### ✨ Features and improvements

- Improve label collision detection [#5150](https://github.com/mapbox/mapbox-gl-js/pull/5150)
  - Labels from different sources will now collide with each other
  - Collisions caused by rotation and pitch are now smoothly transitioned with a fade
  - Improved algorithm for fewer erroneous collisions, denser label placement, and greater label stability during rotation
- Add `sqrt` expression [#5493](https://github.com/mapbox/mapbox-gl-js/pull/5493)

### 🐛 Bug fixes and error reporting improvements

- Fix viewport calculations for `fitBounds` when both zooming and padding change [#4846](https://github.com/mapbox/mapbox-gl-js/issues/4846)
- Fix WebGL "range out of bounds for buffer" error caused by sorted symbol layers [#5620](https://github.com/mapbox/mapbox-gl-js/issues/5620)
- Fix symbol fading across tile reloads [#5491](https://github.com/mapbox/mapbox-gl-js/issues/5491)
- Change tile rendering order to better match GL Native [#5601](https://github.com/mapbox/mapbox-gl-js/pull/5601)
- Ensure no errors are triggered when calling `queryRenderedFeatures` on a heatmap layer [#5594](https://github.com/mapbox/mapbox-gl-js/pull/5594)
- Fix bug causing `queryRenderedSymbols` to return results from different sources [#5554](https://github.com/mapbox/mapbox-gl-js/issues/5554)
- Fix CJK rendering issues [#5544](https://github.com/mapbox/mapbox-gl-js/issues/5544), [#5546](https://github.com/mapbox/mapbox-gl-js/issues/5546)
- Account for `circle-stroke-width` in `queryRenderedFeatures` [#5514](https://github.com/mapbox/mapbox-gl-js/pull/5514)
- Fix rendering of fill layers atop raster layers [#5513](https://github.com/mapbox/mapbox-gl-js/pull/5513)
- Fix rendering of circle layers with a `circle-stroke-opacity` of 0 [#5496](https://github.com/mapbox/mapbox-gl-js/issues/5496)
- Fix memory leak caused by actor callbacks [#5443](https://github.com/mapbox/mapbox-gl-js/issues/5443)
- Fix source cache size for raster sources with tile sizes other than 512px [#4313](https://github.com/mapbox/mapbox-gl-js/issues/4313)
- Validate that zoom expressions only appear at the top level of an expression [#5609](https://github.com/mapbox/mapbox-gl-js/issues/5609)
- Validate that step and interpolate expressions don't have any duplicate stops [#5605](https://github.com/mapbox/mapbox-gl-js/issues/5605)
- Fix rendering for `icon-text-fit` with a data-driven `text-size` [#5632](https://github.com/mapbox/mapbox-gl-js/pull/5632)
- Improve validation to catch uses of deprecated function syntax [#5667](https://github.com/mapbox/mapbox-gl-js/pull/5667)
- Permit altitude coordinates in `position` field in GeoJSON [#5608](https://github.com/mapbox/mapbox-gl-js/pull/5608)

## 0.41.0 (October 11, 2017)

### :warning: Breaking changes

- Removed support for paint classes [#3643](https://github.com/mapbox/mapbox-gl-js/pull/3643). Instead, use runtime styling APIs or `Map#setStyle`.
- Reverted the `canvas` source `contextType` option added in 0.40.0 [#5449](https://github.com/mapbox/mapbox-gl-js/pull/5449)

### :bug: Bug fixes

- Clip raster tiles to avoid tile overlap [#5105](https://github.com/mapbox/mapbox-gl-js/pull/5105)
- Guard for offset edgecase in flyTo [#5331](https://github.com/mapbox/mapbox-gl-js/pull/5331)
- Ensure the map is updated after the sprite loads [#5367](https://github.com/mapbox/mapbox-gl-js/pull/5367)
- Limit animation duration on flyTo with maxDuration option [#5349](https://github.com/mapbox/mapbox-gl-js/pull/5349)
- Make double-tapping on make zoom in by a factor of 2 on iOS [#5274](https://github.com/mapbox/mapbox-gl-js/pull/5274)
- Fix rendering error with translucent raster tiles [#5380](https://github.com/mapbox/mapbox-gl-js/pull/5380)
- Error if invalid 'before' argument is passed to Map#addLayer [#5401](https://github.com/mapbox/mapbox-gl-js/pull/5401)
- Revert CanvasSource intermediary image buffer fix [#5449](https://github.com/mapbox/mapbox-gl-js/pull/5449)

### :sparkles: Features and improvements

- Use setData operation when diffing geojson sources [#5332](https://github.com/mapbox/mapbox-gl-js/pull/5332)
- Return early from draw calls on layers where opacity=0 [#5429](https://github.com/mapbox/mapbox-gl-js/pull/5429)
- A [heatmap](https://www.mapbox.com/mapbox-gl-js/example/heatmap-layer/) layer type is now available. This layer type allows you to visualize and explore massive datasets of points, reflecting the shape and density of data well while also looking beautiful. See [the blog post](https://blog.mapbox.com/sneak-peek-at-heatmaps-in-mapbox-gl-73b41d4b16ae) for further details.
  ![heatmap screenshot](https://cdn-images-1.medium.com/max/1600/1*Dme5MAgdA3pYdTRHUQzvLw.png)
- The value of a style property or filter can now be an [expression](https://www.mapbox.com/mapbox-gl-js/style-spec/#expressions). Expressions are a way of doing data-driven and zoom-driven styling that provides more flexibility and control, and unifies property and filter syntax.

  Previously, data-driven and zoom-driven styling relied on stop functions: you specify a feature property and a set of input-output pairs that essentially define a “scale” for how the style should be calculated based on the feature property. For example, the following would set circle colors on a green-to-red scale based on the value of `feature.properties.population`:

  ```
  "circle-color": {
    "property": "population",
    "stops": [
      [0, "green"],
      [1000000, "red"]
    ]
  }
  ```

  This approach is powerful, but we’ve seen a number of use cases that stop functions don't satisfy. Expressions provide the flexibility to address use cases like these:

  **Multiple feature properties**
  Using more than one feature property to calculate a given style property. E.g., styling land polygon colors based on both `feature.properties.land_use_category` and `feature.properties.elevation`.

  **Arithmetic**
  For some use cases it’s necessary to do some arithmetic on the input data. One example is sizing circles to represent quantitative data. Since a circle’s visual size on the screen is really its area (and A=πr^2), the right way to scale `circle-radius` is `square_root(feature.properties.input_data_value)`. Another example is unit conversions: feature data may include properties that are in some particular unit. Displaying such data in units appropriate to, say, a user’s preference or location, requires being able to do simple arithmetic (multiplication, division) on whatever value is in the data.

  **Conditional logic**
  This is a big one: basic if-then logic, for example to decide exactly what text to display for a label based on which properties are available in the feature or even the length of the name. A key example of this is properly supporting bilingual labels, where we have to decide whether to show local + English, local-only, or English-only, based on the data that’s available for each feature.

  **String manipulation**
  More dynamic control over label text with things like uppercase/lowercase/title case transforms, localized number formatting, etc. Without this functionality, crafting and iterating on label content entails a large data-prep burden.

  **Filters**
  Style layer filters had similar limitations. Moreover, they use a different syntax, even though their job is very similar to that of data-driven styling functions: filters say, “here’s how to look at a feature and decide whether to draw it,” and data-driven style functions say, “here’s how to look at a feature and decide how to size/color/place it.” Expressions provide a unified syntax for defining parts of a style that need to be calculated dynamically from feature data.

  For information on the syntax and behavior of expressions, please see [the documentation](https://www.mapbox.com/mapbox-gl-js/style-spec/#expressions).

### :wrench: Development workflow improvements

- Made the performance benchmarking runner more informative and statistically robust

## 0.40.1 (September 18, 2017)

### :bug: Bug fixes

- Fix bug causing flicker when zooming in on overzoomed tiles [#5295](https://github.com/mapbox/mapbox-gl-js/pull/5295)
- Remove erroneous call to Tile#redoPlacement for zoom-only or low pitch camera changes [#5284](https://github.com/mapbox/mapbox-gl-js/pull/5284)
- Fix bug where `CanvasSource` coordinates were flipped and improve performance for non-animated `CanvasSource`s [#5303](https://github.com/mapbox/mapbox-gl-js/pull/5303)
- Fix bug causing map not to render on some cases on Internet Explorer 11 [#5321](https://github.com/mapbox/mapbox-gl-js/pull/5321)
- Remove upper limit on `fill-extrusion-height` property [#5320](https://github.com/mapbox/mapbox-gl-js/pull/5320)

## 0.40.0 (September 13, 2017)

### :warning: Breaking changes

- `Map#addImage` now requires the image as an `HTMLImageElement`, `ImageData`, or object with `width`, `height`, and
  `data` properties with the same format as `ImageData`. It no longer accepts a raw `ArrayBufferView` in the second
  argument and `width` and `height` options in the third argument.
- `canvas` sources now require a `contextType` option specifying the drawing context associated with the source canvas. [#5155](https://github.com/mapbox/mapbox-gl-js/pull/5155)

### :sparkles: Features and improvements

- Correct rendering for multiple `fill-extrusion` layers on the same map [#5101](https://github.com/mapbox/mapbox-gl-js/pull/5101)
- Add an `icon-anchor` property to symbol layers [#5183](https://github.com/mapbox/mapbox-gl-js/pull/5183)
- Add a per-map `transformRequest` option, allowing users to provide a callback that transforms resource request URLs [#5021](https://github.com/mapbox/mapbox-gl-js/pull/5021)
- Add data-driven styling support for
  - `text-max-width` [#5067](https://github.com/mapbox/mapbox-gl-js/pull/5067)
  - `text-letter-spacing` [#5071](https://github.com/mapbox/mapbox-gl-js/pull/5071)
  - `line-join` [#5020](https://github.com/mapbox/mapbox-gl-js/pull/5020)
- Add support for SDF icons in `Map#addImage()` [#5181](https://github.com/mapbox/mapbox-gl-js/pull/5181)
- Added nautical miles unit to ScaleControl [#5238](https://github.com/mapbox/mapbox-gl-js/pull/5238) (h/t [@fmairesse](https://github.com/fmairesse)))
- Eliminate the map-wide limit on the number of glyphs and sprites that may be used in a style [#141](https://github.com/mapbox/mapbox-gl-js/issues/141). (Fixed by [#5190](https://github.com/mapbox/mapbox-gl-js/pull/5190), see also [mapbox-gl-native[#9213](https://github.com/mapbox/mapbox-gl-js/issues/9213)](https://github.com/mapbox/mapbox-gl-native/pull/9213)
- Numerous performance optimizations (including [#5108](https://github.com/mapbox/mapbox-gl-js/pull/5108) h/t [@pirxpilot](https://github.com/pirxpilot)))

### :bug: Bug fixes

- Add missing documentation for mouseenter, mouseover, mouseleave events [#4772](https://github.com/mapbox/mapbox-gl-js/issues/4772)
- Add missing documentation for `Marker#getElement()` method [#5242](https://github.com/mapbox/mapbox-gl-js/pull/5242)
- Fix bug wherein removing canvas source with animate=true leaves map in render loop [#5097](https://github.com/mapbox/mapbox-gl-js/issues/5097)
- Fix fullscreen detection on Firefox [#5272](https://github.com/mapbox/mapbox-gl-js/pull/5272)
- Fix z-fighting on overlapping fills within the same layer [#3320](https://github.com/mapbox/mapbox-gl-js/issues/3320)
- Fix handling of fractional values for `layer.minzoom` [#2929](https://github.com/mapbox/mapbox-gl-js/issues/2929)
- Clarify coordinate ordering in documentation for `center` option [#5042](https://github.com/mapbox/mapbox-gl-js/pull/5042) (h/t [@karthikb351](https://github.com/karthikb351)))
- Fix output of stop functions where two stops have the same input value [#5020](https://github.com/mapbox/mapbox-gl-js/pull/5020) (h/t [@edpop](https://github.com/edpop))
- Fix bug wherein using `Map#addLayer()` with an inline source would mutate its input [#4040](https://github.com/mapbox/mapbox-gl-js/issues/4040)
- Fix invalid css keyframes selector [#5075](https://github.com/mapbox/mapbox-gl-js/pull/5075) (h/t [@aar0nr](https://github.com/aar0nr)))
- Fix GPU-specific bug wherein canvas sources caused an error [#4262](https://github.com/mapbox/mapbox-gl-js/issues/4262)
- Fix a race condition in symbol layer handling that caused sporadic uncaught errors [#5185](https://github.com/mapbox/mapbox-gl-js/pull/5185)
- Fix bug causing line labels to render incorrectly on overzoomed tiles [#5120](https://github.com/mapbox/mapbox-gl-js/pull/5120)
- Fix bug wherein `NavigationControl` triggered mouse events unexpectedly [#5148](https://github.com/mapbox/mapbox-gl-js/issues/5148)
- Fix bug wherein clicking on the `NavigationControl` compass caused an error in IE 11 [#4784](https://github.com/mapbox/mapbox-gl-js/issues/4784)
- Remove dependency on GPL-3-licensed `fast-stable-stringify` module [#5152](https://github.com/mapbox/mapbox-gl-js/issues/5152)
- Fix bug wherein layer-specific an event listener produced an error after its target layer was removed from the map [#5145](https://github.com/mapbox/mapbox-gl-js/issues/5145)
- Fix `Marker#togglePopup()` failing to return the marker instance [#5116](https://github.com/mapbox/mapbox-gl-js/issues/5116)
- Fix bug wherein a marker's position failed to adapt to the marker element's size changing [#5133](https://github.com/mapbox/mapbox-gl-js/issues/5133)
- Fix rendering bug affecting Broadcom GPUs [#5073](https://github.com/mapbox/mapbox-gl-js/pull/5073)

### :wrench: Development workflow improvements

- Add (and now require) Flow type annotations throughout the majority of the codebase.
- Migrate to CircleCI 2.0 [#4939](https://github.com/mapbox/mapbox-gl-js/pull/4939)

## 0.39.1 (July 24, 2017)

### :bug: Bug fixes

- Fix packaging issue in 0.39.0 [#5025](https://github.com/mapbox/mapbox-gl-js/issues/5025)
- Correctly evaluate enum-based identity functions [#5023](https://github.com/mapbox/mapbox-gl-js/issues/5023)

## 0.39.0 (July 21, 2017)

### :warning: Breaking changes

- `GeolocateControl` breaking changes [#4479](https://github.com/mapbox/mapbox-gl-js/pull/4479)
  - The option `watchPosition` has been replaced with `trackUserLocation`
  - The camera operation has changed from `jumpTo` (not animated) to `fitBounds` (animated). An effect of this is the map pitch is no longer reset, although the bearing is still reset to 0.
  - The accuracy of the geolocation provided by the device is used to set the view (previously it was fixed at zoom level 17). The `maxZoom` can be controlled via the new `fitBoundsOptions` option (defaults to 15).
- Anchor `Marker`s at their center by default [#5019](https://github.com/mapbox/mapbox-gl-js/issues/5019) [@andrewharvey](https://github.com/andrewharvey)
- Increase `significantRotateThreshold` for the `TouchZoomRotateHandler` [#4971](https://github.com/mapbox/mapbox-gl-js/pull/4971), [@dagjomar](https://github.com/dagjomar)

### :sparkles: Features and improvements

- Improve performance of updating GeoJSON sources [#4069](https://github.com/mapbox/mapbox-gl-js/pull/4069), [@ezheidtmann](https://github.com/ezheidtmann)
- Improve rendering speed of extrusion layers [#4818](https://github.com/mapbox/mapbox-gl-js/pull/4818)
- Improve line label legibility in pitched views [#4781](https://github.com/mapbox/mapbox-gl-js/pull/4781)
- Improve line label legibility on curved lines [#4853](https://github.com/mapbox/mapbox-gl-js/pull/4853)
- Add user location tracking capability to `GeolocateControl` [#4479](https://github.com/mapbox/mapbox-gl-js/pull/4479), [@andrewharvey](https://github.com/andrewharvey)
  - New option `showUserLocation` to draw a "dot" as a `Marker` on the map at the user's location
  - An active lock and background state are introduced with `trackUserLocation`. When in active lock the camera will update to follow the user location, however if the camera is changed by the API or UI then the control will enter the background state where it won't update the camera to follow the user location.
  - New option `fitBoundsOptions` to control the camera operation
  - New `trackuserlocationstart` and `trackuserlocationend` events
  - New `LngLat.toBounds` method to extend a point location by a given radius to a `LngLatBounds` object
- Include main CSS file in `package.json` [#4809](https://github.com/mapbox/mapbox-gl-js/pull/4809), [@tomscholz](https://github.com/tomscholz)
- Add property function (data-driven styling) support for `line-width` [#4773](https://github.com/mapbox/mapbox-gl-js/pull/4773)
- Add property function (data-driven styling) support for `text-anchor` [#4997](https://github.com/mapbox/mapbox-gl-js/pull/4997)
- Add property function (data-driven styling) support for `text-justify` [#5000](https://github.com/mapbox/mapbox-gl-js/pull/5000)
- Add `maxTileCacheSize` option [#4778](https://github.com/mapbox/mapbox-gl-js/pull/4778), [@jczaplew](https://github.com/jczaplew)
- Add new `icon-pitch-alignment` and `circle-pitch-alignment` properties [#4869](https://github.com/mapbox/mapbox-gl-js/pull/4869) [#4871](https://github.com/mapbox/mapbox-gl-js/pull/4871)
- Add `Map#getMaxBounds` method [#4890](https://github.com/mapbox/mapbox-gl-js/pull/4890), [@andrewharvey](https://github.com/andrewharvey) [@lamuertepeluda](https://github.com/lamuertepeluda)
- Add option (`localIdeographFontFamily`) to use TinySDF to avoid loading expensive CJK glyphs [#4895](https://github.com/mapbox/mapbox-gl-js/pull/4895)
- If `config.API_URL` includes a path prepend it to the request URL [#4995](https://github.com/mapbox/mapbox-gl-js/pull/4995)
- Bump `supercluster` version to expose `cluster_id` property on clustered sources [#5002](https://github.com/mapbox/mapbox-gl-js/pull/5002)

### :bug: Bug fixes

- Do not display `FullscreenControl` on unsupported devices [#4838](https://github.com/mapbox/mapbox-gl-js/pull/4838), [@stepankuzmin](https://github.com/stepankuzmin)
- Fix yarn build on Windows machines [#4887](https://github.com/mapbox/mapbox-gl-js/pull/4887)
- Prevent potential memory leaks by dispatching `loadData` to the same worker every time [#4877](https://github.com/mapbox/mapbox-gl-js/pull/4877)
- Fix bug preventing the rtlTextPlugin from loading before the initial style `load` [#4870](https://github.com/mapbox/mapbox-gl-js/pull/4870)
- Fix bug causing runtime-stying to not take effect in some situations [#4893](https://github.com/mapbox/mapbox-gl-js/pull/4893)
- Prevent requests of vertical glyphs for labels that can't be verticalized [#4720](https://github.com/mapbox/mapbox-gl-js/issues/4720)
- Fix character detection for Zanabazar Square [#4940](https://github.com/mapbox/mapbox-gl-js/pull/4940)
- Fix `LogoControl` logic to update correctly, and hide the `<div>` instead of removing it from the DOM when it is not needed [#4842](https://github.com/mapbox/mapbox-gl-js/pull/4842)
- Fix `GeoJSONSource#serialize` to include all options
- Fix error handling in `GlyphSource#getSimpleGlyphs`[#4992](https://github.com/mapbox/mapbox-gl-js/pull/4992)
- Fix bug causing `setStyle` to reload raster tiles [#4852](https://github.com/mapbox/mapbox-gl-js/pull/4852)
- Fix bug causing symbol layers not to render on devices with non-integer device pixel ratios [#4989](https://github.com/mapbox/mapbox-gl-js/pull/4989)
- Fix bug where `Map#queryRenderedFeatures` would error when returning no results [#4993](https://github.com/mapbox/mapbox-gl-js/pull/4993)
- Fix bug where `Map#areTilesLoaded` would always be false on `sourcedata` events for reloading tiles [#4987](https://github.com/mapbox/mapbox-gl-js/pull/4987)
- Fix bug causing categorical property functions to error on non-ascending order stops [#4996](https://github.com/mapbox/mapbox-gl-js/pull/4996)

### :hammer_and_wrench: Development workflow changes

- Use flow to type much of the code base [#4629](https://github.com/mapbox/mapbox-gl-js/pull/4629) [#4903](https://github.com/mapbox/mapbox-gl-js/pull/4903) [#4909](https://github.com/mapbox/mapbox-gl-js/pull/4909) [#4910](https://github.com/mapbox/mapbox-gl-js/pull/4910) [#4911](https://github.com/mapbox/mapbox-gl-js/pull/4911) [#4913](https://github.com/mapbox/mapbox-gl-js/pull/4913) [#4915](https://github.com/mapbox/mapbox-gl-js/pull/4915) [#4918](https://github.com/mapbox/mapbox-gl-js/pull/4918) [#4932](https://github.com/mapbox/mapbox-gl-js/pull/4932) [#4933](https://github.com/mapbox/mapbox-gl-js/pull/4933) [#4948](https://github.com/mapbox/mapbox-gl-js/pull/4948) [#4949](https://github.com/mapbox/mapbox-gl-js/pull/4949) [#4955](https://github.com/mapbox/mapbox-gl-js/pull/4955) [#4966](https://github.com/mapbox/mapbox-gl-js/pull/4966) [#4967](https://github.com/mapbox/mapbox-gl-js/pull/4967) [#4973](https://github.com/mapbox/mapbox-gl-js/pull/4973) :muscle: [@jfirebaugh](https://github.com/jfirebaugh) [@vicapow](https://github.com/vicapow)
- Use style specification to generate flow type [#4958](https://github.com/mapbox/mapbox-gl-js/pull/4958)
- Explicitly list which files to publish in `package.json` [#4819](https://github.com/mapbox/mapbox-gl-js/pull/4819) [@tomscholz](https://github.com/tomscholz)
- Move render test ignores to a separate file [#4977](https://github.com/mapbox/mapbox-gl-js/pull/4977)
- Add code of conduct [#5015](https://github.com/mapbox/mapbox-gl-js/pull/5015) :sparkling_heart:

## 0.38.0 (June 9, 2017)

#### New features :sparkles:

- Attenuate label size scaling with distance, improving readability of pitched maps [#4547](https://github.com/mapbox/mapbox-gl-js/pull/4547)

#### Bug fixes :beetle:

- Skip rendering for patterned layers when pattern is missing [#4687](https://github.com/mapbox/mapbox-gl-js/pull/4687)
- Fix bug with map failing to rerender after `webglcontextlost` event [#4725](https://github.com/mapbox/mapbox-gl-js/pull/4725) [@cdawi](https://github.com/cdawi)
- Clamp zoom level in `flyTo` to within the map's specified min- and maxzoom to prevent undefined behavior [#4726](https://github.com/mapbox/mapbox-gl-js/pull/4726) [@](https://github.com/) IvanSanchez
- Fix wordmark rendering in IE [#4741](https://github.com/mapbox/mapbox-gl-js/pull/4741)
- Fix slight pixelwise symbol rendering bugs caused by incorrect sprite calculations [#4737](https://github.com/mapbox/mapbox-gl-js/pull/4737)
- Prevent exceptions thrown by certain `flyTo` calls [#4761](https://github.com/mapbox/mapbox-gl-js/pull/4761)
- Fix "Improve this map" link [#4685](https://github.com/mapbox/mapbox-gl-js/pull/4685)
- Tweak `queryRenderedSymbols` logic to better account for pitch scaling [#4792](https://github.com/mapbox/mapbox-gl-js/pull/4792)
- Fix for symbol layers sometimes failing to render, most frequently in Safari [#4795](https://github.com/mapbox/mapbox-gl-js/pull/4795)
- Apply `text-keep-upright` after `text-offset` to keep labels upright when intended [#4779](https://github.com/mapbox/mapbox-gl-js/pull/4779) **[Potentially breaking :warning: but considered a bugfix]**
- Prevent exceptions thrown by empty GeoJSON tiles [#4803](https://github.com/mapbox/mapbox-gl-js/pull/4803)

#### Accessibility improvements :sound:

- Add `aria-label` to popup close button [#4799](https://github.com/mapbox/mapbox-gl-js/pull/4799) [@andrewharvey](https://github.com/andrewharvey)

#### Development workflow + testing improvements :wrench:

- Fix equality assertion bug in tests [#4731](https://github.com/mapbox/mapbox-gl-js/pull/4731) [@IvanSanchez](https://github.com/IvanSanchez)
- Benchmark results page improvements [#4746](https://github.com/mapbox/mapbox-gl-js/pull/4746)
- Require node version >=6.4.0, enabling the use of more ES6 features [#4752](https://github.com/mapbox/mapbox-gl-js/pull/4752)
- Document missing `pitchWithRotate` option [#4800](https://github.com/mapbox/mapbox-gl-js/pull/4800) [@simast](https://github.com/simast)
- Move Github-specific Markdown files into subdirectory [#4806](https://github.com/mapbox/mapbox-gl-js/pull/4806) [@tomscholz](https://github.com/tomscholz)

## 0.37.0 (May 2nd, 2017)

#### :warning: Breaking changes

- Removed `LngLat#wrapToBestWorld`

#### New features :rocket:

- Improve popup/marker positioning [#4577](https://github.com/mapbox/mapbox-gl-js/pull/4577)
- Add `Map#isStyleLoaded` and `Map#areTilesLoaded` events [#4321](https://github.com/mapbox/mapbox-gl-js/pull/4321)
- Support offline sprites using `file:` protocol [#4649](https://github.com/mapbox/mapbox-gl-js/pull/4649) [@oscarfonts](https://github.com/oscarfonts)

#### Bug fixes :bug:

- Fix fullscreen control in Firefox [#4666](https://github.com/mapbox/mapbox-gl-js/pull/4666)
- Fix rendering artifacts that caused tile boundaries to be visible in some cases [#4636](https://github.com/mapbox/mapbox-gl-js/pull/4636)
- Fix default calculation for categorical zoom-and-property functions [#4657](https://github.com/mapbox/mapbox-gl-js/pull/4657)
- Fix scaling of images on retina screens [#4645](https://github.com/mapbox/mapbox-gl-js/pull/4645)
- Rendering error when a transparent image is added via `Map#addImage` [#4644](https://github.com/mapbox/mapbox-gl-js/pull/4644)
- Fix an issue with rendering lines with duplicate points [#4634](https://github.com/mapbox/mapbox-gl-js/pull/4634)
- Fix error when switching from data-driven styles to a constant paint value [#4611](https://github.com/mapbox/mapbox-gl-js/pull/4611)
- Add check to make sure invalid bounds on tilejson don't error out [#4641](https://github.com/mapbox/mapbox-gl-js/pull/4641)

#### Development workflow improvements :computer:

- Add flowtype interfaces and definitions [@vicapow](https://github.com/vicapow)
- Add stylelinting to ensure `mapboxgl-` prefix on all classes [#4584](https://github.com/mapbox/mapbox-gl-js/pull/4584) [@asantos3026](https://github.com/asantos3026)

## 0.36.0 (April 19, 2017)

#### New features :sparkles:

- Replace LogoControl logo with the new Mapbox logo [#4598](https://github.com/mapbox/mapbox-gl-js/pull/4598)

#### Bug fixes :bug:

- Fix bug with the BoxZoomHandler that made it glitchy if it is enabled after the DragPanHandler [#4528](https://github.com/mapbox/mapbox-gl-js/pull/4528)
- Fix undefined behavior in `fill_outline` shaders [#4600](https://github.com/mapbox/mapbox-gl-js/pull/4600)
- Fix `Camera#easeTo` interpolation on pitched maps [#4540](https://github.com/mapbox/mapbox-gl-js/pull/4540)
- Choose property function interpolation method by the `property`'s type [#4614](https://github.com/mapbox/mapbox-gl-js/pull/4614)

#### Development workflow improvements :nerd_face:

- Fix crash on missing `style.json` in integration tests
- `gl-style-composite` is now executable in line with the other tools [@andrewharvey](https://github.com/andrewharvey) [#4595](https://github.com/mapbox/mapbox-gl-js/pull/4595)
- `gl-style-composite` utility now throws an error if a name conflict would occur between layers [@andrewharvey](https://github.com/andrewharvey) [#4595](https://github.com/mapbox/mapbox-gl-js/pull/4595)

## 0.35.1 (April 12, 2017)

#### Bug fixes :bug:

- Add `.json` extension to style-spec `require` statements for webpack compatibility [#4563](https://github.com/mapbox/mapbox-gl-js/pull/4563) [@orangemug](https://github.com/orangemug)
- Fix documentation type for `Map#fitBounde` [#4569](https://github.com/mapbox/mapbox-gl-js/pull/4569) [@andrewharvey](https://github.com/andrewharvey)
- Fix bug causing {Image,Video,Canvas}Source to throw exception if latitude is outside of +/-85.05113 [#4574](https://github.com/mapbox/mapbox-gl-js/pull/4574)
- Fix bug causing overzoomed raster tiles to disappear from map [#4567](https://github.com/mapbox/mapbox-gl-js/pull/4567)
- Fix bug causing queryRenderedFeatures to crash on polygon features that have an `id` field. [#4581](https://github.com/mapbox/mapbox-gl-js/pull/4581)

## 0.35.0 (April 7, 2017)

#### New features :rocket:

- Use anisotropic filtering to improve rendering of raster tiles on pitched maps [#1064](https://github.com/mapbox/mapbox-gl-js/issues/1064)
- Add `pitchstart` and `pitchend` events [#2449](https://github.com/mapbox/mapbox-gl-js/issues/2449)
- Add an optional `layers` parameter to `Map#on` [#1002](https://github.com/mapbox/mapbox-gl-js/issues/1002)
- Add data-driven styling support for `text-offset` [#4495](https://github.com/mapbox/mapbox-gl-js/pull/4495)
- Add data-driven styling support for `text-rotate` [#3516](https://github.com/mapbox/mapbox-gl-js/issues/3516)
- Add data-driven styling support for `icon-image` [#4304](https://github.com/mapbox/mapbox-gl-js/issues/4304)
- Add data-driven styling support for `{text,icon}-size` [#4455](https://github.com/mapbox/mapbox-gl-js/pull/4455)

#### Bug fixes :bug:

- Suppress error messages in JS console due to missing tiles [#1800](https://github.com/mapbox/mapbox-gl-js/issues/1800)
- Fix bug wherein `GeoJSONSource#setData()` could cause unnecessary DOM updates [#4447](https://github.com/mapbox/mapbox-gl-js/issues/4447)
- Fix bug wherein `Map#flyTo` did not respect the `renderWorldCopies` setting [#4449](https://github.com/mapbox/mapbox-gl-js/issues/4449)
- Fix regression in browserify support # 4453
- Fix bug causing poor touch event behavior on mobile devices [#4259](https://github.com/mapbox/mapbox-gl-js/issues/4259)
- Fix bug wherein duplicate stops in property functions could cause an infinite loop [#4498](https://github.com/mapbox/mapbox-gl-js/issues/4498)
- Respect image height/width in `addImage` api [#4531](https://github.com/mapbox/mapbox-gl-js/pull/4531)
- Fix bug preventing correct behavior of `shift+zoom` [#3334](https://github.com/mapbox/mapbox-gl-js/issues/3334)
- Fix bug preventing image source from rendering when coordinate area is too large [#4550](https://github.com/mapbox/mapbox-gl-js/issues/4550)
- Show image source on horizontally wrapped worlds [#4555](https://github.com/mapbox/mapbox-gl-js/pull/4555)
- Fix bug in the handling of `refreshedExpiredTiles` option [#4549](https://github.com/mapbox/mapbox-gl-js/pull/4549)
- Support the TileJSON `bounds` property [#1775](https://github.com/mapbox/mapbox-gl-js/issues/1775)

#### Development workflow improvements :computer:

- Upgrade flow to 0.42.0 ([#4500](https://github.com/mapbox/mapbox-gl-js/pull/4500))

## 0.34.0 (March 17, 2017)

#### New features :rocket:

- Add `Map#addImage` and `Map#removeImage` API to allow adding icon images at runtime [#4404](https://github.com/mapbox/mapbox-gl-js/pull/4404)
- Simplify non-browserify bundler usage by making the distribution build the main entrypoint [#4423](https://github.com/mapbox/mapbox-gl-js/pull/4423)

#### Bug fixes :bug:

- Fix issue where coincident start/end points of LineStrings were incorrectly rendered as joined [#4413](https://github.com/mapbox/mapbox-gl-js/pull/4413)
- Fix bug causing `queryRenderedFeatures` to fail in cases where both multiple sources and data-driven paint properties were present [#4417](https://github.com/mapbox/mapbox-gl-js/issues/4417)
- Fix bug where tile request errors caused `map.loaded()` to incorrectly return `false` [#4425](https://github.com/mapbox/mapbox-gl-js/issues/4425)

#### Testing improvements :white_check_mark:

- Improve test coverage across several core modules [#4432](https://github.com/mapbox/mapbox-gl-js/pull/4432) [#4431](https://github.com/mapbox/mapbox-gl-js/pull/4431) [#4422](https://github.com/mapbox/mapbox-gl-js/pull/4422) [#4244](https://github.com/mapbox/mapbox-gl-js/pull/4244) :bowing_man:

## 0.33.1 (March 10, 2017)

#### Bug fixes :bug:

- Prevent Mapbox logo from being added to the map more than once [#4386](https://github.com/mapbox/mapbox-gl-js/pull/4386)
- Add `type='button'` to `FullscreenControl` to prevent button from acting as a form submit [#4397](https://github.com/mapbox/mapbox-gl-js/pull/4397)
- Fix issue where map would continue to rotate if `Ctrl` key is released before the click during a `DragRotate` event [#4389](https://github.com/mapbox/mapbox-gl-js/pull/4389)
- Remove double `options.easing` description from the `Map#fitBounds` documentation [#4402](https://github.com/mapbox/mapbox-gl-js/pull/4402)

## 0.33.0 (March 8, 2017)

#### :warning: Breaking changes

- Automatically add Mapbox wordmark when required by Mapbox TOS [#3933](https://github.com/mapbox/mapbox-gl-js/pull/3933)
- Increase default `maxZoom` from 20 to 22 [#4333](https://github.com/mapbox/mapbox-gl-js/pull/4333)
- Deprecate `tiledata` and `tiledataloading` events in favor of `sourcedata` and `sourcedataloading`. [#4347](https://github.com/mapbox/mapbox-gl-js/pull/4347)
- `mapboxgl.util` is no longer exported [#1408](https://github.com/mapbox/mapbox-gl-js/issues/1408)
- `"type": "categorical"` is now required for all categorical functions. Previously, some forms of "implicitly" categorical functions worked, and others did not. [#3717](https://github.com/mapbox/mapbox-gl-js/issues/3717)

#### :white_check_mark: New features

- Add property functions support for most symbol paint properties [#4074](https://github.com/mapbox/mapbox-gl-js/pull/4074), [#4186](https://github.com/mapbox/mapbox-gl-js/pull/4186), [#4226](https://github.com/mapbox/mapbox-gl-js/pull/4226)
- Add ability to specify default property value for undefined or invalid property values used in property functions. [#4175](https://github.com/mapbox/mapbox-gl-js/pull/4175)
- Improve `Map#fitBounds` to accept different values for top, bottom, left, and right `padding` [#3890](https://github.com/mapbox/mapbox-gl-js/pull/3890)
- Add a `FullscreenControl` for displaying a fullscreen map [#3977](https://github.com/mapbox/mapbox-gl-js/pull/3977)

#### :beetle: Bug fixes

- Fix validation error on categorical zoom-and-property functions [#4220](https://github.com/mapbox/mapbox-gl-js/pull/4220)
- Fix bug causing expired resources to be re-requested causing an infinite loop [#4255](https://github.com/mapbox/mapbox-gl-js/pull/4255)
- Fix problem where `MapDataEvent#isSourceLoaded` always returned false [#4254](https://github.com/mapbox/mapbox-gl-js/pull/4254)
- Resolve an issue where tiles in the source cache were prematurely deleted, resulting in tiles flickering when zooming in and out and [#4311](https://github.com/mapbox/mapbox-gl-js/pull/4311)
- Make sure `MapEventData` is passed through on calls `Map#flyTo` [#4342](https://github.com/mapbox/mapbox-gl-js/pull/4342)
- Fix incorrect returned values for `Map#isMoving` [#4350](https://github.com/mapbox/mapbox-gl-js/pull/4350)
- Fix categorical functions not allowing boolean stop domain values [#4195](https://github.com/mapbox/mapbox-gl-js/pull/4195)
- Fix piecewise-constant functions to allow non-integer zoom levels. [#4196](https://github.com/mapbox/mapbox-gl-js/pull/4196)
- Fix issues with `$id` in filters [#4236](https://github.com/mapbox/mapbox-gl-js/pull/4236) [#4237](https://github.com/mapbox/mapbox-gl-js/pull/4237)
- Fix a race condition with polygon centroid algorithm causing tiles not to load in some cases. [#4273](https://github.com/mapbox/mapbox-gl-js/pull/4273)
- Throw a meaningful error when giving non-array `layers` parameter to `queryRenderedFeatures` [#4331](https://github.com/mapbox/mapbox-gl-js/pull/4331)
- Throw a meaningful error when supplying invalid `minZoom` and `maxZoom` values [#4324](https://github.com/mapbox/mapbox-gl-js/pull/4324)
- Fix a memory leak when using the RTL Text plugin [#4248](https://github.com/mapbox/mapbox-gl-js/pull/4248)

#### Dev workflow changes

- Merged the [Mapbox GL style specification](https://github.com/mapbox/mapbox-gl-style-spec) repo to this one (now under `src/style-spec` and `test/unit/style-spec`).

## 0.32.1 (Jan 26, 2017)

#### Bug Fixes

- Fix bug causing [`mapbox-gl-rtl-text` plugin](https://github.com/mapbox/mapbox-gl-rtl-text) to not work [#4055](https://github.com/mapbox/mapbox-gl-js/pull/4055)

## 0.32.0 (Jan 26, 2017)

#### Deprecation Notices

- [Style classes](https://www.mapbox.com/mapbox-gl-style-spec/#layer-paint.*) are deprecated and will be removed in an upcoming release of Mapbox GL JS.

#### New Features

- Add `Map#isSourceLoaded` method [#4033](https://github.com/mapbox/mapbox-gl-js/pull/4033)
- Automatically reload tiles based on their `Expires` and `Cache-Control` HTTP headers [#3944](https://github.com/mapbox/mapbox-gl-js/pull/3944)
- Add `around=center` option to `scrollZoom` and `touchZoomRotate` interaction handlers [#3876](https://github.com/mapbox/mapbox-gl-js/pull/3876)
- Add support for [`mapbox-gl-rtl-text` plugin](https://github.com/mapbox/mapbox-gl-rtl-text) to support right-to-left scripts [#3758](https://github.com/mapbox/mapbox-gl-js/pull/3758)
- Add `canvas` source type [#3765](https://github.com/mapbox/mapbox-gl-js/pull/3765)
- Add `Map#isMoving` method [#2792](https://github.com/mapbox/mapbox-gl-js/issues/2792)

#### Bug Fixes

- Fix bug causing garbled text on zoom [#3962](https://github.com/mapbox/mapbox-gl-js/pull/3962)
- Fix bug causing crash in Firefox and Mobile Safari when rendering a large map [#4037](https://github.com/mapbox/mapbox-gl-js/pull/4037)
- Fix bug causing raster tiles to flicker during zoom [#2467](https://github.com/mapbox/mapbox-gl-js/issues/2467)
- Fix bug causing exception when unsetting and resetting fill-outline-color [#3657](https://github.com/mapbox/mapbox-gl-js/issues/3657)
- Fix memory leak when removing raster sources [#3951](https://github.com/mapbox/mapbox-gl-js/issues/3951)
- Fix bug causing exception when when zooming in / out on empty GeoJSON tile [#3985](https://github.com/mapbox/mapbox-gl-js/pull/3985)
- Fix line join artifacts at very sharp angles [#4008](https://github.com/mapbox/mapbox-gl-js/pull/4008)

## 0.31.0 (Jan 10 2017)

#### New Features

- Add `renderWorldCopies` option to the `Map` constructor to give users control over whether multiple worlds are rendered in a map [#3885](https://github.com/mapbox/mapbox-gl-js/pull/3885)

#### Bug Fixes

- Fix performance regression triggered when `Map` pitch or bearing is changed [#3938](https://github.com/mapbox/mapbox-gl-js/pull/3938)
- Fix null pointer exception caused by trying to clear an `undefined` source [#3903](https://github.com/mapbox/mapbox-gl-js/pull/3903)

#### Miscellaneous

- Incorporate integration tests formerly at [`mapbox-gl-test-suite`](https://github.com/mapbox/mapbox-gl-test-suite) into this repository [#3834](https://github.com/mapbox/mapbox-gl-js/pull/3834)

## 0.30.0 (Jan 5 2017)

#### New Features

- Fire an error when map canvas is larger than allowed by `gl.MAX_RENDERBUFFER_SIZE` [#2893](https://github.com/mapbox/mapbox-gl-js/issues/2893)
- Improve error messages when referencing a nonexistent layer id [#2597](https://github.com/mapbox/mapbox-gl-js/issues/2597)
- Fire an error when layer uses a `geojson` source and specifies a `source-layer` [#3896](https://github.com/mapbox/mapbox-gl-js/pull/3896)
- Add inline source declaration syntax [#3857](https://github.com/mapbox/mapbox-gl-js/issues/3857)
- Improve line breaking behavior [#3887](https://github.com/mapbox/mapbox-gl-js/issues/3887)

#### Performance Improvements

- Improve `Map#setStyle` performance in some cases [#3853](https://github.com/mapbox/mapbox-gl-js/pull/3853)

#### Bug Fixes

- Fix unexpected popup positioning when some offsets are unspecified [#3367](https://github.com/mapbox/mapbox-gl-js/issues/3367)
- Fix incorrect interpolation in functions [#3838](https://github.com/mapbox/mapbox-gl-js/issues/3838)
- Fix incorrect opacity when multiple backgrounds are rendered [#3819](https://github.com/mapbox/mapbox-gl-js/issues/3819)
- Fix exception thrown when instantiating geolocation control in Safari [#3844](https://github.com/mapbox/mapbox-gl-js/issues/3844)
- Fix exception thrown when setting `showTileBoundaries` with no sources [#3849](https://github.com/mapbox/mapbox-gl-js/issues/3849)
- Fix incorrect rendering of transparent parts of raster layers in some cases [#3723](https://github.com/mapbox/mapbox-gl-js/issues/3723)
- Fix non-terminating render loop when zooming in in some cases [#3399](https://github.com/mapbox/mapbox-gl-js/pull/3399)

## 0.29.0 (December 20 2016)

#### New Features

- Add support for property functions for many style properties on line layers [#3033](https://github.com/mapbox/mapbox-gl-js/pull/3033)
- Make `Map#setStyle` smoothly transition to the new style [#3621](https://github.com/mapbox/mapbox-gl-js/pull/3621)
- Add `styledata`, `sourcedata`, `styledataloading`, and `sourcedataloading` events
- Add `isSourceLoaded` and `source` properties to `MapDataEvent` [#3590](https://github.com/mapbox/mapbox-gl-js/pull/3590)
- Remove "max zoom" cap of 20 [#3683](https://github.com/mapbox/mapbox-gl-js/pull/3683)
- Add `circle-stroke-*` style properties [#3672](https://github.com/mapbox/mapbox-gl-js/pull/3672)
- Add a more helpful error message when the specified `container` element doesn't exist [#3719](https://github.com/mapbox/mapbox-gl-js/pull/3719)
- Add `watchPosition` option to `GeolocateControl` [#3739](https://github.com/mapbox/mapbox-gl-js/pull/3739)
- Add `positionOptions` option to `GeolocateControl` [#3739](https://github.com/mapbox/mapbox-gl-js/pull/3739)
- Add `aria-label` to map canvas [#3782](https://github.com/mapbox/mapbox-gl-js/pull/3782)
- Adjust multipoint symbol rendering behavior [#3763](https://github.com/mapbox/mapbox-gl-js/pull/3763)
- Add support for property functions for `icon-offset` [#3791](https://github.com/mapbox/mapbox-gl-js/pull/3791)
- Improved antialiasing on pitched lines [#3790](https://github.com/mapbox/mapbox-gl-js/pull/3790)
- Allow attribution control to collapse to an ⓘ button on smaller screens [#3783](https://github.com/mapbox/mapbox-gl-js/pull/3783)
- Improve line breaking algorithm [#3743](https://github.com/mapbox/mapbox-gl-js/pull/3743)

#### Performance Improvements

- Fix memory leak when calling `Map#removeSource` [#3602](https://github.com/mapbox/mapbox-gl-js/pull/3602)
- Reduce bundle size by adding custom build of `gl-matrix` [#3734](https://github.com/mapbox/mapbox-gl-js/pull/3734)
- Improve performance of projection code [#3721](https://github.com/mapbox/mapbox-gl-js/pull/3721)
- Improve performance of style function evaluation [#3816](https://github.com/mapbox/mapbox-gl-js/pull/3816)

#### Bug fixes

- Fix exception thrown when using `line-color` property functions [#3639](https://github.com/mapbox/mapbox-gl-js/issues/3639)
- Fix exception thrown when removing a layer and then adding another layer with the same id but different type [#3655](https://github.com/mapbox/mapbox-gl-js/pull/3655)
- Fix exception thrown when passing a single point to `Map#fitBounds` [#3655](https://github.com/mapbox/mapbox-gl-js/pull/3655)
- Fix exception thrown occasionally during rapid map mutations [#3681](https://github.com/mapbox/mapbox-gl-js/pull/3681)
- Fix rendering defects on pitch=0 on some systems [#3740](https://github.com/mapbox/mapbox-gl-js/pull/3740)
- Fix unnecessary CPU usage when displaying a raster layer [#3764](https://github.com/mapbox/mapbox-gl-js/pull/3764)
- Fix bug causing sprite after `Map#setStyle` [#3829](https://github.com/mapbox/mapbox-gl-js/pull/3829)
- Fix bug preventing `Map` from emitting a `contextmenu` event on Windows browsers [#3822](https://github.com/mapbox/mapbox-gl-js/pull/3822)

## 0.28.0 (November 17 2016)

#### New features and improvements

- Performance improvements for `Map#addLayer` and `Map#removeLayer` [#3584](https://github.com/mapbox/mapbox-gl-js/pull/3584)
- Add method for changing layer order at runtime - `Map#moveLayer` [#3584](https://github.com/mapbox/mapbox-gl-js/pull/3584)
- Update vertical punctuation logic to Unicode 9.0 standard [#3608](https://github.com/mapbox/mapbox-gl-js/pull/3608)

#### Bug fixes

- Fix data-driven `fill-opacity` rendering when using a `fill-pattern` [#3598](https://github.com/mapbox/mapbox-gl-js/pull/3598)
- Fix line rendering artifacts [#3627](https://github.com/mapbox/mapbox-gl-js/pull/3627)
- Fix incorrect rendering of opaque fills on top of transparent fills [#2628](https://github.com/mapbox/mapbox-gl-js/pull/2628)
- Prevent `AssertionErrors` from pitching raster layers by only calling `Worker#redoPlacement` on vector and GeoJSON sources [#3624](https://github.com/mapbox/mapbox-gl-js/pull/3624)
- Restore IE11 compatability [#3635](https://github.com/mapbox/mapbox-gl-js/pull/3635)
- Fix symbol placement for cached tiles [#3637](https://github.com/mapbox/mapbox-gl-js/pull/3637)

## 0.27.0 (November 11 2016)

#### ⚠️ Breaking changes ⚠️

- Replace `fill-extrude-height` and `fill-extrude-base` properties of `fill` render type with a separate `fill-extrusion` type (with corresponding `fill-extrusion-height` and `fill-extrusion-base` properties), solving problems with render parity and runtime switching between flat and extruded fills. https://github.com/mapbox/mapbox-gl-style-spec/issues/554
- Change the units for extrusion height properties (`fill-extrusion-height`, `fill-extrusion-base`) from "magic numbers" to meters. [#3509](https://github.com/mapbox/mapbox-gl-js/pull/3509)
- Remove `mapboxgl.Control` class and change the way custom controls should be implemented. [#3497](https://github.com/mapbox/mapbox-gl-js/pull/3497)
- Remove `mapboxgl.util` functions: `inherit`, `extendAll`, `debounce`, `coalesce`, `startsWith`, `supportsGeolocation`. [#3441](https://github.com/mapbox/mapbox-gl-js/pull/3441) [#3571](https://github.com/mapbox/mapbox-gl-js/pull/3571)
- **`mapboxgl.util` is deprecated** and will be removed in the next release. [#1408](https://github.com/mapbox/mapbox-gl-js/issues/1408)

#### New features and improvements

- Tons of **performance improvements** that combined make rendering **up to 3 times faster**, especially for complex styles. [#3485](https://github.com/mapbox/mapbox-gl-js/pull/3485) [#3489](https://github.com/mapbox/mapbox-gl-js/pull/3489) [#3490](https://github.com/mapbox/mapbox-gl-js/pull/3490) [#3491](https://github.com/mapbox/mapbox-gl-js/pull/3491) [#3498](https://github.com/mapbox/mapbox-gl-js/pull/3498) [#3499](https://github.com/mapbox/mapbox-gl-js/pull/3499) [#3501](https://github.com/mapbox/mapbox-gl-js/pull/3501) [#3510](https://github.com/mapbox/mapbox-gl-js/pull/3510) [#3514](https://github.com/mapbox/mapbox-gl-js/pull/3514) [#3515](https://github.com/mapbox/mapbox-gl-js/pull/3515) [#3486](https://github.com/mapbox/mapbox-gl-js/pull/3486) [#3527](https://github.com/mapbox/mapbox-gl-js/pull/3527) [#3574](https://github.com/mapbox/mapbox-gl-js/pull/3574) ⚡️⚡️⚡️
- 🈯 Added **vertical text writing mode** for languages that support it. [#3438](https://github.com/mapbox/mapbox-gl-js/pull/3438)
- 🈯 Improved **line breaking of Chinese and Japanese text** in point-placed labels. [#3420](https://github.com/mapbox/mapbox-gl-js/pull/3420)
- Reduce the default number of worker threads (`mapboxgl.workerCount`) for better performance. [#3565](https://github.com/mapbox/mapbox-gl-js/pull/3565)
- Automatically use `categorical` style function type when input values are strings. [#3384](https://github.com/mapbox/mapbox-gl-js/pull/3384)
- Improve control buttons accessibility. [#3492](https://github.com/mapbox/mapbox-gl-js/pull/3492)
- Remove geolocation button if geolocation is disabled (e.g. the page is not served through `https`). [#3571](https://github.com/mapbox/mapbox-gl-js/pull/3571)
- Added `Map#getMaxZoom` and `Map#getMinZoom` methods [#3592](https://github.com/mapbox/mapbox-gl-js/pull/3592)

#### Bugfixes

- Fix several line dash rendering bugs. [#3451](https://github.com/mapbox/mapbox-gl-js/pull/3451)
- Fix intermittent map flicker when using image sources. [#3522](https://github.com/mapbox/mapbox-gl-js/pull/3522)
- Fix incorrect rendering of semitransparent `background` layers. [#3521](https://github.com/mapbox/mapbox-gl-js/pull/3521)
- Fix broken `raster-fade-duration` property. [#3532](https://github.com/mapbox/mapbox-gl-js/pull/3532)
- Fix handling of extrusion heights with negative values (by clamping to `0`). [#3463](https://github.com/mapbox/mapbox-gl-js/pull/3463)
- Fix GeoJSON sources not placing labels/icons correctly after map rotation. [#3366](https://github.com/mapbox/mapbox-gl-js/pull/3366)
- Fix icon/label placement not respecting order for layers with numeric names. [#3404](https://github.com/mapbox/mapbox-gl-js/pull/3404)
- Fix `queryRenderedFeatures` working incorrectly on colliding labels. [#3459](https://github.com/mapbox/mapbox-gl-js/pull/3459)
- Fix a bug where changing extrusion properties at runtime sometimes threw an error. [#3487](https://github.com/mapbox/mapbox-gl-js/pull/3487) [#3468](https://github.com/mapbox/mapbox-gl-js/pull/3468)
- Fix a bug where `map.loaded()` always returned `true` when using raster tile sources. [#3302](https://github.com/mapbox/mapbox-gl-js/pull/3302)
- Fix a bug where moving the map out of bounds sometimes threw `failed to invert matrix` error. [#3518](https://github.com/mapbox/mapbox-gl-js/pull/3518)
- Fixed `queryRenderedFeatures` throwing an error if no parameters provided. [#3542](https://github.com/mapbox/mapbox-gl-js/pull/3542)
- Fixed a bug where using multiple `\n` in a text field resulted in an error. [#3570](https://github.com/mapbox/mapbox-gl-js/pull/3570)

#### Misc

- 🐞 Fix `npm install mapbox-gl` pulling in all `devDependencies`, leading to an extremely slow install. [#3377](https://github.com/mapbox/mapbox-gl-js/pull/3377)
- Switch the codebase to ES6. [#c](https://github.com/mapbox/mapbox-gl-js/pull/3388) [#3408](https://github.com/mapbox/mapbox-gl-js/pull/3408) [#3415](https://github.com/mapbox/mapbox-gl-js/pull/3415) [#3421](https://github.com/mapbox/mapbox-gl-js/pull/3421)
- A lot of internal refactoring to make the codebase simpler and more maintainable.
- Various documentation fixes. [#3440](https://github.com/mapbox/mapbox-gl-js/pull/3440)

## 0.26.0 (October 13 2016)

#### New Features & Improvements

- Add `fill-extrude-height` and `fill-extrude-base` style properties (3d buildings) :cityscape: [#3223](https://github.com/mapbox/mapbox-gl-js/pull/3223)
- Add customizable `colorSpace` interpolation to functions [#3245](https://github.com/mapbox/mapbox-gl-js/pull/3245)
- Add `identity` function type [#3274](https://github.com/mapbox/mapbox-gl-js/pull/3274)
- Add depth testing for symbols with `'pitch-alignment': 'map'` [#3243](https://github.com/mapbox/mapbox-gl-js/pull/3243)
- Add `dataloading` events for styles and sources [#3306](https://github.com/mapbox/mapbox-gl-js/pull/3306)
- Add `Control` suffix to all controls :warning: BREAKING CHANGE :warning: [#3355](https://github.com/mapbox/mapbox-gl-js/pull/3355)
- Calculate style layer `ref`s automatically and get rid of user-specified `ref`s :warning: BREAKING CHANGE :warning: [#3486](https://github.com/mapbox/mapbox-gl-js/pull/3486)

#### Performance Improvements

- Ensure removing style or source releases all tile resources [#3359](https://github.com/mapbox/mapbox-gl-js/pull/3359)

#### Bugfixes

- Fix bug causing an error when `Marker#setLngLat` is called [#3294](https://github.com/mapbox/mapbox-gl-js/pull/3294)
- Fix bug causing incorrect coordinates in `touchend` on Android Chrome [#3319](https://github.com/mapbox/mapbox-gl-js/pull/3319)
- Fix bug causing incorrect popup positioning at top of screen [#3333](https://github.com/mapbox/mapbox-gl-js/pull/3333)
- Restore `tile` property to `data` events fired when a tile is removed [#3328](https://github.com/mapbox/mapbox-gl-js/pull/3328)
- Fix bug causing "Improve this map" link to not preload map location [#3356](https://github.com/mapbox/mapbox-gl-js/pull/3356)

## 0.25.1 (September 30 2016)

#### Bugfixes

- Fix bug causing attribution to not be shown [#3278](https://github.com/mapbox/mapbox-gl-js/pull/3278)
- Fix bug causing exceptions when symbol text has a trailing newline [#3281](https://github.com/mapbox/mapbox-gl-js/pull/3281)

## 0.25.0 (September 29 2016)

#### Breaking Changes

- `Evented#off` now require two arguments; omitting the second argument in order to unbind all listeners for an event
  type is no longer supported, as it could cause unintended unbinding of internal listeners.

#### New Features & Improvements

- Consolidate undocumented data lifecycle events into `data` and `dataloading` events ([#3255](https://github.com/mapbox/mapbox-gl-js/pull/3255))
- Add `auto` value for style spec properties ([#3203](https://github.com/mapbox/mapbox-gl-js/pull/3203))

#### Bugfixes

- Fix bug causing "Map#queryRenderedFeatures" to return no features after map rotation or filter change ([#3233](https://github.com/mapbox/mapbox-gl-js/pull/3233))
- Change webpack build process ([#3235](https://github.com/mapbox/mapbox-gl-js/pull/3235)) :warning: BREAKING CHANGE :warning:
- Improved error messages for `LngLat#convert` ([#3232](https://github.com/mapbox/mapbox-gl-js/pull/3232))
- Fix bug where the `tiles` field is omitted from the `RasterTileSource#serialize` method ([#3259](https://github.com/mapbox/mapbox-gl-js/pull/3259))
- Comply with HTML spec by replacing the `div` within the `Navigation` control `<button>` with a `span` element ([#3268](https://github.com/mapbox/mapbox-gl-js/pull/3268))
- Fix bug causing `Marker` instances to be translated to non-whole pixel coordinates that caused blurriness ([#3270](https://github.com/mapbox/mapbox-gl-js/pull/3270))

#### Performance Improvements

- Avoid unnecessary style validation ([#3224](https://github.com/mapbox/mapbox-gl-js/pull/3224))
- Share a single blob URL between all workers ([#3239](https://github.com/mapbox/mapbox-gl-js/pull/3239))

## 0.24.0 (September 19 2016)

#### New Features & Improvements

- Allow querystrings in `mapbox://` URLs [#3113](https://github.com/mapbox/mapbox-gl-js/issues/3113)
- Allow "drag rotate" interaction to control pitch [#3105](https://github.com/mapbox/mapbox-gl-js/pull/3105)
- Improve performance by decreasing `Worker` script `Blob` size [#3158](https://github.com/mapbox/mapbox-gl-js/pull/3158)
- Improve vector tile performance [#3067](https://github.com/mapbox/mapbox-gl-js/pull/3067)
- Decrease size of distributed library by removing `package.json` [#3174](https://github.com/mapbox/mapbox-gl-js/pull/3174)
- Add support for new lines in `text-field` [#3179](https://github.com/mapbox/mapbox-gl-js/pull/3179)
- Make keyboard navigation smoother [#3190](https://github.com/mapbox/mapbox-gl-js/pull/3190)
- Make mouse wheel zooming smoother [#3189](https://github.com/mapbox/mapbox-gl-js/pull/3189)
- Add better error message when calling `Map#queryRenderedFeatures` on nonexistent layer [#3196](https://github.com/mapbox/mapbox-gl-js/pull/3196)
- Add support for imperial units on `Scale` control [#3160](https://github.com/mapbox/mapbox-gl-js/pull/3160)
- Add map's pitch to URL hash [#3218](https://github.com/mapbox/mapbox-gl-js/pull/3218)

#### Bugfixes

- Fix exception thrown when using box zoom handler [#3078](https://github.com/mapbox/mapbox-gl-js/pull/3078)
- Ensure style filters cannot be mutated by reference [#3093](https://github.com/mapbox/mapbox-gl-js/pull/3093)
- Fix exceptions thrown when opening marker-bound popup by click [#3104](https://github.com/mapbox/mapbox-gl-js/pull/3104)
- Fix bug causing fills with transparent colors and patterns to not render [#3107](https://github.com/mapbox/mapbox-gl-js/issues/3107)
- Fix order of latitudes in `Map#getBounds` [#3081](https://github.com/mapbox/mapbox-gl-js/issues/3081)
- Fix incorrect evaluation of zoom-and-property functions [#2827](https://github.com/mapbox/mapbox-gl-js/issues/2827) [#3155](https://github.com/mapbox/mapbox-gl-js/pull/3155)
- Fix incorrect evaluation of property functions [#2828](https://github.com/mapbox/mapbox-gl-js/issues/2828) [#3155](https://github.com/mapbox/mapbox-gl-js/pull/3155)
- Fix bug causing garbled text rendering when multiple maps are rendered on the page [#3086](https://github.com/mapbox/mapbox-gl-js/issues/3086)
- Fix rendering defects caused by `Map#setFilter` and map rotation on iOS 10 [#3207](https://github.com/mapbox/mapbox-gl-js/pull/3207)
- Fix bug causing image and video sources to disappear when zooming in [#3010](https://github.com/mapbox/mapbox-gl-js/issues/3010)

## 0.23.0 (August 25 2016)

#### New Features & Improvements

- Add support for `line-color` property functions [#2938](https://github.com/mapbox/mapbox-gl-js/pull/2938)
- Add `Scale` control [#2940](https://github.com/mapbox/mapbox-gl-js/pull/2940) [#3042](https://github.com/mapbox/mapbox-gl-js/pull/3042)
- Improve polygon label placement by rendering labels at the pole of inaccessibility [#3038](https://github.com/mapbox/mapbox-gl-js/pull/3038)
- Add `Popup` `offset` option [#1962](https://github.com/mapbox/mapbox-gl-js/issues/1962)
- Add `Marker#bindPopup` method [#3056](https://github.com/mapbox/mapbox-gl-js/pull/3056)

#### Performance Improvements

- Improve performance of pages with multiple maps using a shared `WebWorker` pool [#2952](https://github.com/mapbox/mapbox-gl-js/pull/2952)

#### Bugfixes

- Make `LatLngBounds` obey its documented argument order (`southwest`, `northeast`), allowing bounds across the dateline [#2414](https://github.com/mapbox/mapbox-gl-js/pull/2414) :warning: **BREAKING CHANGE** :warning:
- Fix bug causing `fill-opacity` property functions to not render as expected [#3061](https://github.com/mapbox/mapbox-gl-js/pull/3061)

## 0.22.1 (August 18 2016)

#### New Features & Improvements

- Reduce library size by using minified version of style specification [#2998](https://github.com/mapbox/mapbox-gl-js/pull/2998)
- Add a warning when rendering artifacts occur due to too many symbols or glyphs being rendered in a tile [#2966](https://github.com/mapbox/mapbox-gl-js/pull/2966)

#### Bugfixes

- Fix bug causing exception to be thrown by `Map#querySourceFeatures` [#3022](https://github.com/mapbox/mapbox-gl-js/pull/3022)
- Fix bug causing `Map#loaded` to return true while there are outstanding tile updates [#2847](https://github.com/mapbox/mapbox-gl-js/pull/2847)

## 0.22.0 (August 11 2016)

#### Breaking Changes

- The `GeoJSONSource`, `VideoSource`, `ImageSource` constructors are now private. Please use `map.addSource({...})` to create sources and `map.getSource(...).setData(...)` to update GeoJSON sources. [#2667](https://github.com/mapbox/mapbox-gl-js/pull/2667)
- `Map#onError` has been removed. You may catch errors by listening for the `error` event. If no listeners are bound to `error`, error messages will be printed to the console. [#2852](https://github.com/mapbox/mapbox-gl-js/pull/2852)

#### New Features & Improvements

- Increase max glyph atlas size to accommodate alphabets with large numbers of characters [#2930](https://github.com/mapbox/mapbox-gl-js/pull/2930)
- Add support for filtering features on GeoJSON / vector tile `$id` [#2888](https://github.com/mapbox/mapbox-gl-js/pull/2888)
- Update geolocate icon [#2973](https://github.com/mapbox/mapbox-gl-js/pull/2973)
- Add a `close` event to `Popup`s [#2953](https://github.com/mapbox/mapbox-gl-js/pull/2953)
- Add a `offset` option to `Marker` [#2885](https://github.com/mapbox/mapbox-gl-js/pull/2885)
- Print `error` events without any listeners to the console [#2852](https://github.com/mapbox/mapbox-gl-js/pull/2852)
- Refactored `Source` interface to prepare for custom source types [#2667](https://github.com/mapbox/mapbox-gl-js/pull/2667)

#### Bugfixes

- Fix opacity property-functions for fill layers [#2971](https://github.com/mapbox/mapbox-gl-js/pull/2971)
- Fix `DataCloneError` in Firefox and IE11 [#2559](https://github.com/mapbox/mapbox-gl-js/pull/2559)
- Fix bug preventing camera animations from being triggered in `moveend` listeners [#2944](https://github.com/mapbox/mapbox-gl-js/pull/2944)
- Fix bug preventing `fill-outline-color` from being unset [#2964](https://github.com/mapbox/mapbox-gl-js/pull/2964)
- Fix webpack support [#2887](https://github.com/mapbox/mapbox-gl-js/pull/2887)
- Prevent buttons in controls from acting like form submit buttons [#2935](https://github.com/mapbox/mapbox-gl-js/pull/2935)
- Fix bug preventing map interactions near two controls in the same corner [#2932](https://github.com/mapbox/mapbox-gl-js/pull/2932)
- Fix crash resulting for large style batch queue [#2926](https://github.com/mapbox/mapbox-gl-js/issues/2926)

## 0.21.0 (July 13 2016)

#### Breaking Changes

- GeoJSON polygon inner rings are now rewound for compliance with the [v2 vector tile](https://github.com/mapbox/vector-tile-spec/blob/master/2.1/README.md#4344-polygon-geometry-type). This may affect some uses of `line-offset`, reversing the direction of the offset. [#2889](https://github.com/mapbox/mapbox-gl-js/issues/2889)

#### New Features & Improvements

- Add `text-pitch-alignment` style property [#2668](https://github.com/mapbox/mapbox-gl-js/pull/2668)
- Allow query parameters on `mapbox://` URLs [#2702](https://github.com/mapbox/mapbox-gl-js/pull/2702)
- Add `icon-text-fit` and `icon-text-fit-padding` style properties [#2720](https://github.com/mapbox/mapbox-gl-js/pull/2720)
- Enable property functions for `icon-rotate` [#2738](https://github.com/mapbox/mapbox-gl-js/pull/2738)
- Enable property functions for `fill-opacity` [#2733](https://github.com/mapbox/mapbox-gl-js/pull/2733)
- Fire `Map#mouseout` events [#2777](https://github.com/mapbox/mapbox-gl-js/pull/2777)
- Allow query parameters on all sprite URLs [#2772](https://github.com/mapbox/mapbox-gl-js/pull/2772)
- Increase sprite atlas size to 1024px square, allowing more and larger sprites [#2802](https://github.com/mapbox/mapbox-gl-js/pull/2802)
- Add `Marker` class [#2725](https://github.com/mapbox/mapbox-gl-js/pull/2725) [#2810](https://github.com/mapbox/mapbox-gl-js/pull/2810)
- Add `{quadkey}` URL parameter [#2805](https://github.com/mapbox/mapbox-gl-js/pull/2805)
- Add `circle-pitch-scale` style property [#2821](https://github.com/mapbox/mapbox-gl-js/pull/2821)

#### Bugfixes

- Fix rendering of layers with large numbers of features [#2794](https://github.com/mapbox/mapbox-gl-js/pull/2794)
- Fix exceptions thrown during drag-rotate interactions [#2840](https://github.com/mapbox/mapbox-gl-js/pull/2840)
- Fix error when adding and removing a layer within the same update cycle [#2845](https://github.com/mapbox/mapbox-gl-js/pull/2845)
- Fix false "Geometry exceeds allowed extent" warnings [#2568](https://github.com/mapbox/mapbox-gl-js/issues/2568)
- Fix `Map#loaded` returning true while there are outstanding tile updates [#2847](https://github.com/mapbox/mapbox-gl-js/pull/2847)
- Fix style validation error thrown while removing a filter [#2847](https://github.com/mapbox/mapbox-gl-js/pull/2847)
- Fix event data object not being passed for double click events [#2814](https://github.com/mapbox/mapbox-gl-js/pull/2814)
- Fix multipolygons disappearing from map at certain zoom levels [#2704](https://github.com/mapbox/mapbox-gl-js/issues/2704)
- Fix exceptions caused by `queryRenderedFeatures` in Safari and Firefox [#2822](https://github.com/mapbox/mapbox-gl-js/pull/2822)
- Fix `mapboxgl#supported()` returning `true` in old versions of IE11 [mapbox/mapbox-gl-supported#1](https://github.com/mapbox/mapbox-gl-supported/issues/1)

## 0.20.1 (June 21 2016)

#### Bugfixes

- Fixed exception thrown when changing `*-translate` properties via `setPaintProperty` ([#2762](https://github.com/mapbox/mapbox-gl-js/issues/2762))

## 0.20.0 (June 10 2016)

#### New Features & Improvements

- Add limited WMS support [#2612](https://github.com/mapbox/mapbox-gl-js/pull/2612)
- Add `workerCount` constructor option [#2666](https://github.com/mapbox/mapbox-gl-js/pull/2666)
- Improve performance of `locationPoint` and `pointLocation` [#2690](https://github.com/mapbox/mapbox-gl-js/pull/2690)
- Remove "Not using VertexArrayObject extension" warning messages [#2707](https://github.com/mapbox/mapbox-gl-js/pull/2707)
- Add `version` property to mapboxgl [#2660](https://github.com/mapbox/mapbox-gl-js/pull/2660)
- Support property functions in `circle-opacity` and `circle-blur` [#2693](https://github.com/mapbox/mapbox-gl-js/pull/2693)

#### Bugfixes

- Fix exception thrown by "drag rotate" handler [#2680](https://github.com/mapbox/mapbox-gl-js/issues/2680)
- Return an empty array instead of an empty object from `queryRenderedFeatures` [#2694](https://github.com/mapbox/mapbox-gl-js/pull/2694)
- Fix bug causing map to not render in IE

## 0.19.1 (June 2 2016)

#### Bugfixes

- Fix rendering of polygons with more than 35k vertices [#2657](https://github.com/mapbox/mapbox-gl-js/issues/2657)

## 0.19.0 (May 31 2016)

#### New Features & Improvements

- Allow use of special characters in property field names [#2547](https://github.com/mapbox/mapbox-gl-js/pull/2547)
- Improve rendering speeds on fill layers [#1606](https://github.com/mapbox/mapbox-gl-js/pull/1606)
- Add data driven styling support for `fill-color` and `fill-outline-color` [#2629](https://github.com/mapbox/mapbox-gl-js/pull/2629)
- Add `has` and `!has` filter operators [mapbox/feature-filter#15](https://github.com/mapbox/feature-filter/pull/15)
- Improve keyboard handlers with held-down keys [#2530](https://github.com/mapbox/mapbox-gl-js/pull/2530)
- Support 'tms' tile scheme [#2565](https://github.com/mapbox/mapbox-gl-js/pull/2565)
- Add `trackResize` option to `Map` [#2591](https://github.com/mapbox/mapbox-gl-js/pull/2591)

#### Bugfixes

- Scale circles when map is displayed at a pitch [#2541](https://github.com/mapbox/mapbox-gl-js/issues/2541)
- Fix background pattern rendering bug [#2557](https://github.com/mapbox/mapbox-gl-js/pull/2557)
- Fix bug that prevented removal of a `fill-pattern` from a fill layer [#2534](https://github.com/mapbox/mapbox-gl-js/issues/2534)
- Fix `line-pattern` and `fill-pattern`rendering [#2596](https://github.com/mapbox/mapbox-gl-js/pull/2596)
- Fix some platform specific rendering bugs [#2553](https://github.com/mapbox/mapbox-gl-js/pull/2553)
- Return empty object from `queryRenderedFeatures` before the map is loaded [#2621](https://github.com/mapbox/mapbox-gl-js/pull/2621)
- Fix "there is no texture bound to the unit 1" warnings [#2509](https://github.com/mapbox/mapbox-gl-js/pull/2509)
- Allow transitioned values to be unset [#2561](https://github.com/mapbox/mapbox-gl-js/pull/2561)

## 0.18.0 (April 13 2016)

#### New Features & Improvements

- Implement zoom-and-property functions for `circle-color` and `circle-size` [#2454](https://github.com/mapbox/mapbox-gl-js/pull/2454)
- Dedupe attributions that are substrings of others [#2453](https://github.com/mapbox/mapbox-gl-js/pull/2453)
- Misc performance improvements [#2483](https://github.com/mapbox/mapbox-gl-js/pull/2483) [#2488](https://github.com/mapbox/mapbox-gl-js/pull/2488)

#### Bugfixes

- Fix errors when unsetting and resetting a style property [#2464](https://github.com/mapbox/mapbox-gl-js/pull/2464)
- Fix errors when updating paint properties while using classes [#2496](https://github.com/mapbox/mapbox-gl-js/pull/2496)
- Fix errors caused by race condition in unserializeBuckets [#2497](https://github.com/mapbox/mapbox-gl-js/pull/2497)
- Fix overzoomed tiles in wrapped worlds [#2482](https://github.com/mapbox/mapbox-gl-js/issues/2482)
- Fix errors caused by mutating a filter object after calling `Map#setFilter` [#2495](https://github.com/mapbox/mapbox-gl-js/pull/2495)

## 0.17.0 (April 13 2016)

#### Breaking Changes

- Remove `map.batch` in favor of automatically batching style mutations (i.e. calls to `Map#setLayoutProperty`, `Map#setPaintProperty`, `Map#setFilter`, `Map#setClasses`, etc.) and applying them once per frame, significantly improving performance when updating the style frequently [#2355](https://github.com/mapbox/mapbox-gl-js/pull/2355) [#2380](https://github.com/mapbox/mapbox-gl-js/pull/2380)
- Remove `util.throttle` [#2345](https://github.com/mapbox/mapbox-gl-js/issues/2345)

#### New Features & Improvements

- Improve performance of all style mutation methods by only recalculating affected properties [#2339](https://github.com/mapbox/mapbox-gl-js/issues/2339)
- Improve fading of labels and icons [#2376](https://github.com/mapbox/mapbox-gl-js/pull/2376)
- Improve rendering performance by reducing work done on the main thread [#2394](https://github.com/mapbox/mapbox-gl-js/pull/2394)
- Validate filters passed to `Map#queryRenderedFeatures` and `Map#querySourceFeatures` [#2349](https://github.com/mapbox/mapbox-gl-js/issues/2349)
- Display a warning if a vector tile's geometry extent is larger than supported [#2383](https://github.com/mapbox/mapbox-gl-js/pull/2383)
- Implement property functions (i.e. data-driven styling) for `circle-color` and `circle-size` [#1932](https://github.com/mapbox/mapbox-gl-js/pull/1932)
- Add `Popup#setDOMContent` method [#2436](https://github.com/mapbox/mapbox-gl-js/pull/2436)

#### Bugfixes

- Fix a performance regression caused by using 1 `WebWorker` instead of `# cpus - 1` `WebWorker`s, slowing down tile loading times [#2408](https://github.com/mapbox/mapbox-gl-js/pull/2408)
- Fix a bug in which `Map#queryRenderedFeatures` would sometimes return features that had been removed [#2353](https://github.com/mapbox/mapbox-gl-js/issues/2353)
- Fix `clusterMaxZoom` option on `GeoJSONSource` not working as expected [#2374](https://github.com/mapbox/mapbox-gl-js/issues/2374)
- Fix anti-aliased rendering for pattern fills [#2372](https://github.com/mapbox/mapbox-gl-js/issues/2372)
- Fix exception caused by calling `Map#queryRenderedFeatures` or `Map#querySourceFeatures` with no arguments
- Fix exception caused by calling `Map#setLayoutProperty` for `text-field` or `icon-image` [#2407](https://github.com/mapbox/mapbox-gl-js/issues/2407)

## 0.16.0 (March 24 2016)

#### Breaking Changes

- Replace `Map#featuresAt` and `Map#featuresIn` with `Map#queryRenderedFeatures` and `map.querySourceFeatures` ([#2224](https://github.com/mapbox/mapbox-gl-js/pull/2224))
  - Replace `featuresAt` and `featuresIn` with `queryRenderedFeatures`
  - Make `queryRenderedFeatures` synchronous, remove the callback and use the return value.
  - Rename `layer` parameter to `layers` and make it an array of layer names.
  - Remove the `radius` parameter. `radius` was used with `featuresAt` to account for style properties like `line-width` and `circle-radius`. `queryRenderedFeatures` accounts for these style properties. If you need to query a larger area, use a bounding box query instead of a point query.
  - Remove the `includeGeometry` parameter because `queryRenderedFeatures` always includes geometries.
- `Map#debug` is renamed to `Map#showTileBoundaries` ([#2284](https://github.com/mapbox/mapbox-gl-js/pull/2284))
- `Map#collisionDebug` is renamed to `Map#showCollisionBoxes` ([#2284](https://github.com/mapbox/mapbox-gl-js/pull/2284))

#### New Features & Improvements

- Improve overall rendering performance. ([#2221](https://github.com/mapbox/mapbox-gl-js/pull/2221))
- Improve performance of `GeoJSONSource#setData`. ([#2222](https://github.com/mapbox/mapbox-gl-js/pull/2222))
- Add `Map#setMaxBounds` method ([#2234](https://github.com/mapbox/mapbox-gl-js/pull/2234))
- Add `isActive` and `isEnabled` methods to interaction handlers ([#2238](https://github.com/mapbox/mapbox-gl-js/pull/2238))
- Add `Map#setZoomBounds` method ([#2243](https://github.com/mapbox/mapbox-gl-js/pull/2243))
- Add touch events ([#2195](https://github.com/mapbox/mapbox-gl-js/issues/2195))
- Add `map.queryRenderedFeatures` to query the styled and rendered representations of features ([#2224](https://github.com/mapbox/mapbox-gl-js/pull/2224))
- Add `map.querySourceFeatures` to get features directly from vector tiles, independent of the style ([#2224](https://github.com/mapbox/mapbox-gl-js/pull/2224))
- Add `mapboxgl.Geolocate` control ([#1939](https://github.com/mapbox/mapbox-gl-js/issues/1939))
- Make background patterns render seamlessly across tile boundaries ([#2305](https://github.com/mapbox/mapbox-gl-js/pull/2305))

#### Bugfixes

- Fix calls to `setFilter`, `setLayoutProperty`, and `setLayerZoomRange` on ref children ([#2228](https://github.com/mapbox/mapbox-gl-js/issues/2228))
- Fix `undefined` bucket errors after `setFilter` calls ([#2244](https://github.com/mapbox/mapbox-gl-js/issues/2244))
- Fix bugs causing hidden symbols to be rendered ([#2246](https://github.com/mapbox/mapbox-gl-js/pull/2246), [#2276](https://github.com/mapbox/mapbox-gl-js/pull/2276))
- Fix raster flickering ([#2236](https://github.com/mapbox/mapbox-gl-js/issues/2236))
- Fix `queryRenderedFeatures` precision at high zoom levels ([#2292](https://github.com/mapbox/mapbox-gl-js/pull/2292))
- Fix holes in GeoJSON data caused by unexpected winding order ([#2285](https://github.com/mapbox/mapbox-gl-js/pull/2285))
- Fix bug causing deleted features to be returned by `queryRenderedFeatures` ([#2306](https://github.com/mapbox/mapbox-gl-js/pull/2306))
- Fix bug causing unexpected fill patterns to be rendered ([#2307](https://github.com/mapbox/mapbox-gl-js/pull/2307))
- Fix popup location with preceding sibling elements ([#2311](https://github.com/mapbox/mapbox-gl-js/pull/2311))
- Fix polygon anti-aliasing ([#2319](https://github.com/mapbox/mapbox-gl-js/pull/2319))
- Fix slivers between non-adjacent polygons ([#2319](https://github.com/mapbox/mapbox-gl-js/pull/2319))
- Fix keyboard shortcuts causing page to scroll ([#2312](https://github.com/mapbox/mapbox-gl-js/pull/2312))

## 0.15.0 (March 1 2016)

#### New Features & Improvements

- Add `ImageSource#setCoordinates` and `VideoSource#setCoordinates` ([#2184](https://github.com/mapbox/mapbox-gl-js/pull/2184))

#### Bugfixes

- Fix flickering on raster layers ([#2211](https://github.com/mapbox/mapbox-gl-js/pull/2211))
- Fix browser hang when zooming quickly on raster layers ([#2211](https://github.com/mapbox/mapbox-gl-js/pull/2211))

## 0.14.3 (Feb 25 2016)

#### New Features & Improvements

- Improve responsiveness of zooming out by using cached parent tiles ([#2168](https://github.com/mapbox/mapbox-gl-js/pull/2168))
- Improve contextual clues on style API validation ([#2170](https://github.com/mapbox/mapbox-gl-js/issues/2170))
- Improve performance of methods including `setData` ([#2174](https://github.com/mapbox/mapbox-gl-js/pull/2174))

#### Bugfixes

- Fix incorrectly sized line dashes ([#2099](https://github.com/mapbox/mapbox-gl-js/issues/2099))
- Fix bug in which `in` feature filter drops features ([#2166](https://github.com/mapbox/mapbox-gl-js/pull/2166))
- Fix bug preventing `Map#load` from firing when tile "Not Found" errors occurred ([#2176](https://github.com/mapbox/mapbox-gl-js/pull/2176))
- Fix rendering artifacts on mobile GPUs ([#2117](https://github.com/mapbox/mapbox-gl-js/pull/2117))

## 0.14.2 (Feb 19 2016)

#### Bugfixes

- Look for loaded parent tiles in cache
- Set tile cache size based on viewport size ([#2137](https://github.com/mapbox/mapbox-gl-js/issues/2137))
- Fix tile render order for layer-by-layer
- Remove source update throttling ([#2139](https://github.com/mapbox/mapbox-gl-js/issues/2139))
- Make panning while zooming more linear ([#2070](https://github.com/mapbox/mapbox-gl-js/issues/2070))
- Round points created during bucket creation ([#2067](https://github.com/mapbox/mapbox-gl-js/issues/2067))
- Correct bounds for a rotated or tilted map ([#1842](https://github.com/mapbox/mapbox-gl-js/issues/1842))
- Fix overscaled featuresAt ([#2103](https://github.com/mapbox/mapbox-gl-js/issues/2103))
- Allow using `tileSize: 512` as a switch to trade retina support for 512px raster tiles
- Fix the serialization of paint classes ([#2107](https://github.com/mapbox/mapbox-gl-js/issues/2107))
- Fixed bug where unsetting style properties could mutate the value of other style properties ([#2105](https://github.com/mapbox/mapbox-gl-js/pull/2105))
- Less slanted dashed lines near sharp corners ([#967](https://github.com/mapbox/mapbox-gl-js/issues/967))
- Fire map#load if no initial style is set ([#2042](https://github.com/mapbox/mapbox-gl-js/issues/2042))

## 0.14.1 (Feb 10 2016)

#### Bugfixes

- Fix incorrectly rotated symbols along lines near tile boundaries ([#2062](https://github.com/mapbox/mapbox-gl-js/issues/2062))
- Fix broken rendering when a fill layer follows certain symbol layers ([#2092](https://github.com/mapbox/mapbox-gl-js/issues/2092))

## 0.14.0 (Feb 8 2016)

#### Breaking Changes

- Switch `GeoJSONSource` clustering options from being measured in extent-units to pixels ([#2026](https://github.com/mapbox/mapbox-gl-js/pull/2026))

#### New Features & Improvements

- Improved error message for invalid colors ([#2006](https://github.com/mapbox/mapbox-gl-js/pull/2006))
- Added support for tiles with variable extents ([#2010](https://github.com/mapbox/mapbox-gl-js/pull/2010))
- Improved `filter` performance and maximum size ([#2024](https://github.com/mapbox/mapbox-gl-js/issues/2024))
- Changed circle rendering such that all geometry nodes are drawn, not just the geometry's outer ring ([#2027](https://github.com/mapbox/mapbox-gl-js/pull/2027))
- Added `Map#getStyle` method ([#1982](https://github.com/mapbox/mapbox-gl-js/issues/1982))

#### Bugfixes

- Fixed bug causing WebGL contexts to be "used up" by calling `mapboxgl.supported()` ([#2018](https://github.com/mapbox/mapbox-gl-js/issues/2018))
- Fixed non-deterministic symbol z-order sorting ([#2023](https://github.com/mapbox/mapbox-gl-js/pull/2023))
- Fixed garbled labels while zooming ([#2012](https://github.com/mapbox/mapbox-gl-js/issues/2012))
- Fixed icon jumping when touching trackpad with two fingers ([#1990](https://github.com/mapbox/mapbox-gl-js/pull/1990))
- Fixed overzoomed collision debug labels ([#2033](https://github.com/mapbox/mapbox-gl-js/issues/2033))
- Fixed dashes sliding along their line during zooming ([#2039](https://github.com/mapbox/mapbox-gl-js/issues/2039))
- Fixed overscaled `minzoom` setting for GeoJSON sources ([#1651](https://github.com/mapbox/mapbox-gl-js/issues/1651))
- Fixed overly-strict function validation for duplicate stops ([#2075](https://github.com/mapbox/mapbox-gl-js/pull/2075))
- Fixed crash due to `performance.now` not being present on some browsers ([#2056](https://github.com/mapbox/mapbox-gl-js/issues/2056))
- Fixed the unsetting of paint properties ([#2037](https://github.com/mapbox/mapbox-gl-js/issues/2037))
- Fixed bug causing multiple interaction handler event listeners to be attached ([#2069](https://github.com/mapbox/mapbox-gl-js/issues/2069))
- Fixed bug causing only a single debug box to be drawn ([#2034](https://github.com/mapbox/mapbox-gl-js/issues/2034))

## 0.13.1 (Jan 27 2016)

#### Bugfixes

- Fixed broken npm package due to outdated bundled modules

## 0.13.0 (Jan 27 2016)

#### Bugfixes

- Fixed easeTo pan, zoom, and rotate when initial rotation != 0 ([#1950](https://github.com/mapbox/mapbox-gl-js/pull/1950))
- Fixed rendering of tiles with an extent != 4096 ([#1952](https://github.com/mapbox/mapbox-gl-js/issues/1952))
- Fixed missing icon collision boxes ([#1978](https://github.com/mapbox/mapbox-gl-js/issues/1978))
- Fixed null `Tile#buffers` errors ([#1987](https://github.com/mapbox/mapbox-gl-js/pull/1987))

#### New Features & Improvements

- Added `symbol-avoid-edges` style property ([#1951](https://github.com/mapbox/mapbox-gl-js/pull/1951))
- Improved `symbol-max-angle` check algorithm ([#1959](https://github.com/mapbox/mapbox-gl-js/pull/1959))
- Added marker clustering! ([#1931](https://github.com/mapbox/mapbox-gl-js/pull/1931))
- Added zoomstart, zoom, and zoomend events ([#1958](https://github.com/mapbox/mapbox-gl-js/issues/1958))
- Disabled drag on mousedown when using boxzoom ([#1907](https://github.com/mapbox/mapbox-gl-js/issues/1907))

## 0.12.4 (Jan 19 2016)

#### Bugfixes

- Fix elementGroups null value errors ([#1933](https://github.com/mapbox/mapbox-gl-js/issues/1933))
- Fix some glyph atlas overflow cases ([#1923](https://github.com/mapbox/mapbox-gl-js/pull/1923))

## 0.12.3 (Jan 14 2016)

#### API Improvements

- Support inline attribution options in map options ([#1865](https://github.com/mapbox/mapbox-gl-js/issues/1865))
- Improve flyTo options ([#1854](https://github.com/mapbox/mapbox-gl-js/issues/1854), [#1429](https://github.com/mapbox/mapbox-gl-js/issues/1429))

#### Bugfixes

- Fix flickering with overscaled tiles ([#1921](https://github.com/mapbox/mapbox-gl-js/issues/1921))
- Remove Node.remove calls for IE browser compatibility ([#1900](https://github.com/mapbox/mapbox-gl-js/issues/1900))
- Match patterns at tile boundaries ([#1908](https://github.com/mapbox/mapbox-gl-js/pull/1908))
- Fix Tile#positionAt, fix query tests ([#1899](https://github.com/mapbox/mapbox-gl-js/issues/1899))
- Fix flickering on streets ([#1875](https://github.com/mapbox/mapbox-gl-js/issues/1875))
- Fix text-max-angle property ([#1870](https://github.com/mapbox/mapbox-gl-js/issues/1870))
- Fix overscaled line patterns ([#1856](https://github.com/mapbox/mapbox-gl-js/issues/1856))
- Fix patterns and icons for mismatched pixelRatios ([#1851](https://github.com/mapbox/mapbox-gl-js/issues/1851))
- Fix missing labels when text size 0 at max zoom ([#1809](https://github.com/mapbox/mapbox-gl-js/issues/1809))
- Use linear interp when pixel ratios don't match ([#1601](https://github.com/mapbox/mapbox-gl-js/issues/1601))
- Fix blank areas, flickering in raster layers ([#1876](https://github.com/mapbox/mapbox-gl-js/issues/1876), [#675](https://github.com/mapbox/mapbox-gl-js/issues/675))
- Fix labels slipping/cropping at tile bounds ([#757](https://github.com/mapbox/mapbox-gl-js/issues/757))

#### UX Improvements

- Improve touch handler perceived performance ([#1844](https://github.com/mapbox/mapbox-gl-js/issues/1844))

## 0.12.2 (Dec 22 2015)

#### API Improvements

- Support LngLat.convert([w, s, e, n]) ([#1812](https://github.com/mapbox/mapbox-gl-js/issues/1812))
- Invalid GeoJSON is now handled better

#### Bugfixes

- Fixed `Popup#addTo` when the popup is already open ([#1811](https://github.com/mapbox/mapbox-gl-js/issues/1811))
- Fixed warping when rotating / zooming really fast
- `Map#flyTo` now flies across the antimeridian if shorter ([#1853](https://github.com/mapbox/mapbox-gl-js/issues/1853))

## 0.12.1 (Dec 8 2015)

#### Breaking changes

- Reversed the direction of `line-offset` ([#1808](https://github.com/mapbox/mapbox-gl-js/pull/1808))
- Renamed `Pinch` interaction handler to `TouchZoomRotate` ([#1777](https://github.com/mapbox/mapbox-gl-js/pull/1777))
- Made `Map#update` and `Map#render` private methods ([#1798](https://github.com/mapbox/mapbox-gl-js/pull/1798))
- Made `Map#remove` remove created DOM elements ([#1789](https://github.com/mapbox/mapbox-gl-js/issues/1789))

#### API Improvements

- Added an method to disable touch rotation ([#1777](https://github.com/mapbox/mapbox-gl-js/pull/1777))
- Added a `position` option for `Attribution` ([#1689](https://github.com/mapbox/mapbox-gl-js/issues/1689))

#### Bugfixes

- Ensure tile loading errors are properly reported ([#1799](https://github.com/mapbox/mapbox-gl-js/pull/1799))
- Ensure re-adding a previously removed pop-up works ([#1477](https://github.com/mapbox/mapbox-gl-js/issues/1477))

#### UX Improvements

- Don't round zoom level during double-click interaction ([#1640](https://github.com/mapbox/mapbox-gl-js/issues/1640))

## 0.12.0 (Dec 2 2015)

#### API Improvements

- Added `line-offset` style property ([#1778](https://github.com/mapbox/mapbox-gl-js/issues/1778))

## 0.11.5 (Dec 1 2015)

#### Bugfixes

- Fixed unstable symbol layer render order when adding / removing layers ([#1558](https://github.com/mapbox/mapbox-gl-js/issues/1558))
- Fire map loaded event even if raster tiles have errors
- Fix panning animation during easeTo with zoom change
- Fix pitching animation during flyTo
- Fix pitching animation during easeTo
- Prevent rotation from firing `mouseend` events ([#1104](https://github.com/mapbox/mapbox-gl-js/issues/1104))

#### API Improvements

- Fire `mousedown` and `mouseup` events ([#1411](https://github.com/mapbox/mapbox-gl-js/issues/1411))
- Fire `movestart` and `moveend` when panning ([#1658](https://github.com/mapbox/mapbox-gl-js/issues/1658))
- Added drag events ([#1442](https://github.com/mapbox/mapbox-gl-js/issues/1442))
- Request webp images for mapbox:// raster tiles in chrome ([#1725](https://github.com/mapbox/mapbox-gl-js/issues/1725))

#### UX Improvements

- Added inertia to map rotation ([#620](https://github.com/mapbox/mapbox-gl-js/issues/620))

## 0.11.4 (Nov 16 2015)

#### Bugfixes

- Fix alpha blending of alpha layers ([#1684](https://github.com/mapbox/mapbox-gl-js/issues/1684))

## 0.11.3 (Nov 10 2015)

#### Bugfixes

- Fix GeoJSON rendering and performance ([#1685](https://github.com/mapbox/mapbox-gl-js/pull/1685))

#### UX Improvements

- Use SVG assets for UI controls ([#1657](https://github.com/mapbox/mapbox-gl-js/pull/1657))
- Zoom out with shift + dblclick ([#1666](https://github.com/mapbox/mapbox-gl-js/issues/1666))

## 0.11.2 (Oct 29 2015)

- Misc performance improvements

#### Bugfixes

- Fix sprites on systems with non-integer `devicePixelRatio`s ([#1029](https://github.com/mapbox/mapbox-gl-js/issues/1029) [#1475](https://github.com/mapbox/mapbox-gl-js/issues/1475) [#1476](https://github.com/mapbox/mapbox-gl-js/issues/1476))
- Fix layer minZoom being ignored if not less than source maxZoom
- Fix symbol placement at the start of a line ([#1461](https://github.com/mapbox/mapbox-gl-js/issues/1461))
- Fix `raster-opacity` on non-tile sources ([#1270](https://github.com/mapbox/mapbox-gl-js/issues/1270))
- Ignore boxzoom on shift-click ([#1655](https://github.com/mapbox/mapbox-gl-js/issues/1655))

#### UX Improvements

- Enable line breaks on common punctuation ([#1115](https://github.com/mapbox/mapbox-gl-js/issues/1115))

#### API Improvements

- Add toString and toArray methods to LngLat, LngLatBounds ([#1571](https://github.com/mapbox/mapbox-gl-js/issues/1571))
- Add `Transform#resize` method
- Add `Map#getLayer` method ([#1183](https://github.com/mapbox/mapbox-gl-js/issues/1183))
- Add `Transform#unmodified` property ([#1452](https://github.com/mapbox/mapbox-gl-js/issues/1452))
- Propagate WebGL context events ([#1612](https://github.com/mapbox/mapbox-gl-js/pull/1612))

## 0.11.1 (Sep 30 2015)

#### Bugfixes

- Add statistics and checkboxes to debug page
- Fix `Map#featuresAt` for non-4096 vector sources ([#1529](https://github.com/mapbox/mapbox-gl-js/issues/1529))
- Don't fire `mousemove` on drag-pan
- Fix maxBounds constrains ([#1539](https://github.com/mapbox/mapbox-gl-js/issues/1539))
- Fix maxBounds infinite loop ([#1538](https://github.com/mapbox/mapbox-gl-js/issues/1538))
- Fix memory leak in worker
- Assert valid `TileCoord`, fix wrap calculation in `TileCoord#cover` ([#1483](https://github.com/mapbox/mapbox-gl-js/issues/1483))
- Abort raster tile load if not in viewport ([#1490](https://github.com/mapbox/mapbox-gl-js/issues/1490))

#### API Improvements

- Add `Map` event listeners for `mouseup`, `contextmenu` (right click) ([#1532](https://github.com/mapbox/mapbox-gl-js/issues/1532))

## 0.11.0 (Sep 11 2015)

#### API Improvements

- Add `Map#featuresIn`: a bounding-box feature query
- Emit stylesheet validation errors ([#1436](https://github.com/mapbox/mapbox-gl-js/issues/1436))

#### UX Improvements

- Handle v8 style `center`, `zoom`, `bearing`, `pitch` ([#1452](https://github.com/mapbox/mapbox-gl-js/issues/1452))
- Improve circle type styling ([#1446](https://github.com/mapbox/mapbox-gl-js/issues/1446))
- Improve dashed and patterned line antialiasing

#### Bugfixes

- Load images in a way that respects Cache-Control headers
- Filter for rtree matches to those crossing bbox
- Log errors by default ([#1463](https://github.com/mapbox/mapbox-gl-js/issues/1463))
- Fixed modification of `text-size` via `setLayoutProperty` ([#1451](https://github.com/mapbox/mapbox-gl-js/issues/1451))
- Throw on lat > 90 || < -90. ([#1443](https://github.com/mapbox/mapbox-gl-js/issues/1443))
- Fix circle clipping bug ([#1457](https://github.com/mapbox/mapbox-gl-js/issues/1457))

## 0.10.0 (Aug 21 2015)

#### Breaking changes

- Switched to [longitude, latitude] coordinate order, matching GeoJSON. We anticipate that mapbox-gl-js will be widely used
  with GeoJSON, and in the long term having a coordinate order that is consistent with GeoJSON will lead to less confusion
  and impedance mismatch than will a [latitude, longitude] order.

  The following APIs were renamed:

  - `LatLng` was renamed to `LngLat`
  - `LatLngBounds` was renamed to `LngLatBounds`
  - `Popup#setLatLng` was renamed to `Popup#setLngLat`
  - `Popup#getLatLng` was renamed to `Popup#getLngLat`
  - The `latLng` property of Map events was renamed `lngLat`

  The following APIs now expect array coordinates in [longitude, latitude] order:

  - `LngLat.convert`
  - `LngLatBounds.convert`
  - `Popup#setLngLat`
  - The `center` and `maxBounds` options of the `Map` constructor
  - The arguments to `Map#setCenter`, `Map#fitBounds`, `Map#panTo`, and `Map#project`
  - The `center` option of `Map#jumpTo`, `Map#easeTo`, and `Map#flyTo`
  - The `around` option of `Map#zoomTo`, `Map#rotateTo`, and `Map#easeTo`
  - The `coordinates` properties of video and image sources

- Updated to mapbox-gl-style-spec v8.0.0 ([Changelog](https://github.com/mapbox/mapbox-gl-style-spec/blob/v8.0.0/CHANGELOG.md)). Styles are
  now expected to be version 8. You can use the [gl-style-migrate](https://github.com/mapbox/mapbox-gl-style-lint#migrations)
  utility to update existing styles.

- The format for `mapbox://` style and glyphs URLs has changed. For style URLs, you should now use the format
  `mapbox://styles/:username/:style`. The `:style` portion of the URL no longer contains a username. For font URLs, you
  should now use the format `mapbox://fonts/:username/{fontstack}/{range}.pbf`.
- Mapbox default styles are now hosted via the Styles API rather than www.mapbox.com. You can make use of the Styles API
  with a `mapbox://` style URL pointing to a v8 style, e.g. `mapbox://styles/mapbox/streets-v8`.
- The v8 satellite style (`mapbox://styles/mapbox/satellite-v8`) is now a plain satellite style, and not longer supports labels
  or contour lines via classes. For a labeled satellite style, use `mapbox://styles/mapbox/satellite-hybrid`.

- Removed `mbgl.config.HTTP_URL` and `mbgl.config.FORCE_HTTPS`; https is always used when connecting to the Mapbox API.
- Renamed `mbgl.config.HTTPS_URL` to `mbgl.config.API_URL`.

#### Bugfixes

- Don't draw halo when halo-width is 0 ([#1381](https://github.com/mapbox/mapbox-gl-js/issues/1381))
- Reverted shader changes that degraded performance on IE

#### API Improvements

- You can now unset layout and paint properties via the `setLayoutProperty` and `setPaintProperty` APIs
  by passing `undefined` as a property value.
- The `layer` option of `featuresAt` now supports an array of layers.

## 0.9.0 (Jul 29 2015)

- `glyphs` URL now normalizes without the `/v4/` prefix for `mapbox://` urls. Legacy behavior for `mapbox://fontstacks` is still maintained ([#1385](https://github.com/mapbox/mapbox-gl-js/issues/1385))
- Expose `geojson-vt` options for GeoJSON sources ([#1271](https://github.com/mapbox/mapbox-gl-js/issues/1271))
- bearing snaps to "North" within a tolerance of 7 degrees ([#1059](https://github.com/mapbox/mapbox-gl-js/issues/1059))
- Now you can directly mutate the minzoom and maxzoom layer properties with `map.setLayerZoomRange(layerId, minzoom, maxzoom)`
- Exposed `mapboxgl.Control`, a base class used by all UI controls
- Refactored handlers to be individually included in Map options, or enable/disable them individually at runtime, e.g. `map.scrollZoom.disable()`.
- New feature: Batch operations can now be done at once, improving performance for calling multiple style functions: ([#1352](https://github.com/mapbox/mapbox-gl-js/pull/1352))

  ```js
  style.batch(function (s) {
    s.addLayer({ id: "first", type: "symbol", source: "streets" });
    s.addLayer({ id: "second", type: "symbol", source: "streets" });
    s.addLayer({ id: "third", type: "symbol", source: "terrain" });
    s.setPaintProperty("first", "text-color", "black");
    s.setPaintProperty("first", "text-halo-color", "white");
  });
  ```

- Improved documentation
- `featuresAt` performance improvements by exposing `includeGeometry` option
- Better label placement along lines ([#1283](https://github.com/mapbox/mapbox-gl-js/pull/1283))
- Improvements to round linejoins on semi-transparent lines (mapbox/mapbox-gl-native[#1771](https://github.com/mapbox/mapbox-gl-js/pull/1771))
- Round zoom levels for raster tile loading ([@2a2aec](https://github.com/mapbox/mapbox-gl-js/commit/2a2aec44a39e11e73bdf663258bd6d52b83775f5))
- Source#reload cannot be called if source is not loaded ([#1198](https://github.com/mapbox/mapbox-gl-js/issues/1198))
- Events bubble to the canvas container for custom overlays ([#1301](https://github.com/mapbox/mapbox-gl-js/pull/1301))
- Move handlers are now bound on mousedown and touchstart events
- map.featuresAt() now works across the dateline

## 0.8.1 (Jun 16 2015)

- No code changes; released only to correct a build issue in 0.8.0.

## 0.8.0 (Jun 15 2015)

#### Breaking changes

- `map.setView(latlng, zoom, bearing)` has been removed. Use
  [`map.jumpTo(options)`](https://www.mapbox.com/mapbox-gl-js/api/#map/jumpto) instead:

  ```js
  map.setView([40, -74.5], 9); // 0.7.0 or earlier
  map.jumpTo({ center: [40, -74.5], zoom: 9 }); // now
  ```

- [`map.easeTo`](https://www.mapbox.com/mapbox-gl-js/api/#map/easeto) and
  [`map.flyTo`](https://www.mapbox.com/mapbox-gl-js/api/#map/flyto) now accept a single
  options object rather than positional parameters:

  ```js
  map.easeTo([40, -74.5], 9, null, { duration: 400 }); // 0.7.0 or earlier
  map.easeTo({ center: [40, -74.5], zoom: 9, duration: 400 }); // now
  ```

- `mapboxgl.Source` is no longer exported. Use `map.addSource()` instead. See the
  [GeoJSON line](https://www.mapbox.com/mapbox-gl-js/example/geojson-line/) or
  [GeoJSON markers](https://www.mapbox.com/mapbox-gl-js/example/geojson-markers/)
  examples.
- `mapboxgl.util.supported()` moved to [`mapboxgl.supported()`](https://www.mapbox.com/mapbox-gl-js/api/#mapboxgl/supported).

#### UX improvements

- Add perspective rendering ([#1049](https://github.com/mapbox/mapbox-gl-js/pull/1049))
- Better and faster labelling ([#1079](https://github.com/mapbox/mapbox-gl-js/pull/1079))
- Add touch interactions support on mobile devices ([#949](https://github.com/mapbox/mapbox-gl-js/pull/949))
- Viewport-relative popup arrows ([#1065](https://github.com/mapbox/mapbox-gl-js/pull/1065))
- Normalize mousewheel zooming speed ([#1060](https://github.com/mapbox/mapbox-gl-js/pull/1060))
- Add proper handling of GeoJSON features that cross the date line ([#1275](https://github.com/mapbox/mapbox-gl-js/issues/1275))
- Sort overlapping symbols in the y direction ([#470](https://github.com/mapbox/mapbox-gl-js/issues/470))
- Control buttons are now on a 30 pixel grid ([#1143](https://github.com/mapbox/mapbox-gl-js/issues/1143))
- Improve GeoJSON processing performance

#### API Improvements

- Switch to JSDoc for documentation
- Bundling with browserify is now supported
- Validate incoming map styles ([#1054](https://github.com/mapbox/mapbox-gl-js/pull/1054))
- Add `Map` `setPitch` `getPitch`
- Add `Map` `dblclick` event. ([#1168](https://github.com/mapbox/mapbox-gl-js/issues/1168))
- Add `Map` `getSource` ([@660a8c1](https://github.com/mapbox/mapbox-gl-js/commit/660a8c1e087f63282d24a30684d686523bce36cb))
- Add `Map` `setFilter` and `getFilter` ([#985](https://github.com/mapbox/mapbox-gl-js/issues/985))
- Add `Map` `failIfMajorPerformanceCaveat` option ([#1082](https://github.com/mapbox/mapbox-gl-js/pull/1082))
- Add `Map` `preserveDrawingBuffer` option ([#1232](https://github.com/mapbox/mapbox-gl-js/pull/1232))
- Add `VideoSource` `getVideo()` ([#1162](https://github.com/mapbox/mapbox-gl-js/issues/1162))
- Support vector tiles with extents other than 4096 ([#1227](https://github.com/mapbox/mapbox-gl-js/pull/1227))
- Use a DOM hierarchy that supports evented overlays ([#1217](https://github.com/mapbox/mapbox-gl-js/issues/1217))
- Pass `latLng` to the event object ([#1068](https://github.com/mapbox/mapbox-gl-js/pull/1068))

#### UX Bugfixes

- Fix rendering glitch on iOS 8 ([#750](https://github.com/mapbox/mapbox-gl-js/issues/750))
- Fix line triangulation errors ([#1120](https://github.com/mapbox/mapbox-gl-js/issues/1120), [#992](https://github.com/mapbox/mapbox-gl-js/issues/992))
- Support unicode range 65280-65535 ([#1108](https://github.com/mapbox/mapbox-gl-js/pull/1108))
- Fix cracks between fill patterns ([#972](https://github.com/mapbox/mapbox-gl-js/issues/972))
- Fix angle of icons aligned with lines ([@37a498a](https://github.com/mapbox/mapbox-gl-js/commit/37a498a7aa2c37d6b94611b614b4efe134e6dd59))
- Fix dashed line bug for overscaled tiles ([#1132](https://github.com/mapbox/mapbox-gl-js/issues/1132))
- Fix icon artifacts caused by sprite neighbors ([#1195](https://github.com/mapbox/mapbox-gl-js/pull/1195))

#### API Bugfixes

- Don't fire spurious `moveend` events on mouseup ([#1107](https://github.com/mapbox/mapbox-gl-js/issues/1107))
- Fix a race condition in `featuresAt` ([#1220](https://github.com/mapbox/mapbox-gl-js/pull/1220))
- Fix for brittle fontstack name convention ([#1070](https://github.com/mapbox/mapbox-gl-js/pull/1070))
- Fix broken `Popup` `setHTML` ([#1272](https://github.com/mapbox/mapbox-gl-js/issues/1272))
- Fix an issue with cross-origin image requests ([#1269](https://github.com/mapbox/mapbox-gl-js/pull/1269))

## 0.7.0 (Mar 3 2015)

#### Breaking

- Rename `Map` `hover` event to `mousemove`.
- Change `featuresAt` to return GeoJSON objects, including geometry ([#1010](https://github.com/mapbox/mapbox-gl-js/issues/1010))
- Remove `Map` `canvas` and `container` properties, add `getCanvas` and `getContainer` methods instead

#### UX Improvements

- Improve line label density
- Add boxzoom interaction ([#1038](https://github.com/mapbox/mapbox-gl-js/issues/1038))
- Add keyboard interaction ([#1034](https://github.com/mapbox/mapbox-gl-js/pull/1034))
- Faster `GeoJSONSource` `setData` without flickering ([#973](https://github.com/mapbox/mapbox-gl-js/issues/973))

#### API Improvements

- Add Popup component ([#325](https://github.com/mapbox/mapbox-gl-js/issues/325))
- Add layer API ([#1022](https://github.com/mapbox/mapbox-gl-js/issues/1022))
- Add filter API ([#985](https://github.com/mapbox/mapbox-gl-js/issues/985))
- More efficient filter API ([#1018](https://github.com/mapbox/mapbox-gl-js/issues/1018))
- Accept plain old JS object for `addSource` ([#1021](https://github.com/mapbox/mapbox-gl-js/issues/1021))
- Reparse overscaled tiles

#### Bugfixes

- Fix `featuresAt` for LineStrings ([#1006](https://github.com/mapbox/mapbox-gl-js/issues/1006))
- Fix `tileSize` argument to `GeoJSON` worker ([#987](https://github.com/mapbox/mapbox-gl-js/issues/987))
- Remove extraneous files from the npm package ([#1024](https://github.com/mapbox/mapbox-gl-js/issues/1024))
- Hide "improve map" link in print ([#988](https://github.com/mapbox/mapbox-gl-js/issues/988))

## 0.6.0 (Feb 9 2015)

#### Bugfixes

- Add wrapped padding to sprite for repeating images ([#972](https://github.com/mapbox/mapbox-gl-js/issues/972))
- Clear color buffers before rendering ([#966](https://github.com/mapbox/mapbox-gl-js/issues/966))
- Make line-opacity work with line-image ([#970](https://github.com/mapbox/mapbox-gl-js/issues/970))
- event.toElement fallback for Firefox ([#932](https://github.com/mapbox/mapbox-gl-js/issues/932))
- skip duplicate vertices at ends of lines ([#776](https://github.com/mapbox/mapbox-gl-js/issues/776))
- allow characters outside \w to be used in token
- Clear old tiles when new GeoJSON is loaded ([#905](https://github.com/mapbox/mapbox-gl-js/issues/905))

#### Improvements

- Added `map.setPaintProperty()`, `map.getPaintProperty()`, `map.setLayoutProperty()`, and `map.getLayoutProperty()`.
- Switch to ESLint and more strict code rules ([#957](https://github.com/mapbox/mapbox-gl-js/pull/957))
- Grab 2x raster tiles if retina ([#754](https://github.com/mapbox/mapbox-gl-js/issues/754))
- Support for mapbox:// style URLs ([#875](https://github.com/mapbox/mapbox-gl-js/issues/875))

#### Breaking

- Updated to mapbox-gl-style-spec v7.0.0 ([Changelog](https://github.com/mapbox/mapbox-gl-style-spec/blob/a2b0b561ce16015a1ef400dc870326b1b5255091/CHANGELOG.md)). Styles are
  now expected to be version 7. You can use the [gl-style-migrate](https://github.com/mapbox/mapbox-gl-style-lint#migrations)
  utility to update existing styles.
- HTTP_URL and HTTPS_URL config options must no longer include a `/v4` path prefix.
- `addClass`, `removeClass`, `setClasses`, `hasClass`, and `getClasses` are now methods
  on Map.
- `Style#cascade` is now private, pending a public style mutation API ([#755](https://github.com/mapbox/mapbox-gl-js/pull/755)).
- The format for `featuresAt` results changed. Instead of result-per-geometry-cross-layer,
  each result has a `layers` array with all layers that contain the feature. This avoids
  duplication of geometry and properties in the result set.

## 0.5.2 (Jan 07 2015)

#### Bugfixes

- Remove tiles for unused sources ([#863](https://github.com/mapbox/mapbox-gl-js/issues/863))
- Fix fill pattern alignment

#### Improvements

- Add GeoJSONSource maxzoom option ([#760](https://github.com/mapbox/mapbox-gl-js/issues/760))
- Return ref layers in featuresAt ([#847](https://github.com/mapbox/mapbox-gl-js/issues/847))
- Return any extra layer keys provided in the stylesheet in featuresAt
- Faster protobuf parsing

## 0.5.1 (Dec 19 2014)

#### Bugfixes

- Fix race conditions with style loading/rendering
- Fix race conditions with setStyle
- Fix map.remove()
- Fix featuresAt properties

## 0.5.0 (Dec 17 2014)

#### Bugfixes

- Fix multiple calls to setStyle

#### Improvements

- `featuresAt` now returns additional information
- Complete style/source/tile event suite:
  style.load, style.error, style.change,
  source.add, source.remove, source.load, source.error, source.change,
  tile.add, tile.remove, tile.load, tile.error
- Vastly improved performance and correctness for GeoJSON sources
- Map#setStyle accepts a style URL
- Support {prefix} in tile URL templates
- Provide a source map with minified source

#### Breaking

- Results format for `featuresAt` changed

## 0.4.2 (Nov 14 2014)

#### Bugfixes

- Ensure only one easing is active at a time ([#807](https://github.com/mapbox/mapbox-gl-js/issues/807))
- Don't require style to perform easings ([#817](https://github.com/mapbox/mapbox-gl-js/issues/817))
- Fix raster tiles sometimes not showing up ([#761](https://github.com/mapbox/mapbox-gl-js/issues/761))

#### Improvements

- Internet Explorer 11 support (experimental)

## 0.4.1 (Nov 10 2014)

#### Bugfixes

- Interpolate to the closest bearing when doing rotation animations ([#818](https://github.com/mapbox/mapbox-gl-js/issues/818))

## 0.4.0 (Nov 4 2014)

#### Breaking

- Updated to mapbox-gl-style-spec v6.0.0 ([Changelog](https://github.com/mapbox/mapbox-gl-style-spec/blob/v6.0.0/CHANGELOG.md)). Styles are
  now expected to be version 6. You can use the [gl-style-migrate](https://github.com/mapbox/mapbox-gl-style-lint#migrations)
  utility to update existing styles.

## 0.3.2 (Oct 23 2014)

#### Bugfixes

- Fix worker initialization with deferred or async scripts

#### Improvements

- Added map.remove()
- CDN assets are now served with gzip compression

## 0.3.1 (Oct 06 2014)

#### Bugfixes

- Fixed iteration over arrays with for/in
- Made browserify deps non-dev ([#752](https://github.com/mapbox/mapbox-gl-js/issues/752))

## 0.3.0 (Sep 23 2014)

#### Breaking

- Updated to mapbox-gl-style-spec v0.0.5 ([Changelog](https://github.com/mapbox/mapbox-gl-style-spec/blob/v0.0.5/CHANGELOG.md)). Styles are
  now expected to be version 5. You can use the [gl-style-migrate](https://github.com/mapbox/mapbox-gl-style-lint#migrations)
  utility to update existing styles.
- Removed support for composite layers for performance reasons. [#523](https://github.com/mapbox/mapbox-gl-js/issues/523#issuecomment-51731405)
- `raster-hue-rotate` units are now degrees.

### Improvements

- Added LatLng#wrap
- Added support for Mapbox fontstack API.
- Added support for remote, non-Mapbox TileJSON sources and inline TileJSON sources ([#535](https://github.com/mapbox/mapbox-gl-js/issues/535), [#698](https://github.com/mapbox/mapbox-gl-js/issues/698)).
- Added support for `symbol-avoid-edges` property to allow labels to be placed across tile edges.
- Fixed mkdir issue on Windows ([#674](https://github.com/mapbox/mapbox-gl-js/issues/674)).
- Fixed drawing beveled line joins without overlap.

#### Bugfixes

- Fixed performance when underzooming a layer's minzoom.
- Fixed `raster-opacity` for regular raster layers.
- Fixed various corner cases of easing functions.
- Do not modify original stylesheet ([#728](https://github.com/mapbox/mapbox-gl-js/issues/728)).
- Inherit video source from source ([#699](https://github.com/mapbox/mapbox-gl-js/issues/699)).
- Fixed interactivity for geojson layers.
- Stop dblclick on navigation so the map does not pan ([#715](https://github.com/mapbox/mapbox-gl-js/issues/715)).

## 0.2.2 (Aug 12 2014)

#### Breaking

- `map.setBearing()` no longer supports a second argument. Use `map.rotateTo` with an `offset` option and duration 0
  if you need to rotate around a point other than the map center.

#### Improvements

- Improved `GeoJSONSource` to also accept URL as `data` option, eliminating a huge performance bottleneck in case of large GeoJSON files.
  [#669](https://github.com/mapbox/mapbox-gl-js/issues/669) [#671](https://github.com/mapbox/mapbox-gl-js/issues/671)
- Switched to a different fill outlines rendering approach. [#668](https://github.com/mapbox/mapbox-gl-js/issues/668)
- Made the minified build 12% smaller gzipped (66 KB now).
- Added `around` option to `Map` `zoomTo`/`rotateTo`.
- Made the permalink hash more compact.
- Bevel linejoins no longer overlap and look much better when drawn with transparency.

#### Bugfixes

- Fixed the **broken minified build**. [#679](https://github.com/mapbox/mapbox-gl-js/issues/679)
- Fixed **blurry icons** rendering. [#666](https://github.com/mapbox/mapbox-gl-js/issues/666)
- Fixed `util.supports` WebGL detection producing false positives in some cases. [#677](https://github.com/mapbox/mapbox-gl-js/issues/677)
- Fixed invalid font configuration completely blocking tile rendering. [#662](https://github.com/mapbox/mapbox-gl-js/issues/662)
- Fixed `Map` `project`/`unproject` to properly accept array-form values.
- Fixed sprite loading race condition. [#593](https://github.com/mapbox/mapbox-gl-js/issues/593)
- Fixed `GeoJSONSource` `setData` not updating the map until zoomed or panned. [#676](https://github.com/mapbox/mapbox-gl-js/issues/676)

## 0.2.1 (Aug 8 2014)

#### Breaking

- Changed `Navigation` control signature: now it doesn't need `map` in constructor
  and gets added with `map.addControl(nav)` or `nav.addTo(map)`.
- Updated CSS classes to have consistent naming prefixed with `mapboxgl-`.

#### Improvements

- Added attribution control (present by default, disable by passing `attributionControl: false` in options).
- Added rotation by dragging the compass control.
- Added grabbing cursors for the map by default.
- Added `util.inherit` and `util.debounce` functions.
- Changed the default debug page style to OSM Bright.
- Token replacements now support dashes.
- Improved navigation control design.

#### Bugfixes

- Fixed compass control to rotate its icon with the map.
- Fixed navigation control cursors.
- Fixed inertia going to the wrong direction in a rotated map.
- Fixed inertia race condition where error was sometimes thrown after erratic panning/zooming.

## 0.2.0 (Aug 6 2014)

- First public release.<|MERGE_RESOLUTION|>--- conflicted
+++ resolved
@@ -1,11 +1,8 @@
 ## main
 
 ### ✨ Features and improvements
-<<<<<<< HEAD
 - Add time control API (`setNow`, `restoreNow`, `isTimeFrozen`) for deterministic rendering, enabling frame-by-frame video export and deterministic testing ([6544](https://github.com/maplibre/maplibre-gl-js/pull/6544))
-=======
 - Use styles `isHidden` logic in the worker by adding a new optional `roundMinZoom` parameter ([#6547](https://github.com/maplibre/maplibre-gl-js/pull/6547))
->>>>>>> c0b24b69
 - _...Add new stuff here..._
 
 ### 🐞 Bug fixes
