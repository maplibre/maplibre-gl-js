--- conflicted
+++ resolved
@@ -4,12 +4,8 @@
 - _...Add new stuff here..._
 
 ### 🐞 Bug fixes
-<<<<<<< HEAD
 - Fix white artifacts when using non-zero elevation ([#6032](https://github.com/maplibre/maplibre-gl-js/pull/6032))
-=======
 - Fix geolocate control lock loss on window resize ([#3504](https://github.com/maplibre/maplibre-gl-js/issues/3504))
-
->>>>>>> f763ee1d
 - _...Add new stuff here..._
 
 ## 5.6.1
