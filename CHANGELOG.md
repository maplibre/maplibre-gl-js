## main

- Fix the type of the `features` property on `MapLayerMouseEvent` and `MapLayerTouchEvent` to be `MapGeoJSONFeature[]` in lieu of `GeoJSON.Feature[]` ([#2244](https://github.com/maplibre/maplibre-gl-js/pull/2244))
- Fix GeolocateControl error if removed quickly ([#2391](https://github.com/maplibre/maplibre-gl-js/pull/2391))

### ✨ Features and improvements

- Add queryTerrainElevation allows getting terrain elevation in meters at specific point ([#2264](https://github.com/maplibre/maplibre-gl-js/pull/2264))
- Improve performance by sending style layers to worker thread before processing it on main thread to allow parallel processing ([#2131](https://github.com/maplibre/maplibre-gl-js/pull/2131))
- [Breaking] Resize map when container element is resized. the resize related events now has different data associated with it ([#2157](https://github.com/maplibre/maplibre-gl-js/pull/2157))<br/>
  Previously the originalEvent field was the reason of this change, for example it could be a <code>resize</code> event from the browser<br/>
  Now it is <code>ResizeObserverEntry</code>, see more https://developer.mozilla.org/en-US/docs/web/api/resizeobserverentry
- Add Map.getImage() to retrieve previously-loaded images. ([#2168](https://github.com/maplibre/maplibre-gl-js/pull/2168))
- Add method to enable/disable cooperative gestures
- [Breaking] toBounds method of class LngLat is replaced by a static method fromLngLat of class LngLatBounds ([#2188](https://github.com/maplibre/maplibre-gl-js/pull/2188))
- Update CONTRIBUTING.md with details on setting up on M1 mac ([#2196](https://github.com/maplibre/maplibre-gl-js/pull/2196))
- Update default type of originalEvent in MapLibreEvent to be `unknown` ([#2243](https://github.com/maplibre/maplibre-gl-js/pull/2243))
- Improve performance when forcing full symbol placement by short circuiting pause checks ([#2241](https://github.com/maplibre/maplibre-gl-js/pull/2241))
- Adding a `warnonce` when terrain and hillshade source are the same ([#2298](https://github.com/maplibre/maplibre-gl-js/pull/2298))
- Remove a deprecation warning by removing an empty texture that is no longer being used in the codebase ([#2299](https://github.com/maplibre/maplibre-gl-js/pull/2299))
- Improve initial loading performance by lazy serializing layers only when needed. ([#2306](https://github.com/maplibre/maplibre-gl-js/pull/2306))
- [Breaking] Cancel unloaded tile request on zooming in across multiple zoom. Previously these requests were not cancelled. ([#2377](https://github.com/maplibre/maplibre-gl-js/pull/2377))
<<<<<<< HEAD
- Improve control performance by restricting worker count to a max of 1 except safari browser. ([#2354](https://github.com/maplibre/maplibre-gl-js/pull/2354))
=======
- Add validateStyle MapOption to allow disabling style validation for faster performance in production environment. ([#2390](https://github.com/maplibre/maplibre-gl-js/pull/2390))
>>>>>>> 1702dd6a
- _...Add new stuff here..._

### 🐞 Bug fixes

- Fix issue unloading sprite sheet when using `setStyle(style, {diff:true})` ([#2146](https://github.com/maplibre/maplibre-gl-js/pull/2146))
- Fix wrap coords in `getTerrain` when `fitBounds` across the AM ([#2155](https://github.com/maplibre/maplibre-gl-js/pull/2155))
- Fix LngLat `toArray` method return type to [number,number] ([#2233](https://github.com/maplibre/maplibre-gl-js/issues/2233))
- Fix handling of text-offset with symbol-placement: line ([#2170](https://github.com/maplibre/maplibre-gl-js/issues/2170) and [#2171](https://github.com/maplibre/maplibre-gl-js/issues/2171))
- Fix geolocate control permissions failure on IOS16 web view with fallback to `window.navigator.geolocation`
- Prevent unnecessary reload of raster sources when RTL Text Plugin loads ([#2380](https://github.com/maplibre/maplibre-gl-js/issues/2380))
- Fix Handle AddProtocol callback function returning a HTMLImageElement ([#2393](https://github.com/maplibre/maplibre-gl-js/pull/2393))
- _...Add new stuff here..._

## 3.0.0-pre.4

### ✨ Features and improvements

- Add `setiClusterOptions` to update cluster properties of the added sources: fixing these issues ([#429](https://github.com/maplibre/maplibre-gl-js/issues/429)) and ([#1384](https://github.com/maplibre/maplibre-gl-js/issues/1384))
- Add types for `workerOptions` and `_options` in `geojson_source.ts`
- Add fullscreenstart, fullscreenend events to FullscreenControl ([#2128](https://github.com/maplibre/maplibre-gl-js/issues/2128)
- Make jest tests easier to run in CI and local development ([#2044](https://github.com/maplibre/maplibre-gl-js/issues/2044)
- Throttle the image request queue while the map is moving to improve performance ([#2097](https://github.com/maplibre/maplibre-gl-js/issues/2097)

### 🐞 Bug fixes

- Fix the worker been terminated on setting new style ([#2123](https://github.com/maplibre/maplibre-gl-js/pull/2123))
- Change how meta key is detected for cooperative gestures

- Fix the worker been terminated on setting new style ([#2123](https://github.com/maplibre/maplibre-gl-js/pull/2123))

## 3.0.0-pre.3

### ✨ Features and improvements

- Add support for multiple `sprite` declarations in one style file ([#1805](https://github.com/maplibre/maplibre-gl-js/pull/1805))
- Extract sprite image on demand to reduce memory usage and improve performance by reducing number of getImageData calls ([#1809](https://github.com/maplibre/maplibre-gl-js/pull/1809))

### 🐞 Bug fixes

- Fix issue [#1024](https://github.com/maplibre/maplibre-gl-js/pull/1024) - Zoom center not under cursor when terrain is on
- Fix errors when running style-spec bin scripts and added missing help. Removed unnecessary script 'gl-style-composite'. ([#1971](https://github.com/maplibre/maplibre-gl-js/pull/1971))
- Fix the `slice` expression type ([#1886](https://github.com/maplibre/maplibre-gl-js/issues/1886))

## 3.0.0-pre.2

### ✨ Features and improvements

- Move to rollup 3 ([#1949](https://github.com/maplibre/maplibre-gl-js/pull/1949))
- `QueryRenderedFeaturesOptions` type added to both of the params in queryRenderedFeatures in map.ts ([#1900](https://github.com/maplibre/maplibre-gl-js/issues/1900))
- NavigationControlOptions is now optional when creating an instance of NavigationControl ([#1754](https://github.com/maplibre/maplibre-gl-js/issues/1754))
- Listen to webglcontextcreationerror event and give detailed debug info when it fails ([#1715](https://github.com/maplibre/maplibre-gl-js/pull/1715))
- Make sure `cooperativeGestures` overlay is always "on top" (z-index) of map features ([#1753](https://github.com/maplibre/maplibre-gl-js/pull/1753))
- Use `willReadFrequently` hint to optimize 2D canvas usage and remove warnings ([#1808](https://github.com/maplibre/maplibre-gl-js/pull/1808))
- Speed up the cross tile symbol index in certain circumstances ([#1755](https://github.com/maplibre/maplibre-gl-js/pull/1755))
- Improve rendering speed in scenes with many colliding symbolic icons and labels ([#1757](https://github.com/maplibre/maplibre-gl-js/pull/1757))
- Make request for ImageSource cancelable ([#1802](https://github.com/maplibre/maplibre-gl-js/pull/1802))
- Throttle the image request queue while the map is moving to improve performance ([#2097](https://github.com/maplibre/maplibre-gl-js/pull/2097))

### 🐞 Bug fixes

- Remove dependency on `@rollup/plugin-json`, which was in conflict with `rollup-plugin-import-assert`
- Remove dependency on `@mapbox/gazetteer` which caused some build warnings ([#1757](https://github.com/maplibre/maplibre-gl-js/pull/1757) [#1898](https://github.com/maplibre/maplibre-gl-js/pull/1898))
- Fix `getElevation()` causing uncaught error ([#1650](https://github.com/maplibre/maplibre-gl-js/issues/1650)).
- Add dev version for csp build ([#1730](https://github.com/maplibre/maplibre-gl-js/pull/1730))
- Fix headless benchmark execution especially on VM ([#1732](https://github.com/maplibre/maplibre-gl-js/pull/1732))
- fix issue [#860](https://github.com/maplibre/maplibre-gl-js/issues/860) fill-pattern with pixelRatio > 1 is now switched correctly at runtime. ([#1765](https://github.com/maplibre/maplibre-gl-js/pull/1765))
- Fix the exception that would be thrown on `map.setStyle` when it is passed with transformStyle option and map is initialized without an initial style. ([#1824](https://github.com/maplibre/maplibre-gl-js/pull/1824))
- fix issue [#1582](https://github.com/maplibre/maplibre-gl-js/issues/1582) source maps are now properly generated
- Fix the behavior of the compass button on touch devices.

## 3.0.0-pre.1

### ✨ Features and improvements

- Return a promise from `once` method to allow easier usage of async/await in this case ([#1690(https://github.com/maplibre/maplibre-gl-js/pull/1690))
- Add pseudo (CSS) fullscreen as a fallback for iphones ([#1678](https://github.com/maplibre/maplibre-gl-js/pull/1678))
- Add `updateData` to `GeoJSONSource` which allows for partial data updates ([#1605](https://github.com/maplibre/maplibre-gl-js/pull/1605))

### 🐞 Bug fixes

- Fix `GeoJSONSource` appearing to never finish loading when calling its `setData` method immediately after adding it to a `Map` due to it not firing a `metadata` `data` event ([#1693](https://github.com/maplibre/maplibre-gl-js/issues/1693))
- Fix the gap between terrain elevated tiles ([#1602](https://github.com/maplibre/maplibre-gl-js/issues/1602))

## 3.0.0-pre.0

### ✨ Features and improvements

- Add a RenderPool to render tiles onto textures for 3D ([#1671](https://github.com/maplibre/maplibre-gl-js/pull/1671))
- Add map.getCameraTargetElevation() ([#1558](https://github.com/maplibre/maplibre-gl-js/pull/1558))
- Add `freezeElevation` to `AnimationOptions` to allow smooth camera movement in 3D ([#1514](https://github.com/maplibre/maplibre-gl-js/pull/1514), [#1492](https://github.com/maplibre/maplibre-gl-js/issues/1492))
- [Breaking] Remove deprecated mapboxgl css classes ([#1575](https://github.com/maplibre/maplibre-gl-js/pull/1575))
- Add map.setStyle's transformStyle option ([#1632](https://github.com/maplibre/maplibre-gl-js/pull/1632))
- [Breaking] Improve rendering of areas below sea level, and remove elevationOffset workaround ([#1578](https://github.com/maplibre/maplibre-gl-js/pull/1578))
- [Breaking] Move terrain object from style.terrain to map.terrain ([#1628](https://github.com/maplibre/maplibre-gl-js/pull/1628))

### 🐞 Bug fixes

- [Breaking] Make geojson data source a required field to align with the docs ([#1396](https://github.com/maplibre/maplibre-gl-js/issue/1396))
- Fix showTileBoundaries to show the first vector source [#1395](https://github.com/maplibre/maplibre-gl-js/pull/1395)
- Fix `match` expression type ([#1631](https://github.com/maplibre/maplibre-gl-js/pull/1631))

## 2.4.0

### ✨ Features and improvements

- Added calculateCameraOptionsFromTo to camera ([#1427](https://github.com/maplibre/maplibre-gl-js/pull/1427))
- Improve expression types ([#1510](https://github.com/maplibre/maplibre-gl-js/pull/1510))
- Improve performance for primitive size selection ([#1508](https://github.com/maplibre/maplibre-gl-js/pull/1508))
- Upgrade target from ES2017 to ES2019 ([#1499](https://github.com/maplibre/maplibre-gl-js/pull/1499))
- Improve error handling ([#1485](https://github.com/maplibre/maplibre-gl-js/pull/1485))
- Removed `_interpolationType` unused field ([#264](https://github.com/maplibre/maplibre-gl-js/issues/264))

### 🐞 Bug fixes

- Fix query tests on windows ([#1506](https://github.com/maplibre/maplibre-gl-js/pull/1506))
- Fix attribution not being displayed for terrain ([#1516](https://github.com/maplibre/maplibre-gl-js/pull/1516))
- No triggering of contextmenu after rotate, pitch, etc. also on Windows ([#1537](https://github.com/maplibre/maplibre-gl-js/pull/1537))

## 2.3.1-pre.2

### ✨ Features and improvements

- Improve expression types ([#1510](https://github.com/maplibre/maplibre-gl-js/pull/1510))
- Improve performance for primitive size selection ([#1508](https://github.com/maplibre/maplibre-gl-js/pull/1508))
- Upgrade target from ES2017 to ES2019 ([#1499](https://github.com/maplibre/maplibre-gl-js/pull/1499))

### 🐞 Bug fixes

- Fix query tests on windows ([#1506](https://github.com/maplibre/maplibre-gl-js/pull/1506))

## 2.3.1-pre.1

### ✨ Features and improvements

- Improve error handling ([#1485](https://github.com/maplibre/maplibre-gl-js/pull/1485))

## 2.3.0

### ✨ Features and improvements

- Re-enable method to get library version. Either with `import {version} from 'maplibre-gl'`, or on a Map instance as `map.version`.

## 2.2.1

### 🐞 Bug fixes

- Fix types generation and make sure they run as part of the CI ([#1462](https://github.com/maplibre/maplibre-gl-js/issues/1462), [#1465](https://github.com/maplibre/maplibre-gl-js/pull/1465))

## 2.2.0

Everything from the four previous pre-releases:

### ✨ Features and improvements

- Update `icon-padding` symbol layout property to support asymmetric padding ([#1289](https://github.com/maplibre/maplibre-gl-js/pull/1289))
- Added `cooperativeGestures` option when instantiating map to prevent inadvertent scrolling/panning when navigating a page where map is embedded inline ([#234](https://github.com/maplibre/maplibre-gl-js/issues/234))
- Improve filter specification typings ([#1390](https://github.com/maplibre/maplibre-gl-js/pull/1390))
- Add internal support for Node 18 ([#1431](https://github.com/maplibre/maplibre-gl-js/pull/1431))
- Add 3D terrain capabilities ([#165](https://github.com/maplibre/maplibre-gl-js/pull/165), [#1022](https://github.com/maplibre/maplibre-gl-js/pull/1022))
- Cancel pending GeoJSON requests when `GeoJSONSource.setData()` is called instead of waiting for any pending request to complete before issuing the request for the new URL ([#1102](https://github.com/maplibre/maplibre-gl-js/pull/1102))

### 🐞 Bug fixes

- Fix compact attribution style when using global CSS that sets `box-sizing: border-box;` ([#1250](https://github.com/maplibre/maplibre-gl-js/pull/1250))
- Handle maxBounds which cross the meridian at longitude ±180° ([#1298](https://github.com/maplibre/maplibre-gl-js/pull/1298), [#1299](https://github.com/maplibre/maplibre-gl-js/pull/1299))
- Hide arrow displayed in default `summary` styles on the attribution control ([#1258](https://github.com/maplibre/maplibre-gl-js/pull/1258))
- Fix memory usage in terrain 3D ([#1291](https://github.com/maplibre/maplibre-gl-js/issues/1291), [#1302](https://github.com/maplibre/maplibre-gl-js/pull/1302))
- Fix disappearence of closest tiles when 3D terrain is enabled ([#1241](https://github.com/maplibre/maplibre-gl-js/issues/1241), [#1300](https://github.com/maplibre/maplibre-gl-js/pull/1300))

## 2.2.0-pre.4

### ✨ Features and improvements

- Update `icon-padding` symbol layout property to support asymmetric padding ([#1289](https://github.com/maplibre/maplibre-gl-js/pull/1289))
- Added `cooperativeGestures` option when instantiating map to prevent inadvertent scrolling/panning when navigating a page where map is embedded inline ([#234](https://github.com/maplibre/maplibre-gl-js/issues/234))
- Improve filter specification typings ([#1390](https://github.com/maplibre/maplibre-gl-js/pull/1390))
- Add internal support for Node 18 ([#1431](https://github.com/maplibre/maplibre-gl-js/pull/1431))

### 🐞 Bug fixes

- Fix compact attribution style when using global CSS that sets `box-sizing: border-box;` ([#1250](https://github.com/maplibre/maplibre-gl-js/pull/1250))

## 2.2.0-pre.3

### 🐞 Bug fixes

- Handle maxBounds which cross the meridian at longitude ±180° ([#1298](https://github.com/maplibre/maplibre-gl-js/issues/1298), [#1299](https://github.com/maplibre/maplibre-gl-js/pull/1299))
- Hide arrow displayed in default `summary` styles on the attribution control ([#1258](https://github.com/maplibre/maplibre-gl-js/pull/1258))
- Fix memory usage in terrain 3D ([#1291](https://github.com/maplibre/maplibre-gl-js/issues/1291), [#1302](https://github.com/maplibre/maplibre-gl-js/pull/1302))
- Fix disappearence of closest tiles when 3D terrain is enabled ([#1241](https://github.com/maplibre/maplibre-gl-js/issues/1241), [#1300](https://github.com/maplibre/maplibre-gl-js/pull/1300))

## 2.2.0-pre.2

### ✨ Features and improvements

- Add 3D terrain capabilities ([#165](https://github.com/maplibre/maplibre-gl-js/pull/165), [#1022](https://github.com/maplibre/maplibre-gl-js/pull/1022))

## 2.2.0-pre.1

### ✨ Features and improvements

- Cancel pending GeoJSON requests when `GeoJSONSource.setData()` is called instead of waiting for any pending request to complete before issuing the request for the new URL ([#1102](https://github.com/maplibre/maplibre-gl-js/pull/1102))

## 2.1.9

### 🐞 Bug fixes

- Add back typescript typings to dependencies instead of devDependencies ([#1178](https://github.com/maplibre/maplibre-gl-js/pull/1178))

## 2.1.8

### ✨ Features and improvements

- Changed logic for showing the Maplibre logo. The Maplibre logo is now shown by setting the map option 'maplibreLogo' to true or by adding it to a map with addControl. TileJSON no longer controls if the logo is shown. ([#786](https://github.com/maplibre/maplibre-gl-js/pull/786))

### 🐞 Bug fixes

- Fix missing `touchmove` in `MapTouchEvent["type"]` ([#1131](https://github.com/maplibre/maplibre-gl-js/pull/1131))
- Type CustomLayerInterface renderingMode, onRemove, onAdd, and prerender optional ([#1122](https://github.com/maplibre/maplibre-gl-js/pull/1122))

## 2.1.8-pre.3

### 🐞 Bug fixes

- Use correct location for mouse events of line layer with line-offset ([#1108](https://github.com/maplibre/maplibre-gl-js/issues/1108)).
- Change `GeoJSONFeature.properties` type from `{}` to `{ [name: string]: any; }` ([#1115](https://github.com/maplibre/maplibre-gl-js/pull/1115)).
- Fix `error TS2503: Cannot find namespace 'GeoJSON'` ([#1096](https://github.com/maplibre/maplibre-gl-js/issues/1096)).

## 2.1.8-pre.2

### ✨ Features and improvements

- Removal of the unminified production build target, so `npm run build-prod` will be the main build command going forward.

### 🐞 Bug fixes

- Dispose source resources on map style removal, it also fixes `cannot read properties of undefined (reading 'sourceCaches')` error ([#1099](https://github.com/maplibre/maplibre-gl-js/pull/1099)).
- Add MapGeoJSONFeature type as replacement for MapboxGeoJSONFeature. MapGeoJSONFeature type extends GeoJSONFeature type with layer, source, sourceLayer, and state properties ([#1104](https://github.com/maplibre/maplibre-gl-js/pull/1104)).
- Fix automatic refreshing of expired raster tiles ([#1106](https://github.com/maplibre/maplibre-gl-js/pull/1106))
- Fix precision loss in some matrix calculations ([#1105](https://github.com/maplibre/maplibre-gl-js/pull/1105))

## 2.1.8-pre.1

### ✨ Features and improvements

- Add option `viewport-glyph` to `text-rotation-alignment` which places glyphs along a linestring and rotates them to the x-axis of the viewport ([#716](https://github.com/maplibre/maplibre-gl-js/pull/716)).

### 🐞 Bug fixes

- Change `GeoJSONFeature.id` type from `number | string | void` to `number | string | undefined` ([#1093](https://github.com/maplibre/maplibre-gl-js/pull/1093))
- Add FeatureIdentifier type to define feature parameter in setFeatureState, removeFeatureState, and getFeatureState methods. Change FeatureIdentifier.id from `id: string | number;` to `id?: string | number | undefined;` ([#1095](https://github.com/maplibre/maplibre-gl-js/pull/1095))
- Change map.on, map.off, and map.once type parameter from "type: MapEvent" to "type: MapEvent | string" ([#1094](https://github.com/maplibre/maplibre-gl-js/pull/1094))

## 2.1.7

### 🐞 Bug fixes

- Add adjustment for glyph rendering, CJK fonts are mainly affected ([#1002](https://github.com/maplibre/maplibre-gl-js/issues/1002)).
- Improve typings to fix Angular strict mode failure ([#790](https://github.com/maplibre/maplibre-gl-js/issues/790), [#970](https://github.com/maplibre/maplibre-gl-js/issues/970), [#934](https://github.com/maplibre/maplibre-gl-js/issues/934))
- Fix `SourceCache.loaded()` always returning `true` following a load error ([#1025](https://github.com/maplibre/maplibre-gl-js/issues/1025))
- Added back csp and dev builds to npm package ([#1042](https://github.com/maplibre/maplibre-gl-js/issues/1042))

## 2.1.6

### 🐞 Bug fixes

- Publish `dist/package.json` ([#998](https://github.com/maplibre/maplibre-gl-js/pull/998)).

## 2.1.6-pre.1

### 🐞 Bug fixes

- Publish `dist/package.json` ([#998](https://github.com/maplibre/maplibre-gl-js/pull/998)).

## 2.1.5

### 🐞 Bug fixes

- Publish empty `postinstall.js` file. Follow-up on ([#990](https://github.com/maplibre/maplibre-gl-js/issues/990)), ([#991](https://github.com/maplibre/maplibre-gl-js/pull/991)), ([#992](https://github.com/maplibre/maplibre-gl-js/pull/992)).

## 2.1.5-pre.1

### 🐞 Bug fixes

- Publish empty `postinstall.js` file. Follow-up on ([#990](https://github.com/maplibre/maplibre-gl-js/pull/990)), ([#991](https://github.com/maplibre/maplibre-gl-js/pull/991)), ([#992](https://github.com/maplibre/maplibre-gl-js/pull/992)).

## 2.1.4

### 🐞 Bug fixes

- Fix missing `postinstall.js` file in npm publish. Follow-up on ([#990](https://github.com/maplibre/maplibre-gl-js/issues/990)), ([#991](https://github.com/maplibre/maplibre-gl-js/pull/991)).

## 2.1.3

### 🐞 Bug fixes

- Fix postinstall `ts-node` error on non-dev installs ([#900](https://github.com/maplibre/maplibre-gl-js/pull/900))

## 2.1.2

### Features and improvements

- Default compact attribution to be open by default to comply with OpenSteetMap Attribution Guidelines ([#795](https://github.com/maplibre/maplibre-gl-js/pull/795))
- Export `Source` classes (`GeoJSONSource` etc.) declarations. ([#801](https://github.com/maplibre/maplibre-gl-js/issues/801))
- Make `AJAXError` public so error HTTP responses can be handled differently from other errors.

### 🐞 Bug fixes

- Fix compact attribution button showing when attribution is blank ([#795](https://github.com/maplibre/maplibre-gl-js/pull/795))
- Fix error mismatched image size for CJK characters ([#718](https://github.com/maplibre/maplibre-gl-js/issues/718))
- Fire `dataabort` and `sourcedataabort` events when a tile request is aborted ([#794](https://github.com/maplibre/maplibre-gl-js/issues/794))
- Fix NextJs `performance` undefined ([#768](https://github.com/maplibre/maplibre-gl-js/issues/768))

## 2.1.1

### 🐞 Bug fixes

- Fix stale tiles being shown when calling VectorTileSource#setTiles while the map is moving.

## 2.1.0

### ✨ Features and improvements

- Add `icon-overlap` and `text-overlap` symbol layout properties [#347](https://github.com/maplibre/maplibre-gl-js/pull/347)
- Deprecate `icon-allow-overlap` and `text-allow-overlap` symbol layout properties. `icon-overlap` and `text-overlap` are their replacements.
- Remove node package chalk from devDependencies ([#789](https://github.com/maplibre/maplibre-gl-js/pull/789)).
- Allow setting a custom pixel ratio by adding a `MapOptions#pixelRatio` property and a `Map#setPixelRatio` method. Since a high `devicePixelRatio` value can lead to performance and display problems, it is done at your own risk. ([#769](https://github.com/maplibre/maplibre-gl-js/issues/769))

## 2.0.5

### 🐞 Bug fixes

- Remove list of node versions allowed to install the package.

## 2.0.4

### 🐞 Bug fixes

- Missing package.json file in version 2.0.3 dist in npm ([#811](https://github.com/maplibre/maplibre-gl-js/issues/811)) - this causes webpack to fail

## 2.0.3

### Features and improvements

- Remove node package chalk from devDependencies ([#789](https://github.com/maplibre/maplibre-gl-js/pull/789)).
- Remove vector-tile module declaration and revert to using point from [@mapbox/point-geometry](https://github.com/mapbox/point-geometry] ([#788](https://github.com/maplibre/maplibre-gl-js/issues/788), [#800](https://github.com/maplibre/maplibre-gl-js/pull/800))
- Moved development environment to use NodeJs 16 ([#781](https://github.com/maplibre/maplibre-gl-js/pull/781), [#806](https://github.com/maplibre/maplibre-gl-js/pull/806))

### 🐞 Bug fixes

- Fix max cluster zoom in geojson source ([#61](https://github.com/maplibre/maplibre-gl-js/issues/61))

## 2.0.2

### 🐞 Bug fixes

- Fix typescript generated file ([#776](https://github.com/maplibre/maplibre-gl-js/issues/776)).

## 2.0.1

### 🐞 Bug fixes

- Fix documentation of `addProtocol` and `removeProtocol`.

## 2.0.0

### Features and improvements

- Migrated the production code to typescript
- ** Breaking Change ** removed `version` from the public API
- ** Breaking Change ** stopped supporting IE (internet explorer)
- ** Breaking Change ** stopped supporting Chrome 49-65. Chrome 66+ required. For Chrome 49-65 support use version 1.15.2.
- ** Breaking Change ** removed all code related to `accessToken` and Mapbox specific urls starting with `mapbox://`. Telemetry and tracking code was removed.
- ** Breaking Change ** removed `baseApiUrl` as it was used only for Mapbox related urls
- ** Breaking Change ** typescript typings have changed:
  - `Style` => `StyleSpecification`
  - `AnyLayer` => `LayerSpecification`
  - `AnySourceData` => `SourceSpecification`
  - `MapboxEvent` => `MapLibreEvent`
  - `MapboxOptions` => `MapOptions`
  - `MapBoxZoomEvent` => `MapLibreZoomEvent`
  - `*SourceRaw` + `*SourceOptions` => `*SourceSpecification`
  - `*Source` (source implementation definition) were removed
  - `*Layer` => `*LayerSpecification`
  - `*Paint` => `*LayerSpecification['paint']`
  - `*Layout` => `*LayerSpecification['layout']`
  - `MapboxGeoJSONFeature` => `GeoJSONFeature`
- Added `redraw` function to map ([#206](https://github.com/maplibre/maplibre-gl-js/issues/206))
- Improve attribution controls accessibility. See [#359](https://github.com/maplibre/maplibre-gl-js/issues/359)
- Allow maxPitch value up to 85, use values greater than 60 at your own risk ([#574](https://github.com/maplibre/maplibre-gl-js/pull/574))
- `getImage` uses createImageBitmap when supported ([#650](https://github.com/maplibre/maplibre-gl-js/pull/650))

### 🐞 Bug fixes

- Fix warning due to strict comparison of SDF property in image sprite ([#303](https://github.com/maplibre/maplibre-gl-js/issues/303))
- Fix tile placeholder replacement to allow for placeholders to be in a URL more than once. ([#348](https://github.com/maplibre/maplibre-gl-js/pull/348))
- Fix type check for non dom environment. ([#334](https://github.com/maplibre/maplibre-gl-js/issues/334))
- Fix precision problem in patterns when overzoomed in OpenGL ES devices.
- Fix padding-top of the popup to improve readability of popup text ([#354](https://github.com/maplibre/maplibre-gl-js/pull/354)).
- Fix GeoJSONSource#loaded sometimes returning true while there are still pending loads ([#669](https://github.com/maplibre/maplibre-gl-js/issues/669))
- Fix MapDataEvent#isSourceLoaded being true in GeoJSONSource "dataloading" event handlers ([#694](https://github.com/maplibre/maplibre-gl-js/issues/694))
- Fix events being fired after Map#remove has been called when the WebGL context is lost and restored ([#726](https://github.com/maplibre/maplibre-gl-js/issues/726))
- Fix nested expressions types definition [#757](https://github.com/maplibre/maplibre-gl-js/pull/757)

## 1.15.2

### 🐞 Bug fixes

- Fix breaking changes introduced in v1.15.0 by adoption dual naming scheme for CSS class names

## 1.15.1

### 🐞 Bug fixes

- Add void return for some method declaration to match TS strict mode ([#194](https://github.com/maplibre/maplibre-gl-js/pull/194))
- Fix css leftovers ([#83](https://github.com/maplibre/maplibre-gl-js/issues/83))

## 1.15.0

### Features and improvements

- ** Breaking Change: ** Rename css classes ([#83](https://github.com/maplibre/maplibre-gl-js/issues/83))
- Added custom protocol support to allow overriding ajax calls ([#29](https://github.com/maplibre/maplibre-gl-js/issues/29))
- Added setTransformRequest to map ([#159](https://github.com/maplibre/maplibre-gl-js/pull/159))
- Publish @maplibre/maplibre-gl-style-spec v14.0.0 on NPM ([#149](https://github.com/maplibre/maplibre-gl-js/pull/149))
- Replace link to mapbox on LogoControl by link to maplibre ([#151](https://github.com/maplibre/maplibre-gl-js/pull/151))
- Migrate style spec files from mapbox to maplibre ([#147](https://github.com/maplibre/maplibre-gl-js/pull/147))
- Publish the MapLibre style spec in NPM ([#140](https://github.com/maplibre/maplibre-gl-js/pull/140))
- Replace mapboxgl with maplibregl in JSDocs inline examples ([#134](https://github.com/maplibre/maplibre-gl-js/pull/134))
- Bring in typescript definitions file ([#24](https://github.com/maplibre/maplibre-gl-js/issues/24))
- Update example links to https://maplibre.org/maplibre-gl-js-docs/ ([#131](https://github.com/maplibre/maplibre-gl-js/pull/131))
- Improve performance of layers with constant `*-sort-key` ([#78](https://github.com/maplibre/maplibre-gl-js/pull/78))

### 🐞 Bug fixes

- Prevented attribution button from submitting form ([#178](https://github.com/maplibre/maplibre-gl-js/issues/178))

## 1.14.0

### Features and improvements

- Rebranded to MapLibre
- New logo

### 🐞 Bug fixes

- Rename SVGs mapboxgl-ctrl-\*.svg to maplibregl ([#85](https://github.com/maplibre/maplibre-gl-js/pull/85))
- fix ImageSource not working in FF/Safari ([#87](https://github.com/maplibre/maplibre-gl-js/pull/87))
- Update HTML debug files to use MapLibre in titles ([#84](https://github.com/maplibre/maplibre-gl-js/pull/84))
- fix CI checksize job to use maplibre name ([#86](https://github.com/maplibre/maplibre-gl-js/pull/86))
- Move output files from mapbox._ to maplibre._ ([#75](https://github.com/maplibre/maplibre-gl-js/pull/75))
- Remove mapbox specifics and branding from .github ([#64](https://github.com/maplibre/maplibre-gl-js/pull/64))
- Fix a bug where mapbox-gl-js is no longer licensed as open source, but we owe immeasurable gratitude to Mapbox for releasing all their initial code to the community under BSD-3 license.

## 1.13.0

### ✨ Features and improvements

- Improve accessibility by fixing issues reported by WCAG 2.1. [#9991](https://github.com/mapbox/mapbox-gl-js/pull/9991)
- Improve accessibility when opening a popup by immediately focusing on the content. [#9774](https://github.com/mapbox/mapbox-gl-js/pull/9774) (h/t [@watofundefined](https://github.com/watofundefined)))
- Improve rendering performance of symbols with `symbol-sort-key`. [#9751](https://github.com/mapbox/mapbox-gl-js/pull/9751) (h/t [@osvodef](https://github.com/osvodef)))
- Add `Marker` `clickTolerance` option. [#9640](https://github.com/mapbox/mapbox-gl-js/pull/9640) (h/t [@ChristopherChudzicki](https://github.com/ChristopherChudzicki)))
- Add `Map` `hasControl` method. [#10035](https://github.com/mapbox/mapbox-gl-js/pull/10035)
- Add `Popup` `setOffset` method. [#9946](https://github.com/mapbox/mapbox-gl-js/pull/9946) (h/t [@jutaz](https://github.com/jutaz)))
- Add `KeyboardHandler` `disableRotation` and `enableRotation` methods. [#10072](https://github.com/mapbox/mapbox-gl-js/pull/10072) (h/t [@jmbott](https://github.com/jmbott)))

### 🐞 Bug fixes

- Fix a bug where `queryRenderedFeatures` didn't properly expose the paint values if they were data-driven. [#10074](https://github.com/mapbox/mapbox-gl-js/pull/10074) (h/t [@osvodef](https://github.com/osvodef)))
- Fix a bug where attribution didn't update when layer visibility changed during zooming. [#9943](https://github.com/mapbox/mapbox-gl-js/pull/9943)
- Fix a bug where hash control conflicted with external history manipulation (e.g. in single-page apps). [#9960](https://github.com/mapbox/mapbox-gl-js/pull/9960) (h/t [@raegen](https://github.com/raegen)))
- Fix a bug where `fitBounds` had an unexpected result with non-zero bearing and uneven padding. [#9821](https://github.com/mapbox/mapbox-gl-js/pull/9821) (h/t [@allison-strandberg](https://github.com/allison-strandberg)))
- Fix HTTP support when running GL JS against [Mapbox Atlas](https://www.mapbox.com/atlas). [#10090](https://github.com/mapbox/mapbox-gl-js/pull/10090)
- Fix a bug where the `within` expression didn't work in `querySourceFeatures`. [#9933](https://github.com/mapbox/mapbox-gl-js/pull/9933)
- Fix a bug where `Popup` content HTML element was removed on `setDOMContent`. [#10036](https://github.com/mapbox/mapbox-gl-js/pull/10036)
- Fix a compatibility bug when `icon-image` is used as a legacy categorical function. [#10060](https://github.com/mapbox/mapbox-gl-js/pull/10060)
- Reduce rapid memory growth in Safari by ensuring `Image` dataURI's are released. [#10118](https://github.com/mapbox/mapbox-gl-js/pull/10118)

### ⚠️ Note on IE11

We intend to remove support for Internet Explorer 11 in a future release of GL JS later this year.

## 1.12.0

### ✨ Features and improvements

- Add methods for changing a vector tile source dynamically (e.g. `setTiles`, `setUrl`). [#8048](https://github.com/mapbox/mapbox-gl-js/pull/8048) (h/t [@stepankuzmin](https://github.com/stepankuzmin))
- Add a `filter` option for GeoJSON sources to filter out features prior to processing (e.g. before clustering). [#9864](https://github.com/mapbox/mapbox-gl-js/pull/9864)
- Vastly increase precision of `line-gradient` for long lines. [#9694](https://github.com/mapbox/mapbox-gl-js/pull/9694)
- Improve `raster-dem` sources to properly support the `maxzoom` option and overzooming. [#9789](https://github.com/mapbox/mapbox-gl-js/pull/9789) (h/t [@brendan-ward](@brendanhttps://github.com/ward))

### 🐞 Bug fixes

- Fix a bug where bearing snap interfered with `easeTo` and `flyTo` animations, freezing the map. [#9884](https://github.com/mapbox/mapbox-gl-js/pull/9884) (h/t [@andycalder](https://github.com/andycalder))
- Fix a bug where a fallback image was not used if it was added via `addImage`. [#9911](https://github.com/mapbox/mapbox-gl-js/pull/9911) (h/t [@francois2metz](https://github.com/francois2metz))
- Fix a bug where `promoteId` option failed for fill extrusions with defined feature ids. [#9863](https://github.com/mapbox/mapbox-gl-js/pull/9863)

### 🛠️ Workflow

- Renamed the default development branch from `master` to `main`.

## 1.11.1

### 🐞 Bug fixes

- Fix a bug that caused `map.loaded()` to incorrectly return `false` after a click event. ([#9825](https://github.com/mapbox/mapbox-gl-js/pull/9825))

## 1.11.0

### ✨ Features and improvements

- Add an option to scale the default `Marker` icon.([#9414](https://github.com/mapbox/mapbox-gl-js/pull/9414)) (h/t [@adrianababakanian](https://github.com/adrianababakanian))
- Improving the shader compilation speed by manually getting the run-time attributes and uniforms.([#9497](https://github.com/mapbox/mapbox-gl-js/pull/9497))
- Added `clusterMinPoints` option for clustered GeoJSON sources that defines the minimum number of points to form a cluster.([#9748](https://github.com/mapbox/mapbox-gl-js/pull/9748))

### 🐞 Bug fixes

- Fix a bug where map got stuck in a DragRotate interaction if it's mouseup occurred outside of the browser window or iframe.([#9512](https://github.com/mapbox/mapbox-gl-js/pull/9512))
- Fix potential visual regression for `*-pattern` properties on AMD graphics card vendor.([#9681](https://github.com/mapbox/mapbox-gl-js/pull/9681))
- Fix zooming with a double tap on iOS Safari 13.([#9757](https://github.com/mapbox/mapbox-gl-js/pull/9757))
- Removed a misleading `geometry exceeds allowed extent` warning when using Mapbox Streets vector tiles.([#9753](https://github.com/mapbox/mapbox-gl-js/pull/9753))
- Fix reference error when requiring the browser bundle in Node. ([#9749](https://github.com/mapbox/mapbox-gl-js/pull/9749))

## 1.10.2

### 🐞 Bug fixes

- Fix zooming with a double tap in iOS Safari 13.([#9757](https://github.com/mapbox/mapbox-gl-js/pull/9757))

## 1.10.1

### 🐞 Bug fixes

- Fix markers interrupting touch gestures ([#9675](https://github.com/mapbox/mapbox-gl-js/issues/9675), fixed by [#9683](https://github.com/mapbox/mapbox-gl-js/pull/9683))
- Fix bug where `map.isMoving()` returned true while map was not moving ([#9647](https://github.com/mapbox/mapbox-gl-js/issues/9647), fixed by [#9679](https://github.com/mapbox/mapbox-gl-js/pull/9679))
- Fix regression that prevented `touchmove` events from firing during gestures ([#9676](https://github.com/mapbox/mapbox-gl-js/issues/9676), fixed by [#9685](https://github.com/mapbox/mapbox-gl-js/pull/9685))
- Fix `image` expression evaluation which was broken under certain conditions ([#9630](https://github.com/mapbox/mapbox-gl-js/issues/9630), fixed by [#9685](https://github.com/mapbox/mapbox-gl-js/pull/9668))
- Fix nested `within` expressions in filters not evaluating correctly ([#9605](https://github.com/mapbox/mapbox-gl-js/issues/9605), fixed by [#9611](https://github.com/mapbox/mapbox-gl-js/pull/9611))
- Fix potential `undefined` paint variable in `StyleLayer` ([#9688](https://github.com/mapbox/mapbox-gl-js/pull/9688)) (h/t [mannnick24](https://github.com/mannnick24))

## 1.10.0

### ✨ Features

- Add `mapboxgl.prewarm()` and `mapboxgl.clearPrewarmedResources()` methods to allow developers to optimize load times for their maps ([#9391](https://github.com/mapbox/mapbox-gl-js/pull/9391))
- Add `index-of` and `slice` expressions to search arrays and strings for the first occurrence of a specified value and return a section of the original array or string ([#9450](https://github.com/mapbox/mapbox-gl-js/pull/9450)) (h/t [lbutler](https://github.com/lbutler))
- Correctly set RTL text plugin status if the plugin URL could not be loaded. This allows developers to add retry logic on network errors when loading the plugin ([#9489](https://github.com/mapbox/mapbox-gl-js/pull/9489))

### 🍏 Gestures

This release significantly refactors and improves gesture handling on desktop and mobile. Three new touch gestures have been added: `two-finger swipe` to adjust pitch, `two-finger double tap` to zoom out, and `tap then drag` to adjust zoom with one finger ([#9365](https://github.com/mapbox/mapbox-gl-js/pull/9365)). In addition, this release brings the following changes and bug fixes:

- It's now possible to interact with multiple maps on the same page at the same time ([#9365](https://github.com/mapbox/mapbox-gl-js/pull/9365))
- Fix map jump when releasing one finger after pinch zoom ([#9136](https://github.com/mapbox/mapbox-gl-js/issues/9136))
- Stop mousedown and touchstart from interrupting `easeTo` animations when interaction handlers are disabled ([#8725](https://github.com/mapbox/mapbox-gl-js/issues/8725))
- Stop mouse wheel from interrupting animations when `map.scrollZoom` is disabled ([#9230](https://github.com/mapbox/mapbox-gl-js/issues/9230))
- A camera change can no longer be prevented by disabling the interaction handler within the camera change event. Selectively prevent camera changes by listening to the `mousedown` or `touchstart` map event and calling [.preventDefault()](https://docs.mapbox.com/mapbox-gl-js/api/#mapmouseevent#preventdefault) ([#9365](https://github.com/mapbox/mapbox-gl-js/pull/9365))
- Undocumented properties on the camera change events fired by the doubleClickZoom handler have been removed ([#9365](https://github.com/mapbox/mapbox-gl-js/pull/9365))

### 🐞 Improvements and bug fixes

- Line labels now have improved collision detection, with greater precision in placement, reduced memory footprint, better placement under pitched camera orientations ([#9219](https://github.com/mapbox/mapbox-gl-js/pull/9219))
- Fix `GlyphManager` continually re-requesting missing glyph ranges ([#8027](https://github.com/mapbox/mapbox-gl-js/issues/8027), fixed by [#9375](https://github.com/mapbox/mapbox-gl-js/pull/9375)) (h/t [oterral](https://github.com/oterral))
- Avoid throwing errors when calling certain popup methods before the popup element is created ([#9433](https://github.com/mapbox/mapbox-gl-js/pull/9433))
- Fix a bug where fill-extrusion features with colinear points were not returned by `map.queryRenderedFeatures(...)` ([#9454](https://github.com/mapbox/mapbox-gl-js/pull/9454))
- Fix a bug where using feature state on a large input could cause a stack overflow error ([#9463](https://github.com/mapbox/mapbox-gl-js/pull/9463))
- Fix exception when using `background-pattern` with data driven expressions ([#9518](https://github.com/mapbox/mapbox-gl-js/issues/9518), fixed by [#9520](https://github.com/mapbox/mapbox-gl-js/pull/9520))
- Fix a bug where UI popups were potentially leaking event listeners ([#9498](https://github.com/mapbox/mapbox-gl-js/pull/9498)) (h/t [mbell697](https://github.com/mbell697))
- Fix a bug where the `within` expression would return inconsistent values for points on tile boundaries ([#9411](https://github.com/mapbox/mapbox-gl-js/issues/9411), [#9428](https://github.com/mapbox/mapbox-gl-js/pull/9428))
- Fix a bug where the `within` expression would incorrectly evaluate geometries that cross the antimeridian ([#9440](https://github.com/mapbox/mapbox-gl-js/pull/9440))
- Fix possible undefined exception on paint variable of style layer ([#9437](https://github.com/mapbox/mapbox-gl-js/pull/9437)) (h/t [mannnick24](https://github.com/mannnick24))
- Upgrade minimist to ^1.2.5 to get fix for security issue [CVE-2020-7598](https://cve.mitre.org/cgi-bin/cvename.cgi?name=CVE-2020-7598) upstream ([#9425](https://github.com/mapbox/mapbox-gl-js/issues/9431), fixed by [#9425](https://github.com/mapbox/mapbox-gl-js/pull/9425)) (h/t [watson](https://github.com/watson))

## 1.9.1

### 🐞 Bug fixes

- Fix a bug [#9477](https://github.com/mapbox/mapbox-gl-js/issues/9477) in `Map#fitBounds(..)` wherein the `padding` passed to options would get applied twice.
- Fix rendering bug [#9479](https://github.com/mapbox/mapbox-gl-js/issues/9479) caused when data-driven `*-pattern` properties reference images added with `Map#addImage(..)`.
- Fix a bug [#9468](https://github.com/mapbox/mapbox-gl-js/issues/9468) in which an exception would get thrown when updating symbol layer paint property using `setPaintProperty`.

## 1.9.0

With this release, we're adding [a new changelog policy](./CONTRIBUTING.md#changelog-conventions) to our contribution guidelines.

This release also fixes several long-standing bugs and unintentional rendering behavior with `line-pattern`. The fixes come with a visual change to how patterns added with `line-pattern` scale. Previously, patterns that became larger than the line would be clipped, sometimes distorting the pattern, particularly on mobile and retina devices. Now the pattern will be scaled to fit under all circumstances. [#9266](https://github.com/mapbox/mapbox-gl-js/pull/9266) showcases examples of the visual differences. For more information and to provide feedback on this change, see [#9394](https://github.com/mapbox/mapbox-gl-js/pull/9394).

### ✨ Features

- Add `within` expression for testing whether an evaluated feature lies within a given GeoJSON object ([#9352](https://github.com/mapbox/mapbox-gl-js/pull/9352)). - We are aware of an edge case in which points with wrapped coordinates (e.g. longitude -185) are not evaluated properly. See ([#9442](https://github.com/mapbox/mapbox-gl-js/issues/9442)) for more information. - An example of the `within` expression:<br>
  `"icon-opacity": ["case", ["==", ["within", "some-polygon"], true], 1,
["==", ["within", "some-polygon"], false], 0]`
- Map API functions such as `easeTo` and `flyTo` now support `padding: PaddingOptions` which lets developers shift a map's center of perspective when building floating sidebars ([#8638](https://github.com/mapbox/mapbox-gl-js/pull/8638))

### 🍏 Improvements

- Results from `queryRenderedFeatures` now have evaluated property values rather than raw expressions ([#9198](https://github.com/mapbox/mapbox-gl-js/pull/9198))
- Improve scaling of patterns used in `line-pattern` on all device resolutions and pixel ratios ([#9266](https://github.com/mapbox/mapbox-gl-js/pull/9266))
- Slightly improve GPU memory footprint ([#9377](https://github.com/mapbox/mapbox-gl-js/pull/9377))
- `LngLatBounds.extend` is more flexible because it now accepts objects with `lat` and `lon` properties as well as arrays of coordinates ([#9293](https://github.com/mapbox/mapbox-gl-js/pull/9293))
- Reduce bundle size and improve visual quality of `showTileBoundaries` debug text ([#9267](https://github.com/mapbox/mapbox-gl-js/pull/9267))

### 🐞 Bug fixes

- Correctly adjust patterns added with `addImage(id, image, pixelRatio)` by the asset pixel ratio, not the device pixel ratio ([#9372](https://github.com/mapbox/mapbox-gl-js/pull/9372))
- Allow needle argument to `in` expression to be false ([#9295](https://github.com/mapbox/mapbox-gl-js/pull/9295))
- Fix exception thrown when trying to set `feature-state` for a layer that has been removed, fixes [#8634](https://github.com/mapbox/mapbox-gl-js/issues/8634) ([#9305](https://github.com/mapbox/mapbox-gl-js/pull/9305))
- Fix a bug where maps were not displaying inside elements with `dir=rtl` ([#9332](https://github.com/mapbox/mapbox-gl-js/pull/9332))
- Fix a rendering error for very old versions of Chrome (ca. 2016) where text would appear much bigger than intended ([#9349](https://github.com/mapbox/mapbox-gl-js/pull/9349))
- Prevent exception resulting from `line-dash-array` of empty length ([#9385](https://github.com/mapbox/mapbox-gl-js/pull/9385))
- Fix a bug where `icon-image` expression that evaluates to an empty string (`''`) produced a warning ([#9380](https://github.com/mapbox/mapbox-gl-js/pull/9380))
- Fix a bug where certain `popup` methods threw errors when accessing the container element before it was created, fixes [#9429](https://github.com/mapbox/mapbox-gl-js/issues/9429)([#9433](https://github.com/mapbox/mapbox-gl-js/pull/9433))

## 1.8.1

- Fixed a bug where all labels showed up on a diagonal line on Windows when using an integrated Intel GPU from the Haswell generation ([#9327](https://github.com/mapbox/mapbox-gl-js/issues/9327), fixed by reverting [#9229](https://github.com/mapbox/mapbox-gl-js/pull/9229))

## 1.8.0

### ✨ Features and improvements

- Reduce size of line atlas by removing unused channels ([#9232](https://github.com/mapbox/mapbox-gl-js/pull/9232))
- Prevent empty buffers from being created for debug data when unused ([#9237](https://github.com/mapbox/mapbox-gl-js/pull/9237))
- Add space between distance and unit in scale control ([#9276](https://github.com/mapbox/mapbox-gl-js/pull/9276)) (h/t [gely](https://api.github.com/users/gely)) and ([#9284](https://github.com/mapbox/mapbox-gl-js/pull/9284)) (h/t [pakastin](https://api.github.com/users/pakastin))
- Add a `showAccuracyCircle` option to GeolocateControl that shows the accuracy of the user's location as a transparent circle. Mapbox GL JS will show this circle by default. ([#9253](https://github.com/mapbox/mapbox-gl-js/pull/9253)) (h/t [Meekohi](https://api.github.com/users/Meekohi))
- Implemented a new tile coverage algorithm to enable level-of-detail support in a future release ([#8975](https://github.com/mapbox/mapbox-gl-js/pull/8975))

### 🐞 Bug fixes

- `line-dasharray` is now ignored correctly when `line-pattern` is set ([#9189](https://github.com/mapbox/mapbox-gl-js/pull/9189))
- Fix line distances breaking gradient across tile boundaries ([#9220](https://github.com/mapbox/mapbox-gl-js/pull/9220))
- Fix a bug where lines with duplicate endpoints could disappear at zoom 18+ ([#9218](https://github.com/mapbox/mapbox-gl-js/pull/9218))
- Fix a bug where Ctrl-click to drag rotate the map was disabled if the Alt, Cmd or Windows key is also pressed ([#9203](https://github.com/mapbox/mapbox-gl-js/pull/9203))
- Pass errors to `getClusterExpansionZoom`, `getClusterChildren`, and `getClusterLeaves` callbacks ([#9251](https://github.com/mapbox/mapbox-gl-js/pull/9251))
- Fix a rendering performance regression ([#9261](https://github.com/mapbox/mapbox-gl-js/pull/9261))
- Fix visual artifact for `line-dasharray` ([#9246](https://github.com/mapbox/mapbox-gl-js/pull/9246))
- Fixed a bug in the GeolocateControl which resulted in an error when `trackUserLocation` was `false` and the control was removed before the Geolocation API had returned a location ([#9291](https://github.com/mapbox/mapbox-gl-js/pull/9291))
- Fix `promoteId` for line layers ([#9210](https://github.com/mapbox/mapbox-gl-js/pull/9210))
- Improve accuracy of distance calculations ([#9202](https://github.com/mapbox/mapbox-gl-js/pull/9202)) (h/t [Meekohi](https://api.github.com/users/Meekohi))

## 1.7.0

### ✨ Features

- Add `promoteId` option to use a feature property as ID for feature state ([#8987](https://github.com/mapbox/mapbox-gl-js/pull/8987))
- Add a new constructor option to `mapboxgl.Popup`, `closeOnMove`, that closes the popup when the map's position changes ([#9163](https://github.com/mapbox/mapbox-gl-js/pull/9163))
- Allow creating a map without a style (an empty one will be created automatically) (h/t [@stepankuzmin](https://github.com/stepankuzmin)) ([#8924](https://github.com/mapbox/mapbox-gl-js/pull/8924))
- `map.once()` now allows specifying a layer id as a third parameter making it consistent with `map.on()` ([#8875](https://github.com/mapbox/mapbox-gl-js/pull/8875))

### 🍏 Improvements

- Improve performance of raster layers on large screens ([#9050](https://github.com/mapbox/mapbox-gl-js/pull/9050))
- Improve performance for hillshade and raster layers by implementing a progressive enhancement that utilizes `ImageBitmap` and `OffscreenCanvas` ([#8845](https://github.com/mapbox/mapbox-gl-js/pull/8845))
- Improve performance for raster tile rendering by using the stencil buffer ([#9012](https://github.com/mapbox/mapbox-gl-js/pull/9012))
- Update `symbol-avoid-edges` documentation to acknowledge the existence of global collision detection ([#9157](https://github.com/mapbox/mapbox-gl-js/pull/9157))
- Remove reference to `in` function which has been replaced by the `in` expression ([#9102](https://github.com/mapbox/mapbox-gl-js/pull/9102))

### 🐞 Bug Fixes

- Change the type of tile id key to string to prevent hash collisions ([#8979](https://github.com/mapbox/mapbox-gl-js/pull/8979))
- Prevent changing bearing via URL hash when rotation is disabled ([#9156](https://github.com/mapbox/mapbox-gl-js/pull/9156))
- Fix URL hash with no bearing causing map to fail to load ([#9170](https://github.com/mapbox/mapbox-gl-js/pull/9170))
- Fix bug in `GeolocateControl` where multiple instances of the control on one page may result in the user location not being updated ([#9092](https://github.com/mapbox/mapbox-gl-js/pull/9092))
- Fix query `fill-extrusions` made from polygons with coincident points and polygons with less than four points ([#9138](https://github.com/mapbox/mapbox-gl-js/pull/9138))
- Fix bug where `symbol-sort-key` was not used for collisions that crossed tile boundaries ([#9054](https://github.com/mapbox/mapbox-gl-js/pull/9054))
- Fix bug in `DragRotateHandler._onMouseUp` getting stuck in drag/rotate ([#9137](https://github.com/mapbox/mapbox-gl-js/pull/9137))
- Fix "Click on Compass" on some mobile devices (add `clickTolerance` to `DragRotateHandler`) ([#9015](https://github.com/mapbox/mapbox-gl-js/pull/9015)) (h/t [Yanonix](https://github.com/Yanonix))

## 1.6.1

### 🐞 Bug Fixes

- Fix style validation error messages not being displayed ([#9073](https://github.com/mapbox/mapbox-gl-js/pull/9073))
- Fix deferred loading of rtl-text-plugin not working for labels created from GeoJSON sources ([#9091](https://github.com/mapbox/mapbox-gl-js/pull/9091))
- Fix RTL text not being rendered with the rtl-text-plugin on pages that don't allow `script-src: blob:` in their CSP.([#9122](https://github.com/mapbox/mapbox-gl-js/pull/9122))

## 1.6.0

### ✨ Features

- Add ability to insert images into text labels using an `image` expression within a `format` expression: `"text-field": ["format", "Some text", ["image", "my-image"], "some more text"]` ([#8904](https://github.com/mapbox/mapbox-gl-js/pull/8904))
- Add support for stretchable images (aka nine-part or nine-patch images). Stretchable images can be used with `icon-text-fit` to draw resized images with unstretched corners and borders. ([#8997](https://github.com/mapbox/mapbox-gl-js/pull/8997))
- Add `in` expression. It can check if a value is in an array (`["in", value, array]`) or a substring is in a string (`["in", substring, string]`) ([#8876](https://github.com/mapbox/mapbox-gl-js/pull/8876))
- Add `minPitch` and `maxPitch` map options ([#8834](https://github.com/mapbox/mapbox-gl-js/pull/8834))
- Add `rotation`, `rotationAlignment` and `pitchAlignment` options to markers ([#8836](https://github.com/mapbox/mapbox-gl-js/pull/8836)) (h/t [@dburnsii](https://github.com/dburnsii))
- Add methods to Popup to manipulate container class names ([#8759](https://github.com/mapbox/mapbox-gl-js/pull/8759)) (h/t [Ashot-KR](https://github.com/Ashot-KR))
- Add configurable inertia settings for panning (h/t [@aMoniker](https://github.com/aMoniker))) ([#8887](https://github.com/mapbox/mapbox-gl-js/pull/8887))
- Add ability to localize UI controls ([#8095](https://github.com/mapbox/mapbox-gl-js/pull/8095)) (h/t [@dmytro-gokun](https://github.com/dmytro-gokun))
- Add LatLngBounds.contains() method ([#7512](https://github.com/mapbox/mapbox-gl-js/issues/7512), fixed by [#8200](https://github.com/mapbox/mapbox-gl-js/pull/8200))
- Add option to load rtl-text-plugin lazily ([#8865](https://github.com/mapbox/mapbox-gl-js/pull/8865))
- Add `essential` parameter to AnimationOptions that can override `prefers-reduced-motion: reduce` ([#8743](https://github.com/mapbox/mapbox-gl-js/issues/8743), fixed by [#8883](https://github.com/mapbox/mapbox-gl-js/pull/8883))

### 🍏 Improvements

- Allow rendering full world smaller than 512px. To restore the previous limit call `map.setMinZoom(0)` ([#9028](https://github.com/mapbox/mapbox-gl-js/pull/9028))
- Add an es modules build for mapbox-gl-style-spec in dist/ ([#8247](https://github.com/mapbox/mapbox-gl-js/pull/8247)) (h/t [@ahocevar](https://github.com/ahocevar))
- Add 'image/webp,_/_' accept header to fetch/ajax image requests when webp supported ([#8262](https://github.com/mapbox/mapbox-gl-js/pull/8262))
- Improve documentation for setStyle, getStyle, and isStyleLoaded ([#8807](https://github.com/mapbox/mapbox-gl-js/pull/8807))

### 🐞 Bug Fixes

- Fix map rendering after addImage and removeImage are used to change a used image ([#9016](https://github.com/mapbox/mapbox-gl-js/pull/9016))
- Fix visibility of controls in High Contrast mode in IE ([#8874](https://github.com/mapbox/mapbox-gl-js/pull/8874))
- Fix customizable url hash string in IE 11 ([#8990](https://github.com/mapbox/mapbox-gl-js/pull/8990)) (h/t [pakastin](https://github.com/pakastin))
- Allow expression stops up to zoom 24 instead of 22 ([#8908](https://github.com/mapbox/mapbox-gl-js/pull/8908)) (h/t [nicholas-l](https://github.com/nicholas-l))
- Fix alignment of lines in really overscaled tiles ([#9024](https://github.com/mapbox/mapbox-gl-js/pull/9024))
- Fix `Failed to execute 'shaderSource' on 'WebGLRenderingContext'` errors ([#9017](https://github.com/mapbox/mapbox-gl-js/pull/9017))
- Make expression validation fail on NaN ([#8615](https://github.com/mapbox/mapbox-gl-js/pull/8615))
- Fix setLayerZoomRange bug that caused tiles to be re-requested ([#7865](https://github.com/mapbox/mapbox-gl-js/issues/7865), fixed by [#8854](https://github.com/mapbox/mapbox-gl-js/pull/8854))
- Fix `map.showTileBoundaries` rendering ([#7314](https://github.com/mapbox/mapbox-gl-js/pull/7314))
- Fix using `generateId` in conjunction with `cluster` in a GeoJSONSource ([#8223](https://github.com/mapbox/mapbox-gl-js/issues/8223), fixed by [#8945](https://github.com/mapbox/mapbox-gl-js/pull/8945))
- Fix opening popup on a marker from keyboard ([#6835](https://github.com/mapbox/mapbox-gl-js/pull/6835))
- Fix error thrown when request aborted ([#7614](https://github.com/mapbox/mapbox-gl-js/issues/7614), fixed by [#9021](https://github.com/mapbox/mapbox-gl-js/pull/9021))
- Fix attribution control when repeatedly removing and adding it ([#9052](https://github.com/mapbox/mapbox-gl-js/pull/9052))

## 1.5.1

This patch introduces two workarounds that address longstanding issues related to unbounded memory growth in Safari, including [#8771](https://github.com/mapbox/mapbox-gl-js/issues/8771) and [#4695](https://github.com/mapbox/mapbox-gl-js/issues/4695). We’ve identified two memory leaks in Safari: one in the [CacheStorage](https://developer.mozilla.org/en-US/docs/Web/API/CacheStorage) API, addressed by [#8956](https://github.com/mapbox/mapbox-gl-js/pull/8956), and one in transferring data between web workers through [Transferables](https://developer.mozilla.org/en-US/docs/Web/API/Transferable), addressed by [#9003](https://github.com/mapbox/mapbox-gl-js/pull/9003).

### 🍏 Improvements

- Implement workaround for memory leak in Safari when using the `CacheStorage` API. ([#8856](https://github.com/mapbox/mapbox-gl-js/pull/8956))
- Implement workaround for memory leak in Safari when using `Transferable` objects to transfer `ArrayBuffers` to WebWorkers. If GL-JS detetcts that it is running in Safari, the use of `Transferables` to transfer data to WebWorkers is disabled. ([#9003](https://github.com/mapbox/mapbox-gl-js/pull/9003))
- Improve animation performance when using `map.setData`. ([#8913](https://github.com/mapbox/mapbox-gl-js/pull/8913)) (h/t [msbarry](https://github.com/msbarry))

## 1.5.0

### ✨ Features

- Add disabled icon to GeolocateControl if user denies geolocation permission. [#8871](https://github.com/mapbox/mapbox-gl-js/pull/8871))
- Add `outofmaxbounds` event to GeolocateControl, which is emitted when the user is outside of `map.maxBounds` ([#8756](https://github.com/mapbox/mapbox-gl-js/pull/8756)) (h/t [MoradiDavijani](https://github.com/MoradiDavijani))
- Add `mapboxgl.getRTLTextPluginStatus()` to query the current status of the `rtl-text-plugin` to make it easier to allow clearing the plugin when necessary. (ref. [#7869](https://github.com/mapbox/mapbox-gl-js/issues/7869)) ([#8864](https://github.com/mapbox/mapbox-gl-js/pull/8864))
- Allow `hash` Map option to be set as a string, which sets the map hash in the url to a custom query parameter. ([#8603](https://github.com/mapbox/mapbox-gl-js/pull/8603)) (h/t [SebCorbin](https://github.com/SebCorbin))

### 🍏 Improvements

- Fade symbols faster when zooming out quickly, reducing overlap. ([#8628](https://github.com/mapbox/mapbox-gl-js/pull/8628))
- Reduce memory usage for vector tiles that contain long strings in feature properties. ([#8863](https://github.com/mapbox/mapbox-gl-js/pull/8863))

### 🐞 Bug Fixes

- Fix `text-variable-anchor` not trying multiple placements during collision with icons when `icon-text-fit` is enabled. ([#8803](https://github.com/mapbox/mapbox-gl-js/pull/8803))
- Fix `icon-text-fit` not properly respecting vertical labels. ([#8835](https://github.com/mapbox/mapbox-gl-js/pull/8835))
- Fix opacity interpolation for composition expressions. ([#8818](https://github.com/mapbox/mapbox-gl-js/pull/8818))
- Fix rotate and pitch events being fired at the same time. ([#8872](https://github.com/mapbox/mapbox-gl-js/pull/8872))
- Fix memory leaks that occurred during tile loading and map removal.([#8813](https://github.com/mapbox/mapbox-gl-js/pull/8813) and [#8850](https://github.com/mapbox/mapbox-gl-js/pull/8850))
- Fix web-worker transfer of `ArrayBuffers` in environments where `instanceof ArrayBuffer` fails.(e.g `cypress`) ([#8868](https://github.com/mapbox/mapbox-gl-js/pull/8868))

## 1.4.1

### 🐞 Bug Fixes

- Fix the way that `coalesce` handles the `image` operator so available images are rendered properly ([#8839](https://github.com/mapbox/mapbox-gl-js/pull/8839))
- Do not emit the `styleimagemissing` event for an empty string value ([#8840](https://github.com/mapbox/mapbox-gl-js/pull/8840))
- Fix serialization of `ResolvedImage` type so `*-pattern` properties work properly ([#8833](https://github.com/mapbox/mapbox-gl-js/pull/8833))

## 1.4.0

### ✨ Features

- Add `image` expression operator to determine image availability ([#8684](https://github.com/mapbox/mapbox-gl-js/pull/8684))
- Enable `text-offset` with variable label placement ([#8642](https://github.com/mapbox/mapbox-gl-js/pull/8642))

### 🍏 Improvements

- Faster loading and better look of raster terrain ([#8694](https://github.com/mapbox/mapbox-gl-js/pull/8694))
- Improved code documentation around resizing and {get/set}RenderedWorldCopies and more ([#8748](https://github.com/mapbox/mapbox-gl-js/pull/8748), [#8754](https://github.com/mapbox/mapbox-gl-js/pull/8754))
- Improve single vs. multi-touch zoom & pan interaction ([#7196](https://github.com/mapbox/mapbox-gl-js/issues/7196)) ([#8100](https://github.com/mapbox/mapbox-gl-js/pull/8100))

### 🐞 Bug fixes

- Fix rendering of `collisionBox` when `text-translate` or `icon-translate` is enabled ([#8659](https://github.com/mapbox/mapbox-gl-js/pull/8659))
- Fix `TypeError` when reloading a source and immediately removing the map ([#8711](https://github.com/mapbox/mapbox-gl-js/pull/8711))
- Adding tooltip to the geolocation control button ([#8735](https://github.com/mapbox/mapbox-gl-js/pull/8735)) (h/t [BAByrne](https://github.com/BAByrne))
- Add `originalEvent` property to NavigationControl events ([#8693](https://github.com/mapbox/mapbox-gl-js/pull/8693)) (h/t [stepankuzmin](https://github.com/stepankuzmin))
- Don't cancel follow mode in the GeolocateControl when resizing the map or rotating the screen ([#8736](https://github.com/mapbox/mapbox-gl-js/pull/8736))
- Fix error when calling `Popup#trackPointer` before setting its content or location ([#8757](https://github.com/mapbox/mapbox-gl-js/pull/8757)) (h/t [zxwandrew](https://github.com/zxwandrew))
- Respect newline characters when text-max-width is set to zero ([#8706](https://github.com/mapbox/mapbox-gl-js/pull/8706))
- Update earcut to v2.2.0 to fix polygon tessellation errors ([#8772](https://github.com/mapbox/mapbox-gl-js/pull/8772))
- Fix icon-fit with variable label placement ([#8755](https://github.com/mapbox/mapbox-gl-js/pull/8755))
- Icons stretched with `icon-text-fit` are now sized correctly ([#8741](https://github.com/mapbox/mapbox-gl-js/pull/8741))
- Collision detection for icons with `icon-text-fit` now works correctly ([#8741](https://github.com/mapbox/mapbox-gl-js/pull/8741))

## 1.3.2

- Fix a SecurityError in Firefox >= 69 when accessing the cache [#8780](https://github.com/mapbox/mapbox-gl-js/pull/8780)

## 1.3.1

### 🐞 Bug Fixes

- Fix a race condition that produced an error when a map was removed while reloading a source. [#8711](https://github.com/mapbox/mapbox-gl-js/pull/8711)
- Fix a race condition were `render` event was sometimes not fired after `load` event in IE11. [#8708](https://github.com/mapbox/mapbox-gl-js/pull/8708)

## 1.3.0

### 🍏 Features

- Introduce `text-writing-mode` symbol layer property to allow placing point labels vertically. [#8399](https://github.com/mapbox/mapbox-gl-js/pull/8399)
- Extend variable text placement to work when `text/icon-allow-overlap` is set to `true`. [#8620](https://github.com/mapbox/mapbox-gl-js/pull/8620)
- Allow `text-color` to be used in formatted expressions to be able to draw different parts of a label in different colors. [#8068](https://github.com/mapbox/mapbox-gl-js/pull/8068)

### ✨ Improvements

- Improve tile loading logic to cancel requests more aggressively, improving performance when zooming or panning quickly. [#8633](https://github.com/mapbox/mapbox-gl-js/pull/8633)
- Display outline on control buttons when focused (e.g. with a tab key) for better accessibility. [#8520](https://github.com/mapbox/mapbox-gl-js/pull/8520)
- Improve the shape of line round joins. [#8275](https://github.com/mapbox/mapbox-gl-js/pull/8275)
- Improve performance of processing line layers. [#8303](https://github.com/mapbox/mapbox-gl-js/pull/8303)
- Improve legibility of info displayed with `map.showTileBoundaries = true`. [#8380](https://github.com/mapbox/mapbox-gl-js/pull/8380) (h/t [@andrewharvey](https://github.com/andrewharvey))
- Add `MercatorCoordinate.meterInMercatorCoordinateUnits` method to make it easier to convert from meter units to coordinate values used in custom layers. [#8524](https://github.com/mapbox/mapbox-gl-js/pull/8524) (h/t [@andrewharvey](https://github.com/andrewharvey))
- Improve conversion of legacy filters with duplicate values. [#8542](https://github.com/mapbox/mapbox-gl-js/pull/8542)
- Move out documentation & examples website source to a separate `mapbox-gl-js-docs` repo. [#8582](https://github.com/mapbox/mapbox-gl-js/pull/8582)

### 🐞 Bug Fixes

- Fix a bug where local CJK fonts would switch to server-generated ones in overzoomed tiles. [#8657](https://github.com/mapbox/mapbox-gl-js/pull/8657)
- Fix precision issues in [deck.gl](https://deck.gl)-powered custom layers. [#8502](https://github.com/mapbox/mapbox-gl-js/pull/8502)
- Fix a bug where fill and line layers wouldn't render correctly over fill extrusions when coming from the same source. [#8661](https://github.com/mapbox/mapbox-gl-js/pull/8661)
- Fix map loading for documents loaded from Blob URLs. [#8612](https://github.com/mapbox/mapbox-gl-js/pull/8612)
- Fix classification of relative file:// URLs when in documents loaded from a file URL. [#8612](https://github.com/mapbox/mapbox-gl-js/pull/8612)
- Remove `esm` from package `dependencies` (so that it's not installed on `npm install mapbox-gl`). [#8586](https://github.com/mapbox/mapbox-gl-js/pull/8586) (h/t [@DatGreekChick](https://github.com/DatGreekChick))

## 1.2.1

### 🐞 Bug fixes

- Fix bug in `NavigationControl` compass button that prevented it from rotating with the map ([#8605](https://github.com/mapbox/mapbox-gl-js/pull/8605))

## 1.2.0

### Features and improvements

- Add `*-sort-key` layout property for circle, fill, and line layers, to dictate which features appear above others within a single layer([#8467](https://github.com/mapbox/mapbox-gl-js/pull/8467))
- Add ability to instantiate maps with specific access tokens ([#8364](https://github.com/mapbox/mapbox-gl-js/pull/8364))
- Accommodate `prefers-reduced-motion` settings in browser ([#8494](https://github.com/mapbox/mapbox-gl-js/pull/8494))
- Add Map `visualizePitch` option that tilts the compass as the map pitches ([#8208](https://github.com/mapbox/mapbox-gl-js/issues/8208), fixed by [#8296](https://github.com/mapbox/mapbox-gl-js/pull/8296)) (h/t [pakastin](https://github.com/pakastin))
- Make source options take precedence over TileJSON ([#8232](https://github.com/mapbox/mapbox-gl-js/pull/8232)) (h/t [jingsam](https://github.com/jingsam))
- Make requirements for text offset properties more precise ([#8418](https://github.com/mapbox/mapbox-gl-js/pull/8418))
- Expose `convertFilter` API in the style specification ([#8493](https://github.com/mapbox/mapbox-gl-js/pull/8493)

### Bug fixes

- Fix changes to `text-variable-anchor`, such that previous anchor positions would take precedence only if they are present in the updated array (considered a bug fix, but is technically a breaking change from previous behavior) ([#8473](https://github.com/mapbox/mapbox-gl-js/pull/8473))
- Fix rendering of opaque pass layers over heatmap and fill-extrusion layers ([#8440](https://github.com/mapbox/mapbox-gl-js/pull/8440))
- Fix rendering of extraneous vertical line in vector tiles ([#8477](https://github.com/mapbox/mapbox-gl-js/issues/8477), fixed by [#8479](https://github.com/mapbox/mapbox-gl-js/pull/8479))
- Turn off 'move' event listeners when removing a marker ([#8465](https://github.com/mapbox/mapbox-gl-js/pull/8465))
- Fix class toggling on navigation control for IE ([#8495](https://github.com/mapbox/mapbox-gl-js/pull/8495)) (h/t [@cs09g](https://github.com/cs09g))
- Fix background rotation hovering on geolocate control ([#8367](https://github.com/mapbox/mapbox-gl-js/pull/8367)) (h/t [GuillaumeGomez](https://github.com/GuillaumeGomez))
- Fix error in click events on markers where `startPos` is not defined ([#8462](https://github.com/mapbox/mapbox-gl-js/pull/8462)) (h/t [@msbarry](https://github.com/msbarry))
- Fix malformed urls when using custom `baseAPIURL` of a certain form ([#8466](https://github.com/mapbox/mapbox-gl-js/pull/8466))

## 1.1.1

### 🐞 Bug fixes

- Fix unbounded memory growth caused by failure to cancel requests to the cache ([#8472](https://github.com/mapbox/mapbox-gl-js/pull/8472))
- Fix unbounded memory growth caused by failure to cancel requests in IE ([#8481](https://github.com/mapbox/mapbox-gl-js/issues/8481))
- Fix performance of getting tiles from the cache ([#8489](https://github.com/mapbox/mapbox-gl-js/pull/8449))

## 1.1.0

### ✨ Minor features and improvements

- Improve line rendering performance by using a more compact line attributes layout ([#8306](https://github.com/mapbox/mapbox-gl-js/pull/8306))
- Improve data-driven symbol layers rendering performance ([#8295](https://github.com/mapbox/mapbox-gl-js/pull/8295))
- Add the ability to disable validation during `queryRenderedFeatures` and `querySourceFeatures` calls, as a performance optimization ([#8211](https://github.com/mapbox/mapbox-gl-js/pull/8211)) (h/t [gorshkov-leonid](https://github.com/gorshkov-leonid))
- Improve `setFilter` performance by caching keys in `groupByLayout` routine ([#8122](https://github.com/mapbox/mapbox-gl-js/pull/8122)) (h/t [vallendm](https://github.com/vallendm))
- Improve rendering of symbol layers with `symbol-z-order: viewport-y`, when icons are allowed to overlap but not text ([#8180](https://github.com/mapbox/mapbox-gl-js/pull/8180))
- Prefer breaking lines at a zero width space to allow better break point suggestions for Japanese labels ([#8255](https://github.com/mapbox/mapbox-gl-js/pull/8255))
- Add a `WebGLRenderingContext` argument to `onRemove` function of `CustomLayerInterface`, to allow direct cleanup of related context ([#8156](https://github.com/mapbox/mapbox-gl-js/pull/8156)) (h/t [ogiermaitre](https://github.com/ogiermaitre))
- Allow zoom speed customization by adding `setZoomRate` and `setWheelZoomRate` methods to `ScrollZoomHandler` ([#7863](https://github.com/mapbox/mapbox-gl-js/pull/7863)) (h/t [sf31](https://github.com/sf31))
- Add `trackPointer` method to `Popup` API that continuously repositions the popup to the mouse cursor when the cursor is within the map ([#7786](https://github.com/mapbox/mapbox-gl-js/pull/7786))
- Add `getElement` method to `Popup` to retrieve the popup's HTML element ([#8123](https://github.com/mapbox/mapbox-gl-js/pull/8123)) (h/t [@bravecow](https://github.com/bravecow))
- Add `fill-pattern` example to the documentation ([#8022](https://github.com/mapbox/mapbox-gl-js/pull/8022)) (h/t [@flawyte](https://github.com/flawyte))
- Update script detection for Unicode 12.1 ([#8158](https://github.com/mapbox/mapbox-gl-js/pull/8158))
- Add `nofollow` to Mapbox logo & "Improve this map" links ([#8106](https://github.com/mapbox/mapbox-gl-js/pull/8106)) (h/t [viniciuskneves](https://github.com/viniciuskneves))
- Include source name in invalid GeoJSON error ([#8113](https://github.com/mapbox/mapbox-gl-js/pull/8113)) (h/t [Zirak](https://github.com/Zirak))

### 🐞 Bug fixes

- Fix `updateImage` not working as expected in Chrome ([#8199](https://github.com/mapbox/mapbox-gl-js/pull/8199))
- Fix issues with double-tap zoom on touch devices ([#8086](https://github.com/mapbox/mapbox-gl-js/pull/8086))
- Fix duplication of `movestart` events when zooming ([#8259](https://github.com/mapbox/mapbox-gl-js/pull/8259)) (h/t [@bambielli-flex](https://github.com/bambielli-flex))
- Fix validation of `"format"` expression failing when options are provided ([#8339](https://github.com/mapbox/mapbox-gl-js/pull/8339))
- Fix `setPaintProperty` not working on `line-pattern` property ([#8289](https://github.com/mapbox/mapbox-gl-js/pull/8289))
- Fix the GL context being left in unpredictable states when using custom layers ([#8132](https://github.com/mapbox/mapbox-gl-js/pull/8132))
- Fix unnecessary updates to attribution control string ([#8082](https://github.com/mapbox/mapbox-gl-js/pull/8082)) (h/t [poletani](https://github.com/poletani))
- Fix bugs in `findStopLessThanOrEqualTo` algorithm ([#8134](https://github.com/mapbox/mapbox-gl-js/pull/8134)) (h/t [Mike96Angelo](https://github.com/Mike96Angelo))
- Fix map not displaying properly when inside an element with `text-align: center` ([#8227](https://github.com/mapbox/mapbox-gl-js/pull/8227)) (h/t [mc100s](https://github.com/mc100s))
- Clarify in documentation that `Popup#maxWidth` accepts all `max-width` CSS values ([#8312](https://github.com/mapbox/mapbox-gl-js/pull/8312)) (h/t [viniciuskneves](https://github.com/viniciuskneves))
- Fix location dot shadow not displaying ([#8119](https://github.com/mapbox/mapbox-gl-js/pull/8119)) (h/t [@bravecow](https://github.com/bravecow))
- Fix docs dev dependencies being mistakenly installed as package dependencies ([#8121](https://github.com/mapbox/mapbox-gl-js/pull/8121)) (h/t [@bravecow](https://github.com/bravecow))
- Various typo fixes ([#8230](https://github.com/mapbox/mapbox-gl-js/pull/8230), h/t [@erictheise](https://github.com/erictheise)) ([#8236](https://github.com/mapbox/mapbox-gl-js/pull/8236), h/t [@fredj](https://github.com/fredj))
- Fix geolocate button CSS ([#8367](https://github.com/mapbox/mapbox-gl-js/pull/8367), h/t [GuillaumeGomez](https://github.com/GuillaumeGomez))
- Fix caching for Mapbox tiles ([#8389](https://github.com/mapbox/mapbox-gl-js/pull/8389))

## 1.0.0

### ⚠️ Breaking changes

This release replaces the existing “map views” pricing model in favor of a “map load” model. Learn more in [a recent blog post about these changes](https://blog.mapbox.com/new-pricing-46b7c26166e7).

**By upgrading to this release, you are opting in to the new map loads pricing.**

**Why is this change being made?**

This change allows us to implement a more standardized and predictable method of billing GL JS map usage. You’ll be charged whenever your website or web application loads, not by when users pan and zoom around the map, incentivizing developers to create highly interactive map experiences. The new pricing structure also creates a significantly larger free tier to help developers get started building their applications with Mapbox tools while pay-as-you-go pricing and automatic volume discounts help your application scale with Mapbox. Session billing also aligns invoices with metrics web developers already track and makes it easier to compare usage with other mapping providers.

**What is changing?**

- Add SKU token to Mapbox API requests [#8276](https://github.com/mapbox/mapbox-gl-js/pull/8276)

When (and only when) loading tiles from a Mapbox API with a Mapbox access token set (`mapboxgl.accessToken`), a query parameter named `sku` will be added to all requests for vector, raster and raster-dem tiles. Every map instance uses a unique `sku` value, which is refreshed every 12 hours. The token itself is comprised of a token version (always “1”), a sku ID (always “01”) and a random 10-digit base-62 number. The purpose of the token is to allow for metering of map sessions on the server-side. A session lasts from a new map instantiation until the map is destroyed or 12 hours passes, whichever comes first.

For further information on the pricing changes, you can read our [blog post](https://blog.mapbox.com/new-pricing-46b7c26166e7) and check out our new [pricing page](https://www.mapbox.com/pricing), which has a price calculator. As always, you can also contact our team at [https://support.mapbox.com](https://support.mapbox.com).

## 0.54.1

### Bug fixes

- Fix unbounded memory growth caused by failure to cancel requests in IE ([#8481](https://github.com/mapbox/mapbox-gl-js/issues/8481))

## 0.54.0

### Breaking changes

- Turned `localIdeographFontFamily` map option on by default. This may change how CJK labels are rendered, but dramatically improves performance of CJK maps (because the browser no longer needs to download heavy amounts of font data from the server). Add `localIdeographFontFamily: false` to turn this off. [#8008](https://github.com/mapbox/mapbox-gl-js/pull/8008)
- Added `Popup` `maxWidth` option, set to `"240px"` by default. [#7906](https://github.com/mapbox/mapbox-gl-js/pull/7906)

### Major features

- Added support for updating and animating style images. [#7999](https://github.com/mapbox/mapbox-gl-js/pull/7999)
- Added support for generating style images dynamically (e.g. for drawing icons based on feature properties). [#7987](https://github.com/mapbox/mapbox-gl-js/pull/7987)
- Added antialiasing support for custom layers. [#7821](https://github.com/mapbox/mapbox-gl-js/pull/7821)
- Added a new `mapbox-gl-csp.js` bundle for strict CSP environments where `worker-src: blob` is disallowed. [#8044](https://github.com/mapbox/mapbox-gl-js/pull/8044)

### Minor features and improvements

- Improved performance of fill extrusions. [#7821](https://github.com/mapbox/mapbox-gl-js/pull/7821)
- Improved performance of symbol layers. [#7967](https://github.com/mapbox/mapbox-gl-js/pull/7967)
- Slightly improved rendering performance in general. [#7969](https://github.com/mapbox/mapbox-gl-js/pull/7969)
- Slightly improved performance of HTML markers. [#8018](https://github.com/mapbox/mapbox-gl-js/pull/8018)
- Improved diffing of styles with `"visibility": "visible"`. [#8005](https://github.com/mapbox/mapbox-gl-js/pull/8005)
- Improved zoom buttons to grey out when reaching min/max zoom. [#8023](https://github.com/mapbox/mapbox-gl-js/pull/8023)
- Added a title to fullscreen control button. [#8012](https://github.com/mapbox/mapbox-gl-js/pull/8012)
- Added `rel="noopener"` attributes to links that lead to external websites (such as Mapbox logo and OpenStreetMap edit link) for improved security. [#7914](https://github.com/mapbox/mapbox-gl-js/pull/7914)
- Added tile size info when `map.showTileBoundaries` is turned on. [#7963](https://github.com/mapbox/mapbox-gl-js/pull/7963)
- Significantly improved load times of the benchmark suite. [#8066](https://github.com/mapbox/mapbox-gl-js/pull/8066)
- Improved behavior of `canvasSource.pause` to be more reliable and able to render a single frame. [#8130](https://github.com/mapbox/mapbox-gl-js/pull/8130)

### Bug fixes

- Fixed a bug in Mac Safari 12+ where controls would disappear until you interact with the map. [#8193](https://github.com/mapbox/mapbox-gl-js/pull/8193)
- Fixed a memory leak when calling `source.setData(url)` many times. [#8035](https://github.com/mapbox/mapbox-gl-js/pull/8035)
- Fixed a bug where marker lost focus when dragging. [#7799](https://github.com/mapbox/mapbox-gl-js/pull/7799)
- Fixed a bug where `map.getCenter()` returned a reference to an internal `LngLat` object instead of cloning it, leading to potential mutability bugs. [#7922](https://github.com/mapbox/mapbox-gl-js/pull/7922)
- Fixed a bug where default HTML marker positioning was slightly off. [#8074](https://github.com/mapbox/mapbox-gl-js/pull/8074)
- Fixed a bug where adding a fill extrusion layer for non-polygon layers would lead to visual artifacts. [#7685](https://github.com/mapbox/mapbox-gl-js/pull/7685)
- Fixed intermittent Flow failures on CI. [#8061](https://github.com/mapbox/mapbox-gl-js/pull/8061)
- Fixed a bug where calling `Map#removeFeatureState` does not remove the state from some tile zooms [#8087](https://github.com/mapbox/mapbox-gl-js/pull/8087)
- Fixed a bug where `removeFeatureState` didn't work on features with `id` equal to `0`. [#8150](https://github.com/mapbox/mapbox-gl-js/pull/8150) (h/t [jutaz](https://github.com/jutaz))

## 0.53.1

### Bug fixes

- Turn off telemetry for Mapbox Atlas ([#7945](https://github.com/mapbox/mapbox-gl-js/pull/7945))
- Fix order of 3D features in query results (fix [#7883](https://github.com/mapbox/mapbox-gl-js/issues/7883)) ([#7953](https://github.com/mapbox/mapbox-gl-js/pull/7953))
- Fix RemovePaintState benchmarks ([#7930](https://github.com/mapbox/mapbox-gl-js/pull/7930))

## 0.53.0

### Features and improvements

- Enable `fill-extrusion` querying with ray picking ([#7499](https://github.com/mapbox/mapbox-gl-js/pull/7499))
- Add `clusterProperties` option for aggregated cluster properties ([#2412](https://github.com/mapbox/mapbox-gl-js/issues/2412), fixed by [#7584](https://github.com/mapbox/mapbox-gl-js/pull/7584))
- Allow initial map bounds to be adjusted with `fitBounds` options. ([#7681](https://github.com/mapbox/mapbox-gl-js/pull/7681)) (h/t [@elyobo](https://github.com/elyobo))
- Remove popups on `Map#remove` ([#7749](https://github.com/mapbox/mapbox-gl-js/pull/7749)) (h/t [@andycalder](https://github.com/andycalder))
- Add `Map#removeFeatureState` ([#7761](https://github.com/mapbox/mapbox-gl-js/pull/7761))
- Add `number-format` expression ([#7626](https://github.com/mapbox/mapbox-gl-js/pull/7626))
- Add `symbol-sort-key` style property ([#7678](https://github.com/mapbox/mapbox-gl-js/pull/7678))

### Bug fixes

- Upgrades Earcut to fix a rare bug in rendering polygons that contain a coincident chain of holes ([#7806](https://github.com/mapbox/mapbox-gl-js/issues/7806), fixed by [#7878](https://github.com/mapbox/mapbox-gl-js/pull/7878))
- Allow `file://` protocol in XHR requests for Cordova/Ionic/etc ([#7818](https://github.com/mapbox/mapbox-gl-js/pull/7818))
- Correctly handle WebP images in Edge 18 ([#7687](https://github.com/mapbox/mapbox-gl-js/pull/7687))
- Fix bug which mistakenly requested WebP images in browsers that do not support WebP ([#7817](https://github.com/mapbox/mapbox-gl-js/pull/7817)) ([#7819](https://github.com/mapbox/mapbox-gl-js/pull/7819))
- Fix images not being aborted when dequeued ([#7655](https://github.com/mapbox/mapbox-gl-js/pull/7655))
- Fix DEM layer memory leak ([#7690](https://github.com/mapbox/mapbox-gl-js/issues/7690), fixed by [#7691](https://github.com/mapbox/mapbox-gl-js/pull/7691))
- Set correct color state before rendering custom layer ([#7711](https://github.com/mapbox/mapbox-gl-js/pull/7711))
- Set `LngLat.toBounds()` default radius to 0 ([#7722](https://github.com/mapbox/mapbox-gl-js/issues/7722), fixed by [#7723](https://github.com/mapbox/mapbox-gl-js/pull/7723)) (h/t [@cherniavskii](https://github.com/cherniavskii))
- Fix race condition in `feature-state` dependent layers ([#7523](https://github.com/mapbox/mapbox-gl-js/issues/7523), fixed by [#7790](https://github.com/mapbox/mapbox-gl-js/pull/7790))
- Prevent `map.repaint` from mistakenly enabling continuous repaints ([#7667](https://github.com/mapbox/mapbox-gl-js/pull/7667))
- Prevent map shaking while zooming in on raster tiles ([#7426](https://github.com/mapbox/mapbox-gl-js/pull/7426))
- Fix query point translation for multi-point geometry ([#6833](https://github.com/mapbox/mapbox-gl-js/issues/6833), fixed by [#7581](https://github.com/mapbox/mapbox-gl-js/pull/7581))

## 0.52.0

### Breaking changes

- Canonicalize tile urls to `mapbox://` urls so they can be transformed with `config.API_URL` ([#7594](https://github.com/mapbox/mapbox-gl-js/pull/7594))

### Features and improvements

- Add getter and setter for `config.API_URL` ([#7594](https://github.com/mapbox/mapbox-gl-js/pull/7594))
- Allow user to define element other than map container for full screen control ([#7548](https://github.com/mapbox/mapbox-gl-js/pull/7548))
- Add validation option to style setters ([#7604](https://github.com/mapbox/mapbox-gl-js/pull/7604))
- Add 'idle' event: fires when no further rendering is expected without further interaction. ([#7625](https://github.com/mapbox/mapbox-gl-js/pull/7625))

### Bug fixes

- Fire error when map.getLayoutProperty references missing layer ([#7537](https://github.com/mapbox/mapbox-gl-js/issues/7537), fixed by [#7539](https://github.com/mapbox/mapbox-gl-js/pull/7539))
- Fix shaky sprites when zooming with scrolling ([#7558](https://github.com/mapbox/mapbox-gl-js/pull/7558))
- Fix layout problems in attribution control ([#7608](https://github.com/mapbox/mapbox-gl-js/pull/7608)) (h/t [lucaswoj](https://github.com/lucaswoj))
- Fixes resetting map's pitch to 0 if initial bounds is set ([#7617](https://github.com/mapbox/mapbox-gl-js/pull/7617)) (h/t [stepankuzmin](https://github.com/stepankuzmin))
- Fix occasional failure to load images after multiple image request abortions [#7641](https://github.com/mapbox/mapbox-gl-js/pull/7641)
- Update repo url to correct one ([#7486](https://github.com/mapbox/mapbox-gl-js/pull/7486)) (h/t [nicholas-l](https://github.com/nicholas-l))
- Fix bug where symbols where sometimes not rendered immediately ([#7610](https://github.com/mapbox/mapbox-gl-js/pull/7610))
- Fix bug where cameraForBounds returns incorrect CameraOptions with asymmetrical padding/offset ([#7517](https://github.com/mapbox/mapbox-gl-js/issues/7517), fixed by [#7518](https://github.com/mapbox/mapbox-gl-js/pull/7518)) (h/t [mike-marcacci](https://github.com/mike-marcacci))
- Use diff+patch approach to map.setStyle when the parameter is a URL ([#4025](https://github.com/mapbox/mapbox-gl-js/issues/4025), fixed by [#7562](https://github.com/mapbox/mapbox-gl-js/pull/7562))
- Begin touch zoom immediately when rotation disabled ([#7582](https://github.com/mapbox/mapbox-gl-js/pull/7582)) (h/t [msbarry](https://github.com/msbarry))
- Fix symbol rendering under opaque fill layers ([#7612](https://github.com/mapbox/mapbox-gl-js/pull/7612))
- Fix shaking by aligning raster sources to pixel grid only when map is idle ([#7426](https://github.com/mapbox/mapbox-gl-js/pull/7426))
- Fix raster layers in Edge 18 by disabling it's incomplete WebP support ([#7687](https://github.com/mapbox/mapbox-gl-js/pull/7687))
- Fix memory leak in hillshade layer ([#7691](https://github.com/mapbox/mapbox-gl-js/pull/7691))
- Fix disappearing custom layers ([#7711](https://github.com/mapbox/mapbox-gl-js/pull/7711))

## 0.51.0

November 7, 2018

### ✨ Features and improvements

- Add initial bounds as map constructor option ([#5518](https://github.com/mapbox/mapbox-gl-js/pull/5518)) (h/t [stepankuzmin](https://github.com/stepankuzmin))
- Improve performance on machines with > 8 cores ([#7407](https://github.com/mapbox/mapbox-gl-js/issues/7407), fixed by [#7430](https://github.com/mapbox/mapbox-gl-js/pull/7430))
- Add `MercatorCoordinate` type ([#7488](https://github.com/mapbox/mapbox-gl-js/pull/7488))
- Allow browser-native `contextmenu` to be enabled ([#2301](https://github.com/mapbox/mapbox-gl-js/issues/2301), fixed by [#7369](https://github.com/mapbox/mapbox-gl-js/pull/7369))
- Add an unminified production build to the NPM package ([#7403](https://github.com/mapbox/mapbox-gl-js/pull/7403))
- Add support for `LngLat` conversion from `{lat, lon}` ([#7507](https://github.com/mapbox/mapbox-gl-js/pull/7507)) (h/t [@bfrengley](https://github.com/bfrengley))
- Add tooltips for navigation controls ([#7373](https://github.com/mapbox/mapbox-gl-js/pull/7373))
- Show attribution only for used sources ([#7384](https://github.com/mapbox/mapbox-gl-js/pull/7384))
- Add telemetry event to log map loads ([#7431](https://github.com/mapbox/mapbox-gl-js/pull/7431))
- **Tighten style validation**
  - Disallow expressions as stop values ([#7396](https://github.com/mapbox/mapbox-gl-js/pull/7396))
  - Disallow `feature-state` expressions in filters ([#7366](https://github.com/mapbox/mapbox-gl-js/pull/7366))

### 🐛 Bug fixes

- Fix for GeoJSON geometries not working when coincident with tile boundaries([#7436](https://github.com/mapbox/mapbox-gl-js/issues/7436), fixed by [#7448](https://github.com/mapbox/mapbox-gl-js/pull/7448))
- Fix depth buffer-related rendering issues on some Android devices. ([#7471](https://github.com/mapbox/mapbox-gl-js/pull/7471))
- Fix positioning of compact attribution strings ([#7444](https://github.com/mapbox/mapbox-gl-js/pull/7444), [#7445](https://github.com/mapbox/mapbox-gl-js/pull/7445), and [#7391](https://github.com/mapbox/mapbox-gl-js/pull/7391))
- Fix an issue with removing markers in mouse event callbacks ([#7442](https://github.com/mapbox/mapbox-gl-js/pull/7442)) (h/t [vbud](https://github.com/vbud))
- Remove controls before destroying a map ([#7479](https://github.com/mapbox/mapbox-gl-js/pull/7479))
- Fix display of Scale control values < 1 ([#7469](https://github.com/mapbox/mapbox-gl-js/pull/7469)) (h/t [MichaelHedman](https://github.com/MichaelHedman))
- Fix an error when using location `hash` within iframes in IE11 ([#7411](https://github.com/mapbox/mapbox-gl-js/pull/7411))
- Fix depth mode usage in custom layers ([#7432](https://github.com/mapbox/mapbox-gl-js/pull/7432)) (h/t [markusjohnsson](https://github.com/markusjohnsson))
- Fix an issue with shaky sprite images during scroll zooms ([#7558](https://github.com/mapbox/mapbox-gl-js/pull/7558))

## 0.50.0

October 10, 2018

### ✨ Features and improvements

- 🎉 Add Custom Layers that can be rendered into with user-provided WebGL code ([#7039](https://github.com/mapbox/mapbox-gl-js/pull/7039))
- Add WebGL face culling for increased performance ([#7178](https://github.com/mapbox/mapbox-gl-js/pull/7178))
- Improve speed of expression evaluation ([#7334](https://github.com/mapbox/mapbox-gl-js/pull/7334))
- Automatically coerce to string for `concat` expression and `text-field` property ([#6190](https://github.com/mapbox/mapbox-gl-js/issues/6190), fixed by [#7280](https://github.com/mapbox/mapbox-gl-js/pull/7280))
- Add `fill-extrusion-vertical-gradient` property for controlling shading of fill extrusions ([#5768](https://github.com/mapbox/mapbox-gl-js/issues/5768), fixed by [#6841](https://github.com/mapbox/mapbox-gl-js/pull/6841))
- Add update functionality for images provided via `ImageSource` ([#4050](https://github.com/mapbox/mapbox-gl-js/issues/4050), fixed by [#7342](https://github.com/mapbox/mapbox-gl-js/pull/7342)) (h/t [@dcervelli](https://github.com/dcervelli))

### 🐛 Bug fixes

- **Expressions**
  - Fix expressions that use `log2` and `log10` in IE11 ([#7318](https://github.com/mapbox/mapbox-gl-js/issues/7318), fixed by [#7320](https://github.com/mapbox/mapbox-gl-js/pull/7320))
  - Fix `let` expression stripping expected type during parsing ([#7300](https://github.com/mapbox/mapbox-gl-js/issues/7300), fixed by [#7301](https://github.com/mapbox/mapbox-gl-js/pull/7301))
  - Fix superfluous wrapping of literals in `literal` expression ([#7336](https://github.com/mapbox/mapbox-gl-js/issues/7336), fixed by [#7337](https://github.com/mapbox/mapbox-gl-js/pull/7337))
  - Allow calling `to-color` on values that are already of type `Color` ([#7260](https://github.com/mapbox/mapbox-gl-js/pull/7260))
  - Fix `to-array` for empty arrays (([#7261](https://github.com/mapbox/mapbox-gl-js/pull/7261)))
  - Fix identity functions for `text-field` when using formatted text ([#7351](https://github.com/mapbox/mapbox-gl-js/pull/7351))
  - Fix coercion of `null` to `0` in `to-number` expression ([#7083](https://github.com/mapbox/mapbox-gl-js/issues/7083), fixed by [#7274](https://github.com/mapbox/mapbox-gl-js/pull/7274))
- **Canvas source**
  - Fix missing repeats of `CanvasSource` when it crosses the antimeridian ([#7273](https://github.com/mapbox/mapbox-gl-js/pull/7273))
  - Fix `CanvasSource` not respecting alpha values set on `canvas` element ([#7302](https://github.com/mapbox/mapbox-gl-js/issues/7302), fixed by [#7309](https://github.com/mapbox/mapbox-gl-js/pull/7309))
- **Rendering**
  - Fix rendering of fill extrusions with really high heights ([#7292](https://github.com/mapbox/mapbox-gl-js/pull/7292))
  - Fix an error where the map state wouldn't return to `loaded` after certain runtime styling changes when there were errored tiles in the viewport ([#7355](https://github.com/mapbox/mapbox-gl-js/pull/7355))
  - Fix errors when rendering symbol layers without symbols ([#7241](https://github.com/mapbox/mapbox-gl-js/issues/7241), fixed by [#7253](https://github.com/mapbox/mapbox-gl-js/pull/7253))
  - Don't fade in symbols with `*-allow-overlap: true` when panning into the viewport ([#7172](https://github.com/mapbox/mapbox-gl-js/issues/7172), fixed by[#7244](https://github.com/mapbox/mapbox-gl-js/pull/7244))
- **Library**
  - Fix disambiguation for `mouseover` event ([#7295](https://github.com/mapbox/mapbox-gl-js/issues/7295), fixed by [#7299](https://github.com/mapbox/mapbox-gl-js/pull/7299))
  - Fix silent failure of `getImage` if an SVG is requested ([#7312](https://github.com/mapbox/mapbox-gl-js/issues/7312), fixed by [#7313](https://github.com/mapbox/mapbox-gl-js/pull/7313))
  - Fix empty control group box shadow ([#7303](https://github.com/mapbox/mapbox-gl-js/issues/7303), fixed by [#7304](https://github.com/mapbox/mapbox-gl-js/pull/7304)) (h/t [Duder-onomy](https://github.com/Duder-onomy))
  - Fixed an issue where a wrong timestamp was sent for Mapbox turnstile events ([#7381](https://github.com/mapbox/mapbox-gl-js/pull/7381))
  - Fixed a bug that lead to attribution not showing up correctly in Internet Explorer ([#3945](https://github.com/mapbox/mapbox-gl-js/issues/3945), fixed by [#7391](https://github.com/mapbox/mapbox-gl-js/pull/7391))

## 0.49.0

September 6, 2018

### ⚠️ Breaking changes

- Use `client{Height/Width}` instead of `offset{Height/Width}` for map canvas sizing ([#6848](https://github.com/mapbox/mapbox-gl-js/issues/6848), fixed by [#7128](https://github.com/mapbox/mapbox-gl-js/pull/7128))

### 🐛 Bug fixes

- Fix [Top Issues list](https://mapbox.github.io/top-issues/#!mapbox/mapbox-gl-js) for mapbox-gl-js ([#7108](https://github.com/mapbox/mapbox-gl-js/issues/7108), fixed by [#7112](https://github.com/mapbox/mapbox-gl-js/pull/7112))
- Fix bug in which symbols with `icon-allow-overlap: true, text-allow-overlap: true, text-optional: false` would show icons when they shouldn't ([#7041](https://github.com/mapbox/mapbox-gl-js/pull/7041))
- Fix bug where the map would not stop at the exact zoom level requested by Map#FlyTo ([#7222](https://github.com/mapbox/mapbox-gl-js/issues/7222)) ([#7223](https://github.com/mapbox/mapbox-gl-js/pull/7223)) (h/t [@benoitbzl](https://github.com/benoitbzl))
- Keep map centered on the center point of a multi-touch gesture when zooming ([#6722](https://github.com/mapbox/mapbox-gl-js/issues/6722)) ([#7191](https://github.com/mapbox/mapbox-gl-js/pull/7191)) (h/t [pakastin](https://github.com/pakastin))
- Update the style-spec's old `gl-style-migrate` script to include conversion of legacy functions and filters to their expression equivalents ([#6927](https://github.com/mapbox/mapbox-gl-js/issues/6927), fixed by [#7095](https://github.com/mapbox/mapbox-gl-js/pull/7095))
- Fix `icon-size` for small data-driven values ([#7125](https://github.com/mapbox/mapbox-gl-js/pull/7125))
- Fix bug in the way AJAX requests load local files on iOS web view ([#6610](https://github.com/mapbox/mapbox-gl-js/pull/6610)) (h/t [oscarfonts](https://github.com/oscarfonts))
- Fix bug in which canvas sources would not render in world wrapped tiles at the edge of the viewport ([#7271]https://github.com/mapbox/mapbox-gl-js/issues/7271), fixed by [#7273](https://github.com/mapbox/mapbox-gl-js/pull/7273))

### ✨ Features and improvements

- Performance updates:
  - Improve time to first render by updating how feature ID maps are transferred to the main thread ([#7110](https://github.com/mapbox/mapbox-gl-js/issues/7110), fixed by [#7132](https://github.com/mapbox/mapbox-gl-js/pull/7132))
  - Reduce size of JSON transmitted from worker thread to main thread ([#7124](https://github.com/mapbox/mapbox-gl-js/pull/7124))
  - Improve image/glyph atlas packing algorithm ([#7171](https://github.com/mapbox/mapbox-gl-js/pull/7171))
  - Use murmur hash on symbol instance keys to reduce worker transfer costs ([#7127](https://github.com/mapbox/mapbox-gl-js/pull/7127))
- Add GL state management for uniforms ([#6018](https://github.com/mapbox/mapbox-gl-js/pull/6018))
- Add `symbol-z-order` symbol layout property to style spec ([#7219](https://github.com/mapbox/mapbox-gl-js/pull/7219))
- Implement data-driven styling support for `*-pattern properties` ([#6289](https://github.com/mapbox/mapbox-gl-js/pull/6289))
- Add `Map#fitScreenCoordinates` which fits viewport to two points, similar to `Map#fitBounds` but uses screen coordinates and supports non-zero map bearings ([#6894](https://github.com/mapbox/mapbox-gl-js/pull/6894))
- Re-implement LAB/HSL color space interpolation for expressions ([#5326](https://github.com/mapbox/mapbox-gl-js/issues/5326), fixed by [#7123](https://github.com/mapbox/mapbox-gl-js/pull/7123))
- Enable benchmark testing for Mapbox styles ([#7047](https://github.com/mapbox/mapbox-gl-js/pull/7047))
- Allow `Map#setFeatureState` and `Map#getFeatureState` to accept numeric IDs ([#7106](https://github.com/mapbox/mapbox-gl-js/pull/7106)) (h/t [@bfrengley](https://github.com/bfrengley))

## 0.48.0

August 16, 2018

### ⚠️ Breaking changes

- Treat tiles that error with status 404 as empty renderable tiles to prevent rendering duplicate features in some sparse tilesets ([#6803](https://github.com/mapbox/mapbox-gl-js/pull/6803))

### 🐛 Bug fixes

- Fix issue where `text-max-angle` property was being calculated incorrectly internally, causing potential rendering errors when `"symbol-placement": line`
- Require `feature.id` when using `Map#setFeatureState` ([#6974](https://github.com/mapbox/mapbox-gl-js/pull/6974))
- Fix issue with removing the `GeolocateControl` when user location is being used ([#6977](https://github.com/mapbox/mapbox-gl-js/pull/6977)) (h/t [sergei-zelinsky](https://github.com/sergei-zelinsky))
- Fix memory leak caused by a failure to remove all controls added to the map ([#7042](https://github.com/mapbox/mapbox-gl-js/pull/7042))
- Fix bug where the build would fail when using mapbox-gl webpack 2 and UglifyJSPlugin ([#4359](https://github.com/mapbox/mapbox-gl-js/issues/4359), fixed by [#6956](https://api.github.com/repos/mapbox/mapbox-gl-js/pulls/6956))
- Fix bug where fitBounds called with coordinates outside the bounds of Web Mercator resulted in uncaught error ([#6906](https://github.com/mapbox/mapbox-gl-js/issues/6906), fixed by [#6918](https://api.github.com/repos/mapbox/mapbox-gl-js/pulls/6918))
- Fix bug wherein `Map#querySourceFeatures` was returning bad results on zooms > maxZoom ([#7061](https://github.com/mapbox/mapbox-gl-js/pull/7061))
- Relax typing for equality and order expressions ([#6459](https://github.com/mapbox/mapbox-gl-js/issues/6459), fixed by [#6961](https://api.github.com/repos/mapbox/mapbox-gl-js/pulls/6961))
- Fix bug where `queryPadding` for all layers in a source was set by the first layer, causing incorrect querying on other layers and, in some cases, incorrect firing of events associated with individual layers ([#6909](https://github.com/mapbox/mapbox-gl-js/pull/6909))

### ✨ Features and improvements

- Performance Improvements:
  - Stop unnecessary serialization of symbol source features. ([#7013](https://github.com/mapbox/mapbox-gl-js/pull/7013))
  - Optimize calculation for getting visible tile coordinates ([#6998](https://github.com/mapbox/mapbox-gl-js/pull/6998))
  - Improve performance of creating `{Glyph/Image}Atlas`es ([#7091](https://github.com/mapbox/mapbox-gl-js/pull/7091))
  - Optimize and simplify tile retention logic ([#6995](https://github.com/mapbox/mapbox-gl-js/pull/6995))
- Add a user turnstile event for users accessing Mapbox APIs ([#6980](https://github.com/mapbox/mapbox-gl-js/pull/6980))
- Add support for autogenerating feature ids for GeoJSON sources so they can be used more easily with the `Map#setFeatureState` API ([#7043](https://www.github.com/mapbox/mapbox-gl-js/pull/7043))) ([#7091](https://github.com/mapbox/mapbox-gl-js/pull/7091))
- Add ability to style symbol layers labels with multiple fonts and text sizes via `"format"` expression ([#6994](https://www.github.com/mapbox/mapbox-gl-js/pull/6994))
- Add customAttribution option to AttributionControl ([#7033](https://github.com/mapbox/mapbox-gl-js/pull/7033)) (h/t [mklopets](https://github.com/mklopets))
- Publish Flow type definitions alongside compiled bundle ([#7079](https://api.github.com/repos/mapbox/mapbox-gl-js/pulls/7079))
- Introduce symbol cross fading when crossing integer zoom levels to prevent labels from disappearing before newly loaded tiles' labels can be rendered ([#6951](https://github.com/mapbox/mapbox-gl-js/pull/6951))
- Improvements in label collision detection ([#6925](https://api.github.com/repos/mapbox/mapbox-gl-js/pulls/6925)))

## 0.47.0

### ✨ Features and improvements

- Add configurable drag pan threshold ([#6809](https://github.com/mapbox/mapbox-gl-js/pull/6809)) (h/t [msbarry](https://github.com/msbarry))
- Add `raster-resampling` raster paint property ([#6411](https://github.com/mapbox/mapbox-gl-js/pull/6411)) (h/t [@andrewharvey](https://github.com/andrewharvey))
- Add `symbol-placement: line-center` ([#6821](https://github.com/mapbox/mapbox-gl-js/pull/6821))
- Add methods for inspecting GeoJSON clusters ([#3318](https://github.com/mapbox/mapbox-gl-js/issues/3318), fixed by [#6829](https://github.com/mapbox/mapbox-gl-js/pull/6829))
- Add warning to geolocate control when unsupported ([#6923](https://github.com/mapbox/mapbox-gl-js/pull/6923)) (h/t [@aendrew](https://github.com/aendrew))
- Upgrade geojson-vt to 3.1.4 ([#6942](https://github.com/mapbox/mapbox-gl-js/pull/6942))
- Include link to license in compiled bundle ([#6975](https://github.com/mapbox/mapbox-gl-js/pull/6975))

### 🐛 Bug fixes

- Use updateData instead of re-creating buffers for repopulated paint arrays ([#6853](https://github.com/mapbox/mapbox-gl-js/pull/6853))
- Fix ScrollZoom handler setting tr.zoom = NaN ([#6924](https://github.com/mapbox/mapbox-gl-js/pull/6924))
  - Failed to invert matrix error ([#6486](https://github.com/mapbox/mapbox-gl-js/issues/6486), fixed by [#6924](https://github.com/mapbox/mapbox-gl-js/pull/6924))
  - Fixing matrix errors ([#6782](https://github.com/mapbox/mapbox-gl-js/issues/6782), fixed by [#6924](https://github.com/mapbox/mapbox-gl-js/pull/6924))
- Fix heatmap tile clipping when layers are ordered above it ([#6806](https://github.com/mapbox/mapbox-gl-js/issues/6806), fixed by [#6807](https://github.com/mapbox/mapbox-gl-js/pull/6807))
- Fix video source in safari (macOS and iOS) ([#6443](https://github.com/mapbox/mapbox-gl-js/issues/6443), fixed by [#6811](https://github.com/mapbox/mapbox-gl-js/pull/6811))
- Do not reload errored tiles ([#6813](https://github.com/mapbox/mapbox-gl-js/pull/6813))
- Fix send / remove timing bug in Dispatcher ([#6756](https://github.com/mapbox/mapbox-gl-js/pull/6756), fixed by [#6826](https://github.com/mapbox/mapbox-gl-js/pull/6826))
- Fix flyTo not zooming to exact given zoom ([#6828](https://github.com/mapbox/mapbox-gl-js/pull/6828))
- Don't stop animation on map resize ([#6636](https://github.com/mapbox/mapbox-gl-js/pull/6636))
- Fix map.getBounds() with rotated map ([#6875](https://github.com/mapbox/mapbox-gl-js/pull/6875)) (h/t [zoltan-mihalyi](https://github.com/zoltan-mihalyi))
- Support collators in feature filter expressions. ([#6929](https://github.com/mapbox/mapbox-gl-js/pull/6929))
- Fix Webpack production mode compatibility ([#6981](https://github.com/mapbox/mapbox-gl-js/pull/6981))

## 0.46.0

### ⚠️ Breaking changes

- Align implicit type casting behavior of `match` expressions with with `case/==` ([#6684](https://github.com/mapbox/mapbox-gl-js/pull/6684))

### ✨ Features and improvements

- :tada: Add `Map#setFeatureState` and `feature-state` expression to support interactive styling ([#6263](https://github.com/mapbox/mapbox-gl-js/pull/6263))
- Create draggable `Marker` with `setDraggable` ([#6687](https://github.com/mapbox/mapbox-gl-js/pull/6687))
- Add `Map#listImages` for listing all currently active sprites/images ([#6381](https://github.com/mapbox/mapbox-gl-js/issues/6381))
- Add "crossSourceCollisions" option to disable cross-source collision detection ([#6566](https://github.com/mapbox/mapbox-gl-js/pull/6566))
- Handle `text/icon-rotate` for symbols with `symbol-placement: point` ([#6075](https://github.com/mapbox/mapbox-gl-js/issues/6075))
- Automatically compact Mapbox wordmark on narrow maps. ([#4282](https://github.com/mapbox/mapbox-gl-js/issues/4282)) (h/t [@andrewharvey](https://github.com/andrewharvey))
- Only show compacted AttributionControl on interactive displays ([#6506](https://github.com/mapbox/mapbox-gl-js/pull/6506)) (h/t [@andrewharvey](https://github.com/andrewharvey))
- Use postcss to inline svg files into css, reduce size of mapbox-gl.css ([#6513](https://github.com/mapbox/mapbox-gl-js/pull/6513)) (h/t [@andrewharvey](https://github.com/andrewharvey))
- Add support for GeoJSON attribution ([#6364](https://github.com/mapbox/mapbox-gl-js/pull/6364)) (h/t [@andrewharvey](https://github.com/andrewharvey))
- Add instructions for running individual unit and render tests ([#6686](https://github.com/mapbox/mapbox-gl-js/pull/6686))
- Make Map constructor fail if WebGL init fails. ([#6744](https://github.com/mapbox/mapbox-gl-js/pull/6744)) (h/t [uforic](https://github.com/uforic))
- Add browser fallback code for `collectResourceTiming: true` in web workers ([#6721](https://github.com/mapbox/mapbox-gl-js/pull/6721))
- Remove ignored usage of gl.lineWidth ([#5541](https://github.com/mapbox/mapbox-gl-js/pull/5541))
- Split new bounds calculation out of fitBounds into new method ([#6683](https://github.com/mapbox/mapbox-gl-js/pull/6683))
- Allow integration tests to be organized in an arbitrarily deep directory structure ([#3920](https://github.com/mapbox/mapbox-gl-js/issues/3920))
- Make "Missing Mapbox GL JS CSS" a console warning ([#5786](https://github.com/mapbox/mapbox-gl-js/issues/5786))
- Add rel="noopener" to Mapbox attribution link. ([#6729](https://github.com/mapbox/mapbox-gl-js/pull/6729)) (h/t [gorbypark](https://github.com/gorbypark))
- Update to deep equality check in example code ([#6599](https://github.com/mapbox/mapbox-gl-js/pull/6599)) (h/t [jonsadka](https://github.com/jonsadka))
- Upgrades!
  - Upgrade ESM dependency to ^3.0.39 ([#6750](https://github.com/mapbox/mapbox-gl-js/pull/6750))
  - Ditch gl-matrix fork in favor of the original package ([#6751](https://github.com/mapbox/mapbox-gl-js/pull/6751))
  - Update to latest sinon ([#6771](https://github.com/mapbox/mapbox-gl-js/pull/6771))
  - Upgrade to Flow 0.69 ([#6594](https://github.com/mapbox/mapbox-gl-js/pull/6594))
  - Update to mapbox-gl-supported 1.4.0 ([#6773](https://github.com/mapbox/mapbox-gl-js/pull/6773))

### 🐛 Bug fixes

- `collectResourceTiming: true` generates error on iOS9 Safari, IE 11 ([#6690](https://github.com/mapbox/mapbox-gl-js/issues/6690))
- Fix PopupOptions flow type declarations ([#6670](https://github.com/mapbox/mapbox-gl-js/pull/6670)) (h/t [TimPetricola](https://github.com/TimPetricola))
- Add className option to Popup constructor ([#6502](https://github.com/mapbox/mapbox-gl-js/pull/6502)) (h/t [Ashot-KR](https://github.com/Ashot-KR))
- GeoJSON MultiLineStrings with `lineMetrics=true` only rendered first line ([#6649](https://github.com/mapbox/mapbox-gl-js/issues/6649))
- Provide target property for mouseenter/over/leave/out events ([#6623](https://github.com/mapbox/mapbox-gl-js/issues/6623))
- Don't break on sources whose name contains "." ([#6660](https://github.com/mapbox/mapbox-gl-js/issues/6660))
- Rotate and pitch with navigationControl broke in v0.45 ([#6650](https://github.com/mapbox/mapbox-gl-js/issues/6650))
- Zero-width lines remained visible ([#6769](https://github.com/mapbox/mapbox-gl-js/pull/6769))
- Heatmaps inappropriately clipped at tile boundaries ([#6806](https://github.com/mapbox/mapbox-gl-js/issues/6806))
- Use named exports for style-spec entrypoint module ([#6601](https://github.com/mapbox/mapbox-gl-js/issues/6601)
- Don't fire click event if default is prevented on mousedown for a drag event ([#6697](https://github.com/mapbox/mapbox-gl-js/pull/6697), fixes [#6642](https://github.com/mapbox/mapbox-gl-js/issues/6642))
- Double clicking to zoom in breaks map dragging/panning in Edge ([#6740](https://github.com/mapbox/mapbox-gl-js/issues/6740)) (h/t [GUI](https://github.com/GUI))
- \*-transition properties cannot be set with setPaintProperty() ([#6706](https://github.com/mapbox/mapbox-gl-js/issues/6706))
- Marker with `a` element does not open the url when clicked ([#6730](https://github.com/mapbox/mapbox-gl-js/issues/6730))
- `setRTLTextPlugin` fails with relative URLs ([#6719](https://github.com/mapbox/mapbox-gl-js/issues/6719))
- Collision detection incorrect for symbol layers that share the same layout properties ([#6548](https://github.com/mapbox/mapbox-gl-js/pull/6548))
- Fix a possible crash when calling queryRenderedFeatures after querySourceFeatures
  ([#6559](https://github.com/mapbox/mapbox-gl-js/pull/6559))
- Fix a collision detection issue that could cause labels to temporarily be placed too densely during rapid panning ([#5654](https://github.com/mapbox/mapbox-gl-js/issues/5654))

## 0.45.0

### ⚠️ Breaking changes

- `Evented#fire` and `Evented#listens` are now marked as private. Though `Evented` is still exported, and `fire` and `listens` are still functional, we encourage you to seek alternatives; a future version may remove their API accessibility or change its behavior. If you are writing a class that needs event emitting functionality, consider using [`EventEmitter`](https://nodejs.org/api/events.html#events_class_eventemitter) or similar libraries instead.
- The `"to-string"` expression operator now converts `null` to an empty string rather than to `"null"`. [#6534](https://github.com/mapbox/mapbox-gl-js/pull/6534)

### ✨ Features and improvements

- :rainbow: Add `line-gradient` property [#6303](https://github.com/mapbox/mapbox-gl-js/pull/6303)
- Add `abs`, `round`, `floor`, and `ceil` expression operators [#6496](https://github.com/mapbox/mapbox-gl-js/pull/6496)
- Add `collator` expression for controlling case and diacritic sensitivity in string comparisons [#6270](https://github.com/mapbox/mapbox-gl-js/pull/6270)
  - Rename `caseSensitive` and `diacriticSensitive` expressions to `case-sensitive` and `diacritic-sensitive` for consistency [#6598](https://github.com/mapbox/mapbox-gl-js/pull/6598)
  - Prevent `collator` expressions for evaluating as constant to account for potential environment-specific differences in expression evaluation [#6596](https://github.com/mapbox/mapbox-gl-js/pull/6596)
- Add CSS linting to test suite (h/t [@jasonbarry](https://github.com/jasonbarry))) [#6071](https://github.com/mapbox/mapbox-gl-js/pull/6071)
- Add support for configurable maxzoom in `raster-dem` tilesets [#6103](https://github.com/mapbox/mapbox-gl-js/pull/6103)
- Add `Map#isZooming` and `Map#isRotating` methods [#6128](https://github.com/mapbox/mapbox-gl-js/pull/6128), [#6183](https://github.com/mapbox/mapbox-gl-js/pull/6183)
- Add support for Mapzen Terrarium tiles in `raster-dem` sources [#6110](https://github.com/mapbox/mapbox-gl-js/pull/6110)
- Add `preventDefault` method on `mousedown`, `touchstart`, and `dblclick` events [#6218](https://github.com/mapbox/mapbox-gl-js/pull/6218)
- Add `originalEvent` property on `zoomend` and `moveend` for user-initiated scroll events (h/t [@stepankuzmin](https://github.com/stepankuzmin))) [#6175](https://github.com/mapbox/mapbox-gl-js/pull/6175)
- Accept arguments of type `value` in [`"length"` expressions](https://www.mapbox.com/mapbox-gl-js/style-spec/#expressions-length) [#6244](https://github.com/mapbox/mapbox-gl-js/pull/6244)
- Introduce `MapWheelEvent`[#6237](https://github.com/mapbox/mapbox-gl-js/pull/6237)
- Add setter for `ScaleControl` units (h/t [@ryanhamley](https://github.com/ryanhamley))) [#6138](https://github.com/mapbox/mapbox-gl-js/pull/6138), [#6274](https://github.com/mapbox/mapbox-gl-js/pull/6274)
- Add `open` event for `Popup` [#6311](https://github.com/mapbox/mapbox-gl-js/pull/6311)
- Explicit `"object"` type assertions are no longer required when using expressions [#6235](https://github.com/mapbox/mapbox-gl-js/pull/6235)
- Add `anchor` option to `Marker` [#6350](https://github.com/mapbox/mapbox-gl-js/pull/6350)
- `HTMLElement` is now passed to `Marker` as part of the `options` object, but the old function signature is still supported for backwards compatibility [#6356](https://github.com/mapbox/mapbox-gl-js/pull/6356)
- Add support for custom colors when using the default `Marker` SVG element (h/t [@andrewharvey](https://github.com/andrewharvey))) [#6416](https://github.com/mapbox/mapbox-gl-js/pull/6416)
- Allow `CanvasSource` initialization from `HTMLElement` [#6424](https://github.com/mapbox/mapbox-gl-js/pull/6424)
- Add `is-supported-script` expression [#6260](https://github.com/mapbox/mapbox-gl-js/pull/6260)

### 🐛 Bug fixes

- Align `raster-dem` tiles to pixel grid to eliminate blurry rendering on some devices [#6059](https://github.com/mapbox/mapbox-gl-js/pull/6059)
- Fix label collision circle debug drawing on overzoomed tiles [#6073](https://github.com/mapbox/mapbox-gl-js/pull/6073)
- Improve error reporting for some failed requests [#6126](https://github.com/mapbox/mapbox-gl-js/pull/6126), [#6032](https://github.com/mapbox/mapbox-gl-js/pull/6032)
- Fix several `Map#queryRenderedFeatures` bugs:
  - account for `{text, icon}-offset` when querying[#6135](https://github.com/mapbox/mapbox-gl-js/pull/6135)
  - correctly query features that extend across tile boundaries [#5756](https://github.com/mapbox/mapbox-gl-js/pull/6283)
  - fix querying of `circle` layer features with `-pitch-scaling: 'viewport'` or `-pitch-alignment: 'map'` [#6036](https://github.com/mapbox/mapbox-gl-js/pull/6036)
  - eliminate flicker effects when using query results to set a hover effect by switching from tile-based to viewport-based symbol querying [#6497](https://github.com/mapbox/mapbox-gl-js/pull/6497)
- Preserve browser history state when updating the `Map` hash [#6140](https://github.com/mapbox/mapbox-gl-js/pull/6140)
- Fix undefined behavior when `Map#addLayer` is invoked with an `id` of a preexisting layer [#6147](https://github.com/mapbox/mapbox-gl-js/pull/6147)
- Fix bug where `icon-image` would not be rendered if `text-field` is an empty string [#6164](https://github.com/mapbox/mapbox-gl-js/pull/6164)
- Ensure all camera methods fire `rotatestart` and `rotateend` events [#6187](https://github.com/mapbox/mapbox-gl-js/pull/6187)
- Always hide duplicate labels [#6166](https://github.com/mapbox/mapbox-gl-js/pull/6166)
- Fix `DragHandler` bugs where a left-button mouse click would end a right-button drag rotate and a drag gesture would not end if the control key is down on `mouseup` [#6193](https://github.com/mapbox/mapbox-gl-js/pull/6193)
- Add support for calling `{DragPanHandler, DragRotateHandler}#disable` while a gesture is in progress [#6232](https://github.com/mapbox/mapbox-gl-js/pull/6232)
- Fix `GeolocateControl` user location dot sizing when `Map`'s `<div>` inherits `box-sizing: border-box;` (h/t [@andrewharvey](https://github.com/andrewharvey))) [#6227](https://github.com/mapbox/mapbox-gl-js/pull/6232)
- Fix bug causing an off-by-one error in `array` expression error messages (h/t [@drewbo](https://github.com/drewbo))) [#6269](https://github.com/mapbox/mapbox-gl-js/pull/6269)
- Improve error message when an invalid access token triggers a 401 error [#6283](https://github.com/mapbox/mapbox-gl-js/pull/6283)
- Fix bug where lines with `line-width` larger than the sprite height of the `line-pattern` property would render other sprite images [#6246](https://github.com/mapbox/mapbox-gl-js/pull/6246)
- Fix broken touch events for `DragPanHandler` on mobile using Edge (note that zoom/rotate/pitch handlers still do not support Edge touch events [#1928](https://github.com/mapbox/mapbox-gl-js/pull/1928)) [#6325](https://github.com/mapbox/mapbox-gl-js/pull/6325)
- Fix race condition in `VectorTileWorkerSource#reloadTile` causing a rendering timeout [#6308](https://github.com/mapbox/mapbox-gl-js/issues/6308)
- Fix bug causing redundant `gl.stencilFunc` calls due to incorrect state checking (h/t [@yangdonglai](https://github.com/yangdonglai))) [#6330](https://github.com/mapbox/mapbox-gl-js/pull/6330)
- Fix bug where `mousedown` or `touchstart` would cancel camera animations in non-interactive maps [#6338](https://github.com/mapbox/mapbox-gl-js/pull/6338)
- Fix bug causing a full-screen flicker when the map is pitched and a symbol layer uses non-zero `text-translate` [#6365](https://github.com/mapbox/mapbox-gl-js/issues/6365)
- Fix bug in `to-rgba` expression causing division by zero [#6388](https://github.com/mapbox/mapbox-gl-js/pull/6388)
- Fix bug in cross-fading for `*-pattern` properties with non-integer zoom stops [#6430](https://github.com/mapbox/mapbox-gl-js/pull/6430)
- Fix bug where calling `Map#remove` on a map with constructor option `hash: true` throws an error (h/t [@allthesignals](https://github.com/allthesignals))) [#6490](https://github.com/mapbox/mapbox-gl-js/pull/6497)
- Fix bug causing flickering when panning across the anti-meridian [#6438](https://github.com/mapbox/mapbox-gl-js/pull/6438)
- Fix error when using tiles of non-power-of-two size [#6444](https://github.com/mapbox/mapbox-gl-js/pull/6444)
- Fix bug causing `Map#moveLayer(layerId, beforeId)` to remove the layer when `layerId === beforeId` [#6542](https://github.com/mapbox/mapbox-gl-js/pull/6542)

* Fix Rollup build for style-spec module [#6575](https://github.com/mapbox/mapbox-gl-js/pull/6575)
* Fix bug causing `Map#querySourceFeatures` to throw an `Uncaught TypeError`(https://github.com/mapbox/mapbox-gl-js/pull/6555)
* Fix issue where label collision detection was inaccurate for some symbol layers that shared layout properties with another layer [#6558](https://github.com/mapbox/mapbox-gl-js/pull/6558)
* Restore `target` property for `mouse{enter,over,leave,out}` events [#6623](https://github.com/mapbox/mapbox-gl-js/pull/6623)

## 0.44.2

### 🐛 Bug fixes

- Workaround a breaking change in Safari causing page to scroll/zoom in response to user actions intended to pan/zoom the map [#6095](https://github.com/mapbox/mapbox-gl-js/issues/6095). (N.B., not to be confused with the workaround from April 2017 dealing with the same breaking change in Chrome [#4259](https://github.com/mapbox/mapbox-gl-js/issues/6095). See also https://github.com/WICG/interventions/issues/18, https://bugs.webkit.org/show_bug.cgi?id=182521, https://bugs.chromium.org/p/chromium/issues/detail?id=639227 .)

## 0.44.1

### 🐛 Bug fixes

- Fix bug causing features from symbol layers to be omitted from `map.queryRenderedFeatures()` [#6074](https://github.com/mapbox/mapbox-gl-js/issues/6074)
- Fix error triggered by simultaneous scroll-zooming and drag-panning. [#6106](https://github.com/mapbox/mapbox-gl-js/issues/6106)
- Fix bug wherein drag-panning failed to resume after a brief pause [#6063](https://github.com/mapbox/mapbox-gl-js/issues/6063)

## 0.44.0

### ✨ Features and improvements

- The CSP policy of a page using mapbox-gl-js no longer needs to include `script-src 'unsafe-eval'` [#559](https://github.com/mapbox/mapbox-gl-js/issues/559)
- Add `LngLatBounds#isEmpty()` method [#5917](https://github.com/mapbox/mapbox-gl-js/pull/5917)
- Updated to flow 0.62.0 [#5923](https://github.com/mapbox/mapbox-gl-js/issues/5923)
- Make compass and zoom controls optional ([#5348](https://github.com/mapbox/mapbox-gl-js/pull/5348)) (h/t [@matijs](https://github.com/matijs)))
- Add `collectResourceTiming` option to the enable collection of [Resource Timing](https://developer.mozilla.org/en-US/docs/Web/API/Resource_Timing_API/Using_the_Resource_Timing_API) data for requests that are made from Web Workers. ([#5948](https://github.com/mapbox/mapbox-gl-js/issues/5948))
- Improve user location dot appearance across browsers ([#5498](https://github.com/mapbox/mapbox-gl-js/pull/5498)) (h/t [@jasonbarry](https://github.com/jasonbarry)))

### 🐛 Bug fixes

- Fix error triggered by `==` and `!=` expressions [#5947](https://github.com/mapbox/mapbox-gl-js/issues/5947)
- Image sources honor `renderWorldCopies` [#5932](https://github.com/mapbox/mapbox-gl-js/pull/5932)
- Fix transitions to default fill-outline-color [#5953](https://github.com/mapbox/mapbox-gl-js/issues/5953)
- Fix transitions for light properties [#5982](https://github.com/mapbox/mapbox-gl-js/issues/5982)
- Fix minor symbol collisions on pitched maps [#5913](https://github.com/mapbox/mapbox-gl-js/pull/5913)
- Fix memory leaks after `Map#remove()` [#5943](https://github.com/mapbox/mapbox-gl-js/pull/5943), [#5951](https://github.com/mapbox/mapbox-gl-js/pull/5951)
- Fix bug wherein `GeoJSONSource#setData()` caused labels to fade out and back in ([#6002](https://github.com/mapbox/mapbox-gl-js/issues/6002))
- Fix bug that could cause incorrect collisions for labels placed very near to each other at low zoom levels ([#5993](https://github.com/mapbox/mapbox-gl-js/issues/5993))
- Fix bug causing `move` events to be fired out of sync with actual map movements ([#6005](https://github.com/mapbox/mapbox-gl-js/pull/6005))
- Fix bug wherein `Map` did not fire `mouseover` events ([#6000](https://github.com/mapbox/mapbox-gl-js/pull/6000)] (h/t [@jay-manday](https://github.com/jay-manday)))
- Fix bug causing blurry rendering of raster tiles ([#4552](https://github.com/mapbox/mapbox-gl-js/issues/4552))
- Fix potential memory leak caused by removing layers ([#5995](https://github.com/mapbox/mapbox-gl-js/issues/5995))
- Fix bug causing attribution icon to appear incorrectly in compact maps not using Mapbox data ([#6042](https://github.com/mapbox/mapbox-gl-js/pull/6042))
- Fix positioning of default marker element ([#6012](https://github.com/mapbox/mapbox-gl-js/pull/6012)) (h/t [@andrewharvey](https://github.com/andrewharvey)))

## 0.43.0 (December 21, 2017)

### ⚠️ Breaking changes

- It is now an error to attempt to remove a source that is in use [#5562](https://github.com/mapbox/mapbox-gl-js/pull/5562)
- It is now an error if the layer specified by the `before` parameter to `moveLayer` does not exist [#5679](https://github.com/mapbox/mapbox-gl-js/pull/5679)
- `"colorSpace": "hcl"` now uses shortest-path interpolation for hue [#5811](https://github.com/mapbox/mapbox-gl-js/issues/5811)

### ✨ Features and improvements

- Introduce client-side hillshading with `raster-dem` source type and `hillshade` layer type [#5286](https://github.com/mapbox/mapbox-gl-js/pull/5286)
- GeoJSON sources take 2x less memory and generate tiles 20%–100% faster [#5799](https://github.com/mapbox/mapbox-gl-js/pull/5799)
- Enable data-driven values for text-font [#5698](https://github.com/mapbox/mapbox-gl-js/pull/5698)
- Enable data-driven values for heatmap-radius [#5898](https://github.com/mapbox/mapbox-gl-js/pull/5898)
- Add getter and setter for offset on marker [#5759](https://github.com/mapbox/mapbox-gl-js/pull/5759)
- Add `Map#hasImage` [#5775](https://github.com/mapbox/mapbox-gl-js/pull/5775)
- Improve typing for `==` and `!=` expressions [#5840](https://github.com/mapbox/mapbox-gl-js/pull/5840)
- Made `coalesce` expressions more useful [#5755](https://github.com/mapbox/mapbox-gl-js/issues/5755)
- Enable implicit type assertions for array types [#5738](https://github.com/mapbox/mapbox-gl-js/pull/5738)
- Improve hash control precision [#5767](https://github.com/mapbox/mapbox-gl-js/pull/5767)
- `supported()` now returns false on old IE 11 versions that don't support Web Worker blob URLs [#5801](https://github.com/mapbox/mapbox-gl-js/pull/5801)
- Remove flow globals TileJSON and Transferable [#5668](https://github.com/mapbox/mapbox-gl-js/pull/5668)
- Improve performance of image, video, and canvas sources [#5845](https://github.com/mapbox/mapbox-gl-js/pull/5845)

### 🐛 Bug fixes

- Fix popups and markers lag during pan animation [#4670](https://github.com/mapbox/mapbox-gl-js/issues/4670)
- Fix fading of symbol layers caused by setData [#5716](https://github.com/mapbox/mapbox-gl-js/issues/5716)
- Fix behavior of `to-rgba` and `rgba` expressions [#5778](https://github.com/mapbox/mapbox-gl-js/pull/5778), [#5866](https://github.com/mapbox/mapbox-gl-js/pull/5866)
- Fix cross-fading of `*-pattern` and `line-dasharray` [#5791](https://github.com/mapbox/mapbox-gl-js/pull/5791)
- Fix `colorSpace` function property [#5843](https://github.com/mapbox/mapbox-gl-js/pull/5843)
- Fix style diffing when changing GeoJSON source properties [#5731](https://github.com/mapbox/mapbox-gl-js/issues/5731)
- Fix missing labels when zooming out from overzoomed tile [#5827](https://github.com/mapbox/mapbox-gl-js/issues/5827)
- Fix missing labels when zooming out and quickly using setData [#5837](https://github.com/mapbox/mapbox-gl-js/issues/5837)
- Handle NaN as input to step and interpolate expressions [#5757](https://github.com/mapbox/mapbox-gl-js/pull/5757)
- Clone property values on input and output [#5806](https://github.com/mapbox/mapbox-gl-js/pull/5806)
- Bump geojson-rewind dependency [#5769](https://github.com/mapbox/mapbox-gl-js/pull/5769)
- Allow setting Marker's popup before LngLat [#5893](https://github.com/mapbox/mapbox-gl-js/pull/5893)

## 0.42.2 (November 21, 2017)

### 🐛 Bug fixes

- Add box-sizing to the "mapboxgl-ctrl-scale"-class [#5715](https://github.com/mapbox/mapbox-gl-js/pull/5715)
- Fix rendering in Safari [#5712](https://github.com/mapbox/mapbox-gl-js/issues/5712)
- Fix "Cannot read property 'hasTransition' of undefined" error [#5714](https://github.com/mapbox/mapbox-gl-js/issues/5714)
- Fix misplaced raster tiles [#5713](https://github.com/mapbox/mapbox-gl-js/issues/5713)
- Fix raster tile fading [#5722](https://github.com/mapbox/mapbox-gl-js/issues/5722)
- Ensure that an unset filter is undefined rather than null [#5727](https://github.com/mapbox/mapbox-gl-js/pull/5727)
- Restore pitch-with-rotate to nav control [#5725](https://github.com/mapbox/mapbox-gl-js/pull/5725)
- Validate container option in map constructor [#5695](https://github.com/mapbox/mapbox-gl-js/pull/5695)
- Fix queryRenderedFeatures behavior for features displayed in multiple layers [#5172](https://github.com/mapbox/mapbox-gl-js/issues/5172)

## 0.42.1 (November 17, 2017)

### 🐛 Bug fixes

- Workaround for map flashing bug on Chrome 62+ with Intel Iris Graphics 6100 cards [#5704](https://github.com/mapbox/mapbox-gl-js/pull/5704)
- Rerender map when `map.showCollisionBoxes` is set to `false` [#5673](https://github.com/mapbox/mapbox-gl-js/pull/5673)
- Fix transitions from property default values [#5682](https://github.com/mapbox/mapbox-gl-js/pull/5682)
- Fix runtime updating of `heatmap-color` [#5682](https://github.com/mapbox/mapbox-gl-js/pull/5682)
- Fix mobile Safari `history.replaceState` error [#5613](https://github.com/mapbox/mapbox-gl-js/pull/5613)

### ✨ Features and improvements

- Provide default element for Marker class [#5661](https://github.com/mapbox/mapbox-gl-js/pull/5661)

## 0.42.0 (November 10, 2017)

### ⚠️ Breaking changes

- Require that `heatmap-color` use expressions instead of stop functions [#5624](https://github.com/mapbox/mapbox-gl-js/issues/5624)
- Remove support for validating and migrating v6 styles
- Remove support for validating v7 styles [#5604](https://github.com/mapbox/mapbox-gl-js/pull/5604)
- Remove support for including `{tokens}` in expressions for `text-field` and `icon-image` [#5599](https://github.com/mapbox/mapbox-gl-js/issues/5599)
- Split `curve` expression into `step` and `interpolate` expressions [#5542](https://github.com/mapbox/mapbox-gl-js/pull/5542)
- Disallow interpolation in expressions for `line-dasharray` [#5519](https://github.com/mapbox/mapbox-gl-js/pull/5519)

### ✨ Features and improvements

- Improve label collision detection [#5150](https://github.com/mapbox/mapbox-gl-js/pull/5150)
  - Labels from different sources will now collide with each other
  - Collisions caused by rotation and pitch are now smoothly transitioned with a fade
  - Improved algorithm for fewer erroneous collisions, denser label placement, and greater label stability during rotation
- Add `sqrt` expression [#5493](https://github.com/mapbox/mapbox-gl-js/pull/5493)

### 🐛 Bug fixes and error reporting improvements

- Fix viewport calculations for `fitBounds` when both zooming and padding change [#4846](https://github.com/mapbox/mapbox-gl-js/issues/4846)
- Fix WebGL "range out of bounds for buffer" error caused by sorted symbol layers [#5620](https://github.com/mapbox/mapbox-gl-js/issues/5620)
- Fix symbol fading across tile reloads [#5491](https://github.com/mapbox/mapbox-gl-js/issues/5491)
- Change tile rendering order to better match GL Native [#5601](https://github.com/mapbox/mapbox-gl-js/pull/5601)
- Ensure no errors are triggered when calling `queryRenderedFeatures` on a heatmap layer [#5594](https://github.com/mapbox/mapbox-gl-js/pull/5594)
- Fix bug causing `queryRenderedSymbols` to return results from different sources [#5554](https://github.com/mapbox/mapbox-gl-js/issues/5554)
- Fix CJK rendering issues [#5544](https://github.com/mapbox/mapbox-gl-js/issues/5544), [#5546](https://github.com/mapbox/mapbox-gl-js/issues/5546)
- Account for `circle-stroke-width` in `queryRenderedFeatures` [#5514](https://github.com/mapbox/mapbox-gl-js/pull/5514)
- Fix rendering of fill layers atop raster layers [#5513](https://github.com/mapbox/mapbox-gl-js/pull/5513)
- Fix rendering of circle layers with a `circle-stroke-opacity` of 0 [#5496](https://github.com/mapbox/mapbox-gl-js/issues/5496)
- Fix memory leak caused by actor callbacks [#5443](https://github.com/mapbox/mapbox-gl-js/issues/5443)
- Fix source cache size for raster sources with tile sizes other than 512px [#4313](https://github.com/mapbox/mapbox-gl-js/issues/4313)
- Validate that zoom expressions only appear at the top level of an expression [#5609](https://github.com/mapbox/mapbox-gl-js/issues/5609)
- Validate that step and interpolate expressions don't have any duplicate stops [#5605](https://github.com/mapbox/mapbox-gl-js/issues/5605)
- Fix rendering for `icon-text-fit` with a data-driven `text-size` [#5632](https://github.com/mapbox/mapbox-gl-js/pull/5632)
- Improve validation to catch uses of deprecated function syntax [#5667](https://github.com/mapbox/mapbox-gl-js/pull/5667)
- Permit altitude coordinates in `position` field in GeoJSON [#5608](https://github.com/mapbox/mapbox-gl-js/pull/5608)

## 0.41.0 (October 11, 2017)

### :warning: Breaking changes

- Removed support for paint classes [#3643](https://github.com/mapbox/mapbox-gl-js/pull/3643). Instead, use runtime styling APIs or `Map#setStyle`.
- Reverted the `canvas` source `contextType` option added in 0.40.0 [#5449](https://github.com/mapbox/mapbox-gl-js/pull/5449)

### :bug: Bug fixes

- Clip raster tiles to avoid tile overlap [#5105](https://github.com/mapbox/mapbox-gl-js/pull/5105)
- Guard for offset edgecase in flyTo [#5331](https://github.com/mapbox/mapbox-gl-js/pull/5331)
- Ensure the map is updated after the sprite loads [#5367](https://github.com/mapbox/mapbox-gl-js/pull/5367)
- Limit animation duration on flyTo with maxDuration option [#5349](https://github.com/mapbox/mapbox-gl-js/pull/5349)
- Make double-tapping on make zoom in by a factor of 2 on iOS [#5274](https://github.com/mapbox/mapbox-gl-js/pull/5274)
- Fix rendering error with translucent raster tiles [#5380](https://github.com/mapbox/mapbox-gl-js/pull/5380)
- Error if invalid 'before' argument is passed to Map#addLayer [#5401](https://github.com/mapbox/mapbox-gl-js/pull/5401)
- Revert CanvasSource intermediary image buffer fix [#5449](https://github.com/mapbox/mapbox-gl-js/pull/5449)

### :sparkles: Features and improvements

- Use setData operation when diffing geojson sources [#5332](https://github.com/mapbox/mapbox-gl-js/pull/5332)
- Return early from draw calls on layers where opacity=0 [#5429](https://github.com/mapbox/mapbox-gl-js/pull/5429)
- A [heatmap](https://www.mapbox.com/mapbox-gl-js/example/heatmap-layer/) layer type is now available. This layer type allows you to visualize and explore massive datasets of points, reflecting the shape and density of data well while also looking beautiful. See [the blog post](https://blog.mapbox.com/sneak-peek-at-heatmaps-in-mapbox-gl-73b41d4b16ae) for further details.
  ![](https://cdn-images-1.medium.com/max/1600/1*Dme5MAgdA3pYdTRHUQzvLw.png)
- The value of a style property or filter can now be an [expression](http://www.mapbox.com/mapbox-gl-js/style-spec/#expressions). Expressions are a way of doing data-driven and zoom-driven styling that provides more flexibility and control, and unifies property and filter syntax.

  Previously, data-driven and zoom-driven styling relied on stop functions: you specify a feature property and a set of input-output pairs that essentially define a “scale” for how the style should be calculated based on the feature property. For example, the following would set circle colors on a green-to-red scale based on the value of `feature.properties.population`:

  ```
  "circle-color": {
    "property": "population",
    "stops": [
      [0, "green"],
      [1000000, "red"]
    ]
  }
  ```

  This approach is powerful, but we’ve seen a number of use cases that stop functions don't satisfy. Expressions provide the flexibility to address use cases like these:

  **Multiple feature properties**
  Using more than one feature property to calculate a given style property. E.g., styling land polygon colors based on both `feature.properties.land_use_category` and `feature.properties.elevation`.

  **Arithmetic**
  For some use cases it’s necessary to do some arithmetic on the input data. One example is sizing circles to represent quantitative data. Since a circle’s visual size on the screen is really its area (and A=πr^2), the right way to scale `circle-radius` is `square_root(feature.properties.input_data_value)`. Another example is unit conversions: feature data may include properties that are in some particular unit. Displaying such data in units appropriate to, say, a user’s preference or location, requires being able to do simple arithmetic (multiplication, division) on whatever value is in the data.

  **Conditional logic**
  This is a big one: basic if-then logic, for example to decide exactly what text to display for a label based on which properties are available in the feature or even the length of the name. A key example of this is properly supporting bilingual labels, where we have to decide whether to show local + English, local-only, or English-only, based on the data that’s available for each feature.

  **String manipulation**
  More dynamic control over label text with things like uppercase/lowercase/title case transforms, localized number formatting, etc. Without this functionality, crafting and iterating on label content entails a large data-prep burden.

  **Filters**
  Style layer filters had similar limitations. Moreover, they use a different syntax, even though their job is very similar to that of data-driven styling functions: filters say, “here’s how to look at a feature and decide whether to draw it,” and data-driven style functions say, “here’s how to look at a feature and decide how to size/color/place it.” Expressions provide a unified syntax for defining parts of a style that need to be calculated dynamically from feature data.

  For information on the syntax and behavior of expressions, please see [the documentation](http://www.mapbox.com/mapbox-gl-js/style-spec/#expressions).

### :wrench: Development workflow improvements

- Made the performance benchmarking runner more informative and statistically robust

## 0.40.1 (September 18, 2017)

### :bug: Bug fixes

- Fix bug causing flicker when zooming in on overzoomed tiles [#5295](https://github.com/mapbox/mapbox-gl-js/pull/5295)
- Remove erroneous call to Tile#redoPlacement for zoom-only or low pitch camera changes [#5284](https://github.com/mapbox/mapbox-gl-js/pull/5284)
- Fix bug where `CanvasSource` coordinates were flipped and improve performance for non-animated `CanvasSource`s [#5303](https://github.com/mapbox/mapbox-gl-js/pull/5303)
- Fix bug causing map not to render on some cases on Internet Explorer 11 [#5321](https://github.com/mapbox/mapbox-gl-js/pull/5321)
- Remove upper limit on `fill-extrusion-height` property [#5320](https://github.com/mapbox/mapbox-gl-js/pull/5320)

## 0.40.0 (September 13, 2017)

### :warning: Breaking changes

- `Map#addImage` now requires the image as an `HTMLImageElement`, `ImageData`, or object with `width`, `height`, and
  `data` properties with the same format as `ImageData`. It no longer accepts a raw `ArrayBufferView` in the second
  argument and `width` and `height` options in the third argument.
- `canvas` sources now require a `contextType` option specifying the drawing context associated with the source canvas. [#5155](https://github.com/mapbox/mapbox-gl-js/pull/5155)

### :sparkles: Features and improvements

- Correct rendering for multiple `fill-extrusion` layers on the same map [#5101](https://github.com/mapbox/mapbox-gl-js/pull/5101)
- Add an `icon-anchor` property to symbol layers [#5183](https://github.com/mapbox/mapbox-gl-js/pull/5183)
- Add a per-map `transformRequest` option, allowing users to provide a callback that transforms resource request URLs [#5021](https://github.com/mapbox/mapbox-gl-js/pull/5021)
- Add data-driven styling support for
  - `text-max-width` [#5067](https://github.com/mapbox/mapbox-gl-js/pull/5067)
  - `text-letter-spacing` [#5071](https://github.com/mapbox/mapbox-gl-js/pull/5071)
  - `line-join` [#5020](https://github.com/mapbox/mapbox-gl-js/pull/5020)
- Add support for SDF icons in `Map#addImage()` [#5181](https://github.com/mapbox/mapbox-gl-js/pull/5181)
- Added nautical miles unit to ScaleControl [#5238](https://github.com/mapbox/mapbox-gl-js/pull/5238) (h/t [@fmairesse](https://github.com/fmairesse)))
- Eliminate the map-wide limit on the number of glyphs and sprites that may be used in a style [#141](https://github.com/mapbox/mapbox-gl-js/issues/141). (Fixed by [#5190](https://github.com/mapbox/mapbox-gl-js/pull/5190), see also [mapbox-gl-native[#9213](https://github.com/mapbox/mapbox-gl-js/issues/9213)](https://github.com/mapbox/mapbox-gl-native/pull/9213)
- Numerous performance optimizations (including [#5108](https://github.com/mapbox/mapbox-gl-js/pull/5108) h/t [@pirxpilot](https://github.com/pirxpilot)))

### :bug: Bug fixes

- Add missing documentation for mouseenter, mouseover, mouseleave events [#4772](https://github.com/mapbox/mapbox-gl-js/issues/4772)
- Add missing documentation for `Marker#getElement()` method [#5242](https://github.com/mapbox/mapbox-gl-js/pull/5242)
- Fix bug wherein removing canvas source with animate=true leaves map in render loop [#5097](https://github.com/mapbox/mapbox-gl-js/issues/5097)
- Fix fullscreen detection on Firefox [#5272](https://github.com/mapbox/mapbox-gl-js/pull/5272)
- Fix z-fighting on overlapping fills within the same layer [#3320](https://github.com/mapbox/mapbox-gl-js/issues/3320)
- Fix handling of fractional values for `layer.minzoom` [#2929](https://github.com/mapbox/mapbox-gl-js/issues/2929)
- Clarify coordinate ordering in documentation for `center` option [#5042](https://github.com/mapbox/mapbox-gl-js/pull/5042) (h/t [@karthikb351](https://github.com/karthikb351)))
- Fix output of stop functions where two stops have the same input value [#5020](https://github.com/mapbox/mapbox-gl-js/pull/5020) (h/t [@edpop](https://github.com/edpop))
- Fix bug wherein using `Map#addLayer()` with an inline source would mutate its input [#4040](https://github.com/mapbox/mapbox-gl-js/issues/4040)
- Fix invalid css keyframes selector [#5075](https://github.com/mapbox/mapbox-gl-js/pull/5075) (h/t [@aar0nr](https://github.com/aar0nr)))
- Fix GPU-specific bug wherein canvas sources caused an error [#4262](https://github.com/mapbox/mapbox-gl-js/issues/4262)
- Fix a race condition in symbol layer handling that caused sporadic uncaught errors [#5185](https://github.com/mapbox/mapbox-gl-js/pull/5185)
- Fix bug causing line labels to render incorrectly on overzoomed tiles [#5120](https://github.com/mapbox/mapbox-gl-js/pull/5120)
- Fix bug wherein `NavigationControl` triggered mouse events unexpectedly [#5148](https://github.com/mapbox/mapbox-gl-js/issues/5148)
- Fix bug wherein clicking on the `NavigationControl` compass caused an error in IE 11 [#4784](https://github.com/mapbox/mapbox-gl-js/issues/4784)
- Remove dependency on GPL-3-licensed `fast-stable-stringify` module [#5152](https://github.com/mapbox/mapbox-gl-js/issues/5152)
- Fix bug wherein layer-specific an event listener produced an error after its target layer was removed from the map [#5145](https://github.com/mapbox/mapbox-gl-js/issues/5145)
- Fix `Marker#togglePopup()` failing to return the marker instance [#5116](https://github.com/mapbox/mapbox-gl-js/issues/5116)
- Fix bug wherein a marker's position failed to adapt to the marker element's size changing [#5133](https://github.com/mapbox/mapbox-gl-js/issues/5133)
- Fix rendering bug affecting Broadcom GPUs [#5073](https://github.com/mapbox/mapbox-gl-js/pull/5073)

### :wrench: Development workflow improvements

- Add (and now require) Flow type annotations throughout the majority of the codebase.
- Migrate to CircleCI 2.0 [#4939](https://github.com/mapbox/mapbox-gl-js/pull/4939)

## 0.39.1 (July 24, 2017)

### :bug: Bug fixes

- Fix packaging issue in 0.39.0 [#5025](https://github.com/mapbox/mapbox-gl-js/issues/5025)
- Correctly evaluate enum-based identity functions [#5023](https://github.com/mapbox/mapbox-gl-js/issues/5023)

## 0.39.0 (July 21, 2017)

### :warning: Breaking changes

- `GeolocateControl` breaking changes [#4479](https://github.com/mapbox/mapbox-gl-js/pull/4479)
  - The option `watchPosition` has been replaced with `trackUserLocation`
  - The camera operation has changed from `jumpTo` (not animated) to `fitBounds` (animated). An effect of this is the map pitch is no longer reset, although the bearing is still reset to 0.
  - The accuracy of the geolocation provided by the device is used to set the view (previously it was fixed at zoom level 17). The `maxZoom` can be controlled via the new `fitBoundsOptions` option (defaults to 15).
- Anchor `Marker`s at their center by default [#5019](https://github.com/mapbox/mapbox-gl-js/issues/5019) [@andrewharvey](https://github.com/andrewharvey)
- Increase `significantRotateThreshold` for the `TouchZoomRotateHandler` [#4971](https://github.com/mapbox/mapbox-gl-js/pull/4971), [@dagjomar](https://github.com/dagjomar)

### :sparkles: Features and improvements

- Improve performance of updating GeoJSON sources [#4069](https://github.com/mapbox/mapbox-gl-js/pull/4069), [@ezheidtmann](https://github.com/ezheidtmann)
- Improve rendering speed of extrusion layers [#4818](https://github.com/mapbox/mapbox-gl-js/pull/4818)
- Improve line label legibility in pitched views [#4781](https://github.com/mapbox/mapbox-gl-js/pull/4781)
- Improve line label legibility on curved lines [#4853](https://github.com/mapbox/mapbox-gl-js/pull/4853)
- Add user location tracking capability to `GeolocateControl` [#4479](https://github.com/mapbox/mapbox-gl-js/pull/4479), [@andrewharvey](https://github.com/andrewharvey)
  - New option `showUserLocation` to draw a "dot" as a `Marker` on the map at the user's location
  - An active lock and background state are introduced with `trackUserLocation`. When in active lock the camera will update to follow the user location, however if the camera is changed by the API or UI then the control will enter the background state where it won't update the camera to follow the user location.
  - New option `fitBoundsOptions` to control the camera operation
  - New `trackuserlocationstart` and `trackuserlocationend` events
  - New `LngLat.toBounds` method to extend a point location by a given radius to a `LngLatBounds` object
- Include main CSS file in `package.json` [#4809](https://github.com/mapbox/mapbox-gl-js/pull/4809), [@tomscholz](https://github.com/tomscholz)
- Add property function (data-driven styling) support for `line-width` [#4773](https://github.com/mapbox/mapbox-gl-js/pull/4773)
- Add property function (data-driven styling) support for `text-anchor` [#4997](https://github.com/mapbox/mapbox-gl-js/pull/4997)
- Add property function (data-driven styling) support for `text-justify` [#5000](https://github.com/mapbox/mapbox-gl-js/pull/5000)
- Add `maxTileCacheSize` option [#4778](https://github.com/mapbox/mapbox-gl-js/pull/4778), [@jczaplew](https://github.com/jczaplew)
- Add new `icon-pitch-alignment` and `circle-pitch-alignment` properties [#4869](https://github.com/mapbox/mapbox-gl-js/pull/4869) [#4871](https://github.com/mapbox/mapbox-gl-js/pull/4871)
- Add `Map#getMaxBounds` method [#4890](https://github.com/mapbox/mapbox-gl-js/pull/4890), [@andrewharvey](https://github.com/andrewharvey) [@lamuertepeluda](https://github.com/lamuertepeluda)
- Add option (`localIdeographFontFamily`) to use TinySDF to avoid loading expensive CJK glyphs [#4895](https://github.com/mapbox/mapbox-gl-js/pull/4895)
- If `config.API_URL` includes a path prepend it to the request URL [#4995](https://github.com/mapbox/mapbox-gl-js/pull/4995)
- Bump `supercluster` version to expose `cluster_id` property on clustered sources [#5002](https://github.com/mapbox/mapbox-gl-js/pull/5002)

### :bug: Bug fixes

- Do not display `FullscreenControl` on unsupported devices [#4838](https://github.com/mapbox/mapbox-gl-js/pull/4838), [@stepankuzmin](https://github.com/stepankuzmin)
- Fix yarn build on Windows machines [#4887](https://github.com/mapbox/mapbox-gl-js/pull/4887)
- Prevent potential memory leaks by dispatching `loadData` to the same worker every time [#4877](https://github.com/mapbox/mapbox-gl-js/pull/4877)
- Fix bug preventing the rtlTextPlugin from loading before the initial style `load` [#4870](https://github.com/mapbox/mapbox-gl-js/pull/4870)
- Fix bug causing runtime-stying to not take effect in some situations [#4893](https://github.com/mapbox/mapbox-gl-js/pull/4893)
- Prevent requests of vertical glyphs for labels that can't be verticalized [#4720](https://github.com/mapbox/mapbox-gl-js/issues/4720)
- Fix character detection for Zanabazar Square [#4940](https://github.com/mapbox/mapbox-gl-js/pull/4940)
- Fix `LogoControl` logic to update correctly, and hide the `<div>` instead of removing it from the DOM when it is not needed [#4842](https://github.com/mapbox/mapbox-gl-js/pull/4842)
- Fix `GeoJSONSource#serialize` to include all options
- Fix error handling in `GlyphSource#getSimpleGlyphs`[#4992](https://github.com/mapbox/mapbox-gl-js/pull/4992)
- Fix bug causing `setStyle` to reload raster tiles [#4852](https://github.com/mapbox/mapbox-gl-js/pull/4852)
- Fix bug causing symbol layers not to render on devices with non-integer device pixel ratios [#4989](https://github.com/mapbox/mapbox-gl-js/pull/4989)
- Fix bug where `Map#queryRenderedFeatures` would error when returning no results [#4993](https://github.com/mapbox/mapbox-gl-js/pull/4993)
- Fix bug where `Map#areTilesLoaded` would always be false on `sourcedata` events for reloading tiles [#4987](https://github.com/mapbox/mapbox-gl-js/pull/4987)
- Fix bug causing categorical property functions to error on non-ascending order stops [#4996](https://github.com/mapbox/mapbox-gl-js/pull/4996)

### :hammer_and_wrench: Development workflow changes

- Use flow to type much of the code base [#4629](https://github.com/mapbox/mapbox-gl-js/pull/4629) [#4903](https://github.com/mapbox/mapbox-gl-js/pull/4903) [#4909](https://github.com/mapbox/mapbox-gl-js/pull/4909) [#4910](https://github.com/mapbox/mapbox-gl-js/pull/4910) [#4911](https://github.com/mapbox/mapbox-gl-js/pull/4911) [#4913](https://github.com/mapbox/mapbox-gl-js/pull/4913) [#4915](https://github.com/mapbox/mapbox-gl-js/pull/4915) [#4918](https://github.com/mapbox/mapbox-gl-js/pull/4918) [#4932](https://github.com/mapbox/mapbox-gl-js/pull/4932) [#4933](https://github.com/mapbox/mapbox-gl-js/pull/4933) [#4948](https://github.com/mapbox/mapbox-gl-js/pull/4948) [#4949](https://github.com/mapbox/mapbox-gl-js/pull/4949) [#4955](https://github.com/mapbox/mapbox-gl-js/pull/4955) [#4966](https://github.com/mapbox/mapbox-gl-js/pull/4966) [#4967](https://github.com/mapbox/mapbox-gl-js/pull/4967) [#4973](https://github.com/mapbox/mapbox-gl-js/pull/4973) :muscle: [@jfirebaugh](https://github.com/jfirebaugh) [@vicapow](https://github.com/vicapow)
- Use style specification to generate flow type [#4958](https://github.com/mapbox/mapbox-gl-js/pull/4958)
- Explicitly list which files to publish in `package.json` [#4819](https://github.com/mapbox/mapbox-gl-js/pull/4819) [@tomscholz](https://github.com/tomscholz)
- Move render test ignores to a separate file [#4977](https://github.com/mapbox/mapbox-gl-js/pull/4977)
- Add code of conduct [#5015](https://github.com/mapbox/mapbox-gl-js/pull/5015) :sparkling_heart:

## 0.38.0 (June 9, 2017)

#### New features :sparkles:

- Attenuate label size scaling with distance, improving readability of pitched maps [#4547](https://github.com/mapbox/mapbox-gl-js/pull/4547)

#### Bug fixes :beetle:

- Skip rendering for patterned layers when pattern is missing [#4687](https://github.com/mapbox/mapbox-gl-js/pull/4687)
- Fix bug with map failing to rerender after `webglcontextlost` event [#4725](https://github.com/mapbox/mapbox-gl-js/pull/4725) [@cdawi](https://github.com/cdawi)
- Clamp zoom level in `flyTo` to within the map's specified min- and maxzoom to prevent undefined behavior [#4726](https://github.com/mapbox/mapbox-gl-js/pull/4726) [@](https://github.com/) IvanSanchez
- Fix wordmark rendering in IE [#4741](https://github.com/mapbox/mapbox-gl-js/pull/4741)
- Fix slight pixelwise symbol rendering bugs caused by incorrect sprite calculations [#4737](https://github.com/mapbox/mapbox-gl-js/pull/4737)
- Prevent exceptions thrown by certain `flyTo` calls [#4761](https://github.com/mapbox/mapbox-gl-js/pull/4761)
- Fix "Improve this map" link [#4685](https://github.com/mapbox/mapbox-gl-js/pull/4685)
- Tweak `queryRenderedSymbols` logic to better account for pitch scaling [#4792](https://github.com/mapbox/mapbox-gl-js/pull/4792)
- Fix for symbol layers sometimes failing to render, most frequently in Safari [#4795](https://github.com/mapbox/mapbox-gl-js/pull/4795)
- Apply `text-keep-upright` after `text-offset` to keep labels upright when intended [#4779](https://github.com/mapbox/mapbox-gl-js/pull/4779) **[Potentially breaking :warning: but considered a bugfix]**
- Prevent exceptions thrown by empty GeoJSON tiles [#4803](https://github.com/mapbox/mapbox-gl-js/pull/4803)

#### Accessibility improvements :sound:

- Add `aria-label` to popup close button [#4799](https://github.com/mapbox/mapbox-gl-js/pull/4799) [@andrewharvey](https://github.com/andrewharvey)

#### Development workflow + testing improvements :wrench:

- Fix equality assertion bug in tests [#4731](https://github.com/mapbox/mapbox-gl-js/pull/4731) [@IvanSanchez](https://github.com/IvanSanchez)
- Benchmark results page improvements [#4746](https://github.com/mapbox/mapbox-gl-js/pull/4746)
- Require node version >=6.4.0, enabling the use of more ES6 features [#4752](https://github.com/mapbox/mapbox-gl-js/pull/4752)
- Document missing `pitchWithRotate` option [#4800](https://github.com/mapbox/mapbox-gl-js/pull/4800) [@simast](https://github.com/simast)
- Move Github-specific Markdown files into subdirectory [#4806](https://github.com/mapbox/mapbox-gl-js/pull/4806) [@tomscholz](https://github.com/tomscholz)

## 0.37.0 (May 2nd, 2017)

#### :warning: Breaking changes

- Removed `LngLat#wrapToBestWorld`

#### New features :rocket:

- Improve popup/marker positioning [#4577](https://github.com/mapbox/mapbox-gl-js/pull/4577)
- Add `Map#isStyleLoaded` and `Map#areTilesLoaded` events [#4321](https://github.com/mapbox/mapbox-gl-js/pull/4321)
- Support offline sprites using `file:` protocol [#4649](https://github.com/mapbox/mapbox-gl-js/pull/4649) [@oscarfonts](https://github.com/oscarfonts)

#### Bug fixes :bug:

- Fix fullscreen control in Firefox [#4666](https://github.com/mapbox/mapbox-gl-js/pull/4666)
- Fix rendering artifacts that caused tile boundaries to be visible in some cases [#4636](https://github.com/mapbox/mapbox-gl-js/pull/4636)
- Fix default calculation for categorical zoom-and-property functions [#4657](https://github.com/mapbox/mapbox-gl-js/pull/4657)
- Fix scaling of images on retina screens [#4645](https://github.com/mapbox/mapbox-gl-js/pull/4645)
- Rendering error when a transparent image is added via `Map#addImage` [#4644](https://github.com/mapbox/mapbox-gl-js/pull/4644)
- Fix an issue with rendering lines with duplicate points [#4634](https://github.com/mapbox/mapbox-gl-js/pull/4634)
- Fix error when switching from data-driven styles to a constant paint value [#4611](https://github.com/mapbox/mapbox-gl-js/pull/4611)
- Add check to make sure invalid bounds on tilejson don't error out [#4641](https://github.com/mapbox/mapbox-gl-js/pull/4641)

#### Development workflow improvements :computer:

- Add flowtype interfaces and definitions [@vicapow](https://github.com/vicapow)
- Add stylelinting to ensure `mapboxgl-` prefix on all classes [#4584](https://github.com/mapbox/mapbox-gl-js/pull/4584) [@asantos3026](https://github.com/asantos3026)

## 0.36.0 (April 19, 2017)

#### New features :sparkles:

- Replace LogoControl logo with the new Mapbox logo [#4598](https://github.com/mapbox/mapbox-gl-js/pull/4598)

#### Bug fixes :bug:

- Fix bug with the BoxZoomHandler that made it glitchy if it is enabled after the DragPanHandler [#4528](https://github.com/mapbox/mapbox-gl-js/pull/4528)
- Fix undefined behavior in `fill_outline` shaders [#4600](https://github.com/mapbox/mapbox-gl-js/pull/4600)
- Fix `Camera#easeTo` interpolation on pitched maps [#4540](https://github.com/mapbox/mapbox-gl-js/pull/4540)
- Choose property function interpolation method by the `property`'s type [#4614](https://github.com/mapbox/mapbox-gl-js/pull/4614)

#### Development workflow improvements :nerd_face:

- Fix crash on missing `style.json` in integration tests
- `gl-style-composite` is now executable in line with the other tools [@andrewharvey](https://github.com/andrewharvey) [#4595](https://github.com/mapbox/mapbox-gl-js/pull/4595)
- `gl-style-composite` utility now throws an error if a name conflict would occur between layers [@andrewharvey](https://github.com/andrewharvey) [#4595](https://github.com/mapbox/mapbox-gl-js/pull/4595)

## 0.35.1 (April 12, 2017)

#### Bug fixes :bug:

- Add `.json` extension to style-spec `require` statements for webpack compatibility [#4563](https://github.com/mapbox/mapbox-gl-js/pull/4563) [@orangemug](https://github.com/orangemug)
- Fix documentation type for `Map#fitBounde` [#4569](https://github.com/mapbox/mapbox-gl-js/pull/4569) [@andrewharvey](https://github.com/andrewharvey)
- Fix bug causing {Image,Video,Canvas}Source to throw exception if latitude is outside of +/-85.05113 [#4574](https://github.com/mapbox/mapbox-gl-js/pull/4574)
- Fix bug causing overzoomed raster tiles to disappear from map [#4567](https://github.com/mapbox/mapbox-gl-js/pull/4567)
- Fix bug causing queryRenderedFeatures to crash on polygon features that have an `id` field. [#4581](https://github.com/mapbox/mapbox-gl-js/pull/4581)

## 0.35.0 (April 7, 2017)

#### New features :rocket:

- Use anisotropic filtering to improve rendering of raster tiles on pitched maps [#1064](https://github.com/mapbox/mapbox-gl-js/issues/1064)
- Add `pitchstart` and `pitchend` events [#2449](https://github.com/mapbox/mapbox-gl-js/issues/2449)
- Add an optional `layers` parameter to `Map#on` [#1002](https://github.com/mapbox/mapbox-gl-js/issues/1002)
- Add data-driven styling support for `text-offset` [#4495](https://github.com/mapbox/mapbox-gl-js/pull/4495)
- Add data-driven styling support for `text-rotate` [#3516](https://github.com/mapbox/mapbox-gl-js/issues/3516)
- Add data-driven styling support for `icon-image` [#4304](https://github.com/mapbox/mapbox-gl-js/issues/4304)
- Add data-driven styling support for `{text,icon}-size` [#4455](https://github.com/mapbox/mapbox-gl-js/pull/4455)

#### Bug fixes :bug:

- Suppress error messages in JS console due to missing tiles [#1800](https://github.com/mapbox/mapbox-gl-js/issues/1800)
- Fix bug wherein `GeoJSONSource#setData()` could cause unnecessary DOM updates [#4447](https://github.com/mapbox/mapbox-gl-js/issues/4447)
- Fix bug wherein `Map#flyTo` did not respect the `renderWorldCopies` setting [#4449](https://github.com/mapbox/mapbox-gl-js/issues/4449)
- Fix regression in browserify support # 4453
- Fix bug causing poor touch event behavior on mobile devices [#4259](https://github.com/mapbox/mapbox-gl-js/issues/4259)
- Fix bug wherein duplicate stops in property functions could cause an infinite loop [#4498](https://github.com/mapbox/mapbox-gl-js/issues/4498)
- Respect image height/width in `addImage` api [#4531](https://github.com/mapbox/mapbox-gl-js/pull/4531)
- Fix bug preventing correct behavior of `shift+zoom` [#3334](https://github.com/mapbox/mapbox-gl-js/issues/3334)
- Fix bug preventing image source from rendering when coordinate area is too large [#4550](https://github.com/mapbox/mapbox-gl-js/issues/4550)
- Show image source on horizontally wrapped worlds [#4555](https://github.com/mapbox/mapbox-gl-js/pull/4555)
- Fix bug in the handling of `refreshedExpiredTiles` option [#4549](https://github.com/mapbox/mapbox-gl-js/pull/4549)
- Support the TileJSON `bounds` property [#1775](https://github.com/mapbox/mapbox-gl-js/issues/1775)

#### Development workflow improvements :computer:

- Upgrade flow to 0.42.0 ([#4500](https://github.com/mapbox/mapbox-gl-js/pull/4500))

## 0.34.0 (March 17, 2017)

#### New features :rocket:

- Add `Map#addImage` and `Map#removeImage` API to allow adding icon images at runtime [#4404](https://github.com/mapbox/mapbox-gl-js/pull/4404)
- Simplify non-browserify bundler usage by making the distribution build the main entrypoint [#4423](https://github.com/mapbox/mapbox-gl-js/pull/4423)

#### Bug fixes :bug:

- Fix issue where coincident start/end points of LineStrings were incorrectly rendered as joined [#4413](https://github.com/mapbox/mapbox-gl-js/pull/4413)
- Fix bug causing `queryRenderedFeatures` to fail in cases where both multiple sources and data-driven paint properties were present [#4417](https://github.com/mapbox/mapbox-gl-js/issues/4417)
- Fix bug where tile request errors caused `map.loaded()` to incorrectly return `false` [#4425](https://github.com/mapbox/mapbox-gl-js/issues/4425)

#### Testing improvements :white_check_mark:

- Improve test coverage across several core modules [#4432](https://github.com/mapbox/mapbox-gl-js/pull/4432) [#4431](https://github.com/mapbox/mapbox-gl-js/pull/4431) [#4422](https://github.com/mapbox/mapbox-gl-js/pull/4422) [#4244](https://github.com/mapbox/mapbox-gl-js/pull/4244) :bowing_man:

## 0.33.1 (March 10, 2017)

#### Bug fixes :bug:

- Prevent Mapbox logo from being added to the map more than once [#4386](https://github.com/mapbox/mapbox-gl-js/pull/4386)
- Add `type='button'` to `FullscreenControl` to prevent button from acting as a form submit [#4397](https://github.com/mapbox/mapbox-gl-js/pull/4397)
- Fix issue where map would continue to rotate if `Ctrl` key is released before the click during a `DragRotate` event [#4389](https://github.com/mapbox/mapbox-gl-js/pull/4389)
- Remove double `options.easing` description from the `Map#fitBounds` documentation [#4402](https://github.com/mapbox/mapbox-gl-js/pull/4402)

## 0.33.0 (March 8, 2017)

#### :warning: Breaking changes

- Automatically add Mapbox wordmark when required by Mapbox TOS [#3933](https://github.com/mapbox/mapbox-gl-js/pull/3933)
- Increase default `maxZoom` from 20 to 22 [#4333](https://github.com/mapbox/mapbox-gl-js/pull/4333)
- Deprecate `tiledata` and `tiledataloading` events in favor of `sourcedata` and `sourcedataloading`. [#4347](https://github.com/mapbox/mapbox-gl-js/pull/4347)
- `mapboxgl.util` is no longer exported [#1408](https://github.com/mapbox/mapbox-gl-js/issues/1408)
- `"type": "categorical"` is now required for all categorical functions. Previously, some forms of "implicitly" categorical functions worked, and others did not. [#3717](https://github.com/mapbox/mapbox-gl-js/issues/3717)

#### :white_check_mark: New features

- Add property functions support for most symbol paint properties [#4074](https://github.com/mapbox/mapbox-gl-js/pull/4074), [#4186](https://github.com/mapbox/mapbox-gl-js/pull/4186), [#4226](https://github.com/mapbox/mapbox-gl-js/pull/4226)
- Add ability to specify default property value for undefined or invalid property values used in property functions. [#4175](https://github.com/mapbox/mapbox-gl-js/pull/4175)
- Improve `Map#fitBounds` to accept different values for top, bottom, left, and right `padding` [#3890](https://github.com/mapbox/mapbox-gl-js/pull/3890)
- Add a `FullscreenControl` for displaying a fullscreen map [#3977](https://github.com/mapbox/mapbox-gl-js/pull/3977)

#### :beetle: Bug fixes

- Fix validation error on categorical zoom-and-property functions [#4220](https://github.com/mapbox/mapbox-gl-js/pull/4220)
- Fix bug causing expired resources to be re-requested causing an infinite loop [#4255](https://github.com/mapbox/mapbox-gl-js/pull/4255)
- Fix problem where `MapDataEvent#isSourceLoaded` always returned false [#4254](https://github.com/mapbox/mapbox-gl-js/pull/4254)
- Resolve an issue where tiles in the source cache were prematurely deleted, resulting in tiles flickering when zooming in and out and [#4311](https://github.com/mapbox/mapbox-gl-js/pull/4311)
- Make sure `MapEventData` is passed through on calls `Map#flyTo` [#4342](https://github.com/mapbox/mapbox-gl-js/pull/4342)
- Fix incorrect returned values for `Map#isMoving` [#4350](https://github.com/mapbox/mapbox-gl-js/pull/4350)
- Fix categorical functions not allowing boolean stop domain values [#4195](https://github.com/mapbox/mapbox-gl-js/pull/4195)
- Fix piecewise-constant functions to allow non-integer zoom levels. [#4196](https://github.com/mapbox/mapbox-gl-js/pull/4196)
- Fix issues with `$id` in filters [#4236](https://github.com/mapbox/mapbox-gl-js/pull/4236) [#4237](https://github.com/mapbox/mapbox-gl-js/pull/4237)
- Fix a race condition with polygon centroid algorithm causing tiles not to load in some cases. [#4273](https://github.com/mapbox/mapbox-gl-js/pull/4273)
- Throw a meaningful error when giving non-array `layers` parameter to `queryRenderedFeatures` [#4331](https://github.com/mapbox/mapbox-gl-js/pull/4331)
- Throw a meaningful error when supplying invalid `minZoom` and `maxZoom` values [#4324](https://github.com/mapbox/mapbox-gl-js/pull/4324)
- Fix a memory leak when using the RTL Text plugin [#4248](https://github.com/mapbox/mapbox-gl-js/pull/4248)

#### Dev workflow changes

- Merged the [Mapbox GL style specification](https://github.com/mapbox/mapbox-gl-style-spec) repo to this one (now under `src/style-spec` and `test/unit/style-spec`).

## 0.32.1 (Jan 26, 2017)

#### Bug Fixes

- Fix bug causing [`mapbox-gl-rtl-text` plugin](https://github.com/mapbox/mapbox-gl-rtl-text) to not work [#4055](https://github.com/mapbox/mapbox-gl-js/pull/4055)

## 0.32.0 (Jan 26, 2017)

#### Deprecation Notices

- [Style classes](https://www.mapbox.com/mapbox-gl-style-spec/#layer-paint.*) are deprecated and will be removed in an upcoming release of Mapbox GL JS.

#### New Features

- Add `Map#isSourceLoaded` method [#4033](https://github.com/mapbox/mapbox-gl-js/pull/4033)
- Automatically reload tiles based on their `Expires` and `Cache-Control` HTTP headers [#3944](https://github.com/mapbox/mapbox-gl-js/pull/3944)
- Add `around=center` option to `scrollZoom` and `touchZoomRotate` interaction handlers [#3876](https://github.com/mapbox/mapbox-gl-js/pull/3876)
- Add support for [`mapbox-gl-rtl-text` plugin](https://github.com/mapbox/mapbox-gl-rtl-text) to support right-to-left scripts [#3758](https://github.com/mapbox/mapbox-gl-js/pull/3758)
- Add `canvas` source type [#3765](https://github.com/mapbox/mapbox-gl-js/pull/3765)
- Add `Map#isMoving` method [#2792](https://github.com/mapbox/mapbox-gl-js/issues/2792)

#### Bug Fixes

- Fix bug causing garbled text on zoom [#3962](https://github.com/mapbox/mapbox-gl-js/pull/3962)
- Fix bug causing crash in Firefox and Mobile Safari when rendering a large map [#4037](https://github.com/mapbox/mapbox-gl-js/pull/4037)
- Fix bug causing raster tiles to flicker during zoom [#2467](https://github.com/mapbox/mapbox-gl-js/issues/2467)
- Fix bug causing exception when unsetting and resetting fill-outline-color [#3657](https://github.com/mapbox/mapbox-gl-js/issues/3657)
- Fix memory leak when removing raster sources [#3951](https://github.com/mapbox/mapbox-gl-js/issues/3951)
- Fix bug causing exception when when zooming in / out on empty GeoJSON tile [#3985](https://github.com/mapbox/mapbox-gl-js/pull/3985)
- Fix line join artifacts at very sharp angles [#4008](https://github.com/mapbox/mapbox-gl-js/pull/4008)

## 0.31.0 (Jan 10 2017)

#### New Features

- Add `renderWorldCopies` option to the `Map` constructor to give users control over whether multiple worlds are rendered in a map [#3885](https://github.com/mapbox/mapbox-gl-js/pull/3885)

#### Bug Fixes

- Fix performance regression triggered when `Map` pitch or bearing is changed [#3938](https://github.com/mapbox/mapbox-gl-js/pull/3938)
- Fix null pointer exception caused by trying to clear an `undefined` source [#3903](https://github.com/mapbox/mapbox-gl-js/pull/3903)

#### Miscellaneous

- Incorporate integration tests formerly at [`mapbox-gl-test-suite`](https://github.com/mapbox/mapbox-gl-test-suite) into this repository [#3834](https://github.com/mapbox/mapbox-gl-js/pull/3834)

## 0.30.0 (Jan 5 2017)

#### New Features

- Fire an error when map canvas is larger than allowed by `gl.MAX_RENDERBUFFER_SIZE` [#2893](https://github.com/mapbox/mapbox-gl-js/issues/2893)
- Improve error messages when referencing a nonexistent layer id [#2597](https://github.com/mapbox/mapbox-gl-js/issues/2597)
- Fire an error when layer uses a `geojson` source and specifies a `source-layer` [#3896](https://github.com/mapbox/mapbox-gl-js/pull/3896)
- Add inline source declaration syntax [#3857](https://github.com/mapbox/mapbox-gl-js/issues/3857)
- Improve line breaking behavior [#3887](https://github.com/mapbox/mapbox-gl-js/issues/3887)

#### Performance Improvements

- Improve `Map#setStyle` performance in some cases [#3853](https://github.com/mapbox/mapbox-gl-js/pull/3853)

#### Bug Fixes

- Fix unexpected popup positioning when some offsets are unspecified [#3367](https://github.com/mapbox/mapbox-gl-js/issues/3367)
- Fix incorrect interpolation in functions [#3838](https://github.com/mapbox/mapbox-gl-js/issues/3838)
- Fix incorrect opacity when multiple backgrounds are rendered [#3819](https://github.com/mapbox/mapbox-gl-js/issues/3819)
- Fix exception thrown when instantiating geolocation control in Safari [#3844](https://github.com/mapbox/mapbox-gl-js/issues/3844)
- Fix exception thrown when setting `showTileBoundaries` with no sources [#3849](https://github.com/mapbox/mapbox-gl-js/issues/3849)
- Fix incorrect rendering of transparent parts of raster layers in some cases [#3723](https://github.com/mapbox/mapbox-gl-js/issues/3723)
- Fix non-terminating render loop when zooming in in some cases [#3399](https://github.com/mapbox/mapbox-gl-js/pull/3399)

## 0.29.0 (December 20 2016)

#### New Features

- Add support for property functions for many style properties on line layers [#3033](https://github.com/mapbox/mapbox-gl-js/pull/3033)
- Make `Map#setStyle` smoothly transition to the new style [#3621](https://github.com/mapbox/mapbox-gl-js/pull/3621)
- Add `styledata`, `sourcedata`, `styledataloading`, and `sourcedataloading` events
- Add `isSourceLoaded` and `source` properties to `MapDataEvent` [#3590](https://github.com/mapbox/mapbox-gl-js/pull/3590)
- Remove "max zoom" cap of 20 [#3683](https://github.com/mapbox/mapbox-gl-js/pull/3683)
- Add `circle-stroke-*` style properties [#3672](https://github.com/mapbox/mapbox-gl-js/pull/3672)
- Add a more helpful error message when the specified `container` element doesn't exist [#3719](https://github.com/mapbox/mapbox-gl-js/pull/3719)
- Add `watchPosition` option to `GeolocateControl` [#3739](https://github.com/mapbox/mapbox-gl-js/pull/3739)
- Add `positionOptions` option to `GeolocateControl` [#3739](https://github.com/mapbox/mapbox-gl-js/pull/3739)
- Add `aria-label` to map canvas [#3782](https://github.com/mapbox/mapbox-gl-js/pull/3782)
- Adjust multipoint symbol rendering behavior [#3763](https://github.com/mapbox/mapbox-gl-js/pull/3763)
- Add support for property functions for `icon-offset` [#3791](https://github.com/mapbox/mapbox-gl-js/pull/3791)
- Improved antialiasing on pitched lines [#3790](https://github.com/mapbox/mapbox-gl-js/pull/3790)
- Allow attribution control to collapse to an ⓘ button on smaller screens [#3783](https://github.com/mapbox/mapbox-gl-js/pull/3783)
- Improve line breaking algorithm [#3743](https://github.com/mapbox/mapbox-gl-js/pull/3743)

#### Performance Improvements

- Fix memory leak when calling `Map#removeSource` [#3602](https://github.com/mapbox/mapbox-gl-js/pull/3602)
- Reduce bundle size by adding custom build of `gl-matrix` [#3734](https://github.com/mapbox/mapbox-gl-js/pull/3734)
- Improve performance of projection code [#3721](https://github.com/mapbox/mapbox-gl-js/pull/3721)
- Improve performance of style function evaluation [#3816](https://github.com/mapbox/mapbox-gl-js/pull/3816)

#### Bug fixes

- Fix exception thrown when using `line-color` property functions [#3639](https://github.com/mapbox/mapbox-gl-js/issues/3639)
- Fix exception thrown when removing a layer and then adding another layer with the same id but different type [#3655](https://github.com/mapbox/mapbox-gl-js/pull/3655)
- Fix exception thrown when passing a single point to `Map#fitBounds` [#3655](https://github.com/mapbox/mapbox-gl-js/pull/3655)
- Fix exception thrown occasionally during rapid map mutations [#3681](https://github.com/mapbox/mapbox-gl-js/pull/3681)
- Fix rendering defects on pitch=0 on some systems [#3740](https://github.com/mapbox/mapbox-gl-js/pull/3740)
- Fix unnecessary CPU usage when displaying a raster layer [#3764](https://github.com/mapbox/mapbox-gl-js/pull/3764)
- Fix bug causing sprite after `Map#setStyle` [#3829](https://github.com/mapbox/mapbox-gl-js/pull/3829)
- Fix bug preventing `Map` from emitting a `contextmenu` event on Windows browsers [#3822](https://github.com/mapbox/mapbox-gl-js/pull/3822)

## 0.28.0 (November 17 2016)

#### New features and improvements

- Performance improvements for `Map#addLayer` and `Map#removeLayer` [#3584](https://github.com/mapbox/mapbox-gl-js/pull/3584)
- Add method for changing layer order at runtime - `Map#moveLayer` [#3584](https://github.com/mapbox/mapbox-gl-js/pull/3584)
- Update vertical punctuation logic to Unicode 9.0 standard [#3608](https://github.com/mapbox/mapbox-gl-js/pull/3608)

#### Bug fixes

- Fix data-driven `fill-opacity` rendering when using a `fill-pattern` [#3598](https://github.com/mapbox/mapbox-gl-js/pull/3598)
- Fix line rendering artifacts [#3627](https://github.com/mapbox/mapbox-gl-js/pull/3627)
- Fix incorrect rendering of opaque fills on top of transparent fills [#2628](https://github.com/mapbox/mapbox-gl-js/pull/2628)
- Prevent `AssertionErrors` from pitching raster layers by only calling `Worker#redoPlacement` on vector and GeoJSON sources [#3624](https://github.com/mapbox/mapbox-gl-js/pull/3624)
- Restore IE11 compatability [#3635](https://github.com/mapbox/mapbox-gl-js/pull/3635)
- Fix symbol placement for cached tiles [#3637](https://github.com/mapbox/mapbox-gl-js/pull/3637)

## 0.27.0 (November 11 2016)

#### ⚠️ Breaking changes ⚠️

- Replace `fill-extrude-height` and `fill-extrude-base` properties of `fill` render type with a separate `fill-extrusion` type (with corresponding `fill-extrusion-height` and `fill-extrusion-base` properties), solving problems with render parity and runtime switching between flat and extruded fills. https://github.com/mapbox/mapbox-gl-style-spec/issues/554
- Change the units for extrusion height properties (`fill-extrusion-height`, `fill-extrusion-base`) from "magic numbers" to meters. [#3509](https://github.com/mapbox/mapbox-gl-js/pull/3509)
- Remove `mapboxgl.Control` class and change the way custom controls should be implemented. [#3497](https://github.com/mapbox/mapbox-gl-js/pull/3497)
- Remove `mapboxgl.util` functions: `inherit`, `extendAll`, `debounce`, `coalesce`, `startsWith`, `supportsGeolocation`. [#3441](https://github.com/mapbox/mapbox-gl-js/pull/3441) [#3571](https://github.com/mapbox/mapbox-gl-js/pull/3571)
- **`mapboxgl.util` is deprecated** and will be removed in the next release. [#1408](https://github.com/mapbox/mapbox-gl-js/issues/1408)

#### New features and improvements

- Tons of **performance improvements** that combined make rendering **up to 3 times faster**, especially for complex styles. [#3485](https://github.com/mapbox/mapbox-gl-js/pull/3485) [#3489](https://github.com/mapbox/mapbox-gl-js/pull/3489) [#3490](https://github.com/mapbox/mapbox-gl-js/pull/3490) [#3491](https://github.com/mapbox/mapbox-gl-js/pull/3491) [#3498](https://github.com/mapbox/mapbox-gl-js/pull/3498) [#3499](https://github.com/mapbox/mapbox-gl-js/pull/3499) [#3501](https://github.com/mapbox/mapbox-gl-js/pull/3501) [#3510](https://github.com/mapbox/mapbox-gl-js/pull/3510) [#3514](https://github.com/mapbox/mapbox-gl-js/pull/3514) [#3515](https://github.com/mapbox/mapbox-gl-js/pull/3515) [#3486](https://github.com/mapbox/mapbox-gl-js/pull/3486) [#3527](https://github.com/mapbox/mapbox-gl-js/pull/3527) [#3574](https://github.com/mapbox/mapbox-gl-js/pull/3574) ⚡️⚡️⚡️
- 🈯 Added **vertical text writing mode** for languages that support it. [#3438](https://github.com/mapbox/mapbox-gl-js/pull/3438)
- 🈯 Improved **line breaking of Chinese and Japanese text** in point-placed labels. [#3420](https://github.com/mapbox/mapbox-gl-js/pull/3420)
- Reduce the default number of worker threads (`mapboxgl.workerCount`) for better performance. [#3565](https://github.com/mapbox/mapbox-gl-js/pull/3565)
- Automatically use `categorical` style function type when input values are strings. [#3384](https://github.com/mapbox/mapbox-gl-js/pull/3384)
- Improve control buttons accessibility. [#3492](https://github.com/mapbox/mapbox-gl-js/pull/3492)
- Remove geolocation button if geolocation is disabled (e.g. the page is not served through `https`). [#3571](https://github.com/mapbox/mapbox-gl-js/pull/3571)
- Added `Map#getMaxZoom` and `Map#getMinZoom` methods [#3592](https://github.com/mapbox/mapbox-gl-js/pull/3592)

#### Bugfixes

- Fix several line dash rendering bugs. [#3451](https://github.com/mapbox/mapbox-gl-js/pull/3451)
- Fix intermittent map flicker when using image sources. [#3522](https://github.com/mapbox/mapbox-gl-js/pull/3522)
- Fix incorrect rendering of semitransparent `background` layers. [#3521](https://github.com/mapbox/mapbox-gl-js/pull/3521)
- Fix broken `raster-fade-duration` property. [#3532](https://github.com/mapbox/mapbox-gl-js/pull/3532)
- Fix handling of extrusion heights with negative values (by clamping to `0`). [#3463](https://github.com/mapbox/mapbox-gl-js/pull/3463)
- Fix GeoJSON sources not placing labels/icons correctly after map rotation. [#3366](https://github.com/mapbox/mapbox-gl-js/pull/3366)
- Fix icon/label placement not respecting order for layers with numeric names. [#3404](https://github.com/mapbox/mapbox-gl-js/pull/3404)
- Fix `queryRenderedFeatures` working incorrectly on colliding labels. [#3459](https://github.com/mapbox/mapbox-gl-js/pull/3459)
- Fix a bug where changing extrusion properties at runtime sometimes threw an error. [#3487](https://github.com/mapbox/mapbox-gl-js/pull/3487) [#3468](https://github.com/mapbox/mapbox-gl-js/pull/3468)
- Fix a bug where `map.loaded()` always returned `true` when using raster tile sources. [#3302](https://github.com/mapbox/mapbox-gl-js/pull/3302)
- Fix a bug where moving the map out of bounds sometimes threw `failed to invert matrix` error. [#3518](https://github.com/mapbox/mapbox-gl-js/pull/3518)
- Fixed `queryRenderedFeatures` throwing an error if no parameters provided. [#3542](https://github.com/mapbox/mapbox-gl-js/pull/3542)
- Fixed a bug where using multiple `\n` in a text field resulted in an error. [#3570](https://github.com/mapbox/mapbox-gl-js/pull/3570)

#### Misc

- 🐞 Fix `npm install mapbox-gl` pulling in all `devDependencies`, leading to an extremely slow install. [#3377](https://github.com/mapbox/mapbox-gl-js/pull/3377)
- Switch the codebase to ES6. [#c](https://github.com/mapbox/mapbox-gl-js/pull/3388) [#3408](https://github.com/mapbox/mapbox-gl-js/pull/3408) [#3415](https://github.com/mapbox/mapbox-gl-js/pull/3415) [#3421](https://github.com/mapbox/mapbox-gl-js/pull/3421)
- A lot of internal refactoring to make the codebase simpler and more maintainable.
- Various documentation fixes. [#3440](https://github.com/mapbox/mapbox-gl-js/pull/3440)

## 0.26.0 (October 13 2016)

#### New Features & Improvements

- Add `fill-extrude-height` and `fill-extrude-base` style properties (3d buildings) :cityscape: [#3223](https://github.com/mapbox/mapbox-gl-js/pull/3223)
- Add customizable `colorSpace` interpolation to functions [#3245](https://github.com/mapbox/mapbox-gl-js/pull/3245)
- Add `identity` function type [#3274](https://github.com/mapbox/mapbox-gl-js/pull/3274)
- Add depth testing for symbols with `'pitch-alignment': 'map'` [#3243](https://github.com/mapbox/mapbox-gl-js/pull/3243)
- Add `dataloading` events for styles and sources [#3306](https://github.com/mapbox/mapbox-gl-js/pull/3306)
- Add `Control` suffix to all controls :warning: BREAKING CHANGE :warning: [#3355](https://github.com/mapbox/mapbox-gl-js/pull/3355)
- Calculate style layer `ref`s automatically and get rid of user-specified `ref`s :warning: BREAKING CHANGE :warning: [#3486](https://github.com/mapbox/mapbox-gl-js/pull/3486)

#### Performance Improvements

- Ensure removing style or source releases all tile resources [#3359](https://github.com/mapbox/mapbox-gl-js/pull/3359)

#### Bugfixes

- Fix bug causing an error when `Marker#setLngLat` is called [#3294](https://github.com/mapbox/mapbox-gl-js/pull/3294)
- Fix bug causing incorrect coordinates in `touchend` on Android Chrome [#3319](https://github.com/mapbox/mapbox-gl-js/pull/3319)
- Fix bug causing incorrect popup positioning at top of screen [#3333](https://github.com/mapbox/mapbox-gl-js/pull/3333)
- Restore `tile` property to `data` events fired when a tile is removed [#3328](https://github.com/mapbox/mapbox-gl-js/pull/3328)
- Fix bug causing "Improve this map" link to not preload map location [#3356](https://github.com/mapbox/mapbox-gl-js/pull/3356)

## 0.25.1 (September 30 2016)

#### Bugfixes

- Fix bug causing attribution to not be shown [#3278](https://github.com/mapbox/mapbox-gl-js/pull/3278)
- Fix bug causing exceptions when symbol text has a trailing newline [#3281](https://github.com/mapbox/mapbox-gl-js/pull/3281)

## 0.25.0 (September 29 2016)

#### Breaking Changes

- `Evented#off` now require two arguments; omitting the second argument in order to unbind all listeners for an event
  type is no longer supported, as it could cause unintended unbinding of internal listeners.

#### New Features & Improvements

- Consolidate undocumented data lifecycle events into `data` and `dataloading` events ([#3255](https://github.com/mapbox/mapbox-gl-js/pull/3255))
- Add `auto` value for style spec properties ([#3203](https://github.com/mapbox/mapbox-gl-js/pull/3203))

#### Bugfixes

- Fix bug causing "Map#queryRenderedFeatures" to return no features after map rotation or filter change ([#3233](https://github.com/mapbox/mapbox-gl-js/pull/3233))
- Change webpack build process ([#3235](https://github.com/mapbox/mapbox-gl-js/pull/3235)) :warning: BREAKING CHANGE :warning:
- Improved error messages for `LngLat#convert` ([#3232](https://github.com/mapbox/mapbox-gl-js/pull/3232))
- Fix bug where the `tiles` field is omitted from the `RasterTileSource#serialize` method ([#3259](https://github.com/mapbox/mapbox-gl-js/pull/3259))
- Comply with HTML spec by replacing the `div` within the `Navigation` control `<button>` with a `span` element ([#3268](https://github.com/mapbox/mapbox-gl-js/pull/3268))
- Fix bug causing `Marker` instances to be translated to non-whole pixel coordinates that caused blurriness ([#3270](https://github.com/mapbox/mapbox-gl-js/pull/3270))

#### Performance Improvements

- Avoid unnecessary style validation ([#3224](https://github.com/mapbox/mapbox-gl-js/pull/3224))
- Share a single blob URL between all workers ([#3239](https://github.com/mapbox/mapbox-gl-js/pull/3239))

## 0.24.0 (September 19 2016)

#### New Features & Improvements

- Allow querystrings in `mapbox://` URLs [#3113](https://github.com/mapbox/mapbox-gl-js/issues/3113)
- Allow "drag rotate" interaction to control pitch [#3105](https://github.com/mapbox/mapbox-gl-js/pull/3105)
- Improve performance by decreasing `Worker` script `Blob` size [#3158](https://github.com/mapbox/mapbox-gl-js/pull/3158)
- Improve vector tile performance [#3067](https://github.com/mapbox/mapbox-gl-js/pull/3067)
- Decrease size of distributed library by removing `package.json` [#3174](https://github.com/mapbox/mapbox-gl-js/pull/3174)
- Add support for new lines in `text-field` [#3179](https://github.com/mapbox/mapbox-gl-js/pull/3179)
- Make keyboard navigation smoother [#3190](https://github.com/mapbox/mapbox-gl-js/pull/3190)
- Make mouse wheel zooming smoother [#3189](https://github.com/mapbox/mapbox-gl-js/pull/3189)
- Add better error message when calling `Map#queryRenderedFeatures` on nonexistent layer [#3196](https://github.com/mapbox/mapbox-gl-js/pull/3196)
- Add support for imperial units on `Scale` control [#3160](https://github.com/mapbox/mapbox-gl-js/pull/3160)
- Add map's pitch to URL hash [#3218](https://github.com/mapbox/mapbox-gl-js/pull/3218)

#### Bugfixes

- Fix exception thrown when using box zoom handler [#3078](https://github.com/mapbox/mapbox-gl-js/pull/3078)
- Ensure style filters cannot be mutated by reference [#3093](https://github.com/mapbox/mapbox-gl-js/pull/3093)
- Fix exceptions thrown when opening marker-bound popup by click [#3104](https://github.com/mapbox/mapbox-gl-js/pull/3104)
- Fix bug causing fills with transparent colors and patterns to not render [#3107](https://github.com/mapbox/mapbox-gl-js/issues/3107)
- Fix order of latitudes in `Map#getBounds` [#3081](https://github.com/mapbox/mapbox-gl-js/issues/3081)
- Fix incorrect evaluation of zoom-and-property functions [#2827](https://github.com/mapbox/mapbox-gl-js/issues/2827) [#3155](https://github.com/mapbox/mapbox-gl-js/pull/3155)
- Fix incorrect evaluation of property functions [#2828](https://github.com/mapbox/mapbox-gl-js/issues/2828) [#3155](https://github.com/mapbox/mapbox-gl-js/pull/3155)
- Fix bug causing garbled text rendering when multiple maps are rendered on the page [#3086](https://github.com/mapbox/mapbox-gl-js/issues/3086)
- Fix rendering defects caused by `Map#setFilter` and map rotation on iOS 10 [#3207](https://github.com/mapbox/mapbox-gl-js/pull/3207)
- Fix bug causing image and video sources to disappear when zooming in [#3010](https://github.com/mapbox/mapbox-gl-js/issues/3010)

## 0.23.0 (August 25 2016)

#### New Features & Improvements

- Add support for `line-color` property functions [#2938](https://github.com/mapbox/mapbox-gl-js/pull/2938)
- Add `Scale` control [#2940](https://github.com/mapbox/mapbox-gl-js/pull/2940) [#3042](https://github.com/mapbox/mapbox-gl-js/pull/3042)
- Improve polygon label placement by rendering labels at the pole of inaccessability [#3038](https://github.com/mapbox/mapbox-gl-js/pull/3038)
- Add `Popup` `offset` option [#1962](https://github.com/mapbox/mapbox-gl-js/issues/1962)
- Add `Marker#bindPopup` method [#3056](https://github.com/mapbox/mapbox-gl-js/pull/3056)

#### Performance Improvements

- Improve performance of pages with multiple maps using a shared `WebWorker` pool [#2952](https://github.com/mapbox/mapbox-gl-js/pull/2952)

#### Bugfixes

- Make `LatLngBounds` obey its documented argument order (`southwest`, `northeast`), allowing bounds across the dateline [#2414](https://github.com/mapbox/mapbox-gl-js/pull/2414) :warning: **BREAKING CHANGE** :warning:
- Fix bug causing `fill-opacity` property functions to not render as expected [#3061](https://github.com/mapbox/mapbox-gl-js/pull/3061)

## 0.22.1 (August 18 2016)

#### New Features & Improvements

- Reduce library size by using minified version of style specification [#2998](https://github.com/mapbox/mapbox-gl-js/pull/2998)
- Add a warning when rendering artifacts occur due to too many symbols or glyphs being rendered in a tile [#2966](https://github.com/mapbox/mapbox-gl-js/pull/2966)

#### Bugfixes

- Fix bug causing exception to be thrown by `Map#querySourceFeatures` [#3022](https://github.com/mapbox/mapbox-gl-js/pull/3022)
- Fix bug causing `Map#loaded` to return true while there are outstanding tile updates [#2847](https://github.com/mapbox/mapbox-gl-js/pull/2847)

## 0.22.0 (August 11 2016)

#### Breaking Changes

- The `GeoJSONSource`, `VideoSource`, `ImageSource` constructors are now private. Please use `map.addSource({...})` to create sources and `map.getSource(...).setData(...)` to update GeoJSON sources. [#2667](https://github.com/mapbox/mapbox-gl-js/pull/2667)
- `Map#onError` has been removed. You may catch errors by listening for the `error` event. If no listeners are bound to `error`, error messages will be printed to the console. [#2852](https://github.com/mapbox/mapbox-gl-js/pull/2852)

#### New Features & Improvements

- Increase max glyph atlas size to accommodate alphabets with large numbers of characters [#2930](https://github.com/mapbox/mapbox-gl-js/pull/2930)
- Add support for filtering features on GeoJSON / vector tile `$id` [#2888](https://github.com/mapbox/mapbox-gl-js/pull/2888)
- Update geolocate icon [#2973](https://github.com/mapbox/mapbox-gl-js/pull/2973)
- Add a `close` event to `Popup`s [#2953](https://github.com/mapbox/mapbox-gl-js/pull/2953)
- Add a `offset` option to `Marker` [#2885](https://github.com/mapbox/mapbox-gl-js/pull/2885)
- Print `error` events without any listeners to the console [#2852](https://github.com/mapbox/mapbox-gl-js/pull/2852)
- Refactored `Source` interface to prepare for custom source types [#2667](https://github.com/mapbox/mapbox-gl-js/pull/2667)

#### Bugfixes

- Fix opacity property-functions for fill layers [#2971](https://github.com/mapbox/mapbox-gl-js/pull/2971)
- Fix `DataCloneError` in Firefox and IE11 [#2559](https://github.com/mapbox/mapbox-gl-js/pull/2559)
- Fix bug preventing camera animations from being triggered in `moveend` listeners [#2944](https://github.com/mapbox/mapbox-gl-js/pull/2944)
- Fix bug preventing `fill-outline-color` from being unset [#2964](https://github.com/mapbox/mapbox-gl-js/pull/2964)
- Fix webpack support [#2887](https://github.com/mapbox/mapbox-gl-js/pull/2887)
- Prevent buttons in controls from acting like form submit buttons [#2935](https://github.com/mapbox/mapbox-gl-js/pull/2935)
- Fix bug preventing map interactions near two controls in the same corner [#2932](https://github.com/mapbox/mapbox-gl-js/pull/2932)
- Fix crash resulting for large style batch queue [#2926](https://github.com/mapbox/mapbox-gl-js/issues/2926)

## 0.21.0 (July 13 2016)

#### Breaking Changes

- GeoJSON polygon inner rings are now rewound for compliance with the [v2 vector tile](https://github.com/mapbox/vector-tile-spec/blob/master/2.1/README.md#4344-polygon-geometry-type). This may affect some uses of `line-offset`, reversing the direction of the offset. [#2889](https://github.com/mapbox/mapbox-gl-js/issues/2889)

#### New Features & Improvements

- Add `text-pitch-alignment` style property [#2668](https://github.com/mapbox/mapbox-gl-js/pull/2668)
- Allow query parameters on `mapbox://` URLs [#2702](https://github.com/mapbox/mapbox-gl-js/pull/2702)
- Add `icon-text-fit` and `icon-text-fit-padding` style properties [#2720](https://github.com/mapbox/mapbox-gl-js/pull/2720)
- Enable property functions for `icon-rotate` [#2738](https://github.com/mapbox/mapbox-gl-js/pull/2738)
- Enable property functions for `fill-opacity` [#2733](https://github.com/mapbox/mapbox-gl-js/pull/2733)
- Fire `Map#mouseout` events [#2777](https://github.com/mapbox/mapbox-gl-js/pull/2777)
- Allow query parameters on all sprite URLs [#2772](https://github.com/mapbox/mapbox-gl-js/pull/2772)
- Increase sprite atlas size to 1024px square, allowing more and larger sprites [#2802](https://github.com/mapbox/mapbox-gl-js/pull/2802)
- Add `Marker` class [#2725](https://github.com/mapbox/mapbox-gl-js/pull/2725) [#2810](https://github.com/mapbox/mapbox-gl-js/pull/2810)
- Add `{quadkey}` URL parameter [#2805](https://github.com/mapbox/mapbox-gl-js/pull/2805)
- Add `circle-pitch-scale` style property [#2821](https://github.com/mapbox/mapbox-gl-js/pull/2821)

#### Bugfixes

- Fix rendering of layers with large numbers of features [#2794](https://github.com/mapbox/mapbox-gl-js/pull/2794)
- Fix exceptions thrown during drag-rotate interactions [#2840](https://github.com/mapbox/mapbox-gl-js/pull/2840)
- Fix error when adding and removing a layer within the same update cycle [#2845](https://github.com/mapbox/mapbox-gl-js/pull/2845)
- Fix false "Geometry exceeds allowed extent" warnings [#2568](https://github.com/mapbox/mapbox-gl-js/issues/2568)
- Fix `Map#loaded` returning true while there are outstanding tile updates [#2847](https://github.com/mapbox/mapbox-gl-js/pull/2847)
- Fix style validation error thrown while removing a filter [#2847](https://github.com/mapbox/mapbox-gl-js/pull/2847)
- Fix event data object not being passed for double click events [#2814](https://github.com/mapbox/mapbox-gl-js/pull/2814)
- Fix multipolygons disappearing from map at certain zoom levels [#2704](https://github.com/mapbox/mapbox-gl-js/issues/2704)
- Fix exceptions caused by `queryRenderedFeatures` in Safari and Firefox [#2822](https://github.com/mapbox/mapbox-gl-js/pull/2822)
- Fix `mapboxgl#supported()` returning `true` in old versions of IE11 [mapbox/mapbox-gl-supported#1](https://github.com/mapbox/mapbox-gl-supported/issues/1)

## 0.20.1 (June 21 2016)

#### Bugfixes

- Fixed exception thrown when changing `*-translate` properties via `setPaintProperty` ([#2762](https://github.com/mapbox/mapbox-gl-js/issues/2762))

## 0.20.0 (June 10 2016)

#### New Features & Improvements

- Add limited WMS support [#2612](https://github.com/mapbox/mapbox-gl-js/pull/2612)
- Add `workerCount` constructor option [#2666](https://github.com/mapbox/mapbox-gl-js/pull/2666)
- Improve performance of `locationPoint` and `pointLocation` [#2690](https://github.com/mapbox/mapbox-gl-js/pull/2690)
- Remove "Not using VertexArrayObject extension" warning messages [#2707](https://github.com/mapbox/mapbox-gl-js/pull/2707)
- Add `version` property to mapboxgl [#2660](https://github.com/mapbox/mapbox-gl-js/pull/2660)
- Support property functions in `circle-opacity` and `circle-blur` [#2693](https://github.com/mapbox/mapbox-gl-js/pull/2693)

#### Bugfixes

- Fix exception thrown by "drag rotate" handler [#2680](https://github.com/mapbox/mapbox-gl-js/issues/2680)
- Return an empty array instead of an empty object from `queryRenderedFeatures` [#2694](https://github.com/mapbox/mapbox-gl-js/pull/2694)
- Fix bug causing map to not render in IE

## 0.19.1 (June 2 2016)

#### Bugfixes

- Fix rendering of polygons with more than 35k vertices [#2657](https://github.com/mapbox/mapbox-gl-js/issues/2657)

## 0.19.0 (May 31 2016)

#### New Features & Improvements

- Allow use of special characters in property field names [#2547](https://github.com/mapbox/mapbox-gl-js/pull/2547)
- Improve rendering speeds on fill layers [#1606](https://github.com/mapbox/mapbox-gl-js/pull/1606)
- Add data driven styling support for `fill-color` and `fill-outline-color` [#2629](https://github.com/mapbox/mapbox-gl-js/pull/2629)
- Add `has` and `!has` filter operators [mapbox/feature-filter#15](https://github.com/mapbox/feature-filter/pull/15)
- Improve keyboard handlers with held-down keys [#2530](https://github.com/mapbox/mapbox-gl-js/pull/2530)
- Support 'tms' tile scheme [#2565](https://github.com/mapbox/mapbox-gl-js/pull/2565)
- Add `trackResize` option to `Map` [#2591](https://github.com/mapbox/mapbox-gl-js/pull/2591)

#### Bugfixes

- Scale circles when map is displayed at a pitch [#2541](https://github.com/mapbox/mapbox-gl-js/issues/2541)
- Fix background pattern rendering bug [#2557](https://github.com/mapbox/mapbox-gl-js/pull/2557)
- Fix bug that prevented removal of a `fill-pattern` from a fill layer [#2534](https://github.com/mapbox/mapbox-gl-js/issues/2534)
- Fix `line-pattern` and `fill-pattern`rendering [#2596](https://github.com/mapbox/mapbox-gl-js/pull/2596)
- Fix some platform specific rendering bugs [#2553](https://github.com/mapbox/mapbox-gl-js/pull/2553)
- Return empty object from `queryRenderedFeatures` before the map is loaded [#2621](https://github.com/mapbox/mapbox-gl-js/pull/2621)
- Fix "there is no texture bound to the unit 1" warnings [#2509](https://github.com/mapbox/mapbox-gl-js/pull/2509)
- Allow transitioned values to be unset [#2561](https://github.com/mapbox/mapbox-gl-js/pull/2561)

## 0.18.0 (April 13 2016)

#### New Features & Improvements

- Implement zoom-and-property functions for `circle-color` and `circle-size` [#2454](https://github.com/mapbox/mapbox-gl-js/pull/2454)
- Dedupe attributions that are substrings of others [#2453](https://github.com/mapbox/mapbox-gl-js/pull/2453)
- Misc performance improvements [#2483](https://github.com/mapbox/mapbox-gl-js/pull/2483) [#2488](https://github.com/mapbox/mapbox-gl-js/pull/2488)

#### Bugfixes

- Fix errors when unsetting and resetting a style property [#2464](https://github.com/mapbox/mapbox-gl-js/pull/2464)
- Fix errors when updating paint properties while using classes [#2496](https://github.com/mapbox/mapbox-gl-js/pull/2496)
- Fix errors caused by race condition in unserializeBuckets [#2497](https://github.com/mapbox/mapbox-gl-js/pull/2497)
- Fix overzoomed tiles in wrapped worlds [#2482](https://github.com/mapbox/mapbox-gl-js/issues/2482)
- Fix errors caused by mutating a filter object after calling `Map#setFilter` [#2495](https://github.com/mapbox/mapbox-gl-js/pull/2495)

## 0.17.0 (April 13 2016)

#### Breaking Changes

- Remove `map.batch` in favor of automatically batching style mutations (i.e. calls to `Map#setLayoutProperty`, `Map#setPaintProperty`, `Map#setFilter`, `Map#setClasses`, etc.) and applying them once per frame, significantly improving performance when updating the style frequently [#2355](https://github.com/mapbox/mapbox-gl-js/pull/2355) [#2380](https://github.com/mapbox/mapbox-gl-js/pull/2380)
- Remove `util.throttle` [#2345](https://github.com/mapbox/mapbox-gl-js/issues/2345)

#### New Features & Improvements

- Improve performance of all style mutation methods by only recalculating affected properties [#2339](https://github.com/mapbox/mapbox-gl-js/issues/2339)
- Improve fading of labels and icons [#2376](https://github.com/mapbox/mapbox-gl-js/pull/2376)
- Improve rendering performance by reducing work done on the main thread [#2394](https://github.com/mapbox/mapbox-gl-js/pull/2394)
- Validate filters passed to `Map#queryRenderedFeatures` and `Map#querySourceFeatures` [#2349](https://github.com/mapbox/mapbox-gl-js/issues/2349)
- Display a warning if a vector tile's geometry extent is larger than supported [#2383](https://github.com/mapbox/mapbox-gl-js/pull/2383)
- Implement property functions (i.e. data-driven styling) for `circle-color` and `circle-size` [#1932](https://github.com/mapbox/mapbox-gl-js/pull/1932)
- Add `Popup#setDOMContent` method [#2436](https://github.com/mapbox/mapbox-gl-js/pull/2436)

#### Bugfixes

- Fix a performance regression caused by using 1 `WebWorker` instead of `# cpus - 1` `WebWorker`s, slowing down tile loading times [#2408](https://github.com/mapbox/mapbox-gl-js/pull/2408)
- Fix a bug in which `Map#queryRenderedFeatures` would sometimes return features that had been removed [#2353](https://github.com/mapbox/mapbox-gl-js/issues/2353)
- Fix `clusterMaxZoom` option on `GeoJSONSource` not working as expected [#2374](https://github.com/mapbox/mapbox-gl-js/issues/2374)
- Fix anti-aliased rendering for pattern fills [#2372](https://github.com/mapbox/mapbox-gl-js/issues/2372)
- Fix exception caused by calling `Map#queryRenderedFeatures` or `Map#querySourceFeatures` with no arguments
- Fix exception caused by calling `Map#setLayoutProperty` for `text-field` or `icon-image` [#2407](https://github.com/mapbox/mapbox-gl-js/issues/2407)

## 0.16.0 (March 24 2016)

#### Breaking Changes

- Replace `Map#featuresAt` and `Map#featuresIn` with `Map#queryRenderedFeatures` and `map.querySourceFeatures` ([#2224](https://github.com/mapbox/mapbox-gl-js/pull/2224))
  - Replace `featuresAt` and `featuresIn` with `queryRenderedFeatures`
  - Make `queryRenderedFeatures` synchronous, remove the callback and use the return value.
  - Rename `layer` parameter to `layers` and make it an array of layer names.
  - Remove the `radius` parameter. `radius` was used with `featuresAt` to account for style properties like `line-width` and `circle-radius`. `queryRenderedFeatures` accounts for these style properties. If you need to query a larger area, use a bounding box query instead of a point query.
  - Remove the `includeGeometry` parameter because `queryRenderedFeatures` always includes geometries.
- `Map#debug` is renamed to `Map#showTileBoundaries` ([#2284](https://github.com/mapbox/mapbox-gl-js/pull/2284))
- `Map#collisionDebug` is renamed to `Map#showCollisionBoxes` ([#2284](https://github.com/mapbox/mapbox-gl-js/pull/2284))

#### New Features & Improvements

- Improve overall rendering performance. ([#2221](https://github.com/mapbox/mapbox-gl-js/pull/2221))
- Improve performance of `GeoJSONSource#setData`. ([#2222](https://github.com/mapbox/mapbox-gl-js/pull/2222))
- Add `Map#setMaxBounds` method ([#2234](https://github.com/mapbox/mapbox-gl-js/pull/2234))
- Add `isActive` and `isEnabled` methods to interaction handlers ([#2238](https://github.com/mapbox/mapbox-gl-js/pull/2238))
- Add `Map#setZoomBounds` method ([#2243](https://github.com/mapbox/mapbox-gl-js/pull/2243))
- Add touch events ([#2195](https://github.com/mapbox/mapbox-gl-js/issues/2195))
- Add `map.queryRenderedFeatures` to query the styled and rendered representations of features ([#2224](https://github.com/mapbox/mapbox-gl-js/pull/2224))
- Add `map.querySourceFeatures` to get features directly from vector tiles, independent of the style ([#2224](https://github.com/mapbox/mapbox-gl-js/pull/2224))
- Add `mapboxgl.Geolocate` control ([#1939](https://github.com/mapbox/mapbox-gl-js/issues/1939))
- Make background patterns render seamlessly across tile boundaries ([#2305](https://github.com/mapbox/mapbox-gl-js/pull/2305))

#### Bugfixes

- Fix calls to `setFilter`, `setLayoutProperty`, and `setLayerZoomRange` on ref children ([#2228](https://github.com/mapbox/mapbox-gl-js/issues/2228))
- Fix `undefined` bucket errors after `setFilter` calls ([#2244](https://github.com/mapbox/mapbox-gl-js/issues/2244))
- Fix bugs causing hidden symbols to be rendered ([#2246](https://github.com/mapbox/mapbox-gl-js/pull/2246), [#2276](https://github.com/mapbox/mapbox-gl-js/pull/2276))
- Fix raster flickering ([#2236](https://github.com/mapbox/mapbox-gl-js/issues/2236))
- Fix `queryRenderedFeatures` precision at high zoom levels ([#2292](https://github.com/mapbox/mapbox-gl-js/pull/2292))
- Fix holes in GeoJSON data caused by unexpected winding order ([#2285](https://github.com/mapbox/mapbox-gl-js/pull/2285))
- Fix bug causing deleted features to be returned by `queryRenderedFeatures` ([#2306](https://github.com/mapbox/mapbox-gl-js/pull/2306))
- Fix bug causing unexpected fill patterns to be rendered ([#2307](https://github.com/mapbox/mapbox-gl-js/pull/2307))
- Fix popup location with preceding sibling elements ([#2311](https://github.com/mapbox/mapbox-gl-js/pull/2311))
- Fix polygon anti-aliasing ([#2319](https://github.com/mapbox/mapbox-gl-js/pull/2319))
- Fix slivers between non-adjacent polygons ([#2319](https://github.com/mapbox/mapbox-gl-js/pull/2319))
- Fix keyboard shortcuts causing page to scroll ([#2312](https://github.com/mapbox/mapbox-gl-js/pull/2312))

## 0.15.0 (March 1 2016)

#### New Features & Improvements

- Add `ImageSource#setCoordinates` and `VideoSource#setCoordinates` ([#2184](https://github.com/mapbox/mapbox-gl-js/pull/2184))

#### Bugfixes

- Fix flickering on raster layers ([#2211](https://github.com/mapbox/mapbox-gl-js/pull/2211))
- Fix browser hang when zooming quickly on raster layers ([#2211](https://github.com/mapbox/mapbox-gl-js/pull/2211))

## 0.14.3 (Feb 25 2016)

#### New Features & Improvements

- Improve responsiveness of zooming out by using cached parent tiles ([#2168](https://github.com/mapbox/mapbox-gl-js/pull/2168))
- Improve contextual clues on style API validation ([#2170](https://github.com/mapbox/mapbox-gl-js/issues/2170))
- Improve performance of methods including `setData` ([#2174](https://github.com/mapbox/mapbox-gl-js/pull/2174))

#### Bugfixes

- Fix incorrectly sized line dashes ([#2099](https://github.com/mapbox/mapbox-gl-js/issues/2099))
- Fix bug in which `in` feature filter drops features ([#2166](https://github.com/mapbox/mapbox-gl-js/pull/2166))
- Fix bug preventing `Map#load` from firing when tile "Not Found" errors occurred ([#2176](https://github.com/mapbox/mapbox-gl-js/pull/2176))
- Fix rendering artifacts on mobile GPUs ([#2117](https://github.com/mapbox/mapbox-gl-js/pull/2117))

## 0.14.2 (Feb 19 2016)

#### Bugfixes

- Look for loaded parent tiles in cache
- Set tile cache size based on viewport size ([#2137](https://github.com/mapbox/mapbox-gl-js/issues/2137))
- Fix tile render order for layer-by-layer
- Remove source update throttling ([#2139](https://github.com/mapbox/mapbox-gl-js/issues/2139))
- Make panning while zooming more linear ([#2070](https://github.com/mapbox/mapbox-gl-js/issues/2070))
- Round points created during bucket creation ([#2067](https://github.com/mapbox/mapbox-gl-js/issues/2067))
- Correct bounds for a rotated or tilted map ([#1842](https://github.com/mapbox/mapbox-gl-js/issues/1842))
- Fix overscaled featuresAt ([#2103](https://github.com/mapbox/mapbox-gl-js/issues/2103))
- Allow using `tileSize: 512` as a switch to trade retina support for 512px raster tiles
- Fix the serialization of paint classes ([#2107](https://github.com/mapbox/mapbox-gl-js/issues/2107))
- Fixed bug where unsetting style properties could mutate the value of other style properties ([#2105](https://github.com/mapbox/mapbox-gl-js/pull/2105))
- Less slanted dashed lines near sharp corners ([#967](https://github.com/mapbox/mapbox-gl-js/issues/967))
- Fire map#load if no initial style is set ([#2042](https://github.com/mapbox/mapbox-gl-js/issues/2042))

## 0.14.1 (Feb 10 2016)

#### Bugfixes

- Fix incorrectly rotated symbols along lines near tile boundaries ([#2062](https://github.com/mapbox/mapbox-gl-js/issues/2062))
- Fix broken rendering when a fill layer follows certain symbol layers ([#2092](https://github.com/mapbox/mapbox-gl-js/issues/2092))

## 0.14.0 (Feb 8 2016)

#### Breaking Changes

- Switch `GeoJSONSource` clustering options from being measured in extent-units to pixels ([#2026](https://github.com/mapbox/mapbox-gl-js/pull/2026))

#### New Features & Improvements

- Improved error message for invalid colors ([#2006](https://github.com/mapbox/mapbox-gl-js/pull/2006))
- Added support for tiles with variable extents ([#2010](https://github.com/mapbox/mapbox-gl-js/pull/2010))
- Improved `filter` performance and maximum size ([#2024](https://github.com/mapbox/mapbox-gl-js/issues/2024))
- Changed circle rendering such that all geometry nodes are drawn, not just the geometry's outer ring ([#2027](https://github.com/mapbox/mapbox-gl-js/pull/2027))
- Added `Map#getStyle` method ([#1982](https://github.com/mapbox/mapbox-gl-js/issues/1982))

#### Bugfixes

- Fixed bug causing WebGL contexts to be "used up" by calling `mapboxgl.supported()` ([#2018](https://github.com/mapbox/mapbox-gl-js/issues/2018))
- Fixed non-deterministic symbol z-order sorting ([#2023](https://github.com/mapbox/mapbox-gl-js/pull/2023))
- Fixed garbled labels while zooming ([#2012](https://github.com/mapbox/mapbox-gl-js/issues/2012))
- Fixed icon jumping when touching trackpad with two fingers ([#1990](https://github.com/mapbox/mapbox-gl-js/pull/1990))
- Fixed overzoomed collision debug labels ([#2033](https://github.com/mapbox/mapbox-gl-js/issues/2033))
- Fixed dashes sliding along their line during zooming ([#2039](https://github.com/mapbox/mapbox-gl-js/issues/2039))
- Fixed overscaled `minzoom` setting for GeoJSON sources ([#1651](https://github.com/mapbox/mapbox-gl-js/issues/1651))
- Fixed overly-strict function validation for duplicate stops ([#2075](https://github.com/mapbox/mapbox-gl-js/pull/2075))
- Fixed crash due to `performance.now` not being present on some browsers ([#2056](https://github.com/mapbox/mapbox-gl-js/issues/2056))
- Fixed the unsetting of paint properties ([#2037](https://github.com/mapbox/mapbox-gl-js/issues/2037))
- Fixed bug causing multiple interaction handler event listeners to be attached ([#2069](https://github.com/mapbox/mapbox-gl-js/issues/2069))
- Fixed bug causing only a single debug box to be drawn ([#2034](https://github.com/mapbox/mapbox-gl-js/issues/2034))

## 0.13.1 (Jan 27 2016)

#### Bugfixes

- Fixed broken npm package due to outdated bundled modules

## 0.13.0 (Jan 27 2016)

#### Bugfixes

- Fixed easeTo pan, zoom, and rotate when initial rotation != 0 ([#1950](https://github.com/mapbox/mapbox-gl-js/pull/1950))
- Fixed rendering of tiles with an extent != 4096 ([#1952](https://github.com/mapbox/mapbox-gl-js/issues/1952))
- Fixed missing icon collision boxes ([#1978](https://github.com/mapbox/mapbox-gl-js/issues/1978))
- Fixed null `Tile#buffers` errors ([#1987](https://github.com/mapbox/mapbox-gl-js/pull/1987))

#### New Features & Improvements

- Added `symbol-avoid-edges` style property ([#1951](https://github.com/mapbox/mapbox-gl-js/pull/1951))
- Improved `symbol-max-angle` check algorithm ([#1959](https://github.com/mapbox/mapbox-gl-js/pull/1959))
- Added marker clustering! ([#1931](https://github.com/mapbox/mapbox-gl-js/pull/1931))
- Added zoomstart, zoom, and zoomend events ([#1958](https://github.com/mapbox/mapbox-gl-js/issues/1958))
- Disabled drag on mousedown when using boxzoom ([#1907](https://github.com/mapbox/mapbox-gl-js/issues/1907))

## 0.12.4 (Jan 19 2016)

#### Bugfixes

- Fix elementGroups null value errors ([#1933](https://github.com/mapbox/mapbox-gl-js/issues/1933))
- Fix some glyph atlas overflow cases ([#1923](https://github.com/mapbox/mapbox-gl-js/pull/1923))

## 0.12.3 (Jan 14 2016)

#### API Improvements

- Support inline attribution options in map options ([#1865](https://github.com/mapbox/mapbox-gl-js/issues/1865))
- Improve flyTo options ([#1854](https://github.com/mapbox/mapbox-gl-js/issues/1854), [#1429](https://github.com/mapbox/mapbox-gl-js/issues/1429))

#### Bugfixes

- Fix flickering with overscaled tiles ([#1921](https://github.com/mapbox/mapbox-gl-js/issues/1921))
- Remove Node.remove calls for IE browser compatibility ([#1900](https://github.com/mapbox/mapbox-gl-js/issues/1900))
- Match patterns at tile boundaries ([#1908](https://github.com/mapbox/mapbox-gl-js/pull/1908))
- Fix Tile#positionAt, fix query tests ([#1899](https://github.com/mapbox/mapbox-gl-js/issues/1899))
- Fix flickering on streets ([#1875](https://github.com/mapbox/mapbox-gl-js/issues/1875))
- Fix text-max-angle property ([#1870](https://github.com/mapbox/mapbox-gl-js/issues/1870))
- Fix overscaled line patterns ([#1856](https://github.com/mapbox/mapbox-gl-js/issues/1856))
- Fix patterns and icons for mismatched pixelRatios ([#1851](https://github.com/mapbox/mapbox-gl-js/issues/1851))
- Fix missing labels when text size 0 at max zoom ([#1809](https://github.com/mapbox/mapbox-gl-js/issues/1809))
- Use linear interp when pixel ratios don't match ([#1601](https://github.com/mapbox/mapbox-gl-js/issues/1601))
- Fix blank areas, flickering in raster layers ([#1876](https://github.com/mapbox/mapbox-gl-js/issues/1876), [#675](https://github.com/mapbox/mapbox-gl-js/issues/675))
- Fix labels slipping/cropping at tile bounds ([#757](https://github.com/mapbox/mapbox-gl-js/issues/757))

#### UX Improvements

- Improve touch handler perceived performance ([#1844](https://github.com/mapbox/mapbox-gl-js/issues/1844))

## 0.12.2 (Dec 22 2015)

#### API Improvements

- Support LngLat.convert([w, s, e, n]) ([#1812](https://github.com/mapbox/mapbox-gl-js/issues/1812))
- Invalid GeoJSON is now handled better

#### Bugfixes

- Fixed `Popup#addTo` when the popup is already open ([#1811](https://github.com/mapbox/mapbox-gl-js/issues/1811))
- Fixed warping when rotating / zooming really fast
- `Map#flyTo` now flies across the antimeridan if shorter ([#1853](https://github.com/mapbox/mapbox-gl-js/issues/1853))

## 0.12.1 (Dec 8 2015)

#### Breaking changes

- Reversed the direction of `line-offset` ([#1808](https://github.com/mapbox/mapbox-gl-js/pull/1808))
- Renamed `Pinch` interaction handler to `TouchZoomRotate` ([#1777](https://github.com/mapbox/mapbox-gl-js/pull/1777))
- Made `Map#update` and `Map#render` private methods ([#1798](https://github.com/mapbox/mapbox-gl-js/pull/1798))
- Made `Map#remove` remove created DOM elements ([#1789](https://github.com/mapbox/mapbox-gl-js/issues/1789))

#### API Improvements

- Added an method to disable touch rotation ([#1777](https://github.com/mapbox/mapbox-gl-js/pull/1777))
- Added a `position` option for `Attribution` ([#1689](https://github.com/mapbox/mapbox-gl-js/issues/1689))

#### Bugfixes

- Ensure tile loading errors are properly reported ([#1799](https://github.com/mapbox/mapbox-gl-js/pull/1799))
- Ensure re-adding a previously removed pop-up works ([#1477](https://github.com/mapbox/mapbox-gl-js/issues/1477))

#### UX Improvements

- Don't round zoom level during double-click interaction ([#1640](https://github.com/mapbox/mapbox-gl-js/issues/1640))

## 0.12.0 (Dec 2 2015)

#### API Improvements

- Added `line-offset` style property ([#1778](https://github.com/mapbox/mapbox-gl-js/issues/1778))

## 0.11.5 (Dec 1 2015)

#### Bugfixes

- Fixed unstable symbol layer render order when adding / removing layers ([#1558](https://github.com/mapbox/mapbox-gl-js/issues/1558))
- Fire map loaded event even if raster tiles have errors
- Fix panning animation during easeTo with zoom change
- Fix pitching animation during flyTo
- Fix pitching animation during easeTo
- Prevent rotation from firing `mouseend` events ([#1104](https://github.com/mapbox/mapbox-gl-js/issues/1104))

#### API Improvements

- Fire `mousedown` and `mouseup` events ([#1411](https://github.com/mapbox/mapbox-gl-js/issues/1411))
- Fire `movestart` and `moveend` when panning ([#1658](https://github.com/mapbox/mapbox-gl-js/issues/1658))
- Added drag events ([#1442](https://github.com/mapbox/mapbox-gl-js/issues/1442))
- Request webp images for mapbox:// raster tiles in chrome ([#1725](https://github.com/mapbox/mapbox-gl-js/issues/1725))

#### UX Improvements

- Added inertia to map rotation ([#620](https://github.com/mapbox/mapbox-gl-js/issues/620))

## 0.11.4 (Nov 16 2015)

#### Bugfixes

- Fix alpha blending of alpha layers ([#1684](https://github.com/mapbox/mapbox-gl-js/issues/1684))

## 0.11.3 (Nov 10 2015)

#### Bugfixes

- Fix GeoJSON rendering and performance ([#1685](https://github.com/mapbox/mapbox-gl-js/pull/1685))

#### UX Improvements

- Use SVG assets for UI controls ([#1657](https://github.com/mapbox/mapbox-gl-js/pull/1657))
- Zoom out with shift + dblclick ([#1666](https://github.com/mapbox/mapbox-gl-js/issues/1666))

## 0.11.2 (Oct 29 2015)

- Misc performance improvements

#### Bugfixes

- Fix sprites on systems with non-integer `devicePixelRatio`s ([#1029](https://github.com/mapbox/mapbox-gl-js/issues/1029) [#1475](https://github.com/mapbox/mapbox-gl-js/issues/1475) [#1476](https://github.com/mapbox/mapbox-gl-js/issues/1476))
- Fix layer minZoom being ignored if not less than source maxZoom
- Fix symbol placement at the start of a line ([#1461](https://github.com/mapbox/mapbox-gl-js/issues/1461))
- Fix `raster-opacity` on non-tile sources ([#1270](https://github.com/mapbox/mapbox-gl-js/issues/1270))
- Ignore boxzoom on shift-click ([#1655](https://github.com/mapbox/mapbox-gl-js/issues/1655))

#### UX Improvements

- Enable line breaks on common punctuation ([#1115](https://github.com/mapbox/mapbox-gl-js/issues/1115))

#### API Improvements

- Add toString and toArray methods to LngLat, LngLatBounds ([#1571](https://github.com/mapbox/mapbox-gl-js/issues/1571))
- Add `Transform#resize` method
- Add `Map#getLayer` method ([#1183](https://github.com/mapbox/mapbox-gl-js/issues/1183))
- Add `Transform#unmodified` property ([#1452](https://github.com/mapbox/mapbox-gl-js/issues/1452))
- Propagate WebGL context events ([#1612](https://github.com/mapbox/mapbox-gl-js/pull/1612))

## 0.11.1 (Sep 30 2015)

#### Bugfixes

- Add statistics and checkboxes to debug page
- Fix `Map#featuresAt` for non-4096 vector sources ([#1529](https://github.com/mapbox/mapbox-gl-js/issues/1529))
- Don't fire `mousemove` on drag-pan
- Fix maxBounds constrains ([#1539](https://github.com/mapbox/mapbox-gl-js/issues/1539))
- Fix maxBounds infinite loop ([#1538](https://github.com/mapbox/mapbox-gl-js/issues/1538))
- Fix memory leak in worker
- Assert valid `TileCoord`, fix wrap calculation in `TileCoord#cover` ([#1483](https://github.com/mapbox/mapbox-gl-js/issues/1483))
- Abort raster tile load if not in viewport ([#1490](https://github.com/mapbox/mapbox-gl-js/issues/1490))

#### API Improvements

- Add `Map` event listeners for `mouseup`, `contextmenu` (right click) ([#1532](https://github.com/mapbox/mapbox-gl-js/issues/1532))

## 0.11.0 (Sep 11 2015)

#### API Improvements

- Add `Map#featuresIn`: a bounding-box feature query
- Emit stylesheet validation errors ([#1436](https://github.com/mapbox/mapbox-gl-js/issues/1436))

#### UX Improvements

- Handle v8 style `center`, `zoom`, `bearing`, `pitch` ([#1452](https://github.com/mapbox/mapbox-gl-js/issues/1452))
- Improve circle type styling ([#1446](https://github.com/mapbox/mapbox-gl-js/issues/1446))
- Improve dashed and patterned line antialiasing

#### Bugfixes

- Load images in a way that respects Cache-Control headers
- Filter for rtree matches to those crossing bbox
- Log errors by default ([#1463](https://github.com/mapbox/mapbox-gl-js/issues/1463))
- Fixed modification of `text-size` via `setLayoutProperty` ([#1451](https://github.com/mapbox/mapbox-gl-js/issues/1451))
- Throw on lat > 90 || < -90. ([#1443](https://github.com/mapbox/mapbox-gl-js/issues/1443))
- Fix circle clipping bug ([#1457](https://github.com/mapbox/mapbox-gl-js/issues/1457))

## 0.10.0 (Aug 21 2015)

#### Breaking changes

- Switched to [longitude, latitude] coordinate order, matching GeoJSON. We anticipate that mapbox-gl-js will be widely used
  with GeoJSON, and in the long term having a coordinate order that is consistent with GeoJSON will lead to less confusion
  and impedance mismatch than will a [latitude, longitude] order.

  The following APIs were renamed:

  - `LatLng` was renamed to `LngLat`
  - `LatLngBounds` was renamed to `LngLatBounds`
  - `Popup#setLatLng` was renamed to `Popup#setLngLat`
  - `Popup#getLatLng` was renamed to `Popup#getLngLat`
  - The `latLng` property of Map events was renamed `lngLat`

  The following APIs now expect array coordinates in [longitude, latitude] order:

  - `LngLat.convert`
  - `LngLatBounds.convert`
  - `Popup#setLngLat`
  - The `center` and `maxBounds` options of the `Map` constructor
  - The arguments to `Map#setCenter`, `Map#fitBounds`, `Map#panTo`, and `Map#project`
  - The `center` option of `Map#jumpTo`, `Map#easeTo`, and `Map#flyTo`
  - The `around` option of `Map#zoomTo`, `Map#rotateTo`, and `Map#easeTo`
  - The `coordinates` properties of video and image sources

- Updated to mapbox-gl-style-spec v8.0.0 ([Changelog](https://github.com/mapbox/mapbox-gl-style-spec/blob/v8.0.0/CHANGELOG.md)). Styles are
  now expected to be version 8. You can use the [gl-style-migrate](https://github.com/mapbox/mapbox-gl-style-lint#migrations)
  utility to update existing styles.

- The format for `mapbox://` style and glyphs URLs has changed. For style URLs, you should now use the format
  `mapbox://styles/:username/:style`. The `:style` portion of the URL no longer contains a username. For font URLs, you
  should now use the format `mapbox://fonts/:username/{fontstack}/{range}.pbf`.
- Mapbox default styles are now hosted via the Styles API rather than www.mapbox.com. You can make use of the Styles API
  with a `mapbox://` style URL pointing to a v8 style, e.g. `mapbox://styles/mapbox/streets-v8`.
- The v8 satellite style (`mapbox://styles/mapbox/satellite-v8`) is now a plain satellite style, and not longer supports labels
  or contour lines via classes. For a labeled satellite style, use `mapbox://styles/mapbox/satellite-hybrid`.

- Removed `mbgl.config.HTTP_URL` and `mbgl.config.FORCE_HTTPS`; https is always used when connecting to the Mapbox API.
- Renamed `mbgl.config.HTTPS_URL` to `mbgl.config.API_URL`.

#### Bugfixes

- Don't draw halo when halo-width is 0 ([#1381](https://github.com/mapbox/mapbox-gl-js/issues/1381))
- Reverted shader changes that degraded performance on IE

#### API Improvements

- You can now unset layout and paint properties via the `setLayoutProperty` and `setPaintProperty` APIs
  by passing `undefined` as a property value.
- The `layer` option of `featuresAt` now supports an array of layers.

## 0.9.0 (Jul 29 2015)

- `glyphs` URL now normalizes without the `/v4/` prefix for `mapbox://` urls. Legacy behavior for `mapbox://fontstacks` is still maintained ([#1385](https://github.com/mapbox/mapbox-gl-js/issues/1385))
- Expose `geojson-vt` options for GeoJSON sources ([#1271](https://github.com/mapbox/mapbox-gl-js/issues/1271))
- bearing snaps to "North" within a tolerance of 7 degrees ([#1059](https://github.com/mapbox/mapbox-gl-js/issues/1059))
- Now you can directly mutate the minzoom and maxzoom layer properties with `map.setLayerZoomRange(layerId, minzoom, maxzoom)`
- Exposed `mapboxgl.Control`, a base class used by all UI controls
- Refactored handlers to be individually included in Map options, or enable/disable them individually at runtime, e.g. `map.scrollZoom.disable()`.
- New feature: Batch operations can now be done at once, improving performance for calling multiple style functions: ([#1352](https://github.com/mapbox/mapbox-gl-js/pull/1352))

  ```js
  style.batch(function (s) {
    s.addLayer({ id: "first", type: "symbol", source: "streets" });
    s.addLayer({ id: "second", type: "symbol", source: "streets" });
    s.addLayer({ id: "third", type: "symbol", source: "terrain" });
    s.setPaintProperty("first", "text-color", "black");
    s.setPaintProperty("first", "text-halo-color", "white");
  });
  ```

- Improved documentation
- `featuresAt` performance improvements by exposing `includeGeometry` option
- Better label placement along lines ([#1283](https://github.com/mapbox/mapbox-gl-js/pull/1283))
- Improvements to round linejoins on semi-transparent lines (mapbox/mapbox-gl-native[#1771](https://github.com/mapbox/mapbox-gl-js/pull/1771))
- Round zoom levels for raster tile loading ([@2a2aec](https://github.com/mapbox/mapbox-gl-js/commit/2a2aec44a39e11e73bdf663258bd6d52b83775f5))
- Source#reload cannot be called if source is not loaded ([#1198](https://github.com/mapbox/mapbox-gl-js/issues/1198))
- Events bubble to the canvas container for custom overlays ([#1301](https://github.com/mapbox/mapbox-gl-js/pull/1301))
- Move handlers are now bound on mousedown and touchstart events
- map.featuresAt() now works across the dateline

## 0.8.1 (Jun 16 2015)

- No code changes; released only to correct a build issue in 0.8.0.

## 0.8.0 (Jun 15 2015)

#### Breaking changes

- `map.setView(latlng, zoom, bearing)` has been removed. Use
  [`map.jumpTo(options)`](https://www.mapbox.com/mapbox-gl-js/api/#map/jumpto) instead:

  ```js
  map.setView([40, -74.5], 9); // 0.7.0 or earlier
  map.jumpTo({ center: [40, -74.5], zoom: 9 }); // now
  ```

- [`map.easeTo`](https://www.mapbox.com/mapbox-gl-js/api/#map/easeto) and
  [`map.flyTo`](https://www.mapbox.com/mapbox-gl-js/api/#map/flyto) now accept a single
  options object rather than positional parameters:

  ```js
  map.easeTo([40, -74.5], 9, null, { duration: 400 }); // 0.7.0 or earlier
  map.easeTo({ center: [40, -74.5], zoom: 9, duration: 400 }); // now
  ```

- `mapboxgl.Source` is no longer exported. Use `map.addSource()` instead. See the
  [GeoJSON line](https://www.mapbox.com/mapbox-gl-js/example/geojson-line/) or
  [GeoJSON markers](https://www.mapbox.com/mapbox-gl-js/example/geojson-markers/)
  examples.
- `mapboxgl.util.supported()` moved to [`mapboxgl.supported()`](https://www.mapbox.com/mapbox-gl-js/api/#mapboxgl/supported).

#### UX improvements

- Add perspective rendering ([#1049](https://github.com/mapbox/mapbox-gl-js/pull/1049))
- Better and faster labelling ([#1079](https://github.com/mapbox/mapbox-gl-js/pull/1079))
- Add touch interactions support on mobile devices ([#949](https://github.com/mapbox/mapbox-gl-js/pull/949))
- Viewport-relative popup arrows ([#1065](https://github.com/mapbox/mapbox-gl-js/pull/1065))
- Normalize mousewheel zooming speed ([#1060](https://github.com/mapbox/mapbox-gl-js/pull/1060))
- Add proper handling of GeoJSON features that cross the date line ([#1275](https://github.com/mapbox/mapbox-gl-js/issues/1275))
- Sort overlapping symbols in the y direction ([#470](https://github.com/mapbox/mapbox-gl-js/issues/470))
- Control buttons are now on a 30 pixel grid ([#1143](https://github.com/mapbox/mapbox-gl-js/issues/1143))
- Improve GeoJSON processing performance

#### API Improvements

- Switch to JSDoc for documentation
- Bundling with browserify is now supported
- Validate incoming map styles ([#1054](https://github.com/mapbox/mapbox-gl-js/pull/1054))
- Add `Map` `setPitch` `getPitch`
- Add `Map` `dblclick` event. ([#1168](https://github.com/mapbox/mapbox-gl-js/issues/1168))
- Add `Map` `getSource` ([@660a8c1](https://github.com/mapbox/mapbox-gl-js/commit/660a8c1e087f63282d24a30684d686523bce36cb))
- Add `Map` `setFilter` and `getFilter` ([#985](https://github.com/mapbox/mapbox-gl-js/issues/985))
- Add `Map` `failIfMajorPerformanceCaveat` option ([#1082](https://github.com/mapbox/mapbox-gl-js/pull/1082))
- Add `Map` `preserveDrawingBuffer` option ([#1232](https://github.com/mapbox/mapbox-gl-js/pull/1232))
- Add `VideoSource` `getVideo()` ([#1162](https://github.com/mapbox/mapbox-gl-js/issues/1162))
- Support vector tiles with extents other than 4096 ([#1227](https://github.com/mapbox/mapbox-gl-js/pull/1227))
- Use a DOM hierarchy that supports evented overlays ([#1217](https://github.com/mapbox/mapbox-gl-js/issues/1217))
- Pass `latLng` to the event object ([#1068](https://github.com/mapbox/mapbox-gl-js/pull/1068))

#### UX Bugfixes

- Fix rendering glitch on iOS 8 ([#750](https://github.com/mapbox/mapbox-gl-js/issues/750))
- Fix line triangulation errors ([#1120](https://github.com/mapbox/mapbox-gl-js/issues/1120), [#992](https://github.com/mapbox/mapbox-gl-js/issues/992))
- Support unicode range 65280-65535 ([#1108](https://github.com/mapbox/mapbox-gl-js/pull/1108))
- Fix cracks between fill patterns ([#972](https://github.com/mapbox/mapbox-gl-js/issues/972))
- Fix angle of icons aligned with lines ([@37a498a](https://github.com/mapbox/mapbox-gl-js/commit/37a498a7aa2c37d6b94611b614b4efe134e6dd59))
- Fix dashed line bug for overscaled tiles ([#1132](https://github.com/mapbox/mapbox-gl-js/issues/1132))
- Fix icon artifacts caused by sprite neighbors ([#1195](https://github.com/mapbox/mapbox-gl-js/pull/1195))

#### API Bugfixes

- Don't fire spurious `moveend` events on mouseup ([#1107](https://github.com/mapbox/mapbox-gl-js/issues/1107))
- Fix a race condition in `featuresAt` ([#1220](https://github.com/mapbox/mapbox-gl-js/pull/1220))
- Fix for brittle fontstack name convention ([#1070](https://github.com/mapbox/mapbox-gl-js/pull/1070))
- Fix broken `Popup` `setHTML` ([#1272](https://github.com/mapbox/mapbox-gl-js/issues/1272))
- Fix an issue with cross-origin image requests ([#1269](https://github.com/mapbox/mapbox-gl-js/pull/1269))

## 0.7.0 (Mar 3 2015)

#### Breaking

- Rename `Map` `hover` event to `mousemove`.
- Change `featuresAt` to return GeoJSON objects, including geometry ([#1010](https://github.com/mapbox/mapbox-gl-js/issues/1010))
- Remove `Map` `canvas` and `container` properties, add `getCanvas` and `getContainer` methods instead

#### UX Improvements

- Improve line label density
- Add boxzoom interaction ([#1038](https://github.com/mapbox/mapbox-gl-js/issues/1038))
- Add keyboard interaction ([#1034](https://github.com/mapbox/mapbox-gl-js/pull/1034))
- Faster `GeoJSONSource` `setData` without flickering ([#973](https://github.com/mapbox/mapbox-gl-js/issues/973))

#### API Improvements

- Add Popup component ([#325](https://github.com/mapbox/mapbox-gl-js/issues/325))
- Add layer API ([#1022](https://github.com/mapbox/mapbox-gl-js/issues/1022))
- Add filter API ([#985](https://github.com/mapbox/mapbox-gl-js/issues/985))
- More efficient filter API ([#1018](https://github.com/mapbox/mapbox-gl-js/issues/1018))
- Accept plain old JS object for `addSource` ([#1021](https://github.com/mapbox/mapbox-gl-js/issues/1021))
- Reparse overscaled tiles

#### Bugfixes

- Fix `featuresAt` for LineStrings ([#1006](https://github.com/mapbox/mapbox-gl-js/issues/1006))
- Fix `tileSize` argument to `GeoJSON` worker ([#987](https://github.com/mapbox/mapbox-gl-js/issues/987))
- Remove extraneous files from the npm package ([#1024](https://github.com/mapbox/mapbox-gl-js/issues/1024))
- Hide "improve map" link in print ([#988](https://github.com/mapbox/mapbox-gl-js/issues/988))

## 0.6.0 (Feb 9 2015)

#### Bugfixes

- Add wrapped padding to sprite for repeating images ([#972](https://github.com/mapbox/mapbox-gl-js/issues/972))
- Clear color buffers before rendering ([#966](https://github.com/mapbox/mapbox-gl-js/issues/966))
- Make line-opacity work with line-image ([#970](https://github.com/mapbox/mapbox-gl-js/issues/970))
- event.toElement fallback for Firefox ([#932](https://github.com/mapbox/mapbox-gl-js/issues/932))
- skip duplicate vertices at ends of lines ([#776](https://github.com/mapbox/mapbox-gl-js/issues/776))
- allow characters outside \w to be used in token
- Clear old tiles when new GeoJSON is loaded ([#905](https://github.com/mapbox/mapbox-gl-js/issues/905))

#### Improvements

- Added `map.setPaintProperty()`, `map.getPaintProperty()`, `map.setLayoutProperty()`, and `map.getLayoutProperty()`.
- Switch to ESLint and more strict code rules ([#957](https://github.com/mapbox/mapbox-gl-js/pull/957))
- Grab 2x raster tiles if retina ([#754](https://github.com/mapbox/mapbox-gl-js/issues/754))
- Support for mapbox:// style URLs ([#875](https://github.com/mapbox/mapbox-gl-js/issues/875))

#### Breaking

- Updated to mapbox-gl-style-spec v7.0.0 ([Changelog](https://github.com/mapbox/mapbox-gl-style-spec/blob/a2b0b561ce16015a1ef400dc870326b1b5255091/CHANGELOG.md)). Styles are
  now expected to be version 7. You can use the [gl-style-migrate](https://github.com/mapbox/mapbox-gl-style-lint#migrations)
  utility to update existing styles.
- HTTP_URL and HTTPS_URL config options must no longer include a `/v4` path prefix.
- `addClass`, `removeClass`, `setClasses`, `hasClass`, and `getClasses` are now methods
  on Map.
- `Style#cascade` is now private, pending a public style mutation API ([#755](https://github.com/mapbox/mapbox-gl-js/pull/755)).
- The format for `featuresAt` results changed. Instead of result-per-geometry-cross-layer,
  each result has a `layers` array with all layers that contain the feature. This avoids
  duplication of geometry and properties in the result set.

## 0.5.2 (Jan 07 2015)

#### Bugfixes

- Remove tiles for unused sources ([#863](https://github.com/mapbox/mapbox-gl-js/issues/863))
- Fix fill pattern alignment

#### Improvements

- Add GeoJSONSource maxzoom option ([#760](https://github.com/mapbox/mapbox-gl-js/issues/760))
- Return ref layers in featuresAt ([#847](https://github.com/mapbox/mapbox-gl-js/issues/847))
- Return any extra layer keys provided in the stylesheet in featuresAt
- Faster protobuf parsing

## 0.5.1 (Dec 19 2014)

#### Bugfixes

- Fix race conditions with style loading/rendering
- Fix race conditions with setStyle
- Fix map.remove()
- Fix featuresAt properties

## 0.5.0 (Dec 17 2014)

#### Bugfixes

- Fix multiple calls to setStyle

#### Improvements

- `featuresAt` now returns additional information
- Complete style/source/tile event suite:
  style.load, style.error, style.change,
  source.add, source.remove, source.load, source.error, source.change,
  tile.add, tile.remove, tile.load, tile.error
- Vastly improved performance and correctness for GeoJSON sources
- Map#setStyle accepts a style URL
- Support {prefix} in tile URL templates
- Provide a source map with minified source

#### Breaking

- Results format for `featuresAt` changed

## 0.4.2 (Nov 14 2014)

#### Bugfixes

- Ensure only one easing is active at a time ([#807](https://github.com/mapbox/mapbox-gl-js/issues/807))
- Don't require style to perform easings ([#817](https://github.com/mapbox/mapbox-gl-js/issues/817))
- Fix raster tiles sometimes not showing up ([#761](https://github.com/mapbox/mapbox-gl-js/issues/761))

#### Improvements

- Internet Explorer 11 support (experimental)

## 0.4.1 (Nov 10 2014)

#### Bugfixes

- Interpolate to the closest bearing when doing rotation animations ([#818](https://github.com/mapbox/mapbox-gl-js/issues/818))

## 0.4.0 (Nov 4 2014)

#### Breaking

- Updated to mapbox-gl-style-spec v6.0.0 ([Changelog](https://github.com/mapbox/mapbox-gl-style-spec/blob/v6.0.0/CHANGELOG.md)). Styles are
  now expected to be version 6. You can use the [gl-style-migrate](https://github.com/mapbox/mapbox-gl-style-lint#migrations)
  utility to update existing styles.

## 0.3.2 (Oct 23 2014)

#### Bugfixes

- Fix worker initialization with deferred or async scripts

#### Improvements

- Added map.remove()
- CDN assets are now served with gzip compression

## 0.3.1 (Oct 06 2014)

#### Bugfixes

- Fixed iteration over arrays with for/in
- Made browserify deps non-dev ([#752](https://github.com/mapbox/mapbox-gl-js/issues/752))

## 0.3.0 (Sep 23 2014)

#### Breaking

- Updated to mapbox-gl-style-spec v0.0.5 ([Changelog](https://github.com/mapbox/mapbox-gl-style-spec/blob/v0.0.5/CHANGELOG.md)). Styles are
  now expected to be version 5. You can use the [gl-style-migrate](https://github.com/mapbox/mapbox-gl-style-lint#migrations)
  utility to update existing styles.
- Removed support for composite layers for performance reasons. [#523](https://github.com/mapbox/mapbox-gl-js/issues/523#issuecomment-51731405)
- `raster-hue-rotate` units are now degrees.

### Improvements

- Added LatLng#wrap
- Added support for Mapbox fontstack API.
- Added support for remote, non-Mapbox TileJSON sources and inline TileJSON sources ([#535](https://github.com/mapbox/mapbox-gl-js/issues/535), [#698](https://github.com/mapbox/mapbox-gl-js/issues/698)).
- Added support for `symbol-avoid-edges` property to allow labels to be placed across tile edges.
- Fixed mkdir issue on Windows ([#674](https://github.com/mapbox/mapbox-gl-js/issues/674)).
- Fixed drawing beveled line joins without overlap.

#### Bugfixes

- Fixed performance when underzooming a layer's minzoom.
- Fixed `raster-opacity` for regular raster layers.
- Fixed various corner cases of easing functions.
- Do not modify original stylesheet ([#728](https://github.com/mapbox/mapbox-gl-js/issues/728)).
- Inherit video source from source ([#699](https://github.com/mapbox/mapbox-gl-js/issues/699)).
- Fixed interactivity for geojson layers.
- Stop dblclick on navigation so the map does not pan ([#715](https://github.com/mapbox/mapbox-gl-js/issues/715)).

## 0.2.2 (Aug 12 2014)

#### Breaking

- `map.setBearing()` no longer supports a second argument. Use `map.rotateTo` with an `offset` option and duration 0
  if you need to rotate around a point other than the map center.

#### Improvements

- Improved `GeoJSONSource` to also accept URL as `data` option, eliminating a huge performance bottleneck in case of large GeoJSON files.
  [#669](https://github.com/mapbox/mapbox-gl-js/issues/669) [#671](https://github.com/mapbox/mapbox-gl-js/issues/671)
- Switched to a different fill outlines rendering approach. [#668](https://github.com/mapbox/mapbox-gl-js/issues/668)
- Made the minified build 12% smaller gzipped (66 KB now).
- Added `around` option to `Map` `zoomTo`/`rotateTo`.
- Made the permalink hash more compact.
- Bevel linejoins no longer overlap and look much better when drawn with transparency.

#### Bugfixes

- Fixed the **broken minified build**. [#679](https://github.com/mapbox/mapbox-gl-js/issues/679)
- Fixed **blurry icons** rendering. [#666](https://github.com/mapbox/mapbox-gl-js/issues/666)
- Fixed `util.supports` WebGL detection producing false positives in some cases. [#677](https://github.com/mapbox/mapbox-gl-js/issues/677)
- Fixed invalid font configuration completely blocking tile rendering. [#662](https://github.com/mapbox/mapbox-gl-js/issues/662)
- Fixed `Map` `project`/`unproject` to properly accept array-form values.
- Fixed sprite loading race condition. [#593](https://github.com/mapbox/mapbox-gl-js/issues/593)
- Fixed `GeoJSONSource` `setData` not updating the map until zoomed or panned. [#676](https://github.com/mapbox/mapbox-gl-js/issues/676)

## 0.2.1 (Aug 8 2014)

#### Breaking

- Changed `Navigation` control signature: now it doesn't need `map` in constructor
  and gets added with `map.addControl(nav)` or `nav.addTo(map)`.
- Updated CSS classes to have consistent naming prefixed with `mapboxgl-`.

#### Improvements

- Added attribution control (present by default, disable by passing `attributionControl: false` in options).
- Added rotation by dragging the compass control.
- Added grabbing cursors for the map by default.
- Added `util.inherit` and `util.debounce` functions.
- Changed the default debug page style to OSM Bright.
- Token replacements now support dashes.
- Improved navigation control design.

#### Bugfixes

- Fixed compass control to rotate its icon with the map.
- Fixed navigation control cursors.
- Fixed inertia going to the wrong direction in a rotated map.
- Fixed inertia race condition where error was sometimes thrown after erratic panning/zooming.

## 0.2.0 (Aug 6 2014)

- First public release.<|MERGE_RESOLUTION|>--- conflicted
+++ resolved
@@ -20,11 +20,8 @@
 - Remove a deprecation warning by removing an empty texture that is no longer being used in the codebase ([#2299](https://github.com/maplibre/maplibre-gl-js/pull/2299))
 - Improve initial loading performance by lazy serializing layers only when needed. ([#2306](https://github.com/maplibre/maplibre-gl-js/pull/2306))
 - [Breaking] Cancel unloaded tile request on zooming in across multiple zoom. Previously these requests were not cancelled. ([#2377](https://github.com/maplibre/maplibre-gl-js/pull/2377))
-<<<<<<< HEAD
+- Add validateStyle MapOption to allow disabling style validation for faster performance in production environment. ([#2390](https://github.com/maplibre/maplibre-gl-js/pull/2390))
 - Improve control performance by restricting worker count to a max of 1 except safari browser. ([#2354](https://github.com/maplibre/maplibre-gl-js/pull/2354))
-=======
-- Add validateStyle MapOption to allow disabling style validation for faster performance in production environment. ([#2390](https://github.com/maplibre/maplibre-gl-js/pull/2390))
->>>>>>> 1702dd6a
 - _...Add new stuff here..._
 
 ### 🐞 Bug fixes
