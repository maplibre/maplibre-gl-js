--- conflicted
+++ resolved
@@ -4,12 +4,7 @@
 - _...Add new stuff here..._
 
 ### 🐞 Bug fixes
-<<<<<<< HEAD
-- Fix use of `textureSize` call in color relief shader ([#5980](https://github.com/maplibre/maplibre-gl-js/pull/5980))
 - Fix white artifacts when using non-zero elevation ([#6032](https://github.com/maplibre/maplibre-gl-js/pull/6032))
-
-=======
->>>>>>> 034605f3
 - _...Add new stuff here..._
 
 ## 5.6.1
