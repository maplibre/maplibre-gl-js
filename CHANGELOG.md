## main

### Features and improvements

- *...Add new stuff here...*

### 🐞 Bug fixes

<<<<<<< HEAD
- Change map.on, map.off, and map.once type parameter from "type: MapEvent" to "type: MapEvent | string"
=======
- Change `GeoJSONFeature.id` type from `number | string | void` to `number | string | undefined` (#1093)
>>>>>>> b8148b46

## 2.1.7

### 🐞 Bug fixes

- Add adjustment for glyph rendering, CJK fonts are mainly affected (#1002).
- Improve typings to fix Angular strict mode failure (#790, #970, #934)
- Fix `SourceCache.loaded()` always returning `true` following a load error (#1025)
- Added back csp and dev builds to npm package (#1042)

## 2.1.6

### 🐞 Bug fixes

- Publish `dist/package.json` (#998).

## 2.1.6-pre.1

### 🐞 Bug fixes

- Publish `dist/package.json` (#998).

## 2.1.5

### 🐞 Bug fixes

- Publish empty `postinstall.js` file. Follow-up on (#990), (#991), (#992).

## 2.1.5-pre.1

### 🐞 Bug fixes

- Publish empty `postinstall.js` file. Follow-up on (#990), (#991), (#992).

## 2.1.4

### 🐞 Bug fixes

- Fix missing `postinstall.js` file in npm publish. Follow-up on (#990), (#991).

## 2.1.3

### 🐞 Bug fixes

- Fix postinstall `ts-node` error on non-dev installs (#900)

## 2.1.2

### Features and improvements

- Default compact attribution to be open by default to comply with OpenSteetMap Attribution Guidelines (#795)
- Export `Source` classes (`GeoJSONSource` etc.) declarations. (#801)
- Make `AJAXError` public so error HTTP responses can be handled differently from other errors.

### 🐞 Bug fixes

- Fix compact attribution button showing when attribution is blank (#795)
- Fix error mismatched image size for CJK characters (#718)
- Fire `dataabort` and `sourcedataabort` events when a tile request is aborted (#794)
- Fix NextJs `performance` undefined (#768)

## 2.1.1

### 🐞 Bug fixes

- Fix stale tiles being shown when calling VectorTileSource#setTiles while the map is moving.

## 2.1.0
### ✨ Features and improvements

* Add `icon-overlap` and `text-overlap` symbol layout properties [#347](https://github.com/maplibre/maplibre-gl-js/pull/347)
* Deprecate `icon-allow-overlap` and `text-allow-overlap` symbol layout properties. `icon-overlap` and `text-overlap` are their replacements.
* Remove node package chalk from devDependencies (#789).
* Allow setting a custom pixel ratio by adding a `MapOptions#pixelRatio` property and a `Map#setPixelRatio` method. Since a high `devicePixelRatio` value can lead to performance and display problems, it is done at your own risk.  (#769)

## 2.0.5
### 🐞 Bug fixes
- Remove list of node versions allowed to install the package.

## 2.0.4
### 🐞 Bug fixes
- Missing package.json file in version 2.0.3 dist in npm (#811) - this causes webpack to fail

## 2.0.3
### Features and improvements

* Remove node package chalk from devDependencies (#789).
* Remove vector-tile module declaration and revert to using point from @mapbox/point-geometry (#788, #800)
* Moved development environemnt to use NodeJs 16 (#781, #806)

### 🐞 Bug fixes

- Fix max cluster zoom in geojson source (#61)

## 2.0.2

### 🐞 Bug fixes

- Fix typescript generated file (#776).

## 2.0.1

### 🐞 Bug fixes

- Fix documentation of `addProtocol` and `removeProtocol`.

## 2.0.0

### Features and improvements

- Migrated the production code to typescript
- ** Breaking Change ** removed `version` from the public API
- ** Breaking Change ** stopped supporting IE (internet explorer)
- ** Breaking Change ** stopped supporting Chrome 49-65. Chrome 66+ required. For Chrome 49-65 support use version 1.15.2.
- ** Breaking Change ** removed all code related to `accessToken` and Mapbox specific urls starting with `mapbox://`. Telemetry and tracking code was removed.
- ** Breaking Change ** removed `baseApiUrl` as it was used only for Mapbox related urls
- ** Breaking Change ** typescript typings have changed:
  - `Style` => `StyleSpecification`
  - `AnyLayer` => `LayerSpecification`
  - `AnySourceData` => `SourceSpecification`
  - `MapboxEvent` => `MapLibreEvent`
  - `MapboxOptions` => `MapOptions`
  - `MapBoxZoomEvent` => `MapLibreZoomEvent`
  - `*SourceRaw` + `*SourceOptions` => `*SourceSpecification`
  - `*Source` (source implementation definition) were removed
  - `*Layer` => `*LayerSpecification`
  - `*Paint` => `*LayerSpecification['paint']`
  - `*Layout` => `*LayerSpecification['layout']`
  - `MapboxGeoJSONFeature` => `GeoJSONFeature`
- Added `redraw` function to map (#206)
- Improve attribution controls accessibility. See [#359](https://github.com/maplibre/maplibre-gl-js/issues/359)
- Allow maxPitch value up to 85, use values greater than 60 at your own risk (#574)
- `getImage` uses createImageBitmap when supported (#650)

### 🐞 Bug fixes

- Fix warning due to strict comparison of SDF property in image sprite (#303)
- Fix tile placeholder replacement to allow for placeholders to be in a URL more than once. (#348)
- Fix type check for non dom environment. (#334)
- Fix precision problem in patterns when overzoomed in OpenGL ES devices.
- Fix padding-top of the popup to improve readability of popup text (#354).
- Fix GeoJSONSource#loaded sometimes returning true while there are still pending loads (#669)
- Fix MapDataEvent#isSourceLoaded being true in GeoJSONSource "dataloading" event handlers (#694)
- Fix events being fired after Map#remove has been called when the WebGL context is lost and restored (#726)
- Fix nested expressions types definition [#757](https://github.com/maplibre/maplibre-gl-js/pull/757)

## 1.15.2

### 🐞 Bug fixes
- Fix breaking changes introduced in v1.15.0 by adoption dual naming scheme for CSS class names

## 1.15.1

### 🐞 Bug fixes

- Add void return for some method declaration to match TS strict mode (#194)
- Fix css leftovers (#83)

## 1.15.0

### Features and improvements

- ** Breaking Change: ** Rename css classes (#83)
- Added custom protocol support to allow overriding ajax calls (#29)
- Added setTransformRequest to map (#159)
- Publish @maplibre/maplibre-gl-style-spec v14.0.0 on NPM (#149)
- Replace link to mapbox on LogoControl by link to maplibre (#151)
- Migrate style spec files from mapbox to maplibre (#147)
- Publish the MapLibre style spec in NPM (#140)
- Replace mapboxgl with maplibregl in JSDocs inline examples (#134)
- Bring in typescript definitions file (#24)
- Update example links to https://maplibre.org/maplibre-gl-js-docs/ (#131)
- Improve performance of layers with constant `*-sort-key` (#78)

### 🐞 Bug fixes

- Prevented attribution button from submiting form (#178)

## 1.14.0

### Features and improvements

- Rebranded to MapLibre
- New logo

### 🐞 Bug fixes

- Rename SVGs mapboxgl-ctrl-*.svg to maplibregl (#85)
- fix ImageSource not working in FF/Safari (#87)
- Update HTML debug files to use MapLibre in titles (#84)
- fix CI checksize job to use maplibre name (#86)
- Move output files from mapbox.* to maplibre.* (#75)
- Remove mapbox specifics and branding from .github (#64)
- Fix a bug where mapbox-gl-js is no longer licensed as open source, but we owe immeasurable gratitude to Mapbox for releasing all their initial code to the community under BSD-3 license.

## 1.13.0

### ✨ Features and improvements

- Improve accessibility by fixing issues reported by WCAG 2.1. [#9991](https://github.com/mapbox/mapbox-gl-js/pull/9991)
- Improve accessibility when opening a popup by immediately focusing on the content. [#9774](https://github.com/mapbox/mapbox-gl-js/pull/9774) (h/t @watofundefined)
- Improve rendering performance of symbols with `symbol-sort-key`. [#9751](https://github.com/mapbox/mapbox-gl-js/pull/9751) (h/t @osvodef)
- Add `Marker` `clickTolerance` option. [#9640](https://github.com/mapbox/mapbox-gl-js/pull/9640) (h/t @ChristopherChudzicki)
- Add `Map` `hasControl` method. [#10035](https://github.com/mapbox/mapbox-gl-js/pull/10035)
- Add `Popup` `setOffset` method. [#9946](https://github.com/mapbox/mapbox-gl-js/pull/9946) (h/t @jutaz)
- Add `KeyboardHandler` `disableRotation` and `enableRotation` methods. [#10072](https://github.com/mapbox/mapbox-gl-js/pull/10072) (h/t @jmbott)

### 🐞 Bug fixes

- Fix a bug where `queryRenderedFeatures` didn't properly expose the paint values if they were data-driven. [#10074](https://github.com/mapbox/mapbox-gl-js/pull/10074) (h/t @osvodef)
- Fix a bug where attribution didn't update when layer visibility changed during zooming. [#9943](https://github.com/mapbox/mapbox-gl-js/pull/9943)
- Fix a bug where hash control conflicted with external history manipulation (e.g. in single-page apps). [#9960](https://github.com/mapbox/mapbox-gl-js/pull/9960) (h/t @raegen)
- Fix a bug where `fitBounds` had an unexpected result with non-zero bearing and uneven padding. [#9821](https://github.com/mapbox/mapbox-gl-js/pull/9821) (h/t @allison-strandberg)
- Fix HTTP support when running GL JS against [Mapbox Atlas](https://www.mapbox.com/atlas). [#10090](https://github.com/mapbox/mapbox-gl-js/pull/10090)
- Fix a bug where the `within` expression didn't work in `querySourceFeatures`. [#9933](https://github.com/mapbox/mapbox-gl-js/pull/9933)
- Fix a bug where `Popup` content HTML element was removed on `setDOMContent`. [#10036](https://github.com/mapbox/mapbox-gl-js/pull/10036)
- Fix a compatibility bug when `icon-image` is used as a legacy categorical function. [#10060](https://github.com/mapbox/mapbox-gl-js/pull/10060)
- Reduce rapid memory growth in Safari by ensuring `Image` dataURI's are released. [#10118](https://github.com/mapbox/mapbox-gl-js/pull/10118)

### ⚠️ Note on IE11

We intend to remove support for Internet Explorer 11 in a future release of GL JS later this year.

## 1.12.0

### ✨ Features and improvements

* Add methods for changing a vector tile source dynamically (e.g. `setTiles`, `setUrl`). [#8048](https://github.com/mapbox/mapbox-gl-js/pull/8048) (h/t [@stepankuzmin](https://github.com/stepankuzmin))
* Add a `filter` option for GeoJSON sources to filter out features prior to processing (e.g. before clustering). [#9864](https://github.com/mapbox/mapbox-gl-js/pull/9864)
* Vastly increase precision of `line-gradient` for long lines. [#9694](https://github.com/mapbox/mapbox-gl-js/pull/9694)
* Improve `raster-dem` sources to properly support the `maxzoom` option and overzooming. [#9789](https://github.com/mapbox/mapbox-gl-js/pull/9789) (h/t [@brendan-ward](@brendanhttps://github.com/ward))

### 🐞 Bug fixes

* Fix a bug where bearing snap interfered with `easeTo` and `flyTo` animations, freezing the map. [#9884](https://github.com/mapbox/mapbox-gl-js/pull/9884) (h/t [@andycalder](https://github.com/andycalder))
* Fix a bug where a fallback image was not used if it was added via `addImage`. [#9911](https://github.com/mapbox/mapbox-gl-js/pull/9911) (h/t [@francois2metz](https://github.com/francois2metz))
* Fix a bug where `promoteId` option failed for fill extrusions with defined feature ids. [#9863](https://github.com/mapbox/mapbox-gl-js/pull/9863)

### 🛠️ Workflow

* Renamed the default development branch from `master` to `main`.

## 1.11.1

### 🐞 Bug fixes
* Fix a bug that caused  `map.loaded()` to incorrectly return `false` after a click event. ([#9825](https://github.com/mapbox/mapbox-gl-js/pull/9825))

## 1.11.0

### ✨ Features and improvements
* Add an option to scale the default `Marker` icon.([#9414](https://github.com/mapbox/mapbox-gl-js/pull/9414)) (h/t [adrianababakanian](https://github.com/adrianababakanian))
* Improving the shader compilation speed by manually getting the run-time attributes and uniforms.([#9497](https://github.com/mapbox/mapbox-gl-js/pull/9497))
* Added `clusterMinPoints` option for clustered GeoJSON sources that defines the minimum number of points to form a cluster.([#9748](https://github.com/mapbox/mapbox-gl-js/pull/9748))

### 🐞 Bug fixes
* Fix a bug where map got stuck in a DragRotate interaction if it's mouseup occurred outside of the browser window or iframe.([#9512](https://github.com/mapbox/mapbox-gl-js/pull/9512))
* Fix potential visual regression for `*-pattern` properties on AMD graphics card vendor.([#9681](https://github.com/mapbox/mapbox-gl-js/pull/9681))
* Fix zooming with a double tap on iOS Safari 13.([#9757](https://github.com/mapbox/mapbox-gl-js/pull/9757))
* Removed a misleading `geometry exceeds allowed extent` warning when using Mapbox Streets vector tiles.([#9753](https://github.com/mapbox/mapbox-gl-js/pull/9753))
* Fix reference error when requiring the browser bundle in Node. ([#9749](https://github.com/mapbox/mapbox-gl-js/pull/9749))

## 1.10.2

### 🐞 Bug fixes
* Fix zooming with a double tap in iOS Safari 13.([#9757](https://github.com/mapbox/mapbox-gl-js/pull/9757))

## 1.10.1

### 🐞 Bug fixes
* Fix markers interrupting touch gestures ([#9675](https://github.com/mapbox/mapbox-gl-js/issues/9675), fixed by [#9683](https://github.com/mapbox/mapbox-gl-js/pull/9683))
* Fix bug where `map.isMoving()` returned true while map was not moving ([#9647](https://github.com/mapbox/mapbox-gl-js/issues/9647), fixed by [#9679](https://github.com/mapbox/mapbox-gl-js/pull/9679))
* Fix regression that prevented `touchmove` events from firing during gestures ([#9676](https://github.com/mapbox/mapbox-gl-js/issues/9676), fixed by [#9685](https://github.com/mapbox/mapbox-gl-js/pull/9685))
* Fix `image` expression evaluation which was broken under certain conditions ([#9630](https://github.com/mapbox/mapbox-gl-js/issues/9630), fixed by [#9685](https://github.com/mapbox/mapbox-gl-js/pull/9668))
* Fix nested `within` expressions in filters not evaluating correctly  ([#9605](https://github.com/mapbox/mapbox-gl-js/issues/9605), fixed by [#9611](https://github.com/mapbox/mapbox-gl-js/pull/9611))
* Fix potential `undefined` paint variable in `StyleLayer` ([#9688](https://github.com/mapbox/mapbox-gl-js/pull/9688)) (h/t [mannnick24](https://github.com/mannnick24))

## 1.10.0

### ✨ Features
* Add `mapboxgl.prewarm()` and `mapboxgl.clearPrewarmedResources()` methods to allow developers to optimize load times for their maps ([#9391](https://github.com/mapbox/mapbox-gl-js/pull/9391))
* Add `index-of` and `slice` expressions to search arrays and strings for the first occurrence of a specified value and return a section of the original array or string ([#9450](https://github.com/mapbox/mapbox-gl-js/pull/9450)) (h/t [lbutler](https://github.com/lbutler))
* Correctly set RTL text plugin status if the plugin URL could not be loaded. This allows developers to add retry logic on network errors when loading the plugin ([#9489](https://github.com/mapbox/mapbox-gl-js/pull/9489))

### 🍏 Gestures
This release significantly refactors and improves gesture handling on desktop and mobile. Three new touch gestures have been added: `two-finger swipe` to adjust pitch, `two-finger double tap` to zoom out, and `tap then drag` to adjust zoom with one finger ([#9365](https://github.com/mapbox/mapbox-gl-js/pull/9365)). In addition, this release brings the following changes and bug fixes:

- It's now possible to interact with multiple maps on the same page at the same time ([#9365](https://github.com/mapbox/mapbox-gl-js/pull/9365))
- Fix map jump when releasing one finger after pinch zoom ([#9136](https://github.com/mapbox/mapbox-gl-js/issues/9136))
- Stop mousedown and touchstart from interrupting `easeTo` animations when interaction handlers are disabled ([#8725](https://github.com/mapbox/mapbox-gl-js/issues/8725))
- Stop mouse wheel from interrupting animations when `map.scrollZoom` is disabled ([#9230](https://github.com/mapbox/mapbox-gl-js/issues/9230))
- A camera change can no longer be prevented by disabling the interaction handler within the camera change event. Selectively prevent camera changes by listening to the `mousedown` or `touchstart` map event and calling [.preventDefault()](https://docs.mapbox.com/mapbox-gl-js/api/#mapmouseevent#preventdefault) ([#9365](https://github.com/mapbox/mapbox-gl-js/pull/9365))
- Undocumented properties on the camera change events fired by the doubleClickZoom handler have been removed ([#9365](https://github.com/mapbox/mapbox-gl-js/pull/9365))

### 🐞 Improvements and bug fixes
* Line labels now have improved collision detection, with greater precision in placement, reduced memory footprint, better placement under pitched camera orientations ([#9219](https://github.com/mapbox/mapbox-gl-js/pull/9219))
* Fix `GlyphManager` continually re-requesting missing glyph ranges ([#8027](https://github.com/mapbox/mapbox-gl-js/issues/8027), fixed by [#9375](https://github.com/mapbox/mapbox-gl-js/pull/9375)) (h/t [oterral](https://github.com/oterral))
* Avoid throwing errors when calling certain popup methods before the popup element is created ([#9433](https://github.com/mapbox/mapbox-gl-js/pull/9433))
* Fix a bug where fill-extrusion features with colinear points were not returned by `map.queryRenderedFeatures(...)` ([#9454](https://github.com/mapbox/mapbox-gl-js/pull/9454))
* Fix a bug where using feature state on a large input could cause a stack overflow error ([#9463](https://github.com/mapbox/mapbox-gl-js/pull/9463))
* Fix exception when using `background-pattern` with data driven expressions ([#9518](https://github.com/mapbox/mapbox-gl-js/issues/9518), fixed by [#9520](https://github.com/mapbox/mapbox-gl-js/pull/9520))
* Fix a bug where UI popups were potentially leaking event listeners ([#9498](https://github.com/mapbox/mapbox-gl-js/pull/9498)) (h/t [mbell697](https://github.com/mbell697))
* Fix a bug where the `within` expression would return inconsistent values for points on tile boundaries ([#9411](https://github.com/mapbox/mapbox-gl-js/issues/9411), [#9428](https://github.com/mapbox/mapbox-gl-js/pull/9428))
* Fix a bug where the `within` expression would incorrectly evaluate geometries that cross the antimeridian ([#9440](https://github.com/mapbox/mapbox-gl-js/pull/9440))
* Fix possible undefined exception on paint variable of style layer ([#9437](https://github.com/mapbox/mapbox-gl-js/pull/9437)) (h/t [mannnick24](https://github.com/mannnick24))
* Upgrade minimist to ^1.2.5 to get fix for security issue [CVE-2020-7598](https://cve.mitre.org/cgi-bin/cvename.cgi?name=CVE-2020-7598) upstream ([#9425](https://github.com/mapbox/mapbox-gl-js/issues/9431), fixed by [#9425](https://github.com/mapbox/mapbox-gl-js/pull/9425)) (h/t [watson](https://github.com/watson))

## 1.9.1

### 🐞 Bug fixes
* Fix a bug [#9477](https://github.com/mapbox/mapbox-gl-js/issues/9477) in `Map#fitBounds(..)` wherein the `padding` passed to options would get applied twice.
* Fix rendering bug [#9479](https://github.com/mapbox/mapbox-gl-js/issues/9479) caused when data-driven `*-pattern` properties reference images added with `Map#addImage(..)`.
* Fix a bug [#9468](https://github.com/mapbox/mapbox-gl-js/issues/9468) in which an exception would get thrown when updating symbol layer paint property using `setPaintProperty`.

## 1.9.0
With this release, we're adding [a new changelog policy](./CONTRIBUTING.md#changelog-conventions) to our contribution guidelines.

This release also fixes several long-standing bugs and unintentional rendering behavior with `line-pattern`. The fixes come with a visual change to how patterns added with `line-pattern` scale. Previously, patterns that became larger than the line would be clipped, sometimes distorting the pattern, particularly on mobile and retina devices. Now the pattern will be scaled to fit under all circumstances. [#9266](https://github.com/mapbox/mapbox-gl-js/pull/9266) showcases examples of the visual differences. For more information and to provide feedback on this change, see [#9394](https://github.com/mapbox/mapbox-gl-js/pull/9394).

### ✨ Features
* Add `within` expression for testing whether an evaluated feature lies within a given GeoJSON object ([#9352](https://github.com/mapbox/mapbox-gl-js/pull/9352)).
    - We are aware of an edge case in which points with wrapped coordinates (e.g. longitude -185) are not evaluated properly. See ([#9442](https://github.com/mapbox/mapbox-gl-js/issues/9442)) for more information.
    - An example of the `within` expression:<br>
`"icon-opacity": ["case", ["==", ["within", "some-polygon"], true], 1,
["==", ["within", "some-polygon"], false], 0]`
* Map API functions such as `easeTo` and `flyTo` now support `padding: PaddingOptions` which lets developers shift a map's center of perspective when building floating sidebars ([#8638](https://github.com/mapbox/mapbox-gl-js/pull/8638))

### 🍏 Improvements
* Results from `queryRenderedFeatures` now have evaluated property values rather than raw expressions ([#9198](https://github.com/mapbox/mapbox-gl-js/pull/9198))
* Improve scaling of patterns used in `line-pattern` on all device resolutions and pixel ratios ([#9266](https://github.com/mapbox/mapbox-gl-js/pull/9266))
* Slightly improve GPU memory footprint ([#9377](https://github.com/mapbox/mapbox-gl-js/pull/9377))
* `LngLatBounds.extend` is more flexible because it now accepts objects with `lat` and `lon` properties as well as arrays of coordinates ([#9293](https://github.com/mapbox/mapbox-gl-js/pull/9293))
* Reduce bundle size and improve visual quality of `showTileBoundaries` debug text ([#9267](https://github.com/mapbox/mapbox-gl-js/pull/9267))

### 🐞 Bug fixes
* Correctly adjust patterns added with `addImage(id, image, pixelRatio)` by the asset pixel ratio, not the device pixel ratio ([#9372](https://github.com/mapbox/mapbox-gl-js/pull/9372))
* Allow needle argument to `in` expression to be false ([#9295](https://github.com/mapbox/mapbox-gl-js/pull/9295))
* Fix exception thrown when trying to set `feature-state` for a layer that has been removed, fixes [#8634](https://github.com/mapbox/mapbox-gl-js/issues/8634) ([#9305](https://github.com/mapbox/mapbox-gl-js/pull/9305))
* Fix a bug where maps were not displaying inside elements with `dir=rtl` ([#9332](https://github.com/mapbox/mapbox-gl-js/pull/9332))
* Fix a rendering error for very old versions of Chrome (ca. 2016) where text would appear much bigger than intended ([#9349](https://github.com/mapbox/mapbox-gl-js/pull/9349))
* Prevent exception resulting from `line-dash-array` of empty length ([#9385](https://github.com/mapbox/mapbox-gl-js/pull/9385))
* Fix a bug where `icon-image` expression that evaluates to an empty string (`''`) produced a warning ([#9380](https://github.com/mapbox/mapbox-gl-js/pull/9380))
* Fix a bug where certain `popup` methods threw errors when accessing the container element before it was created, fixes [#9429](https://github.com/mapbox/mapbox-gl-js/issues/9429)([#9433](https://github.com/mapbox/mapbox-gl-js/pull/9433))

## 1.8.1

* Fixed a bug where all labels showed up on a diagonal line on Windows when using an integrated Intel GPU from the Haswell generation ([#9327](https://github.com/mapbox/mapbox-gl-js/issues/9327), fixed by reverting [#9229](https://github.com/mapbox/mapbox-gl-js/pull/9229))

## 1.8.0

### ✨ Features and improvements
* Reduce size of line atlas by removing unused channels ([#9232](https://github.com/mapbox/mapbox-gl-js/pull/9232))
* Prevent empty buffers from being created for debug data when unused ([#9237](https://github.com/mapbox/mapbox-gl-js/pull/9237))
* Add space between distance and unit in scale control ([#9276](https://github.com/mapbox/mapbox-gl-js/pull/9276)) (h/t [gely](https://api.github.com/users/gely)) and ([#9284](https://github.com/mapbox/mapbox-gl-js/pull/9284)) (h/t [pakastin](https://api.github.com/users/pakastin))
* Add a `showAccuracyCircle` option to GeolocateControl that shows the accuracy of the user's location as a transparent circle. Mapbox GL JS will show this circle by default. ([#9253](https://github.com/mapbox/mapbox-gl-js/pull/9253)) (h/t [Meekohi](https://api.github.com/users/Meekohi))
* Implemented a new tile coverage algorithm to enable level-of-detail support in a future release ([#8975](https://github.com/mapbox/mapbox-gl-js/pull/8975))

### 🐞 Bug fixes
* `line-dasharray` is now ignored correctly when `line-pattern` is set ([#9189](https://github.com/mapbox/mapbox-gl-js/pull/9189))
* Fix line distances breaking gradient across tile boundaries ([#9220](https://github.com/mapbox/mapbox-gl-js/pull/9220))
* Fix a bug where lines with duplicate endpoints could disappear at zoom 18+ ([#9218](https://github.com/mapbox/mapbox-gl-js/pull/9218))
* Fix a bug where Ctrl-click to drag rotate the map was disabled if the Alt, Cmd or Windows key is also pressed ([#9203](https://github.com/mapbox/mapbox-gl-js/pull/9203))
* Pass errors to `getClusterExpansionZoom`, `getClusterChildren`, and `getClusterLeaves` callbacks ([#9251](https://github.com/mapbox/mapbox-gl-js/pull/9251))
* Fix a rendering performance regression ([#9261](https://github.com/mapbox/mapbox-gl-js/pull/9261))
* Fix visual artifact for `line-dasharray` ([#9246](https://github.com/mapbox/mapbox-gl-js/pull/9246))
* Fixed a bug in the GeolocateControl which resulted in an error when `trackUserLocation` was `false` and the control was removed before the Geolocation API had returned a location ([#9291](https://github.com/mapbox/mapbox-gl-js/pull/9291))
* Fix `promoteId` for line layers ([#9210](https://github.com/mapbox/mapbox-gl-js/pull/9210))
* Improve accuracy of distance calculations ([#9202](https://github.com/mapbox/mapbox-gl-js/pull/9202)) (h/t [Meekohi](https://api.github.com/users/Meekohi))


## 1.7.0

### ✨ Features
* Add `promoteId` option to use a feature property as ID for feature state ([#8987](https://github.com/mapbox/mapbox-gl-js/pull/8987))
* Add a new constructor option to `mapboxgl.Popup`, `closeOnMove`, that closes the popup when the map's position changes ([#9163](https://github.com/mapbox/mapbox-gl-js/pull/9163))
* Allow creating a map without a style (an empty one will be created automatically) ( h/t @stepankuzmin ) ([#8924](https://github.com/mapbox/mapbox-gl-js/pull/8924))
* `map.once()` now allows specifying a layer id as a third parameter making it consistent with `map.on()` ([#8875](https://github.com/mapbox/mapbox-gl-js/pull/8875))

### 🍏 Improvements
* Improve performance of raster layers on large screens ([#9050](https://github.com/mapbox/mapbox-gl-js/pull/9050))
* Improve performance for hillshade and raster layers by implementing a progressive enhancement that utilizes `ImageBitmap` and `OffscreenCanvas` ([#8845](https://github.com/mapbox/mapbox-gl-js/pull/8845))
* Improve performance for raster tile rendering by using the stencil buffer ([#9012](https://github.com/mapbox/mapbox-gl-js/pull/9012))
* Update `symbol-avoid-edges` documentation to acknowledge the existence of global collision detection ([#9157](https://github.com/mapbox/mapbox-gl-js/pull/9157))
* Remove reference to `in` function which has been replaced by the `in` expression ([#9102](https://github.com/mapbox/mapbox-gl-js/pull/9102))

### 🐞 Bug Fixes
* Change the type of tile id key to string to prevent hash collisions ([#8979](https://github.com/mapbox/mapbox-gl-js/pull/8979))
* Prevent changing bearing via URL hash when rotation is disabled ([#9156](https://github.com/mapbox/mapbox-gl-js/pull/9156))
* Fix URL hash with no bearing causing map to fail to load ([#9170](https://github.com/mapbox/mapbox-gl-js/pull/9170))
* Fix bug in `GeolocateControl` where multiple instances of the control on one page may result in the user location not being updated ([#9092](https://github.com/mapbox/mapbox-gl-js/pull/9092))
* Fix query `fill-extrusions` made from polygons with coincident points and polygons with less than four points ([#9138](https://github.com/mapbox/mapbox-gl-js/pull/9138))
* Fix bug where `symbol-sort-key` was not used for collisions that crossed tile boundaries ([#9054](https://github.com/mapbox/mapbox-gl-js/pull/9054))
* Fix bug in `DragRotateHandler._onMouseUp` getting stuck in drag/rotate ([#9137](https://github.com/mapbox/mapbox-gl-js/pull/9137))
* Fix "Click on Compass" on some mobile devices (add `clickTolerance` to `DragRotateHandler`) ([#9015](https://github.com/mapbox/mapbox-gl-js/pull/9015)) (h/t [Yanonix](https://github.com/Yanonix))

## 1.6.1

### 🐞 Bug Fixes
* Fix style validation error messages not being displayed ([#9073](https://github.com/mapbox/mapbox-gl-js/pull/9073))
* Fix deferred loading of rtl-text-plugin not working for labels created from GeoJSON sources ([#9091](https://github.com/mapbox/mapbox-gl-js/pull/9091))
* Fix RTL text not being rendered with the rtl-text-plugin on pages that don't allow `script-src: blob:` in their CSP.([#9122](https://github.com/mapbox/mapbox-gl-js/pull/9122))

## 1.6.0

### ✨ Features
* Add ability to insert images into text labels using an `image` expression within a `format` expression: `"text-field": ["format", "Some text", ["image", "my-image"], "some more text"]` ([#8904](https://github.com/mapbox/mapbox-gl-js/pull/8904))
* Add support for stretchable images (aka nine-part or nine-patch images). Stretchable images can be used with `icon-text-fit` to draw resized images with unstretched corners and borders. ([#8997](https://github.com/mapbox/mapbox-gl-js/pull/8997))
* Add `in` expression. It can check if a value is in an array (`["in", value, array]`) or a substring is in a string (`["in", substring, string]`) ([#8876](https://github.com/mapbox/mapbox-gl-js/pull/8876))
* Add `minPitch` and `maxPitch` map options ([#8834](https://github.com/mapbox/mapbox-gl-js/pull/8834))
* Add `rotation`, `rotationAlignment` and `pitchAlignment` options to markers ([#8836](https://github.com/mapbox/mapbox-gl-js/pull/8836)) (h/t [dburnsii](https://github.com/dburnsii))
* Add methods to Popup to manipulate container class names ([#8759](https://github.com/mapbox/mapbox-gl-js/pull/8759)) (h/t [Ashot-KR](https://github.com/Ashot-KR))
* Add configurable inertia settings for panning (h/t @aMoniker) ([#8887](https://github.com/mapbox/mapbox-gl-js/pull/8887))
* Add ability to localize UI controls ([#8095](https://github.com/mapbox/mapbox-gl-js/pull/8095)) (h/t [dmytro-gokun](https://github.com/dmytro-gokun))
* Add LatLngBounds.contains() method ([#7512](https://github.com/mapbox/mapbox-gl-js/issues/7512), fixed by [#8200](https://github.com/mapbox/mapbox-gl-js/pull/8200))
* Add option to load rtl-text-plugin lazily ([#8865](https://github.com/mapbox/mapbox-gl-js/pull/8865))
* Add `essential` parameter to AnimationOptions that can override `prefers-reduced-motion: reduce` ([#8743](https://github.com/mapbox/mapbox-gl-js/issues/8743), fixed by [#8883](https://github.com/mapbox/mapbox-gl-js/pull/8883))

### 🍏 Improvements
* Allow rendering full world smaller than 512px. To restore the previous limit call `map.setMinZoom(0)` ([#9028](https://github.com/mapbox/mapbox-gl-js/pull/9028))
* Add an es modules build for mapbox-gl-style-spec in dist/ ([#8247](https://github.com/mapbox/mapbox-gl-js/pull/8247)) (h/t [ahocevar](https://github.com/ahocevar))
* Add 'image/webp,*/*' accept header to fetch/ajax image requests when webp supported ([#8262](https://github.com/mapbox/mapbox-gl-js/pull/8262))
* Improve documentation for setStyle, getStyle, and isStyleLoaded ([#8807](https://github.com/mapbox/mapbox-gl-js/pull/8807))

### 🐞 Bug Fixes
* Fix map rendering after addImage and removeImage are used to change a used image ([#9016](https://github.com/mapbox/mapbox-gl-js/pull/9016))
* Fix visibility of controls in High Contrast mode in IE ([#8874](https://github.com/mapbox/mapbox-gl-js/pull/8874))
* Fix customizable url hash string in IE 11 ([#8990](https://github.com/mapbox/mapbox-gl-js/pull/8990)) (h/t [pakastin](https://github.com/pakastin))
* Allow expression stops up to zoom 24 instead of 22 ([#8908](https://github.com/mapbox/mapbox-gl-js/pull/8908)) (h/t [nicholas-l](https://github.com/nicholas-l))
* Fix alignment of lines in really overscaled tiles ([#9024](https://github.com/mapbox/mapbox-gl-js/pull/9024))
* Fix `Failed to execute 'shaderSource' on 'WebGLRenderingContext'` errors ([#9017](https://github.com/mapbox/mapbox-gl-js/pull/9017))
* Make expression validation fail on NaN ([#8615](https://github.com/mapbox/mapbox-gl-js/pull/8615))
* Fix setLayerZoomRange bug that caused tiles to be re-requested ([#7865](https://github.com/mapbox/mapbox-gl-js/issues/7865), fixed by [#8854](https://github.com/mapbox/mapbox-gl-js/pull/8854))
* Fix `map.showTileBoundaries` rendering ([#7314](https://github.com/mapbox/mapbox-gl-js/pull/7314))
* Fix using `generateId` in conjunction with `cluster` in a GeoJSONSource ([#8223](https://github.com/mapbox/mapbox-gl-js/issues/8223), fixed by [#8945](https://github.com/mapbox/mapbox-gl-js/pull/8945))
* Fix opening popup on a marker from keyboard ([#6835](https://github.com/mapbox/mapbox-gl-js/pull/6835))
* Fix error thrown when request aborted ([#7614](https://github.com/mapbox/mapbox-gl-js/issues/7614), fixed by [#9021](https://github.com/mapbox/mapbox-gl-js/pull/9021))
* Fix attribution control when repeatedly removing and adding it ([#9052](https://github.com/mapbox/mapbox-gl-js/pull/9052))

## 1.5.1
This patch introduces two workarounds that address longstanding issues related to unbounded memory growth in Safari, including [#8771](https://github.com/mapbox/mapbox-gl-js/issues/8771) and [#4695](https://github.com/mapbox/mapbox-gl-js/issues/4695). We’ve identified two memory leaks in Safari: one in the [CacheStorage](https://developer.mozilla.org/en-US/docs/Web/API/CacheStorage) API, addressed by [#8956](https://github.com/mapbox/mapbox-gl-js/pull/8956), and one in transferring data between web workers through [Transferables](https://developer.mozilla.org/en-US/docs/Web/API/Transferable), addressed by [#9003](https://github.com/mapbox/mapbox-gl-js/pull/9003).

### 🍏 Improvements
* Implement workaround for memory leak in Safari when using the `CacheStorage` API. ( [#8856](https://github.com/mapbox/mapbox-gl-js/pull/8956))
* Implement workaround for memory leak in Safari when using `Transferable` objects to transfer `ArrayBuffers` to WebWorkers. If GL-JS detetcts that it is running in Safari, the use of `Transferables` to transfer data to WebWorkers is disabled. ( [#9003](https://github.com/mapbox/mapbox-gl-js/pull/9003))
* Improve animation performance when using `map.setData`. ([#8913](https://github.com/mapbox/mapbox-gl-js/pull/8913)) (h/t [msbarry](https://github.com/msbarry))

## 1.5.0

### ✨ Features
* Add disabled icon to GeolocateControl if user denies geolocation permission. [#8871](https://github.com/mapbox/mapbox-gl-js/pull/8871))
* Add `outofmaxbounds` event to GeolocateControl, which is emitted when the user is outside of `map.maxBounds` ([#8756](https://github.com/mapbox/mapbox-gl-js/pull/8756)) (h/t [MoradiDavijani](https://github.com/MoradiDavijani))
* Add `mapboxgl.getRTLTextPluginStatus()` to query the current status of the `rtl-text-plugin` to make it easier to allow clearing the plugin when necessary. (ref. [#7869](https://github.com/mapbox/mapbox-gl-js/issues/7869)) ([#8864](https://github.com/mapbox/mapbox-gl-js/pull/8864))
* Allow `hash` Map option to be set as a string, which sets the map hash in the url to a custom query parameter. ([#8603](https://github.com/mapbox/mapbox-gl-js/pull/8603)) (h/t [SebCorbin](https://github.com/SebCorbin))

### 🍏 Improvements
* Fade symbols faster when zooming out quickly, reducing overlap. ([#8628](https://github.com/mapbox/mapbox-gl-js/pull/8628))
* Reduce memory usage for vector tiles that contain long strings in feature properties. ( [#8863](https://github.com/mapbox/mapbox-gl-js/pull/8863))

### 🐞 Bug Fixes
* Fix `text-variable-anchor` not trying multiple placements during collision with icons when `icon-text-fit` is enabled. ([#8803](https://github.com/mapbox/mapbox-gl-js/pull/8803))
* Fix `icon-text-fit` not properly respecting vertical labels. ([#8835](https://github.com/mapbox/mapbox-gl-js/pull/8835))
* Fix opacity interpolation for composition expressions. ([#8818](https://github.com/mapbox/mapbox-gl-js/pull/8818))
* Fix rotate and pitch events being fired at the same time. ([#8872](https://github.com/mapbox/mapbox-gl-js/pull/8872))
* Fix memory leaks that occured during tile loading and map removal.([#8813](https://github.com/mapbox/mapbox-gl-js/pull/8813) and [#8850](https://github.com/mapbox/mapbox-gl-js/pull/8850))
* Fix web-worker transfer of `ArrayBuffers` in environments where `instanceof ArrayBuffer` fails.(e.g `cypress`) ([#8868](https://github.com/mapbox/mapbox-gl-js/pull/8868))

## 1.4.1

### 🐞 Bug Fixes
* Fix the way that `coalesce` handles the `image` operator so available images are rendered properly ([#8839](https://github.com/mapbox/mapbox-gl-js/pull/8839))
* Do not emit the `styleimagemissing` event for an empty string value ([#8840](https://github.com/mapbox/mapbox-gl-js/pull/8840))
* Fix serialization of `ResolvedImage` type so `*-pattern` properties work properly ([#8833](https://github.com/mapbox/mapbox-gl-js/pull/8833))

## 1.4.0

### ✨ Features
* Add `image` expression operator to determine image availability ([#8684](https://github.com/mapbox/mapbox-gl-js/pull/8684))
* Enable `text-offset` with variable label placement ([#8642](https://github.com/mapbox/mapbox-gl-js/pull/8642))

### 🍏 Improvements
* Faster loading and better look of raster terrain ([#8694](https://github.com/mapbox/mapbox-gl-js/pull/8694))
* Improved code documentation around resizing and {get/set}RenderedWorldCopies and more ([#8748](https://github.com/mapbox/mapbox-gl-js/pull/8748), [#8754](https://github.com/mapbox/mapbox-gl-js/pull/8754))
* Improve single vs. multi-touch zoom & pan interaction (#7196) ([#8100](https://github.com/mapbox/mapbox-gl-js/pull/8100))

### 🐞 Bug fixes
* Fix rendering of `collisionBox` when `text-translate` or `icon-translate` is enabled  ([#8659](https://github.com/mapbox/mapbox-gl-js/pull/8659))
* Fix `TypeError` when reloading a source and immediately removing the map ([#8711](https://github.com/mapbox/mapbox-gl-js/pull/8711))
* Adding tooltip to the geolocation control button ([#8735](https://github.com/mapbox/mapbox-gl-js/pull/8735)) (h/t [BAByrne](https://github.com/BAByrne))
* Add `originalEvent` property to NavigationControl events ([#8693](https://github.com/mapbox/mapbox-gl-js/pull/8693)) (h/t [stepankuzmin](https://github.com/stepankuzmin))
* Don't cancel follow mode in the GeolocateControl when resizing the map or rotating the screen ([#8736](https://github.com/mapbox/mapbox-gl-js/pull/8736))
* Fix error when calling `Popup#trackPointer` before setting its content or location ([#8757](https://github.com/mapbox/mapbox-gl-js/pull/8757)) (h/t [zxwandrew](https://github.com/zxwandrew))
* Respect newline characters when text-max-width is set to zero ([#8706](https://github.com/mapbox/mapbox-gl-js/pull/8706))
* Update earcut to v2.2.0 to fix polygon tesselation errors ([#8772](https://github.com/mapbox/mapbox-gl-js/pull/8772))
* Fix icon-fit with variable label placement ([#8755](https://github.com/mapbox/mapbox-gl-js/pull/8755))
* Icons stretched with `icon-text-fit` are now sized correctly ([#8741](https://github.com/mapbox/mapbox-gl-js/pull/8741))
* Collision detection for icons with `icon-text-fit` now works correctly ([#8741](https://github.com/mapbox/mapbox-gl-js/pull/8741))

## 1.3.2

- Fix a SecurityError in Firefox >= 69 when accessing the cache [#8780](https://github.com/mapbox/mapbox-gl-js/pull/8780)

## 1.3.1

### 🐞 Bug Fixes

- Fix a race condition that produced an error when a map was removed while reloading a source. [#8711](https://github.com/mapbox/mapbox-gl-js/pull/8711)
- Fix a race condition were `render` event was sometimes not fired after `load` event in IE11. [#8708](https://github.com/mapbox/mapbox-gl-js/pull/8708)

## 1.3.0

### 🍏 Features

- Introduce `text-writing-mode` symbol layer property to allow placing point labels vertically. [#8399](https://github.com/mapbox/mapbox-gl-js/pull/8399)
- Extend variable text placement to work when `text/icon-allow-overlap` is set to `true`. [#8620](https://github.com/mapbox/mapbox-gl-js/pull/8620)
- Allow `text-color` to be used in formatted expressions to be able to draw different parts of a label in different colors. [#8068](https://github.com/mapbox/mapbox-gl-js/pull/8068)

### ✨ Improvements

- Improve tile loading logic to cancel requests more aggressively, improving performance when zooming or panning quickly. [#8633](https://github.com/mapbox/mapbox-gl-js/pull/8633)
- Display outline on control buttons when focused (e.g. with a tab key) for better accessibility. [#8520](https://github.com/mapbox/mapbox-gl-js/pull/8520)
- Improve the shape of line round joins. [#8275](https://github.com/mapbox/mapbox-gl-js/pull/8275)
- Improve performance of processing line layers. [#8303](https://github.com/mapbox/mapbox-gl-js/pull/8303)
- Improve legibility of info displayed with `map.showTileBoundaries =  true`. [#8380](https://github.com/mapbox/mapbox-gl-js/pull/8380) (h/t [@andrewharvey](https://github.com/andrewharvey))
- Add `MercatorCoordinate.meterInMercatorCoordinateUnits` method to make it easier to convert from meter units to coordinate values used in custom layers. [#8524](https://github.com/mapbox/mapbox-gl-js/pull/8524) (h/t [@andrewharvey](https://github.com/andrewharvey))
- Improve conversion of legacy filters with duplicate values. [#8542](https://github.com/mapbox/mapbox-gl-js/pull/8542)
- Move out documentation & examples website source to a separate `mapbox-gl-js-docs` repo. [#8582](https://github.com/mapbox/mapbox-gl-js/pull/8582)

### 🐞 Bug Fixes

- Fix a bug where local CJK fonts would switch to server-generated ones in overzoomed tiles. [#8657](https://github.com/mapbox/mapbox-gl-js/pull/8657)
- Fix precision issues in [deck.gl](https://deck.gl)-powered custom layers. [#8502](https://github.com/mapbox/mapbox-gl-js/pull/8502)
- Fix a bug where fill and line layers wouldn't render correctly over fill extrusions when coming from the same source. [#8661](https://github.com/mapbox/mapbox-gl-js/pull/8661)
- Fix map loading for documents loaded from Blob URLs. [#8612](https://github.com/mapbox/mapbox-gl-js/pull/8612)
- Fix classification of relative file:// URLs when in documents loaded from a file URL. [#8612](https://github.com/mapbox/mapbox-gl-js/pull/8612)
- Remove `esm` from package `dependencies` (so that it's not installed on `npm install mapbox-gl`). [#8586](https://github.com/mapbox/mapbox-gl-js/pull/8586) (h/t [@DatGreekChick](https://github.com/DatGreekChick))

## 1.2.1

### 🐞 Bug fixes

* Fix bug in `NavigationControl` compass button that prevented it from rotating with the map ([#8605](https://github.com/mapbox/mapbox-gl-js/pull/8605))

## 1.2.0

### Features and improvements
* Add `*-sort-key` layout property for circle, fill, and line layers, to dictate which features appear above others within a single layer([#8467](https://github.com/mapbox/mapbox-gl-js/pull/8467))
* Add ability to instantiate maps with specific access tokens ([#8364](https://github.com/mapbox/mapbox-gl-js/pull/8364))
* Accommodate `prefers-reduced-motion` settings in browser ([#8494](https://github.com/mapbox/mapbox-gl-js/pull/8494))
* Add Map `visualizePitch` option that tilts the compass as the map pitches ([#8208](https://github.com/mapbox/mapbox-gl-js/issues/8208), fixed by [#8296](https://github.com/mapbox/mapbox-gl-js/pull/8296)) (h/t [pakastin](https://github.com/pakastin))
* Make source options take precedence over TileJSON ([#8232](https://github.com/mapbox/mapbox-gl-js/pull/8232)) (h/t [jingsam](https://github.com/jingsam))
* Make requirements for text offset properties more precise ([#8418](https://github.com/mapbox/mapbox-gl-js/pull/8418))
* Expose `convertFilter` API in the style specification ([#8493](https://github.com/mapbox/mapbox-gl-js/pull/8493)

### Bug fixes
* Fix changes to `text-variable-anchor`, such that previous anchor positions would take precedence only if they are present in the updated array (considered a bug fix, but is technically a breaking change from previous behavior) ([#8473](https://github.com/mapbox/mapbox-gl-js/pull/8473))
* Fix rendering of opaque pass layers over heatmap and fill-extrusion layers ([#8440](https://github.com/mapbox/mapbox-gl-js/pull/8440))
* Fix rendering of extraneous vertical line in vector tiles ([#8477](https://github.com/mapbox/mapbox-gl-js/issues/8477), fixed by [#8479](https://github.com/mapbox/mapbox-gl-js/pull/8479))
* Turn off 'move' event listeners when removing a marker ([#8465](https://github.com/mapbox/mapbox-gl-js/pull/8465))
* Fix class toggling on navigation control for IE ([#8495](https://github.com/mapbox/mapbox-gl-js/pull/8495)) (h/t [cs09g](https://github.com/cs09g))
* Fix background rotation hovering on geolocate control ([#8367](https://github.com/mapbox/mapbox-gl-js/pull/8367)) (h/t [GuillaumeGomez](https://github.com/GuillaumeGomez))
* Fix error in click events on markers where `startPos` is not defined ([#8462](https://github.com/mapbox/mapbox-gl-js/pull/8462)) (h/t [@msbarry](https://github.com/msbarry))
* Fix malformed urls when using custom `baseAPIURL` of a certain form ([#8466](https://github.com/mapbox/mapbox-gl-js/pull/8466))

## 1.1.1

### 🐞 Bug fixes

* Fix unbounded memory growth caused by failure to cancel requests to the cache ([#8472](https://github.com/mapbox/mapbox-gl-js/pull/8472))
* Fix unbounded memory growth caused by failure to cancel requests in IE ([#8481](https://github.com/mapbox/mapbox-gl-js/issues/8481))
* Fix performance of getting tiles from the cache ([#8489](https://github.com/mapbox/mapbox-gl-js/pull/8449))

## 1.1.0

### ✨ Minor features and improvements
* Improve line rendering performance by using a more compact line attributes layout ([#8306](https://github.com/mapbox/mapbox-gl-js/pull/8306))
* Improve data-driven symbol layers rendering performance ([#8295](https://github.com/mapbox/mapbox-gl-js/pull/8295))
* Add the ability to disable validation during `queryRenderedFeatures` and `querySourceFeatures` calls, as a performance optimization ([#8211](https://github.com/mapbox/mapbox-gl-js/pull/8211)) (h/t [gorshkov-leonid](https://github.com/gorshkov-leonid))
* Improve `setFilter` performance by caching keys in `groupByLayout` routine ([#8122](https://github.com/mapbox/mapbox-gl-js/pull/8122)) (h/t [vallendm](https://github.com/vallendm))
* Improve rendering of symbol layers with `symbol-z-order: viewport-y`, when icons are allowed to overlap but not text  ([#8180](https://github.com/mapbox/mapbox-gl-js/pull/8180))
* Prefer breaking lines at a zero width space to allow better break point suggestions for Japanese labels ([#8255](https://github.com/mapbox/mapbox-gl-js/pull/8255))
* Add a `WebGLRenderingContext` argument to `onRemove` function of `CustomLayerInterface`, to allow direct cleanup of related context ([#8156](https://github.com/mapbox/mapbox-gl-js/pull/8156)) (h/t [ogiermaitre](https://github.com/ogiermaitre))
* Allow zoom speed customization by adding `setZoomRate` and `setWheelZoomRate` methods to `ScrollZoomHandler` ([#7863](https://github.com/mapbox/mapbox-gl-js/pull/7863)) (h/t [sf31](https://github.com/sf31))
* Add `trackPointer` method to `Popup` API that continuously repositions the popup to the mouse cursor when the cursor is within the map ([#7786](https://github.com/mapbox/mapbox-gl-js/pull/7786))
* Add `getElement` method to `Popup` to retrieve the popup's HTML element ([#8123](https://github.com/mapbox/mapbox-gl-js/pull/8123)) (h/t [bravecow](https://github.com/bravecow))
* Add `fill-pattern` example to the documentation ([#8022](https://github.com/mapbox/mapbox-gl-js/pull/8022)) (h/t [flawyte](https://github.com/flawyte))
* Update script detection for Unicode 12.1 ([#8158](https://github.com/mapbox/mapbox-gl-js/pull/8158))
* Add `nofollow` to Mapbox logo & "Improve this map" links ([#8106](https://github.com/mapbox/mapbox-gl-js/pull/8106)) (h/t [viniciuskneves](https://github.com/viniciuskneves))
* Include source name in invalid GeoJSON error ([#8113](https://github.com/mapbox/mapbox-gl-js/pull/8113)) (h/t [Zirak](https://github.com/Zirak))

### 🐞 Bug fixes
* Fix `updateImage` not working as expected in Chrome ([#8199](https://github.com/mapbox/mapbox-gl-js/pull/8199))
* Fix issues with double-tap zoom on touch devices ([#8086](https://github.com/mapbox/mapbox-gl-js/pull/8086))
* Fix duplication of `movestart` events when zooming ([#8259](https://github.com/mapbox/mapbox-gl-js/pull/8259)) (h/t [bambielli-flex](https://github.com/bambielli-flex))
* Fix validation of ``"format"`` expression failing when options are provided ([#8339](https://github.com/mapbox/mapbox-gl-js/pull/8339))
* Fix `setPaintProperty` not working on `line-pattern` property ([#8289](https://github.com/mapbox/mapbox-gl-js/pull/8289))
* Fix the GL context being left in unpredictable states when using custom layers ([#8132](https://github.com/mapbox/mapbox-gl-js/pull/8132))
* Fix unnecessary updates to attribution control string ([#8082](https://github.com/mapbox/mapbox-gl-js/pull/8082)) (h/t [poletani](https://github.com/poletani))
* Fix bugs in `findStopLessThanOrEqualTo` algorithm ([#8134](https://github.com/mapbox/mapbox-gl-js/pull/8134)) (h/t [Mike96Angelo](https://github.com/Mike96Angelo))
* Fix map not displaying properly when inside an element with `text-align: center` ([#8227](https://github.com/mapbox/mapbox-gl-js/pull/8227)) (h/t [mc100s](https://github.com/mc100s))
* Clarify in documentation that `Popup#maxWidth` accepts all `max-width` CSS values ([#8312](https://github.com/mapbox/mapbox-gl-js/pull/8312)) (h/t [viniciuskneves](https://github.com/viniciuskneves))
* Fix location dot shadow not displaying ([#8119](https://github.com/mapbox/mapbox-gl-js/pull/8119)) (h/t [bravecow](https://github.com/bravecow))
* Fix docs dev dependencies being mistakenly installed as package dependencies ([#8121](https://github.com/mapbox/mapbox-gl-js/pull/8121)) (h/t [bravecow](https://github.com/bravecow))
* Various typo fixes ([#8230](https://github.com/mapbox/mapbox-gl-js/pull/8230), h/t [erictheise](https://github.com/erictheise)) ([#8236](https://github.com/mapbox/mapbox-gl-js/pull/8236), h/t [fredj](https://github.com/fredj))
* Fix geolocate button CSS ([#8367](https://github.com/mapbox/mapbox-gl-js/pull/8367), h/t [GuillaumeGomez](https://github.com/GuillaumeGomez))
* Fix caching for Mapbox tiles ([#8389](https://github.com/mapbox/mapbox-gl-js/pull/8389))

## 1.0.0

### ⚠️ Breaking changes

This release replaces the existing “map views” pricing model in favor of a “map load” model. Learn more in [a recent blog post about these changes](https://blog.mapbox.com/new-pricing-46b7c26166e7).

**By upgrading to this release, you are opting in to the new map loads pricing.**

**Why is this change being made?**

This change allows us to implement a more standardized and predictable method of billing GL JS map usage. You’ll be charged whenever your website or web application loads, not by when users pan and zoom around the map, incentivizing developers to create highly interactive map experiences. The new pricing structure also creates a significantly larger free tier to help developers get started building their applications with Mapbox tools while pay-as-you-go pricing and automatic volume discounts help your application scale with Mapbox. Session billing also aligns invoices with metrics web developers already track and makes it easier to compare usage with other mapping providers.

**What is changing?**
- Add SKU token to Mapbox API requests [#8276](https://github.com/mapbox/mapbox-gl-js/pull/8276)

When (and only when) loading tiles from a Mapbox API with a Mapbox access token set (`mapboxgl.accessToken`), a query parameter named `sku` will be added to all requests for vector, raster and raster-dem tiles. Every map instance uses a unique `sku` value, which is refreshed every 12 hours. The token itself is comprised of a token version (always “1”), a sku ID (always “01”) and a random 10-digit base-62 number. The purpose of the token is to allow for metering of map sessions on the server-side. A session lasts from a new map instantiation until the map is destroyed or 12 hours passes, whichever comes first.

For further information on the pricing changes, you can read our [blog post](https://blog.mapbox.com/new-pricing-46b7c26166e7) and check out our new [pricing page](https://www.mapbox.com/pricing), which has a price calculator. As always, you can also contact our team at [https://support.mapbox.com](https://support.mapbox.com).

## 0.54.1

### Bug fixes

- Fix unbounded memory growth caused by failure to cancel requests in IE ([#8481](https://github.com/mapbox/mapbox-gl-js/issues/8481))

## 0.54.0

### Breaking changes

- Turned `localIdeographFontFamily` map option on by default. This may change how CJK labels are rendered, but dramatically improves performance of CJK maps (because the browser no longer needs to download heavy amounts of font data from the server). Add `localIdeographFontFamily: false` to turn this off. [#8008](https://github.com/mapbox/mapbox-gl-js/pull/8008)
- Added `Popup` `maxWidth` option, set to `"240px"` by default. [#7906](https://github.com/mapbox/mapbox-gl-js/pull/7906)

### Major features

- Added support for updating and animating style images. [#7999](https://github.com/mapbox/mapbox-gl-js/pull/7999)
- Added support for generating style images dynamically (e.g. for drawing icons based on feature properties). [#7987](https://github.com/mapbox/mapbox-gl-js/pull/7987)
- Added antialiasing support for custom layers. [#7821](https://github.com/mapbox/mapbox-gl-js/pull/7821)
- Added a new `mapbox-gl-csp.js` bundle for strict CSP environments where `worker-src: blob` is disallowed. [#8044](https://github.com/mapbox/mapbox-gl-js/pull/8044)

### Minor features and improvements

- Improved performance of fill extrusions. [#7821](https://github.com/mapbox/mapbox-gl-js/pull/7821)
- Improved performance of symbol layers. [#7967](https://github.com/mapbox/mapbox-gl-js/pull/7967)
- Slightly improved rendering performance in general. [#7969](https://github.com/mapbox/mapbox-gl-js/pull/7969)
- Slightly improved performance of HTML markers. [#8018](https://github.com/mapbox/mapbox-gl-js/pull/8018)
- Improved diffing of styles with `"visibility": "visible"`. [#8005](https://github.com/mapbox/mapbox-gl-js/pull/8005)
- Improved zoom buttons to grey out when reaching min/max zoom. [#8023](https://github.com/mapbox/mapbox-gl-js/pull/8023)
- Added a title to fullscreen control button. [#8012](https://github.com/mapbox/mapbox-gl-js/pull/8012)
- Added `rel="noopener"` attributes to links that lead to external websites (such as Mapbox logo and OpenStreetMap edit link) for improved security. [#7914](https://github.com/mapbox/mapbox-gl-js/pull/7914)
- Added tile size info when `map.showTileBoundaries` is turned on. [#7963](https://github.com/mapbox/mapbox-gl-js/pull/7963)
- Significantly improved load times of the benchmark suite. [#8066](https://github.com/mapbox/mapbox-gl-js/pull/8066)
- Improved behavior of `canvasSource.pause` to be more reliable and able to render a single frame. [#8130](https://github.com/mapbox/mapbox-gl-js/pull/8130)

### Bug fixes

- Fixed a bug in Mac Safari 12+ where controls would disappear until you interact with the map. [8193](https://github.com/mapbox/mapbox-gl-js/pull/8193)
- Fixed a memory leak when calling `source.setData(url)` many times. [#8035](https://github.com/mapbox/mapbox-gl-js/pull/8035)
- Fixed a bug where marker lost focus when dragging. [#7799](https://github.com/mapbox/mapbox-gl-js/pull/7799)
- Fixed a bug where `map.getCenter()` returned a reference to an internal `LngLat` object instead of cloning it, leading to potential mutability bugs. [#7922](https://github.com/mapbox/mapbox-gl-js/pull/7922)
- Fixed a bug where default HTML marker positioning was slightly off. [#8074](https://github.com/mapbox/mapbox-gl-js/pull/8074)
- Fixed a bug where adding a fill extrusion layer for non-polygon layers would lead to visual artifacts. [#7685](https://github.com/mapbox/mapbox-gl-js/pull/7685)
- Fixed intermittent Flow failures on CI. [#8061](https://github.com/mapbox/mapbox-gl-js/pull/8061)
- Fixed a bug where calling `Map#removeFeatureState` does not remove the state from some tile zooms [#8087](https://github.com/mapbox/mapbox-gl-js/pull/8087)
- Fixed a bug where `removeFeatureState` didn't work on features with `id` equal to `0`. [#8150](https://github.com/mapbox/mapbox-gl-js/pull/8150) (h/t [jutaz](https://github.com/jutaz))

## 0.53.1

### Bug fixes
* Turn off telemetry for Mapbox Atlas ([#7945](https://github.com/mapbox/mapbox-gl-js/pull/7945))
* Fix order of 3D features in query results (fix #7883) ([#7953](https://github.com/mapbox/mapbox-gl-js/pull/7953))
* Fix RemovePaintState benchmarks ([#7930](https://github.com/mapbox/mapbox-gl-js/pull/7930))

## 0.53.0

### Features and improvements
* Enable `fill-extrusion` querying with ray picking ([#7499](https://github.com/mapbox/mapbox-gl-js/pull/7499))
* Add `clusterProperties` option for aggregated cluster properties ([#2412](https://github.com/mapbox/mapbox-gl-js/issues/2412), fixed by [#7584](https://github.com/mapbox/mapbox-gl-js/pull/7584))
* Allow initial map bounds to be adjusted with `fitBounds` options. ([#7681](https://github.com/mapbox/mapbox-gl-js/pull/7681)) (h/t [elyobo](https://github.com/elyobo))
* Remove popups on `Map#remove` ([#7749](https://github.com/mapbox/mapbox-gl-js/pull/7749)) (h/t [andycalder](https://github.com/andycalder))
* Add `Map#removeFeatureState` ([#7761](https://github.com/mapbox/mapbox-gl-js/pull/7761))
* Add `number-format` expression ([#7626](https://github.com/mapbox/mapbox-gl-js/pull/7626))
* Add `symbol-sort-key` style property ([#7678](https://github.com/mapbox/mapbox-gl-js/pull/7678))

### Bug fixes
* Upgrades Earcut to fix a rare bug in rendering polygons that contain a coincident chain of holes ([#7806](https://github.com/mapbox/mapbox-gl-js/issues/7806), fixed by [#7878](https://github.com/mapbox/mapbox-gl-js/pull/7878))
* Allow `file://` protocol in XHR requests for Cordova/Ionic/etc ([#7818](https://github.com/mapbox/mapbox-gl-js/pull/7818))
* Correctly handle WebP images in Edge 18 ([#7687](https://github.com/mapbox/mapbox-gl-js/pull/7687))
* Fix bug which mistakenly requested WebP images in browsers that do not support WebP (#7817) ([#7819](https://github.com/mapbox/mapbox-gl-js/pull/7819))
* Fix images not being aborted when dequeued ([#7655](https://github.com/mapbox/mapbox-gl-js/pull/7655))
* Fix DEM layer memory leak ([#7690](https://github.com/mapbox/mapbox-gl-js/issues/7690), fixed by [#7691](https://github.com/mapbox/mapbox-gl-js/pull/7691))
* Set correct color state before rendering custom layer ([#7711](https://github.com/mapbox/mapbox-gl-js/pull/7711))
* Set `LngLat.toBounds()` default radius to 0 ([#7722](https://github.com/mapbox/mapbox-gl-js/issues/7722), fixed by [#7723](https://github.com/mapbox/mapbox-gl-js/pull/7723)) (h/t [cherniavskii](https://github.com/cherniavskii))
* Fix race condition in `feature-state` dependent layers ([#7523](https://github.com/mapbox/mapbox-gl-js/issues/7523), fixed by [#7790](https://github.com/mapbox/mapbox-gl-js/pull/7790))
* Prevent `map.repaint` from mistakenly enabling continuous repaints ([#7667](https://github.com/mapbox/mapbox-gl-js/pull/7667))
* Prevent map shaking while zooming in on raster tiles ([#7426](https://github.com/mapbox/mapbox-gl-js/pull/7426))
* Fix query point translation for multi-point geometry ([#6833](https://github.com/mapbox/mapbox-gl-js/issues/6833), fixed by [#7581](https://github.com/mapbox/mapbox-gl-js/pull/7581))

## 0.52.0

### Breaking changes
* Canonicalize tile urls to `mapbox://` urls so they can be transformed with `config.API_URL` ([#7594](https://github.com/mapbox/mapbox-gl-js/pull/7594))

### Features and improvements
* Add getter and setter for `config.API_URL` ([#7594](https://github.com/mapbox/mapbox-gl-js/pull/7594))
* Allow user to define element other than map container for full screen control ([#7548](https://github.com/mapbox/mapbox-gl-js/pull/7548))
* Add validation option to style setters ([#7604](https://github.com/mapbox/mapbox-gl-js/pull/7604))
* Add 'idle' event: fires when no further rendering is expected without further interaction. ([#7625](https://github.com/mapbox/mapbox-gl-js/pull/7625))

### Bug fixes
* Fire error when map.getLayoutProperty references missing layer ([#7537](https://github.com/mapbox/mapbox-gl-js/issues/7537), fixed by [#7539](https://github.com/mapbox/mapbox-gl-js/pull/7539))
* Fix shaky sprites when zooming with scrolling ([#7558](https://github.com/mapbox/mapbox-gl-js/pull/7558))
* Fix layout problems in attribution control ([#7608](https://github.com/mapbox/mapbox-gl-js/pull/7608)) (h/t [lucaswoj](https://github.com/lucaswoj))
* Fixes resetting map's pitch to 0 if initial bounds is set ([#7617](https://github.com/mapbox/mapbox-gl-js/pull/7617)) (h/t [stepankuzmin](https://github.com/stepankuzmin))
* Fix occasional failure to load images after multiple image request abortions [#7641](https://github.com/mapbox/mapbox-gl-js/pull/7641)
* Update repo url to correct one ([#7486](https://github.com/mapbox/mapbox-gl-js/pull/7486)) (h/t [nicholas-l](https://github.com/nicholas-l))
* Fix bug where symbols where sometimes not rendered immediately ([#7610](https://github.com/mapbox/mapbox-gl-js/pull/7610))
* Fix bug where cameraForBounds returns incorrect CameraOptions with asymmetrical padding/offset ([#7517](https://github.com/mapbox/mapbox-gl-js/issues/7517), fixed by [#7518](https://github.com/mapbox/mapbox-gl-js/pull/7518)) (h/t [mike-marcacci](https://github.com/mike-marcacci))
* Use diff+patch approach to map.setStyle when the parameter is a URL ([#4025](https://github.com/mapbox/mapbox-gl-js/issues/4025), fixed by [#7562](https://github.com/mapbox/mapbox-gl-js/pull/7562))
* Begin touch zoom immediately when rotation disabled ([#7582](https://github.com/mapbox/mapbox-gl-js/pull/7582)) (h/t [msbarry](https://github.com/msbarry))
* Fix symbol rendering under opaque fill layers ([#7612](https://github.com/mapbox/mapbox-gl-js/pull/7612))
* Fix shaking by aligning raster sources to pixel grid only when map is idle ([7426](https://github.com/mapbox/mapbox-gl-js/pull/7426))
* Fix raster layers in Edge 18 by disabling it's incomplete WebP support ([7687](https://github.com/mapbox/mapbox-gl-js/pull/7687))
* Fix memory leak in hillshade layer ([7691](https://github.com/mapbox/mapbox-gl-js/pull/7691))
* Fix disappearing custom layers ([7711](https://github.com/mapbox/mapbox-gl-js/pull/7711))

## 0.51.0
November 7, 2018

### ✨ Features and improvements
* Add initial bounds as map constructor option ([#5518](https://github.com/mapbox/mapbox-gl-js/pull/5518)) (h/t [stepankuzmin](https://github.com/stepankuzmin))
* Improve performance on machines with > 8 cores ([#7407](https://github.com/mapbox/mapbox-gl-js/issues/7407), fixed by [#7430](https://github.com/mapbox/mapbox-gl-js/pull/7430))
* Add `MercatorCoordinate` type ([#7488](https://github.com/mapbox/mapbox-gl-js/pull/7488))
* Allow browser-native `contextmenu` to be enabled ([#2301](https://github.com/mapbox/mapbox-gl-js/issues/2301), fixed by [#7369](https://github.com/mapbox/mapbox-gl-js/pull/7369))
* Add an unminified production build to the NPM package ([#7403](https://github.com/mapbox/mapbox-gl-js/pull/7403))
* Add support for `LngLat` conversion from `{lat, lon}` ([#7507](https://github.com/mapbox/mapbox-gl-js/pull/7507)) (h/t [bfrengley](https://github.com/bfrengley))
* Add tooltips for navigation controls ([#7373](https://github.com/mapbox/mapbox-gl-js/pull/7373))
* Show attribution only for used sources ([#7384](https://github.com/mapbox/mapbox-gl-js/pull/7384))
* Add telemetry event to log map loads ([#7431](https://github.com/mapbox/mapbox-gl-js/pull/7431))
* **Tighten style validation**
    * Disallow expressions as stop values ([#7396](https://github.com/mapbox/mapbox-gl-js/pull/7396))
    * Disallow `feature-state` expressions in filters ([#7366](https://github.com/mapbox/mapbox-gl-js/pull/7366))

### 🐛 Bug fixes
* Fix for GeoJSON geometries not working when coincident with tile boundaries([#7436](https://github.com/mapbox/mapbox-gl-js/issues/7436), fixed by [#7448](https://github.com/mapbox/mapbox-gl-js/pull/7448))
* Fix depth buffer-related rendering issues on some Android devices. ([#7471](https://github.com/mapbox/mapbox-gl-js/pull/7471))
* Fix positioning of compact attribution strings ([#7444](https://github.com/mapbox/mapbox-gl-js/pull/7444), [#7445](https://github.com/mapbox/mapbox-gl-js/pull/7445), and [#7391](https://github.com/mapbox/mapbox-gl-js/pull/7391))
* Fix an issue with removing markers in mouse event callbacks ([#7442](https://github.com/mapbox/mapbox-gl-js/pull/7442)) (h/t [vbud](https://github.com/vbud))
* Remove controls before destroying a map ([#7479](https://github.com/mapbox/mapbox-gl-js/pull/7479))
* Fix display of Scale control values < 1 ([#7469](https://github.com/mapbox/mapbox-gl-js/pull/7469)) (h/t [MichaelHedman](https://github.com/MichaelHedman))
* Fix an error when using location `hash` within iframes in IE11 ([#7411](https://github.com/mapbox/mapbox-gl-js/pull/7411))
* Fix depth mode usage in custom layers ([#7432](https://github.com/mapbox/mapbox-gl-js/pull/7432)) (h/t [markusjohnsson](https://github.com/markusjohnsson))
* Fix an issue with shaky sprite images during scroll zooms ([#7558](https://github.com/mapbox/mapbox-gl-js/pull/7558))


## 0.50.0
October 10, 2018

### ✨ Features and improvements
* 🎉 Add Custom Layers that can be rendered into with user-provided WebGL code ([#7039](https://github.com/mapbox/mapbox-gl-js/pull/7039))
* Add WebGL face culling for increased performance ([#7178](https://github.com/mapbox/mapbox-gl-js/pull/7178))
* Improve speed of expression evaluation ([#7334](https://github.com/mapbox/mapbox-gl-js/pull/7334))
* Automatically coerce to string for `concat` expression and `text-field` property ([#6190](https://github.com/mapbox/mapbox-gl-js/issues/6190), fixed by [#7280](https://github.com/mapbox/mapbox-gl-js/pull/7280))
* Add `fill-extrusion-vertical-gradient` property for controlling shading of fill extrusions ([#5768](https://github.com/mapbox/mapbox-gl-js/issues/5768), fixed by [#6841](https://github.com/mapbox/mapbox-gl-js/pull/6841))
* Add update functionality for images provided via `ImageSource` ([#4050](https://github.com/mapbox/mapbox-gl-js/issues/4050), fixed by [#7342](https://github.com/mapbox/mapbox-gl-js/pull/7342)) (h/t [dcervelli](https://github.com/dcervelli))



### 🐛 Bug fixes
* **Expressions**
	* Fix expressions that use `log2` and `log10` in IE11 ([#7318](https://github.com/mapbox/mapbox-gl-js/issues/7318), fixed by [#7320](https://github.com/mapbox/mapbox-gl-js/pull/7320))
	* Fix `let` expression stripping expected type during parsing ([#7300](https://github.com/mapbox/mapbox-gl-js/issues/7300), fixed by [#7301](https://github.com/mapbox/mapbox-gl-js/pull/7301))
	* Fix superfluous wrapping of literals in `literal` expression ([#7336](https://github.com/mapbox/mapbox-gl-js/issues/7336), fixed by [#7337](https://github.com/mapbox/mapbox-gl-js/pull/7337))
	* Allow calling `to-color` on values that are already of type `Color` ([#7260](https://github.com/mapbox/mapbox-gl-js/pull/7260))
	* Fix `to-array` for empty arrays (([#7261](https://github.com/mapbox/mapbox-gl-js/pull/7261)))
	* Fix identity functions for `text-field` when using formatted text ([#7351](https://github.com/mapbox/mapbox-gl-js/pull/7351))
	* Fix coercion of `null` to `0` in `to-number` expression ([#7083](https://github.com/mapbox/mapbox-gl-js/issues/7083), fixed by [#7274](https://github.com/mapbox/mapbox-gl-js/pull/7274))
* **Canvas source**
	* Fix missing repeats of `CanvasSource` when it crosses the antimeridian ([#7273](https://github.com/mapbox/mapbox-gl-js/pull/7273))
	* Fix `CanvasSource` not respecting alpha values set on `canvas` element ([#7302](https://github.com/mapbox/mapbox-gl-js/issues/7302), fixed by [#7309](https://github.com/mapbox/mapbox-gl-js/pull/7309))
* **Rendering**
	* Fix rendering of fill extrusions with really high heights ([#7292](https://github.com/mapbox/mapbox-gl-js/pull/7292))
	* Fix an error where the map state wouldn't return to `loaded` after certain runtime styling changes when there were errored tiles in the viewport ([#7355](https://github.com/mapbox/mapbox-gl-js/pull/7355))
	* Fix errors when rendering symbol layers without symbols ([#7241](https://github.com/mapbox/mapbox-gl-js/issues/7241), fixed by [#7253](https://github.com/mapbox/mapbox-gl-js/pull/7253))
	* Don't fade in symbols with `*-allow-overlap: true` when panning into the viewport ([#7172](https://github.com/mapbox/mapbox-gl-js/issues/7172), fixed by[#7244](https://github.com/mapbox/mapbox-gl-js/pull/7244))
* **Library**
	* Fix disambiguation for `mouseover` event ([#7295](https://github.com/mapbox/mapbox-gl-js/issues/7295), fixed by [#7299](https://github.com/mapbox/mapbox-gl-js/pull/7299))
	* Fix silent failure of `getImage` if an SVG is requested ([#7312](https://github.com/mapbox/mapbox-gl-js/issues/7312), fixed by [#7313](https://github.com/mapbox/mapbox-gl-js/pull/7313))
	* Fix empty control group box shadow ([#7303](https://github.com/mapbox/mapbox-gl-js/issues/7303), fixed by [#7304](https://github.com/mapbox/mapbox-gl-js/pull/7304)) (h/t [Duder-onomy](https://github.com/Duder-onomy))
	* Fixed an issue where a wrong timestamp was sent for Mapbox turnstile events ([#7381](https://github.com/mapbox/mapbox-gl-js/pull/7381))
	* Fixed a bug that lead to attribution not showing up correctly in Internet Explorer ([#3945](https://github.com/mapbox/mapbox-gl-js/issues/3945), fixed by [#7391](https://github.com/mapbox/mapbox-gl-js/pull/7391))


## 0.49.0
September 6, 2018

### ⚠️ Breaking changes
* Use `client{Height/Width}` instead of `offset{Height/Width}` for map canvas sizing ([#6848](https://github.com/mapbox/mapbox-gl-js/issues/6848), fixed by [#7128](https://github.com/mapbox/mapbox-gl-js/pull/7128))

### 🐛 Bug fixes
* Fix [Top Issues list](https://mapbox.github.io/top-issues/#!mapbox/mapbox-gl-js) for mapbox-gl-js ([#7108](https://github.com/mapbox/mapbox-gl-js/issues/7108), fixed by [#7112](https://github.com/mapbox/mapbox-gl-js/pull/7112))
* Fix bug in which symbols with `icon-allow-overlap: true, text-allow-overlap: true, text-optional: false` would show icons when they shouldn't ([#7041](https://github.com/mapbox/mapbox-gl-js/pull/7041))
* Fix bug where the map would not stop at the exact zoom level requested by Map#FlyTo (#7222) ([#7223](https://github.com/mapbox/mapbox-gl-js/pull/7223)) (h/t [benoitbzl](https://github.com/benoitbzl))
* Keep map centered on the center point of a multi-touch gesture when zooming (#6722) ([#7191](https://github.com/mapbox/mapbox-gl-js/pull/7191)) (h/t [pakastin](https://github.com/pakastin))
* Update the style-spec's old `gl-style-migrate` script to include conversion of legacy functions and filters to their expression equivalents ([#6927](https://github.com/mapbox/mapbox-gl-js/issues/6927), fixed by [#7095](https://github.com/mapbox/mapbox-gl-js/pull/7095))
* Fix `icon-size` for small data-driven values ([#7125](https://github.com/mapbox/mapbox-gl-js/pull/7125))
* Fix bug in the way AJAX requests load local files on iOS web view ([#6610](https://github.com/mapbox/mapbox-gl-js/pull/6610)) (h/t [oscarfonts](https://github.com/oscarfonts))
* Fix bug in which canvas sources would not render in world wrapped tiles at the edge of the viewport ([#7271]https://github.com/mapbox/mapbox-gl-js/issues/7271), fixed by [#7273](https://github.com/mapbox/mapbox-gl-js/pull/7273))

### ✨ Features and improvements
* Performance updates:
  * Improve time to first render by updating how feature ID maps are transferred to the main thread ([#7110](https://github.com/mapbox/mapbox-gl-js/issues/7110), fixed by [#7132](https://github.com/mapbox/mapbox-gl-js/pull/7132))
  * Reduce size of JSON transmitted from worker thread to main thread ([#7124](https://github.com/mapbox/mapbox-gl-js/pull/7124))
  * Improve image/glyph atlas packing algorithm ([#7171](https://github.com/mapbox/mapbox-gl-js/pull/7171))
  * Use murmur hash on symbol instance keys to reduce worker transfer costs ([#7127](https://github.com/mapbox/mapbox-gl-js/pull/7127))
* Add GL state management for uniforms ([#6018](https://github.com/mapbox/mapbox-gl-js/pull/6018))
* Add `symbol-z-order` symbol layout property to style spec ([#7219](https://github.com/mapbox/mapbox-gl-js/pull/7219))
* Implement data-driven styling support for `*-pattern properties` ([#6289](https://github.com/mapbox/mapbox-gl-js/pull/6289))
* Add `Map#fitScreenCoordinates` which fits viewport to two points, similar to `Map#fitBounds` but uses screen coordinates and supports non-zero map bearings ([#6894](https://github.com/mapbox/mapbox-gl-js/pull/6894))
* Re-implement LAB/HSL color space interpolation for expressions ([#5326](https://github.com/mapbox/mapbox-gl-js/issues/5326), fixed by [#7123](https://github.com/mapbox/mapbox-gl-js/pull/7123))
* Enable benchmark testing for Mapbox styles ([#7047](https://github.com/mapbox/mapbox-gl-js/pull/7047))
* Allow `Map#setFeatureState` and `Map#getFeatureState` to accept numeric IDs ([#7106](https://github.com/mapbox/mapbox-gl-js/pull/7106)) (h/t [bfrengley](https://github.com/bfrengley))

## 0.48.0
August 16, 2018

### ⚠️ Breaking changes
* Treat tiles that error with status 404 as empty renderable tiles to prevent rendering duplicate features in some sparse tilesets ([#6803](https://github.com/mapbox/mapbox-gl-js/pull/6803))

### 🐛 Bug fixes
* Fix issue where `text-max-angle` property was being calculated incorrectly internally, causing potential rendering errors when `"symbol-placement": line`
* Require `feature.id` when using `Map#setFeatureState` ([#6974](https://github.com/mapbox/mapbox-gl-js/pull/6974))
* Fix issue with removing the `GeolocateControl` when user location is being used ([#6977](https://github.com/mapbox/mapbox-gl-js/pull/6977)) (h/t [sergei-zelinsky](https://github.com/sergei-zelinsky))
* Fix memory leak caused by a failure to remove all controls added to the map ([#7042](https://github.com/mapbox/mapbox-gl-js/pull/7042))
* Fix bug where the build would fail when using mapbox-gl webpack 2 and UglifyJSPlugin ([#4359](https://github.com/mapbox/mapbox-gl-js/issues/4359), fixed by [#6956](https://api.github.com/repos/mapbox/mapbox-gl-js/pulls/6956))
* Fix bug where fitBounds called with coordinates outside the bounds of Web Mercator resulted in uncaught error ([#6906](https://github.com/mapbox/mapbox-gl-js/issues/6906), fixed by [#6918](https://api.github.com/repos/mapbox/mapbox-gl-js/pulls/6918))
* Fix bug wherein `Map#querySourceFeatures` was returning bad results on zooms > maxZoom ([#7061](https://github.com/mapbox/mapbox-gl-js/pull/7061))
* Relax typing for equality and order expressions ([#6459](https://github.com/mapbox/mapbox-gl-js/issues/6459), fixed by [#6961](https://api.github.com/repos/mapbox/mapbox-gl-js/pulls/6961))
* Fix bug where `queryPadding` for all layers in a source was set by the first layer, causing incorrect querying on other layers and, in some cases, incorrect firing of events associated with individual layers ([#6909](https://github.com/mapbox/mapbox-gl-js/pull/6909))

### ✨ Features and improvements

* Performance Improvements:
  * Stop unnecessary serialization of symbol source features. ([#7013](https://github.com/mapbox/mapbox-gl-js/pull/7013))
  * Optimize calculation for getting visible tile coordinates ([#6998](https://github.com/mapbox/mapbox-gl-js/pull/6998))
  * Improve performance of creating `{Glyph/Image}Atlas`es ([#7091](https://github.com/mapbox/mapbox-gl-js/pull/7091))
  * Optimize and simplify tile retention logic ([#6995](https://github.com/mapbox/mapbox-gl-js/pull/6995))
* Add a user turnstile event for users accessing Mapbox APIs ([#6980](https://github.com/mapbox/mapbox-gl-js/pull/6980))
* Add support for autogenerating feature ids for GeoJSON sources so they can be used more easily with the `Map#setFeatureState` API ([#7043](https://www.github.com/mapbox/mapbox-gl-js/pull/7043))) ([#7091](https://github.com/mapbox/mapbox-gl-js/pull/7091))
* Add ability to style symbol layers labels with multiple fonts and text sizes via `"format"` expression ([#6994](https://www.github.com/mapbox/mapbox-gl-js/pull/6994))
* Add customAttribution option to AttributionControl ([#7033](https://github.com/mapbox/mapbox-gl-js/pull/7033)) (h/t [mklopets](https://github.com/mklopets))
* Publish Flow type definitions alongside compiled bundle ([#7079](https://api.github.com/repos/mapbox/mapbox-gl-js/pulls/7079))
* Introduce symbol cross fading when crossing integer zoom levels to prevent labels from disappearing before newly loaded tiles' labels can be rendered ([#6951](https://github.com/mapbox/mapbox-gl-js/pull/6951))
* Improvements in label collision detection ([#6925](https://api.github.com/repos/mapbox/mapbox-gl-js/pulls/6925)))

## 0.47.0

### ✨ Features and improvements
* Add configurable drag pan threshold ([#6809](https://github.com/mapbox/mapbox-gl-js/pull/6809)) (h/t [msbarry](https://github.com/msbarry))
* Add `raster-resampling` raster paint property ([#6411](https://github.com/mapbox/mapbox-gl-js/pull/6411)) (h/t [andrewharvey](https://github.com/andrewharvey))
* Add `symbol-placement: line-center` ([#6821](https://github.com/mapbox/mapbox-gl-js/pull/6821))
* Add methods for inspecting GeoJSON clusters ([#3318](https://github.com/mapbox/mapbox-gl-js/issues/3318), fixed by [#6829](https://github.com/mapbox/mapbox-gl-js/pull/6829))
* Add warning to geolocate control when unsupported ([#6923](https://github.com/mapbox/mapbox-gl-js/pull/6923)) (h/t [aendrew](https://github.com/aendrew))
* Upgrade geojson-vt to 3.1.4 ([#6942](https://github.com/mapbox/mapbox-gl-js/pull/6942))
* Include link to license in compiled bundle ([#6975](https://github.com/mapbox/mapbox-gl-js/pull/6975))

### 🐛 Bug fixes
* Use updateData instead of re-creating buffers for repopulated paint arrays ([#6853](https://github.com/mapbox/mapbox-gl-js/pull/6853))
* Fix ScrollZoom handler setting tr.zoom = NaN ([#6924](https://github.com/mapbox/mapbox-gl-js/pull/6924))
  - Failed to invert matrix error ([#6486](https://github.com/mapbox/mapbox-gl-js/issues/6486), fixed by [#6924](https://github.com/mapbox/mapbox-gl-js/pull/6924))
  - Fixing matrix errors ([#6782](https://github.com/mapbox/mapbox-gl-js/issues/6782), fixed by [#6924](https://github.com/mapbox/mapbox-gl-js/pull/6924))
* Fix heatmap tile clipping when layers are ordered above it ([#6806](https://github.com/mapbox/mapbox-gl-js/issues/6806), fixed by [#6807](https://github.com/mapbox/mapbox-gl-js/pull/6807))
* Fix video source in safari (macOS and iOS) ([#6443](https://github.com/mapbox/mapbox-gl-js/issues/6443), fixed by [#6811](https://github.com/mapbox/mapbox-gl-js/pull/6811))
* Do not reload errored tiles ([#6813](https://github.com/mapbox/mapbox-gl-js/pull/6813))
* Fix send / remove timing bug in Dispatcher ([#6756](https://github.com/mapbox/mapbox-gl-js/pull/6756), fixed by [#6826](https://github.com/mapbox/mapbox-gl-js/pull/6826))
* Fix flyTo not zooming to exact given zoom ([#6828](https://github.com/mapbox/mapbox-gl-js/pull/6828))
* Don't stop animation on map resize ([#6636](https://github.com/mapbox/mapbox-gl-js/pull/6636))
* Fix map.getBounds() with rotated map ([#6875](https://github.com/mapbox/mapbox-gl-js/pull/6875)) (h/t [zoltan-mihalyi](https://github.com/zoltan-mihalyi))
* Support collators in feature filter expressions. ([#6929](https://github.com/mapbox/mapbox-gl-js/pull/6929))
* Fix Webpack production mode compatibility ([#6981](https://github.com/mapbox/mapbox-gl-js/pull/6981))

## 0.46.0

### ⚠️ Breaking changes

* Align implicit type casting behavior of `match` expressions with with `case/==` ([#6684](https://github.com/mapbox/mapbox-gl-js/pull/6684))

### ✨ Features and improvements

* :tada: Add `Map#setFeatureState` and `feature-state` expression to support interactive styling ([#6263](https://github.com/mapbox/mapbox-gl-js/pull/6263))
* Create draggable `Marker` with `setDraggable` ([#6687](https://github.com/mapbox/mapbox-gl-js/pull/6687))
* Add `Map#listImages` for listing all currently active sprites/images ([#6381](https://github.com/mapbox/mapbox-gl-js/issues/6381))
* Add "crossSourceCollisions" option to disable cross-source collision detection ([#6566](https://github.com/mapbox/mapbox-gl-js/pull/6566))
* Handle `text/icon-rotate` for symbols with `symbol-placement: point` ([#6075](https://github.com/mapbox/mapbox-gl-js/issues/6075))
* Automatically compact Mapbox wordmark on narrow maps. ([#4282](https://github.com/mapbox/mapbox-gl-js/issues/4282)) (h/t [andrewharvey](https://github.com/andrewharvey))
* Only show compacted AttributionControl on interactive displays ([#6506](https://github.com/mapbox/mapbox-gl-js/pull/6506)) (h/t [andrewharvey](https://github.com/andrewharvey))
* Use postcss to inline svg files into css, reduce size of mapbox-gl.css ([#6513](https://github.com/mapbox/mapbox-gl-js/pull/6513)) (h/t [andrewharvey](https://github.com/andrewharvey))
* Add support for GeoJSON attribution ([#6364](https://github.com/mapbox/mapbox-gl-js/pull/6364)) (h/t [andrewharvey](https://github.com/andrewharvey))
* Add instructions for running individual unit and render tests ([#6686](https://github.com/mapbox/mapbox-gl-js/pull/6686))
* Make Map constructor fail if WebGL init fails. ([#6744](https://github.com/mapbox/mapbox-gl-js/pull/6744)) (h/t [uforic](https://github.com/uforic))
* Add browser fallback code for `collectResourceTiming: true` in web workers ([#6721](https://github.com/mapbox/mapbox-gl-js/pull/6721))
* Remove ignored usage of gl.lineWidth ([#5541](https://github.com/mapbox/mapbox-gl-js/pull/5541))
* Split new bounds calculation out of fitBounds into new method ([#6683](https://github.com/mapbox/mapbox-gl-js/pull/6683))
* Allow integration tests to be organized in an arbitrarily deep directory structure ([#3920](https://github.com/mapbox/mapbox-gl-js/issues/3920))
* Make "Missing Mapbox GL JS CSS" a console warning ([#5786](https://github.com/mapbox/mapbox-gl-js/issues/5786))
* Add rel="noopener" to Mapbox attribution link. ([#6729](https://github.com/mapbox/mapbox-gl-js/pull/6729)) (h/t [gorbypark](https://github.com/gorbypark))
* Update to deep equality check in example code ([#6599](https://github.com/mapbox/mapbox-gl-js/pull/6599)) (h/t [jonsadka](https://github.com/jonsadka))
* Upgrades!
  - Upgrade ESM dependency to ^3.0.39 ([#6750](https://github.com/mapbox/mapbox-gl-js/pull/6750))
  - Ditch gl-matrix fork in favor of the original package ([#6751](https://github.com/mapbox/mapbox-gl-js/pull/6751))
  - Update to latest sinon ([#6771](https://github.com/mapbox/mapbox-gl-js/pull/6771))
  - Upgrade to Flow 0.69 ([#6594](https://github.com/mapbox/mapbox-gl-js/pull/6594))
  - Update to mapbox-gl-supported 1.4.0 ([#6773](https://github.com/mapbox/mapbox-gl-js/pull/6773))

### 🐛 Bug fixes

* `collectResourceTiming: true` generates error on iOS9 Safari, IE 11 ([#6690](https://github.com/mapbox/mapbox-gl-js/issues/6690))
* Fix PopupOptions flow type declarations ([#6670](https://github.com/mapbox/mapbox-gl-js/pull/6670)) (h/t [TimPetricola](https://github.com/TimPetricola))
* Add className option to Popup constructor ([#6502](https://github.com/mapbox/mapbox-gl-js/pull/6502)) (h/t [Ashot-KR](https://github.com/Ashot-KR))
* GeoJSON MultiLineStrings with `lineMetrics=true` only rendered first line ([#6649](https://github.com/mapbox/mapbox-gl-js/issues/6649))
* Provide target property for mouseenter/over/leave/out events ([#6623](https://github.com/mapbox/mapbox-gl-js/issues/6623))
* Don't break on sources whose name contains "." ([#6660](https://github.com/mapbox/mapbox-gl-js/issues/6660))
* Rotate and pitch with navigationControl broke in v0.45  ([#6650](https://github.com/mapbox/mapbox-gl-js/issues/6650))
* Zero-width lines remained visible ([#6769](https://github.com/mapbox/mapbox-gl-js/pull/6769))
* Heatmaps inappropriately clipped at tile boundaries ([#6806](https://github.com/mapbox/mapbox-gl-js/issues/6806))
* Use named exports for style-spec entrypoint module ([#6601](https://github.com/mapbox/mapbox-gl-js/issues/6601)
* Don't fire click event if default is prevented on mousedown for a drag event ([#6697](https://github.com/mapbox/mapbox-gl-js/pull/6697), fixes [#6642](https://github.com/mapbox/mapbox-gl-js/issues/6642))
* Double clicking to zoom in breaks map dragging/panning in Edge ([#6740](https://github.com/mapbox/mapbox-gl-js/issues/6740)) (h/t [GUI](https://github.com/GUI))
* \*-transition properties cannot be set with setPaintProperty() ([#6706](https://github.com/mapbox/mapbox-gl-js/issues/6706))
* Marker with `a` element does not open the url when clicked ([#6730](https://github.com/mapbox/mapbox-gl-js/issues/6730))
* `setRTLTextPlugin` fails with relative URLs ([#6719](https://github.com/mapbox/mapbox-gl-js/issues/6719))
* Collision detection incorrect for symbol layers that share the same layout properties ([#6548](https://github.com/mapbox/mapbox-gl-js/pull/6548))
* Fix a possible crash when calling queryRenderedFeatures after querySourceFeatures
 ([#6559](https://github.com/mapbox/mapbox-gl-js/pull/6559))
* Fix a collision detection issue that could cause labels to temporarily be placed too densely during rapid panning ([#5654](https://github.com/mapbox/mapbox-gl-js/issues/5654))

## 0.45.0

### ⚠️ Breaking changes

* `Evented#fire` and `Evented#listens` are now marked as private. Though `Evented` is still exported, and `fire` and `listens` are still functional, we encourage you to seek alternatives; a future version may remove their API accessibility or change its behavior. If you are writing a class that needs event emitting functionality, consider using [`EventEmitter`](https://nodejs.org/api/events.html#events_class_eventemitter) or similar libraries instead.
* The `"to-string"` expression operator now converts `null` to an empty string rather than to `"null"`. [#6534](https://github.com/mapbox/mapbox-gl-js/pull/6534)

### ✨ Features and improvements

* :rainbow: Add `line-gradient` property [#6303](https://github.com/mapbox/mapbox-gl-js/pull/6303)
* Add `abs`, `round`, `floor`, and `ceil` expression operators [#6496](https://github.com/mapbox/mapbox-gl-js/pull/6496)
* Add `collator` expression for controlling case and diacritic sensitivity in string comparisons [#6270](https://github.com/mapbox/mapbox-gl-js/pull/6270)
  - Rename `caseSensitive` and `diacriticSensitive` expressions to `case-sensitive` and `diacritic-sensitive` for consistency [#6598](https://github.com/mapbox/mapbox-gl-js/pull/6598)
  - Prevent `collator` expressions for evaluating as constant to account for potential environment-specific differences in expression evaluation [#6596](https://github.com/mapbox/mapbox-gl-js/pull/6596)
* Add CSS linting to test suite (h/t @jasonbarry) [#6071](https://github.com/mapbox/mapbox-gl-js/pull/6071)
* Add support for configurable maxzoom in `raster-dem` tilesets [#6103](https://github.com/mapbox/mapbox-gl-js/pull/6103)
* Add `Map#isZooming` and `Map#isRotating` methods [#6128](https://github.com/mapbox/mapbox-gl-js/pull/6128), [#6183](https://github.com/mapbox/mapbox-gl-js/pull/6183)
* Add support for Mapzen Terrarium tiles in `raster-dem` sources [#6110](https://github.com/mapbox/mapbox-gl-js/pull/6110)
* Add `preventDefault` method on `mousedown`, `touchstart`, and `dblclick` events [#6218](https://github.com/mapbox/mapbox-gl-js/pull/6218)
* Add `originalEvent` property on `zoomend` and `moveend` for user-initiated scroll events (h/t @stepankuzmin) [#6175](https://github.com/mapbox/mapbox-gl-js/pull/6175)
* Accept arguments of type `value` in [`"length"` expressions](https://www.mapbox.com/mapbox-gl-js/style-spec/#expressions-length) [#6244](https://github.com/mapbox/mapbox-gl-js/pull/6244)
* Introduce `MapWheelEvent`[#6237](https://github.com/mapbox/mapbox-gl-js/pull/6237)
* Add setter for `ScaleControl` units (h/t @ryanhamley) [#6138](https://github.com/mapbox/mapbox-gl-js/pull/6138), [#6274](https://github.com/mapbox/mapbox-gl-js/pull/6274)
* Add `open` event for `Popup` [#6311](https://github.com/mapbox/mapbox-gl-js/pull/6311)
* Explicit `"object"` type assertions are no longer required when using expressions [#6235](https://github.com/mapbox/mapbox-gl-js/pull/6235)
* Add `anchor` option to `Marker` [#6350](https://github.com/mapbox/mapbox-gl-js/pull/6350)
* `HTMLElement` is now passed to `Marker` as part of the `options` object, but the old function signature is still supported for backwards compatibility [#6356](https://github.com/mapbox/mapbox-gl-js/pull/6356)
* Add support for custom colors when using the default `Marker` SVG element (h/t @andrewharvey) [#6416](https://github.com/mapbox/mapbox-gl-js/pull/6416)
* Allow `CanvasSource` initialization from `HTMLElement` [#6424](https://github.com/mapbox/mapbox-gl-js/pull/6424)
* Add `is-supported-script` expression [6260](https://github.com/mapbox/mapbox-gl-js/pull/6260)

### 🐛 Bug fixes

* Align `raster-dem` tiles to pixel grid to eliminate blurry rendering on some devices [#6059](https://github.com/mapbox/mapbox-gl-js/pull/6059)
* Fix label collision circle debug drawing on overzoomed tiles [#6073](https://github.com/mapbox/mapbox-gl-js/pull/6073)
* Improve error reporting for some failed requests [#6126](https://github.com/mapbox/mapbox-gl-js/pull/6126), [#6032](https://github.com/mapbox/mapbox-gl-js/pull/6032)
* Fix several `Map#queryRenderedFeatures` bugs:
  - account for `{text, icon}-offset` when querying[#6135](https://github.com/mapbox/mapbox-gl-js/pull/6135)
  - correctly query features that extend across tile boundaries [#5756](https://github.com/mapbox/mapbox-gl-js/pull/6283)
  - fix querying of `circle` layer features with `-pitch-scaling: 'viewport'` or `-pitch-alignment: 'map'` [#6036](https://github.com/mapbox/mapbox-gl-js/pull/6036)
  - eliminate flicker effects when using query results to set a hover effect by switching from tile-based to viewport-based symbol querying [#6497](https://github.com/mapbox/mapbox-gl-js/pull/6497)
* Preserve browser history state when updating the `Map` hash [#6140](https://github.com/mapbox/mapbox-gl-js/pull/6140)
* Fix undefined behavior when `Map#addLayer` is invoked with an `id` of a preexisting layer [#6147](https://github.com/mapbox/mapbox-gl-js/pull/6147)
* Fix bug where `icon-image` would not be rendered if `text-field` is an empty string [#6164](https://github.com/mapbox/mapbox-gl-js/pull/6164)
* Ensure all camera methods fire `rotatestart` and `rotateend` events [#6187](https://github.com/mapbox/mapbox-gl-js/pull/6187)
* Always hide duplicate labels [#6166](https://github.com/mapbox/mapbox-gl-js/pull/6166)
* Fix `DragHandler` bugs where a left-button mouse click would end a right-button drag rotate and a drag gesture would not end if the control key is down on `mouseup` [#6193](https://github.com/mapbox/mapbox-gl-js/pull/6193)
* Add support for calling `{DragPanHandler, DragRotateHandler}#disable` while a gesture is in progress [#6232](https://github.com/mapbox/mapbox-gl-js/pull/6232)
* Fix `GeolocateControl` user location dot sizing when `Map`'s `<div>` inherits `box-sizing: border-box;` (h/t @andrewharvey) [#6227](https://github.com/mapbox/mapbox-gl-js/pull/6232)
* Fix bug causing an off-by-one error in `array` expression error messages (h/t @drewbo) [#6269](https://github.com/mapbox/mapbox-gl-js/pull/6269)
* Improve error message when an invalid access token triggers a 401 error [#6283](https://github.com/mapbox/mapbox-gl-js/pull/6283)
* Fix bug where lines with `line-width` larger than the sprite height of the `line-pattern` property would render other sprite images [#6246](https://github.com/mapbox/mapbox-gl-js/pull/6246)
* Fix broken touch events for `DragPanHandler` on mobile using Edge (note that zoom/rotate/pitch handlers still do not support Edge touch events [#1928](https://github.com/mapbox/mapbox-gl-js/pull/1928)) [#6325](https://github.com/mapbox/mapbox-gl-js/pull/6325)
* Fix race condition in `VectorTileWorkerSource#reloadTile` causing a rendering timeout [#6308](https://github.com/mapbox/mapbox-gl-js/issues/6308)
* Fix bug causing redundant `gl.stencilFunc` calls due to incorrect state checking (h/t @yangdonglai) [#6330](https://github.com/mapbox/mapbox-gl-js/pull/6330)
* Fix bug where `mousedown` or `touchstart` would cancel camera animations in non-interactive maps [#6338](https://github.com/mapbox/mapbox-gl-js/pull/6338)
* Fix bug causing a full-screen flicker when the map is pitched and a symbol layer uses non-zero `text-translate` [#6365](https://github.com/mapbox/mapbox-gl-js/issues/6365)
* Fix bug in `to-rgba` expression causing division by zero [6388](https://github.com/mapbox/mapbox-gl-js/pull/6388)
* Fix bug in cross-fading for `*-pattern` properties with non-integer zoom stops [#6430](https://github.com/mapbox/mapbox-gl-js/pull/6430)
* Fix bug where calling `Map#remove` on a map with constructor option `hash: true` throws an error (h/t @allthesignals) [#6490](https://github.com/mapbox/mapbox-gl-js/pull/6497)
* Fix bug causing flickering when panning across the anti-meridian [#6438](https://github.com/mapbox/mapbox-gl-js/pull/6438)
* Fix error when using tiles of non-power-of-two size [#6444](https://github.com/mapbox/mapbox-gl-js/pull/6444)
* Fix bug causing `Map#moveLayer(layerId, beforeId)` to remove the layer when `layerId === beforeId` [#6542](https://github.com/mapbox/mapbox-gl-js/pull/6542)
- Fix Rollup build for style-spec module [6575](https://github.com/mapbox/mapbox-gl-js/pull/6575)
- Fix bug causing `Map#querySourceFeatures` to throw an `Uncaught TypeError`(https://github.com/mapbox/mapbox-gl-js/pull/6555)
- Fix issue where label collision detection was inaccurate for some symbol layers that shared layout properties with another layer [#6558](https://github.com/mapbox/mapbox-gl-js/pull/6558)
- Restore `target` property for `mouse{enter,over,leave,out}` events [#6623](https://github.com/mapbox/mapbox-gl-js/pull/6623)

## 0.44.2

### 🐛 Bug fixes

* Workaround a breaking change in Safari causing page to scroll/zoom in response to user actions intended to pan/zoom the map [#6095](https://github.com/mapbox/mapbox-gl-js/issues/6095). (N.B., not to be confused with the workaround from April 2017 dealing with the same breaking change in Chrome [#4259](https://github.com/mapbox/mapbox-gl-js/issues/6095). See also https://github.com/WICG/interventions/issues/18, https://bugs.webkit.org/show_bug.cgi?id=182521, https://bugs.chromium.org/p/chromium/issues/detail?id=639227 .)

## 0.44.1

### 🐛 Bug fixes

* Fix bug causing features from symbol layers to be omitted from `map.queryRenderedFeatures()` [#6074](https://github.com/mapbox/mapbox-gl-js/issues/6074)
* Fix error triggered by simultaneous scroll-zooming and drag-panning. [#6106](https://github.com/mapbox/mapbox-gl-js/issues/6106)
* Fix bug wherein drag-panning failed to resume after a brief pause [#6063](https://github.com/mapbox/mapbox-gl-js/issues/6063)

## 0.44.0

### ✨ Features and improvements

* The CSP policy of a page using mapbox-gl-js no longer needs to include `script-src 'unsafe-eval'` [#559](https://github.com/mapbox/mapbox-gl-js/issues/559)
* Add `LngLatBounds#isEmpty()` method [#5917](https://github.com/mapbox/mapbox-gl-js/pull/5917)
* Updated to flow 0.62.0 [#5923](https://github.com/mapbox/mapbox-gl-js/issues/5923)
* Make compass and zoom controls optional ([#5348](https://github.com/mapbox/mapbox-gl-js/pull/5348)) (h/t @matijs)
* Add `collectResourceTiming` option to the enable collection of [Resource Timing](https://developer.mozilla.org/en-US/docs/Web/API/Resource_Timing_API/Using_the_Resource_Timing_API) data for requests that are made from Web Workers. ([#5948](https://github.com/mapbox/mapbox-gl-js/issues/5948))
* Improve user location dot appearance across browsers ([#5498](https://github.com/mapbox/mapbox-gl-js/pull/5498)) (h/t @jasonbarry)

### 🐛 Bug fixes

* Fix error triggered by `==` and `!=` expressions [#5947](https://github.com/mapbox/mapbox-gl-js/issues/5947)
* Image sources honor `renderWorldCopies` [#5932](https://github.com/mapbox/mapbox-gl-js/pull/5932)
* Fix transitions to default fill-outline-color  [#5953](https://github.com/mapbox/mapbox-gl-js/issues/5953)
* Fix transitions for light properties [#5982](https://github.com/mapbox/mapbox-gl-js/issues/5982)
* Fix minor symbol collisions on pitched maps [#5913](https://github.com/mapbox/mapbox-gl-js/pull/5913)
* Fix memory leaks after `Map#remove()` [#5943](https://github.com/mapbox/mapbox-gl-js/pull/5943), [#5951](https://github.com/mapbox/mapbox-gl-js/pull/5951)
* Fix bug wherein `GeoJSONSource#setData()` caused labels to fade out and back in ([#6002](https://github.com/mapbox/mapbox-gl-js/issues/6002))
* Fix bug that could cause incorrect collisions for labels placed very near to each other at low zoom levels ([#5993](https://github.com/mapbox/mapbox-gl-js/issues/5993))
* Fix bug causing `move` events to be fired out of sync with actual map movements ([#6005](https://github.com/mapbox/mapbox-gl-js/pull/6005))
* Fix bug wherein `Map` did not fire `mouseover` events ([#6000](https://github.com/mapbox/mapbox-gl-js/pull/6000)] (h/t @jay-manday)
* Fix bug causing blurry rendering of raster tiles ([#4552](https://github.com/mapbox/mapbox-gl-js/issues/4552))
* Fix potential memory leak caused by removing layers ([#5995](https://github.com/mapbox/mapbox-gl-js/issues/5995))
* Fix bug causing attribution icon to appear incorrectly in compact maps not using Mapbox data ([#6042](https://github.com/mapbox/mapbox-gl-js/pull/6042))
* Fix positioning of default marker element ([#6012](https://github.com/mapbox/mapbox-gl-js/pull/6012)) (h/t @andrewharvey)

## 0.43.0 (December 21, 2017)

### ⚠️ Breaking changes

* It is now an error to attempt to remove a source that is in use [#5562](https://github.com/mapbox/mapbox-gl-js/pull/5562)
* It is now an error if the layer specified by the `before` parameter to `moveLayer` does not exist [#5679](https://github.com/mapbox/mapbox-gl-js/pull/5679)
* `"colorSpace": "hcl"` now uses shortest-path interpolation for hue [#5811](https://github.com/mapbox/mapbox-gl-js/issues/5811)

### ✨ Features and improvements

* Introduce client-side hillshading with `raster-dem` source type and `hillshade` layer type [#5286](https://github.com/mapbox/mapbox-gl-js/pull/5286)
* GeoJSON sources take 2x less memory and generate tiles 20%–100% faster [#5799](https://github.com/mapbox/mapbox-gl-js/pull/5799)
* Enable data-driven values for text-font [#5698](https://github.com/mapbox/mapbox-gl-js/pull/5698)
* Enable data-driven values for heatmap-radius [#5898](https://github.com/mapbox/mapbox-gl-js/pull/5898)
* Add getter and setter for offset on marker [#5759](https://github.com/mapbox/mapbox-gl-js/pull/5759)
* Add `Map#hasImage` [#5775](https://github.com/mapbox/mapbox-gl-js/pull/5775)
* Improve typing for `==` and `!=` expressions [#5840](https://github.com/mapbox/mapbox-gl-js/pull/5840)
* Made `coalesce` expressions more useful [#5755](https://github.com/mapbox/mapbox-gl-js/issues/5755)
* Enable implicit type assertions for array types [#5738](https://github.com/mapbox/mapbox-gl-js/pull/5738)
* Improve hash control precision [#5767](https://github.com/mapbox/mapbox-gl-js/pull/5767)
* `supported()` now returns false on old IE 11 versions that don't support Web Worker blob URLs [#5801](https://github.com/mapbox/mapbox-gl-js/pull/5801)
* Remove flow globals TileJSON and Transferable [#5668](https://github.com/mapbox/mapbox-gl-js/pull/5668)
* Improve performance of image, video, and canvas sources [#5845](https://github.com/mapbox/mapbox-gl-js/pull/5845)

### 🐛 Bug fixes

* Fix popups and markers lag during pan animation [#4670](https://github.com/mapbox/mapbox-gl-js/issues/4670)
* Fix fading of symbol layers caused by setData [#5716](https://github.com/mapbox/mapbox-gl-js/issues/5716)
* Fix behavior of `to-rgba` and `rgba` expressions [#5778](https://github.com/mapbox/mapbox-gl-js/pull/5778), [#5866](https://github.com/mapbox/mapbox-gl-js/pull/5866)
* Fix cross-fading of `*-pattern` and `line-dasharray` [#5791](https://github.com/mapbox/mapbox-gl-js/pull/5791)
* Fix `colorSpace` function property [#5843](https://github.com/mapbox/mapbox-gl-js/pull/5843)
* Fix style diffing when changing GeoJSON source properties [#5731](https://github.com/mapbox/mapbox-gl-js/issues/5731)
* Fix missing labels when zooming out from overzoomed tile [#5827](https://github.com/mapbox/mapbox-gl-js/issues/5827)
* Fix missing labels when zooming out and quickly using setData [#5837](https://github.com/mapbox/mapbox-gl-js/issues/5837)
* Handle NaN as input to step and interpolate expressions [#5757](https://github.com/mapbox/mapbox-gl-js/pull/5757)
* Clone property values on input and output [#5806](https://github.com/mapbox/mapbox-gl-js/pull/5806)
* Bump geojson-rewind dependency [#5769](https://github.com/mapbox/mapbox-gl-js/pull/5769)
* Allow setting Marker's popup before LngLat [#5893](https://github.com/mapbox/mapbox-gl-js/pull/5893)

## 0.42.2 (November 21, 2017)

### 🐛 Bug fixes

- Add box-sizing to the "mapboxgl-ctrl-scale"-class [#5715](https://github.com/mapbox/mapbox-gl-js/pull/5715)
- Fix rendering in Safari [#5712](https://github.com/mapbox/mapbox-gl-js/issues/5712)
- Fix "Cannot read property 'hasTransition' of undefined" error [#5714](https://github.com/mapbox/mapbox-gl-js/issues/5714)
- Fix misplaced raster tiles [#5713](https://github.com/mapbox/mapbox-gl-js/issues/5713)
- Fix raster tile fading [#5722](https://github.com/mapbox/mapbox-gl-js/issues/5722)
- Ensure that an unset filter is undefined rather than null [#5727](https://github.com/mapbox/mapbox-gl-js/pull/5727)
- Restore pitch-with-rotate to nav control [#5725](https://github.com/mapbox/mapbox-gl-js/pull/5725)
- Validate container option in map constructor [#5695](https://github.com/mapbox/mapbox-gl-js/pull/5695)
- Fix queryRenderedFeatures behavior for features displayed in multiple layers [#5172](https://github.com/mapbox/mapbox-gl-js/issues/5172)

## 0.42.1 (November 17, 2017)

### 🐛 Bug fixes

- Workaround for map flashing bug on Chrome 62+ with Intel Iris Graphics 6100 cards [#5704](https://github.com/mapbox/mapbox-gl-js/pull/5704)
- Rerender map when `map.showCollisionBoxes` is set to `false` [#5673](https://github.com/mapbox/mapbox-gl-js/pull/5673)
- Fix transitions from property default values [#5682](https://github.com/mapbox/mapbox-gl-js/pull/5682)
- Fix runtime updating of `heatmap-color` [#5682](https://github.com/mapbox/mapbox-gl-js/pull/5682)
- Fix mobile Safari `history.replaceState` error [#5613](https://github.com/mapbox/mapbox-gl-js/pull/5613)

### ✨ Features and improvements

- Provide default element for Marker class [#5661](https://github.com/mapbox/mapbox-gl-js/pull/5661)

## 0.42.0 (November 10, 2017)

### ⚠️ Breaking changes

- Require that `heatmap-color` use expressions instead of stop functions [#5624](https://github.com/mapbox/mapbox-gl-js/issues/5624)
- Remove support for validating and migrating v6 styles
- Remove support for validating v7 styles [#5604](https://github.com/mapbox/mapbox-gl-js/pull/5604)
- Remove support for including `{tokens}` in expressions for `text-field` and `icon-image` [#5599](https://github.com/mapbox/mapbox-gl-js/issues/5599)
- Split `curve` expression into `step` and `interpolate` expressions [#5542](https://github.com/mapbox/mapbox-gl-js/pull/5542)
- Disallow interpolation in expressions for `line-dasharray` [#5519](https://github.com/mapbox/mapbox-gl-js/pull/5519)

### ✨ Features and improvements

- Improve label collision detection [#5150](https://github.com/mapbox/mapbox-gl-js/pull/5150)
  - Labels from different sources will now collide with each other
  - Collisions caused by rotation and pitch are now smoothly transitioned with a fade
  - Improved algorithm for fewer erroneous collisions, denser label placement, and greater label stability during rotation
- Add `sqrt` expression [#5493](https://github.com/mapbox/mapbox-gl-js/pull/5493)

### 🐛 Bug fixes and error reporting improvements

- Fix viewport calculations for `fitBounds` when both zooming and padding change [#4846](https://github.com/mapbox/mapbox-gl-js/issues/4846)
- Fix WebGL "range out of bounds for buffer" error caused by sorted symbol layers [#5620](https://github.com/mapbox/mapbox-gl-js/issues/5620)
- Fix symbol fading across tile reloads [#5491](https://github.com/mapbox/mapbox-gl-js/issues/5491)
- Change tile rendering order to better match GL Native [#5601](https://github.com/mapbox/mapbox-gl-js/pull/5601)
- Ensure no errors are triggered when calling `queryRenderedFeatures` on a heatmap layer [#5594](https://github.com/mapbox/mapbox-gl-js/pull/5594)
- Fix bug causing `queryRenderedSymbols` to return results from different sources [#5554](https://github.com/mapbox/mapbox-gl-js/issues/5554)
- Fix CJK rendering issues [#5544](https://github.com/mapbox/mapbox-gl-js/issues/5544), [#5546](https://github.com/mapbox/mapbox-gl-js/issues/5546)
- Account for `circle-stroke-width` in `queryRenderedFeatures` [#5514](https://github.com/mapbox/mapbox-gl-js/pull/5514)
- Fix rendering of fill layers atop raster layers [#5513](https://github.com/mapbox/mapbox-gl-js/pull/5513)
- Fix rendering of circle layers with a `circle-stroke-opacity` of 0 [#5496](https://github.com/mapbox/mapbox-gl-js/issues/5496)
- Fix memory leak caused by actor callbacks [#5443](https://github.com/mapbox/mapbox-gl-js/issues/5443)
- Fix source cache size for raster sources with tile sizes other than 512px [#4313](https://github.com/mapbox/mapbox-gl-js/issues/4313)
- Validate that zoom expressions only appear at the top level of an expression [#5609](https://github.com/mapbox/mapbox-gl-js/issues/5609)
- Validate that step and interpolate expressions don't have any duplicate stops [#5605](https://github.com/mapbox/mapbox-gl-js/issues/5605)
- Fix rendering for `icon-text-fit` with a data-driven `text-size` [#5632](https://github.com/mapbox/mapbox-gl-js/pull/5632)
- Improve validation to catch uses of deprecated function syntax [#5667](https://github.com/mapbox/mapbox-gl-js/pull/5667)
- Permit altitude coordinates in `position` field in GeoJSON [#5608](https://github.com/mapbox/mapbox-gl-js/pull/5608)

## 0.41.0 (October 11, 2017)

### :warning: Breaking changes
- Removed support for paint classes [#3643](https://github.com/mapbox/mapbox-gl-js/pull/3643). Instead, use runtime styling APIs or `Map#setStyle`.
- Reverted the `canvas` source `contextType` option added in 0.40.0 [#5449](https://github.com/mapbox/mapbox-gl-js/pull/5449)

### :bug: Bug fixes
- Clip raster tiles to avoid tile overlap [#5105](https://github.com/mapbox/mapbox-gl-js/pull/5105)
- Guard for offset edgecase in flyTo [#5331](https://github.com/mapbox/mapbox-gl-js/pull/5331)
- Ensure the map is updated after the sprite loads [#5367](https://github.com/mapbox/mapbox-gl-js/pull/5367)
- Limit animation duration on flyTo with maxDuration option [#5349](https://github.com/mapbox/mapbox-gl-js/pull/5349)
- Make double-tapping on make zoom in by a factor of 2 on iOS [#5274](https://github.com/mapbox/mapbox-gl-js/pull/5274)
- Fix rendering error with translucent raster tiles [#5380](https://github.com/mapbox/mapbox-gl-js/pull/5380)
- Error if invalid 'before' argument is passed to Map#addLayer [#5401](https://github.com/mapbox/mapbox-gl-js/pull/5401)
- Revert CanvasSource intermediary image buffer fix [#5449](https://github.com/mapbox/mapbox-gl-js/pull/5449)

### :sparkles: Features and improvements
- Use setData operation when diffing geojson sources [#5332](https://github.com/mapbox/mapbox-gl-js/pull/5332)
- Return early from draw calls on layers where opacity=0 [#5429](https://github.com/mapbox/mapbox-gl-js/pull/5429)
- A [heatmap](https://www.mapbox.com/mapbox-gl-js/example/heatmap-layer/) layer type is now available. This layer type allows you to visualize and explore massive datasets of points, reflecting the shape and density of data well while also looking beautiful. See [the blog post](https://blog.mapbox.com/sneak-peek-at-heatmaps-in-mapbox-gl-73b41d4b16ae) for further details.
  ![](https://cdn-images-1.medium.com/max/1600/1*Dme5MAgdA3pYdTRHUQzvLw.png)
- The value of a style property or filter can now be an [expression](http://www.mapbox.com/mapbox-gl-js/style-spec/#expressions). Expressions are a way of doing data-driven and zoom-driven styling that provides more flexibility and control, and unifies property and filter syntax.

  Previously, data-driven and zoom-driven styling relied on stop functions: you specify a feature property and a set of input-output pairs that essentially define a “scale” for how the style should be calculated based on the feature property. For example, the following would set circle colors on a green-to-red scale based on the value of `feature.properties.population`:

  ```
  "circle-color": {
    "property": "population",
    "stops": [
      [0, "green"],
      [1000000, "red"]
    ]
  }
  ```

  This approach is powerful, but we’ve seen a number of use cases that stop functions don't satisfy. Expressions provide the flexibility to address use cases like these:

  **Multiple feature properties**
  Using more than one feature property to calculate a given style property. E.g., styling land polygon colors based on both `feature.properties.land_use_category` and `feature.properties.elevation`.

  **Arithmetic**
  For some use cases it’s necessary to do some arithmetic on the input data. One example is sizing circles to represent quantitative data. Since a circle’s visual size on the screen is really its area (and A=πr^2), the right way to scale `circle-radius` is `square_root(feature.properties.input_data_value)`. Another example is unit conversions: feature data may include properties that are in some particular unit. Displaying such data in units appropriate to, say, a user’s preference or location, requires being able to do simple arithmetic (multiplication, division) on whatever value is in the data.

  **Conditional logic**
  This is a big one: basic if-then logic, for example to decide exactly what text to display for a label based on which properties are available in the feature or even the length of the name. A key example of this is properly supporting bilingual labels, where we have to decide whether to show local + English, local-only, or English-only, based on the data that’s available for each feature.

  **String manipulation**
  More dynamic control over label text with things like uppercase/lowercase/title case transforms, localized number formatting, etc. Without this functionality, crafting and iterating on label content entails a large data-prep burden.

  **Filters**
  Style layer filters had similar limitations. Moreover, they use a different syntax, even though their job is very similar to that of data-driven styling functions: filters say, “here’s how to look at a feature and decide whether to draw it,” and data-driven style functions say, “here’s how to look at a feature and decide how to size/color/place it.” Expressions provide a unified syntax for defining parts of a style that need to be calculated dynamically from feature data.

  For information on the syntax and behavior of expressions, please see [the documentation](http://www.mapbox.com/mapbox-gl-js/style-spec/#expressions).

### :wrench: Development workflow improvements
- Made the performance benchmarking runner more informative and statistically robust

## 0.40.1 (September 18, 2017)

### :bug: Bug fixes
- Fix bug causing flicker when zooming in on overzoomed tiles [#5295](https://github.com/mapbox/mapbox-gl-js/pull/5295)
- Remove erroneous call to Tile#redoPlacement for zoom-only or low pitch camera changes [#5284](https://github.com/mapbox/mapbox-gl-js/pull/5284)
- Fix bug where `CanvasSource` coordinates were flipped and improve performance for non-animated `CanvasSource`s [#5303](https://github.com/mapbox/mapbox-gl-js/pull/5303)
- Fix bug causing map not to render on some cases on Internet Explorer 11 [#5321](https://github.com/mapbox/mapbox-gl-js/pull/5321)
- Remove upper limit on `fill-extrusion-height` property [#5320](https://github.com/mapbox/mapbox-gl-js/pull/5320)

## 0.40.0 (September 13, 2017)

### :warning: Breaking changes
- `Map#addImage` now requires the image as an `HTMLImageElement`, `ImageData`, or object with `width`, `height`, and
  `data` properties with the same format as `ImageData`. It no longer accepts a raw `ArrayBufferView` in the second
  argument and `width` and `height` options in the third argument.
- `canvas` sources now require a `contextType` option specifying the drawing context associated with the source canvas. [#5155](https://github.com/mapbox/mapbox-gl-js/pull/5155)


### :sparkles: Features and improvements
- Correct rendering for multiple `fill-extrusion` layers on the same map [#5101](https://github.com/mapbox/mapbox-gl-js/pull/5101)
- Add an `icon-anchor` property to symbol layers [#5183](https://github.com/mapbox/mapbox-gl-js/pull/5183)
- Add a per-map `transformRequest` option, allowing users to provide a callback that transforms resource request URLs [#5021](https://github.com/mapbox/mapbox-gl-js/pull/5021)
- Add data-driven styling support for
  - `text-max-width` [#5067](https://github.com/mapbox/mapbox-gl-js/pull/5067)
  - `text-letter-spacing` [#5071](https://github.com/mapbox/mapbox-gl-js/pull/5071)
  - `line-join` [#5020](https://github.com/mapbox/mapbox-gl-js/pull/5020)
- Add support for SDF icons in `Map#addImage()` [#5181](https://github.com/mapbox/mapbox-gl-js/pull/5181)
- Added nautical miles unit to ScaleControl [#5238](https://github.com/mapbox/mapbox-gl-js/pull/5238) (h/t @fmairesse)
- Eliminate the map-wide limit on the number of glyphs and sprites that may be used in a style [#141](https://github.com/mapbox/mapbox-gl-js/issues/141). (Fixed by [#5190](https://github.com/mapbox/mapbox-gl-js/pull/5190), see also [mapbox-gl-native#9213](https://github.com/mapbox/mapbox-gl-native/pull/9213)
- Numerous performance optimizations (including [#5108](https://github.com/mapbox/mapbox-gl-js/pull/5108) h/t @pirxpilot)


### :bug: Bug fixes
- Add missing documentation for mouseenter, mouseover, mouseleave events [#4772](https://github.com/mapbox/mapbox-gl-js/issues/4772)
- Add missing documentation for `Marker#getElement()` method [#5242](https://github.com/mapbox/mapbox-gl-js/pull/5242)
- Fix bug wherein removing canvas source with animate=true leaves map in render loop [#5097](https://github.com/mapbox/mapbox-gl-js/issues/5097)
- Fix fullscreen detection on Firefox [#5272](https://github.com/mapbox/mapbox-gl-js/pull/5272)
- Fix z-fighting on overlapping fills within the same layer [#3320](https://github.com/mapbox/mapbox-gl-js/issues/3320)
- Fix handling of fractional values for `layer.minzoom` [#2929](https://github.com/mapbox/mapbox-gl-js/issues/2929)
- Clarify coordinate ordering in documentation for `center` option [#5042](https://github.com/mapbox/mapbox-gl-js/pull/5042) (h/t @karthikb351)
- Fix output of stop functions where two stops have the same input value [#5020](https://github.com/mapbox/mapbox-gl-js/pull/5020) (h/t @edpop )
- Fix bug wherein using `Map#addLayer()`  with an inline source would mutate its input [#4040](https://github.com/mapbox/mapbox-gl-js/issues/4040)
- Fix invalid css keyframes selector [#5075](https://github.com/mapbox/mapbox-gl-js/pull/5075) (h/t @aar0nr)
- Fix GPU-specific bug wherein canvas sources caused an error [#4262](https://github.com/mapbox/mapbox-gl-js/issues/4262)
- Fix a race condition in symbol layer handling that caused sporadic uncaught errors [#5185](https://github.com/mapbox/mapbox-gl-js/pull/5185)
- Fix bug causing line labels to render incorrectly on overzoomed tiles [#5120](https://github.com/mapbox/mapbox-gl-js/pull/5120)
- Fix bug wherein `NavigationControl` triggered mouse events unexpectedly [#5148](https://github.com/mapbox/mapbox-gl-js/issues/5148)
- Fix bug wherein clicking on the `NavigationControl` compass caused an error in IE 11 [#4784](https://github.com/mapbox/mapbox-gl-js/issues/4784)
- Remove dependency on GPL-3-licensed `fast-stable-stringify` module [#5152](https://github.com/mapbox/mapbox-gl-js/issues/5152)
- Fix bug wherein layer-specific an event listener produced an error after its target layer was removed from the map [#5145](https://github.com/mapbox/mapbox-gl-js/issues/5145)
- Fix `Marker#togglePopup()` failing to return the marker instance [#5116](https://github.com/mapbox/mapbox-gl-js/issues/5116)
- Fix bug wherein a marker's position failed to adapt to the marker element's size changing [#5133](https://github.com/mapbox/mapbox-gl-js/issues/5133)
- Fix rendering bug affecting Broadcom GPUs [#5073](https://github.com/mapbox/mapbox-gl-js/pull/5073)

### :wrench: Development workflow improvements
- Add (and now require) Flow type annotations throughout the majority of the codebase.
- Migrate to CircleCI 2.0 [#4939](https://github.com/mapbox/mapbox-gl-js/pull/4939)


## 0.39.1 (July 24, 2017)

### :bug: Bug fixes
- Fix packaging issue in 0.39.0 [#5025](https://github.com/mapbox/mapbox-gl-js/issues/5025)
- Correctly evaluate enum-based identity functions [#5023](https://github.com/mapbox/mapbox-gl-js/issues/5023)

## 0.39.0 (July 21, 2017)

### :warning: Breaking changes

- `GeolocateControl` breaking changes #4479
  * The option `watchPosition` has been replaced with `trackUserLocation`
  * The camera operation has changed from `jumpTo` (not animated) to `fitBounds` (animated). An effect of this is the map pitch is no longer reset, although the bearing is still reset to 0.
  * The accuracy of the geolocation provided by the device is used to set the view (previously it was fixed at zoom level 17). The `maxZoom` can be controlled via the new `fitBoundsOptions` option (defaults to 15).
- Anchor `Marker`s at their center by default #5019 @andrewharvey
- Increase `significantRotateThreshold` for the `TouchZoomRotateHandler` #4971, @dagjomar

### :sparkles: Features and improvements
- Improve performance of updating GeoJSON sources #4069, @ezheidtmann
- Improve rendering speed of extrusion layers #4818
- Improve line label legibility in pitched views #4781
- Improve line label legibility on curved lines #4853
- Add user location tracking capability to `GeolocateControl` #4479, @andrewharvey
  * New option `showUserLocation` to draw a "dot" as a `Marker` on the map at the user's location
  * An active lock and background state are introduced with `trackUserLocation`. When in active lock the camera will update to follow the user location, however if the camera is changed by the API or UI then the control will enter the background state where it won't update the camera to follow the user location.
  * New option `fitBoundsOptions` to control the camera operation
  * New `trackuserlocationstart` and `trackuserlocationend` events
  * New `LngLat.toBounds` method to extend a point location by a given radius to a `LngLatBounds` object
- Include main CSS file in `package.json` #4809, @tomscholz
- Add property function (data-driven styling) support for `line-width` #4773
- Add property function (data-driven styling) support for `text-anchor` #4997
- Add property function (data-driven styling) support for `text-justify` #5000
- Add `maxTileCacheSize` option #4778, @jczaplew
- Add new `icon-pitch-alignment` and `circle-pitch-alignment` properties #4869 #4871
- Add `Map#getMaxBounds` method #4890, @andrewharvey @lamuertepeluda
- Add option (`localIdeographFontFamily`) to use TinySDF to avoid loading expensive CJK glyphs #4895
- If `config.API_URL` includes a path prepend it to the request URL #4995
- Bump `supercluster` version to expose `cluster_id` property on clustered sources #5002

### :bug: Bug fixes
- Do not display `FullscreenControl` on unsupported devices #4838, @stepankuzmin
- Fix yarn build on Windows machines #4887
- Prevent potential memory leaks by dispatching `loadData` to the same worker every time #4877
- Fix bug preventing the rtlTextPlugin from loading before the initial style `load` #4870
- Fix bug causing runtime-stying to not take effect in some situations #4893
- Prevent requests of vertical glyphs for labels that can't be verticalized #4720
- Fix character detection for Zanabazar Square #4940
- Fix `LogoControl` logic to update correctly, and hide the `<div>` instead of removing it from the DOM when it is not needed #4842
- Fix `GeoJSONSource#serialize` to include all options
- Fix error handling in `GlyphSource#getSimpleGlyphs`#4992
- Fix bug causing `setStyle` to reload raster tiles #4852
- Fix bug causing symbol layers not to render on devices with non-integer device pixel ratios #4989
- Fix bug where `Map#queryRenderedFeatures` would error when returning no results #4993
- Fix bug where `Map#areTilesLoaded` would always be false on `sourcedata` events for reloading tiles #4987
- Fix bug causing categorical property functions to error on non-ascending order stops #4996

### :hammer_and_wrench: Development workflow changes
- Use flow to type much of the code base #4629 #4903 #4909 #4910 #4911 #4913 #4915 #4918 #4932 #4933 #4948 #4949 #4955 #4966 #4967 #4973 :muscle: @jfirebaugh @vicapow
- Use style specification to generate flow type #4958
- Explicitly list which files to publish in `package.json` #4819  @tomscholz
- Move render test ignores to a separate file #4977
- Add code of conduct #5015 :sparkling_heart:

## 0.38.0 (June 9, 2017)

#### New features :sparkles:

- Attenuate label size scaling with distance, improving readability of pitched maps [#4547](https://github.com/mapbox/mapbox-gl-js/pull/4547)

#### Bug fixes :beetle:

- Skip rendering for patterned layers when pattern is missing [#4687](https://github.com/mapbox/mapbox-gl-js/pull/4687)
- Fix bug with map failing to rerender after `webglcontextlost` event [#4725](https://github.com/mapbox/mapbox-gl-js/pull/4725) @cdawi
- Clamp zoom level in `flyTo` to within the map's specified min- and maxzoom to prevent undefined behavior [#4726](https://github.com/mapbox/mapbox-gl-js/pull/4726) @ IvanSanchez
- Fix wordmark rendering in IE [#4741](https://github.com/mapbox/mapbox-gl-js/pull/4741)
- Fix slight pixelwise symbol rendering bugs caused by incorrect sprite calculations [#4737](https://github.com/mapbox/mapbox-gl-js/pull/4737)
- Prevent exceptions thrown by certain `flyTo` calls [#4761](https://github.com/mapbox/mapbox-gl-js/pull/4761)
- Fix "Improve this map" link [#4685](https://github.com/mapbox/mapbox-gl-js/pull/4685)
- Tweak `queryRenderedSymbols` logic to better account for pitch scaling [#4792](https://github.com/mapbox/mapbox-gl-js/pull/4792)
- Fix for symbol layers sometimes failing to render, most frequently in Safari [#4795](https://github.com/mapbox/mapbox-gl-js/pull/4795)
- Apply `text-keep-upright` after `text-offset` to keep labels upright when intended [#4779](https://github.com/mapbox/mapbox-gl-js/pull/4779) **[Potentially breaking :warning: but considered a bugfix]**
- Prevent exceptions thrown by empty GeoJSON tiles [4803](https://github.com/mapbox/mapbox-gl-js/pull/4803)

#### Accessibility improvements :sound:

- Add `aria-label` to popup close button [#4799](https://github.com/mapbox/mapbox-gl-js/pull/4799) @andrewharvey

#### Development workflow + testing improvements :wrench:

- Fix equality assertion bug in tests [#4731](https://github.com/mapbox/mapbox-gl-js/pull/4731) @IvanSanchez
- Benchmark results page improvements [#4746](https://github.com/mapbox/mapbox-gl-js/pull/4746)
- Require node version >=6.4.0, enabling the use of more ES6 features [#4752](https://github.com/mapbox/mapbox-gl-js/pull/4752)
- Document missing `pitchWithRotate` option [#4800](https://github.com/mapbox/mapbox-gl-js/pull/4800) @simast
- Move Github-specific Markdown files into subdirectory [#4806](https://github.com/mapbox/mapbox-gl-js/pull/4806) @tomscholz

## 0.37.0 (May 2nd, 2017)

#### :warning: Breaking changes

- Removed `LngLat#wrapToBestWorld`

#### New features :rocket:

- Improve popup/marker positioning #4577
- Add `Map#isStyleLoaded` and `Map#areTilesLoaded` events #4321
- Support offline sprites using `file:` protocol #4649 @oscarfonts

#### Bug fixes :bug:

- Fix fullscreen control in Firefox #4666
- Fix rendering artifacts that caused tile boundaries to be visible in some cases #4636
- Fix default calculation for categorical zoom-and-property functions #4657
- Fix scaling of images on retina screens #4645
- Rendering error when a transparent image is added via `Map#addImage` #4644
- Fix an issue with rendering lines with duplicate points #4634
- Fix error when switching from data-driven styles to a constant paint value #4611
- Add check to make sure invalid bounds on tilejson don't error out #4641

#### Development workflow improvements :computer:

- Add flowtype interfaces and definitions @vicapow
- Add stylelinting to ensure `mapboxgl-` prefix on all classes #4584 @asantos3026

## 0.36.0 (April 19, 2017)

#### New features :sparkles:

- Replace LogoControl logo with the new Mapbox logo #4598

#### Bug fixes :bug:

- Fix bug with the BoxZoomHandler that made it glitchy if it is enabled after the DragPanHandler #4528
- Fix undefined behavior in `fill_outline` shaders #4600
- Fix `Camera#easeTo` interpolation on pitched maps #4540
- Choose property function interpolation method by the `property`'s type #4614

#### Development workflow improvements :nerd_face:

- Fix crash on missing `style.json` in integration tests
- `gl-style-composite` is now executable in line with the other tools @andrewharvey #4595
- `gl-style-composite` utility now throws an error if a name conflict would occur between layers @andrewharvey #4595

## 0.35.1 (April 12, 2017)

#### Bug fixes :bug:

- Add `.json` extension to style-spec `require` statements for webpack compatibility #4563 @orangemug
- Fix documentation type for `Map#fitBounde` #4569 @andrewharvey
- Fix bug causing {Image,Video,Canvas}Source to throw exception if latitude is outside of +/-85.05113 #4574
- Fix bug causing overzoomed raster tiles to disappear from map #4567
- Fix bug causing queryRenderedFeatures to crash on polygon features that have an `id` field. #4581

## 0.35.0 (April 7, 2017)

#### New features :rocket:
- Use anisotropic filtering to improve rendering of raster tiles on pitched maps #1064
- Add `pitchstart` and `pitchend` events #2449
- Add an optional `layers` parameter to `Map#on` #1002
- Add data-driven styling support for `text-offset` #4495
- Add data-driven styling support for `text-rotate` #3516
- Add data-driven styling support for `icon-image` #4304
- Add data-driven styling support for `{text,icon}-size` #4455

#### Bug fixes :bug:
- Suppress error messages in JS console due to missing tiles #1800
- Fix bug wherein `GeoJSONSource#setData()` could cause unnecessary DOM updates #4447
- Fix bug wherein `Map#flyTo` did not respect the `renderWorldCopies` setting #4449
- Fix regression in browserify support # 4453
- Fix bug causing poor touch event behavior on mobile devices #4259
- Fix bug wherein duplicate stops in property functions could cause an infinite loop #4498
- Respect image height/width in `addImage` api #4531
- Fix bug preventing correct behavior of `shift+zoom` #3334
- Fix bug preventing image source from rendering when coordinate area is too large #4550
- Show image source on horizontally wrapped worlds #4555
- Fix bug in the handling of `refreshedExpiredTiles` option #4549
- Support the TileJSON `bounds` property #1775

#### Development workflow improvements :computer:
- Upgrade flow to 0.42.0 (#4500)


## 0.34.0 (March 17, 2017)

#### New features :rocket:
- Add `Map#addImage` and `Map#removeImage` API to allow adding icon images at runtime #4404
- Simplify non-browserify bundler usage by making the distribution build the main entrypoint #4423

#### Bug fixes :bug:
- Fix issue where coincident start/end points of LineStrings were incorrectly rendered as joined #4413
- Fix bug causing `queryRenderedFeatures` to fail in cases where both multiple sources and data-driven paint properties were present #4417
- Fix bug where tile request errors caused `map.loaded()` to incorrectly return `false` #4425

#### Testing improvements :white_check_mark:
- Improve test coverage across several core modules #4432 #4431 #4422 #4244 :bowing_man:

## 0.33.1 (March 10, 2017)

#### Bug fixes :bug:
- Prevent Mapbox logo from being added to the map more than once #4386
- Add `type='button'` to `FullscreenControl` to prevent button from acting as a form submit #4397
- Fix issue where map would continue to rotate if `Ctrl` key is released before the click during a `DragRotate` event #4389
- Remove double `options.easing` description from the `Map#fitBounds` documentation #4402


## 0.33.0 (March 8, 2017)

#### :warning: Breaking changes
- Automatically add Mapbox wordmark when required by Mapbox TOS #3933
- Increase default `maxZoom` from 20 to 22 #4333
- Deprecate `tiledata` and `tiledataloading` events in favor of `sourcedata` and `sourcedataloading`. #4347
- `mapboxgl.util` is no longer exported #1408
- `"type": "categorical"` is now required for all categorical functions. Previously, some forms of "implicitly" categorical functions worked, and others did not. #3717

#### :white_check_mark: New features
- Add property functions support for most symbol paint properties #4074, #4186, #4226
- Add ability to specify default property value for undefined or invalid property values used in property functions. #4175
- Improve `Map#fitBounds` to accept different values for top, bottom, left, and right `padding` #3890
- Add a `FullscreenControl` for displaying a fullscreen map #3977

#### :beetle: Bug fixes
- Fix validation error on categorical zoom-and-property functions #4220
- Fix bug causing expired resources to be re-requested causing an infinite loop #4255
- Fix problem where `MapDataEvent#isSourceLoaded` always returned false #4254
- Resolve an issue where tiles in the source cache were prematurely deleted, resulting in tiles flickering when zooming in and out and  #4311
- Make sure `MapEventData` is passed through on calls `Map#flyTo` #4342
- Fix incorrect returned values for `Map#isMoving` #4350
- Fix categorical functions not allowing boolean stop domain values #4195
- Fix piecewise-constant functions to allow non-integer zoom levels. #4196
- Fix issues with `$id` in filters #4236 #4237
- Fix a race condition with polygon centroid algorithm causing tiles not to load in some cases. #4273
- Throw a meaningful error when giving non-array `layers` parameter to `queryRenderedFeatures` #4331
- Throw a meaningful error when supplying invalid `minZoom` and `maxZoom` values #4324
- Fix a memory leak when using the RTL Text plugin #4248

#### Dev workflow changes
- Merged the [Mapbox GL style specification](https://github.com/mapbox/mapbox-gl-style-spec) repo to this one (now under `src/style-spec` and `test/unit/style-spec`).

## 0.32.1 (Jan 26, 2017)

#### Bug Fixes

 - Fix bug causing [`mapbox-gl-rtl-text` plugin](https://github.com/mapbox/mapbox-gl-rtl-text) to not work #4055

## 0.32.0 (Jan 26, 2017)

#### Deprecation Notices

- [Style classes](https://www.mapbox.com/mapbox-gl-style-spec/#layer-paint.*) are deprecated and will be removed in an upcoming release of Mapbox GL JS.

#### New Features

 - Add `Map#isSourceLoaded` method #4033
 - Automatically reload tiles based on their `Expires` and `Cache-Control` HTTP headers #3944
 - Add `around=center` option to `scrollZoom` and `touchZoomRotate` interaction handlers #3876
 - Add support for [`mapbox-gl-rtl-text` plugin](https://github.com/mapbox/mapbox-gl-rtl-text) to support right-to-left scripts #3758
 - Add `canvas` source type #3765
 - Add `Map#isMoving` method #2792

#### Bug Fixes

 - Fix bug causing garbled text on zoom #3962
 - Fix bug causing crash in Firefox and Mobile Safari when rendering a large map #4037
 - Fix bug causing raster tiles to flicker during zoom #2467
 - Fix bug causing exception when unsetting and resetting fill-outline-color #3657
 - Fix memory leak when removing raster sources #3951
 - Fix bug causing exception when when zooming in / out on empty GeoJSON tile #3985
 - Fix line join artifacts at very sharp angles #4008

## 0.31.0 (Jan 10 2017)

#### New Features

- Add `renderWorldCopies` option to the `Map` constructor to give users control over whether multiple worlds are rendered in a map #3885

#### Bug Fixes

- Fix performance regression triggered when `Map` pitch or bearing is changed #3938
- Fix null pointer exception caused by trying to clear an `undefined` source #3903

#### Miscellaneous

- Incorporate integration tests formerly at [`mapbox-gl-test-suite`](https://github.com/mapbox/mapbox-gl-test-suite) into this repository #3834

## 0.30.0 (Jan 5 2017)

#### New Features

 - Fire an error when map canvas is larger than allowed by `gl.MAX_RENDERBUFFER_SIZE` #2893
 - Improve error messages when referencing a nonexistent layer id #2597
 - Fire an error when layer uses a `geojson` source and specifies a `source-layer` #3896
 - Add inline source declaration syntax #3857
 - Improve line breaking behavior #3887

#### Performance Improvements

 - Improve `Map#setStyle` performance in some cases #3853

#### Bug Fixes

 - Fix unexpected popup positioning when some offsets are unspecified #3367
 - Fix incorrect interpolation in functions #3838
 - Fix incorrect opacity when multiple backgrounds are rendered #3819
 - Fix exception thrown when instantiating geolocation control in Safari #3844
 - Fix exception thrown when setting `showTileBoundaries` with no sources #3849
 - Fix incorrect rendering of transparent parts of raster layers in some cases #3723
 - Fix non-terminating render loop when zooming in in some cases #3399

## 0.29.0 (December 20 2016)

#### New Features

 - Add support for property functions for many style properties on line layers #3033
 - Make `Map#setStyle` smoothly transition to the new style #3621
 - Add `styledata`, `sourcedata`, `styledataloading`, and `sourcedataloading` events
 - Add `isSourceLoaded` and `source` properties to `MapDataEvent` #3590
 - Remove "max zoom" cap of 20 #3683
 - Add `circle-stroke-*` style properties #3672
 - Add a more helpful error message when the specified `container` element doesn't exist #3719
 - Add `watchPosition` option to `GeolocateControl` #3739
 - Add `positionOptions` option to `GeolocateControl` #3739
 - Add `aria-label` to map canvas #3782
 - Adjust multipoint symbol rendering behavior #3763
 - Add support for property functions for `icon-offset` #3791
 - Improved antialiasing on pitched lines #3790
 - Allow attribution control to collapse to an ⓘ button on smaller screens #3783
 - Improve line breaking algorithm #3743

#### Performance Improvements

 - Fix memory leak when calling `Map#removeSource` #3602
 - Reduce bundle size by adding custom build of `gl-matrix` #3734
 - Improve performance of projection code #3721
 - Improve performance of style function evaluation #3816

#### Bug fixes

 - Fix exception thrown when using `line-color` property functions #3639
 - Fix exception thrown when removing a layer and then adding another layer with the same id but different type #3655
 - Fix exception thrown when passing a single point to `Map#fitBounds` #3655
 - Fix exception thrown occasionally during rapid map mutations #3681
 - Fix rendering defects on pitch=0 on some systems #3740
 - Fix unnecessary CPU usage when displaying a raster layer #3764
 - Fix bug causing sprite after `Map#setStyle` #3829
 - Fix bug preventing `Map` from emitting a `contextmenu` event on Windows browsers #3822

## 0.28.0 (November 17 2016)

#### New features and improvements

- Performance improvements for `Map#addLayer` and `Map#removeLayer` #3584
- Add method for changing layer order at runtime - `Map#moveLayer` #3584
- Update vertical punctuation logic to Unicode 9.0 standard #3608

#### Bug fixes

- Fix data-driven `fill-opacity` rendering when using a `fill-pattern` #3598
- Fix line rendering artifacts #3627
- Fix incorrect rendering of opaque fills on top of transparent fills #2628
- Prevent `AssertionErrors` from pitching raster layers by only calling `Worker#redoPlacement` on vector and GeoJSON sources #3624
- Restore IE11 compatability #3635
- Fix symbol placement for cached tiles #3637


## 0.27.0 (November 11 2016)

#### ⚠️ Breaking changes ⚠️

- Replace `fill-extrude-height` and `fill-extrude-base` properties of `fill` render type with a separate `fill-extrusion` type (with corresponding `fill-extrusion-height` and `fill-extrusion-base` properties), solving problems with render parity and runtime switching between flat and extruded fills. https://github.com/mapbox/mapbox-gl-style-spec/issues/554
- Change the units for extrusion height properties (`fill-extrusion-height`, `fill-extrusion-base`) from "magic numbers" to meters. #3509
- Remove `mapboxgl.Control` class and change the way custom controls should be implemented. #3497
- Remove `mapboxgl.util` functions: `inherit`, `extendAll`, `debounce`, `coalesce`, `startsWith`, `supportsGeolocation`. #3441 #3571
- **`mapboxgl.util` is deprecated** and will be removed in the next release. #1408

#### New features and improvements

- Tons of **performance improvements** that combined make rendering **up to 3 times faster**, especially for complex styles. #3485 #3489 #3490 #3491 #3498 #3499 #3501 #3510 #3514 #3515 #3486 #3527 #3574 ⚡️⚡️⚡️
- 🈯 Added **vertical text writing mode** for languages that support it. #3438
- 🈯 Improved **line breaking of Chinese and Japanese text** in point-placed labels. #3420
- Reduce the default number of worker threads (`mapboxgl.workerCount`) for better performance. #3565
- Automatically use `categorical` style function type when input values are strings. #3384
- Improve control buttons accessibility. #3492
- Remove geolocation button if geolocation is disabled (e.g. the page is not served through `https`). #3571
- Added `Map#getMaxZoom` and `Map#getMinZoom` methods #3592

#### Bugfixes

- Fix several line dash rendering bugs. #3451
- Fix intermittent map flicker when using image sources. #3522
- Fix incorrect rendering of semitransparent `background` layers. #3521
- Fix broken `raster-fade-duration` property. #3532
- Fix handling of extrusion heights with negative values (by clamping to `0`). #3463
- Fix GeoJSON sources not placing labels/icons correctly after map rotation. #3366
- Fix icon/label placement not respecting order for layers with numeric names. #3404
- Fix `queryRenderedFeatures` working incorrectly on colliding labels. #3459
- Fix a bug where changing extrusion properties at runtime sometimes threw an error. #3487 #3468
- Fix a bug where `map.loaded()` always returned `true` when using raster tile sources. #3302
- Fix a bug where moving the map out of bounds sometimes threw `failed to invert matrix` error. #3518
- Fixed `queryRenderedFeatures` throwing an error if no parameters provided. #3542
- Fixed a bug where using multiple `\n` in a text field resulted in an error. #3570

#### Misc

- 🐞 Fix `npm install mapbox-gl` pulling in all `devDependencies`, leading to an extremely slow install. #3377
- Switch the codebase to ES6. #3388 #3408 #3415 #3421
- A lot of internal refactoring to make the codebase simpler and more maintainable.
- Various documentation fixes. #3440

## 0.26.0 (October 13 2016)

#### New Features & Improvements

 * Add `fill-extrude-height` and `fill-extrude-base` style properties (3d buildings) :cityscape: #3223
 * Add customizable `colorSpace` interpolation to functions #3245
 * Add `identity` function type #3274
 * Add depth testing for symbols with `'pitch-alignment': 'map'` #3243
 * Add `dataloading` events for styles and sources #3306
 * Add `Control` suffix to all controls :warning: BREAKING CHANGE :warning: #3355
 * Calculate style layer `ref`s automatically and get rid of user-specified `ref`s :warning: BREAKING CHANGE :warning: #3486

#### Performance Improvements

 * Ensure removing style or source releases all tile resources #3359

#### Bugfixes

 * Fix bug causing an error when `Marker#setLngLat` is called #3294
 * Fix bug causing incorrect coordinates in `touchend` on Android Chrome #3319
 * Fix bug causing incorrect popup positioning at top of screen #3333
 * Restore `tile` property to `data` events fired when a tile is removed #3328
 * Fix bug causing "Improve this map" link to not preload map location #3356

## 0.25.1 (September 30 2016)

#### Bugfixes

  * Fix bug causing attribution to not be shown #3278
  * Fix bug causing exceptions when symbol text has a trailing newline #3281

## 0.25.0 (September 29 2016)

#### Breaking Changes

  * `Evented#off` now require two arguments; omitting the second argument in order to unbind all listeners for an event
     type is no longer supported, as it could cause unintended unbinding of internal listeners.

#### New Features & Improvements

  * Consolidate undocumented data lifecycle events into `data` and `dataloading` events (#3255)
  * Add `auto` value for style spec properties (#3203)

#### Bugfixes

  * Fix bug causing "Map#queryRenderedFeatures" to return no features after map rotation or filter change (#3233)
  * Change webpack build process (#3235) :warning: BREAKING CHANGE :warning:
  * Improved error messages for `LngLat#convert` (#3232)
  * Fix bug where the `tiles` field is omitted from the `RasterTileSource#serialize` method (#3259)
  * Comply with HTML spec by replacing the `div` within the `Navigation` control `<button>` with a `span` element (#3268)
  * Fix bug causing `Marker` instances to be translated to non-whole pixel coordinates that caused blurriness (#3270)

#### Performance Improvements

  * Avoid unnecessary style validation (#3224)
  * Share a single blob URL between all workers (#3239)

## 0.24.0 (September 19 2016)

#### New Features & Improvements

 * Allow querystrings in `mapbox://` URLs #3113
 * Allow "drag rotate" interaction to control pitch #3105
 * Improve performance by decreasing `Worker` script `Blob` size #3158
 * Improve vector tile performance #3067
 * Decrease size of distributed library by removing `package.json` #3174
 * Add support for new lines in `text-field` #3179
 * Make keyboard navigation smoother #3190
 * Make mouse wheel zooming smoother #3189
 * Add better error message when calling `Map#queryRenderedFeatures` on nonexistent layer #3196
 * Add support for imperial units on `Scale` control #3160
 * Add map's pitch to URL hash #3218

#### Bugfixes

 * Fix exception thrown when using box zoom handler #3078
 * Ensure style filters cannot be mutated by reference #3093
 * Fix exceptions thrown when opening marker-bound popup by click #3104
 * Fix bug causing fills with transparent colors and patterns to not render #3107
 * Fix order of latitudes in `Map#getBounds` #3081
 * Fix incorrect evaluation of zoom-and-property functions #2827 #3155
 * Fix incorrect evaluation of property functions #2828 #3155
 * Fix bug causing garbled text rendering when multiple maps are rendered on the page #3086
 * Fix rendering defects caused by `Map#setFilter` and map rotation on iOS 10 #3207
 * Fix bug causing image and video sources to disappear when zooming in #3010


## 0.23.0 (August 25 2016)

#### New Features & Improvements

* Add support for `line-color` property functions #2938
* Add `Scale` control #2940 #3042
* Improve polygon label placement by rendering labels at the pole of inaccessability #3038
* Add `Popup` `offset` option #1962
* Add `Marker#bindPopup` method #3056

#### Performance Improvements

* Improve performance of pages with multiple maps using a shared `WebWorker` pool #2952

#### Bugfixes

* Make `LatLngBounds` obey its documented argument order (`southwest`, `northeast`), allowing bounds across the dateline #2414 :warning: **BREAKING CHANGE** :warning:
* Fix bug causing `fill-opacity` property functions to not render as expected #3061

## 0.22.1 (August 18 2016)

#### New Features & Improvements

 * Reduce library size by using minified version of style specification #2998
 * Add a warning when rendering artifacts occur due to too many symbols or glyphs being rendered in a tile #2966

#### Bugfixes

 * Fix bug causing exception to be thrown by `Map#querySourceFeatures` #3022
 * Fix bug causing `Map#loaded` to return true while there are outstanding tile updates #2847

## 0.22.0 (August 11 2016)

#### Breaking Changes

 * The `GeoJSONSource`, `VideoSource`, `ImageSource` constructors are now private. Please use `map.addSource({...})` to create sources and `map.getSource(...).setData(...)` to update GeoJSON sources. #2667
 * `Map#onError` has been removed. You may catch errors by listening for the `error` event. If no listeners are bound to `error`, error messages will be printed to the console. #2852

#### New Features & Improvements

 * Increase max glyph atlas size to accomodate alphabets with large numbers of characters #2930
 * Add support for filtering features on GeoJSON / vector tile `$id` #2888
 * Update geolocate icon #2973
 * Add a `close` event to `Popup`s #2953
 * Add a `offset` option to `Marker` #2885
 * Print `error` events without any listeners to the console #2852
 * Refactored `Source` interface to prepare for custom source types #2667

#### Bugfixes

 * Fix opacity property-functions for fill layers #2971
 * Fix `DataCloneError` in Firefox and IE11 #2559
 * Fix bug preventing camera animations from being triggered in `moveend` listeners #2944
 * Fix bug preventing `fill-outline-color` from being unset #2964
 * Fix webpack support #2887
 * Prevent buttons in controls from acting like form submit buttons #2935
 * Fix bug preventing map interactions near two controls in the same corner #2932
 * Fix crash resulting for large style batch queue #2926

## 0.21.0 (July 13 2016)

#### Breaking Changes

 * GeoJSON polygon inner rings are now rewound for compliance with the [v2 vector tile](https://github.com/mapbox/vector-tile-spec/blob/master/2.1/README.md#4344-polygon-geometry-type). This may affect some uses of `line-offset`, reversing the direction of the offset. #2889

#### New Features & Improvements

 * Add `text-pitch-alignment` style property #2668
 * Allow query parameters on `mapbox://` URLs #2702
 * Add `icon-text-fit` and `icon-text-fit-padding` style properties #2720
 * Enable property functions for `icon-rotate` #2738
 * Enable property functions for `fill-opacity` #2733
 * Fire `Map#mouseout` events #2777
 * Allow query parameters on all sprite URLs #2772
 * Increase sprite atlas size to 1024px square, allowing more and larger sprites #2802
 * Add `Marker` class #2725 #2810
 * Add `{quadkey}` URL parameter #2805
 * Add `circle-pitch-scale` style property #2821

#### Bugfixes

 * Fix rendering of layers with large numbers of features #2794
 * Fix exceptions thrown during drag-rotate interactions #2840
 * Fix error when adding and removing a layer within the same update cycle #2845
 * Fix false "Geometry exceeds allowed extent" warnings #2568
 * Fix `Map#loaded` returning true while there are outstanding tile updates #2847
 * Fix style validation error thrown while removing a filter #2847
 * Fix event data object not being passed for double click events #2814
 * Fix multipolygons disappearing from map at certain zoom levels #2704
 * Fix exceptions caused by `queryRenderedFeatures` in Safari and Firefox #2822
 * Fix `mapboxgl#supported()` returning `true` in old versions of IE11 mapbox/mapbox-gl-supported#1

## 0.20.1 (June 21 2016)

#### Bugfixes

* Fixed exception thrown when changing `*-translate` properties via `setPaintProperty` (#2762)

## 0.20.0 (June 10 2016)

#### New Features & Improvements

 * Add limited WMS support #2612
 * Add `workerCount` constructor option #2666
 * Improve performance of `locationPoint` and `pointLocation` #2690
 * Remove "Not using VertexArrayObject extension" warning messages #2707
 * Add `version` property to mapboxgl #2660
 * Support property functions in `circle-opacity` and `circle-blur` #2693

#### Bugfixes

* Fix exception thrown by "drag rotate" handler #2680
* Return an empty array instead of an empty object from `queryRenderedFeatures` #2694
* Fix bug causing map to not render in IE

## 0.19.1 (June 2 2016)

#### Bugfixes

* Fix rendering of polygons with more than 35k vertices #2657

## 0.19.0 (May 31 2016)

#### New Features & Improvements

* Allow use of special characters in property field names #2547
* Improve rendering speeds on fill layers #1606
* Add data driven styling support for `fill-color` and `fill-outline-color` #2629
* Add `has` and `!has` filter operators mapbox/feature-filter#15
* Improve keyboard handlers with held-down keys #2530
* Support 'tms' tile scheme #2565
* Add `trackResize` option to `Map` #2591

#### Bugfixes

* Scale circles when map is displayed at a pitch #2541
* Fix background pattern rendering bug #2557
* Fix bug that prevented removal of a `fill-pattern` from a fill layer #2534
* Fix `line-pattern` and `fill-pattern`rendering #2596
* Fix some platform specific rendering bugs #2553
* Return empty object from `queryRenderedFeatures` before the map is loaded #2621
* Fix "there is no texture bound to the unit 1" warnings #2509
* Allow transitioned values to be unset #2561

## 0.18.0 (April 13 2016)

#### New Features & Improvements

* Implement zoom-and-property functions for `circle-color` and `circle-size` #2454
* Dedupe attributions that are substrings of others #2453
* Misc performance improvements #2483 #2488

#### Bugfixes

* Fix errors when unsetting and resetting a style property #2464
* Fix errors when updating paint properties while using classes #2496
* Fix errors caused by race condition in unserializeBuckets #2497
* Fix overzoomed tiles in wrapped worlds #2482
* Fix errors caused by mutating a filter object after calling `Map#setFilter` #2495

## 0.17.0 (April 13 2016)

#### Breaking Changes

* Remove `map.batch` in favor of automatically batching style mutations (i.e. calls to `Map#setLayoutProperty`, `Map#setPaintProperty`, `Map#setFilter`, `Map#setClasses`, etc.) and applying them once per frame, significantly improving performance when updating the style frequently #2355 #2380
* Remove `util.throttle` #2345

#### New Features & Improvements

* Improve performance of all style mutation methods by only recalculating affected properties #2339
* Improve fading of labels and icons #2376
* Improve rendering performance by reducing work done on the main thread #2394
* Validate filters passed to `Map#queryRenderedFeatures` and `Map#querySourceFeatures` #2349
* Display a warning if a vector tile's geometry extent is larger than supported  #2383
* Implement property functions (i.e. data-driven styling) for `circle-color` and `circle-size` #1932
* Add `Popup#setDOMContent` method #2436

#### Bugfixes

* Fix a performance regression caused by using 1 `WebWorker` instead of `# cpus - 1` `WebWorker`s, slowing down tile loading times #2408
* Fix a bug in which `Map#queryRenderedFeatures` would sometimes return features that had been removed #2353
* Fix `clusterMaxZoom` option on `GeoJSONSource` not working as expected #2374
* Fix anti-aliased rendering for pattern fills #2372
* Fix exception caused by calling `Map#queryRenderedFeatures` or `Map#querySourceFeatures` with no arguments
* Fix exception caused by calling `Map#setLayoutProperty` for `text-field` or `icon-image` #2407

## 0.16.0 (March 24 2016)

#### Breaking Changes

* Replace `Map#featuresAt` and `Map#featuresIn` with `Map#queryRenderedFeatures` and `map.querySourceFeatures` (#2224)
    * Replace `featuresAt` and `featuresIn` with `queryRenderedFeatures`
    * Make `queryRenderedFeatures` synchronous, remove the callback and use the return value.
    * Rename `layer` parameter to `layers` and make it an array of layer names.
    * Remove the `radius` parameter. `radius` was used with `featuresAt` to account for style properties like `line-width` and `circle-radius`. `queryRenderedFeatures` accounts for these style properties. If you need to query a larger area, use a bounding box query instead of a point query.
    * Remove the `includeGeometry` parameter because `queryRenderedFeatures` always includes geometries.
* `Map#debug` is renamed to `Map#showTileBoundaries` (#2284)
* `Map#collisionDebug` is renamed to `Map#showCollisionBoxes` (#2284)

#### New Features & Improvements

* Improve overall rendering performance. (#2221)
* Improve performance of `GeoJSONSource#setData`. (#2222)
* Add `Map#setMaxBounds` method (#2234)
* Add `isActive` and `isEnabled` methods to interaction handlers (#2238)
* Add `Map#setZoomBounds` method (#2243)
* Add touch events (#2195)
* Add `map.queryRenderedFeatures` to query the styled and rendered representations of features (#2224)
* Add `map.querySourceFeatures` to get features directly from vector tiles, independent of the style (#2224)
* Add `mapboxgl.Geolocate` control (#1939)
* Make background patterns render seamlessly across tile boundaries (#2305)

#### Bugfixes

* Fix calls to `setFilter`, `setLayoutProperty`, and `setLayerZoomRange` on ref children (#2228)
* Fix `undefined` bucket errors after `setFilter` calls (#2244)
* Fix bugs causing hidden symbols to be rendered (#2246, #2276)
* Fix raster flickering (#2236)
* Fix `queryRenderedFeatures` precision at high zoom levels (#2292)
* Fix holes in GeoJSON data caused by unexpected winding order (#2285)
* Fix bug causing deleted features to be returned by `queryRenderedFeatures` (#2306)
* Fix bug causing unexpected fill patterns to be rendered (#2307)
* Fix popup location with preceding sibling elements (#2311)
* Fix polygon anti-aliasing (#2319)
* Fix slivers between non-adjacent polygons (#2319)
* Fix keyboard shortcuts causing page to scroll (#2312)

## 0.15.0 (March 1 2016)

#### New Features & Improvements

* Add `ImageSource#setCoordinates` and `VideoSource#setCoordinates` (#2184)

#### Bugfixes

* Fix flickering on raster layers (#2211)
* Fix browser hang when zooming quickly on raster layers (#2211)

## 0.14.3 (Feb 25 2016)

#### New Features & Improvements

* Improve responsiveness of zooming out by using cached parent tiles (#2168)
* Improve contextual clues on style API validation (#2170)
* Improve performance of methods including `setData` (#2174)

#### Bugfixes

* Fix incorrectly sized line dashes (#2099)
* Fix bug in which `in` feature filter drops features (#2166)
* Fix bug preventing `Map#load` from firing when tile "Not Found" errors occured (#2176)
* Fix rendering artifacts on mobile GPUs (#2117)

## 0.14.2 (Feb 19 2016)

#### Bugfixes

* Look for loaded parent tiles in cache
* Set tile cache size based on viewport size (#2137)
* Fix tile render order for layer-by-layer
* Remove source update throttling (#2139)
* Make panning while zooming more linear (#2070)
* Round points created during bucket creation (#2067)
* Correct bounds for a rotated or tilted map (#1842)
* Fix overscaled featuresAt (#2103)
* Allow using `tileSize: 512` as a switch to trade retina support for 512px raster tiles
* Fix the serialization of paint classes (#2107)
* Fixed bug where unsetting style properties could mutate the value of other style properties (#2105)
* Less slanted dashed lines near sharp corners (#967)
* Fire map#load if no initial style is set (#2042)

## 0.14.1 (Feb 10 2016)

#### Bugfixes

* Fix incorrectly rotated symbols along lines near tile boundries (#2062)
* Fix broken rendering when a fill layer follows certain symbol layers (#2092)

## 0.14.0 (Feb 8 2016)

#### Breaking Changes

* Switch `GeoJSONSource` clustering options from being measured in extent-units to pixels (#2026)

#### New Features & Improvements

* Improved error message for invalid colors (#2006)
* Added support for tiles with variable extents (#2010)
* Improved `filter` performance and maximum size (#2024)
* Changed circle rendering such that all geometry nodes are drawn, not just the geometry's outer ring (#2027)
* Added `Map#getStyle` method (#1982)

#### Bugfixes

* Fixed bug causing WebGL contexts to be "used up" by calling `mapboxgl.supported()` (#2018)
* Fixed non-deterministic symbol z-order sorting (#2023)
* Fixed garbled labels while zooming (#2012)
* Fixed icon jumping when touching trackpad with two fingers (#1990)
* Fixed overzoomed collision debug labels (#2033)
* Fixed dashes sliding along their line during zooming (#2039)
* Fixed overscaled `minzoom` setting for GeoJSON sources (#1651)
* Fixed overly-strict function validation for duplicate stops (#2075)
* Fixed crash due to `performance.now` not being present on some browsers (#2056)
* Fixed the unsetting of paint properties (#2037)
* Fixed bug causing multiple interaction handler event listeners to be attached (#2069)
* Fixed bug causing only a single debug box to be drawn (#2034)

## 0.13.1 (Jan 27 2016)

#### Bugfixes

* Fixed broken npm package due to outdated bundled modules

## 0.13.0 (Jan 27 2016)

#### Bugfixes

* Fixed easeTo pan, zoom, and rotate when initial rotation != 0 (#1950)
* Fixed rendering of tiles with an extent != 4096 (#1952)
* Fixed missing icon collision boxes (#1978)
* Fixed null `Tile#buffers` errors (#1987)

#### New Features & Improvements

* Added `symbol-avoid-edges` style property (#1951)
* Improved `symbol-max-angle` check algorithm (#1959)
* Added marker clustering! (#1931)
* Added zoomstart, zoom, and zoomend events (#1958)
* Disabled drag on mousedown when using boxzoom (#1907)

## 0.12.4 (Jan 19 2016)

#### Bugfixes

* Fix elementGroups null value errors (#1933)
* Fix some glyph atlas overflow cases (#1923)

## 0.12.3 (Jan 14 2016)

#### API Improvements
* Support inline attribution options in map options (#1865)
* Improve flyTo options (#1854, #1429)

#### Bugfixes
* Fix flickering with overscaled tiles (#1921)
* Remove Node.remove calls for IE browser compatibility (#1900)
* Match patterns at tile boundaries (#1908)
* Fix Tile#positionAt, fix query tests (#1899)
* Fix flickering on streets (#1875)
* Fix text-max-angle property (#1870)
* Fix overscaled line patterns (#1856)
* Fix patterns and icons for mismatched pixelRatios (#1851)
* Fix missing labels when text size 0 at max zoom (#1809)
* Use linear interp when pixel ratios don't match (#1601)
* Fix blank areas, flickering in raster layers (#1876, #675)
* Fix labels slipping/cropping at tile bounds (#757)

#### UX Improvements
* Improve touch handler perceived performance (#1844)

## 0.12.2 (Dec 22 2015)

#### API Improvements

* Support LngLat.convert([w, s, e, n]) (#1812)
* Invalid GeoJSON is now handled better

#### Bugfixes

* Fixed `Popup#addTo` when the popup is already open (#1811)
* Fixed warping when rotating / zooming really fast
* `Map#flyTo` now flies across the antimeridan if shorter (#1853)

## 0.12.1 (Dec 8 2015)

#### Breaking changes

* Reversed the direction of `line-offset` (#1808)
* Renamed `Pinch` interaction handler to `TouchZoomRotate` (#1777)
* Made `Map#update` and `Map#render` private methods (#1798)
* Made `Map#remove` remove created DOM elements (#1789)

#### API Improvements

* Added an method to disable touch rotation (#1777)
* Added a `position` option for `Attribution` (#1689)

#### Bugfixes

* Ensure tile loading errors are properly reported (#1799)
* Ensure re-adding a previously removed pop-up works (#1477)

#### UX Improvements

* Don't round zoom level during double-click interaction (#1640)

## 0.12.0 (Dec 2 2015)

#### API Improvements

* Added `line-offset` style property (#1778)

## 0.11.5 (Dec 1 2015)

#### Bugfixes

* Fixed unstable symbol layer render order when adding / removing layers (#1558)
* Fire map loaded event even if raster tiles have errors
* Fix panning animation during easeTo with zoom change
* Fix pitching animation during flyTo
* Fix pitching animation during easeTo
* Prevent rotation from firing `mouseend` events (#1104)

#### API Improvements

* Fire `mousedown` and `mouseup` events (#1411)
* Fire `movestart` and `moveend` when panning (#1658)
* Added drag events (#1442)
* Request webp images for mapbox:// raster tiles in chrome (#1725)

#### UX Improvements

* Added inertia to map rotation (#620)

## 0.11.4 (Nov 16 2015)

#### Bugfixes

* Fix alpha blending of alpha layers (#1684)

## 0.11.3 (Nov 10 2015)

#### Bugfixes

* Fix GeoJSON rendering and performance (#1685)

#### UX Improvements

* Use SVG assets for UI controls (#1657)
* Zoom out with shift + dblclick (#1666)

## 0.11.2 (Oct 29 2015)

* Misc performance improvements

#### Bugfixes

* Fix sprites on systems with non-integer `devicePixelRatio`s (#1029 #1475 #1476)
* Fix layer minZoom being ignored if not less than source maxZoom
* Fix symbol placement at the start of a line (#1461)
* Fix `raster-opacity` on non-tile sources (#1270)
* Ignore boxzoom on shift-click (#1655)

#### UX Improvements

* Enable line breaks on common punctuation (#1115)

#### API Improvements

* Add toString and toArray methods to LngLat, LngLatBounds (#1571)
* Add `Transform#resize` method
* Add `Map#getLayer` method (#1183)
* Add `Transform#unmodified` property (#1452)
* Propagate WebGL context events (#1612)

## 0.11.1 (Sep 30 2015)

#### Bugfixes

* Add statistics and checkboxes to debug page
* Fix `Map#featuresAt` for non-4096 vector sources (#1529)
* Don't fire `mousemove` on drag-pan
* Fix maxBounds constrains (#1539)
* Fix maxBounds infinite loop (#1538)
* Fix memory leak in worker
* Assert valid `TileCoord`, fix wrap calculation in `TileCoord#cover` (#1483)
* Abort raster tile load if not in viewport (#1490)

#### API Improvements

* Add `Map` event listeners for `mouseup`, `contextmenu` (right click) (#1532)


## 0.11.0 (Sep 11 2015)

#### API Improvements

* Add `Map#featuresIn`: a bounding-box feature query
* Emit stylesheet validation errors (#1436)

#### UX Improvements

* Handle v8 style `center`, `zoom`, `bearing`, `pitch` (#1452)
* Improve circle type styling (#1446)
* Improve dashed and patterned line antialiasing

#### Bugfixes

* Load images in a way that respects Cache-Control headers
* Filter for rtree matches to those crossing bbox
* Log errors by default (#1463)
* Fixed modification of `text-size` via `setLayoutProperty` (#1451)
* Throw on lat > 90 || < -90. (#1443)
* Fix circle clipping bug (#1457)


## 0.10.0 (Aug 21 2015)

#### Breaking changes

* Switched to [longitude, latitude] coordinate order, matching GeoJSON. We anticipate that mapbox-gl-js will be widely used
  with GeoJSON, and in the long term having a coordinate order that is consistent with GeoJSON will lead to less confusion
  and impedance mismatch than will a [latitude, longitude] order.

  The following APIs were renamed:

    * `LatLng` was renamed to `LngLat`
    * `LatLngBounds` was renamed to `LngLatBounds`
    * `Popup#setLatLng` was renamed to `Popup#setLngLat`
    * `Popup#getLatLng` was renamed to `Popup#getLngLat`
    * The `latLng` property of Map events was renamed `lngLat`

  The following APIs now expect array coordinates in [longitude, latitude] order:

    * `LngLat.convert`
    * `LngLatBounds.convert`
    * `Popup#setLngLat`
    * The `center` and `maxBounds` options of the `Map` constructor
    * The arguments to `Map#setCenter`, `Map#fitBounds`, `Map#panTo`, and `Map#project`
    * The `center` option of `Map#jumpTo`, `Map#easeTo`, and `Map#flyTo`
    * The `around` option of `Map#zoomTo`, `Map#rotateTo`, and `Map#easeTo`
    * The `coordinates` properties of video and image sources

* Updated to mapbox-gl-style-spec v8.0.0 ([Changelog](https://github.com/mapbox/mapbox-gl-style-spec/blob/v8.0.0/CHANGELOG.md)). Styles are
  now expected to be version 8. You can use the [gl-style-migrate](https://github.com/mapbox/mapbox-gl-style-lint#migrations)
  utility to update existing styles.

* The format for `mapbox://` style and glyphs URLs has changed. For style URLs, you should now use the format
  `mapbox://styles/:username/:style`. The `:style` portion of the URL no longer contains a username. For font URLs, you
  should now use the format `mapbox://fonts/:username/{fontstack}/{range}.pbf`.
* Mapbox default styles are now hosted via the Styles API rather than www.mapbox.com. You can make use of the Styles API
  with a `mapbox://` style URL pointing to a v8 style, e.g. `mapbox://styles/mapbox/streets-v8`.
* The v8 satellite style (`mapbox://styles/mapbox/satellite-v8`) is now a plain satellite style, and not longer supports labels
  or contour lines via classes. For a labeled satellite style, use `mapbox://styles/mapbox/satellite-hybrid`.

* Removed `mbgl.config.HTTP_URL` and `mbgl.config.FORCE_HTTPS`; https is always used when connecting to the Mapbox API.
* Renamed `mbgl.config.HTTPS_URL` to `mbgl.config.API_URL`.

#### Bugfixes

* Don't draw halo when halo-width is 0 (#1381)
* Reverted shader changes that degraded performance on IE

#### API Improvements

* You can now unset layout and paint properties via the `setLayoutProperty` and `setPaintProperty` APIs
  by passing `undefined` as a property value.
* The `layer` option of `featuresAt` now supports an array of layers.

## 0.9.0 (Jul 29 2015)

* `glyphs` URL now normalizes without the `/v4/` prefix for `mapbox://` urls. Legacy behavior for `mapbox://fontstacks` is still maintained (#1385)
* Expose `geojson-vt` options for GeoJSON sources (#1271)
* bearing snaps to "North" within a tolerance of 7 degrees (#1059)
* Now you can directly mutate the minzoom and maxzoom layer properties with `map.setLayerZoomRange(layerId, minzoom, maxzoom)`
* Exposed `mapboxgl.Control`, a base class used by all UI controls
* Refactored handlers to be individually included in Map options, or enable/disable them individually at runtime, e.g. `map.scrollZoom.disable()`.
* New feature: Batch operations can now be done at once, improving performance for calling multiple style functions: (#1352)

  ```js
  style.batch(function(s) {
      s.addLayer({ id: 'first', type: 'symbol', source: 'streets' });
      s.addLayer({ id: 'second', type: 'symbol', source: 'streets' });
      s.addLayer({ id: 'third', type: 'symbol', source: 'terrain' });
      s.setPaintProperty('first', 'text-color', 'black');
      s.setPaintProperty('first', 'text-halo-color', 'white');
  });
  ```
* Improved documentation
* `featuresAt` performance improvements by exposing `includeGeometry` option
* Better label placement along lines (#1283)
* Improvements to round linejoins on semi-transparent lines (mapbox/mapbox-gl-native#1771)
* Round zoom levels for raster tile loading (2a2aec)
* Source#reload cannot be called if source is not loaded (#1198)
* Events bubble to the canvas container for custom overlays (#1301)
* Move handlers are now bound on mousedown and touchstart events
* map.featuresAt() now works across the dateline

## 0.8.1 (Jun 16 2015)

* No code changes; released only to correct a build issue in 0.8.0.

## 0.8.0 (Jun 15 2015)

#### Breaking changes

* `map.setView(latlng, zoom, bearing)` has been removed. Use
  [`map.jumpTo(options)`](https://www.mapbox.com/mapbox-gl-js/api/#map/jumpto) instead:

  ```js
  map.setView([40, -74.50], 9) // 0.7.0 or earlier
  map.jumpTo({center: [40, -74.50], zoom: 9}); // now
  ```
* [`map.easeTo`](https://www.mapbox.com/mapbox-gl-js/api/#map/easeto) and
  [`map.flyTo`](https://www.mapbox.com/mapbox-gl-js/api/#map/flyto) now accept a single
  options object rather than positional parameters:

  ```js
  map.easeTo([40, -74.50], 9, null, {duration: 400}); // 0.7.0 or earlier
  map.easeTo({center: [40, -74.50], zoom: 9, duration: 400}); // now
  ```
* `mapboxgl.Source` is no longer exported. Use `map.addSource()` instead. See the
  [GeoJSON line](https://www.mapbox.com/mapbox-gl-js/example/geojson-line/) or
  [GeoJSON markers](https://www.mapbox.com/mapbox-gl-js/example/geojson-markers/)
  examples.
* `mapboxgl.util.supported()` moved to [`mapboxgl.supported()`](https://www.mapbox.com/mapbox-gl-js/api/#mapboxgl/supported).

#### UX improvements

* Add perspective rendering (#1049)
* Better and faster labelling (#1079)
* Add touch interactions support on mobile devices (#949)
* Viewport-relative popup arrows (#1065)
* Normalize mousewheel zooming speed (#1060)
* Add proper handling of GeoJSON features that cross the date line (#1275)
* Sort overlapping symbols in the y direction (#470)
* Control buttons are now on a 30 pixel grid (#1143)
* Improve GeoJSON processing performance

#### API Improvements

* Switch to JSDoc for documentation
* Bundling with browserify is now supported
* Validate incoming map styles (#1054)
* Add `Map` `setPitch` `getPitch`
* Add `Map` `dblclick` event. (#1168)
* Add `Map` `getSource` (660a8c1)
* Add `Map` `setFilter` and `getFilter` (#985)
* Add `Map` `failIfMajorPerformanceCaveat` option (#1082)
* Add `Map` `preserveDrawingBuffer` option (#1232)
* Add `VideoSource` `getVideo()` (#1162)
* Support vector tiles with extents other than 4096 (#1227)
* Use a DOM hierarchy that supports evented overlays (#1217)
* Pass `latLng` to the event object (#1068)

#### UX Bugfixes

* Fix rendering glitch on iOS 8 (#750)
* Fix line triangulation errors (#1120, #992)
* Support unicode range 65280-65535 (#1108)
* Fix cracks between fill patterns (#972)
* Fix angle of icons aligned with lines (37a498a)
* Fix dashed line bug for overscaled tiles (#1132)
* Fix icon artifacts caused by sprite neighbors (#1195)

#### API Bugfixes

* Don't fire spurious `moveend` events on mouseup (#1107)
* Fix a race condition in `featuresAt` (#1220)
* Fix for brittle fontstack name convention (#1070)
* Fix broken `Popup` `setHTML` (#1272)
* Fix an issue with cross-origin image requests (#1269)


## 0.7.0 (Mar 3 2015)

#### Breaking

* Rename `Map` `hover` event to `mousemove`.
* Change `featuresAt` to return GeoJSON objects, including geometry (#1010)
* Remove `Map` `canvas` and `container` properties, add `getCanvas` and `getContainer` methods instead

#### UX Improvements

* Improve line label density
* Add boxzoom interaction (#1038)
* Add keyboard interaction (#1034)
* Faster `GeoJSONSource` `setData` without flickering (#973)

#### API Improvements

* Add Popup component (#325)
* Add layer API (#1022)
* Add filter API (#985)
* More efficient filter API (#1018)
* Accept plain old JS object for `addSource` (#1021)
* Reparse overscaled tiles

#### Bugfixes

* Fix `featuresAt` for LineStrings (#1006)
* Fix `tileSize` argument to `GeoJSON` worker (#987)
* Remove extraneous files from the npm package (#1024)
* Hide "improve map" link in print (#988)


## 0.6.0 (Feb 9 2015)

#### Bugfixes

* Add wrapped padding to sprite for repeating images (#972)
* Clear color buffers before rendering (#966)
* Make line-opacity work with line-image (#970)
* event.toElement fallback for Firefox (#932)
* skip duplicate vertices at ends of lines (#776)
* allow characters outside \w to be used in token
* Clear old tiles when new GeoJSON is loaded (#905)

#### Improvements

* Added `map.setPaintProperty()`, `map.getPaintProperty()`, `map.setLayoutProperty()`, and `map.getLayoutProperty()`.
* Switch to ESLint and more strict code rules (#957)
* Grab 2x raster tiles if retina (#754)
* Support for mapbox:// style URLs (#875)

#### Breaking

* Updated to mapbox-gl-style-spec v7.0.0 ([Changelog](https://github.com/mapbox/mapbox-gl-style-spec/blob/a2b0b561ce16015a1ef400dc870326b1b5255091/CHANGELOG.md)). Styles are
  now expected to be version 7. You can use the [gl-style-migrate](https://github.com/mapbox/mapbox-gl-style-lint#migrations)
  utility to update existing styles.
* HTTP_URL and HTTPS_URL config options must no longer include a `/v4` path prefix.
* `addClass`, `removeClass`, `setClasses`, `hasClass`, and `getClasses` are now methods
  on Map.
* `Style#cascade` is now private, pending a public style mutation API (#755).
* The format for `featuresAt` results changed. Instead of result-per-geometry-cross-layer,
  each result has a `layers` array with all layers that contain the feature. This avoids
  duplication of geometry and properties in the result set.


## 0.5.2 (Jan 07 2015)

#### Bugfixes

* Remove tiles for unused sources (#863)
* Fix fill pattern alignment

#### Improvements

* Add GeoJSONSource maxzoom option (#760)
* Return ref layers in featuresAt (#847)
* Return any extra layer keys provided in the stylesheet in featuresAt
* Faster protobuf parsing

## 0.5.1 (Dec 19 2014)

#### Bugfixes

* Fix race conditions with style loading/rendering
* Fix race conditions with setStyle
* Fix map.remove()
* Fix featuresAt properties

## 0.5.0 (Dec 17 2014)

#### Bugfixes

* Fix multiple calls to setStyle

#### Improvements

* `featuresAt` now returns additional information
* Complete style/source/tile event suite:
  style.load, style.error, style.change,
  source.add, source.remove, source.load, source.error, source.change,
  tile.add, tile.remove, tile.load, tile.error
* Vastly improved performance and correctness for GeoJSON sources
* Map#setStyle accepts a style URL
* Support {prefix} in tile URL templates
* Provide a source map with minified source

#### Breaking

* Results format for `featuresAt` changed

## 0.4.2 (Nov 14 2014)

#### Bugfixes

- Ensure only one easing is active at a time (#807)
- Don't require style to perform easings (#817)
- Fix raster tiles sometimes not showing up (#761)

#### Improvements

- Internet Explorer 11 support (experimental)

## 0.4.1 (Nov 10 2014)

#### Bugfixes

- Interpolate to the closest bearing when doing rotation animations (#818)

## 0.4.0 (Nov 4 2014)

#### Breaking

- Updated to mapbox-gl-style-spec v6.0.0 ([Changelog](https://github.com/mapbox/mapbox-gl-style-spec/blob/v6.0.0/CHANGELOG.md)). Styles are
  now expected to be version 6. You can use the [gl-style-migrate](https://github.com/mapbox/mapbox-gl-style-lint#migrations)
  utility to update existing styles.

## 0.3.2 (Oct 23 2014)

#### Bugfixes

- Fix worker initialization with deferred or async scripts

#### Improvements

- Added map.remove()
- CDN assets are now served with gzip compression

## 0.3.1 (Oct 06 2014)

#### Bugfixes

- Fixed iteration over arrays with for/in
- Made browserify deps non-dev (#752)

## 0.3.0 (Sep 23 2014)

#### Breaking

- Updated to mapbox-gl-style-spec v0.0.5 ([Changelog](https://github.com/mapbox/mapbox-gl-style-spec/blob/v0.0.5/CHANGELOG.md)). Styles are
  now expected to be version 5. You can use the [gl-style-migrate](https://github.com/mapbox/mapbox-gl-style-lint#migrations)
  utility to update existing styles.
- Removed support for composite layers for performance reasons. [#523](https://github.com/mapbox/mapbox-gl-js/issues/523#issuecomment-51731405)
- `raster-hue-rotate` units are now degrees.

### Improvements

- Added LatLng#wrap
- Added support for Mapbox fontstack API.
- Added support for remote, non-Mapbox TileJSON sources and inline TileJSON sources (#535, #698).
- Added support for `symbol-avoid-edges` property to allow labels to be placed across tile edges.
- Fixed mkdir issue on Windows (#674).
- Fixed drawing beveled line joins without overlap.

#### Bugfixes

- Fixed performance when underzooming a layer's minzoom.
- Fixed `raster-opacity` for regular raster layers.
- Fixed various corner cases of easing functions.
- Do not modify original stylesheet (#728).
- Inherit video source from source (#699).
- Fixed interactivity for geojson layers.
- Stop dblclick on navigation so the map does not pan (#715).

## 0.2.2 (Aug 12 2014)

#### Breaking

- `map.setBearing()` no longer supports a second argument. Use `map.rotateTo` with an `offset` option and duration 0
if you need to rotate around a point other than the map center.

#### Improvements

- Improved `GeoJSONSource` to also accept URL as `data` option, eliminating a huge performance bottleneck in case of large GeoJSON files.
[#669](https://github.com/mapbox/mapbox-gl-js/issues/669) [#671](https://github.com/mapbox/mapbox-gl-js/issues/671)
- Switched to a different fill outlines rendering approach. [#668](https://github.com/mapbox/mapbox-gl-js/issues/668)
- Made the minified build 12% smaller gzipped (66 KB now).
- Added `around` option to `Map` `zoomTo`/`rotateTo`.
- Made the permalink hash more compact.
- Bevel linejoins no longer overlap and look much better when drawn with transparency.

#### Bugfixes

- Fixed the **broken minified build**. [#679](https://github.com/mapbox/mapbox-gl-js/issues/679)
- Fixed **blurry icons** rendering. [#666](https://github.com/mapbox/mapbox-gl-js/issues/666)
- Fixed `util.supports` WebGL detection producing false positives in some cases. [#677](https://github.com/mapbox/mapbox-gl-js/issues/677)
- Fixed invalid font configuration completely blocking tile rendering.  [#662](https://github.com/mapbox/mapbox-gl-js/issues/662)
- Fixed `Map` `project`/`unproject` to properly accept array-form values.
- Fixed sprite loading race condition. [#593](https://github.com/mapbox/mapbox-gl-js/issues/593)
- Fixed `GeoJSONSource` `setData` not updating the map until zoomed or panned. [#676](https://github.com/mapbox/mapbox-gl-js/issues/676)

## 0.2.1 (Aug 8 2014)

#### Breaking

- Changed `Navigation` control signature: now it doesn't need `map` in constructor
and gets added with `map.addControl(nav)` or `nav.addTo(map)`.
- Updated CSS classes to have consistent naming prefixed with `mapboxgl-`.

#### Improvements

- Added attribution control (present by default, disable by passing `attributionControl: false` in options).
- Added rotation by dragging the compass control.
- Added grabbing cursors for the map by default.
- Added `util.inherit` and `util.debounce` functions.
- Changed the default debug page style to OSM Bright.
- Token replacements now support dashes.
- Improved navigation control design.

#### Bugfixes

- Fixed compass control to rotate its icon with the map.
- Fixed navigation control cursors.
- Fixed inertia going to the wrong direction in a rotated map.
- Fixed inertia race condition where error was sometimes thrown after erratic panning/zooming.


## 0.2.0 (Aug 6 2014)

- First public release.<|MERGE_RESOLUTION|>--- conflicted
+++ resolved
@@ -6,11 +6,8 @@
 
 ### 🐞 Bug fixes
 
-<<<<<<< HEAD
-- Change map.on, map.off, and map.once type parameter from "type: MapEvent" to "type: MapEvent | string"
-=======
 - Change `GeoJSONFeature.id` type from `number | string | void` to `number | string | undefined` (#1093)
->>>>>>> b8148b46
+- Change map.on, map.off, and map.once type parameter from "type: MapEvent" to "type: MapEvent | string" (#1094)
 
 ## 2.1.7
 
