--- conflicted
+++ resolved
@@ -1,11 +1,8 @@
 ## main
 
 ### ✨ Features and improvements
-<<<<<<< HEAD
+- Text labels can now include relatively uncommon Chinese, Japanese, Korean, and Vietnamese characters, as well as characters from historical writing systems. When using server-side fonts, the map may request glyph PBFs beyond U+FFFF from the server instead of throwing an error as before. ([#6640](https://github.com/maplibre/maplibre-gl-js/pull/6640)) (by [@1ec5](https://github.com/1ec5))
 - Speed up the cross tile symbol index in certain circumstances ([#6641](https://github.com/maplibre/maplibre-gl-js/pull/6641)) (by [@bradymadden97](https://github.com/bradymadden97))
-=======
-- Text labels can now include relatively uncommon Chinese, Japanese, Korean, and Vietnamese characters, as well as characters from historical writing systems. When using server-side fonts, the map may request glyph PBFs beyond U+FFFF from the server instead of throwing an error as before. ([#6640](https://github.com/maplibre/maplibre-gl-js/pull/6640)) (by [@1ec5](https://github.com/1ec5))
->>>>>>> 6c4b5f90
 - _...Add new stuff here..._
 
 ### 🐞 Bug fixes
