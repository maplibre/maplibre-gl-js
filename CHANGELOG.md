## main

### ✨ Features and improvements

- *...Add new stuff here...*
<<<<<<< HEAD
- Re-enable method to get library version. Either with `import {version} from 'maplibre-gl'`, or on a Map instance as `map.version`.
=======
>>>>>>> 84cb60f6

### 🐞 Bug fixes

- *...Add new stuff here...*

## 2.2.1

### 🐞 Bug fixes

- Fix types generation and make sure they run as part of the CI (#1462, #1465)

## 2.2.0

Everything from the four previous pre-releases:

### ✨ Features and improvements

- Update `icon-padding` symbol layout property to support asymmetric padding (#1289)
- Added `cooperativeGestures` option when instantiating map to prevent inadvertent scrolling/panning when navigating a page where map is embedded inline (#234)
- Improve filter specification typings (#1390)
- Add internal support for Node 18 (#1431)
- Add 3D terrain capabilities  (#165, #1022)
- Cancel pending GeoJSON requests when `GeoJSONSource.setData()` is called instead of waiting for any pending request to complete before issuing the request for the new URL (#1102)

### 🐞 Bug fixes

- Fix compact attribution style when using global CSS that sets `box-sizing: border-box;` (#1250)
- Handle maxBounds which cross the meridian at longitude ±180° (#1298, #1299)
- Hide arrow displayed in default `summary` styles on the attribution control (#1258)
- Fix memory usage in terrain 3D (#1291, #1302)
- Fix disappearence of closest tiles when 3D terrain is enabled (#1241, #1300)

## 2.2.0-pre.4

### ✨ Features and improvements

- Update `icon-padding` symbol layout property to support asymmetric padding (#1289)
- Added `cooperativeGestures` option when instantiating map to prevent inadvertent scrolling/panning when navigating a page where map is embedded inline (#234)
- Improve filter specification typings (#1390)
- Add internal support for Node 18 (#1431)

### 🐞 Bug fixes

- Fix compact attribution style when using global CSS that sets `box-sizing: border-box;` (#1250)

## 2.2.0-pre.3

### 🐞 Bug fixes

- Handle maxBounds which cross the meridian at longitude ±180° (#1298, #1299)
- Hide arrow displayed in default `summary` styles on the attribution control (#1258)
- Fix memory usage in terrain 3D (#1291, #1302)
- Fix disappearence of closest tiles when 3D terrain is enabled (#1241, #1300)

## 2.2.0-pre.2

### ✨ Features and improvements

- Add 3D terrain capabilities  (#165, #1022)

## 2.2.0-pre.1

### ✨ Features and improvements

- Cancel pending GeoJSON requests when `GeoJSONSource.setData()` is called instead of waiting for any pending request to complete before issuing the request for the new URL (#1102)

## 2.1.9

### 🐞 Bug fixes

- Add back typescript typings to dependencies instead of devDependencies (#1178)

## 2.1.8

### ✨ Features and improvements

- Changed logic for showing the Maplibre logo. The Maplibre logo is now shown by setting the map option 'maplibreLogo' to true or by adding it to a map with addControl. TileJSON no longer controls if the logo is shown. (#786)

### 🐞 Bug fixes

- Fix missing `touchmove` in `MapTouchEvent["type"]` (#1131)
- Type CustomLayerInterface renderingMode, onRemove, onAdd, and prerender optional (#1122)

## 2.1.8-pre.3

### 🐞 Bug fixes

- Use correct location for mouse events of line layer with line-offset (#1108).
- Change `GeoJSONFeature.properties` type from `{}` to `{ [name: string]: any; }` (#1115).
- Fix `error TS2503: Cannot find namespace 'GeoJSON'` (#1096).

## 2.1.8-pre.2

### ✨ Features and improvements
- Removal of the unminified production build target, so `npm run build-prod` will be the main build command going forward.
### 🐞 Bug fixes

- Dispose source resources on map style removal, it also fixes `cannot read properties of undefined (reading 'sourceCaches')` error (#1099).
- Add MapGeoJSONFeature type as replacement for MapboxGeoJSONFeature. MapGeoJSONFeature type extends GeoJSONFeature type with layer, source, sourceLayer, and state properties (#1104).
- Fix automatic refreshing of expired raster tiles (#1106)
- Fix precision loss in some matrix calculations (#1105)

## 2.1.8-pre.1

### ✨ Features and improvements

- Add option `viewport-glyph` to `text-rotation-alignment` which places glyphs along a linestring and rotates them to the x-axis of the viewport (#716).

### 🐞 Bug fixes

- Change `GeoJSONFeature.id` type from `number | string | void` to `number | string | undefined` (#1093)
- Add FeatureIdentifier type to define feature parameter in setFeatureState, removeFeatureState, and getFeatureState methods. Change FeatureIdentifier.id from `id: string | number;` to `id?: string | number | undefined;` (#1095)
- Change map.on, map.off, and map.once type parameter from "type: MapEvent" to "type: MapEvent | string" (#1094)

## 2.1.7

### 🐞 Bug fixes

- Add adjustment for glyph rendering, CJK fonts are mainly affected (#1002).
- Improve typings to fix Angular strict mode failure (#790, #970, #934)
- Fix `SourceCache.loaded()` always returning `true` following a load error (#1025)
- Added back csp and dev builds to npm package (#1042)

## 2.1.6

### 🐞 Bug fixes

- Publish `dist/package.json` (#998).

## 2.1.6-pre.1

### 🐞 Bug fixes

- Publish `dist/package.json` (#998).

## 2.1.5

### 🐞 Bug fixes

- Publish empty `postinstall.js` file. Follow-up on (#990), (#991), (#992).

## 2.1.5-pre.1

### 🐞 Bug fixes

- Publish empty `postinstall.js` file. Follow-up on (#990), (#991), (#992).

## 2.1.4

### 🐞 Bug fixes

- Fix missing `postinstall.js` file in npm publish. Follow-up on (#990), (#991).

## 2.1.3

### 🐞 Bug fixes

- Fix postinstall `ts-node` error on non-dev installs (#900)

## 2.1.2

### Features and improvements

- Default compact attribution to be open by default to comply with OpenSteetMap Attribution Guidelines (#795)
- Export `Source` classes (`GeoJSONSource` etc.) declarations. (#801)
- Make `AJAXError` public so error HTTP responses can be handled differently from other errors.

### 🐞 Bug fixes

- Fix compact attribution button showing when attribution is blank (#795)
- Fix error mismatched image size for CJK characters (#718)
- Fire `dataabort` and `sourcedataabort` events when a tile request is aborted (#794)
- Fix NextJs `performance` undefined (#768)

## 2.1.1

### 🐞 Bug fixes

- Fix stale tiles being shown when calling VectorTileSource#setTiles while the map is moving.

## 2.1.0
### ✨ Features and improvements

* Add `icon-overlap` and `text-overlap` symbol layout properties [#347](https://github.com/maplibre/maplibre-gl-js/pull/347)
* Deprecate `icon-allow-overlap` and `text-allow-overlap` symbol layout properties. `icon-overlap` and `text-overlap` are their replacements.
* Remove node package chalk from devDependencies (#789).
* Allow setting a custom pixel ratio by adding a `MapOptions#pixelRatio` property and a `Map#setPixelRatio` method. Since a high `devicePixelRatio` value can lead to performance and display problems, it is done at your own risk.  (#769)

## 2.0.5
### 🐞 Bug fixes
- Remove list of node versions allowed to install the package.

## 2.0.4
### 🐞 Bug fixes
- Missing package.json file in version 2.0.3 dist in npm (#811) - this causes webpack to fail

## 2.0.3
### Features and improvements

* Remove node package chalk from devDependencies (#789).
* Remove vector-tile module declaration and revert to using point from @mapbox/point-geometry (#788, #800)
* Moved development environemnt to use NodeJs 16 (#781, #806)

### 🐞 Bug fixes

- Fix max cluster zoom in geojson source (#61)

## 2.0.2

### 🐞 Bug fixes

- Fix typescript generated file (#776).

## 2.0.1

### 🐞 Bug fixes

- Fix documentation of `addProtocol` and `removeProtocol`.

## 2.0.0

### Features and improvements

- Migrated the production code to typescript
- ** Breaking Change ** removed `version` from the public API
- ** Breaking Change ** stopped supporting IE (internet explorer)
- ** Breaking Change ** stopped supporting Chrome 49-65. Chrome 66+ required. For Chrome 49-65 support use version 1.15.2.
- ** Breaking Change ** removed all code related to `accessToken` and Mapbox specific urls starting with `mapbox://`. Telemetry and tracking code was removed.
- ** Breaking Change ** removed `baseApiUrl` as it was used only for Mapbox related urls
- ** Breaking Change ** typescript typings have changed:
  - `Style` => `StyleSpecification`
  - `AnyLayer` => `LayerSpecification`
  - `AnySourceData` => `SourceSpecification`
  - `MapboxEvent` => `MapLibreEvent`
  - `MapboxOptions` => `MapOptions`
  - `MapBoxZoomEvent` => `MapLibreZoomEvent`
  - `*SourceRaw` + `*SourceOptions` => `*SourceSpecification`
  - `*Source` (source implementation definition) were removed
  - `*Layer` => `*LayerSpecification`
  - `*Paint` => `*LayerSpecification['paint']`
  - `*Layout` => `*LayerSpecification['layout']`
  - `MapboxGeoJSONFeature` => `GeoJSONFeature`
- Added `redraw` function to map (#206)
- Improve attribution controls accessibility. See [#359](https://github.com/maplibre/maplibre-gl-js/issues/359)
- Allow maxPitch value up to 85, use values greater than 60 at your own risk (#574)
- `getImage` uses createImageBitmap when supported (#650)

### 🐞 Bug fixes

- Fix warning due to strict comparison of SDF property in image sprite (#303)
- Fix tile placeholder replacement to allow for placeholders to be in a URL more than once. (#348)
- Fix type check for non dom environment. (#334)
- Fix precision problem in patterns when overzoomed in OpenGL ES devices.
- Fix padding-top of the popup to improve readability of popup text (#354).
- Fix GeoJSONSource#loaded sometimes returning true while there are still pending loads (#669)
- Fix MapDataEvent#isSourceLoaded being true in GeoJSONSource "dataloading" event handlers (#694)
- Fix events being fired after Map#remove has been called when the WebGL context is lost and restored (#726)
- Fix nested expressions types definition [#757](https://github.com/maplibre/maplibre-gl-js/pull/757)

## 1.15.2

### 🐞 Bug fixes
- Fix breaking changes introduced in v1.15.0 by adoption dual naming scheme for CSS class names

## 1.15.1

### 🐞 Bug fixes

- Add void return for some method declaration to match TS strict mode (#194)
- Fix css leftovers (#83)

## 1.15.0

### Features and improvements

- ** Breaking Change: ** Rename css classes (#83)
- Added custom protocol support to allow overriding ajax calls (#29)
- Added setTransformRequest to map (#159)
- Publish @maplibre/maplibre-gl-style-spec v14.0.0 on NPM (#149)
- Replace link to mapbox on LogoControl by link to maplibre (#151)
- Migrate style spec files from mapbox to maplibre (#147)
- Publish the MapLibre style spec in NPM (#140)
- Replace mapboxgl with maplibregl in JSDocs inline examples (#134)
- Bring in typescript definitions file (#24)
- Update example links to https://maplibre.org/maplibre-gl-js-docs/ (#131)
- Improve performance of layers with constant `*-sort-key` (#78)

### 🐞 Bug fixes

- Prevented attribution button from submiting form (#178)

## 1.14.0

### Features and improvements

- Rebranded to MapLibre
- New logo

### 🐞 Bug fixes

- Rename SVGs mapboxgl-ctrl-*.svg to maplibregl (#85)
- fix ImageSource not working in FF/Safari (#87)
- Update HTML debug files to use MapLibre in titles (#84)
- fix CI checksize job to use maplibre name (#86)
- Move output files from mapbox.* to maplibre.* (#75)
- Remove mapbox specifics and branding from .github (#64)
- Fix a bug where mapbox-gl-js is no longer licensed as open source, but we owe immeasurable gratitude to Mapbox for releasing all their initial code to the community under BSD-3 license.

## 1.13.0

### ✨ Features and improvements

- Improve accessibility by fixing issues reported by WCAG 2.1. [#9991](https://github.com/mapbox/mapbox-gl-js/pull/9991)
- Improve accessibility when opening a popup by immediately focusing on the content. [#9774](https://github.com/mapbox/mapbox-gl-js/pull/9774) (h/t @watofundefined)
- Improve rendering performance of symbols with `symbol-sort-key`. [#9751](https://github.com/mapbox/mapbox-gl-js/pull/9751) (h/t @osvodef)
- Add `Marker` `clickTolerance` option. [#9640](https://github.com/mapbox/mapbox-gl-js/pull/9640) (h/t @ChristopherChudzicki)
- Add `Map` `hasControl` method. [#10035](https://github.com/mapbox/mapbox-gl-js/pull/10035)
- Add `Popup` `setOffset` method. [#9946](https://github.com/mapbox/mapbox-gl-js/pull/9946) (h/t @jutaz)
- Add `KeyboardHandler` `disableRotation` and `enableRotation` methods. [#10072](https://github.com/mapbox/mapbox-gl-js/pull/10072) (h/t @jmbott)

### 🐞 Bug fixes

- Fix a bug where `queryRenderedFeatures` didn't properly expose the paint values if they were data-driven. [#10074](https://github.com/mapbox/mapbox-gl-js/pull/10074) (h/t @osvodef)
- Fix a bug where attribution didn't update when layer visibility changed during zooming. [#9943](https://github.com/mapbox/mapbox-gl-js/pull/9943)
- Fix a bug where hash control conflicted with external history manipulation (e.g. in single-page apps). [#9960](https://github.com/mapbox/mapbox-gl-js/pull/9960) (h/t @raegen)
- Fix a bug where `fitBounds` had an unexpected result with non-zero bearing and uneven padding. [#9821](https://github.com/mapbox/mapbox-gl-js/pull/9821) (h/t @allison-strandberg)
- Fix HTTP support when running GL JS against [Mapbox Atlas](https://www.mapbox.com/atlas). [#10090](https://github.com/mapbox/mapbox-gl-js/pull/10090)
- Fix a bug where the `within` expression didn't work in `querySourceFeatures`. [#9933](https://github.com/mapbox/mapbox-gl-js/pull/9933)
- Fix a bug where `Popup` content HTML element was removed on `setDOMContent`. [#10036](https://github.com/mapbox/mapbox-gl-js/pull/10036)
- Fix a compatibility bug when `icon-image` is used as a legacy categorical function. [#10060](https://github.com/mapbox/mapbox-gl-js/pull/10060)
- Reduce rapid memory growth in Safari by ensuring `Image` dataURI's are released. [#10118](https://github.com/mapbox/mapbox-gl-js/pull/10118)

### ⚠️ Note on IE11

We intend to remove support for Internet Explorer 11 in a future release of GL JS later this year.

## 1.12.0

### ✨ Features and improvements

* Add methods for changing a vector tile source dynamically (e.g. `setTiles`, `setUrl`). [#8048](https://github.com/mapbox/mapbox-gl-js/pull/8048) (h/t [@stepankuzmin](https://github.com/stepankuzmin))
* Add a `filter` option for GeoJSON sources to filter out features prior to processing (e.g. before clustering). [#9864](https://github.com/mapbox/mapbox-gl-js/pull/9864)
* Vastly increase precision of `line-gradient` for long lines. [#9694](https://github.com/mapbox/mapbox-gl-js/pull/9694)
* Improve `raster-dem` sources to properly support the `maxzoom` option and overzooming. [#9789](https://github.com/mapbox/mapbox-gl-js/pull/9789) (h/t [@brendan-ward](@brendanhttps://github.com/ward))

### 🐞 Bug fixes

* Fix a bug where bearing snap interfered with `easeTo` and `flyTo` animations, freezing the map. [#9884](https://github.com/mapbox/mapbox-gl-js/pull/9884) (h/t [@andycalder](https://github.com/andycalder))
* Fix a bug where a fallback image was not used if it was added via `addImage`. [#9911](https://github.com/mapbox/mapbox-gl-js/pull/9911) (h/t [@francois2metz](https://github.com/francois2metz))
* Fix a bug where `promoteId` option failed for fill extrusions with defined feature ids. [#9863](https://github.com/mapbox/mapbox-gl-js/pull/9863)

### 🛠️ Workflow

* Renamed the default development branch from `master` to `main`.

## 1.11.1

### 🐞 Bug fixes
* Fix a bug that caused  `map.loaded()` to incorrectly return `false` after a click event. ([#9825](https://github.com/mapbox/mapbox-gl-js/pull/9825))

## 1.11.0

### ✨ Features and improvements
* Add an option to scale the default `Marker` icon.([#9414](https://github.com/mapbox/mapbox-gl-js/pull/9414)) (h/t [adrianababakanian](https://github.com/adrianababakanian))
* Improving the shader compilation speed by manually getting the run-time attributes and uniforms.([#9497](https://github.com/mapbox/mapbox-gl-js/pull/9497))
* Added `clusterMinPoints` option for clustered GeoJSON sources that defines the minimum number of points to form a cluster.([#9748](https://github.com/mapbox/mapbox-gl-js/pull/9748))

### 🐞 Bug fixes
* Fix a bug where map got stuck in a DragRotate interaction if it's mouseup occurred outside of the browser window or iframe.([#9512](https://github.com/mapbox/mapbox-gl-js/pull/9512))
* Fix potential visual regression for `*-pattern` properties on AMD graphics card vendor.([#9681](https://github.com/mapbox/mapbox-gl-js/pull/9681))
* Fix zooming with a double tap on iOS Safari 13.([#9757](https://github.com/mapbox/mapbox-gl-js/pull/9757))
* Removed a misleading `geometry exceeds allowed extent` warning when using Mapbox Streets vector tiles.([#9753](https://github.com/mapbox/mapbox-gl-js/pull/9753))
* Fix reference error when requiring the browser bundle in Node. ([#9749](https://github.com/mapbox/mapbox-gl-js/pull/9749))

## 1.10.2

### 🐞 Bug fixes
* Fix zooming with a double tap in iOS Safari 13.([#9757](https://github.com/mapbox/mapbox-gl-js/pull/9757))

## 1.10.1

### 🐞 Bug fixes
* Fix markers interrupting touch gestures ([#9675](https://github.com/mapbox/mapbox-gl-js/issues/9675), fixed by [#9683](https://github.com/mapbox/mapbox-gl-js/pull/9683))
* Fix bug where `map.isMoving()` returned true while map was not moving ([#9647](https://github.com/mapbox/mapbox-gl-js/issues/9647), fixed by [#9679](https://github.com/mapbox/mapbox-gl-js/pull/9679))
* Fix regression that prevented `touchmove` events from firing during gestures ([#9676](https://github.com/mapbox/mapbox-gl-js/issues/9676), fixed by [#9685](https://github.com/mapbox/mapbox-gl-js/pull/9685))
* Fix `image` expression evaluation which was broken under certain conditions ([#9630](https://github.com/mapbox/mapbox-gl-js/issues/9630), fixed by [#9685](https://github.com/mapbox/mapbox-gl-js/pull/9668))
* Fix nested `within` expressions in filters not evaluating correctly  ([#9605](https://github.com/mapbox/mapbox-gl-js/issues/9605), fixed by [#9611](https://github.com/mapbox/mapbox-gl-js/pull/9611))
* Fix potential `undefined` paint variable in `StyleLayer` ([#9688](https://github.com/mapbox/mapbox-gl-js/pull/9688)) (h/t [mannnick24](https://github.com/mannnick24))

## 1.10.0

### ✨ Features
* Add `mapboxgl.prewarm()` and `mapboxgl.clearPrewarmedResources()` methods to allow developers to optimize load times for their maps ([#9391](https://github.com/mapbox/mapbox-gl-js/pull/9391))
* Add `index-of` and `slice` expressions to search arrays and strings for the first occurrence of a specified value and return a section of the original array or string ([#9450](https://github.com/mapbox/mapbox-gl-js/pull/9450)) (h/t [lbutler](https://github.com/lbutler))
* Correctly set RTL text plugin status if the plugin URL could not be loaded. This allows developers to add retry logic on network errors when loading the plugin ([#9489](https://github.com/mapbox/mapbox-gl-js/pull/9489))

### 🍏 Gestures
This release significantly refactors and improves gesture handling on desktop and mobile. Three new touch gestures have been added: `two-finger swipe` to adjust pitch, `two-finger double tap` to zoom out, and `tap then drag` to adjust zoom with one finger ([#9365](https://github.com/mapbox/mapbox-gl-js/pull/9365)). In addition, this release brings the following changes and bug fixes:

- It's now possible to interact with multiple maps on the same page at the same time ([#9365](https://github.com/mapbox/mapbox-gl-js/pull/9365))
- Fix map jump when releasing one finger after pinch zoom ([#9136](https://github.com/mapbox/mapbox-gl-js/issues/9136))
- Stop mousedown and touchstart from interrupting `easeTo` animations when interaction handlers are disabled ([#8725](https://github.com/mapbox/mapbox-gl-js/issues/8725))
- Stop mouse wheel from interrupting animations when `map.scrollZoom` is disabled ([#9230](https://github.com/mapbox/mapbox-gl-js/issues/9230))
- A camera change can no longer be prevented by disabling the interaction handler within the camera change event. Selectively prevent camera changes by listening to the `mousedown` or `touchstart` map event and calling [.preventDefault()](https://docs.mapbox.com/mapbox-gl-js/api/#mapmouseevent#preventdefault) ([#9365](https://github.com/mapbox/mapbox-gl-js/pull/9365))
- Undocumented properties on the camera change events fired by the doubleClickZoom handler have been removed ([#9365](https://github.com/mapbox/mapbox-gl-js/pull/9365))

### 🐞 Improvements and bug fixes
* Line labels now have improved collision detection, with greater precision in placement, reduced memory footprint, better placement under pitched camera orientations ([#9219](https://github.com/mapbox/mapbox-gl-js/pull/9219))
* Fix `GlyphManager` continually re-requesting missing glyph ranges ([#8027](https://github.com/mapbox/mapbox-gl-js/issues/8027), fixed by [#9375](https://github.com/mapbox/mapbox-gl-js/pull/9375)) (h/t [oterral](https://github.com/oterral))
* Avoid throwing errors when calling certain popup methods before the popup element is created ([#9433](https://github.com/mapbox/mapbox-gl-js/pull/9433))
* Fix a bug where fill-extrusion features with colinear points were not returned by `map.queryRenderedFeatures(...)` ([#9454](https://github.com/mapbox/mapbox-gl-js/pull/9454))
* Fix a bug where using feature state on a large input could cause a stack overflow error ([#9463](https://github.com/mapbox/mapbox-gl-js/pull/9463))
* Fix exception when using `background-pattern` with data driven expressions ([#9518](https://github.com/mapbox/mapbox-gl-js/issues/9518), fixed by [#9520](https://github.com/mapbox/mapbox-gl-js/pull/9520))
* Fix a bug where UI popups were potentially leaking event listeners ([#9498](https://github.com/mapbox/mapbox-gl-js/pull/9498)) (h/t [mbell697](https://github.com/mbell697))
* Fix a bug where the `within` expression would return inconsistent values for points on tile boundaries ([#9411](https://github.com/mapbox/mapbox-gl-js/issues/9411), [#9428](https://github.com/mapbox/mapbox-gl-js/pull/9428))
* Fix a bug where the `within` expression would incorrectly evaluate geometries that cross the antimeridian ([#9440](https://github.com/mapbox/mapbox-gl-js/pull/9440))
* Fix possible undefined exception on paint variable of style layer ([#9437](https://github.com/mapbox/mapbox-gl-js/pull/9437)) (h/t [mannnick24](https://github.com/mannnick24))
* Upgrade minimist to ^1.2.5 to get fix for security issue [CVE-2020-7598](https://cve.mitre.org/cgi-bin/cvename.cgi?name=CVE-2020-7598) upstream ([#9425](https://github.com/mapbox/mapbox-gl-js/issues/9431), fixed by [#9425](https://github.com/mapbox/mapbox-gl-js/pull/9425)) (h/t [watson](https://github.com/watson))

## 1.9.1

### 🐞 Bug fixes
* Fix a bug [#9477](https://github.com/mapbox/mapbox-gl-js/issues/9477) in `Map#fitBounds(..)` wherein the `padding` passed to options would get applied twice.
* Fix rendering bug [#9479](https://github.com/mapbox/mapbox-gl-js/issues/9479) caused when data-driven `*-pattern` properties reference images added with `Map#addImage(..)`.
* Fix a bug [#9468](https://github.com/mapbox/mapbox-gl-js/issues/9468) in which an exception would get thrown when updating symbol layer paint property using `setPaintProperty`.

## 1.9.0
With this release, we're adding [a new changelog policy](./CONTRIBUTING.md#changelog-conventions) to our contribution guidelines.

This release also fixes several long-standing bugs and unintentional rendering behavior with `line-pattern`. The fixes come with a visual change to how patterns added with `line-pattern` scale. Previously, patterns that became larger than the line would be clipped, sometimes distorting the pattern, particularly on mobile and retina devices. Now the pattern will be scaled to fit under all circumstances. [#9266](https://github.com/mapbox/mapbox-gl-js/pull/9266) showcases examples of the visual differences. For more information and to provide feedback on this change, see [#9394](https://github.com/mapbox/mapbox-gl-js/pull/9394).

### ✨ Features
* Add `within` expression for testing whether an evaluated feature lies within a given GeoJSON object ([#9352](https://github.com/mapbox/mapbox-gl-js/pull/9352)).
    - We are aware of an edge case in which points with wrapped coordinates (e.g. longitude -185) are not evaluated properly. See ([#9442](https://github.com/mapbox/mapbox-gl-js/issues/9442)) for more information.
    - An example of the `within` expression:<br>
`"icon-opacity": ["case", ["==", ["within", "some-polygon"], true], 1,
["==", ["within", "some-polygon"], false], 0]`
* Map API functions such as `easeTo` and `flyTo` now support `padding: PaddingOptions` which lets developers shift a map's center of perspective when building floating sidebars ([#8638](https://github.com/mapbox/mapbox-gl-js/pull/8638))

### 🍏 Improvements
* Results from `queryRenderedFeatures` now have evaluated property values rather than raw expressions ([#9198](https://github.com/mapbox/mapbox-gl-js/pull/9198))
* Improve scaling of patterns used in `line-pattern` on all device resolutions and pixel ratios ([#9266](https://github.com/mapbox/mapbox-gl-js/pull/9266))
* Slightly improve GPU memory footprint ([#9377](https://github.com/mapbox/mapbox-gl-js/pull/9377))
* `LngLatBounds.extend` is more flexible because it now accepts objects with `lat` and `lon` properties as well as arrays of coordinates ([#9293](https://github.com/mapbox/mapbox-gl-js/pull/9293))
* Reduce bundle size and improve visual quality of `showTileBoundaries` debug text ([#9267](https://github.com/mapbox/mapbox-gl-js/pull/9267))

### 🐞 Bug fixes
* Correctly adjust patterns added with `addImage(id, image, pixelRatio)` by the asset pixel ratio, not the device pixel ratio ([#9372](https://github.com/mapbox/mapbox-gl-js/pull/9372))
* Allow needle argument to `in` expression to be false ([#9295](https://github.com/mapbox/mapbox-gl-js/pull/9295))
* Fix exception thrown when trying to set `feature-state` for a layer that has been removed, fixes [#8634](https://github.com/mapbox/mapbox-gl-js/issues/8634) ([#9305](https://github.com/mapbox/mapbox-gl-js/pull/9305))
* Fix a bug where maps were not displaying inside elements with `dir=rtl` ([#9332](https://github.com/mapbox/mapbox-gl-js/pull/9332))
* Fix a rendering error for very old versions of Chrome (ca. 2016) where text would appear much bigger than intended ([#9349](https://github.com/mapbox/mapbox-gl-js/pull/9349))
* Prevent exception resulting from `line-dash-array` of empty length ([#9385](https://github.com/mapbox/mapbox-gl-js/pull/9385))
* Fix a bug where `icon-image` expression that evaluates to an empty string (`''`) produced a warning ([#9380](https://github.com/mapbox/mapbox-gl-js/pull/9380))
* Fix a bug where certain `popup` methods threw errors when accessing the container element before it was created, fixes [#9429](https://github.com/mapbox/mapbox-gl-js/issues/9429)([#9433](https://github.com/mapbox/mapbox-gl-js/pull/9433))

## 1.8.1

* Fixed a bug where all labels showed up on a diagonal line on Windows when using an integrated Intel GPU from the Haswell generation ([#9327](https://github.com/mapbox/mapbox-gl-js/issues/9327), fixed by reverting [#9229](https://github.com/mapbox/mapbox-gl-js/pull/9229))

## 1.8.0

### ✨ Features and improvements
* Reduce size of line atlas by removing unused channels ([#9232](https://github.com/mapbox/mapbox-gl-js/pull/9232))
* Prevent empty buffers from being created for debug data when unused ([#9237](https://github.com/mapbox/mapbox-gl-js/pull/9237))
* Add space between distance and unit in scale control ([#9276](https://github.com/mapbox/mapbox-gl-js/pull/9276)) (h/t [gely](https://api.github.com/users/gely)) and ([#9284](https://github.com/mapbox/mapbox-gl-js/pull/9284)) (h/t [pakastin](https://api.github.com/users/pakastin))
* Add a `showAccuracyCircle` option to GeolocateControl that shows the accuracy of the user's location as a transparent circle. Mapbox GL JS will show this circle by default. ([#9253](https://github.com/mapbox/mapbox-gl-js/pull/9253)) (h/t [Meekohi](https://api.github.com/users/Meekohi))
* Implemented a new tile coverage algorithm to enable level-of-detail support in a future release ([#8975](https://github.com/mapbox/mapbox-gl-js/pull/8975))

### 🐞 Bug fixes
* `line-dasharray` is now ignored correctly when `line-pattern` is set ([#9189](https://github.com/mapbox/mapbox-gl-js/pull/9189))
* Fix line distances breaking gradient across tile boundaries ([#9220](https://github.com/mapbox/mapbox-gl-js/pull/9220))
* Fix a bug where lines with duplicate endpoints could disappear at zoom 18+ ([#9218](https://github.com/mapbox/mapbox-gl-js/pull/9218))
* Fix a bug where Ctrl-click to drag rotate the map was disabled if the Alt, Cmd or Windows key is also pressed ([#9203](https://github.com/mapbox/mapbox-gl-js/pull/9203))
* Pass errors to `getClusterExpansionZoom`, `getClusterChildren`, and `getClusterLeaves` callbacks ([#9251](https://github.com/mapbox/mapbox-gl-js/pull/9251))
* Fix a rendering performance regression ([#9261](https://github.com/mapbox/mapbox-gl-js/pull/9261))
* Fix visual artifact for `line-dasharray` ([#9246](https://github.com/mapbox/mapbox-gl-js/pull/9246))
* Fixed a bug in the GeolocateControl which resulted in an error when `trackUserLocation` was `false` and the control was removed before the Geolocation API had returned a location ([#9291](https://github.com/mapbox/mapbox-gl-js/pull/9291))
* Fix `promoteId` for line layers ([#9210](https://github.com/mapbox/mapbox-gl-js/pull/9210))
* Improve accuracy of distance calculations ([#9202](https://github.com/mapbox/mapbox-gl-js/pull/9202)) (h/t [Meekohi](https://api.github.com/users/Meekohi))


## 1.7.0

### ✨ Features
* Add `promoteId` option to use a feature property as ID for feature state ([#8987](https://github.com/mapbox/mapbox-gl-js/pull/8987))
* Add a new constructor option to `mapboxgl.Popup`, `closeOnMove`, that closes the popup when the map's position changes ([#9163](https://github.com/mapbox/mapbox-gl-js/pull/9163))
* Allow creating a map without a style (an empty one will be created automatically) ( h/t @stepankuzmin ) ([#8924](https://github.com/mapbox/mapbox-gl-js/pull/8924))
* `map.once()` now allows specifying a layer id as a third parameter making it consistent with `map.on()` ([#8875](https://github.com/mapbox/mapbox-gl-js/pull/8875))

### 🍏 Improvements
* Improve performance of raster layers on large screens ([#9050](https://github.com/mapbox/mapbox-gl-js/pull/9050))
* Improve performance for hillshade and raster layers by implementing a progressive enhancement that utilizes `ImageBitmap` and `OffscreenCanvas` ([#8845](https://github.com/mapbox/mapbox-gl-js/pull/8845))
* Improve performance for raster tile rendering by using the stencil buffer ([#9012](https://github.com/mapbox/mapbox-gl-js/pull/9012))
* Update `symbol-avoid-edges` documentation to acknowledge the existence of global collision detection ([#9157](https://github.com/mapbox/mapbox-gl-js/pull/9157))
* Remove reference to `in` function which has been replaced by the `in` expression ([#9102](https://github.com/mapbox/mapbox-gl-js/pull/9102))

### 🐞 Bug Fixes
* Change the type of tile id key to string to prevent hash collisions ([#8979](https://github.com/mapbox/mapbox-gl-js/pull/8979))
* Prevent changing bearing via URL hash when rotation is disabled ([#9156](https://github.com/mapbox/mapbox-gl-js/pull/9156))
* Fix URL hash with no bearing causing map to fail to load ([#9170](https://github.com/mapbox/mapbox-gl-js/pull/9170))
* Fix bug in `GeolocateControl` where multiple instances of the control on one page may result in the user location not being updated ([#9092](https://github.com/mapbox/mapbox-gl-js/pull/9092))
* Fix query `fill-extrusions` made from polygons with coincident points and polygons with less than four points ([#9138](https://github.com/mapbox/mapbox-gl-js/pull/9138))
* Fix bug where `symbol-sort-key` was not used for collisions that crossed tile boundaries ([#9054](https://github.com/mapbox/mapbox-gl-js/pull/9054))
* Fix bug in `DragRotateHandler._onMouseUp` getting stuck in drag/rotate ([#9137](https://github.com/mapbox/mapbox-gl-js/pull/9137))
* Fix "Click on Compass" on some mobile devices (add `clickTolerance` to `DragRotateHandler`) ([#9015](https://github.com/mapbox/mapbox-gl-js/pull/9015)) (h/t [Yanonix](https://github.com/Yanonix))

## 1.6.1

### 🐞 Bug Fixes
* Fix style validation error messages not being displayed ([#9073](https://github.com/mapbox/mapbox-gl-js/pull/9073))
* Fix deferred loading of rtl-text-plugin not working for labels created from GeoJSON sources ([#9091](https://github.com/mapbox/mapbox-gl-js/pull/9091))
* Fix RTL text not being rendered with the rtl-text-plugin on pages that don't allow `script-src: blob:` in their CSP.([#9122](https://github.com/mapbox/mapbox-gl-js/pull/9122))

## 1.6.0

### ✨ Features
* Add ability to insert images into text labels using an `image` expression within a `format` expression: `"text-field": ["format", "Some text", ["image", "my-image"], "some more text"]` ([#8904](https://github.com/mapbox/mapbox-gl-js/pull/8904))
* Add support for stretchable images (aka nine-part or nine-patch images). Stretchable images can be used with `icon-text-fit` to draw resized images with unstretched corners and borders. ([#8997](https://github.com/mapbox/mapbox-gl-js/pull/8997))
* Add `in` expression. It can check if a value is in an array (`["in", value, array]`) or a substring is in a string (`["in", substring, string]`) ([#8876](https://github.com/mapbox/mapbox-gl-js/pull/8876))
* Add `minPitch` and `maxPitch` map options ([#8834](https://github.com/mapbox/mapbox-gl-js/pull/8834))
* Add `rotation`, `rotationAlignment` and `pitchAlignment` options to markers ([#8836](https://github.com/mapbox/mapbox-gl-js/pull/8836)) (h/t [dburnsii](https://github.com/dburnsii))
* Add methods to Popup to manipulate container class names ([#8759](https://github.com/mapbox/mapbox-gl-js/pull/8759)) (h/t [Ashot-KR](https://github.com/Ashot-KR))
* Add configurable inertia settings for panning (h/t @aMoniker) ([#8887](https://github.com/mapbox/mapbox-gl-js/pull/8887))
* Add ability to localize UI controls ([#8095](https://github.com/mapbox/mapbox-gl-js/pull/8095)) (h/t [dmytro-gokun](https://github.com/dmytro-gokun))
* Add LatLngBounds.contains() method ([#7512](https://github.com/mapbox/mapbox-gl-js/issues/7512), fixed by [#8200](https://github.com/mapbox/mapbox-gl-js/pull/8200))
* Add option to load rtl-text-plugin lazily ([#8865](https://github.com/mapbox/mapbox-gl-js/pull/8865))
* Add `essential` parameter to AnimationOptions that can override `prefers-reduced-motion: reduce` ([#8743](https://github.com/mapbox/mapbox-gl-js/issues/8743), fixed by [#8883](https://github.com/mapbox/mapbox-gl-js/pull/8883))

### 🍏 Improvements
* Allow rendering full world smaller than 512px. To restore the previous limit call `map.setMinZoom(0)` ([#9028](https://github.com/mapbox/mapbox-gl-js/pull/9028))
* Add an es modules build for mapbox-gl-style-spec in dist/ ([#8247](https://github.com/mapbox/mapbox-gl-js/pull/8247)) (h/t [ahocevar](https://github.com/ahocevar))
* Add 'image/webp,*/*' accept header to fetch/ajax image requests when webp supported ([#8262](https://github.com/mapbox/mapbox-gl-js/pull/8262))
* Improve documentation for setStyle, getStyle, and isStyleLoaded ([#8807](https://github.com/mapbox/mapbox-gl-js/pull/8807))

### 🐞 Bug Fixes
* Fix map rendering after addImage and removeImage are used to change a used image ([#9016](https://github.com/mapbox/mapbox-gl-js/pull/9016))
* Fix visibility of controls in High Contrast mode in IE ([#8874](https://github.com/mapbox/mapbox-gl-js/pull/8874))
* Fix customizable url hash string in IE 11 ([#8990](https://github.com/mapbox/mapbox-gl-js/pull/8990)) (h/t [pakastin](https://github.com/pakastin))
* Allow expression stops up to zoom 24 instead of 22 ([#8908](https://github.com/mapbox/mapbox-gl-js/pull/8908)) (h/t [nicholas-l](https://github.com/nicholas-l))
* Fix alignment of lines in really overscaled tiles ([#9024](https://github.com/mapbox/mapbox-gl-js/pull/9024))
* Fix `Failed to execute 'shaderSource' on 'WebGLRenderingContext'` errors ([#9017](https://github.com/mapbox/mapbox-gl-js/pull/9017))
* Make expression validation fail on NaN ([#8615](https://github.com/mapbox/mapbox-gl-js/pull/8615))
* Fix setLayerZoomRange bug that caused tiles to be re-requested ([#7865](https://github.com/mapbox/mapbox-gl-js/issues/7865), fixed by [#8854](https://github.com/mapbox/mapbox-gl-js/pull/8854))
* Fix `map.showTileBoundaries` rendering ([#7314](https://github.com/mapbox/mapbox-gl-js/pull/7314))
* Fix using `generateId` in conjunction with `cluster` in a GeoJSONSource ([#8223](https://github.com/mapbox/mapbox-gl-js/issues/8223), fixed by [#8945](https://github.com/mapbox/mapbox-gl-js/pull/8945))
* Fix opening popup on a marker from keyboard ([#6835](https://github.com/mapbox/mapbox-gl-js/pull/6835))
* Fix error thrown when request aborted ([#7614](https://github.com/mapbox/mapbox-gl-js/issues/7614), fixed by [#9021](https://github.com/mapbox/mapbox-gl-js/pull/9021))
* Fix attribution control when repeatedly removing and adding it ([#9052](https://github.com/mapbox/mapbox-gl-js/pull/9052))

## 1.5.1
This patch introduces two workarounds that address longstanding issues related to unbounded memory growth in Safari, including [#8771](https://github.com/mapbox/mapbox-gl-js/issues/8771) and [#4695](https://github.com/mapbox/mapbox-gl-js/issues/4695). We’ve identified two memory leaks in Safari: one in the [CacheStorage](https://developer.mozilla.org/en-US/docs/Web/API/CacheStorage) API, addressed by [#8956](https://github.com/mapbox/mapbox-gl-js/pull/8956), and one in transferring data between web workers through [Transferables](https://developer.mozilla.org/en-US/docs/Web/API/Transferable), addressed by [#9003](https://github.com/mapbox/mapbox-gl-js/pull/9003).

### 🍏 Improvements
* Implement workaround for memory leak in Safari when using the `CacheStorage` API. ( [#8856](https://github.com/mapbox/mapbox-gl-js/pull/8956))
* Implement workaround for memory leak in Safari when using `Transferable` objects to transfer `ArrayBuffers` to WebWorkers. If GL-JS detetcts that it is running in Safari, the use of `Transferables` to transfer data to WebWorkers is disabled. ( [#9003](https://github.com/mapbox/mapbox-gl-js/pull/9003))
* Improve animation performance when using `map.setData`. ([#8913](https://github.com/mapbox/mapbox-gl-js/pull/8913)) (h/t [msbarry](https://github.com/msbarry))

## 1.5.0

### ✨ Features
* Add disabled icon to GeolocateControl if user denies geolocation permission. [#8871](https://github.com/mapbox/mapbox-gl-js/pull/8871))
* Add `outofmaxbounds` event to GeolocateControl, which is emitted when the user is outside of `map.maxBounds` ([#8756](https://github.com/mapbox/mapbox-gl-js/pull/8756)) (h/t [MoradiDavijani](https://github.com/MoradiDavijani))
* Add `mapboxgl.getRTLTextPluginStatus()` to query the current status of the `rtl-text-plugin` to make it easier to allow clearing the plugin when necessary. (ref. [#7869](https://github.com/mapbox/mapbox-gl-js/issues/7869)) ([#8864](https://github.com/mapbox/mapbox-gl-js/pull/8864))
* Allow `hash` Map option to be set as a string, which sets the map hash in the url to a custom query parameter. ([#8603](https://github.com/mapbox/mapbox-gl-js/pull/8603)) (h/t [SebCorbin](https://github.com/SebCorbin))

### 🍏 Improvements
* Fade symbols faster when zooming out quickly, reducing overlap. ([#8628](https://github.com/mapbox/mapbox-gl-js/pull/8628))
* Reduce memory usage for vector tiles that contain long strings in feature properties. ( [#8863](https://github.com/mapbox/mapbox-gl-js/pull/8863))

### 🐞 Bug Fixes
* Fix `text-variable-anchor` not trying multiple placements during collision with icons when `icon-text-fit` is enabled. ([#8803](https://github.com/mapbox/mapbox-gl-js/pull/8803))
* Fix `icon-text-fit` not properly respecting vertical labels. ([#8835](https://github.com/mapbox/mapbox-gl-js/pull/8835))
* Fix opacity interpolation for composition expressions. ([#8818](https://github.com/mapbox/mapbox-gl-js/pull/8818))
* Fix rotate and pitch events being fired at the same time. ([#8872](https://github.com/mapbox/mapbox-gl-js/pull/8872))
* Fix memory leaks that occured during tile loading and map removal.([#8813](https://github.com/mapbox/mapbox-gl-js/pull/8813) and [#8850](https://github.com/mapbox/mapbox-gl-js/pull/8850))
* Fix web-worker transfer of `ArrayBuffers` in environments where `instanceof ArrayBuffer` fails.(e.g `cypress`) ([#8868](https://github.com/mapbox/mapbox-gl-js/pull/8868))

## 1.4.1

### 🐞 Bug Fixes
* Fix the way that `coalesce` handles the `image` operator so available images are rendered properly ([#8839](https://github.com/mapbox/mapbox-gl-js/pull/8839))
* Do not emit the `styleimagemissing` event for an empty string value ([#8840](https://github.com/mapbox/mapbox-gl-js/pull/8840))
* Fix serialization of `ResolvedImage` type so `*-pattern` properties work properly ([#8833](https://github.com/mapbox/mapbox-gl-js/pull/8833))

## 1.4.0

### ✨ Features
* Add `image` expression operator to determine image availability ([#8684](https://github.com/mapbox/mapbox-gl-js/pull/8684))
* Enable `text-offset` with variable label placement ([#8642](https://github.com/mapbox/mapbox-gl-js/pull/8642))

### 🍏 Improvements
* Faster loading and better look of raster terrain ([#8694](https://github.com/mapbox/mapbox-gl-js/pull/8694))
* Improved code documentation around resizing and {get/set}RenderedWorldCopies and more ([#8748](https://github.com/mapbox/mapbox-gl-js/pull/8748), [#8754](https://github.com/mapbox/mapbox-gl-js/pull/8754))
* Improve single vs. multi-touch zoom & pan interaction (#7196) ([#8100](https://github.com/mapbox/mapbox-gl-js/pull/8100))

### 🐞 Bug fixes
* Fix rendering of `collisionBox` when `text-translate` or `icon-translate` is enabled  ([#8659](https://github.com/mapbox/mapbox-gl-js/pull/8659))
* Fix `TypeError` when reloading a source and immediately removing the map ([#8711](https://github.com/mapbox/mapbox-gl-js/pull/8711))
* Adding tooltip to the geolocation control button ([#8735](https://github.com/mapbox/mapbox-gl-js/pull/8735)) (h/t [BAByrne](https://github.com/BAByrne))
* Add `originalEvent` property to NavigationControl events ([#8693](https://github.com/mapbox/mapbox-gl-js/pull/8693)) (h/t [stepankuzmin](https://github.com/stepankuzmin))
* Don't cancel follow mode in the GeolocateControl when resizing the map or rotating the screen ([#8736](https://github.com/mapbox/mapbox-gl-js/pull/8736))
* Fix error when calling `Popup#trackPointer` before setting its content or location ([#8757](https://github.com/mapbox/mapbox-gl-js/pull/8757)) (h/t [zxwandrew](https://github.com/zxwandrew))
* Respect newline characters when text-max-width is set to zero ([#8706](https://github.com/mapbox/mapbox-gl-js/pull/8706))
* Update earcut to v2.2.0 to fix polygon tesselation errors ([#8772](https://github.com/mapbox/mapbox-gl-js/pull/8772))
* Fix icon-fit with variable label placement ([#8755](https://github.com/mapbox/mapbox-gl-js/pull/8755))
* Icons stretched with `icon-text-fit` are now sized correctly ([#8741](https://github.com/mapbox/mapbox-gl-js/pull/8741))
* Collision detection for icons with `icon-text-fit` now works correctly ([#8741](https://github.com/mapbox/mapbox-gl-js/pull/8741))

## 1.3.2

- Fix a SecurityError in Firefox >= 69 when accessing the cache [#8780](https://github.com/mapbox/mapbox-gl-js/pull/8780)

## 1.3.1

### 🐞 Bug Fixes

- Fix a race condition that produced an error when a map was removed while reloading a source. [#8711](https://github.com/mapbox/mapbox-gl-js/pull/8711)
- Fix a race condition were `render` event was sometimes not fired after `load` event in IE11. [#8708](https://github.com/mapbox/mapbox-gl-js/pull/8708)

## 1.3.0

### 🍏 Features

- Introduce `text-writing-mode` symbol layer property to allow placing point labels vertically. [#8399](https://github.com/mapbox/mapbox-gl-js/pull/8399)
- Extend variable text placement to work when `text/icon-allow-overlap` is set to `true`. [#8620](https://github.com/mapbox/mapbox-gl-js/pull/8620)
- Allow `text-color` to be used in formatted expressions to be able to draw different parts of a label in different colors. [#8068](https://github.com/mapbox/mapbox-gl-js/pull/8068)

### ✨ Improvements

- Improve tile loading logic to cancel requests more aggressively, improving performance when zooming or panning quickly. [#8633](https://github.com/mapbox/mapbox-gl-js/pull/8633)
- Display outline on control buttons when focused (e.g. with a tab key) for better accessibility. [#8520](https://github.com/mapbox/mapbox-gl-js/pull/8520)
- Improve the shape of line round joins. [#8275](https://github.com/mapbox/mapbox-gl-js/pull/8275)
- Improve performance of processing line layers. [#8303](https://github.com/mapbox/mapbox-gl-js/pull/8303)
- Improve legibility of info displayed with `map.showTileBoundaries =  true`. [#8380](https://github.com/mapbox/mapbox-gl-js/pull/8380) (h/t [@andrewharvey](https://github.com/andrewharvey))
- Add `MercatorCoordinate.meterInMercatorCoordinateUnits` method to make it easier to convert from meter units to coordinate values used in custom layers. [#8524](https://github.com/mapbox/mapbox-gl-js/pull/8524) (h/t [@andrewharvey](https://github.com/andrewharvey))
- Improve conversion of legacy filters with duplicate values. [#8542](https://github.com/mapbox/mapbox-gl-js/pull/8542)
- Move out documentation & examples website source to a separate `mapbox-gl-js-docs` repo. [#8582](https://github.com/mapbox/mapbox-gl-js/pull/8582)

### 🐞 Bug Fixes

- Fix a bug where local CJK fonts would switch to server-generated ones in overzoomed tiles. [#8657](https://github.com/mapbox/mapbox-gl-js/pull/8657)
- Fix precision issues in [deck.gl](https://deck.gl)-powered custom layers. [#8502](https://github.com/mapbox/mapbox-gl-js/pull/8502)
- Fix a bug where fill and line layers wouldn't render correctly over fill extrusions when coming from the same source. [#8661](https://github.com/mapbox/mapbox-gl-js/pull/8661)
- Fix map loading for documents loaded from Blob URLs. [#8612](https://github.com/mapbox/mapbox-gl-js/pull/8612)
- Fix classification of relative file:// URLs when in documents loaded from a file URL. [#8612](https://github.com/mapbox/mapbox-gl-js/pull/8612)
- Remove `esm` from package `dependencies` (so that it's not installed on `npm install mapbox-gl`). [#8586](https://github.com/mapbox/mapbox-gl-js/pull/8586) (h/t [@DatGreekChick](https://github.com/DatGreekChick))

## 1.2.1

### 🐞 Bug fixes

* Fix bug in `NavigationControl` compass button that prevented it from rotating with the map ([#8605](https://github.com/mapbox/mapbox-gl-js/pull/8605))

## 1.2.0

### Features and improvements
* Add `*-sort-key` layout property for circle, fill, and line layers, to dictate which features appear above others within a single layer([#8467](https://github.com/mapbox/mapbox-gl-js/pull/8467))
* Add ability to instantiate maps with specific access tokens ([#8364](https://github.com/mapbox/mapbox-gl-js/pull/8364))
* Accommodate `prefers-reduced-motion` settings in browser ([#8494](https://github.com/mapbox/mapbox-gl-js/pull/8494))
* Add Map `visualizePitch` option that tilts the compass as the map pitches ([#8208](https://github.com/mapbox/mapbox-gl-js/issues/8208), fixed by [#8296](https://github.com/mapbox/mapbox-gl-js/pull/8296)) (h/t [pakastin](https://github.com/pakastin))
* Make source options take precedence over TileJSON ([#8232](https://github.com/mapbox/mapbox-gl-js/pull/8232)) (h/t [jingsam](https://github.com/jingsam))
* Make requirements for text offset properties more precise ([#8418](https://github.com/mapbox/mapbox-gl-js/pull/8418))
* Expose `convertFilter` API in the style specification ([#8493](https://github.com/mapbox/mapbox-gl-js/pull/8493)

### Bug fixes
* Fix changes to `text-variable-anchor`, such that previous anchor positions would take precedence only if they are present in the updated array (considered a bug fix, but is technically a breaking change from previous behavior) ([#8473](https://github.com/mapbox/mapbox-gl-js/pull/8473))
* Fix rendering of opaque pass layers over heatmap and fill-extrusion layers ([#8440](https://github.com/mapbox/mapbox-gl-js/pull/8440))
* Fix rendering of extraneous vertical line in vector tiles ([#8477](https://github.com/mapbox/mapbox-gl-js/issues/8477), fixed by [#8479](https://github.com/mapbox/mapbox-gl-js/pull/8479))
* Turn off 'move' event listeners when removing a marker ([#8465](https://github.com/mapbox/mapbox-gl-js/pull/8465))
* Fix class toggling on navigation control for IE ([#8495](https://github.com/mapbox/mapbox-gl-js/pull/8495)) (h/t [cs09g](https://github.com/cs09g))
* Fix background rotation hovering on geolocate control ([#8367](https://github.com/mapbox/mapbox-gl-js/pull/8367)) (h/t [GuillaumeGomez](https://github.com/GuillaumeGomez))
* Fix error in click events on markers where `startPos` is not defined ([#8462](https://github.com/mapbox/mapbox-gl-js/pull/8462)) (h/t [@msbarry](https://github.com/msbarry))
* Fix malformed urls when using custom `baseAPIURL` of a certain form ([#8466](https://github.com/mapbox/mapbox-gl-js/pull/8466))

## 1.1.1

### 🐞 Bug fixes

* Fix unbounded memory growth caused by failure to cancel requests to the cache ([#8472](https://github.com/mapbox/mapbox-gl-js/pull/8472))
* Fix unbounded memory growth caused by failure to cancel requests in IE ([#8481](https://github.com/mapbox/mapbox-gl-js/issues/8481))
* Fix performance of getting tiles from the cache ([#8489](https://github.com/mapbox/mapbox-gl-js/pull/8449))

## 1.1.0

### ✨ Minor features and improvements
* Improve line rendering performance by using a more compact line attributes layout ([#8306](https://github.com/mapbox/mapbox-gl-js/pull/8306))
* Improve data-driven symbol layers rendering performance ([#8295](https://github.com/mapbox/mapbox-gl-js/pull/8295))
* Add the ability to disable validation during `queryRenderedFeatures` and `querySourceFeatures` calls, as a performance optimization ([#8211](https://github.com/mapbox/mapbox-gl-js/pull/8211)) (h/t [gorshkov-leonid](https://github.com/gorshkov-leonid))
* Improve `setFilter` performance by caching keys in `groupByLayout` routine ([#8122](https://github.com/mapbox/mapbox-gl-js/pull/8122)) (h/t [vallendm](https://github.com/vallendm))
* Improve rendering of symbol layers with `symbol-z-order: viewport-y`, when icons are allowed to overlap but not text  ([#8180](https://github.com/mapbox/mapbox-gl-js/pull/8180))
* Prefer breaking lines at a zero width space to allow better break point suggestions for Japanese labels ([#8255](https://github.com/mapbox/mapbox-gl-js/pull/8255))
* Add a `WebGLRenderingContext` argument to `onRemove` function of `CustomLayerInterface`, to allow direct cleanup of related context ([#8156](https://github.com/mapbox/mapbox-gl-js/pull/8156)) (h/t [ogiermaitre](https://github.com/ogiermaitre))
* Allow zoom speed customization by adding `setZoomRate` and `setWheelZoomRate` methods to `ScrollZoomHandler` ([#7863](https://github.com/mapbox/mapbox-gl-js/pull/7863)) (h/t [sf31](https://github.com/sf31))
* Add `trackPointer` method to `Popup` API that continuously repositions the popup to the mouse cursor when the cursor is within the map ([#7786](https://github.com/mapbox/mapbox-gl-js/pull/7786))
* Add `getElement` method to `Popup` to retrieve the popup's HTML element ([#8123](https://github.com/mapbox/mapbox-gl-js/pull/8123)) (h/t [bravecow](https://github.com/bravecow))
* Add `fill-pattern` example to the documentation ([#8022](https://github.com/mapbox/mapbox-gl-js/pull/8022)) (h/t [flawyte](https://github.com/flawyte))
* Update script detection for Unicode 12.1 ([#8158](https://github.com/mapbox/mapbox-gl-js/pull/8158))
* Add `nofollow` to Mapbox logo & "Improve this map" links ([#8106](https://github.com/mapbox/mapbox-gl-js/pull/8106)) (h/t [viniciuskneves](https://github.com/viniciuskneves))
* Include source name in invalid GeoJSON error ([#8113](https://github.com/mapbox/mapbox-gl-js/pull/8113)) (h/t [Zirak](https://github.com/Zirak))

### 🐞 Bug fixes
* Fix `updateImage` not working as expected in Chrome ([#8199](https://github.com/mapbox/mapbox-gl-js/pull/8199))
* Fix issues with double-tap zoom on touch devices ([#8086](https://github.com/mapbox/mapbox-gl-js/pull/8086))
* Fix duplication of `movestart` events when zooming ([#8259](https://github.com/mapbox/mapbox-gl-js/pull/8259)) (h/t [bambielli-flex](https://github.com/bambielli-flex))
* Fix validation of ``"format"`` expression failing when options are provided ([#8339](https://github.com/mapbox/mapbox-gl-js/pull/8339))
* Fix `setPaintProperty` not working on `line-pattern` property ([#8289](https://github.com/mapbox/mapbox-gl-js/pull/8289))
* Fix the GL context being left in unpredictable states when using custom layers ([#8132](https://github.com/mapbox/mapbox-gl-js/pull/8132))
* Fix unnecessary updates to attribution control string ([#8082](https://github.com/mapbox/mapbox-gl-js/pull/8082)) (h/t [poletani](https://github.com/poletani))
* Fix bugs in `findStopLessThanOrEqualTo` algorithm ([#8134](https://github.com/mapbox/mapbox-gl-js/pull/8134)) (h/t [Mike96Angelo](https://github.com/Mike96Angelo))
* Fix map not displaying properly when inside an element with `text-align: center` ([#8227](https://github.com/mapbox/mapbox-gl-js/pull/8227)) (h/t [mc100s](https://github.com/mc100s))
* Clarify in documentation that `Popup#maxWidth` accepts all `max-width` CSS values ([#8312](https://github.com/mapbox/mapbox-gl-js/pull/8312)) (h/t [viniciuskneves](https://github.com/viniciuskneves))
* Fix location dot shadow not displaying ([#8119](https://github.com/mapbox/mapbox-gl-js/pull/8119)) (h/t [bravecow](https://github.com/bravecow))
* Fix docs dev dependencies being mistakenly installed as package dependencies ([#8121](https://github.com/mapbox/mapbox-gl-js/pull/8121)) (h/t [bravecow](https://github.com/bravecow))
* Various typo fixes ([#8230](https://github.com/mapbox/mapbox-gl-js/pull/8230), h/t [erictheise](https://github.com/erictheise)) ([#8236](https://github.com/mapbox/mapbox-gl-js/pull/8236), h/t [fredj](https://github.com/fredj))
* Fix geolocate button CSS ([#8367](https://github.com/mapbox/mapbox-gl-js/pull/8367), h/t [GuillaumeGomez](https://github.com/GuillaumeGomez))
* Fix caching for Mapbox tiles ([#8389](https://github.com/mapbox/mapbox-gl-js/pull/8389))

## 1.0.0

### ⚠️ Breaking changes

This release replaces the existing “map views” pricing model in favor of a “map load” model. Learn more in [a recent blog post about these changes](https://blog.mapbox.com/new-pricing-46b7c26166e7).

**By upgrading to this release, you are opting in to the new map loads pricing.**

**Why is this change being made?**

This change allows us to implement a more standardized and predictable method of billing GL JS map usage. You’ll be charged whenever your website or web application loads, not by when users pan and zoom around the map, incentivizing developers to create highly interactive map experiences. The new pricing structure also creates a significantly larger free tier to help developers get started building their applications with Mapbox tools while pay-as-you-go pricing and automatic volume discounts help your application scale with Mapbox. Session billing also aligns invoices with metrics web developers already track and makes it easier to compare usage with other mapping providers.

**What is changing?**
- Add SKU token to Mapbox API requests [#8276](https://github.com/mapbox/mapbox-gl-js/pull/8276)

When (and only when) loading tiles from a Mapbox API with a Mapbox access token set (`mapboxgl.accessToken`), a query parameter named `sku` will be added to all requests for vector, raster and raster-dem tiles. Every map instance uses a unique `sku` value, which is refreshed every 12 hours. The token itself is comprised of a token version (always “1”), a sku ID (always “01”) and a random 10-digit base-62 number. The purpose of the token is to allow for metering of map sessions on the server-side. A session lasts from a new map instantiation until the map is destroyed or 12 hours passes, whichever comes first.

For further information on the pricing changes, you can read our [blog post](https://blog.mapbox.com/new-pricing-46b7c26166e7) and check out our new [pricing page](https://www.mapbox.com/pricing), which has a price calculator. As always, you can also contact our team at [https://support.mapbox.com](https://support.mapbox.com).

## 0.54.1

### Bug fixes

- Fix unbounded memory growth caused by failure to cancel requests in IE ([#8481](https://github.com/mapbox/mapbox-gl-js/issues/8481))

## 0.54.0

### Breaking changes

- Turned `localIdeographFontFamily` map option on by default. This may change how CJK labels are rendered, but dramatically improves performance of CJK maps (because the browser no longer needs to download heavy amounts of font data from the server). Add `localIdeographFontFamily: false` to turn this off. [#8008](https://github.com/mapbox/mapbox-gl-js/pull/8008)
- Added `Popup` `maxWidth` option, set to `"240px"` by default. [#7906](https://github.com/mapbox/mapbox-gl-js/pull/7906)

### Major features

- Added support for updating and animating style images. [#7999](https://github.com/mapbox/mapbox-gl-js/pull/7999)
- Added support for generating style images dynamically (e.g. for drawing icons based on feature properties). [#7987](https://github.com/mapbox/mapbox-gl-js/pull/7987)
- Added antialiasing support for custom layers. [#7821](https://github.com/mapbox/mapbox-gl-js/pull/7821)
- Added a new `mapbox-gl-csp.js` bundle for strict CSP environments where `worker-src: blob` is disallowed. [#8044](https://github.com/mapbox/mapbox-gl-js/pull/8044)

### Minor features and improvements

- Improved performance of fill extrusions. [#7821](https://github.com/mapbox/mapbox-gl-js/pull/7821)
- Improved performance of symbol layers. [#7967](https://github.com/mapbox/mapbox-gl-js/pull/7967)
- Slightly improved rendering performance in general. [#7969](https://github.com/mapbox/mapbox-gl-js/pull/7969)
- Slightly improved performance of HTML markers. [#8018](https://github.com/mapbox/mapbox-gl-js/pull/8018)
- Improved diffing of styles with `"visibility": "visible"`. [#8005](https://github.com/mapbox/mapbox-gl-js/pull/8005)
- Improved zoom buttons to grey out when reaching min/max zoom. [#8023](https://github.com/mapbox/mapbox-gl-js/pull/8023)
- Added a title to fullscreen control button. [#8012](https://github.com/mapbox/mapbox-gl-js/pull/8012)
- Added `rel="noopener"` attributes to links that lead to external websites (such as Mapbox logo and OpenStreetMap edit link) for improved security. [#7914](https://github.com/mapbox/mapbox-gl-js/pull/7914)
- Added tile size info when `map.showTileBoundaries` is turned on. [#7963](https://github.com/mapbox/mapbox-gl-js/pull/7963)
- Significantly improved load times of the benchmark suite. [#8066](https://github.com/mapbox/mapbox-gl-js/pull/8066)
- Improved behavior of `canvasSource.pause` to be more reliable and able to render a single frame. [#8130](https://github.com/mapbox/mapbox-gl-js/pull/8130)

### Bug fixes

- Fixed a bug in Mac Safari 12+ where controls would disappear until you interact with the map. [8193](https://github.com/mapbox/mapbox-gl-js/pull/8193)
- Fixed a memory leak when calling `source.setData(url)` many times. [#8035](https://github.com/mapbox/mapbox-gl-js/pull/8035)
- Fixed a bug where marker lost focus when dragging. [#7799](https://github.com/mapbox/mapbox-gl-js/pull/7799)
- Fixed a bug where `map.getCenter()` returned a reference to an internal `LngLat` object instead of cloning it, leading to potential mutability bugs. [#7922](https://github.com/mapbox/mapbox-gl-js/pull/7922)
- Fixed a bug where default HTML marker positioning was slightly off. [#8074](https://github.com/mapbox/mapbox-gl-js/pull/8074)
- Fixed a bug where adding a fill extrusion layer for non-polygon layers would lead to visual artifacts. [#7685](https://github.com/mapbox/mapbox-gl-js/pull/7685)
- Fixed intermittent Flow failures on CI. [#8061](https://github.com/mapbox/mapbox-gl-js/pull/8061)
- Fixed a bug where calling `Map#removeFeatureState` does not remove the state from some tile zooms [#8087](https://github.com/mapbox/mapbox-gl-js/pull/8087)
- Fixed a bug where `removeFeatureState` didn't work on features with `id` equal to `0`. [#8150](https://github.com/mapbox/mapbox-gl-js/pull/8150) (h/t [jutaz](https://github.com/jutaz))

## 0.53.1

### Bug fixes
* Turn off telemetry for Mapbox Atlas ([#7945](https://github.com/mapbox/mapbox-gl-js/pull/7945))
* Fix order of 3D features in query results (fix #7883) ([#7953](https://github.com/mapbox/mapbox-gl-js/pull/7953))
* Fix RemovePaintState benchmarks ([#7930](https://github.com/mapbox/mapbox-gl-js/pull/7930))

## 0.53.0

### Features and improvements
* Enable `fill-extrusion` querying with ray picking ([#7499](https://github.com/mapbox/mapbox-gl-js/pull/7499))
* Add `clusterProperties` option for aggregated cluster properties ([#2412](https://github.com/mapbox/mapbox-gl-js/issues/2412), fixed by [#7584](https://github.com/mapbox/mapbox-gl-js/pull/7584))
* Allow initial map bounds to be adjusted with `fitBounds` options. ([#7681](https://github.com/mapbox/mapbox-gl-js/pull/7681)) (h/t [elyobo](https://github.com/elyobo))
* Remove popups on `Map#remove` ([#7749](https://github.com/mapbox/mapbox-gl-js/pull/7749)) (h/t [andycalder](https://github.com/andycalder))
* Add `Map#removeFeatureState` ([#7761](https://github.com/mapbox/mapbox-gl-js/pull/7761))
* Add `number-format` expression ([#7626](https://github.com/mapbox/mapbox-gl-js/pull/7626))
* Add `symbol-sort-key` style property ([#7678](https://github.com/mapbox/mapbox-gl-js/pull/7678))

### Bug fixes
* Upgrades Earcut to fix a rare bug in rendering polygons that contain a coincident chain of holes ([#7806](https://github.com/mapbox/mapbox-gl-js/issues/7806), fixed by [#7878](https://github.com/mapbox/mapbox-gl-js/pull/7878))
* Allow `file://` protocol in XHR requests for Cordova/Ionic/etc ([#7818](https://github.com/mapbox/mapbox-gl-js/pull/7818))
* Correctly handle WebP images in Edge 18 ([#7687](https://github.com/mapbox/mapbox-gl-js/pull/7687))
* Fix bug which mistakenly requested WebP images in browsers that do not support WebP (#7817) ([#7819](https://github.com/mapbox/mapbox-gl-js/pull/7819))
* Fix images not being aborted when dequeued ([#7655](https://github.com/mapbox/mapbox-gl-js/pull/7655))
* Fix DEM layer memory leak ([#7690](https://github.com/mapbox/mapbox-gl-js/issues/7690), fixed by [#7691](https://github.com/mapbox/mapbox-gl-js/pull/7691))
* Set correct color state before rendering custom layer ([#7711](https://github.com/mapbox/mapbox-gl-js/pull/7711))
* Set `LngLat.toBounds()` default radius to 0 ([#7722](https://github.com/mapbox/mapbox-gl-js/issues/7722), fixed by [#7723](https://github.com/mapbox/mapbox-gl-js/pull/7723)) (h/t [cherniavskii](https://github.com/cherniavskii))
* Fix race condition in `feature-state` dependent layers ([#7523](https://github.com/mapbox/mapbox-gl-js/issues/7523), fixed by [#7790](https://github.com/mapbox/mapbox-gl-js/pull/7790))
* Prevent `map.repaint` from mistakenly enabling continuous repaints ([#7667](https://github.com/mapbox/mapbox-gl-js/pull/7667))
* Prevent map shaking while zooming in on raster tiles ([#7426](https://github.com/mapbox/mapbox-gl-js/pull/7426))
* Fix query point translation for multi-point geometry ([#6833](https://github.com/mapbox/mapbox-gl-js/issues/6833), fixed by [#7581](https://github.com/mapbox/mapbox-gl-js/pull/7581))

## 0.52.0

### Breaking changes
* Canonicalize tile urls to `mapbox://` urls so they can be transformed with `config.API_URL` ([#7594](https://github.com/mapbox/mapbox-gl-js/pull/7594))

### Features and improvements
* Add getter and setter for `config.API_URL` ([#7594](https://github.com/mapbox/mapbox-gl-js/pull/7594))
* Allow user to define element other than map container for full screen control ([#7548](https://github.com/mapbox/mapbox-gl-js/pull/7548))
* Add validation option to style setters ([#7604](https://github.com/mapbox/mapbox-gl-js/pull/7604))
* Add 'idle' event: fires when no further rendering is expected without further interaction. ([#7625](https://github.com/mapbox/mapbox-gl-js/pull/7625))

### Bug fixes
* Fire error when map.getLayoutProperty references missing layer ([#7537](https://github.com/mapbox/mapbox-gl-js/issues/7537), fixed by [#7539](https://github.com/mapbox/mapbox-gl-js/pull/7539))
* Fix shaky sprites when zooming with scrolling ([#7558](https://github.com/mapbox/mapbox-gl-js/pull/7558))
* Fix layout problems in attribution control ([#7608](https://github.com/mapbox/mapbox-gl-js/pull/7608)) (h/t [lucaswoj](https://github.com/lucaswoj))
* Fixes resetting map's pitch to 0 if initial bounds is set ([#7617](https://github.com/mapbox/mapbox-gl-js/pull/7617)) (h/t [stepankuzmin](https://github.com/stepankuzmin))
* Fix occasional failure to load images after multiple image request abortions [#7641](https://github.com/mapbox/mapbox-gl-js/pull/7641)
* Update repo url to correct one ([#7486](https://github.com/mapbox/mapbox-gl-js/pull/7486)) (h/t [nicholas-l](https://github.com/nicholas-l))
* Fix bug where symbols where sometimes not rendered immediately ([#7610](https://github.com/mapbox/mapbox-gl-js/pull/7610))
* Fix bug where cameraForBounds returns incorrect CameraOptions with asymmetrical padding/offset ([#7517](https://github.com/mapbox/mapbox-gl-js/issues/7517), fixed by [#7518](https://github.com/mapbox/mapbox-gl-js/pull/7518)) (h/t [mike-marcacci](https://github.com/mike-marcacci))
* Use diff+patch approach to map.setStyle when the parameter is a URL ([#4025](https://github.com/mapbox/mapbox-gl-js/issues/4025), fixed by [#7562](https://github.com/mapbox/mapbox-gl-js/pull/7562))
* Begin touch zoom immediately when rotation disabled ([#7582](https://github.com/mapbox/mapbox-gl-js/pull/7582)) (h/t [msbarry](https://github.com/msbarry))
* Fix symbol rendering under opaque fill layers ([#7612](https://github.com/mapbox/mapbox-gl-js/pull/7612))
* Fix shaking by aligning raster sources to pixel grid only when map is idle ([7426](https://github.com/mapbox/mapbox-gl-js/pull/7426))
* Fix raster layers in Edge 18 by disabling it's incomplete WebP support ([7687](https://github.com/mapbox/mapbox-gl-js/pull/7687))
* Fix memory leak in hillshade layer ([7691](https://github.com/mapbox/mapbox-gl-js/pull/7691))
* Fix disappearing custom layers ([7711](https://github.com/mapbox/mapbox-gl-js/pull/7711))

## 0.51.0
November 7, 2018

### ✨ Features and improvements
* Add initial bounds as map constructor option ([#5518](https://github.com/mapbox/mapbox-gl-js/pull/5518)) (h/t [stepankuzmin](https://github.com/stepankuzmin))
* Improve performance on machines with > 8 cores ([#7407](https://github.com/mapbox/mapbox-gl-js/issues/7407), fixed by [#7430](https://github.com/mapbox/mapbox-gl-js/pull/7430))
* Add `MercatorCoordinate` type ([#7488](https://github.com/mapbox/mapbox-gl-js/pull/7488))
* Allow browser-native `contextmenu` to be enabled ([#2301](https://github.com/mapbox/mapbox-gl-js/issues/2301), fixed by [#7369](https://github.com/mapbox/mapbox-gl-js/pull/7369))
* Add an unminified production build to the NPM package ([#7403](https://github.com/mapbox/mapbox-gl-js/pull/7403))
* Add support for `LngLat` conversion from `{lat, lon}` ([#7507](https://github.com/mapbox/mapbox-gl-js/pull/7507)) (h/t [bfrengley](https://github.com/bfrengley))
* Add tooltips for navigation controls ([#7373](https://github.com/mapbox/mapbox-gl-js/pull/7373))
* Show attribution only for used sources ([#7384](https://github.com/mapbox/mapbox-gl-js/pull/7384))
* Add telemetry event to log map loads ([#7431](https://github.com/mapbox/mapbox-gl-js/pull/7431))
* **Tighten style validation**
    * Disallow expressions as stop values ([#7396](https://github.com/mapbox/mapbox-gl-js/pull/7396))
    * Disallow `feature-state` expressions in filters ([#7366](https://github.com/mapbox/mapbox-gl-js/pull/7366))

### 🐛 Bug fixes
* Fix for GeoJSON geometries not working when coincident with tile boundaries([#7436](https://github.com/mapbox/mapbox-gl-js/issues/7436), fixed by [#7448](https://github.com/mapbox/mapbox-gl-js/pull/7448))
* Fix depth buffer-related rendering issues on some Android devices. ([#7471](https://github.com/mapbox/mapbox-gl-js/pull/7471))
* Fix positioning of compact attribution strings ([#7444](https://github.com/mapbox/mapbox-gl-js/pull/7444), [#7445](https://github.com/mapbox/mapbox-gl-js/pull/7445), and [#7391](https://github.com/mapbox/mapbox-gl-js/pull/7391))
* Fix an issue with removing markers in mouse event callbacks ([#7442](https://github.com/mapbox/mapbox-gl-js/pull/7442)) (h/t [vbud](https://github.com/vbud))
* Remove controls before destroying a map ([#7479](https://github.com/mapbox/mapbox-gl-js/pull/7479))
* Fix display of Scale control values < 1 ([#7469](https://github.com/mapbox/mapbox-gl-js/pull/7469)) (h/t [MichaelHedman](https://github.com/MichaelHedman))
* Fix an error when using location `hash` within iframes in IE11 ([#7411](https://github.com/mapbox/mapbox-gl-js/pull/7411))
* Fix depth mode usage in custom layers ([#7432](https://github.com/mapbox/mapbox-gl-js/pull/7432)) (h/t [markusjohnsson](https://github.com/markusjohnsson))
* Fix an issue with shaky sprite images during scroll zooms ([#7558](https://github.com/mapbox/mapbox-gl-js/pull/7558))


## 0.50.0
October 10, 2018

### ✨ Features and improvements
* 🎉 Add Custom Layers that can be rendered into with user-provided WebGL code ([#7039](https://github.com/mapbox/mapbox-gl-js/pull/7039))
* Add WebGL face culling for increased performance ([#7178](https://github.com/mapbox/mapbox-gl-js/pull/7178))
* Improve speed of expression evaluation ([#7334](https://github.com/mapbox/mapbox-gl-js/pull/7334))
* Automatically coerce to string for `concat` expression and `text-field` property ([#6190](https://github.com/mapbox/mapbox-gl-js/issues/6190), fixed by [#7280](https://github.com/mapbox/mapbox-gl-js/pull/7280))
* Add `fill-extrusion-vertical-gradient` property for controlling shading of fill extrusions ([#5768](https://github.com/mapbox/mapbox-gl-js/issues/5768), fixed by [#6841](https://github.com/mapbox/mapbox-gl-js/pull/6841))
* Add update functionality for images provided via `ImageSource` ([#4050](https://github.com/mapbox/mapbox-gl-js/issues/4050), fixed by [#7342](https://github.com/mapbox/mapbox-gl-js/pull/7342)) (h/t [dcervelli](https://github.com/dcervelli))



### 🐛 Bug fixes
* **Expressions**
	* Fix expressions that use `log2` and `log10` in IE11 ([#7318](https://github.com/mapbox/mapbox-gl-js/issues/7318), fixed by [#7320](https://github.com/mapbox/mapbox-gl-js/pull/7320))
	* Fix `let` expression stripping expected type during parsing ([#7300](https://github.com/mapbox/mapbox-gl-js/issues/7300), fixed by [#7301](https://github.com/mapbox/mapbox-gl-js/pull/7301))
	* Fix superfluous wrapping of literals in `literal` expression ([#7336](https://github.com/mapbox/mapbox-gl-js/issues/7336), fixed by [#7337](https://github.com/mapbox/mapbox-gl-js/pull/7337))
	* Allow calling `to-color` on values that are already of type `Color` ([#7260](https://github.com/mapbox/mapbox-gl-js/pull/7260))
	* Fix `to-array` for empty arrays (([#7261](https://github.com/mapbox/mapbox-gl-js/pull/7261)))
	* Fix identity functions for `text-field` when using formatted text ([#7351](https://github.com/mapbox/mapbox-gl-js/pull/7351))
	* Fix coercion of `null` to `0` in `to-number` expression ([#7083](https://github.com/mapbox/mapbox-gl-js/issues/7083), fixed by [#7274](https://github.com/mapbox/mapbox-gl-js/pull/7274))
* **Canvas source**
	* Fix missing repeats of `CanvasSource` when it crosses the antimeridian ([#7273](https://github.com/mapbox/mapbox-gl-js/pull/7273))
	* Fix `CanvasSource` not respecting alpha values set on `canvas` element ([#7302](https://github.com/mapbox/mapbox-gl-js/issues/7302), fixed by [#7309](https://github.com/mapbox/mapbox-gl-js/pull/7309))
* **Rendering**
	* Fix rendering of fill extrusions with really high heights ([#7292](https://github.com/mapbox/mapbox-gl-js/pull/7292))
	* Fix an error where the map state wouldn't return to `loaded` after certain runtime styling changes when there were errored tiles in the viewport ([#7355](https://github.com/mapbox/mapbox-gl-js/pull/7355))
	* Fix errors when rendering symbol layers without symbols ([#7241](https://github.com/mapbox/mapbox-gl-js/issues/7241), fixed by [#7253](https://github.com/mapbox/mapbox-gl-js/pull/7253))
	* Don't fade in symbols with `*-allow-overlap: true` when panning into the viewport ([#7172](https://github.com/mapbox/mapbox-gl-js/issues/7172), fixed by[#7244](https://github.com/mapbox/mapbox-gl-js/pull/7244))
* **Library**
	* Fix disambiguation for `mouseover` event ([#7295](https://github.com/mapbox/mapbox-gl-js/issues/7295), fixed by [#7299](https://github.com/mapbox/mapbox-gl-js/pull/7299))
	* Fix silent failure of `getImage` if an SVG is requested ([#7312](https://github.com/mapbox/mapbox-gl-js/issues/7312), fixed by [#7313](https://github.com/mapbox/mapbox-gl-js/pull/7313))
	* Fix empty control group box shadow ([#7303](https://github.com/mapbox/mapbox-gl-js/issues/7303), fixed by [#7304](https://github.com/mapbox/mapbox-gl-js/pull/7304)) (h/t [Duder-onomy](https://github.com/Duder-onomy))
	* Fixed an issue where a wrong timestamp was sent for Mapbox turnstile events ([#7381](https://github.com/mapbox/mapbox-gl-js/pull/7381))
	* Fixed a bug that lead to attribution not showing up correctly in Internet Explorer ([#3945](https://github.com/mapbox/mapbox-gl-js/issues/3945), fixed by [#7391](https://github.com/mapbox/mapbox-gl-js/pull/7391))


## 0.49.0
September 6, 2018

### ⚠️ Breaking changes
* Use `client{Height/Width}` instead of `offset{Height/Width}` for map canvas sizing ([#6848](https://github.com/mapbox/mapbox-gl-js/issues/6848), fixed by [#7128](https://github.com/mapbox/mapbox-gl-js/pull/7128))

### 🐛 Bug fixes
* Fix [Top Issues list](https://mapbox.github.io/top-issues/#!mapbox/mapbox-gl-js) for mapbox-gl-js ([#7108](https://github.com/mapbox/mapbox-gl-js/issues/7108), fixed by [#7112](https://github.com/mapbox/mapbox-gl-js/pull/7112))
* Fix bug in which symbols with `icon-allow-overlap: true, text-allow-overlap: true, text-optional: false` would show icons when they shouldn't ([#7041](https://github.com/mapbox/mapbox-gl-js/pull/7041))
* Fix bug where the map would not stop at the exact zoom level requested by Map#FlyTo (#7222) ([#7223](https://github.com/mapbox/mapbox-gl-js/pull/7223)) (h/t [benoitbzl](https://github.com/benoitbzl))
* Keep map centered on the center point of a multi-touch gesture when zooming (#6722) ([#7191](https://github.com/mapbox/mapbox-gl-js/pull/7191)) (h/t [pakastin](https://github.com/pakastin))
* Update the style-spec's old `gl-style-migrate` script to include conversion of legacy functions and filters to their expression equivalents ([#6927](https://github.com/mapbox/mapbox-gl-js/issues/6927), fixed by [#7095](https://github.com/mapbox/mapbox-gl-js/pull/7095))
* Fix `icon-size` for small data-driven values ([#7125](https://github.com/mapbox/mapbox-gl-js/pull/7125))
* Fix bug in the way AJAX requests load local files on iOS web view ([#6610](https://github.com/mapbox/mapbox-gl-js/pull/6610)) (h/t [oscarfonts](https://github.com/oscarfonts))
* Fix bug in which canvas sources would not render in world wrapped tiles at the edge of the viewport ([#7271]https://github.com/mapbox/mapbox-gl-js/issues/7271), fixed by [#7273](https://github.com/mapbox/mapbox-gl-js/pull/7273))

### ✨ Features and improvements
* Performance updates:
  * Improve time to first render by updating how feature ID maps are transferred to the main thread ([#7110](https://github.com/mapbox/mapbox-gl-js/issues/7110), fixed by [#7132](https://github.com/mapbox/mapbox-gl-js/pull/7132))
  * Reduce size of JSON transmitted from worker thread to main thread ([#7124](https://github.com/mapbox/mapbox-gl-js/pull/7124))
  * Improve image/glyph atlas packing algorithm ([#7171](https://github.com/mapbox/mapbox-gl-js/pull/7171))
  * Use murmur hash on symbol instance keys to reduce worker transfer costs ([#7127](https://github.com/mapbox/mapbox-gl-js/pull/7127))
* Add GL state management for uniforms ([#6018](https://github.com/mapbox/mapbox-gl-js/pull/6018))
* Add `symbol-z-order` symbol layout property to style spec ([#7219](https://github.com/mapbox/mapbox-gl-js/pull/7219))
* Implement data-driven styling support for `*-pattern properties` ([#6289](https://github.com/mapbox/mapbox-gl-js/pull/6289))
* Add `Map#fitScreenCoordinates` which fits viewport to two points, similar to `Map#fitBounds` but uses screen coordinates and supports non-zero map bearings ([#6894](https://github.com/mapbox/mapbox-gl-js/pull/6894))
* Re-implement LAB/HSL color space interpolation for expressions ([#5326](https://github.com/mapbox/mapbox-gl-js/issues/5326), fixed by [#7123](https://github.com/mapbox/mapbox-gl-js/pull/7123))
* Enable benchmark testing for Mapbox styles ([#7047](https://github.com/mapbox/mapbox-gl-js/pull/7047))
* Allow `Map#setFeatureState` and `Map#getFeatureState` to accept numeric IDs ([#7106](https://github.com/mapbox/mapbox-gl-js/pull/7106)) (h/t [bfrengley](https://github.com/bfrengley))

## 0.48.0
August 16, 2018

### ⚠️ Breaking changes
* Treat tiles that error with status 404 as empty renderable tiles to prevent rendering duplicate features in some sparse tilesets ([#6803](https://github.com/mapbox/mapbox-gl-js/pull/6803))

### 🐛 Bug fixes
* Fix issue where `text-max-angle` property was being calculated incorrectly internally, causing potential rendering errors when `"symbol-placement": line`
* Require `feature.id` when using `Map#setFeatureState` ([#6974](https://github.com/mapbox/mapbox-gl-js/pull/6974))
* Fix issue with removing the `GeolocateControl` when user location is being used ([#6977](https://github.com/mapbox/mapbox-gl-js/pull/6977)) (h/t [sergei-zelinsky](https://github.com/sergei-zelinsky))
* Fix memory leak caused by a failure to remove all controls added to the map ([#7042](https://github.com/mapbox/mapbox-gl-js/pull/7042))
* Fix bug where the build would fail when using mapbox-gl webpack 2 and UglifyJSPlugin ([#4359](https://github.com/mapbox/mapbox-gl-js/issues/4359), fixed by [#6956](https://api.github.com/repos/mapbox/mapbox-gl-js/pulls/6956))
* Fix bug where fitBounds called with coordinates outside the bounds of Web Mercator resulted in uncaught error ([#6906](https://github.com/mapbox/mapbox-gl-js/issues/6906), fixed by [#6918](https://api.github.com/repos/mapbox/mapbox-gl-js/pulls/6918))
* Fix bug wherein `Map#querySourceFeatures` was returning bad results on zooms > maxZoom ([#7061](https://github.com/mapbox/mapbox-gl-js/pull/7061))
* Relax typing for equality and order expressions ([#6459](https://github.com/mapbox/mapbox-gl-js/issues/6459), fixed by [#6961](https://api.github.com/repos/mapbox/mapbox-gl-js/pulls/6961))
* Fix bug where `queryPadding` for all layers in a source was set by the first layer, causing incorrect querying on other layers and, in some cases, incorrect firing of events associated with individual layers ([#6909](https://github.com/mapbox/mapbox-gl-js/pull/6909))

### ✨ Features and improvements

* Performance Improvements:
  * Stop unnecessary serialization of symbol source features. ([#7013](https://github.com/mapbox/mapbox-gl-js/pull/7013))
  * Optimize calculation for getting visible tile coordinates ([#6998](https://github.com/mapbox/mapbox-gl-js/pull/6998))
  * Improve performance of creating `{Glyph/Image}Atlas`es ([#7091](https://github.com/mapbox/mapbox-gl-js/pull/7091))
  * Optimize and simplify tile retention logic ([#6995](https://github.com/mapbox/mapbox-gl-js/pull/6995))
* Add a user turnstile event for users accessing Mapbox APIs ([#6980](https://github.com/mapbox/mapbox-gl-js/pull/6980))
* Add support for autogenerating feature ids for GeoJSON sources so they can be used more easily with the `Map#setFeatureState` API ([#7043](https://www.github.com/mapbox/mapbox-gl-js/pull/7043))) ([#7091](https://github.com/mapbox/mapbox-gl-js/pull/7091))
* Add ability to style symbol layers labels with multiple fonts and text sizes via `"format"` expression ([#6994](https://www.github.com/mapbox/mapbox-gl-js/pull/6994))
* Add customAttribution option to AttributionControl ([#7033](https://github.com/mapbox/mapbox-gl-js/pull/7033)) (h/t [mklopets](https://github.com/mklopets))
* Publish Flow type definitions alongside compiled bundle ([#7079](https://api.github.com/repos/mapbox/mapbox-gl-js/pulls/7079))
* Introduce symbol cross fading when crossing integer zoom levels to prevent labels from disappearing before newly loaded tiles' labels can be rendered ([#6951](https://github.com/mapbox/mapbox-gl-js/pull/6951))
* Improvements in label collision detection ([#6925](https://api.github.com/repos/mapbox/mapbox-gl-js/pulls/6925)))

## 0.47.0

### ✨ Features and improvements
* Add configurable drag pan threshold ([#6809](https://github.com/mapbox/mapbox-gl-js/pull/6809)) (h/t [msbarry](https://github.com/msbarry))
* Add `raster-resampling` raster paint property ([#6411](https://github.com/mapbox/mapbox-gl-js/pull/6411)) (h/t [andrewharvey](https://github.com/andrewharvey))
* Add `symbol-placement: line-center` ([#6821](https://github.com/mapbox/mapbox-gl-js/pull/6821))
* Add methods for inspecting GeoJSON clusters ([#3318](https://github.com/mapbox/mapbox-gl-js/issues/3318), fixed by [#6829](https://github.com/mapbox/mapbox-gl-js/pull/6829))
* Add warning to geolocate control when unsupported ([#6923](https://github.com/mapbox/mapbox-gl-js/pull/6923)) (h/t [aendrew](https://github.com/aendrew))
* Upgrade geojson-vt to 3.1.4 ([#6942](https://github.com/mapbox/mapbox-gl-js/pull/6942))
* Include link to license in compiled bundle ([#6975](https://github.com/mapbox/mapbox-gl-js/pull/6975))

### 🐛 Bug fixes
* Use updateData instead of re-creating buffers for repopulated paint arrays ([#6853](https://github.com/mapbox/mapbox-gl-js/pull/6853))
* Fix ScrollZoom handler setting tr.zoom = NaN ([#6924](https://github.com/mapbox/mapbox-gl-js/pull/6924))
  - Failed to invert matrix error ([#6486](https://github.com/mapbox/mapbox-gl-js/issues/6486), fixed by [#6924](https://github.com/mapbox/mapbox-gl-js/pull/6924))
  - Fixing matrix errors ([#6782](https://github.com/mapbox/mapbox-gl-js/issues/6782), fixed by [#6924](https://github.com/mapbox/mapbox-gl-js/pull/6924))
* Fix heatmap tile clipping when layers are ordered above it ([#6806](https://github.com/mapbox/mapbox-gl-js/issues/6806), fixed by [#6807](https://github.com/mapbox/mapbox-gl-js/pull/6807))
* Fix video source in safari (macOS and iOS) ([#6443](https://github.com/mapbox/mapbox-gl-js/issues/6443), fixed by [#6811](https://github.com/mapbox/mapbox-gl-js/pull/6811))
* Do not reload errored tiles ([#6813](https://github.com/mapbox/mapbox-gl-js/pull/6813))
* Fix send / remove timing bug in Dispatcher ([#6756](https://github.com/mapbox/mapbox-gl-js/pull/6756), fixed by [#6826](https://github.com/mapbox/mapbox-gl-js/pull/6826))
* Fix flyTo not zooming to exact given zoom ([#6828](https://github.com/mapbox/mapbox-gl-js/pull/6828))
* Don't stop animation on map resize ([#6636](https://github.com/mapbox/mapbox-gl-js/pull/6636))
* Fix map.getBounds() with rotated map ([#6875](https://github.com/mapbox/mapbox-gl-js/pull/6875)) (h/t [zoltan-mihalyi](https://github.com/zoltan-mihalyi))
* Support collators in feature filter expressions. ([#6929](https://github.com/mapbox/mapbox-gl-js/pull/6929))
* Fix Webpack production mode compatibility ([#6981](https://github.com/mapbox/mapbox-gl-js/pull/6981))

## 0.46.0

### ⚠️ Breaking changes

* Align implicit type casting behavior of `match` expressions with with `case/==` ([#6684](https://github.com/mapbox/mapbox-gl-js/pull/6684))

### ✨ Features and improvements

* :tada: Add `Map#setFeatureState` and `feature-state` expression to support interactive styling ([#6263](https://github.com/mapbox/mapbox-gl-js/pull/6263))
* Create draggable `Marker` with `setDraggable` ([#6687](https://github.com/mapbox/mapbox-gl-js/pull/6687))
* Add `Map#listImages` for listing all currently active sprites/images ([#6381](https://github.com/mapbox/mapbox-gl-js/issues/6381))
* Add "crossSourceCollisions" option to disable cross-source collision detection ([#6566](https://github.com/mapbox/mapbox-gl-js/pull/6566))
* Handle `text/icon-rotate` for symbols with `symbol-placement: point` ([#6075](https://github.com/mapbox/mapbox-gl-js/issues/6075))
* Automatically compact Mapbox wordmark on narrow maps. ([#4282](https://github.com/mapbox/mapbox-gl-js/issues/4282)) (h/t [andrewharvey](https://github.com/andrewharvey))
* Only show compacted AttributionControl on interactive displays ([#6506](https://github.com/mapbox/mapbox-gl-js/pull/6506)) (h/t [andrewharvey](https://github.com/andrewharvey))
* Use postcss to inline svg files into css, reduce size of mapbox-gl.css ([#6513](https://github.com/mapbox/mapbox-gl-js/pull/6513)) (h/t [andrewharvey](https://github.com/andrewharvey))
* Add support for GeoJSON attribution ([#6364](https://github.com/mapbox/mapbox-gl-js/pull/6364)) (h/t [andrewharvey](https://github.com/andrewharvey))
* Add instructions for running individual unit and render tests ([#6686](https://github.com/mapbox/mapbox-gl-js/pull/6686))
* Make Map constructor fail if WebGL init fails. ([#6744](https://github.com/mapbox/mapbox-gl-js/pull/6744)) (h/t [uforic](https://github.com/uforic))
* Add browser fallback code for `collectResourceTiming: true` in web workers ([#6721](https://github.com/mapbox/mapbox-gl-js/pull/6721))
* Remove ignored usage of gl.lineWidth ([#5541](https://github.com/mapbox/mapbox-gl-js/pull/5541))
* Split new bounds calculation out of fitBounds into new method ([#6683](https://github.com/mapbox/mapbox-gl-js/pull/6683))
* Allow integration tests to be organized in an arbitrarily deep directory structure ([#3920](https://github.com/mapbox/mapbox-gl-js/issues/3920))
* Make "Missing Mapbox GL JS CSS" a console warning ([#5786](https://github.com/mapbox/mapbox-gl-js/issues/5786))
* Add rel="noopener" to Mapbox attribution link. ([#6729](https://github.com/mapbox/mapbox-gl-js/pull/6729)) (h/t [gorbypark](https://github.com/gorbypark))
* Update to deep equality check in example code ([#6599](https://github.com/mapbox/mapbox-gl-js/pull/6599)) (h/t [jonsadka](https://github.com/jonsadka))
* Upgrades!
  - Upgrade ESM dependency to ^3.0.39 ([#6750](https://github.com/mapbox/mapbox-gl-js/pull/6750))
  - Ditch gl-matrix fork in favor of the original package ([#6751](https://github.com/mapbox/mapbox-gl-js/pull/6751))
  - Update to latest sinon ([#6771](https://github.com/mapbox/mapbox-gl-js/pull/6771))
  - Upgrade to Flow 0.69 ([#6594](https://github.com/mapbox/mapbox-gl-js/pull/6594))
  - Update to mapbox-gl-supported 1.4.0 ([#6773](https://github.com/mapbox/mapbox-gl-js/pull/6773))

### 🐛 Bug fixes

* `collectResourceTiming: true` generates error on iOS9 Safari, IE 11 ([#6690](https://github.com/mapbox/mapbox-gl-js/issues/6690))
* Fix PopupOptions flow type declarations ([#6670](https://github.com/mapbox/mapbox-gl-js/pull/6670)) (h/t [TimPetricola](https://github.com/TimPetricola))
* Add className option to Popup constructor ([#6502](https://github.com/mapbox/mapbox-gl-js/pull/6502)) (h/t [Ashot-KR](https://github.com/Ashot-KR))
* GeoJSON MultiLineStrings with `lineMetrics=true` only rendered first line ([#6649](https://github.com/mapbox/mapbox-gl-js/issues/6649))
* Provide target property for mouseenter/over/leave/out events ([#6623](https://github.com/mapbox/mapbox-gl-js/issues/6623))
* Don't break on sources whose name contains "." ([#6660](https://github.com/mapbox/mapbox-gl-js/issues/6660))
* Rotate and pitch with navigationControl broke in v0.45  ([#6650](https://github.com/mapbox/mapbox-gl-js/issues/6650))
* Zero-width lines remained visible ([#6769](https://github.com/mapbox/mapbox-gl-js/pull/6769))
* Heatmaps inappropriately clipped at tile boundaries ([#6806](https://github.com/mapbox/mapbox-gl-js/issues/6806))
* Use named exports for style-spec entrypoint module ([#6601](https://github.com/mapbox/mapbox-gl-js/issues/6601)
* Don't fire click event if default is prevented on mousedown for a drag event ([#6697](https://github.com/mapbox/mapbox-gl-js/pull/6697), fixes [#6642](https://github.com/mapbox/mapbox-gl-js/issues/6642))
* Double clicking to zoom in breaks map dragging/panning in Edge ([#6740](https://github.com/mapbox/mapbox-gl-js/issues/6740)) (h/t [GUI](https://github.com/GUI))
* \*-transition properties cannot be set with setPaintProperty() ([#6706](https://github.com/mapbox/mapbox-gl-js/issues/6706))
* Marker with `a` element does not open the url when clicked ([#6730](https://github.com/mapbox/mapbox-gl-js/issues/6730))
* `setRTLTextPlugin` fails with relative URLs ([#6719](https://github.com/mapbox/mapbox-gl-js/issues/6719))
* Collision detection incorrect for symbol layers that share the same layout properties ([#6548](https://github.com/mapbox/mapbox-gl-js/pull/6548))
* Fix a possible crash when calling queryRenderedFeatures after querySourceFeatures
 ([#6559](https://github.com/mapbox/mapbox-gl-js/pull/6559))
* Fix a collision detection issue that could cause labels to temporarily be placed too densely during rapid panning ([#5654](https://github.com/mapbox/mapbox-gl-js/issues/5654))

## 0.45.0

### ⚠️ Breaking changes

* `Evented#fire` and `Evented#listens` are now marked as private. Though `Evented` is still exported, and `fire` and `listens` are still functional, we encourage you to seek alternatives; a future version may remove their API accessibility or change its behavior. If you are writing a class that needs event emitting functionality, consider using [`EventEmitter`](https://nodejs.org/api/events.html#events_class_eventemitter) or similar libraries instead.
* The `"to-string"` expression operator now converts `null` to an empty string rather than to `"null"`. [#6534](https://github.com/mapbox/mapbox-gl-js/pull/6534)

### ✨ Features and improvements

* :rainbow: Add `line-gradient` property [#6303](https://github.com/mapbox/mapbox-gl-js/pull/6303)
* Add `abs`, `round`, `floor`, and `ceil` expression operators [#6496](https://github.com/mapbox/mapbox-gl-js/pull/6496)
* Add `collator` expression for controlling case and diacritic sensitivity in string comparisons [#6270](https://github.com/mapbox/mapbox-gl-js/pull/6270)
  - Rename `caseSensitive` and `diacriticSensitive` expressions to `case-sensitive` and `diacritic-sensitive` for consistency [#6598](https://github.com/mapbox/mapbox-gl-js/pull/6598)
  - Prevent `collator` expressions for evaluating as constant to account for potential environment-specific differences in expression evaluation [#6596](https://github.com/mapbox/mapbox-gl-js/pull/6596)
* Add CSS linting to test suite (h/t @jasonbarry) [#6071](https://github.com/mapbox/mapbox-gl-js/pull/6071)
* Add support for configurable maxzoom in `raster-dem` tilesets [#6103](https://github.com/mapbox/mapbox-gl-js/pull/6103)
* Add `Map#isZooming` and `Map#isRotating` methods [#6128](https://github.com/mapbox/mapbox-gl-js/pull/6128), [#6183](https://github.com/mapbox/mapbox-gl-js/pull/6183)
* Add support for Mapzen Terrarium tiles in `raster-dem` sources [#6110](https://github.com/mapbox/mapbox-gl-js/pull/6110)
* Add `preventDefault` method on `mousedown`, `touchstart`, and `dblclick` events [#6218](https://github.com/mapbox/mapbox-gl-js/pull/6218)
* Add `originalEvent` property on `zoomend` and `moveend` for user-initiated scroll events (h/t @stepankuzmin) [#6175](https://github.com/mapbox/mapbox-gl-js/pull/6175)
* Accept arguments of type `value` in [`"length"` expressions](https://www.mapbox.com/mapbox-gl-js/style-spec/#expressions-length) [#6244](https://github.com/mapbox/mapbox-gl-js/pull/6244)
* Introduce `MapWheelEvent`[#6237](https://github.com/mapbox/mapbox-gl-js/pull/6237)
* Add setter for `ScaleControl` units (h/t @ryanhamley) [#6138](https://github.com/mapbox/mapbox-gl-js/pull/6138), [#6274](https://github.com/mapbox/mapbox-gl-js/pull/6274)
* Add `open` event for `Popup` [#6311](https://github.com/mapbox/mapbox-gl-js/pull/6311)
* Explicit `"object"` type assertions are no longer required when using expressions [#6235](https://github.com/mapbox/mapbox-gl-js/pull/6235)
* Add `anchor` option to `Marker` [#6350](https://github.com/mapbox/mapbox-gl-js/pull/6350)
* `HTMLElement` is now passed to `Marker` as part of the `options` object, but the old function signature is still supported for backwards compatibility [#6356](https://github.com/mapbox/mapbox-gl-js/pull/6356)
* Add support for custom colors when using the default `Marker` SVG element (h/t @andrewharvey) [#6416](https://github.com/mapbox/mapbox-gl-js/pull/6416)
* Allow `CanvasSource` initialization from `HTMLElement` [#6424](https://github.com/mapbox/mapbox-gl-js/pull/6424)
* Add `is-supported-script` expression [6260](https://github.com/mapbox/mapbox-gl-js/pull/6260)

### 🐛 Bug fixes

* Align `raster-dem` tiles to pixel grid to eliminate blurry rendering on some devices [#6059](https://github.com/mapbox/mapbox-gl-js/pull/6059)
* Fix label collision circle debug drawing on overzoomed tiles [#6073](https://github.com/mapbox/mapbox-gl-js/pull/6073)
* Improve error reporting for some failed requests [#6126](https://github.com/mapbox/mapbox-gl-js/pull/6126), [#6032](https://github.com/mapbox/mapbox-gl-js/pull/6032)
* Fix several `Map#queryRenderedFeatures` bugs:
  - account for `{text, icon}-offset` when querying[#6135](https://github.com/mapbox/mapbox-gl-js/pull/6135)
  - correctly query features that extend across tile boundaries [#5756](https://github.com/mapbox/mapbox-gl-js/pull/6283)
  - fix querying of `circle` layer features with `-pitch-scaling: 'viewport'` or `-pitch-alignment: 'map'` [#6036](https://github.com/mapbox/mapbox-gl-js/pull/6036)
  - eliminate flicker effects when using query results to set a hover effect by switching from tile-based to viewport-based symbol querying [#6497](https://github.com/mapbox/mapbox-gl-js/pull/6497)
* Preserve browser history state when updating the `Map` hash [#6140](https://github.com/mapbox/mapbox-gl-js/pull/6140)
* Fix undefined behavior when `Map#addLayer` is invoked with an `id` of a preexisting layer [#6147](https://github.com/mapbox/mapbox-gl-js/pull/6147)
* Fix bug where `icon-image` would not be rendered if `text-field` is an empty string [#6164](https://github.com/mapbox/mapbox-gl-js/pull/6164)
* Ensure all camera methods fire `rotatestart` and `rotateend` events [#6187](https://github.com/mapbox/mapbox-gl-js/pull/6187)
* Always hide duplicate labels [#6166](https://github.com/mapbox/mapbox-gl-js/pull/6166)
* Fix `DragHandler` bugs where a left-button mouse click would end a right-button drag rotate and a drag gesture would not end if the control key is down on `mouseup` [#6193](https://github.com/mapbox/mapbox-gl-js/pull/6193)
* Add support for calling `{DragPanHandler, DragRotateHandler}#disable` while a gesture is in progress [#6232](https://github.com/mapbox/mapbox-gl-js/pull/6232)
* Fix `GeolocateControl` user location dot sizing when `Map`'s `<div>` inherits `box-sizing: border-box;` (h/t @andrewharvey) [#6227](https://github.com/mapbox/mapbox-gl-js/pull/6232)
* Fix bug causing an off-by-one error in `array` expression error messages (h/t @drewbo) [#6269](https://github.com/mapbox/mapbox-gl-js/pull/6269)
* Improve error message when an invalid access token triggers a 401 error [#6283](https://github.com/mapbox/mapbox-gl-js/pull/6283)
* Fix bug where lines with `line-width` larger than the sprite height of the `line-pattern` property would render other sprite images [#6246](https://github.com/mapbox/mapbox-gl-js/pull/6246)
* Fix broken touch events for `DragPanHandler` on mobile using Edge (note that zoom/rotate/pitch handlers still do not support Edge touch events [#1928](https://github.com/mapbox/mapbox-gl-js/pull/1928)) [#6325](https://github.com/mapbox/mapbox-gl-js/pull/6325)
* Fix race condition in `VectorTileWorkerSource#reloadTile` causing a rendering timeout [#6308](https://github.com/mapbox/mapbox-gl-js/issues/6308)
* Fix bug causing redundant `gl.stencilFunc` calls due to incorrect state checking (h/t @yangdonglai) [#6330](https://github.com/mapbox/mapbox-gl-js/pull/6330)
* Fix bug where `mousedown` or `touchstart` would cancel camera animations in non-interactive maps [#6338](https://github.com/mapbox/mapbox-gl-js/pull/6338)
* Fix bug causing a full-screen flicker when the map is pitched and a symbol layer uses non-zero `text-translate` [#6365](https://github.com/mapbox/mapbox-gl-js/issues/6365)
* Fix bug in `to-rgba` expression causing division by zero [6388](https://github.com/mapbox/mapbox-gl-js/pull/6388)
* Fix bug in cross-fading for `*-pattern` properties with non-integer zoom stops [#6430](https://github.com/mapbox/mapbox-gl-js/pull/6430)
* Fix bug where calling `Map#remove` on a map with constructor option `hash: true` throws an error (h/t @allthesignals) [#6490](https://github.com/mapbox/mapbox-gl-js/pull/6497)
* Fix bug causing flickering when panning across the anti-meridian [#6438](https://github.com/mapbox/mapbox-gl-js/pull/6438)
* Fix error when using tiles of non-power-of-two size [#6444](https://github.com/mapbox/mapbox-gl-js/pull/6444)
* Fix bug causing `Map#moveLayer(layerId, beforeId)` to remove the layer when `layerId === beforeId` [#6542](https://github.com/mapbox/mapbox-gl-js/pull/6542)
- Fix Rollup build for style-spec module [6575](https://github.com/mapbox/mapbox-gl-js/pull/6575)
- Fix bug causing `Map#querySourceFeatures` to throw an `Uncaught TypeError`(https://github.com/mapbox/mapbox-gl-js/pull/6555)
- Fix issue where label collision detection was inaccurate for some symbol layers that shared layout properties with another layer [#6558](https://github.com/mapbox/mapbox-gl-js/pull/6558)
- Restore `target` property for `mouse{enter,over,leave,out}` events [#6623](https://github.com/mapbox/mapbox-gl-js/pull/6623)

## 0.44.2

### 🐛 Bug fixes

* Workaround a breaking change in Safari causing page to scroll/zoom in response to user actions intended to pan/zoom the map [#6095](https://github.com/mapbox/mapbox-gl-js/issues/6095). (N.B., not to be confused with the workaround from April 2017 dealing with the same breaking change in Chrome [#4259](https://github.com/mapbox/mapbox-gl-js/issues/6095). See also https://github.com/WICG/interventions/issues/18, https://bugs.webkit.org/show_bug.cgi?id=182521, https://bugs.chromium.org/p/chromium/issues/detail?id=639227 .)

## 0.44.1

### 🐛 Bug fixes

* Fix bug causing features from symbol layers to be omitted from `map.queryRenderedFeatures()` [#6074](https://github.com/mapbox/mapbox-gl-js/issues/6074)
* Fix error triggered by simultaneous scroll-zooming and drag-panning. [#6106](https://github.com/mapbox/mapbox-gl-js/issues/6106)
* Fix bug wherein drag-panning failed to resume after a brief pause [#6063](https://github.com/mapbox/mapbox-gl-js/issues/6063)

## 0.44.0

### ✨ Features and improvements

* The CSP policy of a page using mapbox-gl-js no longer needs to include `script-src 'unsafe-eval'` [#559](https://github.com/mapbox/mapbox-gl-js/issues/559)
* Add `LngLatBounds#isEmpty()` method [#5917](https://github.com/mapbox/mapbox-gl-js/pull/5917)
* Updated to flow 0.62.0 [#5923](https://github.com/mapbox/mapbox-gl-js/issues/5923)
* Make compass and zoom controls optional ([#5348](https://github.com/mapbox/mapbox-gl-js/pull/5348)) (h/t @matijs)
* Add `collectResourceTiming` option to the enable collection of [Resource Timing](https://developer.mozilla.org/en-US/docs/Web/API/Resource_Timing_API/Using_the_Resource_Timing_API) data for requests that are made from Web Workers. ([#5948](https://github.com/mapbox/mapbox-gl-js/issues/5948))
* Improve user location dot appearance across browsers ([#5498](https://github.com/mapbox/mapbox-gl-js/pull/5498)) (h/t @jasonbarry)

### 🐛 Bug fixes

* Fix error triggered by `==` and `!=` expressions [#5947](https://github.com/mapbox/mapbox-gl-js/issues/5947)
* Image sources honor `renderWorldCopies` [#5932](https://github.com/mapbox/mapbox-gl-js/pull/5932)
* Fix transitions to default fill-outline-color  [#5953](https://github.com/mapbox/mapbox-gl-js/issues/5953)
* Fix transitions for light properties [#5982](https://github.com/mapbox/mapbox-gl-js/issues/5982)
* Fix minor symbol collisions on pitched maps [#5913](https://github.com/mapbox/mapbox-gl-js/pull/5913)
* Fix memory leaks after `Map#remove()` [#5943](https://github.com/mapbox/mapbox-gl-js/pull/5943), [#5951](https://github.com/mapbox/mapbox-gl-js/pull/5951)
* Fix bug wherein `GeoJSONSource#setData()` caused labels to fade out and back in ([#6002](https://github.com/mapbox/mapbox-gl-js/issues/6002))
* Fix bug that could cause incorrect collisions for labels placed very near to each other at low zoom levels ([#5993](https://github.com/mapbox/mapbox-gl-js/issues/5993))
* Fix bug causing `move` events to be fired out of sync with actual map movements ([#6005](https://github.com/mapbox/mapbox-gl-js/pull/6005))
* Fix bug wherein `Map` did not fire `mouseover` events ([#6000](https://github.com/mapbox/mapbox-gl-js/pull/6000)] (h/t @jay-manday)
* Fix bug causing blurry rendering of raster tiles ([#4552](https://github.com/mapbox/mapbox-gl-js/issues/4552))
* Fix potential memory leak caused by removing layers ([#5995](https://github.com/mapbox/mapbox-gl-js/issues/5995))
* Fix bug causing attribution icon to appear incorrectly in compact maps not using Mapbox data ([#6042](https://github.com/mapbox/mapbox-gl-js/pull/6042))
* Fix positioning of default marker element ([#6012](https://github.com/mapbox/mapbox-gl-js/pull/6012)) (h/t @andrewharvey)

## 0.43.0 (December 21, 2017)

### ⚠️ Breaking changes

* It is now an error to attempt to remove a source that is in use [#5562](https://github.com/mapbox/mapbox-gl-js/pull/5562)
* It is now an error if the layer specified by the `before` parameter to `moveLayer` does not exist [#5679](https://github.com/mapbox/mapbox-gl-js/pull/5679)
* `"colorSpace": "hcl"` now uses shortest-path interpolation for hue [#5811](https://github.com/mapbox/mapbox-gl-js/issues/5811)

### ✨ Features and improvements

* Introduce client-side hillshading with `raster-dem` source type and `hillshade` layer type [#5286](https://github.com/mapbox/mapbox-gl-js/pull/5286)
* GeoJSON sources take 2x less memory and generate tiles 20%–100% faster [#5799](https://github.com/mapbox/mapbox-gl-js/pull/5799)
* Enable data-driven values for text-font [#5698](https://github.com/mapbox/mapbox-gl-js/pull/5698)
* Enable data-driven values for heatmap-radius [#5898](https://github.com/mapbox/mapbox-gl-js/pull/5898)
* Add getter and setter for offset on marker [#5759](https://github.com/mapbox/mapbox-gl-js/pull/5759)
* Add `Map#hasImage` [#5775](https://github.com/mapbox/mapbox-gl-js/pull/5775)
* Improve typing for `==` and `!=` expressions [#5840](https://github.com/mapbox/mapbox-gl-js/pull/5840)
* Made `coalesce` expressions more useful [#5755](https://github.com/mapbox/mapbox-gl-js/issues/5755)
* Enable implicit type assertions for array types [#5738](https://github.com/mapbox/mapbox-gl-js/pull/5738)
* Improve hash control precision [#5767](https://github.com/mapbox/mapbox-gl-js/pull/5767)
* `supported()` now returns false on old IE 11 versions that don't support Web Worker blob URLs [#5801](https://github.com/mapbox/mapbox-gl-js/pull/5801)
* Remove flow globals TileJSON and Transferable [#5668](https://github.com/mapbox/mapbox-gl-js/pull/5668)
* Improve performance of image, video, and canvas sources [#5845](https://github.com/mapbox/mapbox-gl-js/pull/5845)

### 🐛 Bug fixes

* Fix popups and markers lag during pan animation [#4670](https://github.com/mapbox/mapbox-gl-js/issues/4670)
* Fix fading of symbol layers caused by setData [#5716](https://github.com/mapbox/mapbox-gl-js/issues/5716)
* Fix behavior of `to-rgba` and `rgba` expressions [#5778](https://github.com/mapbox/mapbox-gl-js/pull/5778), [#5866](https://github.com/mapbox/mapbox-gl-js/pull/5866)
* Fix cross-fading of `*-pattern` and `line-dasharray` [#5791](https://github.com/mapbox/mapbox-gl-js/pull/5791)
* Fix `colorSpace` function property [#5843](https://github.com/mapbox/mapbox-gl-js/pull/5843)
* Fix style diffing when changing GeoJSON source properties [#5731](https://github.com/mapbox/mapbox-gl-js/issues/5731)
* Fix missing labels when zooming out from overzoomed tile [#5827](https://github.com/mapbox/mapbox-gl-js/issues/5827)
* Fix missing labels when zooming out and quickly using setData [#5837](https://github.com/mapbox/mapbox-gl-js/issues/5837)
* Handle NaN as input to step and interpolate expressions [#5757](https://github.com/mapbox/mapbox-gl-js/pull/5757)
* Clone property values on input and output [#5806](https://github.com/mapbox/mapbox-gl-js/pull/5806)
* Bump geojson-rewind dependency [#5769](https://github.com/mapbox/mapbox-gl-js/pull/5769)
* Allow setting Marker's popup before LngLat [#5893](https://github.com/mapbox/mapbox-gl-js/pull/5893)

## 0.42.2 (November 21, 2017)

### 🐛 Bug fixes

- Add box-sizing to the "mapboxgl-ctrl-scale"-class [#5715](https://github.com/mapbox/mapbox-gl-js/pull/5715)
- Fix rendering in Safari [#5712](https://github.com/mapbox/mapbox-gl-js/issues/5712)
- Fix "Cannot read property 'hasTransition' of undefined" error [#5714](https://github.com/mapbox/mapbox-gl-js/issues/5714)
- Fix misplaced raster tiles [#5713](https://github.com/mapbox/mapbox-gl-js/issues/5713)
- Fix raster tile fading [#5722](https://github.com/mapbox/mapbox-gl-js/issues/5722)
- Ensure that an unset filter is undefined rather than null [#5727](https://github.com/mapbox/mapbox-gl-js/pull/5727)
- Restore pitch-with-rotate to nav control [#5725](https://github.com/mapbox/mapbox-gl-js/pull/5725)
- Validate container option in map constructor [#5695](https://github.com/mapbox/mapbox-gl-js/pull/5695)
- Fix queryRenderedFeatures behavior for features displayed in multiple layers [#5172](https://github.com/mapbox/mapbox-gl-js/issues/5172)

## 0.42.1 (November 17, 2017)

### 🐛 Bug fixes

- Workaround for map flashing bug on Chrome 62+ with Intel Iris Graphics 6100 cards [#5704](https://github.com/mapbox/mapbox-gl-js/pull/5704)
- Rerender map when `map.showCollisionBoxes` is set to `false` [#5673](https://github.com/mapbox/mapbox-gl-js/pull/5673)
- Fix transitions from property default values [#5682](https://github.com/mapbox/mapbox-gl-js/pull/5682)
- Fix runtime updating of `heatmap-color` [#5682](https://github.com/mapbox/mapbox-gl-js/pull/5682)
- Fix mobile Safari `history.replaceState` error [#5613](https://github.com/mapbox/mapbox-gl-js/pull/5613)

### ✨ Features and improvements

- Provide default element for Marker class [#5661](https://github.com/mapbox/mapbox-gl-js/pull/5661)

## 0.42.0 (November 10, 2017)

### ⚠️ Breaking changes

- Require that `heatmap-color` use expressions instead of stop functions [#5624](https://github.com/mapbox/mapbox-gl-js/issues/5624)
- Remove support for validating and migrating v6 styles
- Remove support for validating v7 styles [#5604](https://github.com/mapbox/mapbox-gl-js/pull/5604)
- Remove support for including `{tokens}` in expressions for `text-field` and `icon-image` [#5599](https://github.com/mapbox/mapbox-gl-js/issues/5599)
- Split `curve` expression into `step` and `interpolate` expressions [#5542](https://github.com/mapbox/mapbox-gl-js/pull/5542)
- Disallow interpolation in expressions for `line-dasharray` [#5519](https://github.com/mapbox/mapbox-gl-js/pull/5519)

### ✨ Features and improvements

- Improve label collision detection [#5150](https://github.com/mapbox/mapbox-gl-js/pull/5150)
  - Labels from different sources will now collide with each other
  - Collisions caused by rotation and pitch are now smoothly transitioned with a fade
  - Improved algorithm for fewer erroneous collisions, denser label placement, and greater label stability during rotation
- Add `sqrt` expression [#5493](https://github.com/mapbox/mapbox-gl-js/pull/5493)

### 🐛 Bug fixes and error reporting improvements

- Fix viewport calculations for `fitBounds` when both zooming and padding change [#4846](https://github.com/mapbox/mapbox-gl-js/issues/4846)
- Fix WebGL "range out of bounds for buffer" error caused by sorted symbol layers [#5620](https://github.com/mapbox/mapbox-gl-js/issues/5620)
- Fix symbol fading across tile reloads [#5491](https://github.com/mapbox/mapbox-gl-js/issues/5491)
- Change tile rendering order to better match GL Native [#5601](https://github.com/mapbox/mapbox-gl-js/pull/5601)
- Ensure no errors are triggered when calling `queryRenderedFeatures` on a heatmap layer [#5594](https://github.com/mapbox/mapbox-gl-js/pull/5594)
- Fix bug causing `queryRenderedSymbols` to return results from different sources [#5554](https://github.com/mapbox/mapbox-gl-js/issues/5554)
- Fix CJK rendering issues [#5544](https://github.com/mapbox/mapbox-gl-js/issues/5544), [#5546](https://github.com/mapbox/mapbox-gl-js/issues/5546)
- Account for `circle-stroke-width` in `queryRenderedFeatures` [#5514](https://github.com/mapbox/mapbox-gl-js/pull/5514)
- Fix rendering of fill layers atop raster layers [#5513](https://github.com/mapbox/mapbox-gl-js/pull/5513)
- Fix rendering of circle layers with a `circle-stroke-opacity` of 0 [#5496](https://github.com/mapbox/mapbox-gl-js/issues/5496)
- Fix memory leak caused by actor callbacks [#5443](https://github.com/mapbox/mapbox-gl-js/issues/5443)
- Fix source cache size for raster sources with tile sizes other than 512px [#4313](https://github.com/mapbox/mapbox-gl-js/issues/4313)
- Validate that zoom expressions only appear at the top level of an expression [#5609](https://github.com/mapbox/mapbox-gl-js/issues/5609)
- Validate that step and interpolate expressions don't have any duplicate stops [#5605](https://github.com/mapbox/mapbox-gl-js/issues/5605)
- Fix rendering for `icon-text-fit` with a data-driven `text-size` [#5632](https://github.com/mapbox/mapbox-gl-js/pull/5632)
- Improve validation to catch uses of deprecated function syntax [#5667](https://github.com/mapbox/mapbox-gl-js/pull/5667)
- Permit altitude coordinates in `position` field in GeoJSON [#5608](https://github.com/mapbox/mapbox-gl-js/pull/5608)

## 0.41.0 (October 11, 2017)

### :warning: Breaking changes
- Removed support for paint classes [#3643](https://github.com/mapbox/mapbox-gl-js/pull/3643). Instead, use runtime styling APIs or `Map#setStyle`.
- Reverted the `canvas` source `contextType` option added in 0.40.0 [#5449](https://github.com/mapbox/mapbox-gl-js/pull/5449)

### :bug: Bug fixes
- Clip raster tiles to avoid tile overlap [#5105](https://github.com/mapbox/mapbox-gl-js/pull/5105)
- Guard for offset edgecase in flyTo [#5331](https://github.com/mapbox/mapbox-gl-js/pull/5331)
- Ensure the map is updated after the sprite loads [#5367](https://github.com/mapbox/mapbox-gl-js/pull/5367)
- Limit animation duration on flyTo with maxDuration option [#5349](https://github.com/mapbox/mapbox-gl-js/pull/5349)
- Make double-tapping on make zoom in by a factor of 2 on iOS [#5274](https://github.com/mapbox/mapbox-gl-js/pull/5274)
- Fix rendering error with translucent raster tiles [#5380](https://github.com/mapbox/mapbox-gl-js/pull/5380)
- Error if invalid 'before' argument is passed to Map#addLayer [#5401](https://github.com/mapbox/mapbox-gl-js/pull/5401)
- Revert CanvasSource intermediary image buffer fix [#5449](https://github.com/mapbox/mapbox-gl-js/pull/5449)

### :sparkles: Features and improvements
- Use setData operation when diffing geojson sources [#5332](https://github.com/mapbox/mapbox-gl-js/pull/5332)
- Return early from draw calls on layers where opacity=0 [#5429](https://github.com/mapbox/mapbox-gl-js/pull/5429)
- A [heatmap](https://www.mapbox.com/mapbox-gl-js/example/heatmap-layer/) layer type is now available. This layer type allows you to visualize and explore massive datasets of points, reflecting the shape and density of data well while also looking beautiful. See [the blog post](https://blog.mapbox.com/sneak-peek-at-heatmaps-in-mapbox-gl-73b41d4b16ae) for further details.
  ![](https://cdn-images-1.medium.com/max/1600/1*Dme5MAgdA3pYdTRHUQzvLw.png)
- The value of a style property or filter can now be an [expression](http://www.mapbox.com/mapbox-gl-js/style-spec/#expressions). Expressions are a way of doing data-driven and zoom-driven styling that provides more flexibility and control, and unifies property and filter syntax.

  Previously, data-driven and zoom-driven styling relied on stop functions: you specify a feature property and a set of input-output pairs that essentially define a “scale” for how the style should be calculated based on the feature property. For example, the following would set circle colors on a green-to-red scale based on the value of `feature.properties.population`:

  ```
  "circle-color": {
    "property": "population",
    "stops": [
      [0, "green"],
      [1000000, "red"]
    ]
  }
  ```

  This approach is powerful, but we’ve seen a number of use cases that stop functions don't satisfy. Expressions provide the flexibility to address use cases like these:

  **Multiple feature properties**
  Using more than one feature property to calculate a given style property. E.g., styling land polygon colors based on both `feature.properties.land_use_category` and `feature.properties.elevation`.

  **Arithmetic**
  For some use cases it’s necessary to do some arithmetic on the input data. One example is sizing circles to represent quantitative data. Since a circle’s visual size on the screen is really its area (and A=πr^2), the right way to scale `circle-radius` is `square_root(feature.properties.input_data_value)`. Another example is unit conversions: feature data may include properties that are in some particular unit. Displaying such data in units appropriate to, say, a user’s preference or location, requires being able to do simple arithmetic (multiplication, division) on whatever value is in the data.

  **Conditional logic**
  This is a big one: basic if-then logic, for example to decide exactly what text to display for a label based on which properties are available in the feature or even the length of the name. A key example of this is properly supporting bilingual labels, where we have to decide whether to show local + English, local-only, or English-only, based on the data that’s available for each feature.

  **String manipulation**
  More dynamic control over label text with things like uppercase/lowercase/title case transforms, localized number formatting, etc. Without this functionality, crafting and iterating on label content entails a large data-prep burden.

  **Filters**
  Style layer filters had similar limitations. Moreover, they use a different syntax, even though their job is very similar to that of data-driven styling functions: filters say, “here’s how to look at a feature and decide whether to draw it,” and data-driven style functions say, “here’s how to look at a feature and decide how to size/color/place it.” Expressions provide a unified syntax for defining parts of a style that need to be calculated dynamically from feature data.

  For information on the syntax and behavior of expressions, please see [the documentation](http://www.mapbox.com/mapbox-gl-js/style-spec/#expressions).

### :wrench: Development workflow improvements
- Made the performance benchmarking runner more informative and statistically robust

## 0.40.1 (September 18, 2017)

### :bug: Bug fixes
- Fix bug causing flicker when zooming in on overzoomed tiles [#5295](https://github.com/mapbox/mapbox-gl-js/pull/5295)
- Remove erroneous call to Tile#redoPlacement for zoom-only or low pitch camera changes [#5284](https://github.com/mapbox/mapbox-gl-js/pull/5284)
- Fix bug where `CanvasSource` coordinates were flipped and improve performance for non-animated `CanvasSource`s [#5303](https://github.com/mapbox/mapbox-gl-js/pull/5303)
- Fix bug causing map not to render on some cases on Internet Explorer 11 [#5321](https://github.com/mapbox/mapbox-gl-js/pull/5321)
- Remove upper limit on `fill-extrusion-height` property [#5320](https://github.com/mapbox/mapbox-gl-js/pull/5320)

## 0.40.0 (September 13, 2017)

### :warning: Breaking changes
- `Map#addImage` now requires the image as an `HTMLImageElement`, `ImageData`, or object with `width`, `height`, and
  `data` properties with the same format as `ImageData`. It no longer accepts a raw `ArrayBufferView` in the second
  argument and `width` and `height` options in the third argument.
- `canvas` sources now require a `contextType` option specifying the drawing context associated with the source canvas. [#5155](https://github.com/mapbox/mapbox-gl-js/pull/5155)


### :sparkles: Features and improvements
- Correct rendering for multiple `fill-extrusion` layers on the same map [#5101](https://github.com/mapbox/mapbox-gl-js/pull/5101)
- Add an `icon-anchor` property to symbol layers [#5183](https://github.com/mapbox/mapbox-gl-js/pull/5183)
- Add a per-map `transformRequest` option, allowing users to provide a callback that transforms resource request URLs [#5021](https://github.com/mapbox/mapbox-gl-js/pull/5021)
- Add data-driven styling support for
  - `text-max-width` [#5067](https://github.com/mapbox/mapbox-gl-js/pull/5067)
  - `text-letter-spacing` [#5071](https://github.com/mapbox/mapbox-gl-js/pull/5071)
  - `line-join` [#5020](https://github.com/mapbox/mapbox-gl-js/pull/5020)
- Add support for SDF icons in `Map#addImage()` [#5181](https://github.com/mapbox/mapbox-gl-js/pull/5181)
- Added nautical miles unit to ScaleControl [#5238](https://github.com/mapbox/mapbox-gl-js/pull/5238) (h/t @fmairesse)
- Eliminate the map-wide limit on the number of glyphs and sprites that may be used in a style [#141](https://github.com/mapbox/mapbox-gl-js/issues/141). (Fixed by [#5190](https://github.com/mapbox/mapbox-gl-js/pull/5190), see also [mapbox-gl-native#9213](https://github.com/mapbox/mapbox-gl-native/pull/9213)
- Numerous performance optimizations (including [#5108](https://github.com/mapbox/mapbox-gl-js/pull/5108) h/t @pirxpilot)


### :bug: Bug fixes
- Add missing documentation for mouseenter, mouseover, mouseleave events [#4772](https://github.com/mapbox/mapbox-gl-js/issues/4772)
- Add missing documentation for `Marker#getElement()` method [#5242](https://github.com/mapbox/mapbox-gl-js/pull/5242)
- Fix bug wherein removing canvas source with animate=true leaves map in render loop [#5097](https://github.com/mapbox/mapbox-gl-js/issues/5097)
- Fix fullscreen detection on Firefox [#5272](https://github.com/mapbox/mapbox-gl-js/pull/5272)
- Fix z-fighting on overlapping fills within the same layer [#3320](https://github.com/mapbox/mapbox-gl-js/issues/3320)
- Fix handling of fractional values for `layer.minzoom` [#2929](https://github.com/mapbox/mapbox-gl-js/issues/2929)
- Clarify coordinate ordering in documentation for `center` option [#5042](https://github.com/mapbox/mapbox-gl-js/pull/5042) (h/t @karthikb351)
- Fix output of stop functions where two stops have the same input value [#5020](https://github.com/mapbox/mapbox-gl-js/pull/5020) (h/t @edpop )
- Fix bug wherein using `Map#addLayer()`  with an inline source would mutate its input [#4040](https://github.com/mapbox/mapbox-gl-js/issues/4040)
- Fix invalid css keyframes selector [#5075](https://github.com/mapbox/mapbox-gl-js/pull/5075) (h/t @aar0nr)
- Fix GPU-specific bug wherein canvas sources caused an error [#4262](https://github.com/mapbox/mapbox-gl-js/issues/4262)
- Fix a race condition in symbol layer handling that caused sporadic uncaught errors [#5185](https://github.com/mapbox/mapbox-gl-js/pull/5185)
- Fix bug causing line labels to render incorrectly on overzoomed tiles [#5120](https://github.com/mapbox/mapbox-gl-js/pull/5120)
- Fix bug wherein `NavigationControl` triggered mouse events unexpectedly [#5148](https://github.com/mapbox/mapbox-gl-js/issues/5148)
- Fix bug wherein clicking on the `NavigationControl` compass caused an error in IE 11 [#4784](https://github.com/mapbox/mapbox-gl-js/issues/4784)
- Remove dependency on GPL-3-licensed `fast-stable-stringify` module [#5152](https://github.com/mapbox/mapbox-gl-js/issues/5152)
- Fix bug wherein layer-specific an event listener produced an error after its target layer was removed from the map [#5145](https://github.com/mapbox/mapbox-gl-js/issues/5145)
- Fix `Marker#togglePopup()` failing to return the marker instance [#5116](https://github.com/mapbox/mapbox-gl-js/issues/5116)
- Fix bug wherein a marker's position failed to adapt to the marker element's size changing [#5133](https://github.com/mapbox/mapbox-gl-js/issues/5133)
- Fix rendering bug affecting Broadcom GPUs [#5073](https://github.com/mapbox/mapbox-gl-js/pull/5073)

### :wrench: Development workflow improvements
- Add (and now require) Flow type annotations throughout the majority of the codebase.
- Migrate to CircleCI 2.0 [#4939](https://github.com/mapbox/mapbox-gl-js/pull/4939)


## 0.39.1 (July 24, 2017)

### :bug: Bug fixes
- Fix packaging issue in 0.39.0 [#5025](https://github.com/mapbox/mapbox-gl-js/issues/5025)
- Correctly evaluate enum-based identity functions [#5023](https://github.com/mapbox/mapbox-gl-js/issues/5023)

## 0.39.0 (July 21, 2017)

### :warning: Breaking changes

- `GeolocateControl` breaking changes #4479
  * The option `watchPosition` has been replaced with `trackUserLocation`
  * The camera operation has changed from `jumpTo` (not animated) to `fitBounds` (animated). An effect of this is the map pitch is no longer reset, although the bearing is still reset to 0.
  * The accuracy of the geolocation provided by the device is used to set the view (previously it was fixed at zoom level 17). The `maxZoom` can be controlled via the new `fitBoundsOptions` option (defaults to 15).
- Anchor `Marker`s at their center by default #5019 @andrewharvey
- Increase `significantRotateThreshold` for the `TouchZoomRotateHandler` #4971, @dagjomar

### :sparkles: Features and improvements
- Improve performance of updating GeoJSON sources #4069, @ezheidtmann
- Improve rendering speed of extrusion layers #4818
- Improve line label legibility in pitched views #4781
- Improve line label legibility on curved lines #4853
- Add user location tracking capability to `GeolocateControl` #4479, @andrewharvey
  * New option `showUserLocation` to draw a "dot" as a `Marker` on the map at the user's location
  * An active lock and background state are introduced with `trackUserLocation`. When in active lock the camera will update to follow the user location, however if the camera is changed by the API or UI then the control will enter the background state where it won't update the camera to follow the user location.
  * New option `fitBoundsOptions` to control the camera operation
  * New `trackuserlocationstart` and `trackuserlocationend` events
  * New `LngLat.toBounds` method to extend a point location by a given radius to a `LngLatBounds` object
- Include main CSS file in `package.json` #4809, @tomscholz
- Add property function (data-driven styling) support for `line-width` #4773
- Add property function (data-driven styling) support for `text-anchor` #4997
- Add property function (data-driven styling) support for `text-justify` #5000
- Add `maxTileCacheSize` option #4778, @jczaplew
- Add new `icon-pitch-alignment` and `circle-pitch-alignment` properties #4869 #4871
- Add `Map#getMaxBounds` method #4890, @andrewharvey @lamuertepeluda
- Add option (`localIdeographFontFamily`) to use TinySDF to avoid loading expensive CJK glyphs #4895
- If `config.API_URL` includes a path prepend it to the request URL #4995
- Bump `supercluster` version to expose `cluster_id` property on clustered sources #5002

### :bug: Bug fixes
- Do not display `FullscreenControl` on unsupported devices #4838, @stepankuzmin
- Fix yarn build on Windows machines #4887
- Prevent potential memory leaks by dispatching `loadData` to the same worker every time #4877
- Fix bug preventing the rtlTextPlugin from loading before the initial style `load` #4870
- Fix bug causing runtime-stying to not take effect in some situations #4893
- Prevent requests of vertical glyphs for labels that can't be verticalized #4720
- Fix character detection for Zanabazar Square #4940
- Fix `LogoControl` logic to update correctly, and hide the `<div>` instead of removing it from the DOM when it is not needed #4842
- Fix `GeoJSONSource#serialize` to include all options
- Fix error handling in `GlyphSource#getSimpleGlyphs`#4992
- Fix bug causing `setStyle` to reload raster tiles #4852
- Fix bug causing symbol layers not to render on devices with non-integer device pixel ratios #4989
- Fix bug where `Map#queryRenderedFeatures` would error when returning no results #4993
- Fix bug where `Map#areTilesLoaded` would always be false on `sourcedata` events for reloading tiles #4987
- Fix bug causing categorical property functions to error on non-ascending order stops #4996

### :hammer_and_wrench: Development workflow changes
- Use flow to type much of the code base #4629 #4903 #4909 #4910 #4911 #4913 #4915 #4918 #4932 #4933 #4948 #4949 #4955 #4966 #4967 #4973 :muscle: @jfirebaugh @vicapow
- Use style specification to generate flow type #4958
- Explicitly list which files to publish in `package.json` #4819  @tomscholz
- Move render test ignores to a separate file #4977
- Add code of conduct #5015 :sparkling_heart:

## 0.38.0 (June 9, 2017)

#### New features :sparkles:

- Attenuate label size scaling with distance, improving readability of pitched maps [#4547](https://github.com/mapbox/mapbox-gl-js/pull/4547)

#### Bug fixes :beetle:

- Skip rendering for patterned layers when pattern is missing [#4687](https://github.com/mapbox/mapbox-gl-js/pull/4687)
- Fix bug with map failing to rerender after `webglcontextlost` event [#4725](https://github.com/mapbox/mapbox-gl-js/pull/4725) @cdawi
- Clamp zoom level in `flyTo` to within the map's specified min- and maxzoom to prevent undefined behavior [#4726](https://github.com/mapbox/mapbox-gl-js/pull/4726) @ IvanSanchez
- Fix wordmark rendering in IE [#4741](https://github.com/mapbox/mapbox-gl-js/pull/4741)
- Fix slight pixelwise symbol rendering bugs caused by incorrect sprite calculations [#4737](https://github.com/mapbox/mapbox-gl-js/pull/4737)
- Prevent exceptions thrown by certain `flyTo` calls [#4761](https://github.com/mapbox/mapbox-gl-js/pull/4761)
- Fix "Improve this map" link [#4685](https://github.com/mapbox/mapbox-gl-js/pull/4685)
- Tweak `queryRenderedSymbols` logic to better account for pitch scaling [#4792](https://github.com/mapbox/mapbox-gl-js/pull/4792)
- Fix for symbol layers sometimes failing to render, most frequently in Safari [#4795](https://github.com/mapbox/mapbox-gl-js/pull/4795)
- Apply `text-keep-upright` after `text-offset` to keep labels upright when intended [#4779](https://github.com/mapbox/mapbox-gl-js/pull/4779) **[Potentially breaking :warning: but considered a bugfix]**
- Prevent exceptions thrown by empty GeoJSON tiles [4803](https://github.com/mapbox/mapbox-gl-js/pull/4803)

#### Accessibility improvements :sound:

- Add `aria-label` to popup close button [#4799](https://github.com/mapbox/mapbox-gl-js/pull/4799) @andrewharvey

#### Development workflow + testing improvements :wrench:

- Fix equality assertion bug in tests [#4731](https://github.com/mapbox/mapbox-gl-js/pull/4731) @IvanSanchez
- Benchmark results page improvements [#4746](https://github.com/mapbox/mapbox-gl-js/pull/4746)
- Require node version >=6.4.0, enabling the use of more ES6 features [#4752](https://github.com/mapbox/mapbox-gl-js/pull/4752)
- Document missing `pitchWithRotate` option [#4800](https://github.com/mapbox/mapbox-gl-js/pull/4800) @simast
- Move Github-specific Markdown files into subdirectory [#4806](https://github.com/mapbox/mapbox-gl-js/pull/4806) @tomscholz

## 0.37.0 (May 2nd, 2017)

#### :warning: Breaking changes

- Removed `LngLat#wrapToBestWorld`

#### New features :rocket:

- Improve popup/marker positioning #4577
- Add `Map#isStyleLoaded` and `Map#areTilesLoaded` events #4321
- Support offline sprites using `file:` protocol #4649 @oscarfonts

#### Bug fixes :bug:

- Fix fullscreen control in Firefox #4666
- Fix rendering artifacts that caused tile boundaries to be visible in some cases #4636
- Fix default calculation for categorical zoom-and-property functions #4657
- Fix scaling of images on retina screens #4645
- Rendering error when a transparent image is added via `Map#addImage` #4644
- Fix an issue with rendering lines with duplicate points #4634
- Fix error when switching from data-driven styles to a constant paint value #4611
- Add check to make sure invalid bounds on tilejson don't error out #4641

#### Development workflow improvements :computer:

- Add flowtype interfaces and definitions @vicapow
- Add stylelinting to ensure `mapboxgl-` prefix on all classes #4584 @asantos3026

## 0.36.0 (April 19, 2017)

#### New features :sparkles:

- Replace LogoControl logo with the new Mapbox logo #4598

#### Bug fixes :bug:

- Fix bug with the BoxZoomHandler that made it glitchy if it is enabled after the DragPanHandler #4528
- Fix undefined behavior in `fill_outline` shaders #4600
- Fix `Camera#easeTo` interpolation on pitched maps #4540
- Choose property function interpolation method by the `property`'s type #4614

#### Development workflow improvements :nerd_face:

- Fix crash on missing `style.json` in integration tests
- `gl-style-composite` is now executable in line with the other tools @andrewharvey #4595
- `gl-style-composite` utility now throws an error if a name conflict would occur between layers @andrewharvey #4595

## 0.35.1 (April 12, 2017)

#### Bug fixes :bug:

- Add `.json` extension to style-spec `require` statements for webpack compatibility #4563 @orangemug
- Fix documentation type for `Map#fitBounde` #4569 @andrewharvey
- Fix bug causing {Image,Video,Canvas}Source to throw exception if latitude is outside of +/-85.05113 #4574
- Fix bug causing overzoomed raster tiles to disappear from map #4567
- Fix bug causing queryRenderedFeatures to crash on polygon features that have an `id` field. #4581

## 0.35.0 (April 7, 2017)

#### New features :rocket:
- Use anisotropic filtering to improve rendering of raster tiles on pitched maps #1064
- Add `pitchstart` and `pitchend` events #2449
- Add an optional `layers` parameter to `Map#on` #1002
- Add data-driven styling support for `text-offset` #4495
- Add data-driven styling support for `text-rotate` #3516
- Add data-driven styling support for `icon-image` #4304
- Add data-driven styling support for `{text,icon}-size` #4455

#### Bug fixes :bug:
- Suppress error messages in JS console due to missing tiles #1800
- Fix bug wherein `GeoJSONSource#setData()` could cause unnecessary DOM updates #4447
- Fix bug wherein `Map#flyTo` did not respect the `renderWorldCopies` setting #4449
- Fix regression in browserify support # 4453
- Fix bug causing poor touch event behavior on mobile devices #4259
- Fix bug wherein duplicate stops in property functions could cause an infinite loop #4498
- Respect image height/width in `addImage` api #4531
- Fix bug preventing correct behavior of `shift+zoom` #3334
- Fix bug preventing image source from rendering when coordinate area is too large #4550
- Show image source on horizontally wrapped worlds #4555
- Fix bug in the handling of `refreshedExpiredTiles` option #4549
- Support the TileJSON `bounds` property #1775

#### Development workflow improvements :computer:
- Upgrade flow to 0.42.0 (#4500)


## 0.34.0 (March 17, 2017)

#### New features :rocket:
- Add `Map#addImage` and `Map#removeImage` API to allow adding icon images at runtime #4404
- Simplify non-browserify bundler usage by making the distribution build the main entrypoint #4423

#### Bug fixes :bug:
- Fix issue where coincident start/end points of LineStrings were incorrectly rendered as joined #4413
- Fix bug causing `queryRenderedFeatures` to fail in cases where both multiple sources and data-driven paint properties were present #4417
- Fix bug where tile request errors caused `map.loaded()` to incorrectly return `false` #4425

#### Testing improvements :white_check_mark:
- Improve test coverage across several core modules #4432 #4431 #4422 #4244 :bowing_man:

## 0.33.1 (March 10, 2017)

#### Bug fixes :bug:
- Prevent Mapbox logo from being added to the map more than once #4386
- Add `type='button'` to `FullscreenControl` to prevent button from acting as a form submit #4397
- Fix issue where map would continue to rotate if `Ctrl` key is released before the click during a `DragRotate` event #4389
- Remove double `options.easing` description from the `Map#fitBounds` documentation #4402


## 0.33.0 (March 8, 2017)

#### :warning: Breaking changes
- Automatically add Mapbox wordmark when required by Mapbox TOS #3933
- Increase default `maxZoom` from 20 to 22 #4333
- Deprecate `tiledata` and `tiledataloading` events in favor of `sourcedata` and `sourcedataloading`. #4347
- `mapboxgl.util` is no longer exported #1408
- `"type": "categorical"` is now required for all categorical functions. Previously, some forms of "implicitly" categorical functions worked, and others did not. #3717

#### :white_check_mark: New features
- Add property functions support for most symbol paint properties #4074, #4186, #4226
- Add ability to specify default property value for undefined or invalid property values used in property functions. #4175
- Improve `Map#fitBounds` to accept different values for top, bottom, left, and right `padding` #3890
- Add a `FullscreenControl` for displaying a fullscreen map #3977

#### :beetle: Bug fixes
- Fix validation error on categorical zoom-and-property functions #4220
- Fix bug causing expired resources to be re-requested causing an infinite loop #4255
- Fix problem where `MapDataEvent#isSourceLoaded` always returned false #4254
- Resolve an issue where tiles in the source cache were prematurely deleted, resulting in tiles flickering when zooming in and out and  #4311
- Make sure `MapEventData` is passed through on calls `Map#flyTo` #4342
- Fix incorrect returned values for `Map#isMoving` #4350
- Fix categorical functions not allowing boolean stop domain values #4195
- Fix piecewise-constant functions to allow non-integer zoom levels. #4196
- Fix issues with `$id` in filters #4236 #4237
- Fix a race condition with polygon centroid algorithm causing tiles not to load in some cases. #4273
- Throw a meaningful error when giving non-array `layers` parameter to `queryRenderedFeatures` #4331
- Throw a meaningful error when supplying invalid `minZoom` and `maxZoom` values #4324
- Fix a memory leak when using the RTL Text plugin #4248

#### Dev workflow changes
- Merged the [Mapbox GL style specification](https://github.com/mapbox/mapbox-gl-style-spec) repo to this one (now under `src/style-spec` and `test/unit/style-spec`).

## 0.32.1 (Jan 26, 2017)

#### Bug Fixes

 - Fix bug causing [`mapbox-gl-rtl-text` plugin](https://github.com/mapbox/mapbox-gl-rtl-text) to not work #4055

## 0.32.0 (Jan 26, 2017)

#### Deprecation Notices

- [Style classes](https://www.mapbox.com/mapbox-gl-style-spec/#layer-paint.*) are deprecated and will be removed in an upcoming release of Mapbox GL JS.

#### New Features

 - Add `Map#isSourceLoaded` method #4033
 - Automatically reload tiles based on their `Expires` and `Cache-Control` HTTP headers #3944
 - Add `around=center` option to `scrollZoom` and `touchZoomRotate` interaction handlers #3876
 - Add support for [`mapbox-gl-rtl-text` plugin](https://github.com/mapbox/mapbox-gl-rtl-text) to support right-to-left scripts #3758
 - Add `canvas` source type #3765
 - Add `Map#isMoving` method #2792

#### Bug Fixes

 - Fix bug causing garbled text on zoom #3962
 - Fix bug causing crash in Firefox and Mobile Safari when rendering a large map #4037
 - Fix bug causing raster tiles to flicker during zoom #2467
 - Fix bug causing exception when unsetting and resetting fill-outline-color #3657
 - Fix memory leak when removing raster sources #3951
 - Fix bug causing exception when when zooming in / out on empty GeoJSON tile #3985
 - Fix line join artifacts at very sharp angles #4008

## 0.31.0 (Jan 10 2017)

#### New Features

- Add `renderWorldCopies` option to the `Map` constructor to give users control over whether multiple worlds are rendered in a map #3885

#### Bug Fixes

- Fix performance regression triggered when `Map` pitch or bearing is changed #3938
- Fix null pointer exception caused by trying to clear an `undefined` source #3903

#### Miscellaneous

- Incorporate integration tests formerly at [`mapbox-gl-test-suite`](https://github.com/mapbox/mapbox-gl-test-suite) into this repository #3834

## 0.30.0 (Jan 5 2017)

#### New Features

 - Fire an error when map canvas is larger than allowed by `gl.MAX_RENDERBUFFER_SIZE` #2893
 - Improve error messages when referencing a nonexistent layer id #2597
 - Fire an error when layer uses a `geojson` source and specifies a `source-layer` #3896
 - Add inline source declaration syntax #3857
 - Improve line breaking behavior #3887

#### Performance Improvements

 - Improve `Map#setStyle` performance in some cases #3853

#### Bug Fixes

 - Fix unexpected popup positioning when some offsets are unspecified #3367
 - Fix incorrect interpolation in functions #3838
 - Fix incorrect opacity when multiple backgrounds are rendered #3819
 - Fix exception thrown when instantiating geolocation control in Safari #3844
 - Fix exception thrown when setting `showTileBoundaries` with no sources #3849
 - Fix incorrect rendering of transparent parts of raster layers in some cases #3723
 - Fix non-terminating render loop when zooming in in some cases #3399

## 0.29.0 (December 20 2016)

#### New Features

 - Add support for property functions for many style properties on line layers #3033
 - Make `Map#setStyle` smoothly transition to the new style #3621
 - Add `styledata`, `sourcedata`, `styledataloading`, and `sourcedataloading` events
 - Add `isSourceLoaded` and `source` properties to `MapDataEvent` #3590
 - Remove "max zoom" cap of 20 #3683
 - Add `circle-stroke-*` style properties #3672
 - Add a more helpful error message when the specified `container` element doesn't exist #3719
 - Add `watchPosition` option to `GeolocateControl` #3739
 - Add `positionOptions` option to `GeolocateControl` #3739
 - Add `aria-label` to map canvas #3782
 - Adjust multipoint symbol rendering behavior #3763
 - Add support for property functions for `icon-offset` #3791
 - Improved antialiasing on pitched lines #3790
 - Allow attribution control to collapse to an ⓘ button on smaller screens #3783
 - Improve line breaking algorithm #3743

#### Performance Improvements

 - Fix memory leak when calling `Map#removeSource` #3602
 - Reduce bundle size by adding custom build of `gl-matrix` #3734
 - Improve performance of projection code #3721
 - Improve performance of style function evaluation #3816

#### Bug fixes

 - Fix exception thrown when using `line-color` property functions #3639
 - Fix exception thrown when removing a layer and then adding another layer with the same id but different type #3655
 - Fix exception thrown when passing a single point to `Map#fitBounds` #3655
 - Fix exception thrown occasionally during rapid map mutations #3681
 - Fix rendering defects on pitch=0 on some systems #3740
 - Fix unnecessary CPU usage when displaying a raster layer #3764
 - Fix bug causing sprite after `Map#setStyle` #3829
 - Fix bug preventing `Map` from emitting a `contextmenu` event on Windows browsers #3822

## 0.28.0 (November 17 2016)

#### New features and improvements

- Performance improvements for `Map#addLayer` and `Map#removeLayer` #3584
- Add method for changing layer order at runtime - `Map#moveLayer` #3584
- Update vertical punctuation logic to Unicode 9.0 standard #3608

#### Bug fixes

- Fix data-driven `fill-opacity` rendering when using a `fill-pattern` #3598
- Fix line rendering artifacts #3627
- Fix incorrect rendering of opaque fills on top of transparent fills #2628
- Prevent `AssertionErrors` from pitching raster layers by only calling `Worker#redoPlacement` on vector and GeoJSON sources #3624
- Restore IE11 compatability #3635
- Fix symbol placement for cached tiles #3637


## 0.27.0 (November 11 2016)

#### ⚠️ Breaking changes ⚠️

- Replace `fill-extrude-height` and `fill-extrude-base` properties of `fill` render type with a separate `fill-extrusion` type (with corresponding `fill-extrusion-height` and `fill-extrusion-base` properties), solving problems with render parity and runtime switching between flat and extruded fills. https://github.com/mapbox/mapbox-gl-style-spec/issues/554
- Change the units for extrusion height properties (`fill-extrusion-height`, `fill-extrusion-base`) from "magic numbers" to meters. #3509
- Remove `mapboxgl.Control` class and change the way custom controls should be implemented. #3497
- Remove `mapboxgl.util` functions: `inherit`, `extendAll`, `debounce`, `coalesce`, `startsWith`, `supportsGeolocation`. #3441 #3571
- **`mapboxgl.util` is deprecated** and will be removed in the next release. #1408

#### New features and improvements

- Tons of **performance improvements** that combined make rendering **up to 3 times faster**, especially for complex styles. #3485 #3489 #3490 #3491 #3498 #3499 #3501 #3510 #3514 #3515 #3486 #3527 #3574 ⚡️⚡️⚡️
- 🈯 Added **vertical text writing mode** for languages that support it. #3438
- 🈯 Improved **line breaking of Chinese and Japanese text** in point-placed labels. #3420
- Reduce the default number of worker threads (`mapboxgl.workerCount`) for better performance. #3565
- Automatically use `categorical` style function type when input values are strings. #3384
- Improve control buttons accessibility. #3492
- Remove geolocation button if geolocation is disabled (e.g. the page is not served through `https`). #3571
- Added `Map#getMaxZoom` and `Map#getMinZoom` methods #3592

#### Bugfixes

- Fix several line dash rendering bugs. #3451
- Fix intermittent map flicker when using image sources. #3522
- Fix incorrect rendering of semitransparent `background` layers. #3521
- Fix broken `raster-fade-duration` property. #3532
- Fix handling of extrusion heights with negative values (by clamping to `0`). #3463
- Fix GeoJSON sources not placing labels/icons correctly after map rotation. #3366
- Fix icon/label placement not respecting order for layers with numeric names. #3404
- Fix `queryRenderedFeatures` working incorrectly on colliding labels. #3459
- Fix a bug where changing extrusion properties at runtime sometimes threw an error. #3487 #3468
- Fix a bug where `map.loaded()` always returned `true` when using raster tile sources. #3302
- Fix a bug where moving the map out of bounds sometimes threw `failed to invert matrix` error. #3518
- Fixed `queryRenderedFeatures` throwing an error if no parameters provided. #3542
- Fixed a bug where using multiple `\n` in a text field resulted in an error. #3570

#### Misc

- 🐞 Fix `npm install mapbox-gl` pulling in all `devDependencies`, leading to an extremely slow install. #3377
- Switch the codebase to ES6. #3388 #3408 #3415 #3421
- A lot of internal refactoring to make the codebase simpler and more maintainable.
- Various documentation fixes. #3440

## 0.26.0 (October 13 2016)

#### New Features & Improvements

 * Add `fill-extrude-height` and `fill-extrude-base` style properties (3d buildings) :cityscape: #3223
 * Add customizable `colorSpace` interpolation to functions #3245
 * Add `identity` function type #3274
 * Add depth testing for symbols with `'pitch-alignment': 'map'` #3243
 * Add `dataloading` events for styles and sources #3306
 * Add `Control` suffix to all controls :warning: BREAKING CHANGE :warning: #3355
 * Calculate style layer `ref`s automatically and get rid of user-specified `ref`s :warning: BREAKING CHANGE :warning: #3486

#### Performance Improvements

 * Ensure removing style or source releases all tile resources #3359

#### Bugfixes

 * Fix bug causing an error when `Marker#setLngLat` is called #3294
 * Fix bug causing incorrect coordinates in `touchend` on Android Chrome #3319
 * Fix bug causing incorrect popup positioning at top of screen #3333
 * Restore `tile` property to `data` events fired when a tile is removed #3328
 * Fix bug causing "Improve this map" link to not preload map location #3356

## 0.25.1 (September 30 2016)

#### Bugfixes

  * Fix bug causing attribution to not be shown #3278
  * Fix bug causing exceptions when symbol text has a trailing newline #3281

## 0.25.0 (September 29 2016)

#### Breaking Changes

  * `Evented#off` now require two arguments; omitting the second argument in order to unbind all listeners for an event
     type is no longer supported, as it could cause unintended unbinding of internal listeners.

#### New Features & Improvements

  * Consolidate undocumented data lifecycle events into `data` and `dataloading` events (#3255)
  * Add `auto` value for style spec properties (#3203)

#### Bugfixes

  * Fix bug causing "Map#queryRenderedFeatures" to return no features after map rotation or filter change (#3233)
  * Change webpack build process (#3235) :warning: BREAKING CHANGE :warning:
  * Improved error messages for `LngLat#convert` (#3232)
  * Fix bug where the `tiles` field is omitted from the `RasterTileSource#serialize` method (#3259)
  * Comply with HTML spec by replacing the `div` within the `Navigation` control `<button>` with a `span` element (#3268)
  * Fix bug causing `Marker` instances to be translated to non-whole pixel coordinates that caused blurriness (#3270)

#### Performance Improvements

  * Avoid unnecessary style validation (#3224)
  * Share a single blob URL between all workers (#3239)

## 0.24.0 (September 19 2016)

#### New Features & Improvements

 * Allow querystrings in `mapbox://` URLs #3113
 * Allow "drag rotate" interaction to control pitch #3105
 * Improve performance by decreasing `Worker` script `Blob` size #3158
 * Improve vector tile performance #3067
 * Decrease size of distributed library by removing `package.json` #3174
 * Add support for new lines in `text-field` #3179
 * Make keyboard navigation smoother #3190
 * Make mouse wheel zooming smoother #3189
 * Add better error message when calling `Map#queryRenderedFeatures` on nonexistent layer #3196
 * Add support for imperial units on `Scale` control #3160
 * Add map's pitch to URL hash #3218

#### Bugfixes

 * Fix exception thrown when using box zoom handler #3078
 * Ensure style filters cannot be mutated by reference #3093
 * Fix exceptions thrown when opening marker-bound popup by click #3104
 * Fix bug causing fills with transparent colors and patterns to not render #3107
 * Fix order of latitudes in `Map#getBounds` #3081
 * Fix incorrect evaluation of zoom-and-property functions #2827 #3155
 * Fix incorrect evaluation of property functions #2828 #3155
 * Fix bug causing garbled text rendering when multiple maps are rendered on the page #3086
 * Fix rendering defects caused by `Map#setFilter` and map rotation on iOS 10 #3207
 * Fix bug causing image and video sources to disappear when zooming in #3010


## 0.23.0 (August 25 2016)

#### New Features & Improvements

* Add support for `line-color` property functions #2938
* Add `Scale` control #2940 #3042
* Improve polygon label placement by rendering labels at the pole of inaccessability #3038
* Add `Popup` `offset` option #1962
* Add `Marker#bindPopup` method #3056

#### Performance Improvements

* Improve performance of pages with multiple maps using a shared `WebWorker` pool #2952

#### Bugfixes

* Make `LatLngBounds` obey its documented argument order (`southwest`, `northeast`), allowing bounds across the dateline #2414 :warning: **BREAKING CHANGE** :warning:
* Fix bug causing `fill-opacity` property functions to not render as expected #3061

## 0.22.1 (August 18 2016)

#### New Features & Improvements

 * Reduce library size by using minified version of style specification #2998
 * Add a warning when rendering artifacts occur due to too many symbols or glyphs being rendered in a tile #2966

#### Bugfixes

 * Fix bug causing exception to be thrown by `Map#querySourceFeatures` #3022
 * Fix bug causing `Map#loaded` to return true while there are outstanding tile updates #2847

## 0.22.0 (August 11 2016)

#### Breaking Changes

 * The `GeoJSONSource`, `VideoSource`, `ImageSource` constructors are now private. Please use `map.addSource({...})` to create sources and `map.getSource(...).setData(...)` to update GeoJSON sources. #2667
 * `Map#onError` has been removed. You may catch errors by listening for the `error` event. If no listeners are bound to `error`, error messages will be printed to the console. #2852

#### New Features & Improvements

 * Increase max glyph atlas size to accomodate alphabets with large numbers of characters #2930
 * Add support for filtering features on GeoJSON / vector tile `$id` #2888
 * Update geolocate icon #2973
 * Add a `close` event to `Popup`s #2953
 * Add a `offset` option to `Marker` #2885
 * Print `error` events without any listeners to the console #2852
 * Refactored `Source` interface to prepare for custom source types #2667

#### Bugfixes

 * Fix opacity property-functions for fill layers #2971
 * Fix `DataCloneError` in Firefox and IE11 #2559
 * Fix bug preventing camera animations from being triggered in `moveend` listeners #2944
 * Fix bug preventing `fill-outline-color` from being unset #2964
 * Fix webpack support #2887
 * Prevent buttons in controls from acting like form submit buttons #2935
 * Fix bug preventing map interactions near two controls in the same corner #2932
 * Fix crash resulting for large style batch queue #2926

## 0.21.0 (July 13 2016)

#### Breaking Changes

 * GeoJSON polygon inner rings are now rewound for compliance with the [v2 vector tile](https://github.com/mapbox/vector-tile-spec/blob/master/2.1/README.md#4344-polygon-geometry-type). This may affect some uses of `line-offset`, reversing the direction of the offset. #2889

#### New Features & Improvements

 * Add `text-pitch-alignment` style property #2668
 * Allow query parameters on `mapbox://` URLs #2702
 * Add `icon-text-fit` and `icon-text-fit-padding` style properties #2720
 * Enable property functions for `icon-rotate` #2738
 * Enable property functions for `fill-opacity` #2733
 * Fire `Map#mouseout` events #2777
 * Allow query parameters on all sprite URLs #2772
 * Increase sprite atlas size to 1024px square, allowing more and larger sprites #2802
 * Add `Marker` class #2725 #2810
 * Add `{quadkey}` URL parameter #2805
 * Add `circle-pitch-scale` style property #2821

#### Bugfixes

 * Fix rendering of layers with large numbers of features #2794
 * Fix exceptions thrown during drag-rotate interactions #2840
 * Fix error when adding and removing a layer within the same update cycle #2845
 * Fix false "Geometry exceeds allowed extent" warnings #2568
 * Fix `Map#loaded` returning true while there are outstanding tile updates #2847
 * Fix style validation error thrown while removing a filter #2847
 * Fix event data object not being passed for double click events #2814
 * Fix multipolygons disappearing from map at certain zoom levels #2704
 * Fix exceptions caused by `queryRenderedFeatures` in Safari and Firefox #2822
 * Fix `mapboxgl#supported()` returning `true` in old versions of IE11 mapbox/mapbox-gl-supported#1

## 0.20.1 (June 21 2016)

#### Bugfixes

* Fixed exception thrown when changing `*-translate` properties via `setPaintProperty` (#2762)

## 0.20.0 (June 10 2016)

#### New Features & Improvements

 * Add limited WMS support #2612
 * Add `workerCount` constructor option #2666
 * Improve performance of `locationPoint` and `pointLocation` #2690
 * Remove "Not using VertexArrayObject extension" warning messages #2707
 * Add `version` property to mapboxgl #2660
 * Support property functions in `circle-opacity` and `circle-blur` #2693

#### Bugfixes

* Fix exception thrown by "drag rotate" handler #2680
* Return an empty array instead of an empty object from `queryRenderedFeatures` #2694
* Fix bug causing map to not render in IE

## 0.19.1 (June 2 2016)

#### Bugfixes

* Fix rendering of polygons with more than 35k vertices #2657

## 0.19.0 (May 31 2016)

#### New Features & Improvements

* Allow use of special characters in property field names #2547
* Improve rendering speeds on fill layers #1606
* Add data driven styling support for `fill-color` and `fill-outline-color` #2629
* Add `has` and `!has` filter operators mapbox/feature-filter#15
* Improve keyboard handlers with held-down keys #2530
* Support 'tms' tile scheme #2565
* Add `trackResize` option to `Map` #2591

#### Bugfixes

* Scale circles when map is displayed at a pitch #2541
* Fix background pattern rendering bug #2557
* Fix bug that prevented removal of a `fill-pattern` from a fill layer #2534
* Fix `line-pattern` and `fill-pattern`rendering #2596
* Fix some platform specific rendering bugs #2553
* Return empty object from `queryRenderedFeatures` before the map is loaded #2621
* Fix "there is no texture bound to the unit 1" warnings #2509
* Allow transitioned values to be unset #2561

## 0.18.0 (April 13 2016)

#### New Features & Improvements

* Implement zoom-and-property functions for `circle-color` and `circle-size` #2454
* Dedupe attributions that are substrings of others #2453
* Misc performance improvements #2483 #2488

#### Bugfixes

* Fix errors when unsetting and resetting a style property #2464
* Fix errors when updating paint properties while using classes #2496
* Fix errors caused by race condition in unserializeBuckets #2497
* Fix overzoomed tiles in wrapped worlds #2482
* Fix errors caused by mutating a filter object after calling `Map#setFilter` #2495

## 0.17.0 (April 13 2016)

#### Breaking Changes

* Remove `map.batch` in favor of automatically batching style mutations (i.e. calls to `Map#setLayoutProperty`, `Map#setPaintProperty`, `Map#setFilter`, `Map#setClasses`, etc.) and applying them once per frame, significantly improving performance when updating the style frequently #2355 #2380
* Remove `util.throttle` #2345

#### New Features & Improvements

* Improve performance of all style mutation methods by only recalculating affected properties #2339
* Improve fading of labels and icons #2376
* Improve rendering performance by reducing work done on the main thread #2394
* Validate filters passed to `Map#queryRenderedFeatures` and `Map#querySourceFeatures` #2349
* Display a warning if a vector tile's geometry extent is larger than supported  #2383
* Implement property functions (i.e. data-driven styling) for `circle-color` and `circle-size` #1932
* Add `Popup#setDOMContent` method #2436

#### Bugfixes

* Fix a performance regression caused by using 1 `WebWorker` instead of `# cpus - 1` `WebWorker`s, slowing down tile loading times #2408
* Fix a bug in which `Map#queryRenderedFeatures` would sometimes return features that had been removed #2353
* Fix `clusterMaxZoom` option on `GeoJSONSource` not working as expected #2374
* Fix anti-aliased rendering for pattern fills #2372
* Fix exception caused by calling `Map#queryRenderedFeatures` or `Map#querySourceFeatures` with no arguments
* Fix exception caused by calling `Map#setLayoutProperty` for `text-field` or `icon-image` #2407

## 0.16.0 (March 24 2016)

#### Breaking Changes

* Replace `Map#featuresAt` and `Map#featuresIn` with `Map#queryRenderedFeatures` and `map.querySourceFeatures` (#2224)
    * Replace `featuresAt` and `featuresIn` with `queryRenderedFeatures`
    * Make `queryRenderedFeatures` synchronous, remove the callback and use the return value.
    * Rename `layer` parameter to `layers` and make it an array of layer names.
    * Remove the `radius` parameter. `radius` was used with `featuresAt` to account for style properties like `line-width` and `circle-radius`. `queryRenderedFeatures` accounts for these style properties. If you need to query a larger area, use a bounding box query instead of a point query.
    * Remove the `includeGeometry` parameter because `queryRenderedFeatures` always includes geometries.
* `Map#debug` is renamed to `Map#showTileBoundaries` (#2284)
* `Map#collisionDebug` is renamed to `Map#showCollisionBoxes` (#2284)

#### New Features & Improvements

* Improve overall rendering performance. (#2221)
* Improve performance of `GeoJSONSource#setData`. (#2222)
* Add `Map#setMaxBounds` method (#2234)
* Add `isActive` and `isEnabled` methods to interaction handlers (#2238)
* Add `Map#setZoomBounds` method (#2243)
* Add touch events (#2195)
* Add `map.queryRenderedFeatures` to query the styled and rendered representations of features (#2224)
* Add `map.querySourceFeatures` to get features directly from vector tiles, independent of the style (#2224)
* Add `mapboxgl.Geolocate` control (#1939)
* Make background patterns render seamlessly across tile boundaries (#2305)

#### Bugfixes

* Fix calls to `setFilter`, `setLayoutProperty`, and `setLayerZoomRange` on ref children (#2228)
* Fix `undefined` bucket errors after `setFilter` calls (#2244)
* Fix bugs causing hidden symbols to be rendered (#2246, #2276)
* Fix raster flickering (#2236)
* Fix `queryRenderedFeatures` precision at high zoom levels (#2292)
* Fix holes in GeoJSON data caused by unexpected winding order (#2285)
* Fix bug causing deleted features to be returned by `queryRenderedFeatures` (#2306)
* Fix bug causing unexpected fill patterns to be rendered (#2307)
* Fix popup location with preceding sibling elements (#2311)
* Fix polygon anti-aliasing (#2319)
* Fix slivers between non-adjacent polygons (#2319)
* Fix keyboard shortcuts causing page to scroll (#2312)

## 0.15.0 (March 1 2016)

#### New Features & Improvements

* Add `ImageSource#setCoordinates` and `VideoSource#setCoordinates` (#2184)

#### Bugfixes

* Fix flickering on raster layers (#2211)
* Fix browser hang when zooming quickly on raster layers (#2211)

## 0.14.3 (Feb 25 2016)

#### New Features & Improvements

* Improve responsiveness of zooming out by using cached parent tiles (#2168)
* Improve contextual clues on style API validation (#2170)
* Improve performance of methods including `setData` (#2174)

#### Bugfixes

* Fix incorrectly sized line dashes (#2099)
* Fix bug in which `in` feature filter drops features (#2166)
* Fix bug preventing `Map#load` from firing when tile "Not Found" errors occured (#2176)
* Fix rendering artifacts on mobile GPUs (#2117)

## 0.14.2 (Feb 19 2016)

#### Bugfixes

* Look for loaded parent tiles in cache
* Set tile cache size based on viewport size (#2137)
* Fix tile render order for layer-by-layer
* Remove source update throttling (#2139)
* Make panning while zooming more linear (#2070)
* Round points created during bucket creation (#2067)
* Correct bounds for a rotated or tilted map (#1842)
* Fix overscaled featuresAt (#2103)
* Allow using `tileSize: 512` as a switch to trade retina support for 512px raster tiles
* Fix the serialization of paint classes (#2107)
* Fixed bug where unsetting style properties could mutate the value of other style properties (#2105)
* Less slanted dashed lines near sharp corners (#967)
* Fire map#load if no initial style is set (#2042)

## 0.14.1 (Feb 10 2016)

#### Bugfixes

* Fix incorrectly rotated symbols along lines near tile boundries (#2062)
* Fix broken rendering when a fill layer follows certain symbol layers (#2092)

## 0.14.0 (Feb 8 2016)

#### Breaking Changes

* Switch `GeoJSONSource` clustering options from being measured in extent-units to pixels (#2026)

#### New Features & Improvements

* Improved error message for invalid colors (#2006)
* Added support for tiles with variable extents (#2010)
* Improved `filter` performance and maximum size (#2024)
* Changed circle rendering such that all geometry nodes are drawn, not just the geometry's outer ring (#2027)
* Added `Map#getStyle` method (#1982)

#### Bugfixes

* Fixed bug causing WebGL contexts to be "used up" by calling `mapboxgl.supported()` (#2018)
* Fixed non-deterministic symbol z-order sorting (#2023)
* Fixed garbled labels while zooming (#2012)
* Fixed icon jumping when touching trackpad with two fingers (#1990)
* Fixed overzoomed collision debug labels (#2033)
* Fixed dashes sliding along their line during zooming (#2039)
* Fixed overscaled `minzoom` setting for GeoJSON sources (#1651)
* Fixed overly-strict function validation for duplicate stops (#2075)
* Fixed crash due to `performance.now` not being present on some browsers (#2056)
* Fixed the unsetting of paint properties (#2037)
* Fixed bug causing multiple interaction handler event listeners to be attached (#2069)
* Fixed bug causing only a single debug box to be drawn (#2034)

## 0.13.1 (Jan 27 2016)

#### Bugfixes

* Fixed broken npm package due to outdated bundled modules

## 0.13.0 (Jan 27 2016)

#### Bugfixes

* Fixed easeTo pan, zoom, and rotate when initial rotation != 0 (#1950)
* Fixed rendering of tiles with an extent != 4096 (#1952)
* Fixed missing icon collision boxes (#1978)
* Fixed null `Tile#buffers` errors (#1987)

#### New Features & Improvements

* Added `symbol-avoid-edges` style property (#1951)
* Improved `symbol-max-angle` check algorithm (#1959)
* Added marker clustering! (#1931)
* Added zoomstart, zoom, and zoomend events (#1958)
* Disabled drag on mousedown when using boxzoom (#1907)

## 0.12.4 (Jan 19 2016)

#### Bugfixes

* Fix elementGroups null value errors (#1933)
* Fix some glyph atlas overflow cases (#1923)

## 0.12.3 (Jan 14 2016)

#### API Improvements
* Support inline attribution options in map options (#1865)
* Improve flyTo options (#1854, #1429)

#### Bugfixes
* Fix flickering with overscaled tiles (#1921)
* Remove Node.remove calls for IE browser compatibility (#1900)
* Match patterns at tile boundaries (#1908)
* Fix Tile#positionAt, fix query tests (#1899)
* Fix flickering on streets (#1875)
* Fix text-max-angle property (#1870)
* Fix overscaled line patterns (#1856)
* Fix patterns and icons for mismatched pixelRatios (#1851)
* Fix missing labels when text size 0 at max zoom (#1809)
* Use linear interp when pixel ratios don't match (#1601)
* Fix blank areas, flickering in raster layers (#1876, #675)
* Fix labels slipping/cropping at tile bounds (#757)

#### UX Improvements
* Improve touch handler perceived performance (#1844)

## 0.12.2 (Dec 22 2015)

#### API Improvements

* Support LngLat.convert([w, s, e, n]) (#1812)
* Invalid GeoJSON is now handled better

#### Bugfixes

* Fixed `Popup#addTo` when the popup is already open (#1811)
* Fixed warping when rotating / zooming really fast
* `Map#flyTo` now flies across the antimeridan if shorter (#1853)

## 0.12.1 (Dec 8 2015)

#### Breaking changes

* Reversed the direction of `line-offset` (#1808)
* Renamed `Pinch` interaction handler to `TouchZoomRotate` (#1777)
* Made `Map#update` and `Map#render` private methods (#1798)
* Made `Map#remove` remove created DOM elements (#1789)

#### API Improvements

* Added an method to disable touch rotation (#1777)
* Added a `position` option for `Attribution` (#1689)

#### Bugfixes

* Ensure tile loading errors are properly reported (#1799)
* Ensure re-adding a previously removed pop-up works (#1477)

#### UX Improvements

* Don't round zoom level during double-click interaction (#1640)

## 0.12.0 (Dec 2 2015)

#### API Improvements

* Added `line-offset` style property (#1778)

## 0.11.5 (Dec 1 2015)

#### Bugfixes

* Fixed unstable symbol layer render order when adding / removing layers (#1558)
* Fire map loaded event even if raster tiles have errors
* Fix panning animation during easeTo with zoom change
* Fix pitching animation during flyTo
* Fix pitching animation during easeTo
* Prevent rotation from firing `mouseend` events (#1104)

#### API Improvements

* Fire `mousedown` and `mouseup` events (#1411)
* Fire `movestart` and `moveend` when panning (#1658)
* Added drag events (#1442)
* Request webp images for mapbox:// raster tiles in chrome (#1725)

#### UX Improvements

* Added inertia to map rotation (#620)

## 0.11.4 (Nov 16 2015)

#### Bugfixes

* Fix alpha blending of alpha layers (#1684)

## 0.11.3 (Nov 10 2015)

#### Bugfixes

* Fix GeoJSON rendering and performance (#1685)

#### UX Improvements

* Use SVG assets for UI controls (#1657)
* Zoom out with shift + dblclick (#1666)

## 0.11.2 (Oct 29 2015)

* Misc performance improvements

#### Bugfixes

* Fix sprites on systems with non-integer `devicePixelRatio`s (#1029 #1475 #1476)
* Fix layer minZoom being ignored if not less than source maxZoom
* Fix symbol placement at the start of a line (#1461)
* Fix `raster-opacity` on non-tile sources (#1270)
* Ignore boxzoom on shift-click (#1655)

#### UX Improvements

* Enable line breaks on common punctuation (#1115)

#### API Improvements

* Add toString and toArray methods to LngLat, LngLatBounds (#1571)
* Add `Transform#resize` method
* Add `Map#getLayer` method (#1183)
* Add `Transform#unmodified` property (#1452)
* Propagate WebGL context events (#1612)

## 0.11.1 (Sep 30 2015)

#### Bugfixes

* Add statistics and checkboxes to debug page
* Fix `Map#featuresAt` for non-4096 vector sources (#1529)
* Don't fire `mousemove` on drag-pan
* Fix maxBounds constrains (#1539)
* Fix maxBounds infinite loop (#1538)
* Fix memory leak in worker
* Assert valid `TileCoord`, fix wrap calculation in `TileCoord#cover` (#1483)
* Abort raster tile load if not in viewport (#1490)

#### API Improvements

* Add `Map` event listeners for `mouseup`, `contextmenu` (right click) (#1532)


## 0.11.0 (Sep 11 2015)

#### API Improvements

* Add `Map#featuresIn`: a bounding-box feature query
* Emit stylesheet validation errors (#1436)

#### UX Improvements

* Handle v8 style `center`, `zoom`, `bearing`, `pitch` (#1452)
* Improve circle type styling (#1446)
* Improve dashed and patterned line antialiasing

#### Bugfixes

* Load images in a way that respects Cache-Control headers
* Filter for rtree matches to those crossing bbox
* Log errors by default (#1463)
* Fixed modification of `text-size` via `setLayoutProperty` (#1451)
* Throw on lat > 90 || < -90. (#1443)
* Fix circle clipping bug (#1457)


## 0.10.0 (Aug 21 2015)

#### Breaking changes

* Switched to [longitude, latitude] coordinate order, matching GeoJSON. We anticipate that mapbox-gl-js will be widely used
  with GeoJSON, and in the long term having a coordinate order that is consistent with GeoJSON will lead to less confusion
  and impedance mismatch than will a [latitude, longitude] order.

  The following APIs were renamed:

    * `LatLng` was renamed to `LngLat`
    * `LatLngBounds` was renamed to `LngLatBounds`
    * `Popup#setLatLng` was renamed to `Popup#setLngLat`
    * `Popup#getLatLng` was renamed to `Popup#getLngLat`
    * The `latLng` property of Map events was renamed `lngLat`

  The following APIs now expect array coordinates in [longitude, latitude] order:

    * `LngLat.convert`
    * `LngLatBounds.convert`
    * `Popup#setLngLat`
    * The `center` and `maxBounds` options of the `Map` constructor
    * The arguments to `Map#setCenter`, `Map#fitBounds`, `Map#panTo`, and `Map#project`
    * The `center` option of `Map#jumpTo`, `Map#easeTo`, and `Map#flyTo`
    * The `around` option of `Map#zoomTo`, `Map#rotateTo`, and `Map#easeTo`
    * The `coordinates` properties of video and image sources

* Updated to mapbox-gl-style-spec v8.0.0 ([Changelog](https://github.com/mapbox/mapbox-gl-style-spec/blob/v8.0.0/CHANGELOG.md)). Styles are
  now expected to be version 8. You can use the [gl-style-migrate](https://github.com/mapbox/mapbox-gl-style-lint#migrations)
  utility to update existing styles.

* The format for `mapbox://` style and glyphs URLs has changed. For style URLs, you should now use the format
  `mapbox://styles/:username/:style`. The `:style` portion of the URL no longer contains a username. For font URLs, you
  should now use the format `mapbox://fonts/:username/{fontstack}/{range}.pbf`.
* Mapbox default styles are now hosted via the Styles API rather than www.mapbox.com. You can make use of the Styles API
  with a `mapbox://` style URL pointing to a v8 style, e.g. `mapbox://styles/mapbox/streets-v8`.
* The v8 satellite style (`mapbox://styles/mapbox/satellite-v8`) is now a plain satellite style, and not longer supports labels
  or contour lines via classes. For a labeled satellite style, use `mapbox://styles/mapbox/satellite-hybrid`.

* Removed `mbgl.config.HTTP_URL` and `mbgl.config.FORCE_HTTPS`; https is always used when connecting to the Mapbox API.
* Renamed `mbgl.config.HTTPS_URL` to `mbgl.config.API_URL`.

#### Bugfixes

* Don't draw halo when halo-width is 0 (#1381)
* Reverted shader changes that degraded performance on IE

#### API Improvements

* You can now unset layout and paint properties via the `setLayoutProperty` and `setPaintProperty` APIs
  by passing `undefined` as a property value.
* The `layer` option of `featuresAt` now supports an array of layers.

## 0.9.0 (Jul 29 2015)

* `glyphs` URL now normalizes without the `/v4/` prefix for `mapbox://` urls. Legacy behavior for `mapbox://fontstacks` is still maintained (#1385)
* Expose `geojson-vt` options for GeoJSON sources (#1271)
* bearing snaps to "North" within a tolerance of 7 degrees (#1059)
* Now you can directly mutate the minzoom and maxzoom layer properties with `map.setLayerZoomRange(layerId, minzoom, maxzoom)`
* Exposed `mapboxgl.Control`, a base class used by all UI controls
* Refactored handlers to be individually included in Map options, or enable/disable them individually at runtime, e.g. `map.scrollZoom.disable()`.
* New feature: Batch operations can now be done at once, improving performance for calling multiple style functions: (#1352)

  ```js
  style.batch(function(s) {
      s.addLayer({ id: 'first', type: 'symbol', source: 'streets' });
      s.addLayer({ id: 'second', type: 'symbol', source: 'streets' });
      s.addLayer({ id: 'third', type: 'symbol', source: 'terrain' });
      s.setPaintProperty('first', 'text-color', 'black');
      s.setPaintProperty('first', 'text-halo-color', 'white');
  });
  ```
* Improved documentation
* `featuresAt` performance improvements by exposing `includeGeometry` option
* Better label placement along lines (#1283)
* Improvements to round linejoins on semi-transparent lines (mapbox/mapbox-gl-native#1771)
* Round zoom levels for raster tile loading (2a2aec)
* Source#reload cannot be called if source is not loaded (#1198)
* Events bubble to the canvas container for custom overlays (#1301)
* Move handlers are now bound on mousedown and touchstart events
* map.featuresAt() now works across the dateline

## 0.8.1 (Jun 16 2015)

* No code changes; released only to correct a build issue in 0.8.0.

## 0.8.0 (Jun 15 2015)

#### Breaking changes

* `map.setView(latlng, zoom, bearing)` has been removed. Use
  [`map.jumpTo(options)`](https://www.mapbox.com/mapbox-gl-js/api/#map/jumpto) instead:

  ```js
  map.setView([40, -74.50], 9) // 0.7.0 or earlier
  map.jumpTo({center: [40, -74.50], zoom: 9}); // now
  ```
* [`map.easeTo`](https://www.mapbox.com/mapbox-gl-js/api/#map/easeto) and
  [`map.flyTo`](https://www.mapbox.com/mapbox-gl-js/api/#map/flyto) now accept a single
  options object rather than positional parameters:

  ```js
  map.easeTo([40, -74.50], 9, null, {duration: 400}); // 0.7.0 or earlier
  map.easeTo({center: [40, -74.50], zoom: 9, duration: 400}); // now
  ```
* `mapboxgl.Source` is no longer exported. Use `map.addSource()` instead. See the
  [GeoJSON line](https://www.mapbox.com/mapbox-gl-js/example/geojson-line/) or
  [GeoJSON markers](https://www.mapbox.com/mapbox-gl-js/example/geojson-markers/)
  examples.
* `mapboxgl.util.supported()` moved to [`mapboxgl.supported()`](https://www.mapbox.com/mapbox-gl-js/api/#mapboxgl/supported).

#### UX improvements

* Add perspective rendering (#1049)
* Better and faster labelling (#1079)
* Add touch interactions support on mobile devices (#949)
* Viewport-relative popup arrows (#1065)
* Normalize mousewheel zooming speed (#1060)
* Add proper handling of GeoJSON features that cross the date line (#1275)
* Sort overlapping symbols in the y direction (#470)
* Control buttons are now on a 30 pixel grid (#1143)
* Improve GeoJSON processing performance

#### API Improvements

* Switch to JSDoc for documentation
* Bundling with browserify is now supported
* Validate incoming map styles (#1054)
* Add `Map` `setPitch` `getPitch`
* Add `Map` `dblclick` event. (#1168)
* Add `Map` `getSource` (660a8c1)
* Add `Map` `setFilter` and `getFilter` (#985)
* Add `Map` `failIfMajorPerformanceCaveat` option (#1082)
* Add `Map` `preserveDrawingBuffer` option (#1232)
* Add `VideoSource` `getVideo()` (#1162)
* Support vector tiles with extents other than 4096 (#1227)
* Use a DOM hierarchy that supports evented overlays (#1217)
* Pass `latLng` to the event object (#1068)

#### UX Bugfixes

* Fix rendering glitch on iOS 8 (#750)
* Fix line triangulation errors (#1120, #992)
* Support unicode range 65280-65535 (#1108)
* Fix cracks between fill patterns (#972)
* Fix angle of icons aligned with lines (37a498a)
* Fix dashed line bug for overscaled tiles (#1132)
* Fix icon artifacts caused by sprite neighbors (#1195)

#### API Bugfixes

* Don't fire spurious `moveend` events on mouseup (#1107)
* Fix a race condition in `featuresAt` (#1220)
* Fix for brittle fontstack name convention (#1070)
* Fix broken `Popup` `setHTML` (#1272)
* Fix an issue with cross-origin image requests (#1269)


## 0.7.0 (Mar 3 2015)

#### Breaking

* Rename `Map` `hover` event to `mousemove`.
* Change `featuresAt` to return GeoJSON objects, including geometry (#1010)
* Remove `Map` `canvas` and `container` properties, add `getCanvas` and `getContainer` methods instead

#### UX Improvements

* Improve line label density
* Add boxzoom interaction (#1038)
* Add keyboard interaction (#1034)
* Faster `GeoJSONSource` `setData` without flickering (#973)

#### API Improvements

* Add Popup component (#325)
* Add layer API (#1022)
* Add filter API (#985)
* More efficient filter API (#1018)
* Accept plain old JS object for `addSource` (#1021)
* Reparse overscaled tiles

#### Bugfixes

* Fix `featuresAt` for LineStrings (#1006)
* Fix `tileSize` argument to `GeoJSON` worker (#987)
* Remove extraneous files from the npm package (#1024)
* Hide "improve map" link in print (#988)


## 0.6.0 (Feb 9 2015)

#### Bugfixes

* Add wrapped padding to sprite for repeating images (#972)
* Clear color buffers before rendering (#966)
* Make line-opacity work with line-image (#970)
* event.toElement fallback for Firefox (#932)
* skip duplicate vertices at ends of lines (#776)
* allow characters outside \w to be used in token
* Clear old tiles when new GeoJSON is loaded (#905)

#### Improvements

* Added `map.setPaintProperty()`, `map.getPaintProperty()`, `map.setLayoutProperty()`, and `map.getLayoutProperty()`.
* Switch to ESLint and more strict code rules (#957)
* Grab 2x raster tiles if retina (#754)
* Support for mapbox:// style URLs (#875)

#### Breaking

* Updated to mapbox-gl-style-spec v7.0.0 ([Changelog](https://github.com/mapbox/mapbox-gl-style-spec/blob/a2b0b561ce16015a1ef400dc870326b1b5255091/CHANGELOG.md)). Styles are
  now expected to be version 7. You can use the [gl-style-migrate](https://github.com/mapbox/mapbox-gl-style-lint#migrations)
  utility to update existing styles.
* HTTP_URL and HTTPS_URL config options must no longer include a `/v4` path prefix.
* `addClass`, `removeClass`, `setClasses`, `hasClass`, and `getClasses` are now methods
  on Map.
* `Style#cascade` is now private, pending a public style mutation API (#755).
* The format for `featuresAt` results changed. Instead of result-per-geometry-cross-layer,
  each result has a `layers` array with all layers that contain the feature. This avoids
  duplication of geometry and properties in the result set.


## 0.5.2 (Jan 07 2015)

#### Bugfixes

* Remove tiles for unused sources (#863)
* Fix fill pattern alignment

#### Improvements

* Add GeoJSONSource maxzoom option (#760)
* Return ref layers in featuresAt (#847)
* Return any extra layer keys provided in the stylesheet in featuresAt
* Faster protobuf parsing

## 0.5.1 (Dec 19 2014)

#### Bugfixes

* Fix race conditions with style loading/rendering
* Fix race conditions with setStyle
* Fix map.remove()
* Fix featuresAt properties

## 0.5.0 (Dec 17 2014)

#### Bugfixes

* Fix multiple calls to setStyle

#### Improvements

* `featuresAt` now returns additional information
* Complete style/source/tile event suite:
  style.load, style.error, style.change,
  source.add, source.remove, source.load, source.error, source.change,
  tile.add, tile.remove, tile.load, tile.error
* Vastly improved performance and correctness for GeoJSON sources
* Map#setStyle accepts a style URL
* Support {prefix} in tile URL templates
* Provide a source map with minified source

#### Breaking

* Results format for `featuresAt` changed

## 0.4.2 (Nov 14 2014)

#### Bugfixes

- Ensure only one easing is active at a time (#807)
- Don't require style to perform easings (#817)
- Fix raster tiles sometimes not showing up (#761)

#### Improvements

- Internet Explorer 11 support (experimental)

## 0.4.1 (Nov 10 2014)

#### Bugfixes

- Interpolate to the closest bearing when doing rotation animations (#818)

## 0.4.0 (Nov 4 2014)

#### Breaking

- Updated to mapbox-gl-style-spec v6.0.0 ([Changelog](https://github.com/mapbox/mapbox-gl-style-spec/blob/v6.0.0/CHANGELOG.md)). Styles are
  now expected to be version 6. You can use the [gl-style-migrate](https://github.com/mapbox/mapbox-gl-style-lint#migrations)
  utility to update existing styles.

## 0.3.2 (Oct 23 2014)

#### Bugfixes

- Fix worker initialization with deferred or async scripts

#### Improvements

- Added map.remove()
- CDN assets are now served with gzip compression

## 0.3.1 (Oct 06 2014)

#### Bugfixes

- Fixed iteration over arrays with for/in
- Made browserify deps non-dev (#752)

## 0.3.0 (Sep 23 2014)

#### Breaking

- Updated to mapbox-gl-style-spec v0.0.5 ([Changelog](https://github.com/mapbox/mapbox-gl-style-spec/blob/v0.0.5/CHANGELOG.md)). Styles are
  now expected to be version 5. You can use the [gl-style-migrate](https://github.com/mapbox/mapbox-gl-style-lint#migrations)
  utility to update existing styles.
- Removed support for composite layers for performance reasons. [#523](https://github.com/mapbox/mapbox-gl-js/issues/523#issuecomment-51731405)
- `raster-hue-rotate` units are now degrees.

### Improvements

- Added LatLng#wrap
- Added support for Mapbox fontstack API.
- Added support for remote, non-Mapbox TileJSON sources and inline TileJSON sources (#535, #698).
- Added support for `symbol-avoid-edges` property to allow labels to be placed across tile edges.
- Fixed mkdir issue on Windows (#674).
- Fixed drawing beveled line joins without overlap.

#### Bugfixes

- Fixed performance when underzooming a layer's minzoom.
- Fixed `raster-opacity` for regular raster layers.
- Fixed various corner cases of easing functions.
- Do not modify original stylesheet (#728).
- Inherit video source from source (#699).
- Fixed interactivity for geojson layers.
- Stop dblclick on navigation so the map does not pan (#715).

## 0.2.2 (Aug 12 2014)

#### Breaking

- `map.setBearing()` no longer supports a second argument. Use `map.rotateTo` with an `offset` option and duration 0
if you need to rotate around a point other than the map center.

#### Improvements

- Improved `GeoJSONSource` to also accept URL as `data` option, eliminating a huge performance bottleneck in case of large GeoJSON files.
[#669](https://github.com/mapbox/mapbox-gl-js/issues/669) [#671](https://github.com/mapbox/mapbox-gl-js/issues/671)
- Switched to a different fill outlines rendering approach. [#668](https://github.com/mapbox/mapbox-gl-js/issues/668)
- Made the minified build 12% smaller gzipped (66 KB now).
- Added `around` option to `Map` `zoomTo`/`rotateTo`.
- Made the permalink hash more compact.
- Bevel linejoins no longer overlap and look much better when drawn with transparency.

#### Bugfixes

- Fixed the **broken minified build**. [#679](https://github.com/mapbox/mapbox-gl-js/issues/679)
- Fixed **blurry icons** rendering. [#666](https://github.com/mapbox/mapbox-gl-js/issues/666)
- Fixed `util.supports` WebGL detection producing false positives in some cases. [#677](https://github.com/mapbox/mapbox-gl-js/issues/677)
- Fixed invalid font configuration completely blocking tile rendering.  [#662](https://github.com/mapbox/mapbox-gl-js/issues/662)
- Fixed `Map` `project`/`unproject` to properly accept array-form values.
- Fixed sprite loading race condition. [#593](https://github.com/mapbox/mapbox-gl-js/issues/593)
- Fixed `GeoJSONSource` `setData` not updating the map until zoomed or panned. [#676](https://github.com/mapbox/mapbox-gl-js/issues/676)

## 0.2.1 (Aug 8 2014)

#### Breaking

- Changed `Navigation` control signature: now it doesn't need `map` in constructor
and gets added with `map.addControl(nav)` or `nav.addTo(map)`.
- Updated CSS classes to have consistent naming prefixed with `mapboxgl-`.

#### Improvements

- Added attribution control (present by default, disable by passing `attributionControl: false` in options).
- Added rotation by dragging the compass control.
- Added grabbing cursors for the map by default.
- Added `util.inherit` and `util.debounce` functions.
- Changed the default debug page style to OSM Bright.
- Token replacements now support dashes.
- Improved navigation control design.

#### Bugfixes

- Fixed compass control to rotate its icon with the map.
- Fixed navigation control cursors.
- Fixed inertia going to the wrong direction in a rotated map.
- Fixed inertia race condition where error was sometimes thrown after erratic panning/zooming.


## 0.2.0 (Aug 6 2014)

- First public release.<|MERGE_RESOLUTION|>--- conflicted
+++ resolved
@@ -3,10 +3,7 @@
 ### ✨ Features and improvements
 
 - *...Add new stuff here...*
-<<<<<<< HEAD
 - Re-enable method to get library version. Either with `import {version} from 'maplibre-gl'`, or on a Map instance as `map.version`.
-=======
->>>>>>> 84cb60f6
 
 ### 🐞 Bug fixes
 
