--- conflicted
+++ resolved
@@ -4,13 +4,10 @@
 - _...Add new stuff here..._
 
 ### 🐞 Bug fixes
-<<<<<<< HEAD
+
 - Fixes a security issue in `Actor` against XSS attacks in postMessage / onmessage ([#3239](https://github.com/maplibre/maplibre-gl-js/pull/3239))
-=======
-
 - Fix mapbox-gl-draw example ([#2601](https://github.com/maplibre/maplibre-gl-js/issues/2601), [#3394](https://github.com/maplibre/maplibre-gl-js/pull/3394))
 - Fix fill patterns sometimes not rendering at all ([#3339](https://github.com/maplibre/maplibre-gl-js/pull/3339))
->>>>>>> 9288242c
 - _...Add new stuff here..._
 
 ## 3.6.1
