--- conflicted
+++ resolved
@@ -7,12 +7,9 @@
 
 ### 🐞 Bug fixes
 
-<<<<<<< HEAD
-- Fix circle layer hitbox in Globe projection mode ([#5599](https://github.com/maplibre/maplibre-gl-js/pull/5599))
-=======
 - Fix intersection detection between MultiPolygons and Points ([#5590](https://github.com/maplibre/maplibre-gl-js/pull/5590))
 - Fix issue with image rendered partially on terrain tiles ([#1559](https://github.com/maplibre/maplibre-gl-js/issues/1559)).
->>>>>>> 348fd640
+- Fix circle layer hitbox in Globe projection mode ([#5599](https://github.com/maplibre/maplibre-gl-js/pull/5599))
 - _...Add new stuff here..._
 
 ## 5.2.0
