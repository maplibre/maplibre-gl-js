## main

### ✨ Features and improvements
<<<<<<< HEAD
- Implement `replace-all` expression. ([#2059](https://github.com/maplibre/maplibre-gl-js/pull/2059))
=======
- Improve performance by sending style layers to worker thread before processing it on main thread to allow parallel processing ([#2131](https://github.com/maplibre/maplibre-gl-js/pull/2131))
>>>>>>> b5cc0c18
- *...Add new stuff here...*

### 🐞 Bug fixes
- Fix issue unloading sprite sheet when using `setStyle(style, {diff:true})` ([#2146](https://github.com/maplibre/maplibre-gl-js/pull/2146))
- *...Add new stuff here...*

## 3.0.0-pre.4

### ✨ Features and improvements
- Add `setiClusterOptions` to update cluster properties of the added sources: fixing these issues ([#429](https://github.com/maplibre/maplibre-gl-js/issues/429)) and ([#1384](https://github.com/maplibre/maplibre-gl-js/issues/1384))
- Add types for `workerOptions` and `_options` in `geojson_source.ts`
- Add fullscreenstart, fullscreenend events to FullscreenControl ([#2128](https://github.com/maplibre/maplibre-gl-js/issues/2128)
- Make jest tests easier to run in CI and local development ([#2044](https://github.com/maplibre/maplibre-gl-js/issues/2044)
- Throttle the image request queue while the map is moving to improve performance ([#2097](https://github.com/maplibre/maplibre-gl-js/issues/2097)

### 🐞 Bug fixes
- Fix the worker been terminated on setting new style ([#2123](https://github.com/maplibre/maplibre-gl-js/pull/2123))


## 3.0.0-pre.3

### ✨ Features and improvements
- Add support for multiple `sprite` declarations in one style file ([#1805](https://github.com/maplibre/maplibre-gl-js/pull/1805))
- Extract sprite image on demand to reduce memory usage and improve performance by reducing number of getImageData calls ([#1809](https://github.com/maplibre/maplibre-gl-js/pull/1809))

### 🐞 Bug fixes
- Fix issue [#1024](https://github.com/maplibre/maplibre-gl-js/pull/1024) - Zoom center not under cursor when terrain is on 
- Fix errors when running style-spec bin scripts and added missing help. Removed unnecessary script 'gl-style-composite'. ([#1971](https://github.com/maplibre/maplibre-gl-js/pull/1971))
- Fix the `slice` expression type ([#1886](https://github.com/maplibre/maplibre-gl-js/issues/1886))
## 3.0.0-pre.2

### ✨ Features and improvements
- Move to rollup 3 ([#1949](https://github.com/maplibre/maplibre-gl-js/pull/1949))
- `QueryRenderedFeaturesOptions` type added to both of the params in queryRenderedFeatures in map.ts ([#1900](https://github.com/maplibre/maplibre-gl-js/issues/1900))
- NavigationControlOptions is now optional when creating an instance of NavigationControl ([#1754](https://github.com/maplibre/maplibre-gl-js/issues/1754))
- Listen to webglcontextcreationerror event and give detailed debug info when it fails ([#1715](https://github.com/maplibre/maplibre-gl-js/pull/1715))
- Make sure `cooperativeGestures` overlay is always "on top" (z-index) of map features ([#1753](https://github.com/maplibre/maplibre-gl-js/pull/1753))
- Use `willReadFrequently` hint to optimize 2D canvas usage and remove warnings ([#1808](https://github.com/maplibre/maplibre-gl-js/pull/1808))
- Speed up the cross tile symbol index in certain circumstances ([#1755](https://github.com/maplibre/maplibre-gl-js/pull/1755))
- Improve rendering speed in scenes with many colliding symbolic icons and labels ([#1757](https://github.com/maplibre/maplibre-gl-js/pull/1757))
- Make request for ImageSource cancelable ([#1802](https://github.com/maplibre/maplibre-gl-js/pull/1802))
- Throttle the image request queue while the map is moving to improve performance ([#2097](https://github.com/maplibre/maplibre-gl-js/pull/2097))

### 🐞 Bug fixes
- Remove dependency on `@rollup/plugin-json`, which was in conflict with `rollup-plugin-import-assert`
- Remove dependency on `@mapbox/gazetteer` which caused some build warnings ([#1757](https://github.com/maplibre/maplibre-gl-js/pull/1757) [#1898](https://github.com/maplibre/maplibre-gl-js/pull/1898))
- Fix `getElevation()` causing uncaught error ([#1650](https://github.com/maplibre/maplibre-gl-js/issues/1650)).
- Add dev version for csp build ([#1730](https://github.com/maplibre/maplibre-gl-js/pull/1730))
- Fix headless benchmark execution especially on VM ([#1732](https://github.com/maplibre/maplibre-gl-js/pull/1732))
- fix issue [#860](https://github.com/maplibre/maplibre-gl-js/issues/860) fill-pattern with pixelRatio > 1 is now switched correctly at runtime. ([#1765](https://github.com/maplibre/maplibre-gl-js/pull/1765))
- Fix the exception that would be thrown on `map.setStyle` when it is passed with transformStyle option and map is initialized without an initial style. ([#1824](https://github.com/maplibre/maplibre-gl-js/pull/1824))
- fix issue [#1582](https://github.com/maplibre/maplibre-gl-js/issues/1582) source maps are now properly generated
- Fix the behavior of the compass button on touch devices.


## 3.0.0-pre.1

### ✨ Features and improvements
- Return a promise from `once` method to allow easier usage of async/await in this case ([#1690(https://github.com/maplibre/maplibre-gl-js/pull/1690))
- Add pseudo (CSS) fullscreen as a fallback for iphones ([#1678](https://github.com/maplibre/maplibre-gl-js/pull/1678))
- Add `updateData` to `GeoJSONSource` which allows for partial data updates ([#1605](https://github.com/maplibre/maplibre-gl-js/pull/1605))

### 🐞 Bug fixes
- Fix `GeoJSONSource` appearing to never finish loading when calling its `setData` method immediately after adding it to a `Map` due to it not firing a `metadata` `data` event ([#1693](https://github.com/maplibre/maplibre-gl-js/issues/1693))
- Fix the gap between terrain elevated tiles ([#1602](https://github.com/maplibre/maplibre-gl-js/issues/1602))

## 3.0.0-pre.0

### ✨ Features and improvements
- Add a RenderPool to render tiles onto textures for 3D ([#1671](https://github.com/maplibre/maplibre-gl-js/pull/1671))
- Add map.getCameraTargetElevation() ([#1558](https://github.com/maplibre/maplibre-gl-js/pull/1558))
- Add `freezeElevation` to `AnimationOptions` to allow smooth camera movement in 3D ([#1514](https://github.com/maplibre/maplibre-gl-js/pull/1514), [#1492](https://github.com/maplibre/maplibre-gl-js/issues/1492))
- [Breaking] Remove deprecated mapboxgl css classes ([#1575](https://github.com/maplibre/maplibre-gl-js/pull/1575))
- Add map.setStyle's transformStyle option ([#1632](https://github.com/maplibre/maplibre-gl-js/pull/1632))
- [Breaking] Improve rendering of areas below sea level, and remove elevationOffset workaround ([#1578](https://github.com/maplibre/maplibre-gl-js/pull/1578))
- [Breaking] Move terrain object from style.terrain to map.terrain ([#1628](https://github.com/maplibre/maplibre-gl-js/pull/1628))

### 🐞 Bug fixes
- [Breaking] Make geojson data source a required field to align with the docs ([#1396](https://github.com/maplibre/maplibre-gl-js/issue/1396))
- Fix showTileBoundaries to show the first vector source [#1395](https://github.com/maplibre/maplibre-gl-js/pull/1395)
- Fix `match` expression type ([#1631](https://github.com/maplibre/maplibre-gl-js/pull/1631))

## 2.4.0

### ✨ Features and improvements
- Added calculateCameraOptionsFromTo to camera ([#1427](https://github.com/maplibre/maplibre-gl-js/pull/1427))
- Improve expression types ([#1510](https://github.com/maplibre/maplibre-gl-js/pull/1510))
- Improve performance for primitive size selection ([#1508](https://github.com/maplibre/maplibre-gl-js/pull/1508))
- Upgrade target from ES2017 to ES2019 ([#1499](https://github.com/maplibre/maplibre-gl-js/pull/1499))
- Improve error handling ([#1485](https://github.com/maplibre/maplibre-gl-js/pull/1485))
- Removed `_interpolationType` unused field ([#264](https://github.com/maplibre/maplibre-gl-js/issues/264))

### 🐞 Bug fixes
- Fix query tests on windows ([#1506](https://github.com/maplibre/maplibre-gl-js/pull/1506))
- Fix attribution not being displayed for terrain ([#1516](https://github.com/maplibre/maplibre-gl-js/pull/1516))
- No triggering of contextmenu after rotate, pitch, etc. also on Windows ([#1537](https://github.com/maplibre/maplibre-gl-js/pull/1537))

## 2.3.1-pre.2

### ✨ Features and improvements
- Improve expression types ([#1510](https://github.com/maplibre/maplibre-gl-js/pull/1510))
- Improve performance for primitive size selection ([#1508](https://github.com/maplibre/maplibre-gl-js/pull/1508))
- Upgrade target from ES2017 to ES2019 ([#1499](https://github.com/maplibre/maplibre-gl-js/pull/1499))

### 🐞 Bug fixes
- Fix query tests on windows ([#1506](https://github.com/maplibre/maplibre-gl-js/pull/1506))

## 2.3.1-pre.1

### ✨ Features and improvements
- Improve error handling ([#1485](https://github.com/maplibre/maplibre-gl-js/pull/1485))

## 2.3.0

### ✨ Features and improvements

- Re-enable method to get library version. Either with `import {version} from 'maplibre-gl'`, or on a Map instance as `map.version`.

## 2.2.1

### 🐞 Bug fixes

- Fix types generation and make sure they run as part of the CI ([#1462](https://github.com/maplibre/maplibre-gl-js/issues/1462), [#1465](https://github.com/maplibre/maplibre-gl-js/pull/1465))

## 2.2.0

Everything from the four previous pre-releases:

### ✨ Features and improvements

- Update `icon-padding` symbol layout property to support asymmetric padding ([#1289](https://github.com/maplibre/maplibre-gl-js/pull/1289))
- Added `cooperativeGestures` option when instantiating map to prevent inadvertent scrolling/panning when navigating a page where map is embedded inline ([#234](https://github.com/maplibre/maplibre-gl-js/issues/234))
- Improve filter specification typings ([#1390](https://github.com/maplibre/maplibre-gl-js/pull/1390))
- Add internal support for Node 18 ([#1431](https://github.com/maplibre/maplibre-gl-js/pull/1431))
- Add 3D terrain capabilities  ([#165](https://github.com/maplibre/maplibre-gl-js/pull/165), [#1022](https://github.com/maplibre/maplibre-gl-js/pull/1022))
- Cancel pending GeoJSON requests when `GeoJSONSource.setData()` is called instead of waiting for any pending request to complete before issuing the request for the new URL ([#1102](https://github.com/maplibre/maplibre-gl-js/pull/1102))

### 🐞 Bug fixes

- Fix compact attribution style when using global CSS that sets `box-sizing: border-box;` ([#1250](https://github.com/maplibre/maplibre-gl-js/pull/1250))
- Handle maxBounds which cross the meridian at longitude ±180° ([#1298](https://github.com/maplibre/maplibre-gl-js/pull/1298), [#1299](https://github.com/maplibre/maplibre-gl-js/pull/1299))
- Hide arrow displayed in default `summary` styles on the attribution control ([#1258](https://github.com/maplibre/maplibre-gl-js/pull/1258))
- Fix memory usage in terrain 3D ([#1291](https://github.com/maplibre/maplibre-gl-js/issues/1291), [#1302](https://github.com/maplibre/maplibre-gl-js/pull/1302))
- Fix disappearence of closest tiles when 3D terrain is enabled ([#1241](https://github.com/maplibre/maplibre-gl-js/issues/1241), [#1300](https://github.com/maplibre/maplibre-gl-js/pull/1300))

## 2.2.0-pre.4

### ✨ Features and improvements

- Update `icon-padding` symbol layout property to support asymmetric padding ([#1289](https://github.com/maplibre/maplibre-gl-js/pull/1289))
- Added `cooperativeGestures` option when instantiating map to prevent inadvertent scrolling/panning when navigating a page where map is embedded inline ([#234](https://github.com/maplibre/maplibre-gl-js/issues/234))
- Improve filter specification typings ([#1390](https://github.com/maplibre/maplibre-gl-js/pull/1390))
- Add internal support for Node 18 ([#1431](https://github.com/maplibre/maplibre-gl-js/pull/1431))

### 🐞 Bug fixes

- Fix compact attribution style when using global CSS that sets `box-sizing: border-box;` ([#1250](https://github.com/maplibre/maplibre-gl-js/pull/1250))

## 2.2.0-pre.3

### 🐞 Bug fixes

- Handle maxBounds which cross the meridian at longitude ±180° ([#1298](https://github.com/maplibre/maplibre-gl-js/issues/1298), [#1299](https://github.com/maplibre/maplibre-gl-js/pull/1299))
- Hide arrow displayed in default `summary` styles on the attribution control ([#1258](https://github.com/maplibre/maplibre-gl-js/pull/1258))
- Fix memory usage in terrain 3D ([#1291](https://github.com/maplibre/maplibre-gl-js/issues/1291), [#1302](https://github.com/maplibre/maplibre-gl-js/pull/1302))
- Fix disappearence of closest tiles when 3D terrain is enabled ([#1241](https://github.com/maplibre/maplibre-gl-js/issues/1241), [#1300](https://github.com/maplibre/maplibre-gl-js/pull/1300))

## 2.2.0-pre.2

### ✨ Features and improvements

- Add 3D terrain capabilities  ([#165](https://github.com/maplibre/maplibre-gl-js/pull/165), [#1022](https://github.com/maplibre/maplibre-gl-js/pull/1022))

## 2.2.0-pre.1

### ✨ Features and improvements

- Cancel pending GeoJSON requests when `GeoJSONSource.setData()` is called instead of waiting for any pending request to complete before issuing the request for the new URL ([#1102](https://github.com/maplibre/maplibre-gl-js/pull/1102))

## 2.1.9

### 🐞 Bug fixes

- Add back typescript typings to dependencies instead of devDependencies ([#1178](https://github.com/maplibre/maplibre-gl-js/pull/1178))

## 2.1.8

### ✨ Features and improvements

- Changed logic for showing the Maplibre logo. The Maplibre logo is now shown by setting the map option 'maplibreLogo' to true or by adding it to a map with addControl. TileJSON no longer controls if the logo is shown. ([#786](https://github.com/maplibre/maplibre-gl-js/pull/786))

### 🐞 Bug fixes

- Fix missing `touchmove` in `MapTouchEvent["type"]` ([#1131](https://github.com/maplibre/maplibre-gl-js/pull/1131))
- Type CustomLayerInterface renderingMode, onRemove, onAdd, and prerender optional ([#1122](https://github.com/maplibre/maplibre-gl-js/pull/1122))

## 2.1.8-pre.3

### 🐞 Bug fixes

- Use correct location for mouse events of line layer with line-offset ([#1108](https://github.com/maplibre/maplibre-gl-js/issues/1108)).
- Change `GeoJSONFeature.properties` type from `{}` to `{ [name: string]: any; }` ([#1115](https://github.com/maplibre/maplibre-gl-js/pull/1115)).
- Fix `error TS2503: Cannot find namespace 'GeoJSON'` ([#1096](https://github.com/maplibre/maplibre-gl-js/issues/1096)).

## 2.1.8-pre.2

### ✨ Features and improvements
- Removal of the unminified production build target, so `npm run build-prod` will be the main build command going forward.
### 🐞 Bug fixes

- Dispose source resources on map style removal, it also fixes `cannot read properties of undefined (reading 'sourceCaches')` error ([#1099](https://github.com/maplibre/maplibre-gl-js/pull/1099)).
- Add MapGeoJSONFeature type as replacement for MapboxGeoJSONFeature. MapGeoJSONFeature type extends GeoJSONFeature type with layer, source, sourceLayer, and state properties ([#1104](https://github.com/maplibre/maplibre-gl-js/pull/1104)).
- Fix automatic refreshing of expired raster tiles ([#1106](https://github.com/maplibre/maplibre-gl-js/pull/1106))
- Fix precision loss in some matrix calculations ([#1105](https://github.com/maplibre/maplibre-gl-js/pull/1105))

## 2.1.8-pre.1

### ✨ Features and improvements

- Add option `viewport-glyph` to `text-rotation-alignment` which places glyphs along a linestring and rotates them to the x-axis of the viewport ([#716](https://github.com/maplibre/maplibre-gl-js/pull/716)).

### 🐞 Bug fixes

- Change `GeoJSONFeature.id` type from `number | string | void` to `number | string | undefined` ([#1093](https://github.com/maplibre/maplibre-gl-js/pull/1093))
- Add FeatureIdentifier type to define feature parameter in setFeatureState, removeFeatureState, and getFeatureState methods. Change FeatureIdentifier.id from `id: string | number;` to `id?: string | number | undefined;` ([#1095](https://github.com/maplibre/maplibre-gl-js/pull/1095))
- Change map.on, map.off, and map.once type parameter from "type: MapEvent" to "type: MapEvent | string" ([#1094](https://github.com/maplibre/maplibre-gl-js/pull/1094))

## 2.1.7

### 🐞 Bug fixes

- Add adjustment for glyph rendering, CJK fonts are mainly affected ([#1002](https://github.com/maplibre/maplibre-gl-js/issues/1002)).
- Improve typings to fix Angular strict mode failure ([#790](https://github.com/maplibre/maplibre-gl-js/issues/790), [#970](https://github.com/maplibre/maplibre-gl-js/issues/970), [#934](https://github.com/maplibre/maplibre-gl-js/issues/934))
- Fix `SourceCache.loaded()` always returning `true` following a load error ([#1025](https://github.com/maplibre/maplibre-gl-js/issues/1025))
- Added back csp and dev builds to npm package ([#1042](https://github.com/maplibre/maplibre-gl-js/issues/1042))

## 2.1.6

### 🐞 Bug fixes

- Publish `dist/package.json` ([#998](https://github.com/maplibre/maplibre-gl-js/pull/998)).

## 2.1.6-pre.1

### 🐞 Bug fixes

- Publish `dist/package.json` ([#998](https://github.com/maplibre/maplibre-gl-js/pull/998)).

## 2.1.5

### 🐞 Bug fixes

- Publish empty `postinstall.js` file. Follow-up on ([#990](https://github.com/maplibre/maplibre-gl-js/issues/990)), ([#991](https://github.com/maplibre/maplibre-gl-js/pull/991)), ([#992](https://github.com/maplibre/maplibre-gl-js/pull/992)).

## 2.1.5-pre.1

### 🐞 Bug fixes

- Publish empty `postinstall.js` file. Follow-up on ([#990](https://github.com/maplibre/maplibre-gl-js/pull/990)), ([#991](https://github.com/maplibre/maplibre-gl-js/pull/991)), ([#992](https://github.com/maplibre/maplibre-gl-js/pull/992)).

## 2.1.4

### 🐞 Bug fixes

- Fix missing `postinstall.js` file in npm publish. Follow-up on ([#990](https://github.com/maplibre/maplibre-gl-js/issues/990)), ([#991](https://github.com/maplibre/maplibre-gl-js/pull/991)).

## 2.1.3

### 🐞 Bug fixes

- Fix postinstall `ts-node` error on non-dev installs ([#900](https://github.com/maplibre/maplibre-gl-js/pull/900))

## 2.1.2

### Features and improvements

- Default compact attribution to be open by default to comply with OpenSteetMap Attribution Guidelines ([#795](https://github.com/maplibre/maplibre-gl-js/pull/795))
- Export `Source` classes (`GeoJSONSource` etc.) declarations. ([#801](https://github.com/maplibre/maplibre-gl-js/issues/801))
- Make `AJAXError` public so error HTTP responses can be handled differently from other errors.

### 🐞 Bug fixes

- Fix compact attribution button showing when attribution is blank ([#795](https://github.com/maplibre/maplibre-gl-js/pull/795))
- Fix error mismatched image size for CJK characters ([#718](https://github.com/maplibre/maplibre-gl-js/issues/718))
- Fire `dataabort` and `sourcedataabort` events when a tile request is aborted ([#794](https://github.com/maplibre/maplibre-gl-js/issues/794))
- Fix NextJs `performance` undefined ([#768](https://github.com/maplibre/maplibre-gl-js/issues/768))

## 2.1.1

### 🐞 Bug fixes

- Fix stale tiles being shown when calling VectorTileSource#setTiles while the map is moving.

## 2.1.0
### ✨ Features and improvements

* Add `icon-overlap` and `text-overlap` symbol layout properties [#347](https://github.com/maplibre/maplibre-gl-js/pull/347)
* Deprecate `icon-allow-overlap` and `text-allow-overlap` symbol layout properties. `icon-overlap` and `text-overlap` are their replacements.
* Remove node package chalk from devDependencies ([#789](https://github.com/maplibre/maplibre-gl-js/pull/789)).
* Allow setting a custom pixel ratio by adding a `MapOptions#pixelRatio` property and a `Map#setPixelRatio` method. Since a high `devicePixelRatio` value can lead to performance and display problems, it is done at your own risk.  ([#769](https://github.com/maplibre/maplibre-gl-js/issues/769))

## 2.0.5
### 🐞 Bug fixes
- Remove list of node versions allowed to install the package.

## 2.0.4
### 🐞 Bug fixes
- Missing package.json file in version 2.0.3 dist in npm ([#811](https://github.com/maplibre/maplibre-gl-js/issues/811)) - this causes webpack to fail

## 2.0.3
### Features and improvements

* Remove node package chalk from devDependencies ([#789](https://github.com/maplibre/maplibre-gl-js/pull/789)).
* Remove vector-tile module declaration and revert to using point from [@mapbox/point-geometry](https://github.com/mapbox/point-geometry] ([#788](https://github.com/maplibre/maplibre-gl-js/issues/788), [#800](https://github.com/maplibre/maplibre-gl-js/pull/800))
* Moved development environemnt to use NodeJs 16 ([#781](https://github.com/maplibre/maplibre-gl-js/pull/781), [#806](https://github.com/maplibre/maplibre-gl-js/pull/806))

### 🐞 Bug fixes

- Fix max cluster zoom in geojson source ([#61](https://github.com/maplibre/maplibre-gl-js/issues/61))

## 2.0.2

### 🐞 Bug fixes

- Fix typescript generated file ([#776](https://github.com/maplibre/maplibre-gl-js/issues/776)).

## 2.0.1

### 🐞 Bug fixes

- Fix documentation of `addProtocol` and `removeProtocol`.

## 2.0.0

### Features and improvements

- Migrated the production code to typescript
- ** Breaking Change ** removed `version` from the public API
- ** Breaking Change ** stopped supporting IE (internet explorer)
- ** Breaking Change ** stopped supporting Chrome 49-65. Chrome 66+ required. For Chrome 49-65 support use version 1.15.2.
- ** Breaking Change ** removed all code related to `accessToken` and Mapbox specific urls starting with `mapbox://`. Telemetry and tracking code was removed.
- ** Breaking Change ** removed `baseApiUrl` as it was used only for Mapbox related urls
- ** Breaking Change ** typescript typings have changed:
  - `Style` => `StyleSpecification`
  - `AnyLayer` => `LayerSpecification`
  - `AnySourceData` => `SourceSpecification`
  - `MapboxEvent` => `MapLibreEvent`
  - `MapboxOptions` => `MapOptions`
  - `MapBoxZoomEvent` => `MapLibreZoomEvent`
  - `*SourceRaw` + `*SourceOptions` => `*SourceSpecification`
  - `*Source` (source implementation definition) were removed
  - `*Layer` => `*LayerSpecification`
  - `*Paint` => `*LayerSpecification['paint']`
  - `*Layout` => `*LayerSpecification['layout']`
  - `MapboxGeoJSONFeature` => `GeoJSONFeature`
- Added `redraw` function to map ([#206](https://github.com/maplibre/maplibre-gl-js/issues/206))
- Improve attribution controls accessibility. See [#359](https://github.com/maplibre/maplibre-gl-js/issues/359)
- Allow maxPitch value up to 85, use values greater than 60 at your own risk ([#574](https://github.com/maplibre/maplibre-gl-js/pull/574))
- `getImage` uses createImageBitmap when supported ([#650](https://github.com/maplibre/maplibre-gl-js/pull/650))

### 🐞 Bug fixes

- Fix warning due to strict comparison of SDF property in image sprite ([#303](https://github.com/maplibre/maplibre-gl-js/issues/303))
- Fix tile placeholder replacement to allow for placeholders to be in a URL more than once. ([#348](https://github.com/maplibre/maplibre-gl-js/pull/348))
- Fix type check for non dom environment. ([#334](https://github.com/maplibre/maplibre-gl-js/issues/334))
- Fix precision problem in patterns when overzoomed in OpenGL ES devices.
- Fix padding-top of the popup to improve readability of popup text ([#354](https://github.com/maplibre/maplibre-gl-js/pull/354)).
- Fix GeoJSONSource#loaded sometimes returning true while there are still pending loads ([#669](https://github.com/maplibre/maplibre-gl-js/issues/669))
- Fix MapDataEvent#isSourceLoaded being true in GeoJSONSource "dataloading" event handlers ([#694](https://github.com/maplibre/maplibre-gl-js/issues/694))
- Fix events being fired after Map#remove has been called when the WebGL context is lost and restored ([#726](https://github.com/maplibre/maplibre-gl-js/issues/726))
- Fix nested expressions types definition [#757](https://github.com/maplibre/maplibre-gl-js/pull/757)

## 1.15.2

### 🐞 Bug fixes
- Fix breaking changes introduced in v1.15.0 by adoption dual naming scheme for CSS class names

## 1.15.1

### 🐞 Bug fixes

- Add void return for some method declaration to match TS strict mode ([#194](https://github.com/maplibre/maplibre-gl-js/pull/194))
- Fix css leftovers ([#83](https://github.com/maplibre/maplibre-gl-js/issues/83))

## 1.15.0

### Features and improvements

- ** Breaking Change: ** Rename css classes ([#83](https://github.com/maplibre/maplibre-gl-js/issues/83))
- Added custom protocol support to allow overriding ajax calls ([#29](https://github.com/maplibre/maplibre-gl-js/issues/29))
- Added setTransformRequest to map ([#159](https://github.com/maplibre/maplibre-gl-js/pull/159))
- Publish @maplibre/maplibre-gl-style-spec v14.0.0 on NPM ([#149](https://github.com/maplibre/maplibre-gl-js/pull/149))
- Replace link to mapbox on LogoControl by link to maplibre ([#151](https://github.com/maplibre/maplibre-gl-js/pull/151))
- Migrate style spec files from mapbox to maplibre ([#147](https://github.com/maplibre/maplibre-gl-js/pull/147))
- Publish the MapLibre style spec in NPM ([#140](https://github.com/maplibre/maplibre-gl-js/pull/140))
- Replace mapboxgl with maplibregl in JSDocs inline examples ([#134](https://github.com/maplibre/maplibre-gl-js/pull/134))
- Bring in typescript definitions file ([#24](https://github.com/maplibre/maplibre-gl-js/issues/24))
- Update example links to https://maplibre.org/maplibre-gl-js-docs/ ([#131](https://github.com/maplibre/maplibre-gl-js/pull/131))
- Improve performance of layers with constant `*-sort-key` ([#78](https://github.com/maplibre/maplibre-gl-js/pull/78))

### 🐞 Bug fixes

- Prevented attribution button from submiting form ([#178](https://github.com/maplibre/maplibre-gl-js/issues/178))

## 1.14.0

### Features and improvements

- Rebranded to MapLibre
- New logo

### 🐞 Bug fixes

- Rename SVGs mapboxgl-ctrl-*.svg to maplibregl ([#85](https://github.com/maplibre/maplibre-gl-js/pull/85))
- fix ImageSource not working in FF/Safari ([#87](https://github.com/maplibre/maplibre-gl-js/pull/87))
- Update HTML debug files to use MapLibre in titles ([#84](https://github.com/maplibre/maplibre-gl-js/pull/84))
- fix CI checksize job to use maplibre name ([#86](https://github.com/maplibre/maplibre-gl-js/pull/86))
- Move output files from mapbox.* to maplibre.* ([#75](https://github.com/maplibre/maplibre-gl-js/pull/75))
- Remove mapbox specifics and branding from .github ([#64](https://github.com/maplibre/maplibre-gl-js/pull/64))
- Fix a bug where mapbox-gl-js is no longer licensed as open source, but we owe immeasurable gratitude to Mapbox for releasing all their initial code to the community under BSD-3 license.

## 1.13.0

### ✨ Features and improvements

- Improve accessibility by fixing issues reported by WCAG 2.1. [#9991](https://github.com/mapbox/mapbox-gl-js/pull/9991)
- Improve accessibility when opening a popup by immediately focusing on the content. [#9774](https://github.com/mapbox/mapbox-gl-js/pull/9774) (h/t [@watofundefined](https://github.com/watofundefined)))
- Improve rendering performance of symbols with `symbol-sort-key`. [#9751](https://github.com/mapbox/mapbox-gl-js/pull/9751) (h/t [@osvodef](https://github.com/osvodef)))
- Add `Marker` `clickTolerance` option. [#9640](https://github.com/mapbox/mapbox-gl-js/pull/9640) (h/t [@ChristopherChudzicki](https://github.com/ChristopherChudzicki)))
- Add `Map` `hasControl` method. [#10035](https://github.com/mapbox/mapbox-gl-js/pull/10035)
- Add `Popup` `setOffset` method. [#9946](https://github.com/mapbox/mapbox-gl-js/pull/9946) (h/t [@jutaz](https://github.com/jutaz)))
- Add `KeyboardHandler` `disableRotation` and `enableRotation` methods. [#10072](https://github.com/mapbox/mapbox-gl-js/pull/10072) (h/t [@jmbott](https://github.com/jmbott)))

### 🐞 Bug fixes

- Fix a bug where `queryRenderedFeatures` didn't properly expose the paint values if they were data-driven. [#10074](https://github.com/mapbox/mapbox-gl-js/pull/10074) (h/t [@osvodef](https://github.com/osvodef)))
- Fix a bug where attribution didn't update when layer visibility changed during zooming. [#9943](https://github.com/mapbox/mapbox-gl-js/pull/9943)
- Fix a bug where hash control conflicted with external history manipulation (e.g. in single-page apps). [#9960](https://github.com/mapbox/mapbox-gl-js/pull/9960) (h/t [@raegen](https://github.com/raegen)))
- Fix a bug where `fitBounds` had an unexpected result with non-zero bearing and uneven padding. [#9821](https://github.com/mapbox/mapbox-gl-js/pull/9821) (h/t [@allison-strandberg](https://github.com/allison-strandberg)))
- Fix HTTP support when running GL JS against [Mapbox Atlas](https://www.mapbox.com/atlas). [#10090](https://github.com/mapbox/mapbox-gl-js/pull/10090)
- Fix a bug where the `within` expression didn't work in `querySourceFeatures`. [#9933](https://github.com/mapbox/mapbox-gl-js/pull/9933)
- Fix a bug where `Popup` content HTML element was removed on `setDOMContent`. [#10036](https://github.com/mapbox/mapbox-gl-js/pull/10036)
- Fix a compatibility bug when `icon-image` is used as a legacy categorical function. [#10060](https://github.com/mapbox/mapbox-gl-js/pull/10060)
- Reduce rapid memory growth in Safari by ensuring `Image` dataURI's are released. [#10118](https://github.com/mapbox/mapbox-gl-js/pull/10118)

### ⚠️ Note on IE11

We intend to remove support for Internet Explorer 11 in a future release of GL JS later this year.

## 1.12.0

### ✨ Features and improvements

* Add methods for changing a vector tile source dynamically (e.g. `setTiles`, `setUrl`). [#8048](https://github.com/mapbox/mapbox-gl-js/pull/8048) (h/t [@stepankuzmin](https://github.com/stepankuzmin))
* Add a `filter` option for GeoJSON sources to filter out features prior to processing (e.g. before clustering). [#9864](https://github.com/mapbox/mapbox-gl-js/pull/9864)
* Vastly increase precision of `line-gradient` for long lines. [#9694](https://github.com/mapbox/mapbox-gl-js/pull/9694)
* Improve `raster-dem` sources to properly support the `maxzoom` option and overzooming. [#9789](https://github.com/mapbox/mapbox-gl-js/pull/9789) (h/t [@brendan-ward](@brendanhttps://github.com/ward))

### 🐞 Bug fixes

* Fix a bug where bearing snap interfered with `easeTo` and `flyTo` animations, freezing the map. [#9884](https://github.com/mapbox/mapbox-gl-js/pull/9884) (h/t [@andycalder](https://github.com/andycalder))
* Fix a bug where a fallback image was not used if it was added via `addImage`. [#9911](https://github.com/mapbox/mapbox-gl-js/pull/9911) (h/t [@francois2metz](https://github.com/francois2metz))
* Fix a bug where `promoteId` option failed for fill extrusions with defined feature ids. [#9863](https://github.com/mapbox/mapbox-gl-js/pull/9863)

### 🛠️ Workflow

* Renamed the default development branch from `master` to `main`.

## 1.11.1

### 🐞 Bug fixes
* Fix a bug that caused  `map.loaded()` to incorrectly return `false` after a click event. ([#9825](https://github.com/mapbox/mapbox-gl-js/pull/9825))

## 1.11.0

### ✨ Features and improvements
* Add an option to scale the default `Marker` icon.([#9414](https://github.com/mapbox/mapbox-gl-js/pull/9414)) (h/t [@adrianababakanian](https://github.com/adrianababakanian))
* Improving the shader compilation speed by manually getting the run-time attributes and uniforms.([#9497](https://github.com/mapbox/mapbox-gl-js/pull/9497))
* Added `clusterMinPoints` option for clustered GeoJSON sources that defines the minimum number of points to form a cluster.([#9748](https://github.com/mapbox/mapbox-gl-js/pull/9748))

### 🐞 Bug fixes
* Fix a bug where map got stuck in a DragRotate interaction if it's mouseup occurred outside of the browser window or iframe.([#9512](https://github.com/mapbox/mapbox-gl-js/pull/9512))
* Fix potential visual regression for `*-pattern` properties on AMD graphics card vendor.([#9681](https://github.com/mapbox/mapbox-gl-js/pull/9681))
* Fix zooming with a double tap on iOS Safari 13.([#9757](https://github.com/mapbox/mapbox-gl-js/pull/9757))
* Removed a misleading `geometry exceeds allowed extent` warning when using Mapbox Streets vector tiles.([#9753](https://github.com/mapbox/mapbox-gl-js/pull/9753))
* Fix reference error when requiring the browser bundle in Node. ([#9749](https://github.com/mapbox/mapbox-gl-js/pull/9749))

## 1.10.2

### 🐞 Bug fixes
* Fix zooming with a double tap in iOS Safari 13.([#9757](https://github.com/mapbox/mapbox-gl-js/pull/9757))

## 1.10.1

### 🐞 Bug fixes
* Fix markers interrupting touch gestures ([#9675](https://github.com/mapbox/mapbox-gl-js/issues/9675), fixed by [#9683](https://github.com/mapbox/mapbox-gl-js/pull/9683))
* Fix bug where `map.isMoving()` returned true while map was not moving ([#9647](https://github.com/mapbox/mapbox-gl-js/issues/9647), fixed by [#9679](https://github.com/mapbox/mapbox-gl-js/pull/9679))
* Fix regression that prevented `touchmove` events from firing during gestures ([#9676](https://github.com/mapbox/mapbox-gl-js/issues/9676), fixed by [#9685](https://github.com/mapbox/mapbox-gl-js/pull/9685))
* Fix `image` expression evaluation which was broken under certain conditions ([#9630](https://github.com/mapbox/mapbox-gl-js/issues/9630), fixed by [#9685](https://github.com/mapbox/mapbox-gl-js/pull/9668))
* Fix nested `within` expressions in filters not evaluating correctly  ([#9605](https://github.com/mapbox/mapbox-gl-js/issues/9605), fixed by [#9611](https://github.com/mapbox/mapbox-gl-js/pull/9611))
* Fix potential `undefined` paint variable in `StyleLayer` ([#9688](https://github.com/mapbox/mapbox-gl-js/pull/9688)) (h/t [mannnick24](https://github.com/mannnick24))

## 1.10.0

### ✨ Features
* Add `mapboxgl.prewarm()` and `mapboxgl.clearPrewarmedResources()` methods to allow developers to optimize load times for their maps ([#9391](https://github.com/mapbox/mapbox-gl-js/pull/9391))
* Add `index-of` and `slice` expressions to search arrays and strings for the first occurrence of a specified value and return a section of the original array or string ([#9450](https://github.com/mapbox/mapbox-gl-js/pull/9450)) (h/t [lbutler](https://github.com/lbutler))
* Correctly set RTL text plugin status if the plugin URL could not be loaded. This allows developers to add retry logic on network errors when loading the plugin ([#9489](https://github.com/mapbox/mapbox-gl-js/pull/9489))

### 🍏 Gestures
This release significantly refactors and improves gesture handling on desktop and mobile. Three new touch gestures have been added: `two-finger swipe` to adjust pitch, `two-finger double tap` to zoom out, and `tap then drag` to adjust zoom with one finger ([#9365](https://github.com/mapbox/mapbox-gl-js/pull/9365)). In addition, this release brings the following changes and bug fixes:

- It's now possible to interact with multiple maps on the same page at the same time ([#9365](https://github.com/mapbox/mapbox-gl-js/pull/9365))
- Fix map jump when releasing one finger after pinch zoom ([#9136](https://github.com/mapbox/mapbox-gl-js/issues/9136))
- Stop mousedown and touchstart from interrupting `easeTo` animations when interaction handlers are disabled ([#8725](https://github.com/mapbox/mapbox-gl-js/issues/8725))
- Stop mouse wheel from interrupting animations when `map.scrollZoom` is disabled ([#9230](https://github.com/mapbox/mapbox-gl-js/issues/9230))
- A camera change can no longer be prevented by disabling the interaction handler within the camera change event. Selectively prevent camera changes by listening to the `mousedown` or `touchstart` map event and calling [.preventDefault()](https://docs.mapbox.com/mapbox-gl-js/api/#mapmouseevent#preventdefault) ([#9365](https://github.com/mapbox/mapbox-gl-js/pull/9365))
- Undocumented properties on the camera change events fired by the doubleClickZoom handler have been removed ([#9365](https://github.com/mapbox/mapbox-gl-js/pull/9365))

### 🐞 Improvements and bug fixes
* Line labels now have improved collision detection, with greater precision in placement, reduced memory footprint, better placement under pitched camera orientations ([#9219](https://github.com/mapbox/mapbox-gl-js/pull/9219))
* Fix `GlyphManager` continually re-requesting missing glyph ranges ([#8027](https://github.com/mapbox/mapbox-gl-js/issues/8027), fixed by [#9375](https://github.com/mapbox/mapbox-gl-js/pull/9375)) (h/t [oterral](https://github.com/oterral))
* Avoid throwing errors when calling certain popup methods before the popup element is created ([#9433](https://github.com/mapbox/mapbox-gl-js/pull/9433))
* Fix a bug where fill-extrusion features with colinear points were not returned by `map.queryRenderedFeatures(...)` ([#9454](https://github.com/mapbox/mapbox-gl-js/pull/9454))
* Fix a bug where using feature state on a large input could cause a stack overflow error ([#9463](https://github.com/mapbox/mapbox-gl-js/pull/9463))
* Fix exception when using `background-pattern` with data driven expressions ([#9518](https://github.com/mapbox/mapbox-gl-js/issues/9518), fixed by [#9520](https://github.com/mapbox/mapbox-gl-js/pull/9520))
* Fix a bug where UI popups were potentially leaking event listeners ([#9498](https://github.com/mapbox/mapbox-gl-js/pull/9498)) (h/t [mbell697](https://github.com/mbell697))
* Fix a bug where the `within` expression would return inconsistent values for points on tile boundaries ([#9411](https://github.com/mapbox/mapbox-gl-js/issues/9411), [#9428](https://github.com/mapbox/mapbox-gl-js/pull/9428))
* Fix a bug where the `within` expression would incorrectly evaluate geometries that cross the antimeridian ([#9440](https://github.com/mapbox/mapbox-gl-js/pull/9440))
* Fix possible undefined exception on paint variable of style layer ([#9437](https://github.com/mapbox/mapbox-gl-js/pull/9437)) (h/t [mannnick24](https://github.com/mannnick24))
* Upgrade minimist to ^1.2.5 to get fix for security issue [CVE-2020-7598](https://cve.mitre.org/cgi-bin/cvename.cgi?name=CVE-2020-7598) upstream ([#9425](https://github.com/mapbox/mapbox-gl-js/issues/9431), fixed by [#9425](https://github.com/mapbox/mapbox-gl-js/pull/9425)) (h/t [watson](https://github.com/watson))

## 1.9.1

### 🐞 Bug fixes
* Fix a bug [#9477](https://github.com/mapbox/mapbox-gl-js/issues/9477) in `Map#fitBounds(..)` wherein the `padding` passed to options would get applied twice.
* Fix rendering bug [#9479](https://github.com/mapbox/mapbox-gl-js/issues/9479) caused when data-driven `*-pattern` properties reference images added with `Map#addImage(..)`.
* Fix a bug [#9468](https://github.com/mapbox/mapbox-gl-js/issues/9468) in which an exception would get thrown when updating symbol layer paint property using `setPaintProperty`.

## 1.9.0
With this release, we're adding [a new changelog policy](./CONTRIBUTING.md#changelog-conventions) to our contribution guidelines.

This release also fixes several long-standing bugs and unintentional rendering behavior with `line-pattern`. The fixes come with a visual change to how patterns added with `line-pattern` scale. Previously, patterns that became larger than the line would be clipped, sometimes distorting the pattern, particularly on mobile and retina devices. Now the pattern will be scaled to fit under all circumstances. [#9266](https://github.com/mapbox/mapbox-gl-js/pull/9266) showcases examples of the visual differences. For more information and to provide feedback on this change, see [#9394](https://github.com/mapbox/mapbox-gl-js/pull/9394).

### ✨ Features
* Add `within` expression for testing whether an evaluated feature lies within a given GeoJSON object ([#9352](https://github.com/mapbox/mapbox-gl-js/pull/9352)).
    - We are aware of an edge case in which points with wrapped coordinates (e.g. longitude -185) are not evaluated properly. See ([#9442](https://github.com/mapbox/mapbox-gl-js/issues/9442)) for more information.
    - An example of the `within` expression:<br>
`"icon-opacity": ["case", ["==", ["within", "some-polygon"], true], 1,
["==", ["within", "some-polygon"], false], 0]`
* Map API functions such as `easeTo` and `flyTo` now support `padding: PaddingOptions` which lets developers shift a map's center of perspective when building floating sidebars ([#8638](https://github.com/mapbox/mapbox-gl-js/pull/8638))

### 🍏 Improvements
* Results from `queryRenderedFeatures` now have evaluated property values rather than raw expressions ([#9198](https://github.com/mapbox/mapbox-gl-js/pull/9198))
* Improve scaling of patterns used in `line-pattern` on all device resolutions and pixel ratios ([#9266](https://github.com/mapbox/mapbox-gl-js/pull/9266))
* Slightly improve GPU memory footprint ([#9377](https://github.com/mapbox/mapbox-gl-js/pull/9377))
* `LngLatBounds.extend` is more flexible because it now accepts objects with `lat` and `lon` properties as well as arrays of coordinates ([#9293](https://github.com/mapbox/mapbox-gl-js/pull/9293))
* Reduce bundle size and improve visual quality of `showTileBoundaries` debug text ([#9267](https://github.com/mapbox/mapbox-gl-js/pull/9267))

### 🐞 Bug fixes
* Correctly adjust patterns added with `addImage(id, image, pixelRatio)` by the asset pixel ratio, not the device pixel ratio ([#9372](https://github.com/mapbox/mapbox-gl-js/pull/9372))
* Allow needle argument to `in` expression to be false ([#9295](https://github.com/mapbox/mapbox-gl-js/pull/9295))
* Fix exception thrown when trying to set `feature-state` for a layer that has been removed, fixes [#8634](https://github.com/mapbox/mapbox-gl-js/issues/8634) ([#9305](https://github.com/mapbox/mapbox-gl-js/pull/9305))
* Fix a bug where maps were not displaying inside elements with `dir=rtl` ([#9332](https://github.com/mapbox/mapbox-gl-js/pull/9332))
* Fix a rendering error for very old versions of Chrome (ca. 2016) where text would appear much bigger than intended ([#9349](https://github.com/mapbox/mapbox-gl-js/pull/9349))
* Prevent exception resulting from `line-dash-array` of empty length ([#9385](https://github.com/mapbox/mapbox-gl-js/pull/9385))
* Fix a bug where `icon-image` expression that evaluates to an empty string (`''`) produced a warning ([#9380](https://github.com/mapbox/mapbox-gl-js/pull/9380))
* Fix a bug where certain `popup` methods threw errors when accessing the container element before it was created, fixes [#9429](https://github.com/mapbox/mapbox-gl-js/issues/9429)([#9433](https://github.com/mapbox/mapbox-gl-js/pull/9433))

## 1.8.1

* Fixed a bug where all labels showed up on a diagonal line on Windows when using an integrated Intel GPU from the Haswell generation ([#9327](https://github.com/mapbox/mapbox-gl-js/issues/9327), fixed by reverting [#9229](https://github.com/mapbox/mapbox-gl-js/pull/9229))

## 1.8.0

### ✨ Features and improvements
* Reduce size of line atlas by removing unused channels ([#9232](https://github.com/mapbox/mapbox-gl-js/pull/9232))
* Prevent empty buffers from being created for debug data when unused ([#9237](https://github.com/mapbox/mapbox-gl-js/pull/9237))
* Add space between distance and unit in scale control ([#9276](https://github.com/mapbox/mapbox-gl-js/pull/9276)) (h/t [gely](https://api.github.com/users/gely)) and ([#9284](https://github.com/mapbox/mapbox-gl-js/pull/9284)) (h/t [pakastin](https://api.github.com/users/pakastin))
* Add a `showAccuracyCircle` option to GeolocateControl that shows the accuracy of the user's location as a transparent circle. Mapbox GL JS will show this circle by default. ([#9253](https://github.com/mapbox/mapbox-gl-js/pull/9253)) (h/t [Meekohi](https://api.github.com/users/Meekohi))
* Implemented a new tile coverage algorithm to enable level-of-detail support in a future release ([#8975](https://github.com/mapbox/mapbox-gl-js/pull/8975))

### 🐞 Bug fixes
* `line-dasharray` is now ignored correctly when `line-pattern` is set ([#9189](https://github.com/mapbox/mapbox-gl-js/pull/9189))
* Fix line distances breaking gradient across tile boundaries ([#9220](https://github.com/mapbox/mapbox-gl-js/pull/9220))
* Fix a bug where lines with duplicate endpoints could disappear at zoom 18+ ([#9218](https://github.com/mapbox/mapbox-gl-js/pull/9218))
* Fix a bug where Ctrl-click to drag rotate the map was disabled if the Alt, Cmd or Windows key is also pressed ([#9203](https://github.com/mapbox/mapbox-gl-js/pull/9203))
* Pass errors to `getClusterExpansionZoom`, `getClusterChildren`, and `getClusterLeaves` callbacks ([#9251](https://github.com/mapbox/mapbox-gl-js/pull/9251))
* Fix a rendering performance regression ([#9261](https://github.com/mapbox/mapbox-gl-js/pull/9261))
* Fix visual artifact for `line-dasharray` ([#9246](https://github.com/mapbox/mapbox-gl-js/pull/9246))
* Fixed a bug in the GeolocateControl which resulted in an error when `trackUserLocation` was `false` and the control was removed before the Geolocation API had returned a location ([#9291](https://github.com/mapbox/mapbox-gl-js/pull/9291))
* Fix `promoteId` for line layers ([#9210](https://github.com/mapbox/mapbox-gl-js/pull/9210))
* Improve accuracy of distance calculations ([#9202](https://github.com/mapbox/mapbox-gl-js/pull/9202)) (h/t [Meekohi](https://api.github.com/users/Meekohi))


## 1.7.0

### ✨ Features
* Add `promoteId` option to use a feature property as ID for feature state ([#8987](https://github.com/mapbox/mapbox-gl-js/pull/8987))
* Add a new constructor option to `mapboxgl.Popup`, `closeOnMove`, that closes the popup when the map's position changes ([#9163](https://github.com/mapbox/mapbox-gl-js/pull/9163))
* Allow creating a map without a style (an empty one will be created automatically) (h/t [@stepankuzmin](https://github.com/stepankuzmin)) ([#8924](https://github.com/mapbox/mapbox-gl-js/pull/8924))
* `map.once()` now allows specifying a layer id as a third parameter making it consistent with `map.on()` ([#8875](https://github.com/mapbox/mapbox-gl-js/pull/8875))

### 🍏 Improvements
* Improve performance of raster layers on large screens ([#9050](https://github.com/mapbox/mapbox-gl-js/pull/9050))
* Improve performance for hillshade and raster layers by implementing a progressive enhancement that utilizes `ImageBitmap` and `OffscreenCanvas` ([#8845](https://github.com/mapbox/mapbox-gl-js/pull/8845))
* Improve performance for raster tile rendering by using the stencil buffer ([#9012](https://github.com/mapbox/mapbox-gl-js/pull/9012))
* Update `symbol-avoid-edges` documentation to acknowledge the existence of global collision detection ([#9157](https://github.com/mapbox/mapbox-gl-js/pull/9157))
* Remove reference to `in` function which has been replaced by the `in` expression ([#9102](https://github.com/mapbox/mapbox-gl-js/pull/9102))

### 🐞 Bug Fixes
* Change the type of tile id key to string to prevent hash collisions ([#8979](https://github.com/mapbox/mapbox-gl-js/pull/8979))
* Prevent changing bearing via URL hash when rotation is disabled ([#9156](https://github.com/mapbox/mapbox-gl-js/pull/9156))
* Fix URL hash with no bearing causing map to fail to load ([#9170](https://github.com/mapbox/mapbox-gl-js/pull/9170))
* Fix bug in `GeolocateControl` where multiple instances of the control on one page may result in the user location not being updated ([#9092](https://github.com/mapbox/mapbox-gl-js/pull/9092))
* Fix query `fill-extrusions` made from polygons with coincident points and polygons with less than four points ([#9138](https://github.com/mapbox/mapbox-gl-js/pull/9138))
* Fix bug where `symbol-sort-key` was not used for collisions that crossed tile boundaries ([#9054](https://github.com/mapbox/mapbox-gl-js/pull/9054))
* Fix bug in `DragRotateHandler._onMouseUp` getting stuck in drag/rotate ([#9137](https://github.com/mapbox/mapbox-gl-js/pull/9137))
* Fix "Click on Compass" on some mobile devices (add `clickTolerance` to `DragRotateHandler`) ([#9015](https://github.com/mapbox/mapbox-gl-js/pull/9015)) (h/t [Yanonix](https://github.com/Yanonix))

## 1.6.1

### 🐞 Bug Fixes
* Fix style validation error messages not being displayed ([#9073](https://github.com/mapbox/mapbox-gl-js/pull/9073))
* Fix deferred loading of rtl-text-plugin not working for labels created from GeoJSON sources ([#9091](https://github.com/mapbox/mapbox-gl-js/pull/9091))
* Fix RTL text not being rendered with the rtl-text-plugin on pages that don't allow `script-src: blob:` in their CSP.([#9122](https://github.com/mapbox/mapbox-gl-js/pull/9122))

## 1.6.0

### ✨ Features
* Add ability to insert images into text labels using an `image` expression within a `format` expression: `"text-field": ["format", "Some text", ["image", "my-image"], "some more text"]` ([#8904](https://github.com/mapbox/mapbox-gl-js/pull/8904))
* Add support for stretchable images (aka nine-part or nine-patch images). Stretchable images can be used with `icon-text-fit` to draw resized images with unstretched corners and borders. ([#8997](https://github.com/mapbox/mapbox-gl-js/pull/8997))
* Add `in` expression. It can check if a value is in an array (`["in", value, array]`) or a substring is in a string (`["in", substring, string]`) ([#8876](https://github.com/mapbox/mapbox-gl-js/pull/8876))
* Add `minPitch` and `maxPitch` map options ([#8834](https://github.com/mapbox/mapbox-gl-js/pull/8834))
* Add `rotation`, `rotationAlignment` and `pitchAlignment` options to markers ([#8836](https://github.com/mapbox/mapbox-gl-js/pull/8836)) (h/t [@dburnsii](https://github.com/dburnsii))
* Add methods to Popup to manipulate container class names ([#8759](https://github.com/mapbox/mapbox-gl-js/pull/8759)) (h/t [Ashot-KR](https://github.com/Ashot-KR))
* Add configurable inertia settings for panning (h/t [@aMoniker](https://github.com/aMoniker))) ([#8887](https://github.com/mapbox/mapbox-gl-js/pull/8887))
* Add ability to localize UI controls ([#8095](https://github.com/mapbox/mapbox-gl-js/pull/8095)) (h/t [@dmytro-gokun](https://github.com/dmytro-gokun))
* Add LatLngBounds.contains() method ([#7512](https://github.com/mapbox/mapbox-gl-js/issues/7512), fixed by [#8200](https://github.com/mapbox/mapbox-gl-js/pull/8200))
* Add option to load rtl-text-plugin lazily ([#8865](https://github.com/mapbox/mapbox-gl-js/pull/8865))
* Add `essential` parameter to AnimationOptions that can override `prefers-reduced-motion: reduce` ([#8743](https://github.com/mapbox/mapbox-gl-js/issues/8743), fixed by [#8883](https://github.com/mapbox/mapbox-gl-js/pull/8883))

### 🍏 Improvements
* Allow rendering full world smaller than 512px. To restore the previous limit call `map.setMinZoom(0)` ([#9028](https://github.com/mapbox/mapbox-gl-js/pull/9028))
* Add an es modules build for mapbox-gl-style-spec in dist/ ([#8247](https://github.com/mapbox/mapbox-gl-js/pull/8247)) (h/t [@ahocevar](https://github.com/ahocevar))
* Add 'image/webp,*/*' accept header to fetch/ajax image requests when webp supported ([#8262](https://github.com/mapbox/mapbox-gl-js/pull/8262))
* Improve documentation for setStyle, getStyle, and isStyleLoaded ([#8807](https://github.com/mapbox/mapbox-gl-js/pull/8807))

### 🐞 Bug Fixes
* Fix map rendering after addImage and removeImage are used to change a used image ([#9016](https://github.com/mapbox/mapbox-gl-js/pull/9016))
* Fix visibility of controls in High Contrast mode in IE ([#8874](https://github.com/mapbox/mapbox-gl-js/pull/8874))
* Fix customizable url hash string in IE 11 ([#8990](https://github.com/mapbox/mapbox-gl-js/pull/8990)) (h/t [pakastin](https://github.com/pakastin))
* Allow expression stops up to zoom 24 instead of 22 ([#8908](https://github.com/mapbox/mapbox-gl-js/pull/8908)) (h/t [nicholas-l](https://github.com/nicholas-l))
* Fix alignment of lines in really overscaled tiles ([#9024](https://github.com/mapbox/mapbox-gl-js/pull/9024))
* Fix `Failed to execute 'shaderSource' on 'WebGLRenderingContext'` errors ([#9017](https://github.com/mapbox/mapbox-gl-js/pull/9017))
* Make expression validation fail on NaN ([#8615](https://github.com/mapbox/mapbox-gl-js/pull/8615))
* Fix setLayerZoomRange bug that caused tiles to be re-requested ([#7865](https://github.com/mapbox/mapbox-gl-js/issues/7865), fixed by [#8854](https://github.com/mapbox/mapbox-gl-js/pull/8854))
* Fix `map.showTileBoundaries` rendering ([#7314](https://github.com/mapbox/mapbox-gl-js/pull/7314))
* Fix using `generateId` in conjunction with `cluster` in a GeoJSONSource ([#8223](https://github.com/mapbox/mapbox-gl-js/issues/8223), fixed by [#8945](https://github.com/mapbox/mapbox-gl-js/pull/8945))
* Fix opening popup on a marker from keyboard ([#6835](https://github.com/mapbox/mapbox-gl-js/pull/6835))
* Fix error thrown when request aborted ([#7614](https://github.com/mapbox/mapbox-gl-js/issues/7614), fixed by [#9021](https://github.com/mapbox/mapbox-gl-js/pull/9021))
* Fix attribution control when repeatedly removing and adding it ([#9052](https://github.com/mapbox/mapbox-gl-js/pull/9052))

## 1.5.1
This patch introduces two workarounds that address longstanding issues related to unbounded memory growth in Safari, including [#8771](https://github.com/mapbox/mapbox-gl-js/issues/8771) and [#4695](https://github.com/mapbox/mapbox-gl-js/issues/4695). We’ve identified two memory leaks in Safari: one in the [CacheStorage](https://developer.mozilla.org/en-US/docs/Web/API/CacheStorage) API, addressed by [#8956](https://github.com/mapbox/mapbox-gl-js/pull/8956), and one in transferring data between web workers through [Transferables](https://developer.mozilla.org/en-US/docs/Web/API/Transferable), addressed by [#9003](https://github.com/mapbox/mapbox-gl-js/pull/9003).

### 🍏 Improvements
* Implement workaround for memory leak in Safari when using the `CacheStorage` API. ([#8856](https://github.com/mapbox/mapbox-gl-js/pull/8956))
* Implement workaround for memory leak in Safari when using `Transferable` objects to transfer `ArrayBuffers` to WebWorkers. If GL-JS detetcts that it is running in Safari, the use of `Transferables` to transfer data to WebWorkers is disabled. ([#9003](https://github.com/mapbox/mapbox-gl-js/pull/9003))
* Improve animation performance when using `map.setData`. ([#8913](https://github.com/mapbox/mapbox-gl-js/pull/8913)) (h/t [msbarry](https://github.com/msbarry))

## 1.5.0

### ✨ Features
* Add disabled icon to GeolocateControl if user denies geolocation permission. [#8871](https://github.com/mapbox/mapbox-gl-js/pull/8871))
* Add `outofmaxbounds` event to GeolocateControl, which is emitted when the user is outside of `map.maxBounds` ([#8756](https://github.com/mapbox/mapbox-gl-js/pull/8756)) (h/t [MoradiDavijani](https://github.com/MoradiDavijani))
* Add `mapboxgl.getRTLTextPluginStatus()` to query the current status of the `rtl-text-plugin` to make it easier to allow clearing the plugin when necessary. (ref. [#7869](https://github.com/mapbox/mapbox-gl-js/issues/7869)) ([#8864](https://github.com/mapbox/mapbox-gl-js/pull/8864))
* Allow `hash` Map option to be set as a string, which sets the map hash in the url to a custom query parameter. ([#8603](https://github.com/mapbox/mapbox-gl-js/pull/8603)) (h/t [SebCorbin](https://github.com/SebCorbin))

### 🍏 Improvements
* Fade symbols faster when zooming out quickly, reducing overlap. ([#8628](https://github.com/mapbox/mapbox-gl-js/pull/8628))
* Reduce memory usage for vector tiles that contain long strings in feature properties. ([#8863](https://github.com/mapbox/mapbox-gl-js/pull/8863))

### 🐞 Bug Fixes
* Fix `text-variable-anchor` not trying multiple placements during collision with icons when `icon-text-fit` is enabled. ([#8803](https://github.com/mapbox/mapbox-gl-js/pull/8803))
* Fix `icon-text-fit` not properly respecting vertical labels. ([#8835](https://github.com/mapbox/mapbox-gl-js/pull/8835))
* Fix opacity interpolation for composition expressions. ([#8818](https://github.com/mapbox/mapbox-gl-js/pull/8818))
* Fix rotate and pitch events being fired at the same time. ([#8872](https://github.com/mapbox/mapbox-gl-js/pull/8872))
* Fix memory leaks that occured during tile loading and map removal.([#8813](https://github.com/mapbox/mapbox-gl-js/pull/8813) and [#8850](https://github.com/mapbox/mapbox-gl-js/pull/8850))
* Fix web-worker transfer of `ArrayBuffers` in environments where `instanceof ArrayBuffer` fails.(e.g `cypress`) ([#8868](https://github.com/mapbox/mapbox-gl-js/pull/8868))

## 1.4.1

### 🐞 Bug Fixes
* Fix the way that `coalesce` handles the `image` operator so available images are rendered properly ([#8839](https://github.com/mapbox/mapbox-gl-js/pull/8839))
* Do not emit the `styleimagemissing` event for an empty string value ([#8840](https://github.com/mapbox/mapbox-gl-js/pull/8840))
* Fix serialization of `ResolvedImage` type so `*-pattern` properties work properly ([#8833](https://github.com/mapbox/mapbox-gl-js/pull/8833))

## 1.4.0

### ✨ Features
* Add `image` expression operator to determine image availability ([#8684](https://github.com/mapbox/mapbox-gl-js/pull/8684))
* Enable `text-offset` with variable label placement ([#8642](https://github.com/mapbox/mapbox-gl-js/pull/8642))

### 🍏 Improvements
* Faster loading and better look of raster terrain ([#8694](https://github.com/mapbox/mapbox-gl-js/pull/8694))
* Improved code documentation around resizing and {get/set}RenderedWorldCopies and more ([#8748](https://github.com/mapbox/mapbox-gl-js/pull/8748), [#8754](https://github.com/mapbox/mapbox-gl-js/pull/8754))
* Improve single vs. multi-touch zoom & pan interaction ([#7196](https://github.com/mapbox/mapbox-gl-js/issues/7196)) ([#8100](https://github.com/mapbox/mapbox-gl-js/pull/8100))

### 🐞 Bug fixes
* Fix rendering of `collisionBox` when `text-translate` or `icon-translate` is enabled ([#8659](https://github.com/mapbox/mapbox-gl-js/pull/8659))
* Fix `TypeError` when reloading a source and immediately removing the map ([#8711](https://github.com/mapbox/mapbox-gl-js/pull/8711))
* Adding tooltip to the geolocation control button ([#8735](https://github.com/mapbox/mapbox-gl-js/pull/8735)) (h/t [BAByrne](https://github.com/BAByrne))
* Add `originalEvent` property to NavigationControl events ([#8693](https://github.com/mapbox/mapbox-gl-js/pull/8693)) (h/t [stepankuzmin](https://github.com/stepankuzmin))
* Don't cancel follow mode in the GeolocateControl when resizing the map or rotating the screen ([#8736](https://github.com/mapbox/mapbox-gl-js/pull/8736))
* Fix error when calling `Popup#trackPointer` before setting its content or location ([#8757](https://github.com/mapbox/mapbox-gl-js/pull/8757)) (h/t [zxwandrew](https://github.com/zxwandrew))
* Respect newline characters when text-max-width is set to zero ([#8706](https://github.com/mapbox/mapbox-gl-js/pull/8706))
* Update earcut to v2.2.0 to fix polygon tesselation errors ([#8772](https://github.com/mapbox/mapbox-gl-js/pull/8772))
* Fix icon-fit with variable label placement ([#8755](https://github.com/mapbox/mapbox-gl-js/pull/8755))
* Icons stretched with `icon-text-fit` are now sized correctly ([#8741](https://github.com/mapbox/mapbox-gl-js/pull/8741))
* Collision detection for icons with `icon-text-fit` now works correctly ([#8741](https://github.com/mapbox/mapbox-gl-js/pull/8741))

## 1.3.2

- Fix a SecurityError in Firefox >= 69 when accessing the cache [#8780](https://github.com/mapbox/mapbox-gl-js/pull/8780)

## 1.3.1

### 🐞 Bug Fixes

- Fix a race condition that produced an error when a map was removed while reloading a source. [#8711](https://github.com/mapbox/mapbox-gl-js/pull/8711)
- Fix a race condition were `render` event was sometimes not fired after `load` event in IE11. [#8708](https://github.com/mapbox/mapbox-gl-js/pull/8708)

## 1.3.0

### 🍏 Features

- Introduce `text-writing-mode` symbol layer property to allow placing point labels vertically. [#8399](https://github.com/mapbox/mapbox-gl-js/pull/8399)
- Extend variable text placement to work when `text/icon-allow-overlap` is set to `true`. [#8620](https://github.com/mapbox/mapbox-gl-js/pull/8620)
- Allow `text-color` to be used in formatted expressions to be able to draw different parts of a label in different colors. [#8068](https://github.com/mapbox/mapbox-gl-js/pull/8068)

### ✨ Improvements

- Improve tile loading logic to cancel requests more aggressively, improving performance when zooming or panning quickly. [#8633](https://github.com/mapbox/mapbox-gl-js/pull/8633)
- Display outline on control buttons when focused (e.g. with a tab key) for better accessibility. [#8520](https://github.com/mapbox/mapbox-gl-js/pull/8520)
- Improve the shape of line round joins. [#8275](https://github.com/mapbox/mapbox-gl-js/pull/8275)
- Improve performance of processing line layers. [#8303](https://github.com/mapbox/mapbox-gl-js/pull/8303)
- Improve legibility of info displayed with `map.showTileBoundaries = true`. [#8380](https://github.com/mapbox/mapbox-gl-js/pull/8380) (h/t [@andrewharvey](https://github.com/andrewharvey))
- Add `MercatorCoordinate.meterInMercatorCoordinateUnits` method to make it easier to convert from meter units to coordinate values used in custom layers. [#8524](https://github.com/mapbox/mapbox-gl-js/pull/8524) (h/t [@andrewharvey](https://github.com/andrewharvey))
- Improve conversion of legacy filters with duplicate values. [#8542](https://github.com/mapbox/mapbox-gl-js/pull/8542)
- Move out documentation & examples website source to a separate `mapbox-gl-js-docs` repo. [#8582](https://github.com/mapbox/mapbox-gl-js/pull/8582)

### 🐞 Bug Fixes

- Fix a bug where local CJK fonts would switch to server-generated ones in overzoomed tiles. [#8657](https://github.com/mapbox/mapbox-gl-js/pull/8657)
- Fix precision issues in [deck.gl](https://deck.gl)-powered custom layers. [#8502](https://github.com/mapbox/mapbox-gl-js/pull/8502)
- Fix a bug where fill and line layers wouldn't render correctly over fill extrusions when coming from the same source. [#8661](https://github.com/mapbox/mapbox-gl-js/pull/8661)
- Fix map loading for documents loaded from Blob URLs. [#8612](https://github.com/mapbox/mapbox-gl-js/pull/8612)
- Fix classification of relative file:// URLs when in documents loaded from a file URL. [#8612](https://github.com/mapbox/mapbox-gl-js/pull/8612)
- Remove `esm` from package `dependencies` (so that it's not installed on `npm install mapbox-gl`). [#8586](https://github.com/mapbox/mapbox-gl-js/pull/8586) (h/t [@DatGreekChick](https://github.com/DatGreekChick))

## 1.2.1

### 🐞 Bug fixes

* Fix bug in `NavigationControl` compass button that prevented it from rotating with the map ([#8605](https://github.com/mapbox/mapbox-gl-js/pull/8605))

## 1.2.0

### Features and improvements
* Add `*-sort-key` layout property for circle, fill, and line layers, to dictate which features appear above others within a single layer([#8467](https://github.com/mapbox/mapbox-gl-js/pull/8467))
* Add ability to instantiate maps with specific access tokens ([#8364](https://github.com/mapbox/mapbox-gl-js/pull/8364))
* Accommodate `prefers-reduced-motion` settings in browser ([#8494](https://github.com/mapbox/mapbox-gl-js/pull/8494))
* Add Map `visualizePitch` option that tilts the compass as the map pitches ([#8208](https://github.com/mapbox/mapbox-gl-js/issues/8208), fixed by [#8296](https://github.com/mapbox/mapbox-gl-js/pull/8296)) (h/t [pakastin](https://github.com/pakastin))
* Make source options take precedence over TileJSON ([#8232](https://github.com/mapbox/mapbox-gl-js/pull/8232)) (h/t [jingsam](https://github.com/jingsam))
* Make requirements for text offset properties more precise ([#8418](https://github.com/mapbox/mapbox-gl-js/pull/8418))
* Expose `convertFilter` API in the style specification ([#8493](https://github.com/mapbox/mapbox-gl-js/pull/8493)

### Bug fixes
* Fix changes to `text-variable-anchor`, such that previous anchor positions would take precedence only if they are present in the updated array (considered a bug fix, but is technically a breaking change from previous behavior) ([#8473](https://github.com/mapbox/mapbox-gl-js/pull/8473))
* Fix rendering of opaque pass layers over heatmap and fill-extrusion layers ([#8440](https://github.com/mapbox/mapbox-gl-js/pull/8440))
* Fix rendering of extraneous vertical line in vector tiles ([#8477](https://github.com/mapbox/mapbox-gl-js/issues/8477), fixed by [#8479](https://github.com/mapbox/mapbox-gl-js/pull/8479))
* Turn off 'move' event listeners when removing a marker ([#8465](https://github.com/mapbox/mapbox-gl-js/pull/8465))
* Fix class toggling on navigation control for IE ([#8495](https://github.com/mapbox/mapbox-gl-js/pull/8495)) (h/t [@cs09g](https://github.com/cs09g))
* Fix background rotation hovering on geolocate control ([#8367](https://github.com/mapbox/mapbox-gl-js/pull/8367)) (h/t [GuillaumeGomez](https://github.com/GuillaumeGomez))
* Fix error in click events on markers where `startPos` is not defined ([#8462](https://github.com/mapbox/mapbox-gl-js/pull/8462)) (h/t [@msbarry](https://github.com/msbarry))
* Fix malformed urls when using custom `baseAPIURL` of a certain form ([#8466](https://github.com/mapbox/mapbox-gl-js/pull/8466))

## 1.1.1

### 🐞 Bug fixes

* Fix unbounded memory growth caused by failure to cancel requests to the cache ([#8472](https://github.com/mapbox/mapbox-gl-js/pull/8472))
* Fix unbounded memory growth caused by failure to cancel requests in IE ([#8481](https://github.com/mapbox/mapbox-gl-js/issues/8481))
* Fix performance of getting tiles from the cache ([#8489](https://github.com/mapbox/mapbox-gl-js/pull/8449))

## 1.1.0

### ✨ Minor features and improvements
* Improve line rendering performance by using a more compact line attributes layout ([#8306](https://github.com/mapbox/mapbox-gl-js/pull/8306))
* Improve data-driven symbol layers rendering performance ([#8295](https://github.com/mapbox/mapbox-gl-js/pull/8295))
* Add the ability to disable validation during `queryRenderedFeatures` and `querySourceFeatures` calls, as a performance optimization ([#8211](https://github.com/mapbox/mapbox-gl-js/pull/8211)) (h/t [gorshkov-leonid](https://github.com/gorshkov-leonid))
* Improve `setFilter` performance by caching keys in `groupByLayout` routine ([#8122](https://github.com/mapbox/mapbox-gl-js/pull/8122)) (h/t [vallendm](https://github.com/vallendm))
* Improve rendering of symbol layers with `symbol-z-order: viewport-y`, when icons are allowed to overlap but not text ([#8180](https://github.com/mapbox/mapbox-gl-js/pull/8180))
* Prefer breaking lines at a zero width space to allow better break point suggestions for Japanese labels ([#8255](https://github.com/mapbox/mapbox-gl-js/pull/8255))
* Add a `WebGLRenderingContext` argument to `onRemove` function of `CustomLayerInterface`, to allow direct cleanup of related context ([#8156](https://github.com/mapbox/mapbox-gl-js/pull/8156)) (h/t [ogiermaitre](https://github.com/ogiermaitre))
* Allow zoom speed customization by adding `setZoomRate` and `setWheelZoomRate` methods to `ScrollZoomHandler` ([#7863](https://github.com/mapbox/mapbox-gl-js/pull/7863)) (h/t [sf31](https://github.com/sf31))
* Add `trackPointer` method to `Popup` API that continuously repositions the popup to the mouse cursor when the cursor is within the map ([#7786](https://github.com/mapbox/mapbox-gl-js/pull/7786))
* Add `getElement` method to `Popup` to retrieve the popup's HTML element ([#8123](https://github.com/mapbox/mapbox-gl-js/pull/8123)) (h/t [@bravecow](https://github.com/bravecow))
* Add `fill-pattern` example to the documentation ([#8022](https://github.com/mapbox/mapbox-gl-js/pull/8022)) (h/t [@flawyte](https://github.com/flawyte))
* Update script detection for Unicode 12.1 ([#8158](https://github.com/mapbox/mapbox-gl-js/pull/8158))
* Add `nofollow` to Mapbox logo & "Improve this map" links ([#8106](https://github.com/mapbox/mapbox-gl-js/pull/8106)) (h/t [viniciuskneves](https://github.com/viniciuskneves))
* Include source name in invalid GeoJSON error ([#8113](https://github.com/mapbox/mapbox-gl-js/pull/8113)) (h/t [Zirak](https://github.com/Zirak))

### 🐞 Bug fixes
* Fix `updateImage` not working as expected in Chrome ([#8199](https://github.com/mapbox/mapbox-gl-js/pull/8199))
* Fix issues with double-tap zoom on touch devices ([#8086](https://github.com/mapbox/mapbox-gl-js/pull/8086))
* Fix duplication of `movestart` events when zooming ([#8259](https://github.com/mapbox/mapbox-gl-js/pull/8259)) (h/t [@bambielli-flex](https://github.com/bambielli-flex))
* Fix validation of ``"format"`` expression failing when options are provided ([#8339](https://github.com/mapbox/mapbox-gl-js/pull/8339))
* Fix `setPaintProperty` not working on `line-pattern` property ([#8289](https://github.com/mapbox/mapbox-gl-js/pull/8289))
* Fix the GL context being left in unpredictable states when using custom layers ([#8132](https://github.com/mapbox/mapbox-gl-js/pull/8132))
* Fix unnecessary updates to attribution control string ([#8082](https://github.com/mapbox/mapbox-gl-js/pull/8082)) (h/t [poletani](https://github.com/poletani))
* Fix bugs in `findStopLessThanOrEqualTo` algorithm ([#8134](https://github.com/mapbox/mapbox-gl-js/pull/8134)) (h/t [Mike96Angelo](https://github.com/Mike96Angelo))
* Fix map not displaying properly when inside an element with `text-align: center` ([#8227](https://github.com/mapbox/mapbox-gl-js/pull/8227)) (h/t [mc100s](https://github.com/mc100s))
* Clarify in documentation that `Popup#maxWidth` accepts all `max-width` CSS values ([#8312](https://github.com/mapbox/mapbox-gl-js/pull/8312)) (h/t [viniciuskneves](https://github.com/viniciuskneves))
* Fix location dot shadow not displaying ([#8119](https://github.com/mapbox/mapbox-gl-js/pull/8119)) (h/t [@bravecow](https://github.com/bravecow))
* Fix docs dev dependencies being mistakenly installed as package dependencies ([#8121](https://github.com/mapbox/mapbox-gl-js/pull/8121)) (h/t [@bravecow](https://github.com/bravecow))
* Various typo fixes ([#8230](https://github.com/mapbox/mapbox-gl-js/pull/8230), h/t [@erictheise](https://github.com/erictheise)) ([#8236](https://github.com/mapbox/mapbox-gl-js/pull/8236), h/t [@fredj](https://github.com/fredj))
* Fix geolocate button CSS ([#8367](https://github.com/mapbox/mapbox-gl-js/pull/8367), h/t [GuillaumeGomez](https://github.com/GuillaumeGomez))
* Fix caching for Mapbox tiles ([#8389](https://github.com/mapbox/mapbox-gl-js/pull/8389))

## 1.0.0

### ⚠️ Breaking changes

This release replaces the existing “map views” pricing model in favor of a “map load” model. Learn more in [a recent blog post about these changes](https://blog.mapbox.com/new-pricing-46b7c26166e7).

**By upgrading to this release, you are opting in to the new map loads pricing.**

**Why is this change being made?**

This change allows us to implement a more standardized and predictable method of billing GL JS map usage. You’ll be charged whenever your website or web application loads, not by when users pan and zoom around the map, incentivizing developers to create highly interactive map experiences. The new pricing structure also creates a significantly larger free tier to help developers get started building their applications with Mapbox tools while pay-as-you-go pricing and automatic volume discounts help your application scale with Mapbox. Session billing also aligns invoices with metrics web developers already track and makes it easier to compare usage with other mapping providers.

**What is changing?**
- Add SKU token to Mapbox API requests [#8276](https://github.com/mapbox/mapbox-gl-js/pull/8276)

When (and only when) loading tiles from a Mapbox API with a Mapbox access token set (`mapboxgl.accessToken`), a query parameter named `sku` will be added to all requests for vector, raster and raster-dem tiles. Every map instance uses a unique `sku` value, which is refreshed every 12 hours. The token itself is comprised of a token version (always “1”), a sku ID (always “01”) and a random 10-digit base-62 number. The purpose of the token is to allow for metering of map sessions on the server-side. A session lasts from a new map instantiation until the map is destroyed or 12 hours passes, whichever comes first.

For further information on the pricing changes, you can read our [blog post](https://blog.mapbox.com/new-pricing-46b7c26166e7) and check out our new [pricing page](https://www.mapbox.com/pricing), which has a price calculator. As always, you can also contact our team at [https://support.mapbox.com](https://support.mapbox.com).

## 0.54.1

### Bug fixes

- Fix unbounded memory growth caused by failure to cancel requests in IE ([#8481](https://github.com/mapbox/mapbox-gl-js/issues/8481))

## 0.54.0

### Breaking changes

- Turned `localIdeographFontFamily` map option on by default. This may change how CJK labels are rendered, but dramatically improves performance of CJK maps (because the browser no longer needs to download heavy amounts of font data from the server). Add `localIdeographFontFamily: false` to turn this off. [#8008](https://github.com/mapbox/mapbox-gl-js/pull/8008)
- Added `Popup` `maxWidth` option, set to `"240px"` by default. [#7906](https://github.com/mapbox/mapbox-gl-js/pull/7906)

### Major features

- Added support for updating and animating style images. [#7999](https://github.com/mapbox/mapbox-gl-js/pull/7999)
- Added support for generating style images dynamically (e.g. for drawing icons based on feature properties). [#7987](https://github.com/mapbox/mapbox-gl-js/pull/7987)
- Added antialiasing support for custom layers. [#7821](https://github.com/mapbox/mapbox-gl-js/pull/7821)
- Added a new `mapbox-gl-csp.js` bundle for strict CSP environments where `worker-src: blob` is disallowed. [#8044](https://github.com/mapbox/mapbox-gl-js/pull/8044)

### Minor features and improvements

- Improved performance of fill extrusions. [#7821](https://github.com/mapbox/mapbox-gl-js/pull/7821)
- Improved performance of symbol layers. [#7967](https://github.com/mapbox/mapbox-gl-js/pull/7967)
- Slightly improved rendering performance in general. [#7969](https://github.com/mapbox/mapbox-gl-js/pull/7969)
- Slightly improved performance of HTML markers. [#8018](https://github.com/mapbox/mapbox-gl-js/pull/8018)
- Improved diffing of styles with `"visibility": "visible"`. [#8005](https://github.com/mapbox/mapbox-gl-js/pull/8005)
- Improved zoom buttons to grey out when reaching min/max zoom. [#8023](https://github.com/mapbox/mapbox-gl-js/pull/8023)
- Added a title to fullscreen control button. [#8012](https://github.com/mapbox/mapbox-gl-js/pull/8012)
- Added `rel="noopener"` attributes to links that lead to external websites (such as Mapbox logo and OpenStreetMap edit link) for improved security. [#7914](https://github.com/mapbox/mapbox-gl-js/pull/7914)
- Added tile size info when `map.showTileBoundaries` is turned on. [#7963](https://github.com/mapbox/mapbox-gl-js/pull/7963)
- Significantly improved load times of the benchmark suite. [#8066](https://github.com/mapbox/mapbox-gl-js/pull/8066)
- Improved behavior of `canvasSource.pause` to be more reliable and able to render a single frame. [#8130](https://github.com/mapbox/mapbox-gl-js/pull/8130)

### Bug fixes

- Fixed a bug in Mac Safari 12+ where controls would disappear until you interact with the map. [#8193](https://github.com/mapbox/mapbox-gl-js/pull/8193)
- Fixed a memory leak when calling `source.setData(url)` many times. [#8035](https://github.com/mapbox/mapbox-gl-js/pull/8035)
- Fixed a bug where marker lost focus when dragging. [#7799](https://github.com/mapbox/mapbox-gl-js/pull/7799)
- Fixed a bug where `map.getCenter()` returned a reference to an internal `LngLat` object instead of cloning it, leading to potential mutability bugs. [#7922](https://github.com/mapbox/mapbox-gl-js/pull/7922)
- Fixed a bug where default HTML marker positioning was slightly off. [#8074](https://github.com/mapbox/mapbox-gl-js/pull/8074)
- Fixed a bug where adding a fill extrusion layer for non-polygon layers would lead to visual artifacts. [#7685](https://github.com/mapbox/mapbox-gl-js/pull/7685)
- Fixed intermittent Flow failures on CI. [#8061](https://github.com/mapbox/mapbox-gl-js/pull/8061)
- Fixed a bug where calling `Map#removeFeatureState` does not remove the state from some tile zooms [#8087](https://github.com/mapbox/mapbox-gl-js/pull/8087)
- Fixed a bug where `removeFeatureState` didn't work on features with `id` equal to `0`. [#8150](https://github.com/mapbox/mapbox-gl-js/pull/8150) (h/t [jutaz](https://github.com/jutaz))

## 0.53.1

### Bug fixes
* Turn off telemetry for Mapbox Atlas ([#7945](https://github.com/mapbox/mapbox-gl-js/pull/7945))
* Fix order of 3D features in query results (fix [#7883](https://github.com/mapbox/mapbox-gl-js/issues/7883)) ([#7953](https://github.com/mapbox/mapbox-gl-js/pull/7953))
* Fix RemovePaintState benchmarks ([#7930](https://github.com/mapbox/mapbox-gl-js/pull/7930))

## 0.53.0

### Features and improvements
* Enable `fill-extrusion` querying with ray picking ([#7499](https://github.com/mapbox/mapbox-gl-js/pull/7499))
* Add `clusterProperties` option for aggregated cluster properties ([#2412](https://github.com/mapbox/mapbox-gl-js/issues/2412), fixed by [#7584](https://github.com/mapbox/mapbox-gl-js/pull/7584))
* Allow initial map bounds to be adjusted with `fitBounds` options. ([#7681](https://github.com/mapbox/mapbox-gl-js/pull/7681)) (h/t [@elyobo](https://github.com/elyobo))
* Remove popups on `Map#remove` ([#7749](https://github.com/mapbox/mapbox-gl-js/pull/7749)) (h/t [@andycalder](https://github.com/andycalder))
* Add `Map#removeFeatureState` ([#7761](https://github.com/mapbox/mapbox-gl-js/pull/7761))
* Add `number-format` expression ([#7626](https://github.com/mapbox/mapbox-gl-js/pull/7626))
* Add `symbol-sort-key` style property ([#7678](https://github.com/mapbox/mapbox-gl-js/pull/7678))

### Bug fixes
* Upgrades Earcut to fix a rare bug in rendering polygons that contain a coincident chain of holes ([#7806](https://github.com/mapbox/mapbox-gl-js/issues/7806), fixed by [#7878](https://github.com/mapbox/mapbox-gl-js/pull/7878))
* Allow `file://` protocol in XHR requests for Cordova/Ionic/etc ([#7818](https://github.com/mapbox/mapbox-gl-js/pull/7818))
* Correctly handle WebP images in Edge 18 ([#7687](https://github.com/mapbox/mapbox-gl-js/pull/7687))
* Fix bug which mistakenly requested WebP images in browsers that do not support WebP ([#7817](https://github.com/mapbox/mapbox-gl-js/pull/7817)) ([#7819](https://github.com/mapbox/mapbox-gl-js/pull/7819))
* Fix images not being aborted when dequeued ([#7655](https://github.com/mapbox/mapbox-gl-js/pull/7655))
* Fix DEM layer memory leak ([#7690](https://github.com/mapbox/mapbox-gl-js/issues/7690), fixed by [#7691](https://github.com/mapbox/mapbox-gl-js/pull/7691))
* Set correct color state before rendering custom layer ([#7711](https://github.com/mapbox/mapbox-gl-js/pull/7711))
* Set `LngLat.toBounds()` default radius to 0 ([#7722](https://github.com/mapbox/mapbox-gl-js/issues/7722), fixed by [#7723](https://github.com/mapbox/mapbox-gl-js/pull/7723)) (h/t [@cherniavskii](https://github.com/cherniavskii))
* Fix race condition in `feature-state` dependent layers ([#7523](https://github.com/mapbox/mapbox-gl-js/issues/7523), fixed by [#7790](https://github.com/mapbox/mapbox-gl-js/pull/7790))
* Prevent `map.repaint` from mistakenly enabling continuous repaints ([#7667](https://github.com/mapbox/mapbox-gl-js/pull/7667))
* Prevent map shaking while zooming in on raster tiles ([#7426](https://github.com/mapbox/mapbox-gl-js/pull/7426))
* Fix query point translation for multi-point geometry ([#6833](https://github.com/mapbox/mapbox-gl-js/issues/6833), fixed by [#7581](https://github.com/mapbox/mapbox-gl-js/pull/7581))

## 0.52.0

### Breaking changes
* Canonicalize tile urls to `mapbox://` urls so they can be transformed with `config.API_URL` ([#7594](https://github.com/mapbox/mapbox-gl-js/pull/7594))

### Features and improvements
* Add getter and setter for `config.API_URL` ([#7594](https://github.com/mapbox/mapbox-gl-js/pull/7594))
* Allow user to define element other than map container for full screen control ([#7548](https://github.com/mapbox/mapbox-gl-js/pull/7548))
* Add validation option to style setters ([#7604](https://github.com/mapbox/mapbox-gl-js/pull/7604))
* Add 'idle' event: fires when no further rendering is expected without further interaction. ([#7625](https://github.com/mapbox/mapbox-gl-js/pull/7625))

### Bug fixes
* Fire error when map.getLayoutProperty references missing layer ([#7537](https://github.com/mapbox/mapbox-gl-js/issues/7537), fixed by [#7539](https://github.com/mapbox/mapbox-gl-js/pull/7539))
* Fix shaky sprites when zooming with scrolling ([#7558](https://github.com/mapbox/mapbox-gl-js/pull/7558))
* Fix layout problems in attribution control ([#7608](https://github.com/mapbox/mapbox-gl-js/pull/7608)) (h/t [lucaswoj](https://github.com/lucaswoj))
* Fixes resetting map's pitch to 0 if initial bounds is set ([#7617](https://github.com/mapbox/mapbox-gl-js/pull/7617)) (h/t [stepankuzmin](https://github.com/stepankuzmin))
* Fix occasional failure to load images after multiple image request abortions [#7641](https://github.com/mapbox/mapbox-gl-js/pull/7641)
* Update repo url to correct one ([#7486](https://github.com/mapbox/mapbox-gl-js/pull/7486)) (h/t [nicholas-l](https://github.com/nicholas-l))
* Fix bug where symbols where sometimes not rendered immediately ([#7610](https://github.com/mapbox/mapbox-gl-js/pull/7610))
* Fix bug where cameraForBounds returns incorrect CameraOptions with asymmetrical padding/offset ([#7517](https://github.com/mapbox/mapbox-gl-js/issues/7517), fixed by [#7518](https://github.com/mapbox/mapbox-gl-js/pull/7518)) (h/t [mike-marcacci](https://github.com/mike-marcacci))
* Use diff+patch approach to map.setStyle when the parameter is a URL ([#4025](https://github.com/mapbox/mapbox-gl-js/issues/4025), fixed by [#7562](https://github.com/mapbox/mapbox-gl-js/pull/7562))
* Begin touch zoom immediately when rotation disabled ([#7582](https://github.com/mapbox/mapbox-gl-js/pull/7582)) (h/t [msbarry](https://github.com/msbarry))
* Fix symbol rendering under opaque fill layers ([#7612](https://github.com/mapbox/mapbox-gl-js/pull/7612))
* Fix shaking by aligning raster sources to pixel grid only when map is idle ([#7426](https://github.com/mapbox/mapbox-gl-js/pull/7426))
* Fix raster layers in Edge 18 by disabling it's incomplete WebP support ([#7687](https://github.com/mapbox/mapbox-gl-js/pull/7687))
* Fix memory leak in hillshade layer ([#7691](https://github.com/mapbox/mapbox-gl-js/pull/7691))
* Fix disappearing custom layers ([#7711](https://github.com/mapbox/mapbox-gl-js/pull/7711))

## 0.51.0
November 7, 2018

### ✨ Features and improvements
* Add initial bounds as map constructor option ([#5518](https://github.com/mapbox/mapbox-gl-js/pull/5518)) (h/t [stepankuzmin](https://github.com/stepankuzmin))
* Improve performance on machines with > 8 cores ([#7407](https://github.com/mapbox/mapbox-gl-js/issues/7407), fixed by [#7430](https://github.com/mapbox/mapbox-gl-js/pull/7430))
* Add `MercatorCoordinate` type ([#7488](https://github.com/mapbox/mapbox-gl-js/pull/7488))
* Allow browser-native `contextmenu` to be enabled ([#2301](https://github.com/mapbox/mapbox-gl-js/issues/2301), fixed by [#7369](https://github.com/mapbox/mapbox-gl-js/pull/7369))
* Add an unminified production build to the NPM package ([#7403](https://github.com/mapbox/mapbox-gl-js/pull/7403))
* Add support for `LngLat` conversion from `{lat, lon}` ([#7507](https://github.com/mapbox/mapbox-gl-js/pull/7507)) (h/t [@bfrengley](https://github.com/bfrengley))
* Add tooltips for navigation controls ([#7373](https://github.com/mapbox/mapbox-gl-js/pull/7373))
* Show attribution only for used sources ([#7384](https://github.com/mapbox/mapbox-gl-js/pull/7384))
* Add telemetry event to log map loads ([#7431](https://github.com/mapbox/mapbox-gl-js/pull/7431))
* **Tighten style validation**
    * Disallow expressions as stop values ([#7396](https://github.com/mapbox/mapbox-gl-js/pull/7396))
    * Disallow `feature-state` expressions in filters ([#7366](https://github.com/mapbox/mapbox-gl-js/pull/7366))

### 🐛 Bug fixes
* Fix for GeoJSON geometries not working when coincident with tile boundaries([#7436](https://github.com/mapbox/mapbox-gl-js/issues/7436), fixed by [#7448](https://github.com/mapbox/mapbox-gl-js/pull/7448))
* Fix depth buffer-related rendering issues on some Android devices. ([#7471](https://github.com/mapbox/mapbox-gl-js/pull/7471))
* Fix positioning of compact attribution strings ([#7444](https://github.com/mapbox/mapbox-gl-js/pull/7444), [#7445](https://github.com/mapbox/mapbox-gl-js/pull/7445), and [#7391](https://github.com/mapbox/mapbox-gl-js/pull/7391))
* Fix an issue with removing markers in mouse event callbacks ([#7442](https://github.com/mapbox/mapbox-gl-js/pull/7442)) (h/t [vbud](https://github.com/vbud))
* Remove controls before destroying a map ([#7479](https://github.com/mapbox/mapbox-gl-js/pull/7479))
* Fix display of Scale control values < 1 ([#7469](https://github.com/mapbox/mapbox-gl-js/pull/7469)) (h/t [MichaelHedman](https://github.com/MichaelHedman))
* Fix an error when using location `hash` within iframes in IE11 ([#7411](https://github.com/mapbox/mapbox-gl-js/pull/7411))
* Fix depth mode usage in custom layers ([#7432](https://github.com/mapbox/mapbox-gl-js/pull/7432)) (h/t [markusjohnsson](https://github.com/markusjohnsson))
* Fix an issue with shaky sprite images during scroll zooms ([#7558](https://github.com/mapbox/mapbox-gl-js/pull/7558))


## 0.50.0
October 10, 2018

### ✨ Features and improvements
* 🎉 Add Custom Layers that can be rendered into with user-provided WebGL code ([#7039](https://github.com/mapbox/mapbox-gl-js/pull/7039))
* Add WebGL face culling for increased performance ([#7178](https://github.com/mapbox/mapbox-gl-js/pull/7178))
* Improve speed of expression evaluation ([#7334](https://github.com/mapbox/mapbox-gl-js/pull/7334))
* Automatically coerce to string for `concat` expression and `text-field` property ([#6190](https://github.com/mapbox/mapbox-gl-js/issues/6190), fixed by [#7280](https://github.com/mapbox/mapbox-gl-js/pull/7280))
* Add `fill-extrusion-vertical-gradient` property for controlling shading of fill extrusions ([#5768](https://github.com/mapbox/mapbox-gl-js/issues/5768), fixed by [#6841](https://github.com/mapbox/mapbox-gl-js/pull/6841))
* Add update functionality for images provided via `ImageSource` ([#4050](https://github.com/mapbox/mapbox-gl-js/issues/4050), fixed by [#7342](https://github.com/mapbox/mapbox-gl-js/pull/7342)) (h/t [@dcervelli](https://github.com/dcervelli))



### 🐛 Bug fixes
* **Expressions**
	* Fix expressions that use `log2` and `log10` in IE11 ([#7318](https://github.com/mapbox/mapbox-gl-js/issues/7318), fixed by [#7320](https://github.com/mapbox/mapbox-gl-js/pull/7320))
	* Fix `let` expression stripping expected type during parsing ([#7300](https://github.com/mapbox/mapbox-gl-js/issues/7300), fixed by [#7301](https://github.com/mapbox/mapbox-gl-js/pull/7301))
	* Fix superfluous wrapping of literals in `literal` expression ([#7336](https://github.com/mapbox/mapbox-gl-js/issues/7336), fixed by [#7337](https://github.com/mapbox/mapbox-gl-js/pull/7337))
	* Allow calling `to-color` on values that are already of type `Color` ([#7260](https://github.com/mapbox/mapbox-gl-js/pull/7260))
	* Fix `to-array` for empty arrays (([#7261](https://github.com/mapbox/mapbox-gl-js/pull/7261)))
	* Fix identity functions for `text-field` when using formatted text ([#7351](https://github.com/mapbox/mapbox-gl-js/pull/7351))
	* Fix coercion of `null` to `0` in `to-number` expression ([#7083](https://github.com/mapbox/mapbox-gl-js/issues/7083), fixed by [#7274](https://github.com/mapbox/mapbox-gl-js/pull/7274))
* **Canvas source**
	* Fix missing repeats of `CanvasSource` when it crosses the antimeridian ([#7273](https://github.com/mapbox/mapbox-gl-js/pull/7273))
	* Fix `CanvasSource` not respecting alpha values set on `canvas` element ([#7302](https://github.com/mapbox/mapbox-gl-js/issues/7302), fixed by [#7309](https://github.com/mapbox/mapbox-gl-js/pull/7309))
* **Rendering**
	* Fix rendering of fill extrusions with really high heights ([#7292](https://github.com/mapbox/mapbox-gl-js/pull/7292))
	* Fix an error where the map state wouldn't return to `loaded` after certain runtime styling changes when there were errored tiles in the viewport ([#7355](https://github.com/mapbox/mapbox-gl-js/pull/7355))
	* Fix errors when rendering symbol layers without symbols ([#7241](https://github.com/mapbox/mapbox-gl-js/issues/7241), fixed by [#7253](https://github.com/mapbox/mapbox-gl-js/pull/7253))
	* Don't fade in symbols with `*-allow-overlap: true` when panning into the viewport ([#7172](https://github.com/mapbox/mapbox-gl-js/issues/7172), fixed by[#7244](https://github.com/mapbox/mapbox-gl-js/pull/7244))
* **Library**
	* Fix disambiguation for `mouseover` event ([#7295](https://github.com/mapbox/mapbox-gl-js/issues/7295), fixed by [#7299](https://github.com/mapbox/mapbox-gl-js/pull/7299))
	* Fix silent failure of `getImage` if an SVG is requested ([#7312](https://github.com/mapbox/mapbox-gl-js/issues/7312), fixed by [#7313](https://github.com/mapbox/mapbox-gl-js/pull/7313))
	* Fix empty control group box shadow ([#7303](https://github.com/mapbox/mapbox-gl-js/issues/7303), fixed by [#7304](https://github.com/mapbox/mapbox-gl-js/pull/7304)) (h/t [Duder-onomy](https://github.com/Duder-onomy))
	* Fixed an issue where a wrong timestamp was sent for Mapbox turnstile events ([#7381](https://github.com/mapbox/mapbox-gl-js/pull/7381))
	* Fixed a bug that lead to attribution not showing up correctly in Internet Explorer ([#3945](https://github.com/mapbox/mapbox-gl-js/issues/3945), fixed by [#7391](https://github.com/mapbox/mapbox-gl-js/pull/7391))


## 0.49.0
September 6, 2018

### ⚠️ Breaking changes
* Use `client{Height/Width}` instead of `offset{Height/Width}` for map canvas sizing ([#6848](https://github.com/mapbox/mapbox-gl-js/issues/6848), fixed by [#7128](https://github.com/mapbox/mapbox-gl-js/pull/7128))

### 🐛 Bug fixes
* Fix [Top Issues list](https://mapbox.github.io/top-issues/#!mapbox/mapbox-gl-js) for mapbox-gl-js ([#7108](https://github.com/mapbox/mapbox-gl-js/issues/7108), fixed by [#7112](https://github.com/mapbox/mapbox-gl-js/pull/7112))
* Fix bug in which symbols with `icon-allow-overlap: true, text-allow-overlap: true, text-optional: false` would show icons when they shouldn't ([#7041](https://github.com/mapbox/mapbox-gl-js/pull/7041))
* Fix bug where the map would not stop at the exact zoom level requested by Map#FlyTo ([#7222](https://github.com/mapbox/mapbox-gl-js/issues/7222)) ([#7223](https://github.com/mapbox/mapbox-gl-js/pull/7223)) (h/t [@benoitbzl](https://github.com/benoitbzl))
* Keep map centered on the center point of a multi-touch gesture when zooming ([#6722](https://github.com/mapbox/mapbox-gl-js/issues/6722)) ([#7191](https://github.com/mapbox/mapbox-gl-js/pull/7191)) (h/t [pakastin](https://github.com/pakastin))
* Update the style-spec's old `gl-style-migrate` script to include conversion of legacy functions and filters to their expression equivalents ([#6927](https://github.com/mapbox/mapbox-gl-js/issues/6927), fixed by [#7095](https://github.com/mapbox/mapbox-gl-js/pull/7095))
* Fix `icon-size` for small data-driven values ([#7125](https://github.com/mapbox/mapbox-gl-js/pull/7125))
* Fix bug in the way AJAX requests load local files on iOS web view ([#6610](https://github.com/mapbox/mapbox-gl-js/pull/6610)) (h/t [oscarfonts](https://github.com/oscarfonts))
* Fix bug in which canvas sources would not render in world wrapped tiles at the edge of the viewport ([#7271]https://github.com/mapbox/mapbox-gl-js/issues/7271), fixed by [#7273](https://github.com/mapbox/mapbox-gl-js/pull/7273))

### ✨ Features and improvements
* Performance updates:
  * Improve time to first render by updating how feature ID maps are transferred to the main thread ([#7110](https://github.com/mapbox/mapbox-gl-js/issues/7110), fixed by [#7132](https://github.com/mapbox/mapbox-gl-js/pull/7132))
  * Reduce size of JSON transmitted from worker thread to main thread ([#7124](https://github.com/mapbox/mapbox-gl-js/pull/7124))
  * Improve image/glyph atlas packing algorithm ([#7171](https://github.com/mapbox/mapbox-gl-js/pull/7171))
  * Use murmur hash on symbol instance keys to reduce worker transfer costs ([#7127](https://github.com/mapbox/mapbox-gl-js/pull/7127))
* Add GL state management for uniforms ([#6018](https://github.com/mapbox/mapbox-gl-js/pull/6018))
* Add `symbol-z-order` symbol layout property to style spec ([#7219](https://github.com/mapbox/mapbox-gl-js/pull/7219))
* Implement data-driven styling support for `*-pattern properties` ([#6289](https://github.com/mapbox/mapbox-gl-js/pull/6289))
* Add `Map#fitScreenCoordinates` which fits viewport to two points, similar to `Map#fitBounds` but uses screen coordinates and supports non-zero map bearings ([#6894](https://github.com/mapbox/mapbox-gl-js/pull/6894))
* Re-implement LAB/HSL color space interpolation for expressions ([#5326](https://github.com/mapbox/mapbox-gl-js/issues/5326), fixed by [#7123](https://github.com/mapbox/mapbox-gl-js/pull/7123))
* Enable benchmark testing for Mapbox styles ([#7047](https://github.com/mapbox/mapbox-gl-js/pull/7047))
* Allow `Map#setFeatureState` and `Map#getFeatureState` to accept numeric IDs ([#7106](https://github.com/mapbox/mapbox-gl-js/pull/7106)) (h/t [@bfrengley](https://github.com/bfrengley))

## 0.48.0
August 16, 2018

### ⚠️ Breaking changes
* Treat tiles that error with status 404 as empty renderable tiles to prevent rendering duplicate features in some sparse tilesets ([#6803](https://github.com/mapbox/mapbox-gl-js/pull/6803))

### 🐛 Bug fixes
* Fix issue where `text-max-angle` property was being calculated incorrectly internally, causing potential rendering errors when `"symbol-placement": line`
* Require `feature.id` when using `Map#setFeatureState` ([#6974](https://github.com/mapbox/mapbox-gl-js/pull/6974))
* Fix issue with removing the `GeolocateControl` when user location is being used ([#6977](https://github.com/mapbox/mapbox-gl-js/pull/6977)) (h/t [sergei-zelinsky](https://github.com/sergei-zelinsky))
* Fix memory leak caused by a failure to remove all controls added to the map ([#7042](https://github.com/mapbox/mapbox-gl-js/pull/7042))
* Fix bug where the build would fail when using mapbox-gl webpack 2 and UglifyJSPlugin ([#4359](https://github.com/mapbox/mapbox-gl-js/issues/4359), fixed by [#6956](https://api.github.com/repos/mapbox/mapbox-gl-js/pulls/6956))
* Fix bug where fitBounds called with coordinates outside the bounds of Web Mercator resulted in uncaught error ([#6906](https://github.com/mapbox/mapbox-gl-js/issues/6906), fixed by [#6918](https://api.github.com/repos/mapbox/mapbox-gl-js/pulls/6918))
* Fix bug wherein `Map#querySourceFeatures` was returning bad results on zooms > maxZoom ([#7061](https://github.com/mapbox/mapbox-gl-js/pull/7061))
* Relax typing for equality and order expressions ([#6459](https://github.com/mapbox/mapbox-gl-js/issues/6459), fixed by [#6961](https://api.github.com/repos/mapbox/mapbox-gl-js/pulls/6961))
* Fix bug where `queryPadding` for all layers in a source was set by the first layer, causing incorrect querying on other layers and, in some cases, incorrect firing of events associated with individual layers ([#6909](https://github.com/mapbox/mapbox-gl-js/pull/6909))

### ✨ Features and improvements

* Performance Improvements:
  * Stop unnecessary serialization of symbol source features. ([#7013](https://github.com/mapbox/mapbox-gl-js/pull/7013))
  * Optimize calculation for getting visible tile coordinates ([#6998](https://github.com/mapbox/mapbox-gl-js/pull/6998))
  * Improve performance of creating `{Glyph/Image}Atlas`es ([#7091](https://github.com/mapbox/mapbox-gl-js/pull/7091))
  * Optimize and simplify tile retention logic ([#6995](https://github.com/mapbox/mapbox-gl-js/pull/6995))
* Add a user turnstile event for users accessing Mapbox APIs ([#6980](https://github.com/mapbox/mapbox-gl-js/pull/6980))
* Add support for autogenerating feature ids for GeoJSON sources so they can be used more easily with the `Map#setFeatureState` API ([#7043](https://www.github.com/mapbox/mapbox-gl-js/pull/7043))) ([#7091](https://github.com/mapbox/mapbox-gl-js/pull/7091))
* Add ability to style symbol layers labels with multiple fonts and text sizes via `"format"` expression ([#6994](https://www.github.com/mapbox/mapbox-gl-js/pull/6994))
* Add customAttribution option to AttributionControl ([#7033](https://github.com/mapbox/mapbox-gl-js/pull/7033)) (h/t [mklopets](https://github.com/mklopets))
* Publish Flow type definitions alongside compiled bundle ([#7079](https://api.github.com/repos/mapbox/mapbox-gl-js/pulls/7079))
* Introduce symbol cross fading when crossing integer zoom levels to prevent labels from disappearing before newly loaded tiles' labels can be rendered ([#6951](https://github.com/mapbox/mapbox-gl-js/pull/6951))
* Improvements in label collision detection ([#6925](https://api.github.com/repos/mapbox/mapbox-gl-js/pulls/6925)))

## 0.47.0

### ✨ Features and improvements
* Add configurable drag pan threshold ([#6809](https://github.com/mapbox/mapbox-gl-js/pull/6809)) (h/t [msbarry](https://github.com/msbarry))
* Add `raster-resampling` raster paint property ([#6411](https://github.com/mapbox/mapbox-gl-js/pull/6411)) (h/t [@andrewharvey](https://github.com/andrewharvey))
* Add `symbol-placement: line-center` ([#6821](https://github.com/mapbox/mapbox-gl-js/pull/6821))
* Add methods for inspecting GeoJSON clusters ([#3318](https://github.com/mapbox/mapbox-gl-js/issues/3318), fixed by [#6829](https://github.com/mapbox/mapbox-gl-js/pull/6829))
* Add warning to geolocate control when unsupported ([#6923](https://github.com/mapbox/mapbox-gl-js/pull/6923)) (h/t [@aendrew](https://github.com/aendrew))
* Upgrade geojson-vt to 3.1.4 ([#6942](https://github.com/mapbox/mapbox-gl-js/pull/6942))
* Include link to license in compiled bundle ([#6975](https://github.com/mapbox/mapbox-gl-js/pull/6975))

### 🐛 Bug fixes
* Use updateData instead of re-creating buffers for repopulated paint arrays ([#6853](https://github.com/mapbox/mapbox-gl-js/pull/6853))
* Fix ScrollZoom handler setting tr.zoom = NaN ([#6924](https://github.com/mapbox/mapbox-gl-js/pull/6924))
  - Failed to invert matrix error ([#6486](https://github.com/mapbox/mapbox-gl-js/issues/6486), fixed by [#6924](https://github.com/mapbox/mapbox-gl-js/pull/6924))
  - Fixing matrix errors ([#6782](https://github.com/mapbox/mapbox-gl-js/issues/6782), fixed by [#6924](https://github.com/mapbox/mapbox-gl-js/pull/6924))
* Fix heatmap tile clipping when layers are ordered above it ([#6806](https://github.com/mapbox/mapbox-gl-js/issues/6806), fixed by [#6807](https://github.com/mapbox/mapbox-gl-js/pull/6807))
* Fix video source in safari (macOS and iOS) ([#6443](https://github.com/mapbox/mapbox-gl-js/issues/6443), fixed by [#6811](https://github.com/mapbox/mapbox-gl-js/pull/6811))
* Do not reload errored tiles ([#6813](https://github.com/mapbox/mapbox-gl-js/pull/6813))
* Fix send / remove timing bug in Dispatcher ([#6756](https://github.com/mapbox/mapbox-gl-js/pull/6756), fixed by [#6826](https://github.com/mapbox/mapbox-gl-js/pull/6826))
* Fix flyTo not zooming to exact given zoom ([#6828](https://github.com/mapbox/mapbox-gl-js/pull/6828))
* Don't stop animation on map resize ([#6636](https://github.com/mapbox/mapbox-gl-js/pull/6636))
* Fix map.getBounds() with rotated map ([#6875](https://github.com/mapbox/mapbox-gl-js/pull/6875)) (h/t [zoltan-mihalyi](https://github.com/zoltan-mihalyi))
* Support collators in feature filter expressions. ([#6929](https://github.com/mapbox/mapbox-gl-js/pull/6929))
* Fix Webpack production mode compatibility ([#6981](https://github.com/mapbox/mapbox-gl-js/pull/6981))

## 0.46.0

### ⚠️ Breaking changes

* Align implicit type casting behavior of `match` expressions with with `case/==` ([#6684](https://github.com/mapbox/mapbox-gl-js/pull/6684))

### ✨ Features and improvements

* :tada: Add `Map#setFeatureState` and `feature-state` expression to support interactive styling ([#6263](https://github.com/mapbox/mapbox-gl-js/pull/6263))
* Create draggable `Marker` with `setDraggable` ([#6687](https://github.com/mapbox/mapbox-gl-js/pull/6687))
* Add `Map#listImages` for listing all currently active sprites/images ([#6381](https://github.com/mapbox/mapbox-gl-js/issues/6381))
* Add "crossSourceCollisions" option to disable cross-source collision detection ([#6566](https://github.com/mapbox/mapbox-gl-js/pull/6566))
* Handle `text/icon-rotate` for symbols with `symbol-placement: point` ([#6075](https://github.com/mapbox/mapbox-gl-js/issues/6075))
* Automatically compact Mapbox wordmark on narrow maps. ([#4282](https://github.com/mapbox/mapbox-gl-js/issues/4282)) (h/t [@andrewharvey](https://github.com/andrewharvey))
* Only show compacted AttributionControl on interactive displays ([#6506](https://github.com/mapbox/mapbox-gl-js/pull/6506)) (h/t [@andrewharvey](https://github.com/andrewharvey))
* Use postcss to inline svg files into css, reduce size of mapbox-gl.css ([#6513](https://github.com/mapbox/mapbox-gl-js/pull/6513)) (h/t [@andrewharvey](https://github.com/andrewharvey))
* Add support for GeoJSON attribution ([#6364](https://github.com/mapbox/mapbox-gl-js/pull/6364)) (h/t [@andrewharvey](https://github.com/andrewharvey))
* Add instructions for running individual unit and render tests ([#6686](https://github.com/mapbox/mapbox-gl-js/pull/6686))
* Make Map constructor fail if WebGL init fails. ([#6744](https://github.com/mapbox/mapbox-gl-js/pull/6744)) (h/t [uforic](https://github.com/uforic))
* Add browser fallback code for `collectResourceTiming: true` in web workers ([#6721](https://github.com/mapbox/mapbox-gl-js/pull/6721))
* Remove ignored usage of gl.lineWidth ([#5541](https://github.com/mapbox/mapbox-gl-js/pull/5541))
* Split new bounds calculation out of fitBounds into new method ([#6683](https://github.com/mapbox/mapbox-gl-js/pull/6683))
* Allow integration tests to be organized in an arbitrarily deep directory structure ([#3920](https://github.com/mapbox/mapbox-gl-js/issues/3920))
* Make "Missing Mapbox GL JS CSS" a console warning ([#5786](https://github.com/mapbox/mapbox-gl-js/issues/5786))
* Add rel="noopener" to Mapbox attribution link. ([#6729](https://github.com/mapbox/mapbox-gl-js/pull/6729)) (h/t [gorbypark](https://github.com/gorbypark))
* Update to deep equality check in example code ([#6599](https://github.com/mapbox/mapbox-gl-js/pull/6599)) (h/t [jonsadka](https://github.com/jonsadka))
* Upgrades!
  - Upgrade ESM dependency to ^3.0.39 ([#6750](https://github.com/mapbox/mapbox-gl-js/pull/6750))
  - Ditch gl-matrix fork in favor of the original package ([#6751](https://github.com/mapbox/mapbox-gl-js/pull/6751))
  - Update to latest sinon ([#6771](https://github.com/mapbox/mapbox-gl-js/pull/6771))
  - Upgrade to Flow 0.69 ([#6594](https://github.com/mapbox/mapbox-gl-js/pull/6594))
  - Update to mapbox-gl-supported 1.4.0 ([#6773](https://github.com/mapbox/mapbox-gl-js/pull/6773))

### 🐛 Bug fixes

* `collectResourceTiming: true` generates error on iOS9 Safari, IE 11 ([#6690](https://github.com/mapbox/mapbox-gl-js/issues/6690))
* Fix PopupOptions flow type declarations ([#6670](https://github.com/mapbox/mapbox-gl-js/pull/6670)) (h/t [TimPetricola](https://github.com/TimPetricola))
* Add className option to Popup constructor ([#6502](https://github.com/mapbox/mapbox-gl-js/pull/6502)) (h/t [Ashot-KR](https://github.com/Ashot-KR))
* GeoJSON MultiLineStrings with `lineMetrics=true` only rendered first line ([#6649](https://github.com/mapbox/mapbox-gl-js/issues/6649))
* Provide target property for mouseenter/over/leave/out events ([#6623](https://github.com/mapbox/mapbox-gl-js/issues/6623))
* Don't break on sources whose name contains "." ([#6660](https://github.com/mapbox/mapbox-gl-js/issues/6660))
* Rotate and pitch with navigationControl broke in v0.45 ([#6650](https://github.com/mapbox/mapbox-gl-js/issues/6650))
* Zero-width lines remained visible ([#6769](https://github.com/mapbox/mapbox-gl-js/pull/6769))
* Heatmaps inappropriately clipped at tile boundaries ([#6806](https://github.com/mapbox/mapbox-gl-js/issues/6806))
* Use named exports for style-spec entrypoint module ([#6601](https://github.com/mapbox/mapbox-gl-js/issues/6601)
* Don't fire click event if default is prevented on mousedown for a drag event ([#6697](https://github.com/mapbox/mapbox-gl-js/pull/6697), fixes [#6642](https://github.com/mapbox/mapbox-gl-js/issues/6642))
* Double clicking to zoom in breaks map dragging/panning in Edge ([#6740](https://github.com/mapbox/mapbox-gl-js/issues/6740)) (h/t [GUI](https://github.com/GUI))
* \*-transition properties cannot be set with setPaintProperty() ([#6706](https://github.com/mapbox/mapbox-gl-js/issues/6706))
* Marker with `a` element does not open the url when clicked ([#6730](https://github.com/mapbox/mapbox-gl-js/issues/6730))
* `setRTLTextPlugin` fails with relative URLs ([#6719](https://github.com/mapbox/mapbox-gl-js/issues/6719))
* Collision detection incorrect for symbol layers that share the same layout properties ([#6548](https://github.com/mapbox/mapbox-gl-js/pull/6548))
* Fix a possible crash when calling queryRenderedFeatures after querySourceFeatures
 ([#6559](https://github.com/mapbox/mapbox-gl-js/pull/6559))
* Fix a collision detection issue that could cause labels to temporarily be placed too densely during rapid panning ([#5654](https://github.com/mapbox/mapbox-gl-js/issues/5654))

## 0.45.0

### ⚠️ Breaking changes

* `Evented#fire` and `Evented#listens` are now marked as private. Though `Evented` is still exported, and `fire` and `listens` are still functional, we encourage you to seek alternatives; a future version may remove their API accessibility or change its behavior. If you are writing a class that needs event emitting functionality, consider using [`EventEmitter`](https://nodejs.org/api/events.html#events_class_eventemitter) or similar libraries instead.
* The `"to-string"` expression operator now converts `null` to an empty string rather than to `"null"`. [#6534](https://github.com/mapbox/mapbox-gl-js/pull/6534)

### ✨ Features and improvements

* :rainbow: Add `line-gradient` property [#6303](https://github.com/mapbox/mapbox-gl-js/pull/6303)
* Add `abs`, `round`, `floor`, and `ceil` expression operators [#6496](https://github.com/mapbox/mapbox-gl-js/pull/6496)
* Add `collator` expression for controlling case and diacritic sensitivity in string comparisons [#6270](https://github.com/mapbox/mapbox-gl-js/pull/6270)
  - Rename `caseSensitive` and `diacriticSensitive` expressions to `case-sensitive` and `diacritic-sensitive` for consistency [#6598](https://github.com/mapbox/mapbox-gl-js/pull/6598)
  - Prevent `collator` expressions for evaluating as constant to account for potential environment-specific differences in expression evaluation [#6596](https://github.com/mapbox/mapbox-gl-js/pull/6596)
* Add CSS linting to test suite (h/t [@jasonbarry](https://github.com/jasonbarry))) [#6071](https://github.com/mapbox/mapbox-gl-js/pull/6071)
* Add support for configurable maxzoom in `raster-dem` tilesets [#6103](https://github.com/mapbox/mapbox-gl-js/pull/6103)
* Add `Map#isZooming` and `Map#isRotating` methods [#6128](https://github.com/mapbox/mapbox-gl-js/pull/6128), [#6183](https://github.com/mapbox/mapbox-gl-js/pull/6183)
* Add support for Mapzen Terrarium tiles in `raster-dem` sources [#6110](https://github.com/mapbox/mapbox-gl-js/pull/6110)
* Add `preventDefault` method on `mousedown`, `touchstart`, and `dblclick` events [#6218](https://github.com/mapbox/mapbox-gl-js/pull/6218)
* Add `originalEvent` property on `zoomend` and `moveend` for user-initiated scroll events (h/t [@stepankuzmin](https://github.com/stepankuzmin))) [#6175](https://github.com/mapbox/mapbox-gl-js/pull/6175)
* Accept arguments of type `value` in [`"length"` expressions](https://www.mapbox.com/mapbox-gl-js/style-spec/#expressions-length) [#6244](https://github.com/mapbox/mapbox-gl-js/pull/6244)
* Introduce `MapWheelEvent`[#6237](https://github.com/mapbox/mapbox-gl-js/pull/6237)
* Add setter for `ScaleControl` units (h/t [@ryanhamley](https://github.com/ryanhamley))) [#6138](https://github.com/mapbox/mapbox-gl-js/pull/6138), [#6274](https://github.com/mapbox/mapbox-gl-js/pull/6274)
* Add `open` event for `Popup` [#6311](https://github.com/mapbox/mapbox-gl-js/pull/6311)
* Explicit `"object"` type assertions are no longer required when using expressions [#6235](https://github.com/mapbox/mapbox-gl-js/pull/6235)
* Add `anchor` option to `Marker` [#6350](https://github.com/mapbox/mapbox-gl-js/pull/6350)
* `HTMLElement` is now passed to `Marker` as part of the `options` object, but the old function signature is still supported for backwards compatibility [#6356](https://github.com/mapbox/mapbox-gl-js/pull/6356)
* Add support for custom colors when using the default `Marker` SVG element (h/t [@andrewharvey](https://github.com/andrewharvey))) [#6416](https://github.com/mapbox/mapbox-gl-js/pull/6416)
* Allow `CanvasSource` initialization from `HTMLElement` [#6424](https://github.com/mapbox/mapbox-gl-js/pull/6424)
* Add `is-supported-script` expression [#6260](https://github.com/mapbox/mapbox-gl-js/pull/6260)

### 🐛 Bug fixes

* Align `raster-dem` tiles to pixel grid to eliminate blurry rendering on some devices [#6059](https://github.com/mapbox/mapbox-gl-js/pull/6059)
* Fix label collision circle debug drawing on overzoomed tiles [#6073](https://github.com/mapbox/mapbox-gl-js/pull/6073)
* Improve error reporting for some failed requests [#6126](https://github.com/mapbox/mapbox-gl-js/pull/6126), [#6032](https://github.com/mapbox/mapbox-gl-js/pull/6032)
* Fix several `Map#queryRenderedFeatures` bugs:
  - account for `{text, icon}-offset` when querying[#6135](https://github.com/mapbox/mapbox-gl-js/pull/6135)
  - correctly query features that extend across tile boundaries [#5756](https://github.com/mapbox/mapbox-gl-js/pull/6283)
  - fix querying of `circle` layer features with `-pitch-scaling: 'viewport'` or `-pitch-alignment: 'map'` [#6036](https://github.com/mapbox/mapbox-gl-js/pull/6036)
  - eliminate flicker effects when using query results to set a hover effect by switching from tile-based to viewport-based symbol querying [#6497](https://github.com/mapbox/mapbox-gl-js/pull/6497)
* Preserve browser history state when updating the `Map` hash [#6140](https://github.com/mapbox/mapbox-gl-js/pull/6140)
* Fix undefined behavior when `Map#addLayer` is invoked with an `id` of a preexisting layer [#6147](https://github.com/mapbox/mapbox-gl-js/pull/6147)
* Fix bug where `icon-image` would not be rendered if `text-field` is an empty string [#6164](https://github.com/mapbox/mapbox-gl-js/pull/6164)
* Ensure all camera methods fire `rotatestart` and `rotateend` events [#6187](https://github.com/mapbox/mapbox-gl-js/pull/6187)
* Always hide duplicate labels [#6166](https://github.com/mapbox/mapbox-gl-js/pull/6166)
* Fix `DragHandler` bugs where a left-button mouse click would end a right-button drag rotate and a drag gesture would not end if the control key is down on `mouseup` [#6193](https://github.com/mapbox/mapbox-gl-js/pull/6193)
* Add support for calling `{DragPanHandler, DragRotateHandler}#disable` while a gesture is in progress [#6232](https://github.com/mapbox/mapbox-gl-js/pull/6232)
* Fix `GeolocateControl` user location dot sizing when `Map`'s `<div>` inherits `box-sizing: border-box;` (h/t [@andrewharvey](https://github.com/andrewharvey))) [#6227](https://github.com/mapbox/mapbox-gl-js/pull/6232)
* Fix bug causing an off-by-one error in `array` expression error messages (h/t [@drewbo](https://github.com/drewbo))) [#6269](https://github.com/mapbox/mapbox-gl-js/pull/6269)
* Improve error message when an invalid access token triggers a 401 error [#6283](https://github.com/mapbox/mapbox-gl-js/pull/6283)
* Fix bug where lines with `line-width` larger than the sprite height of the `line-pattern` property would render other sprite images [#6246](https://github.com/mapbox/mapbox-gl-js/pull/6246)
* Fix broken touch events for `DragPanHandler` on mobile using Edge (note that zoom/rotate/pitch handlers still do not support Edge touch events [#1928](https://github.com/mapbox/mapbox-gl-js/pull/1928)) [#6325](https://github.com/mapbox/mapbox-gl-js/pull/6325)
* Fix race condition in `VectorTileWorkerSource#reloadTile` causing a rendering timeout [#6308](https://github.com/mapbox/mapbox-gl-js/issues/6308)
* Fix bug causing redundant `gl.stencilFunc` calls due to incorrect state checking (h/t [@yangdonglai](https://github.com/yangdonglai))) [#6330](https://github.com/mapbox/mapbox-gl-js/pull/6330)
* Fix bug where `mousedown` or `touchstart` would cancel camera animations in non-interactive maps [#6338](https://github.com/mapbox/mapbox-gl-js/pull/6338)
* Fix bug causing a full-screen flicker when the map is pitched and a symbol layer uses non-zero `text-translate` [#6365](https://github.com/mapbox/mapbox-gl-js/issues/6365)
* Fix bug in `to-rgba` expression causing division by zero [#6388](https://github.com/mapbox/mapbox-gl-js/pull/6388)
* Fix bug in cross-fading for `*-pattern` properties with non-integer zoom stops [#6430](https://github.com/mapbox/mapbox-gl-js/pull/6430)
* Fix bug where calling `Map#remove` on a map with constructor option `hash: true` throws an error (h/t [@allthesignals](https://github.com/allthesignals))) [#6490](https://github.com/mapbox/mapbox-gl-js/pull/6497)
* Fix bug causing flickering when panning across the anti-meridian [#6438](https://github.com/mapbox/mapbox-gl-js/pull/6438)
* Fix error when using tiles of non-power-of-two size [#6444](https://github.com/mapbox/mapbox-gl-js/pull/6444)
* Fix bug causing `Map#moveLayer(layerId, beforeId)` to remove the layer when `layerId === beforeId` [#6542](https://github.com/mapbox/mapbox-gl-js/pull/6542)
- Fix Rollup build for style-spec module [#6575](https://github.com/mapbox/mapbox-gl-js/pull/6575)
- Fix bug causing `Map#querySourceFeatures` to throw an `Uncaught TypeError`(https://github.com/mapbox/mapbox-gl-js/pull/6555)
- Fix issue where label collision detection was inaccurate for some symbol layers that shared layout properties with another layer [#6558](https://github.com/mapbox/mapbox-gl-js/pull/6558)
- Restore `target` property for `mouse{enter,over,leave,out}` events [#6623](https://github.com/mapbox/mapbox-gl-js/pull/6623)

## 0.44.2

### 🐛 Bug fixes

* Workaround a breaking change in Safari causing page to scroll/zoom in response to user actions intended to pan/zoom the map [#6095](https://github.com/mapbox/mapbox-gl-js/issues/6095). (N.B., not to be confused with the workaround from April 2017 dealing with the same breaking change in Chrome [#4259](https://github.com/mapbox/mapbox-gl-js/issues/6095). See also https://github.com/WICG/interventions/issues/18, https://bugs.webkit.org/show_bug.cgi?id=182521, https://bugs.chromium.org/p/chromium/issues/detail?id=639227 .)

## 0.44.1

### 🐛 Bug fixes

* Fix bug causing features from symbol layers to be omitted from `map.queryRenderedFeatures()` [#6074](https://github.com/mapbox/mapbox-gl-js/issues/6074)
* Fix error triggered by simultaneous scroll-zooming and drag-panning. [#6106](https://github.com/mapbox/mapbox-gl-js/issues/6106)
* Fix bug wherein drag-panning failed to resume after a brief pause [#6063](https://github.com/mapbox/mapbox-gl-js/issues/6063)

## 0.44.0

### ✨ Features and improvements

* The CSP policy of a page using mapbox-gl-js no longer needs to include `script-src 'unsafe-eval'` [#559](https://github.com/mapbox/mapbox-gl-js/issues/559)
* Add `LngLatBounds#isEmpty()` method [#5917](https://github.com/mapbox/mapbox-gl-js/pull/5917)
* Updated to flow 0.62.0 [#5923](https://github.com/mapbox/mapbox-gl-js/issues/5923)
* Make compass and zoom controls optional ([#5348](https://github.com/mapbox/mapbox-gl-js/pull/5348)) (h/t [@matijs](https://github.com/matijs)))
* Add `collectResourceTiming` option to the enable collection of [Resource Timing](https://developer.mozilla.org/en-US/docs/Web/API/Resource_Timing_API/Using_the_Resource_Timing_API) data for requests that are made from Web Workers. ([#5948](https://github.com/mapbox/mapbox-gl-js/issues/5948))
* Improve user location dot appearance across browsers ([#5498](https://github.com/mapbox/mapbox-gl-js/pull/5498)) (h/t [@jasonbarry](https://github.com/jasonbarry)))

### 🐛 Bug fixes

* Fix error triggered by `==` and `!=` expressions [#5947](https://github.com/mapbox/mapbox-gl-js/issues/5947)
* Image sources honor `renderWorldCopies` [#5932](https://github.com/mapbox/mapbox-gl-js/pull/5932)
* Fix transitions to default fill-outline-color [#5953](https://github.com/mapbox/mapbox-gl-js/issues/5953)
* Fix transitions for light properties [#5982](https://github.com/mapbox/mapbox-gl-js/issues/5982)
* Fix minor symbol collisions on pitched maps [#5913](https://github.com/mapbox/mapbox-gl-js/pull/5913)
* Fix memory leaks after `Map#remove()` [#5943](https://github.com/mapbox/mapbox-gl-js/pull/5943), [#5951](https://github.com/mapbox/mapbox-gl-js/pull/5951)
* Fix bug wherein `GeoJSONSource#setData()` caused labels to fade out and back in ([#6002](https://github.com/mapbox/mapbox-gl-js/issues/6002))
* Fix bug that could cause incorrect collisions for labels placed very near to each other at low zoom levels ([#5993](https://github.com/mapbox/mapbox-gl-js/issues/5993))
* Fix bug causing `move` events to be fired out of sync with actual map movements ([#6005](https://github.com/mapbox/mapbox-gl-js/pull/6005))
* Fix bug wherein `Map` did not fire `mouseover` events ([#6000](https://github.com/mapbox/mapbox-gl-js/pull/6000)] (h/t [@jay-manday](https://github.com/jay-manday)))
* Fix bug causing blurry rendering of raster tiles ([#4552](https://github.com/mapbox/mapbox-gl-js/issues/4552))
* Fix potential memory leak caused by removing layers ([#5995](https://github.com/mapbox/mapbox-gl-js/issues/5995))
* Fix bug causing attribution icon to appear incorrectly in compact maps not using Mapbox data ([#6042](https://github.com/mapbox/mapbox-gl-js/pull/6042))
* Fix positioning of default marker element ([#6012](https://github.com/mapbox/mapbox-gl-js/pull/6012)) (h/t [@andrewharvey](https://github.com/andrewharvey)))

## 0.43.0 (December 21, 2017)

### ⚠️ Breaking changes

* It is now an error to attempt to remove a source that is in use [#5562](https://github.com/mapbox/mapbox-gl-js/pull/5562)
* It is now an error if the layer specified by the `before` parameter to `moveLayer` does not exist [#5679](https://github.com/mapbox/mapbox-gl-js/pull/5679)
* `"colorSpace": "hcl"` now uses shortest-path interpolation for hue [#5811](https://github.com/mapbox/mapbox-gl-js/issues/5811)

### ✨ Features and improvements

* Introduce client-side hillshading with `raster-dem` source type and `hillshade` layer type [#5286](https://github.com/mapbox/mapbox-gl-js/pull/5286)
* GeoJSON sources take 2x less memory and generate tiles 20%–100% faster [#5799](https://github.com/mapbox/mapbox-gl-js/pull/5799)
* Enable data-driven values for text-font [#5698](https://github.com/mapbox/mapbox-gl-js/pull/5698)
* Enable data-driven values for heatmap-radius [#5898](https://github.com/mapbox/mapbox-gl-js/pull/5898)
* Add getter and setter for offset on marker [#5759](https://github.com/mapbox/mapbox-gl-js/pull/5759)
* Add `Map#hasImage` [#5775](https://github.com/mapbox/mapbox-gl-js/pull/5775)
* Improve typing for `==` and `!=` expressions [#5840](https://github.com/mapbox/mapbox-gl-js/pull/5840)
* Made `coalesce` expressions more useful [#5755](https://github.com/mapbox/mapbox-gl-js/issues/5755)
* Enable implicit type assertions for array types [#5738](https://github.com/mapbox/mapbox-gl-js/pull/5738)
* Improve hash control precision [#5767](https://github.com/mapbox/mapbox-gl-js/pull/5767)
* `supported()` now returns false on old IE 11 versions that don't support Web Worker blob URLs [#5801](https://github.com/mapbox/mapbox-gl-js/pull/5801)
* Remove flow globals TileJSON and Transferable [#5668](https://github.com/mapbox/mapbox-gl-js/pull/5668)
* Improve performance of image, video, and canvas sources [#5845](https://github.com/mapbox/mapbox-gl-js/pull/5845)

### 🐛 Bug fixes

* Fix popups and markers lag during pan animation [#4670](https://github.com/mapbox/mapbox-gl-js/issues/4670)
* Fix fading of symbol layers caused by setData [#5716](https://github.com/mapbox/mapbox-gl-js/issues/5716)
* Fix behavior of `to-rgba` and `rgba` expressions [#5778](https://github.com/mapbox/mapbox-gl-js/pull/5778), [#5866](https://github.com/mapbox/mapbox-gl-js/pull/5866)
* Fix cross-fading of `*-pattern` and `line-dasharray` [#5791](https://github.com/mapbox/mapbox-gl-js/pull/5791)
* Fix `colorSpace` function property [#5843](https://github.com/mapbox/mapbox-gl-js/pull/5843)
* Fix style diffing when changing GeoJSON source properties [#5731](https://github.com/mapbox/mapbox-gl-js/issues/5731)
* Fix missing labels when zooming out from overzoomed tile [#5827](https://github.com/mapbox/mapbox-gl-js/issues/5827)
* Fix missing labels when zooming out and quickly using setData [#5837](https://github.com/mapbox/mapbox-gl-js/issues/5837)
* Handle NaN as input to step and interpolate expressions [#5757](https://github.com/mapbox/mapbox-gl-js/pull/5757)
* Clone property values on input and output [#5806](https://github.com/mapbox/mapbox-gl-js/pull/5806)
* Bump geojson-rewind dependency [#5769](https://github.com/mapbox/mapbox-gl-js/pull/5769)
* Allow setting Marker's popup before LngLat [#5893](https://github.com/mapbox/mapbox-gl-js/pull/5893)

## 0.42.2 (November 21, 2017)

### 🐛 Bug fixes

- Add box-sizing to the "mapboxgl-ctrl-scale"-class [#5715](https://github.com/mapbox/mapbox-gl-js/pull/5715)
- Fix rendering in Safari [#5712](https://github.com/mapbox/mapbox-gl-js/issues/5712)
- Fix "Cannot read property 'hasTransition' of undefined" error [#5714](https://github.com/mapbox/mapbox-gl-js/issues/5714)
- Fix misplaced raster tiles [#5713](https://github.com/mapbox/mapbox-gl-js/issues/5713)
- Fix raster tile fading [#5722](https://github.com/mapbox/mapbox-gl-js/issues/5722)
- Ensure that an unset filter is undefined rather than null [#5727](https://github.com/mapbox/mapbox-gl-js/pull/5727)
- Restore pitch-with-rotate to nav control [#5725](https://github.com/mapbox/mapbox-gl-js/pull/5725)
- Validate container option in map constructor [#5695](https://github.com/mapbox/mapbox-gl-js/pull/5695)
- Fix queryRenderedFeatures behavior for features displayed in multiple layers [#5172](https://github.com/mapbox/mapbox-gl-js/issues/5172)

## 0.42.1 (November 17, 2017)

### 🐛 Bug fixes

- Workaround for map flashing bug on Chrome 62+ with Intel Iris Graphics 6100 cards [#5704](https://github.com/mapbox/mapbox-gl-js/pull/5704)
- Rerender map when `map.showCollisionBoxes` is set to `false` [#5673](https://github.com/mapbox/mapbox-gl-js/pull/5673)
- Fix transitions from property default values [#5682](https://github.com/mapbox/mapbox-gl-js/pull/5682)
- Fix runtime updating of `heatmap-color` [#5682](https://github.com/mapbox/mapbox-gl-js/pull/5682)
- Fix mobile Safari `history.replaceState` error [#5613](https://github.com/mapbox/mapbox-gl-js/pull/5613)

### ✨ Features and improvements

- Provide default element for Marker class [#5661](https://github.com/mapbox/mapbox-gl-js/pull/5661)

## 0.42.0 (November 10, 2017)

### ⚠️ Breaking changes

- Require that `heatmap-color` use expressions instead of stop functions [#5624](https://github.com/mapbox/mapbox-gl-js/issues/5624)
- Remove support for validating and migrating v6 styles
- Remove support for validating v7 styles [#5604](https://github.com/mapbox/mapbox-gl-js/pull/5604)
- Remove support for including `{tokens}` in expressions for `text-field` and `icon-image` [#5599](https://github.com/mapbox/mapbox-gl-js/issues/5599)
- Split `curve` expression into `step` and `interpolate` expressions [#5542](https://github.com/mapbox/mapbox-gl-js/pull/5542)
- Disallow interpolation in expressions for `line-dasharray` [#5519](https://github.com/mapbox/mapbox-gl-js/pull/5519)

### ✨ Features and improvements

- Improve label collision detection [#5150](https://github.com/mapbox/mapbox-gl-js/pull/5150)
  - Labels from different sources will now collide with each other
  - Collisions caused by rotation and pitch are now smoothly transitioned with a fade
  - Improved algorithm for fewer erroneous collisions, denser label placement, and greater label stability during rotation
- Add `sqrt` expression [#5493](https://github.com/mapbox/mapbox-gl-js/pull/5493)

### 🐛 Bug fixes and error reporting improvements

- Fix viewport calculations for `fitBounds` when both zooming and padding change [#4846](https://github.com/mapbox/mapbox-gl-js/issues/4846)
- Fix WebGL "range out of bounds for buffer" error caused by sorted symbol layers [#5620](https://github.com/mapbox/mapbox-gl-js/issues/5620)
- Fix symbol fading across tile reloads [#5491](https://github.com/mapbox/mapbox-gl-js/issues/5491)
- Change tile rendering order to better match GL Native [#5601](https://github.com/mapbox/mapbox-gl-js/pull/5601)
- Ensure no errors are triggered when calling `queryRenderedFeatures` on a heatmap layer [#5594](https://github.com/mapbox/mapbox-gl-js/pull/5594)
- Fix bug causing `queryRenderedSymbols` to return results from different sources [#5554](https://github.com/mapbox/mapbox-gl-js/issues/5554)
- Fix CJK rendering issues [#5544](https://github.com/mapbox/mapbox-gl-js/issues/5544), [#5546](https://github.com/mapbox/mapbox-gl-js/issues/5546)
- Account for `circle-stroke-width` in `queryRenderedFeatures` [#5514](https://github.com/mapbox/mapbox-gl-js/pull/5514)
- Fix rendering of fill layers atop raster layers [#5513](https://github.com/mapbox/mapbox-gl-js/pull/5513)
- Fix rendering of circle layers with a `circle-stroke-opacity` of 0 [#5496](https://github.com/mapbox/mapbox-gl-js/issues/5496)
- Fix memory leak caused by actor callbacks [#5443](https://github.com/mapbox/mapbox-gl-js/issues/5443)
- Fix source cache size for raster sources with tile sizes other than 512px [#4313](https://github.com/mapbox/mapbox-gl-js/issues/4313)
- Validate that zoom expressions only appear at the top level of an expression [#5609](https://github.com/mapbox/mapbox-gl-js/issues/5609)
- Validate that step and interpolate expressions don't have any duplicate stops [#5605](https://github.com/mapbox/mapbox-gl-js/issues/5605)
- Fix rendering for `icon-text-fit` with a data-driven `text-size` [#5632](https://github.com/mapbox/mapbox-gl-js/pull/5632)
- Improve validation to catch uses of deprecated function syntax [#5667](https://github.com/mapbox/mapbox-gl-js/pull/5667)
- Permit altitude coordinates in `position` field in GeoJSON [#5608](https://github.com/mapbox/mapbox-gl-js/pull/5608)

## 0.41.0 (October 11, 2017)

### :warning: Breaking changes
- Removed support for paint classes [#3643](https://github.com/mapbox/mapbox-gl-js/pull/3643). Instead, use runtime styling APIs or `Map#setStyle`.
- Reverted the `canvas` source `contextType` option added in 0.40.0 [#5449](https://github.com/mapbox/mapbox-gl-js/pull/5449)

### :bug: Bug fixes
- Clip raster tiles to avoid tile overlap [#5105](https://github.com/mapbox/mapbox-gl-js/pull/5105)
- Guard for offset edgecase in flyTo [#5331](https://github.com/mapbox/mapbox-gl-js/pull/5331)
- Ensure the map is updated after the sprite loads [#5367](https://github.com/mapbox/mapbox-gl-js/pull/5367)
- Limit animation duration on flyTo with maxDuration option [#5349](https://github.com/mapbox/mapbox-gl-js/pull/5349)
- Make double-tapping on make zoom in by a factor of 2 on iOS [#5274](https://github.com/mapbox/mapbox-gl-js/pull/5274)
- Fix rendering error with translucent raster tiles [#5380](https://github.com/mapbox/mapbox-gl-js/pull/5380)
- Error if invalid 'before' argument is passed to Map#addLayer [#5401](https://github.com/mapbox/mapbox-gl-js/pull/5401)
- Revert CanvasSource intermediary image buffer fix [#5449](https://github.com/mapbox/mapbox-gl-js/pull/5449)

### :sparkles: Features and improvements
- Use setData operation when diffing geojson sources [#5332](https://github.com/mapbox/mapbox-gl-js/pull/5332)
- Return early from draw calls on layers where opacity=0 [#5429](https://github.com/mapbox/mapbox-gl-js/pull/5429)
- A [heatmap](https://www.mapbox.com/mapbox-gl-js/example/heatmap-layer/) layer type is now available. This layer type allows you to visualize and explore massive datasets of points, reflecting the shape and density of data well while also looking beautiful. See [the blog post](https://blog.mapbox.com/sneak-peek-at-heatmaps-in-mapbox-gl-73b41d4b16ae) for further details.
  ![](https://cdn-images-1.medium.com/max/1600/1*Dme5MAgdA3pYdTRHUQzvLw.png)
- The value of a style property or filter can now be an [expression](http://www.mapbox.com/mapbox-gl-js/style-spec/#expressions). Expressions are a way of doing data-driven and zoom-driven styling that provides more flexibility and control, and unifies property and filter syntax.

  Previously, data-driven and zoom-driven styling relied on stop functions: you specify a feature property and a set of input-output pairs that essentially define a “scale” for how the style should be calculated based on the feature property. For example, the following would set circle colors on a green-to-red scale based on the value of `feature.properties.population`:

  ```
  "circle-color": {
    "property": "population",
    "stops": [
      [0, "green"],
      [1000000, "red"]
    ]
  }
  ```

  This approach is powerful, but we’ve seen a number of use cases that stop functions don't satisfy. Expressions provide the flexibility to address use cases like these:

  **Multiple feature properties**
  Using more than one feature property to calculate a given style property. E.g., styling land polygon colors based on both `feature.properties.land_use_category` and `feature.properties.elevation`.

  **Arithmetic**
  For some use cases it’s necessary to do some arithmetic on the input data. One example is sizing circles to represent quantitative data. Since a circle’s visual size on the screen is really its area (and A=πr^2), the right way to scale `circle-radius` is `square_root(feature.properties.input_data_value)`. Another example is unit conversions: feature data may include properties that are in some particular unit. Displaying such data in units appropriate to, say, a user’s preference or location, requires being able to do simple arithmetic (multiplication, division) on whatever value is in the data.

  **Conditional logic**
  This is a big one: basic if-then logic, for example to decide exactly what text to display for a label based on which properties are available in the feature or even the length of the name. A key example of this is properly supporting bilingual labels, where we have to decide whether to show local + English, local-only, or English-only, based on the data that’s available for each feature.

  **String manipulation**
  More dynamic control over label text with things like uppercase/lowercase/title case transforms, localized number formatting, etc. Without this functionality, crafting and iterating on label content entails a large data-prep burden.

  **Filters**
  Style layer filters had similar limitations. Moreover, they use a different syntax, even though their job is very similar to that of data-driven styling functions: filters say, “here’s how to look at a feature and decide whether to draw it,” and data-driven style functions say, “here’s how to look at a feature and decide how to size/color/place it.” Expressions provide a unified syntax for defining parts of a style that need to be calculated dynamically from feature data.

  For information on the syntax and behavior of expressions, please see [the documentation](http://www.mapbox.com/mapbox-gl-js/style-spec/#expressions).

### :wrench: Development workflow improvements
- Made the performance benchmarking runner more informative and statistically robust

## 0.40.1 (September 18, 2017)

### :bug: Bug fixes
- Fix bug causing flicker when zooming in on overzoomed tiles [#5295](https://github.com/mapbox/mapbox-gl-js/pull/5295)
- Remove erroneous call to Tile#redoPlacement for zoom-only or low pitch camera changes [#5284](https://github.com/mapbox/mapbox-gl-js/pull/5284)
- Fix bug where `CanvasSource` coordinates were flipped and improve performance for non-animated `CanvasSource`s [#5303](https://github.com/mapbox/mapbox-gl-js/pull/5303)
- Fix bug causing map not to render on some cases on Internet Explorer 11 [#5321](https://github.com/mapbox/mapbox-gl-js/pull/5321)
- Remove upper limit on `fill-extrusion-height` property [#5320](https://github.com/mapbox/mapbox-gl-js/pull/5320)

## 0.40.0 (September 13, 2017)

### :warning: Breaking changes
- `Map#addImage` now requires the image as an `HTMLImageElement`, `ImageData`, or object with `width`, `height`, and
  `data` properties with the same format as `ImageData`. It no longer accepts a raw `ArrayBufferView` in the second
  argument and `width` and `height` options in the third argument.
- `canvas` sources now require a `contextType` option specifying the drawing context associated with the source canvas. [#5155](https://github.com/mapbox/mapbox-gl-js/pull/5155)


### :sparkles: Features and improvements
- Correct rendering for multiple `fill-extrusion` layers on the same map [#5101](https://github.com/mapbox/mapbox-gl-js/pull/5101)
- Add an `icon-anchor` property to symbol layers [#5183](https://github.com/mapbox/mapbox-gl-js/pull/5183)
- Add a per-map `transformRequest` option, allowing users to provide a callback that transforms resource request URLs [#5021](https://github.com/mapbox/mapbox-gl-js/pull/5021)
- Add data-driven styling support for
  - `text-max-width` [#5067](https://github.com/mapbox/mapbox-gl-js/pull/5067)
  - `text-letter-spacing` [#5071](https://github.com/mapbox/mapbox-gl-js/pull/5071)
  - `line-join` [#5020](https://github.com/mapbox/mapbox-gl-js/pull/5020)
- Add support for SDF icons in `Map#addImage()` [#5181](https://github.com/mapbox/mapbox-gl-js/pull/5181)
- Added nautical miles unit to ScaleControl [#5238](https://github.com/mapbox/mapbox-gl-js/pull/5238) (h/t [@fmairesse](https://github.com/fmairesse)))
- Eliminate the map-wide limit on the number of glyphs and sprites that may be used in a style [#141](https://github.com/mapbox/mapbox-gl-js/issues/141). (Fixed by [#5190](https://github.com/mapbox/mapbox-gl-js/pull/5190), see also [mapbox-gl-native[#9213](https://github.com/mapbox/mapbox-gl-js/issues/9213)](https://github.com/mapbox/mapbox-gl-native/pull/9213)
- Numerous performance optimizations (including [#5108](https://github.com/mapbox/mapbox-gl-js/pull/5108) h/t [@pirxpilot](https://github.com/pirxpilot)))


### :bug: Bug fixes
- Add missing documentation for mouseenter, mouseover, mouseleave events [#4772](https://github.com/mapbox/mapbox-gl-js/issues/4772)
- Add missing documentation for `Marker#getElement()` method [#5242](https://github.com/mapbox/mapbox-gl-js/pull/5242)
- Fix bug wherein removing canvas source with animate=true leaves map in render loop [#5097](https://github.com/mapbox/mapbox-gl-js/issues/5097)
- Fix fullscreen detection on Firefox [#5272](https://github.com/mapbox/mapbox-gl-js/pull/5272)
- Fix z-fighting on overlapping fills within the same layer [#3320](https://github.com/mapbox/mapbox-gl-js/issues/3320)
- Fix handling of fractional values for `layer.minzoom` [#2929](https://github.com/mapbox/mapbox-gl-js/issues/2929)
- Clarify coordinate ordering in documentation for `center` option [#5042](https://github.com/mapbox/mapbox-gl-js/pull/5042) (h/t [@karthikb351](https://github.com/karthikb351)))
- Fix output of stop functions where two stops have the same input value [#5020](https://github.com/mapbox/mapbox-gl-js/pull/5020) (h/t [@edpop](https://github.com/edpop))
- Fix bug wherein using `Map#addLayer()`  with an inline source would mutate its input [#4040](https://github.com/mapbox/mapbox-gl-js/issues/4040)
- Fix invalid css keyframes selector [#5075](https://github.com/mapbox/mapbox-gl-js/pull/5075) (h/t [@aar0nr](https://github.com/aar0nr)))
- Fix GPU-specific bug wherein canvas sources caused an error [#4262](https://github.com/mapbox/mapbox-gl-js/issues/4262)
- Fix a race condition in symbol layer handling that caused sporadic uncaught errors [#5185](https://github.com/mapbox/mapbox-gl-js/pull/5185)
- Fix bug causing line labels to render incorrectly on overzoomed tiles [#5120](https://github.com/mapbox/mapbox-gl-js/pull/5120)
- Fix bug wherein `NavigationControl` triggered mouse events unexpectedly [#5148](https://github.com/mapbox/mapbox-gl-js/issues/5148)
- Fix bug wherein clicking on the `NavigationControl` compass caused an error in IE 11 [#4784](https://github.com/mapbox/mapbox-gl-js/issues/4784)
- Remove dependency on GPL-3-licensed `fast-stable-stringify` module [#5152](https://github.com/mapbox/mapbox-gl-js/issues/5152)
- Fix bug wherein layer-specific an event listener produced an error after its target layer was removed from the map [#5145](https://github.com/mapbox/mapbox-gl-js/issues/5145)
- Fix `Marker#togglePopup()` failing to return the marker instance [#5116](https://github.com/mapbox/mapbox-gl-js/issues/5116)
- Fix bug wherein a marker's position failed to adapt to the marker element's size changing [#5133](https://github.com/mapbox/mapbox-gl-js/issues/5133)
- Fix rendering bug affecting Broadcom GPUs [#5073](https://github.com/mapbox/mapbox-gl-js/pull/5073)

### :wrench: Development workflow improvements
- Add (and now require) Flow type annotations throughout the majority of the codebase.
- Migrate to CircleCI 2.0 [#4939](https://github.com/mapbox/mapbox-gl-js/pull/4939)


## 0.39.1 (July 24, 2017)

### :bug: Bug fixes
- Fix packaging issue in 0.39.0 [#5025](https://github.com/mapbox/mapbox-gl-js/issues/5025)
- Correctly evaluate enum-based identity functions [#5023](https://github.com/mapbox/mapbox-gl-js/issues/5023)

## 0.39.0 (July 21, 2017)

### :warning: Breaking changes

- `GeolocateControl` breaking changes [#4479](https://github.com/mapbox/mapbox-gl-js/pull/4479)
  * The option `watchPosition` has been replaced with `trackUserLocation`
  * The camera operation has changed from `jumpTo` (not animated) to `fitBounds` (animated). An effect of this is the map pitch is no longer reset, although the bearing is still reset to 0.
  * The accuracy of the geolocation provided by the device is used to set the view (previously it was fixed at zoom level 17). The `maxZoom` can be controlled via the new `fitBoundsOptions` option (defaults to 15).
- Anchor `Marker`s at their center by default [#5019](https://github.com/mapbox/mapbox-gl-js/issues/5019) [@andrewharvey](https://github.com/andrewharvey)
- Increase `significantRotateThreshold` for the `TouchZoomRotateHandler` [#4971](https://github.com/mapbox/mapbox-gl-js/pull/4971), [@dagjomar](https://github.com/dagjomar)

### :sparkles: Features and improvements
- Improve performance of updating GeoJSON sources [#4069](https://github.com/mapbox/mapbox-gl-js/pull/4069), [@ezheidtmann](https://github.com/ezheidtmann)
- Improve rendering speed of extrusion layers [#4818](https://github.com/mapbox/mapbox-gl-js/pull/4818)
- Improve line label legibility in pitched views [#4781](https://github.com/mapbox/mapbox-gl-js/pull/4781)
- Improve line label legibility on curved lines [#4853](https://github.com/mapbox/mapbox-gl-js/pull/4853)
- Add user location tracking capability to `GeolocateControl` [#4479](https://github.com/mapbox/mapbox-gl-js/pull/4479), [@andrewharvey](https://github.com/andrewharvey)
  * New option `showUserLocation` to draw a "dot" as a `Marker` on the map at the user's location
  * An active lock and background state are introduced with `trackUserLocation`. When in active lock the camera will update to follow the user location, however if the camera is changed by the API or UI then the control will enter the background state where it won't update the camera to follow the user location.
  * New option `fitBoundsOptions` to control the camera operation
  * New `trackuserlocationstart` and `trackuserlocationend` events
  * New `LngLat.toBounds` method to extend a point location by a given radius to a `LngLatBounds` object
- Include main CSS file in `package.json` [#4809](https://github.com/mapbox/mapbox-gl-js/pull/4809), [@tomscholz](https://github.com/tomscholz)
- Add property function (data-driven styling) support for `line-width` [#4773](https://github.com/mapbox/mapbox-gl-js/pull/4773)
- Add property function (data-driven styling) support for `text-anchor` [#4997](https://github.com/mapbox/mapbox-gl-js/pull/4997)
- Add property function (data-driven styling) support for `text-justify` [#5000](https://github.com/mapbox/mapbox-gl-js/pull/5000)
- Add `maxTileCacheSize` option [#4778](https://github.com/mapbox/mapbox-gl-js/pull/4778), [@jczaplew](https://github.com/jczaplew)
- Add new `icon-pitch-alignment` and `circle-pitch-alignment` properties [#4869](https://github.com/mapbox/mapbox-gl-js/pull/4869) [#4871](https://github.com/mapbox/mapbox-gl-js/pull/4871)
- Add `Map#getMaxBounds` method [#4890](https://github.com/mapbox/mapbox-gl-js/pull/4890), [@andrewharvey](https://github.com/andrewharvey ) [@lamuertepeluda](https://github.com/lamuertepeluda)
- Add option (`localIdeographFontFamily`) to use TinySDF to avoid loading expensive CJK glyphs [#4895](https://github.com/mapbox/mapbox-gl-js/pull/4895)
- If `config.API_URL` includes a path prepend it to the request URL [#4995](https://github.com/mapbox/mapbox-gl-js/pull/4995)
- Bump `supercluster` version to expose `cluster_id` property on clustered sources [#5002](https://github.com/mapbox/mapbox-gl-js/pull/5002)

### :bug: Bug fixes
- Do not display `FullscreenControl` on unsupported devices [#4838](https://github.com/mapbox/mapbox-gl-js/pull/4838), [@stepankuzmin](https://github.com/stepankuzmin)
- Fix yarn build on Windows machines [#4887](https://github.com/mapbox/mapbox-gl-js/pull/4887)
- Prevent potential memory leaks by dispatching `loadData` to the same worker every time [#4877](https://github.com/mapbox/mapbox-gl-js/pull/4877)
- Fix bug preventing the rtlTextPlugin from loading before the initial style `load` [#4870](https://github.com/mapbox/mapbox-gl-js/pull/4870)
- Fix bug causing runtime-stying to not take effect in some situations [#4893](https://github.com/mapbox/mapbox-gl-js/pull/4893)
- Prevent requests of vertical glyphs for labels that can't be verticalized [#4720](https://github.com/mapbox/mapbox-gl-js/issues/4720)
- Fix character detection for Zanabazar Square [#4940](https://github.com/mapbox/mapbox-gl-js/pull/4940)
- Fix `LogoControl` logic to update correctly, and hide the `<div>` instead of removing it from the DOM when it is not needed [#4842](https://github.com/mapbox/mapbox-gl-js/pull/4842)
- Fix `GeoJSONSource#serialize` to include all options
- Fix error handling in `GlyphSource#getSimpleGlyphs`[#4992](https://github.com/mapbox/mapbox-gl-js/pull/4992)
- Fix bug causing `setStyle` to reload raster tiles [#4852](https://github.com/mapbox/mapbox-gl-js/pull/4852)
- Fix bug causing symbol layers not to render on devices with non-integer device pixel ratios [#4989](https://github.com/mapbox/mapbox-gl-js/pull/4989)
- Fix bug where `Map#queryRenderedFeatures` would error when returning no results [#4993](https://github.com/mapbox/mapbox-gl-js/pull/4993)
- Fix bug where `Map#areTilesLoaded` would always be false on `sourcedata` events for reloading tiles [#4987](https://github.com/mapbox/mapbox-gl-js/pull/4987)
- Fix bug causing categorical property functions to error on non-ascending order stops [#4996](https://github.com/mapbox/mapbox-gl-js/pull/4996)

### :hammer_and_wrench: Development workflow changes
- Use flow to type much of the code base [#4629](https://github.com/mapbox/mapbox-gl-js/pull/4629) [#4903](https://github.com/mapbox/mapbox-gl-js/pull/4903) [#4909](https://github.com/mapbox/mapbox-gl-js/pull/4909) [#4910](https://github.com/mapbox/mapbox-gl-js/pull/4910) [#4911](https://github.com/mapbox/mapbox-gl-js/pull/4911) [#4913](https://github.com/mapbox/mapbox-gl-js/pull/4913) [#4915](https://github.com/mapbox/mapbox-gl-js/pull/4915) [#4918](https://github.com/mapbox/mapbox-gl-js/pull/4918) [#4932](https://github.com/mapbox/mapbox-gl-js/pull/4932) [#4933](https://github.com/mapbox/mapbox-gl-js/pull/4933) [#4948](https://github.com/mapbox/mapbox-gl-js/pull/4948) [#4949](https://github.com/mapbox/mapbox-gl-js/pull/4949) [#4955](https://github.com/mapbox/mapbox-gl-js/pull/4955) [#4966](https://github.com/mapbox/mapbox-gl-js/pull/4966) [#4967](https://github.com/mapbox/mapbox-gl-js/pull/4967) [#4973](https://github.com/mapbox/mapbox-gl-js/pull/4973) :muscle: [@jfirebaugh](https://github.com/jfirebaugh ) [@vicapow](https://github.com/vicapow)
- Use style specification to generate flow type [#4958](https://github.com/mapbox/mapbox-gl-js/pull/4958)
- Explicitly list which files to publish in `package.json` [#4819](https://github.com/mapbox/mapbox-gl-js/pull/4819)  [@tomscholz](https://github.com/tomscholz)
- Move render test ignores to a separate file [#4977](https://github.com/mapbox/mapbox-gl-js/pull/4977)
- Add code of conduct [#5015](https://github.com/mapbox/mapbox-gl-js/pull/5015) :sparkling_heart:

## 0.38.0 (June 9, 2017)

#### New features :sparkles:

- Attenuate label size scaling with distance, improving readability of pitched maps [#4547](https://github.com/mapbox/mapbox-gl-js/pull/4547)

#### Bug fixes :beetle:

- Skip rendering for patterned layers when pattern is missing [#4687](https://github.com/mapbox/mapbox-gl-js/pull/4687)
- Fix bug with map failing to rerender after `webglcontextlost` event [#4725](https://github.com/mapbox/mapbox-gl-js/pull/4725) [@cdawi](https://github.com/cdawi)
- Clamp zoom level in `flyTo` to within the map's specified min- and maxzoom to prevent undefined behavior [#4726](https://github.com/mapbox/mapbox-gl-js/pull/4726) [@](https://github.com/ ) IvanSanchez
- Fix wordmark rendering in IE [#4741](https://github.com/mapbox/mapbox-gl-js/pull/4741)
- Fix slight pixelwise symbol rendering bugs caused by incorrect sprite calculations [#4737](https://github.com/mapbox/mapbox-gl-js/pull/4737)
- Prevent exceptions thrown by certain `flyTo` calls [#4761](https://github.com/mapbox/mapbox-gl-js/pull/4761)
- Fix "Improve this map" link [#4685](https://github.com/mapbox/mapbox-gl-js/pull/4685)
- Tweak `queryRenderedSymbols` logic to better account for pitch scaling [#4792](https://github.com/mapbox/mapbox-gl-js/pull/4792)
- Fix for symbol layers sometimes failing to render, most frequently in Safari [#4795](https://github.com/mapbox/mapbox-gl-js/pull/4795)
- Apply `text-keep-upright` after `text-offset` to keep labels upright when intended [#4779](https://github.com/mapbox/mapbox-gl-js/pull/4779) **[Potentially breaking :warning: but considered a bugfix]**
- Prevent exceptions thrown by empty GeoJSON tiles [#4803](https://github.com/mapbox/mapbox-gl-js/pull/4803)

#### Accessibility improvements :sound:

- Add `aria-label` to popup close button [#4799](https://github.com/mapbox/mapbox-gl-js/pull/4799) [@andrewharvey](https://github.com/andrewharvey)

#### Development workflow + testing improvements :wrench:

- Fix equality assertion bug in tests [#4731](https://github.com/mapbox/mapbox-gl-js/pull/4731) [@IvanSanchez](https://github.com/IvanSanchez)
- Benchmark results page improvements [#4746](https://github.com/mapbox/mapbox-gl-js/pull/4746)
- Require node version >=6.4.0, enabling the use of more ES6 features [#4752](https://github.com/mapbox/mapbox-gl-js/pull/4752)
- Document missing `pitchWithRotate` option [#4800](https://github.com/mapbox/mapbox-gl-js/pull/4800) [@simast](https://github.com/simast)
- Move Github-specific Markdown files into subdirectory [#4806](https://github.com/mapbox/mapbox-gl-js/pull/4806) [@tomscholz](https://github.com/tomscholz)

## 0.37.0 (May 2nd, 2017)

#### :warning: Breaking changes

- Removed `LngLat#wrapToBestWorld`

#### New features :rocket:

- Improve popup/marker positioning [#4577](https://github.com/mapbox/mapbox-gl-js/pull/4577)
- Add `Map#isStyleLoaded` and `Map#areTilesLoaded` events [#4321](https://github.com/mapbox/mapbox-gl-js/pull/4321)
- Support offline sprites using `file:` protocol [#4649](https://github.com/mapbox/mapbox-gl-js/pull/4649) [@oscarfonts](https://github.com/oscarfonts)

#### Bug fixes :bug:

- Fix fullscreen control in Firefox [#4666](https://github.com/mapbox/mapbox-gl-js/pull/4666)
- Fix rendering artifacts that caused tile boundaries to be visible in some cases [#4636](https://github.com/mapbox/mapbox-gl-js/pull/4636)
- Fix default calculation for categorical zoom-and-property functions [#4657](https://github.com/mapbox/mapbox-gl-js/pull/4657)
- Fix scaling of images on retina screens [#4645](https://github.com/mapbox/mapbox-gl-js/pull/4645)
- Rendering error when a transparent image is added via `Map#addImage` [#4644](https://github.com/mapbox/mapbox-gl-js/pull/4644)
- Fix an issue with rendering lines with duplicate points [#4634](https://github.com/mapbox/mapbox-gl-js/pull/4634)
- Fix error when switching from data-driven styles to a constant paint value [#4611](https://github.com/mapbox/mapbox-gl-js/pull/4611)
- Add check to make sure invalid bounds on tilejson don't error out [#4641](https://github.com/mapbox/mapbox-gl-js/pull/4641)

#### Development workflow improvements :computer:

- Add flowtype interfaces and definitions [@vicapow](https://github.com/vicapow)
- Add stylelinting to ensure `mapboxgl-` prefix on all classes [#4584](https://github.com/mapbox/mapbox-gl-js/pull/4584) [@asantos3026](https://github.com/asantos3026)

## 0.36.0 (April 19, 2017)

#### New features :sparkles:

- Replace LogoControl logo with the new Mapbox logo [#4598](https://github.com/mapbox/mapbox-gl-js/pull/4598)

#### Bug fixes :bug:

- Fix bug with the BoxZoomHandler that made it glitchy if it is enabled after the DragPanHandler [#4528](https://github.com/mapbox/mapbox-gl-js/pull/4528)
- Fix undefined behavior in `fill_outline` shaders [#4600](https://github.com/mapbox/mapbox-gl-js/pull/4600)
- Fix `Camera#easeTo` interpolation on pitched maps [#4540](https://github.com/mapbox/mapbox-gl-js/pull/4540)
- Choose property function interpolation method by the `property`'s type [#4614](https://github.com/mapbox/mapbox-gl-js/pull/4614)

#### Development workflow improvements :nerd_face:

- Fix crash on missing `style.json` in integration tests
- `gl-style-composite` is now executable in line with the other tools [@andrewharvey](https://github.com/andrewharvey ) [#4595](https://github.com/mapbox/mapbox-gl-js/pull/4595)
- `gl-style-composite` utility now throws an error if a name conflict would occur between layers [@andrewharvey](https://github.com/andrewharvey ) [#4595](https://github.com/mapbox/mapbox-gl-js/pull/4595)

## 0.35.1 (April 12, 2017)

#### Bug fixes :bug:

- Add `.json` extension to style-spec `require` statements for webpack compatibility [#4563](https://github.com/mapbox/mapbox-gl-js/pull/4563) [@orangemug](https://github.com/orangemug)
- Fix documentation type for `Map#fitBounde` [#4569](https://github.com/mapbox/mapbox-gl-js/pull/4569) [@andrewharvey](https://github.com/andrewharvey)
- Fix bug causing {Image,Video,Canvas}Source to throw exception if latitude is outside of +/-85.05113 [#4574](https://github.com/mapbox/mapbox-gl-js/pull/4574)
- Fix bug causing overzoomed raster tiles to disappear from map [#4567](https://github.com/mapbox/mapbox-gl-js/pull/4567)
- Fix bug causing queryRenderedFeatures to crash on polygon features that have an `id` field. [#4581](https://github.com/mapbox/mapbox-gl-js/pull/4581)

## 0.35.0 (April 7, 2017)

#### New features :rocket:
- Use anisotropic filtering to improve rendering of raster tiles on pitched maps [#1064](https://github.com/mapbox/mapbox-gl-js/issues/1064)
- Add `pitchstart` and `pitchend` events [#2449](https://github.com/mapbox/mapbox-gl-js/issues/2449)
- Add an optional `layers` parameter to `Map#on` [#1002](https://github.com/mapbox/mapbox-gl-js/issues/1002)
- Add data-driven styling support for `text-offset` [#4495](https://github.com/mapbox/mapbox-gl-js/pull/4495)
- Add data-driven styling support for `text-rotate` [#3516](https://github.com/mapbox/mapbox-gl-js/issues/3516)
- Add data-driven styling support for `icon-image` [#4304](https://github.com/mapbox/mapbox-gl-js/issues/4304)
- Add data-driven styling support for `{text,icon}-size` [#4455](https://github.com/mapbox/mapbox-gl-js/pull/4455)

#### Bug fixes :bug:
- Suppress error messages in JS console due to missing tiles [#1800](https://github.com/mapbox/mapbox-gl-js/issues/1800)
- Fix bug wherein `GeoJSONSource#setData()` could cause unnecessary DOM updates [#4447](https://github.com/mapbox/mapbox-gl-js/issues/4447)
- Fix bug wherein `Map#flyTo` did not respect the `renderWorldCopies` setting [#4449](https://github.com/mapbox/mapbox-gl-js/issues/4449)
- Fix regression in browserify support # 4453
- Fix bug causing poor touch event behavior on mobile devices [#4259](https://github.com/mapbox/mapbox-gl-js/issues/4259)
- Fix bug wherein duplicate stops in property functions could cause an infinite loop [#4498](https://github.com/mapbox/mapbox-gl-js/issues/4498)
- Respect image height/width in `addImage` api [#4531](https://github.com/mapbox/mapbox-gl-js/pull/4531)
- Fix bug preventing correct behavior of `shift+zoom` [#3334](https://github.com/mapbox/mapbox-gl-js/issues/3334)
- Fix bug preventing image source from rendering when coordinate area is too large [#4550](https://github.com/mapbox/mapbox-gl-js/issues/4550)
- Show image source on horizontally wrapped worlds [#4555](https://github.com/mapbox/mapbox-gl-js/pull/4555)
- Fix bug in the handling of `refreshedExpiredTiles` option [#4549](https://github.com/mapbox/mapbox-gl-js/pull/4549)
- Support the TileJSON `bounds` property [#1775](https://github.com/mapbox/mapbox-gl-js/issues/1775)

#### Development workflow improvements :computer:
- Upgrade flow to 0.42.0 ([#4500](https://github.com/mapbox/mapbox-gl-js/pull/4500))


## 0.34.0 (March 17, 2017)

#### New features :rocket:
- Add `Map#addImage` and `Map#removeImage` API to allow adding icon images at runtime [#4404](https://github.com/mapbox/mapbox-gl-js/pull/4404)
- Simplify non-browserify bundler usage by making the distribution build the main entrypoint [#4423](https://github.com/mapbox/mapbox-gl-js/pull/4423)

#### Bug fixes :bug:
- Fix issue where coincident start/end points of LineStrings were incorrectly rendered as joined [#4413](https://github.com/mapbox/mapbox-gl-js/pull/4413)
- Fix bug causing `queryRenderedFeatures` to fail in cases where both multiple sources and data-driven paint properties were present [#4417](https://github.com/mapbox/mapbox-gl-js/issues/4417)
- Fix bug where tile request errors caused `map.loaded()` to incorrectly return `false` [#4425](https://github.com/mapbox/mapbox-gl-js/issues/4425)

#### Testing improvements :white_check_mark:
- Improve test coverage across several core modules [#4432](https://github.com/mapbox/mapbox-gl-js/pull/4432) [#4431](https://github.com/mapbox/mapbox-gl-js/pull/4431) [#4422](https://github.com/mapbox/mapbox-gl-js/pull/4422) [#4244](https://github.com/mapbox/mapbox-gl-js/pull/4244) :bowing_man:

## 0.33.1 (March 10, 2017)

#### Bug fixes :bug:
- Prevent Mapbox logo from being added to the map more than once [#4386](https://github.com/mapbox/mapbox-gl-js/pull/4386)
- Add `type='button'` to `FullscreenControl` to prevent button from acting as a form submit [#4397](https://github.com/mapbox/mapbox-gl-js/pull/4397)
- Fix issue where map would continue to rotate if `Ctrl` key is released before the click during a `DragRotate` event [#4389](https://github.com/mapbox/mapbox-gl-js/pull/4389)
- Remove double `options.easing` description from the `Map#fitBounds` documentation [#4402](https://github.com/mapbox/mapbox-gl-js/pull/4402)


## 0.33.0 (March 8, 2017)

#### :warning: Breaking changes
- Automatically add Mapbox wordmark when required by Mapbox TOS [#3933](https://github.com/mapbox/mapbox-gl-js/pull/3933)
- Increase default `maxZoom` from 20 to 22 [#4333](https://github.com/mapbox/mapbox-gl-js/pull/4333)
- Deprecate `tiledata` and `tiledataloading` events in favor of `sourcedata` and `sourcedataloading`. [#4347](https://github.com/mapbox/mapbox-gl-js/pull/4347)
- `mapboxgl.util` is no longer exported [#1408](https://github.com/mapbox/mapbox-gl-js/issues/1408)
- `"type": "categorical"` is now required for all categorical functions. Previously, some forms of "implicitly" categorical functions worked, and others did not. [#3717](https://github.com/mapbox/mapbox-gl-js/issues/3717)

#### :white_check_mark: New features
- Add property functions support for most symbol paint properties [#4074](https://github.com/mapbox/mapbox-gl-js/pull/4074), [#4186](https://github.com/mapbox/mapbox-gl-js/pull/4186), [#4226](https://github.com/mapbox/mapbox-gl-js/pull/4226)
- Add ability to specify default property value for undefined or invalid property values used in property functions. [#4175](https://github.com/mapbox/mapbox-gl-js/pull/4175)
- Improve `Map#fitBounds` to accept different values for top, bottom, left, and right `padding` [#3890](https://github.com/mapbox/mapbox-gl-js/pull/3890)
- Add a `FullscreenControl` for displaying a fullscreen map [#3977](https://github.com/mapbox/mapbox-gl-js/pull/3977)

#### :beetle: Bug fixes
- Fix validation error on categorical zoom-and-property functions [#4220](https://github.com/mapbox/mapbox-gl-js/pull/4220)
- Fix bug causing expired resources to be re-requested causing an infinite loop [#4255](https://github.com/mapbox/mapbox-gl-js/pull/4255)
- Fix problem where `MapDataEvent#isSourceLoaded` always returned false [#4254](https://github.com/mapbox/mapbox-gl-js/pull/4254)
- Resolve an issue where tiles in the source cache were prematurely deleted, resulting in tiles flickering when zooming in and out and  [#4311](https://github.com/mapbox/mapbox-gl-js/pull/4311)
- Make sure `MapEventData` is passed through on calls `Map#flyTo` [#4342](https://github.com/mapbox/mapbox-gl-js/pull/4342)
- Fix incorrect returned values for `Map#isMoving` [#4350](https://github.com/mapbox/mapbox-gl-js/pull/4350)
- Fix categorical functions not allowing boolean stop domain values [#4195](https://github.com/mapbox/mapbox-gl-js/pull/4195)
- Fix piecewise-constant functions to allow non-integer zoom levels. [#4196](https://github.com/mapbox/mapbox-gl-js/pull/4196)
- Fix issues with `$id` in filters [#4236](https://github.com/mapbox/mapbox-gl-js/pull/4236) [#4237](https://github.com/mapbox/mapbox-gl-js/pull/4237)
- Fix a race condition with polygon centroid algorithm causing tiles not to load in some cases. [#4273](https://github.com/mapbox/mapbox-gl-js/pull/4273)
- Throw a meaningful error when giving non-array `layers` parameter to `queryRenderedFeatures` [#4331](https://github.com/mapbox/mapbox-gl-js/pull/4331)
- Throw a meaningful error when supplying invalid `minZoom` and `maxZoom` values [#4324](https://github.com/mapbox/mapbox-gl-js/pull/4324)
- Fix a memory leak when using the RTL Text plugin [#4248](https://github.com/mapbox/mapbox-gl-js/pull/4248)

#### Dev workflow changes
- Merged the [Mapbox GL style specification](https://github.com/mapbox/mapbox-gl-style-spec) repo to this one (now under `src/style-spec` and `test/unit/style-spec`).

## 0.32.1 (Jan 26, 2017)

#### Bug Fixes

 - Fix bug causing [`mapbox-gl-rtl-text` plugin](https://github.com/mapbox/mapbox-gl-rtl-text) to not work [#4055](https://github.com/mapbox/mapbox-gl-js/pull/4055)

## 0.32.0 (Jan 26, 2017)

#### Deprecation Notices

- [Style classes](https://www.mapbox.com/mapbox-gl-style-spec/#layer-paint.*) are deprecated and will be removed in an upcoming release of Mapbox GL JS.

#### New Features

 - Add `Map#isSourceLoaded` method [#4033](https://github.com/mapbox/mapbox-gl-js/pull/4033)
 - Automatically reload tiles based on their `Expires` and `Cache-Control` HTTP headers [#3944](https://github.com/mapbox/mapbox-gl-js/pull/3944)
 - Add `around=center` option to `scrollZoom` and `touchZoomRotate` interaction handlers [#3876](https://github.com/mapbox/mapbox-gl-js/pull/3876)
 - Add support for [`mapbox-gl-rtl-text` plugin](https://github.com/mapbox/mapbox-gl-rtl-text) to support right-to-left scripts [#3758](https://github.com/mapbox/mapbox-gl-js/pull/3758)
 - Add `canvas` source type [#3765](https://github.com/mapbox/mapbox-gl-js/pull/3765)
 - Add `Map#isMoving` method [#2792](https://github.com/mapbox/mapbox-gl-js/issues/2792)

#### Bug Fixes

 - Fix bug causing garbled text on zoom [#3962](https://github.com/mapbox/mapbox-gl-js/pull/3962)
 - Fix bug causing crash in Firefox and Mobile Safari when rendering a large map [#4037](https://github.com/mapbox/mapbox-gl-js/pull/4037)
 - Fix bug causing raster tiles to flicker during zoom [#2467](https://github.com/mapbox/mapbox-gl-js/issues/2467)
 - Fix bug causing exception when unsetting and resetting fill-outline-color [#3657](https://github.com/mapbox/mapbox-gl-js/issues/3657)
 - Fix memory leak when removing raster sources [#3951](https://github.com/mapbox/mapbox-gl-js/issues/3951)
 - Fix bug causing exception when when zooming in / out on empty GeoJSON tile [#3985](https://github.com/mapbox/mapbox-gl-js/pull/3985)
 - Fix line join artifacts at very sharp angles [#4008](https://github.com/mapbox/mapbox-gl-js/pull/4008)

## 0.31.0 (Jan 10 2017)

#### New Features

- Add `renderWorldCopies` option to the `Map` constructor to give users control over whether multiple worlds are rendered in a map [#3885](https://github.com/mapbox/mapbox-gl-js/pull/3885)

#### Bug Fixes

- Fix performance regression triggered when `Map` pitch or bearing is changed [#3938](https://github.com/mapbox/mapbox-gl-js/pull/3938)
- Fix null pointer exception caused by trying to clear an `undefined` source [#3903](https://github.com/mapbox/mapbox-gl-js/pull/3903)

#### Miscellaneous

- Incorporate integration tests formerly at [`mapbox-gl-test-suite`](https://github.com/mapbox/mapbox-gl-test-suite) into this repository [#3834](https://github.com/mapbox/mapbox-gl-js/pull/3834)

## 0.30.0 (Jan 5 2017)

#### New Features

 - Fire an error when map canvas is larger than allowed by `gl.MAX_RENDERBUFFER_SIZE` [#2893](https://github.com/mapbox/mapbox-gl-js/issues/2893)
 - Improve error messages when referencing a nonexistent layer id [#2597](https://github.com/mapbox/mapbox-gl-js/issues/2597)
 - Fire an error when layer uses a `geojson` source and specifies a `source-layer` [#3896](https://github.com/mapbox/mapbox-gl-js/pull/3896)
 - Add inline source declaration syntax [#3857](https://github.com/mapbox/mapbox-gl-js/issues/3857)
 - Improve line breaking behavior [#3887](https://github.com/mapbox/mapbox-gl-js/issues/3887)

#### Performance Improvements

 - Improve `Map#setStyle` performance in some cases [#3853](https://github.com/mapbox/mapbox-gl-js/pull/3853)

#### Bug Fixes

 - Fix unexpected popup positioning when some offsets are unspecified [#3367](https://github.com/mapbox/mapbox-gl-js/issues/3367)
 - Fix incorrect interpolation in functions [#3838](https://github.com/mapbox/mapbox-gl-js/issues/3838)
 - Fix incorrect opacity when multiple backgrounds are rendered [#3819](https://github.com/mapbox/mapbox-gl-js/issues/3819)
 - Fix exception thrown when instantiating geolocation control in Safari [#3844](https://github.com/mapbox/mapbox-gl-js/issues/3844)
 - Fix exception thrown when setting `showTileBoundaries` with no sources [#3849](https://github.com/mapbox/mapbox-gl-js/issues/3849)
 - Fix incorrect rendering of transparent parts of raster layers in some cases [#3723](https://github.com/mapbox/mapbox-gl-js/issues/3723)
 - Fix non-terminating render loop when zooming in in some cases [#3399](https://github.com/mapbox/mapbox-gl-js/pull/3399)

## 0.29.0 (December 20 2016)

#### New Features

 - Add support for property functions for many style properties on line layers [#3033](https://github.com/mapbox/mapbox-gl-js/pull/3033)
 - Make `Map#setStyle` smoothly transition to the new style [#3621](https://github.com/mapbox/mapbox-gl-js/pull/3621)
 - Add `styledata`, `sourcedata`, `styledataloading`, and `sourcedataloading` events
 - Add `isSourceLoaded` and `source` properties to `MapDataEvent` [#3590](https://github.com/mapbox/mapbox-gl-js/pull/3590)
 - Remove "max zoom" cap of 20 [#3683](https://github.com/mapbox/mapbox-gl-js/pull/3683)
 - Add `circle-stroke-*` style properties [#3672](https://github.com/mapbox/mapbox-gl-js/pull/3672)
 - Add a more helpful error message when the specified `container` element doesn't exist [#3719](https://github.com/mapbox/mapbox-gl-js/pull/3719)
 - Add `watchPosition` option to `GeolocateControl` [#3739](https://github.com/mapbox/mapbox-gl-js/pull/3739)
 - Add `positionOptions` option to `GeolocateControl` [#3739](https://github.com/mapbox/mapbox-gl-js/pull/3739)
 - Add `aria-label` to map canvas [#3782](https://github.com/mapbox/mapbox-gl-js/pull/3782)
 - Adjust multipoint symbol rendering behavior [#3763](https://github.com/mapbox/mapbox-gl-js/pull/3763)
 - Add support for property functions for `icon-offset` [#3791](https://github.com/mapbox/mapbox-gl-js/pull/3791)
 - Improved antialiasing on pitched lines [#3790](https://github.com/mapbox/mapbox-gl-js/pull/3790)
 - Allow attribution control to collapse to an ⓘ button on smaller screens [#3783](https://github.com/mapbox/mapbox-gl-js/pull/3783)
 - Improve line breaking algorithm [#3743](https://github.com/mapbox/mapbox-gl-js/pull/3743)

#### Performance Improvements

 - Fix memory leak when calling `Map#removeSource` [#3602](https://github.com/mapbox/mapbox-gl-js/pull/3602)
 - Reduce bundle size by adding custom build of `gl-matrix` [#3734](https://github.com/mapbox/mapbox-gl-js/pull/3734)
 - Improve performance of projection code [#3721](https://github.com/mapbox/mapbox-gl-js/pull/3721)
 - Improve performance of style function evaluation [#3816](https://github.com/mapbox/mapbox-gl-js/pull/3816)

#### Bug fixes

 - Fix exception thrown when using `line-color` property functions [#3639](https://github.com/mapbox/mapbox-gl-js/issues/3639)
 - Fix exception thrown when removing a layer and then adding another layer with the same id but different type [#3655](https://github.com/mapbox/mapbox-gl-js/pull/3655)
 - Fix exception thrown when passing a single point to `Map#fitBounds` [#3655](https://github.com/mapbox/mapbox-gl-js/pull/3655)
 - Fix exception thrown occasionally during rapid map mutations [#3681](https://github.com/mapbox/mapbox-gl-js/pull/3681)
 - Fix rendering defects on pitch=0 on some systems [#3740](https://github.com/mapbox/mapbox-gl-js/pull/3740)
 - Fix unnecessary CPU usage when displaying a raster layer [#3764](https://github.com/mapbox/mapbox-gl-js/pull/3764)
 - Fix bug causing sprite after `Map#setStyle` [#3829](https://github.com/mapbox/mapbox-gl-js/pull/3829)
 - Fix bug preventing `Map` from emitting a `contextmenu` event on Windows browsers [#3822](https://github.com/mapbox/mapbox-gl-js/pull/3822)

## 0.28.0 (November 17 2016)

#### New features and improvements

- Performance improvements for `Map#addLayer` and `Map#removeLayer` [#3584](https://github.com/mapbox/mapbox-gl-js/pull/3584)
- Add method for changing layer order at runtime - `Map#moveLayer` [#3584](https://github.com/mapbox/mapbox-gl-js/pull/3584)
- Update vertical punctuation logic to Unicode 9.0 standard [#3608](https://github.com/mapbox/mapbox-gl-js/pull/3608)

#### Bug fixes

- Fix data-driven `fill-opacity` rendering when using a `fill-pattern` [#3598](https://github.com/mapbox/mapbox-gl-js/pull/3598)
- Fix line rendering artifacts [#3627](https://github.com/mapbox/mapbox-gl-js/pull/3627)
- Fix incorrect rendering of opaque fills on top of transparent fills [#2628](https://github.com/mapbox/mapbox-gl-js/pull/2628)
- Prevent `AssertionErrors` from pitching raster layers by only calling `Worker#redoPlacement` on vector and GeoJSON sources [#3624](https://github.com/mapbox/mapbox-gl-js/pull/3624)
- Restore IE11 compatability [#3635](https://github.com/mapbox/mapbox-gl-js/pull/3635)
- Fix symbol placement for cached tiles [#3637](https://github.com/mapbox/mapbox-gl-js/pull/3637)


## 0.27.0 (November 11 2016)

#### ⚠️ Breaking changes ⚠️

- Replace `fill-extrude-height` and `fill-extrude-base` properties of `fill` render type with a separate `fill-extrusion` type (with corresponding `fill-extrusion-height` and `fill-extrusion-base` properties), solving problems with render parity and runtime switching between flat and extruded fills. https://github.com/mapbox/mapbox-gl-style-spec/issues/554
- Change the units for extrusion height properties (`fill-extrusion-height`, `fill-extrusion-base`) from "magic numbers" to meters. [#3509](https://github.com/mapbox/mapbox-gl-js/pull/3509)
- Remove `mapboxgl.Control` class and change the way custom controls should be implemented. [#3497](https://github.com/mapbox/mapbox-gl-js/pull/3497)
- Remove `mapboxgl.util` functions: `inherit`, `extendAll`, `debounce`, `coalesce`, `startsWith`, `supportsGeolocation`. [#3441](https://github.com/mapbox/mapbox-gl-js/pull/3441) [#3571](https://github.com/mapbox/mapbox-gl-js/pull/3571)
- **`mapboxgl.util` is deprecated** and will be removed in the next release. [#1408](https://github.com/mapbox/mapbox-gl-js/issues/1408)

#### New features and improvements

- Tons of **performance improvements** that combined make rendering **up to 3 times faster**, especially for complex styles. [#3485](https://github.com/mapbox/mapbox-gl-js/pull/3485) [#3489](https://github.com/mapbox/mapbox-gl-js/pull/3489) [#3490](https://github.com/mapbox/mapbox-gl-js/pull/3490) [#3491](https://github.com/mapbox/mapbox-gl-js/pull/3491) [#3498](https://github.com/mapbox/mapbox-gl-js/pull/3498) [#3499](https://github.com/mapbox/mapbox-gl-js/pull/3499) [#3501](https://github.com/mapbox/mapbox-gl-js/pull/3501) [#3510](https://github.com/mapbox/mapbox-gl-js/pull/3510) [#3514](https://github.com/mapbox/mapbox-gl-js/pull/3514) [#3515](https://github.com/mapbox/mapbox-gl-js/pull/3515) [#3486](https://github.com/mapbox/mapbox-gl-js/pull/3486) [#3527](https://github.com/mapbox/mapbox-gl-js/pull/3527) [#3574](https://github.com/mapbox/mapbox-gl-js/pull/3574) ⚡️⚡️⚡️
- 🈯 Added **vertical text writing mode** for languages that support it. [#3438](https://github.com/mapbox/mapbox-gl-js/pull/3438)
- 🈯 Improved **line breaking of Chinese and Japanese text** in point-placed labels. [#3420](https://github.com/mapbox/mapbox-gl-js/pull/3420)
- Reduce the default number of worker threads (`mapboxgl.workerCount`) for better performance. [#3565](https://github.com/mapbox/mapbox-gl-js/pull/3565)
- Automatically use `categorical` style function type when input values are strings. [#3384](https://github.com/mapbox/mapbox-gl-js/pull/3384)
- Improve control buttons accessibility. [#3492](https://github.com/mapbox/mapbox-gl-js/pull/3492)
- Remove geolocation button if geolocation is disabled (e.g. the page is not served through `https`). [#3571](https://github.com/mapbox/mapbox-gl-js/pull/3571)
- Added `Map#getMaxZoom` and `Map#getMinZoom` methods [#3592](https://github.com/mapbox/mapbox-gl-js/pull/3592)

#### Bugfixes

- Fix several line dash rendering bugs. [#3451](https://github.com/mapbox/mapbox-gl-js/pull/3451)
- Fix intermittent map flicker when using image sources. [#3522](https://github.com/mapbox/mapbox-gl-js/pull/3522)
- Fix incorrect rendering of semitransparent `background` layers. [#3521](https://github.com/mapbox/mapbox-gl-js/pull/3521)
- Fix broken `raster-fade-duration` property. [#3532](https://github.com/mapbox/mapbox-gl-js/pull/3532)
- Fix handling of extrusion heights with negative values (by clamping to `0`). [#3463](https://github.com/mapbox/mapbox-gl-js/pull/3463)
- Fix GeoJSON sources not placing labels/icons correctly after map rotation. [#3366](https://github.com/mapbox/mapbox-gl-js/pull/3366)
- Fix icon/label placement not respecting order for layers with numeric names. [#3404](https://github.com/mapbox/mapbox-gl-js/pull/3404)
- Fix `queryRenderedFeatures` working incorrectly on colliding labels. [#3459](https://github.com/mapbox/mapbox-gl-js/pull/3459)
- Fix a bug where changing extrusion properties at runtime sometimes threw an error. [#3487](https://github.com/mapbox/mapbox-gl-js/pull/3487) [#3468](https://github.com/mapbox/mapbox-gl-js/pull/3468)
- Fix a bug where `map.loaded()` always returned `true` when using raster tile sources. [#3302](https://github.com/mapbox/mapbox-gl-js/pull/3302)
- Fix a bug where moving the map out of bounds sometimes threw `failed to invert matrix` error. [#3518](https://github.com/mapbox/mapbox-gl-js/pull/3518)
- Fixed `queryRenderedFeatures` throwing an error if no parameters provided. [#3542](https://github.com/mapbox/mapbox-gl-js/pull/3542)
- Fixed a bug where using multiple `\n` in a text field resulted in an error. [#3570](https://github.com/mapbox/mapbox-gl-js/pull/3570)

#### Misc

- 🐞 Fix `npm install mapbox-gl` pulling in all `devDependencies`, leading to an extremely slow install. [#3377](https://github.com/mapbox/mapbox-gl-js/pull/3377)
- Switch the codebase to ES6. [#c](https://github.com/mapbox/mapbox-gl-js/pull/3388) [#3408](https://github.com/mapbox/mapbox-gl-js/pull/3408) [#3415](https://github.com/mapbox/mapbox-gl-js/pull/3415) [#3421](https://github.com/mapbox/mapbox-gl-js/pull/3421)
- A lot of internal refactoring to make the codebase simpler and more maintainable.
- Various documentation fixes. [#3440](https://github.com/mapbox/mapbox-gl-js/pull/3440)

## 0.26.0 (October 13 2016)

#### New Features & Improvements

 * Add `fill-extrude-height` and `fill-extrude-base` style properties (3d buildings) :cityscape: [#3223](https://github.com/mapbox/mapbox-gl-js/pull/3223)
 * Add customizable `colorSpace` interpolation to functions [#3245](https://github.com/mapbox/mapbox-gl-js/pull/3245)
 * Add `identity` function type [#3274](https://github.com/mapbox/mapbox-gl-js/pull/3274)
 * Add depth testing for symbols with `'pitch-alignment': 'map'` [#3243](https://github.com/mapbox/mapbox-gl-js/pull/3243)
 * Add `dataloading` events for styles and sources [#3306](https://github.com/mapbox/mapbox-gl-js/pull/3306)
 * Add `Control` suffix to all controls :warning: BREAKING CHANGE :warning: [#3355](https://github.com/mapbox/mapbox-gl-js/pull/3355)
 * Calculate style layer `ref`s automatically and get rid of user-specified `ref`s :warning: BREAKING CHANGE :warning: [#3486](https://github.com/mapbox/mapbox-gl-js/pull/3486)

#### Performance Improvements

 * Ensure removing style or source releases all tile resources [#3359](https://github.com/mapbox/mapbox-gl-js/pull/3359)

#### Bugfixes

 * Fix bug causing an error when `Marker#setLngLat` is called [#3294](https://github.com/mapbox/mapbox-gl-js/pull/3294)
 * Fix bug causing incorrect coordinates in `touchend` on Android Chrome [#3319](https://github.com/mapbox/mapbox-gl-js/pull/3319)
 * Fix bug causing incorrect popup positioning at top of screen [#3333](https://github.com/mapbox/mapbox-gl-js/pull/3333)
 * Restore `tile` property to `data` events fired when a tile is removed [#3328](https://github.com/mapbox/mapbox-gl-js/pull/3328)
 * Fix bug causing "Improve this map" link to not preload map location [#3356](https://github.com/mapbox/mapbox-gl-js/pull/3356)

## 0.25.1 (September 30 2016)

#### Bugfixes

  * Fix bug causing attribution to not be shown [#3278](https://github.com/mapbox/mapbox-gl-js/pull/3278)
  * Fix bug causing exceptions when symbol text has a trailing newline [#3281](https://github.com/mapbox/mapbox-gl-js/pull/3281)

## 0.25.0 (September 29 2016)

#### Breaking Changes

  * `Evented#off` now require two arguments; omitting the second argument in order to unbind all listeners for an event
     type is no longer supported, as it could cause unintended unbinding of internal listeners.

#### New Features & Improvements

  * Consolidate undocumented data lifecycle events into `data` and `dataloading` events ([#3255](https://github.com/mapbox/mapbox-gl-js/pull/3255))
  * Add `auto` value for style spec properties ([#3203](https://github.com/mapbox/mapbox-gl-js/pull/3203))

#### Bugfixes

  * Fix bug causing "Map#queryRenderedFeatures" to return no features after map rotation or filter change ([#3233](https://github.com/mapbox/mapbox-gl-js/pull/3233))
  * Change webpack build process ([#3235](https://github.com/mapbox/mapbox-gl-js/pull/3235)) :warning: BREAKING CHANGE :warning:
  * Improved error messages for `LngLat#convert` ([#3232](https://github.com/mapbox/mapbox-gl-js/pull/3232))
  * Fix bug where the `tiles` field is omitted from the `RasterTileSource#serialize` method ([#3259](https://github.com/mapbox/mapbox-gl-js/pull/3259))
  * Comply with HTML spec by replacing the `div` within the `Navigation` control `<button>` with a `span` element ([#3268](https://github.com/mapbox/mapbox-gl-js/pull/3268))
  * Fix bug causing `Marker` instances to be translated to non-whole pixel coordinates that caused blurriness ([#3270](https://github.com/mapbox/mapbox-gl-js/pull/3270))

#### Performance Improvements

  * Avoid unnecessary style validation ([#3224](https://github.com/mapbox/mapbox-gl-js/pull/3224))
  * Share a single blob URL between all workers ([#3239](https://github.com/mapbox/mapbox-gl-js/pull/3239))

## 0.24.0 (September 19 2016)

#### New Features & Improvements

 * Allow querystrings in `mapbox://` URLs [#3113](https://github.com/mapbox/mapbox-gl-js/issues/3113)
 * Allow "drag rotate" interaction to control pitch [#3105](https://github.com/mapbox/mapbox-gl-js/pull/3105)
 * Improve performance by decreasing `Worker` script `Blob` size [#3158](https://github.com/mapbox/mapbox-gl-js/pull/3158)
 * Improve vector tile performance [#3067](https://github.com/mapbox/mapbox-gl-js/pull/3067)
 * Decrease size of distributed library by removing `package.json` [#3174](https://github.com/mapbox/mapbox-gl-js/pull/3174)
 * Add support for new lines in `text-field` [#3179](https://github.com/mapbox/mapbox-gl-js/pull/3179)
 * Make keyboard navigation smoother [#3190](https://github.com/mapbox/mapbox-gl-js/pull/3190)
 * Make mouse wheel zooming smoother [#3189](https://github.com/mapbox/mapbox-gl-js/pull/3189)
 * Add better error message when calling `Map#queryRenderedFeatures` on nonexistent layer [#3196](https://github.com/mapbox/mapbox-gl-js/pull/3196)
 * Add support for imperial units on `Scale` control [#3160](https://github.com/mapbox/mapbox-gl-js/pull/3160)
 * Add map's pitch to URL hash [#3218](https://github.com/mapbox/mapbox-gl-js/pull/3218)

#### Bugfixes

 * Fix exception thrown when using box zoom handler [#3078](https://github.com/mapbox/mapbox-gl-js/pull/3078)
 * Ensure style filters cannot be mutated by reference [#3093](https://github.com/mapbox/mapbox-gl-js/pull/3093)
 * Fix exceptions thrown when opening marker-bound popup by click [#3104](https://github.com/mapbox/mapbox-gl-js/pull/3104)
 * Fix bug causing fills with transparent colors and patterns to not render [#3107](https://github.com/mapbox/mapbox-gl-js/issues/3107)
 * Fix order of latitudes in `Map#getBounds` [#3081](https://github.com/mapbox/mapbox-gl-js/issues/3081)
 * Fix incorrect evaluation of zoom-and-property functions [#2827](https://github.com/mapbox/mapbox-gl-js/issues/2827) [#3155](https://github.com/mapbox/mapbox-gl-js/pull/3155)
 * Fix incorrect evaluation of property functions [#2828](https://github.com/mapbox/mapbox-gl-js/issues/2828) [#3155](https://github.com/mapbox/mapbox-gl-js/pull/3155)
 * Fix bug causing garbled text rendering when multiple maps are rendered on the page [#3086](https://github.com/mapbox/mapbox-gl-js/issues/3086)
 * Fix rendering defects caused by `Map#setFilter` and map rotation on iOS 10 [#3207](https://github.com/mapbox/mapbox-gl-js/pull/3207)
 * Fix bug causing image and video sources to disappear when zooming in [#3010](https://github.com/mapbox/mapbox-gl-js/issues/3010)


## 0.23.0 (August 25 2016)

#### New Features & Improvements

* Add support for `line-color` property functions [#2938](https://github.com/mapbox/mapbox-gl-js/pull/2938)
* Add `Scale` control [#2940](https://github.com/mapbox/mapbox-gl-js/pull/2940) [#3042](https://github.com/mapbox/mapbox-gl-js/pull/3042)
* Improve polygon label placement by rendering labels at the pole of inaccessability [#3038](https://github.com/mapbox/mapbox-gl-js/pull/3038)
* Add `Popup` `offset` option [#1962](https://github.com/mapbox/mapbox-gl-js/issues/1962)
* Add `Marker#bindPopup` method [#3056](https://github.com/mapbox/mapbox-gl-js/pull/3056)

#### Performance Improvements

* Improve performance of pages with multiple maps using a shared `WebWorker` pool [#2952](https://github.com/mapbox/mapbox-gl-js/pull/2952)

#### Bugfixes

* Make `LatLngBounds` obey its documented argument order (`southwest`, `northeast`), allowing bounds across the dateline [#2414](https://github.com/mapbox/mapbox-gl-js/pull/2414) :warning: **BREAKING CHANGE** :warning:
* Fix bug causing `fill-opacity` property functions to not render as expected [#3061](https://github.com/mapbox/mapbox-gl-js/pull/3061)

## 0.22.1 (August 18 2016)

#### New Features & Improvements

 * Reduce library size by using minified version of style specification [#2998](https://github.com/mapbox/mapbox-gl-js/pull/2998)
 * Add a warning when rendering artifacts occur due to too many symbols or glyphs being rendered in a tile [#2966](https://github.com/mapbox/mapbox-gl-js/pull/2966)

#### Bugfixes

 * Fix bug causing exception to be thrown by `Map#querySourceFeatures` [#3022](https://github.com/mapbox/mapbox-gl-js/pull/3022)
 * Fix bug causing `Map#loaded` to return true while there are outstanding tile updates [#2847](https://github.com/mapbox/mapbox-gl-js/pull/2847)

## 0.22.0 (August 11 2016)

#### Breaking Changes

 * The `GeoJSONSource`, `VideoSource`, `ImageSource` constructors are now private. Please use `map.addSource({...})` to create sources and `map.getSource(...).setData(...)` to update GeoJSON sources. [#2667](https://github.com/mapbox/mapbox-gl-js/pull/2667)
 * `Map#onError` has been removed. You may catch errors by listening for the `error` event. If no listeners are bound to `error`, error messages will be printed to the console. [#2852](https://github.com/mapbox/mapbox-gl-js/pull/2852)

#### New Features & Improvements

 * Increase max glyph atlas size to accomodate alphabets with large numbers of characters [#2930](https://github.com/mapbox/mapbox-gl-js/pull/2930)
 * Add support for filtering features on GeoJSON / vector tile `$id` [#2888](https://github.com/mapbox/mapbox-gl-js/pull/2888)
 * Update geolocate icon [#2973](https://github.com/mapbox/mapbox-gl-js/pull/2973)
 * Add a `close` event to `Popup`s [#2953](https://github.com/mapbox/mapbox-gl-js/pull/2953)
 * Add a `offset` option to `Marker` [#2885](https://github.com/mapbox/mapbox-gl-js/pull/2885)
 * Print `error` events without any listeners to the console [#2852](https://github.com/mapbox/mapbox-gl-js/pull/2852)
 * Refactored `Source` interface to prepare for custom source types [#2667](https://github.com/mapbox/mapbox-gl-js/pull/2667)

#### Bugfixes

 * Fix opacity property-functions for fill layers [#2971](https://github.com/mapbox/mapbox-gl-js/pull/2971)
 * Fix `DataCloneError` in Firefox and IE11 [#2559](https://github.com/mapbox/mapbox-gl-js/pull/2559)
 * Fix bug preventing camera animations from being triggered in `moveend` listeners [#2944](https://github.com/mapbox/mapbox-gl-js/pull/2944)
 * Fix bug preventing `fill-outline-color` from being unset [#2964](https://github.com/mapbox/mapbox-gl-js/pull/2964)
 * Fix webpack support [#2887](https://github.com/mapbox/mapbox-gl-js/pull/2887)
 * Prevent buttons in controls from acting like form submit buttons [#2935](https://github.com/mapbox/mapbox-gl-js/pull/2935)
 * Fix bug preventing map interactions near two controls in the same corner [#2932](https://github.com/mapbox/mapbox-gl-js/pull/2932)
 * Fix crash resulting for large style batch queue [#2926](https://github.com/mapbox/mapbox-gl-js/issues/2926)

## 0.21.0 (July 13 2016)

#### Breaking Changes

 * GeoJSON polygon inner rings are now rewound for compliance with the [v2 vector tile](https://github.com/mapbox/vector-tile-spec/blob/master/2.1/README.md#4344-polygon-geometry-type). This may affect some uses of `line-offset`, reversing the direction of the offset. [#2889](https://github.com/mapbox/mapbox-gl-js/issues/2889)

#### New Features & Improvements

 * Add `text-pitch-alignment` style property [#2668](https://github.com/mapbox/mapbox-gl-js/pull/2668)
 * Allow query parameters on `mapbox://` URLs [#2702](https://github.com/mapbox/mapbox-gl-js/pull/2702)
 * Add `icon-text-fit` and `icon-text-fit-padding` style properties [#2720](https://github.com/mapbox/mapbox-gl-js/pull/2720)
 * Enable property functions for `icon-rotate` [#2738](https://github.com/mapbox/mapbox-gl-js/pull/2738)
 * Enable property functions for `fill-opacity` [#2733](https://github.com/mapbox/mapbox-gl-js/pull/2733)
 * Fire `Map#mouseout` events [#2777](https://github.com/mapbox/mapbox-gl-js/pull/2777)
 * Allow query parameters on all sprite URLs [#2772](https://github.com/mapbox/mapbox-gl-js/pull/2772)
 * Increase sprite atlas size to 1024px square, allowing more and larger sprites [#2802](https://github.com/mapbox/mapbox-gl-js/pull/2802)
 * Add `Marker` class [#2725](https://github.com/mapbox/mapbox-gl-js/pull/2725) [#2810](https://github.com/mapbox/mapbox-gl-js/pull/2810)
 * Add `{quadkey}` URL parameter [#2805](https://github.com/mapbox/mapbox-gl-js/pull/2805)
 * Add `circle-pitch-scale` style property [#2821](https://github.com/mapbox/mapbox-gl-js/pull/2821)

#### Bugfixes

 * Fix rendering of layers with large numbers of features [#2794](https://github.com/mapbox/mapbox-gl-js/pull/2794)
 * Fix exceptions thrown during drag-rotate interactions [#2840](https://github.com/mapbox/mapbox-gl-js/pull/2840)
 * Fix error when adding and removing a layer within the same update cycle [#2845](https://github.com/mapbox/mapbox-gl-js/pull/2845)
 * Fix false "Geometry exceeds allowed extent" warnings [#2568](https://github.com/mapbox/mapbox-gl-js/issues/2568)
 * Fix `Map#loaded` returning true while there are outstanding tile updates [#2847](https://github.com/mapbox/mapbox-gl-js/pull/2847)
 * Fix style validation error thrown while removing a filter [#2847](https://github.com/mapbox/mapbox-gl-js/pull/2847)
 * Fix event data object not being passed for double click events [#2814](https://github.com/mapbox/mapbox-gl-js/pull/2814)
 * Fix multipolygons disappearing from map at certain zoom levels [#2704](https://github.com/mapbox/mapbox-gl-js/issues/2704)
 * Fix exceptions caused by `queryRenderedFeatures` in Safari and Firefox [#2822](https://github.com/mapbox/mapbox-gl-js/pull/2822)
 * Fix `mapboxgl#supported()` returning `true` in old versions of IE11 [mapbox/mapbox-gl-supported#1](https://github.com/mapbox/mapbox-gl-supported/issues/1)

## 0.20.1 (June 21 2016)

#### Bugfixes

* Fixed exception thrown when changing `*-translate` properties via `setPaintProperty` ([#2762](https://github.com/mapbox/mapbox-gl-js/issues/2762))

## 0.20.0 (June 10 2016)

#### New Features & Improvements

 * Add limited WMS support [#2612](https://github.com/mapbox/mapbox-gl-js/pull/2612)
 * Add `workerCount` constructor option [#2666](https://github.com/mapbox/mapbox-gl-js/pull/2666)
 * Improve performance of `locationPoint` and `pointLocation` [#2690](https://github.com/mapbox/mapbox-gl-js/pull/2690)
 * Remove "Not using VertexArrayObject extension" warning messages [#2707](https://github.com/mapbox/mapbox-gl-js/pull/2707)
 * Add `version` property to mapboxgl [#2660](https://github.com/mapbox/mapbox-gl-js/pull/2660)
 * Support property functions in `circle-opacity` and `circle-blur` [#2693](https://github.com/mapbox/mapbox-gl-js/pull/2693)

#### Bugfixes

* Fix exception thrown by "drag rotate" handler [#2680](https://github.com/mapbox/mapbox-gl-js/issues/2680)
* Return an empty array instead of an empty object from `queryRenderedFeatures` [#2694](https://github.com/mapbox/mapbox-gl-js/pull/2694)
* Fix bug causing map to not render in IE

## 0.19.1 (June 2 2016)

#### Bugfixes

* Fix rendering of polygons with more than 35k vertices [#2657](https://github.com/mapbox/mapbox-gl-js/issues/2657)

## 0.19.0 (May 31 2016)

#### New Features & Improvements

* Allow use of special characters in property field names [#2547](https://github.com/mapbox/mapbox-gl-js/pull/2547)
* Improve rendering speeds on fill layers [#1606](https://github.com/mapbox/mapbox-gl-js/pull/1606)
* Add data driven styling support for `fill-color` and `fill-outline-color` [#2629](https://github.com/mapbox/mapbox-gl-js/pull/2629)
* Add `has` and `!has` filter operators [mapbox/feature-filter#15](https://github.com/mapbox/feature-filter/pull/15)
* Improve keyboard handlers with held-down keys [#2530](https://github.com/mapbox/mapbox-gl-js/pull/2530)
* Support 'tms' tile scheme [#2565](https://github.com/mapbox/mapbox-gl-js/pull/2565)
* Add `trackResize` option to `Map` [#2591](https://github.com/mapbox/mapbox-gl-js/pull/2591)

#### Bugfixes

* Scale circles when map is displayed at a pitch [#2541](https://github.com/mapbox/mapbox-gl-js/issues/2541)
* Fix background pattern rendering bug [#2557](https://github.com/mapbox/mapbox-gl-js/pull/2557)
* Fix bug that prevented removal of a `fill-pattern` from a fill layer [#2534](https://github.com/mapbox/mapbox-gl-js/issues/2534)
* Fix `line-pattern` and `fill-pattern`rendering [#2596](https://github.com/mapbox/mapbox-gl-js/pull/2596)
* Fix some platform specific rendering bugs [#2553](https://github.com/mapbox/mapbox-gl-js/pull/2553)
* Return empty object from `queryRenderedFeatures` before the map is loaded [#2621](https://github.com/mapbox/mapbox-gl-js/pull/2621)
* Fix "there is no texture bound to the unit 1" warnings [#2509](https://github.com/mapbox/mapbox-gl-js/pull/2509)
* Allow transitioned values to be unset [#2561](https://github.com/mapbox/mapbox-gl-js/pull/2561)

## 0.18.0 (April 13 2016)

#### New Features & Improvements

* Implement zoom-and-property functions for `circle-color` and `circle-size` [#2454](https://github.com/mapbox/mapbox-gl-js/pull/2454)
* Dedupe attributions that are substrings of others [#2453](https://github.com/mapbox/mapbox-gl-js/pull/2453)
* Misc performance improvements [#2483](https://github.com/mapbox/mapbox-gl-js/pull/2483) [#2488](https://github.com/mapbox/mapbox-gl-js/pull/2488)

#### Bugfixes

* Fix errors when unsetting and resetting a style property [#2464](https://github.com/mapbox/mapbox-gl-js/pull/2464)
* Fix errors when updating paint properties while using classes [#2496](https://github.com/mapbox/mapbox-gl-js/pull/2496)
* Fix errors caused by race condition in unserializeBuckets [#2497](https://github.com/mapbox/mapbox-gl-js/pull/2497)
* Fix overzoomed tiles in wrapped worlds [#2482](https://github.com/mapbox/mapbox-gl-js/issues/2482)
* Fix errors caused by mutating a filter object after calling `Map#setFilter` [#2495](https://github.com/mapbox/mapbox-gl-js/pull/2495)

## 0.17.0 (April 13 2016)

#### Breaking Changes

* Remove `map.batch` in favor of automatically batching style mutations (i.e. calls to `Map#setLayoutProperty`, `Map#setPaintProperty`, `Map#setFilter`, `Map#setClasses`, etc.) and applying them once per frame, significantly improving performance when updating the style frequently [#2355](https://github.com/mapbox/mapbox-gl-js/pull/2355) [#2380](https://github.com/mapbox/mapbox-gl-js/pull/2380)
* Remove `util.throttle` [#2345](https://github.com/mapbox/mapbox-gl-js/issues/2345)

#### New Features & Improvements

* Improve performance of all style mutation methods by only recalculating affected properties [#2339](https://github.com/mapbox/mapbox-gl-js/issues/2339)
* Improve fading of labels and icons [#2376](https://github.com/mapbox/mapbox-gl-js/pull/2376)
* Improve rendering performance by reducing work done on the main thread [#2394](https://github.com/mapbox/mapbox-gl-js/pull/2394)
* Validate filters passed to `Map#queryRenderedFeatures` and `Map#querySourceFeatures` [#2349](https://github.com/mapbox/mapbox-gl-js/issues/2349)
* Display a warning if a vector tile's geometry extent is larger than supported  [#2383](https://github.com/mapbox/mapbox-gl-js/pull/2383)
* Implement property functions (i.e. data-driven styling) for `circle-color` and `circle-size` [#1932](https://github.com/mapbox/mapbox-gl-js/pull/1932)
* Add `Popup#setDOMContent` method [#2436](https://github.com/mapbox/mapbox-gl-js/pull/2436)

#### Bugfixes

* Fix a performance regression caused by using 1 `WebWorker` instead of `# cpus - 1` `WebWorker`s, slowing down tile loading times [#2408](https://github.com/mapbox/mapbox-gl-js/pull/2408)
* Fix a bug in which `Map#queryRenderedFeatures` would sometimes return features that had been removed [#2353](https://github.com/mapbox/mapbox-gl-js/issues/2353)
* Fix `clusterMaxZoom` option on `GeoJSONSource` not working as expected [#2374](https://github.com/mapbox/mapbox-gl-js/issues/2374)
* Fix anti-aliased rendering for pattern fills [#2372](https://github.com/mapbox/mapbox-gl-js/issues/2372)
* Fix exception caused by calling `Map#queryRenderedFeatures` or `Map#querySourceFeatures` with no arguments
* Fix exception caused by calling `Map#setLayoutProperty` for `text-field` or `icon-image` [#2407](https://github.com/mapbox/mapbox-gl-js/issues/2407)

## 0.16.0 (March 24 2016)

#### Breaking Changes

* Replace `Map#featuresAt` and `Map#featuresIn` with `Map#queryRenderedFeatures` and `map.querySourceFeatures` ([#2224](https://github.com/mapbox/mapbox-gl-js/pull/2224))
    * Replace `featuresAt` and `featuresIn` with `queryRenderedFeatures`
    * Make `queryRenderedFeatures` synchronous, remove the callback and use the return value.
    * Rename `layer` parameter to `layers` and make it an array of layer names.
    * Remove the `radius` parameter. `radius` was used with `featuresAt` to account for style properties like `line-width` and `circle-radius`. `queryRenderedFeatures` accounts for these style properties. If you need to query a larger area, use a bounding box query instead of a point query.
    * Remove the `includeGeometry` parameter because `queryRenderedFeatures` always includes geometries.
* `Map#debug` is renamed to `Map#showTileBoundaries` ([#2284](https://github.com/mapbox/mapbox-gl-js/pull/2284))
* `Map#collisionDebug` is renamed to `Map#showCollisionBoxes` ([#2284](https://github.com/mapbox/mapbox-gl-js/pull/2284))

#### New Features & Improvements

* Improve overall rendering performance. ([#2221](https://github.com/mapbox/mapbox-gl-js/pull/2221))
* Improve performance of `GeoJSONSource#setData`. ([#2222](https://github.com/mapbox/mapbox-gl-js/pull/2222))
* Add `Map#setMaxBounds` method ([#2234](https://github.com/mapbox/mapbox-gl-js/pull/2234))
* Add `isActive` and `isEnabled` methods to interaction handlers ([#2238](https://github.com/mapbox/mapbox-gl-js/pull/2238))
* Add `Map#setZoomBounds` method ([#2243](https://github.com/mapbox/mapbox-gl-js/pull/2243))
* Add touch events ([#2195](https://github.com/mapbox/mapbox-gl-js/issues/2195))
* Add `map.queryRenderedFeatures` to query the styled and rendered representations of features ([#2224](https://github.com/mapbox/mapbox-gl-js/pull/2224))
* Add `map.querySourceFeatures` to get features directly from vector tiles, independent of the style ([#2224](https://github.com/mapbox/mapbox-gl-js/pull/2224))
* Add `mapboxgl.Geolocate` control ([#1939](https://github.com/mapbox/mapbox-gl-js/issues/1939))
* Make background patterns render seamlessly across tile boundaries ([#2305](https://github.com/mapbox/mapbox-gl-js/pull/2305))

#### Bugfixes

* Fix calls to `setFilter`, `setLayoutProperty`, and `setLayerZoomRange` on ref children ([#2228](https://github.com/mapbox/mapbox-gl-js/issues/2228))
* Fix `undefined` bucket errors after `setFilter` calls ([#2244](https://github.com/mapbox/mapbox-gl-js/issues/2244))
* Fix bugs causing hidden symbols to be rendered ([#2246](https://github.com/mapbox/mapbox-gl-js/pull/2246), [#2276](https://github.com/mapbox/mapbox-gl-js/pull/2276))
* Fix raster flickering ([#2236](https://github.com/mapbox/mapbox-gl-js/issues/2236))
* Fix `queryRenderedFeatures` precision at high zoom levels ([#2292](https://github.com/mapbox/mapbox-gl-js/pull/2292))
* Fix holes in GeoJSON data caused by unexpected winding order ([#2285](https://github.com/mapbox/mapbox-gl-js/pull/2285))
* Fix bug causing deleted features to be returned by `queryRenderedFeatures` ([#2306](https://github.com/mapbox/mapbox-gl-js/pull/2306))
* Fix bug causing unexpected fill patterns to be rendered ([#2307](https://github.com/mapbox/mapbox-gl-js/pull/2307))
* Fix popup location with preceding sibling elements ([#2311](https://github.com/mapbox/mapbox-gl-js/pull/2311))
* Fix polygon anti-aliasing ([#2319](https://github.com/mapbox/mapbox-gl-js/pull/2319))
* Fix slivers between non-adjacent polygons ([#2319](https://github.com/mapbox/mapbox-gl-js/pull/2319))
* Fix keyboard shortcuts causing page to scroll ([#2312](https://github.com/mapbox/mapbox-gl-js/pull/2312))

## 0.15.0 (March 1 2016)

#### New Features & Improvements

* Add `ImageSource#setCoordinates` and `VideoSource#setCoordinates` ([#2184](https://github.com/mapbox/mapbox-gl-js/pull/2184))

#### Bugfixes

* Fix flickering on raster layers ([#2211](https://github.com/mapbox/mapbox-gl-js/pull/2211))
* Fix browser hang when zooming quickly on raster layers ([#2211](https://github.com/mapbox/mapbox-gl-js/pull/2211))

## 0.14.3 (Feb 25 2016)

#### New Features & Improvements

* Improve responsiveness of zooming out by using cached parent tiles ([#2168](https://github.com/mapbox/mapbox-gl-js/pull/2168))
* Improve contextual clues on style API validation ([#2170](https://github.com/mapbox/mapbox-gl-js/issues/2170))
* Improve performance of methods including `setData` ([#2174](https://github.com/mapbox/mapbox-gl-js/pull/2174))

#### Bugfixes

* Fix incorrectly sized line dashes ([#2099](https://github.com/mapbox/mapbox-gl-js/issues/2099))
* Fix bug in which `in` feature filter drops features ([#2166](https://github.com/mapbox/mapbox-gl-js/pull/2166))
* Fix bug preventing `Map#load` from firing when tile "Not Found" errors occured ([#2176](https://github.com/mapbox/mapbox-gl-js/pull/2176))
* Fix rendering artifacts on mobile GPUs ([#2117](https://github.com/mapbox/mapbox-gl-js/pull/2117))

## 0.14.2 (Feb 19 2016)

#### Bugfixes

* Look for loaded parent tiles in cache
* Set tile cache size based on viewport size ([#2137](https://github.com/mapbox/mapbox-gl-js/issues/2137))
* Fix tile render order for layer-by-layer
* Remove source update throttling ([#2139](https://github.com/mapbox/mapbox-gl-js/issues/2139))
* Make panning while zooming more linear ([#2070](https://github.com/mapbox/mapbox-gl-js/issues/2070))
* Round points created during bucket creation ([#2067](https://github.com/mapbox/mapbox-gl-js/issues/2067))
* Correct bounds for a rotated or tilted map ([#1842](https://github.com/mapbox/mapbox-gl-js/issues/1842))
* Fix overscaled featuresAt ([#2103](https://github.com/mapbox/mapbox-gl-js/issues/2103))
* Allow using `tileSize: 512` as a switch to trade retina support for 512px raster tiles
* Fix the serialization of paint classes ([#2107](https://github.com/mapbox/mapbox-gl-js/issues/2107))
* Fixed bug where unsetting style properties could mutate the value of other style properties ([#2105](https://github.com/mapbox/mapbox-gl-js/pull/2105))
* Less slanted dashed lines near sharp corners ([#967](https://github.com/mapbox/mapbox-gl-js/issues/967))
* Fire map#load if no initial style is set ([#2042](https://github.com/mapbox/mapbox-gl-js/issues/2042))

## 0.14.1 (Feb 10 2016)

#### Bugfixes

* Fix incorrectly rotated symbols along lines near tile boundries ([#2062](https://github.com/mapbox/mapbox-gl-js/issues/2062))
* Fix broken rendering when a fill layer follows certain symbol layers ([#2092](https://github.com/mapbox/mapbox-gl-js/issues/2092))

## 0.14.0 (Feb 8 2016)

#### Breaking Changes

* Switch `GeoJSONSource` clustering options from being measured in extent-units to pixels ([#2026](https://github.com/mapbox/mapbox-gl-js/pull/2026))

#### New Features & Improvements

* Improved error message for invalid colors ([#2006](https://github.com/mapbox/mapbox-gl-js/pull/2006))
* Added support for tiles with variable extents ([#2010](https://github.com/mapbox/mapbox-gl-js/pull/2010))
* Improved `filter` performance and maximum size ([#2024](https://github.com/mapbox/mapbox-gl-js/issues/2024))
* Changed circle rendering such that all geometry nodes are drawn, not just the geometry's outer ring ([#2027](https://github.com/mapbox/mapbox-gl-js/pull/2027))
* Added `Map#getStyle` method ([#1982](https://github.com/mapbox/mapbox-gl-js/issues/1982))

#### Bugfixes

* Fixed bug causing WebGL contexts to be "used up" by calling `mapboxgl.supported()` ([#2018](https://github.com/mapbox/mapbox-gl-js/issues/2018))
* Fixed non-deterministic symbol z-order sorting ([#2023](https://github.com/mapbox/mapbox-gl-js/pull/2023))
* Fixed garbled labels while zooming ([#2012](https://github.com/mapbox/mapbox-gl-js/issues/2012))
* Fixed icon jumping when touching trackpad with two fingers ([#1990](https://github.com/mapbox/mapbox-gl-js/pull/1990))
* Fixed overzoomed collision debug labels ([#2033](https://github.com/mapbox/mapbox-gl-js/issues/2033))
* Fixed dashes sliding along their line during zooming ([#2039](https://github.com/mapbox/mapbox-gl-js/issues/2039))
* Fixed overscaled `minzoom` setting for GeoJSON sources ([#1651](https://github.com/mapbox/mapbox-gl-js/issues/1651))
* Fixed overly-strict function validation for duplicate stops ([#2075](https://github.com/mapbox/mapbox-gl-js/pull/2075))
* Fixed crash due to `performance.now` not being present on some browsers ([#2056](https://github.com/mapbox/mapbox-gl-js/issues/2056))
* Fixed the unsetting of paint properties ([#2037](https://github.com/mapbox/mapbox-gl-js/issues/2037))
* Fixed bug causing multiple interaction handler event listeners to be attached ([#2069](https://github.com/mapbox/mapbox-gl-js/issues/2069))
* Fixed bug causing only a single debug box to be drawn ([#2034](https://github.com/mapbox/mapbox-gl-js/issues/2034))

## 0.13.1 (Jan 27 2016)

#### Bugfixes

* Fixed broken npm package due to outdated bundled modules

## 0.13.0 (Jan 27 2016)

#### Bugfixes

* Fixed easeTo pan, zoom, and rotate when initial rotation != 0 ([#1950](https://github.com/mapbox/mapbox-gl-js/pull/1950))
* Fixed rendering of tiles with an extent != 4096 ([#1952](https://github.com/mapbox/mapbox-gl-js/issues/1952))
* Fixed missing icon collision boxes ([#1978](https://github.com/mapbox/mapbox-gl-js/issues/1978))
* Fixed null `Tile#buffers` errors ([#1987](https://github.com/mapbox/mapbox-gl-js/pull/1987))

#### New Features & Improvements

* Added `symbol-avoid-edges` style property ([#1951](https://github.com/mapbox/mapbox-gl-js/pull/1951))
* Improved `symbol-max-angle` check algorithm ([#1959](https://github.com/mapbox/mapbox-gl-js/pull/1959))
* Added marker clustering! ([#1931](https://github.com/mapbox/mapbox-gl-js/pull/1931))
* Added zoomstart, zoom, and zoomend events ([#1958](https://github.com/mapbox/mapbox-gl-js/issues/1958))
* Disabled drag on mousedown when using boxzoom ([#1907](https://github.com/mapbox/mapbox-gl-js/issues/1907))

## 0.12.4 (Jan 19 2016)

#### Bugfixes

* Fix elementGroups null value errors ([#1933](https://github.com/mapbox/mapbox-gl-js/issues/1933))
* Fix some glyph atlas overflow cases ([#1923](https://github.com/mapbox/mapbox-gl-js/pull/1923))

## 0.12.3 (Jan 14 2016)

#### API Improvements
* Support inline attribution options in map options ([#1865](https://github.com/mapbox/mapbox-gl-js/issues/1865))
* Improve flyTo options ([#1854](https://github.com/mapbox/mapbox-gl-js/issues/1854), [#1429](https://github.com/mapbox/mapbox-gl-js/issues/1429))

#### Bugfixes
* Fix flickering with overscaled tiles ([#1921](https://github.com/mapbox/mapbox-gl-js/issues/1921))
* Remove Node.remove calls for IE browser compatibility ([#1900](https://github.com/mapbox/mapbox-gl-js/issues/1900))
* Match patterns at tile boundaries ([#1908](https://github.com/mapbox/mapbox-gl-js/pull/1908))
* Fix Tile#positionAt, fix query tests ([#1899](https://github.com/mapbox/mapbox-gl-js/issues/1899))
* Fix flickering on streets ([#1875](https://github.com/mapbox/mapbox-gl-js/issues/1875))
* Fix text-max-angle property ([#1870](https://github.com/mapbox/mapbox-gl-js/issues/1870))
* Fix overscaled line patterns ([#1856](https://github.com/mapbox/mapbox-gl-js/issues/1856))
* Fix patterns and icons for mismatched pixelRatios ([#1851](https://github.com/mapbox/mapbox-gl-js/issues/1851))
* Fix missing labels when text size 0 at max zoom ([#1809](https://github.com/mapbox/mapbox-gl-js/issues/1809))
* Use linear interp when pixel ratios don't match ([#1601](https://github.com/mapbox/mapbox-gl-js/issues/1601))
* Fix blank areas, flickering in raster layers ([#1876](https://github.com/mapbox/mapbox-gl-js/issues/1876), [#675](https://github.com/mapbox/mapbox-gl-js/issues/675))
* Fix labels slipping/cropping at tile bounds ([#757](https://github.com/mapbox/mapbox-gl-js/issues/757))

#### UX Improvements
* Improve touch handler perceived performance ([#1844](https://github.com/mapbox/mapbox-gl-js/issues/1844))

## 0.12.2 (Dec 22 2015)

#### API Improvements

* Support LngLat.convert([w, s, e, n]) ([#1812](https://github.com/mapbox/mapbox-gl-js/issues/1812))
* Invalid GeoJSON is now handled better

#### Bugfixes

* Fixed `Popup#addTo` when the popup is already open ([#1811](https://github.com/mapbox/mapbox-gl-js/issues/1811))
* Fixed warping when rotating / zooming really fast
* `Map#flyTo` now flies across the antimeridan if shorter ([#1853](https://github.com/mapbox/mapbox-gl-js/issues/1853))

## 0.12.1 (Dec 8 2015)

#### Breaking changes

* Reversed the direction of `line-offset` ([#1808](https://github.com/mapbox/mapbox-gl-js/pull/1808))
* Renamed `Pinch` interaction handler to `TouchZoomRotate` ([#1777](https://github.com/mapbox/mapbox-gl-js/pull/1777))
* Made `Map#update` and `Map#render` private methods ([#1798](https://github.com/mapbox/mapbox-gl-js/pull/1798))
* Made `Map#remove` remove created DOM elements ([#1789](https://github.com/mapbox/mapbox-gl-js/issues/1789))

#### API Improvements

* Added an method to disable touch rotation ([#1777](https://github.com/mapbox/mapbox-gl-js/pull/1777))
* Added a `position` option for `Attribution` ([#1689](https://github.com/mapbox/mapbox-gl-js/issues/1689))

#### Bugfixes

* Ensure tile loading errors are properly reported ([#1799](https://github.com/mapbox/mapbox-gl-js/pull/1799))
* Ensure re-adding a previously removed pop-up works ([#1477](https://github.com/mapbox/mapbox-gl-js/issues/1477))

#### UX Improvements

* Don't round zoom level during double-click interaction ([#1640](https://github.com/mapbox/mapbox-gl-js/issues/1640))

## 0.12.0 (Dec 2 2015)

#### API Improvements

* Added `line-offset` style property ([#1778](https://github.com/mapbox/mapbox-gl-js/issues/1778))

## 0.11.5 (Dec 1 2015)

#### Bugfixes

* Fixed unstable symbol layer render order when adding / removing layers ([#1558](https://github.com/mapbox/mapbox-gl-js/issues/1558))
* Fire map loaded event even if raster tiles have errors
* Fix panning animation during easeTo with zoom change
* Fix pitching animation during flyTo
* Fix pitching animation during easeTo
* Prevent rotation from firing `mouseend` events ([#1104](https://github.com/mapbox/mapbox-gl-js/issues/1104))

#### API Improvements

* Fire `mousedown` and `mouseup` events ([#1411](https://github.com/mapbox/mapbox-gl-js/issues/1411))
* Fire `movestart` and `moveend` when panning ([#1658](https://github.com/mapbox/mapbox-gl-js/issues/1658))
* Added drag events ([#1442](https://github.com/mapbox/mapbox-gl-js/issues/1442))
* Request webp images for mapbox:// raster tiles in chrome ([#1725](https://github.com/mapbox/mapbox-gl-js/issues/1725))

#### UX Improvements

* Added inertia to map rotation ([#620](https://github.com/mapbox/mapbox-gl-js/issues/620))

## 0.11.4 (Nov 16 2015)

#### Bugfixes

* Fix alpha blending of alpha layers ([#1684](https://github.com/mapbox/mapbox-gl-js/issues/1684))

## 0.11.3 (Nov 10 2015)

#### Bugfixes

* Fix GeoJSON rendering and performance ([#1685](https://github.com/mapbox/mapbox-gl-js/pull/1685))

#### UX Improvements

* Use SVG assets for UI controls ([#1657](https://github.com/mapbox/mapbox-gl-js/pull/1657))
* Zoom out with shift + dblclick ([#1666](https://github.com/mapbox/mapbox-gl-js/issues/1666))

## 0.11.2 (Oct 29 2015)

* Misc performance improvements

#### Bugfixes

* Fix sprites on systems with non-integer `devicePixelRatio`s ([#1029](https://github.com/mapbox/mapbox-gl-js/issues/1029) [#1475](https://github.com/mapbox/mapbox-gl-js/issues/1475) [#1476](https://github.com/mapbox/mapbox-gl-js/issues/1476))
* Fix layer minZoom being ignored if not less than source maxZoom
* Fix symbol placement at the start of a line ([#1461](https://github.com/mapbox/mapbox-gl-js/issues/1461))
* Fix `raster-opacity` on non-tile sources ([#1270](https://github.com/mapbox/mapbox-gl-js/issues/1270))
* Ignore boxzoom on shift-click ([#1655](https://github.com/mapbox/mapbox-gl-js/issues/1655))

#### UX Improvements

* Enable line breaks on common punctuation ([#1115](https://github.com/mapbox/mapbox-gl-js/issues/1115))

#### API Improvements

* Add toString and toArray methods to LngLat, LngLatBounds ([#1571](https://github.com/mapbox/mapbox-gl-js/issues/1571))
* Add `Transform#resize` method
* Add `Map#getLayer` method ([#1183](https://github.com/mapbox/mapbox-gl-js/issues/1183))
* Add `Transform#unmodified` property ([#1452](https://github.com/mapbox/mapbox-gl-js/issues/1452))
* Propagate WebGL context events ([#1612](https://github.com/mapbox/mapbox-gl-js/pull/1612))

## 0.11.1 (Sep 30 2015)

#### Bugfixes

* Add statistics and checkboxes to debug page
* Fix `Map#featuresAt` for non-4096 vector sources ([#1529](https://github.com/mapbox/mapbox-gl-js/issues/1529))
* Don't fire `mousemove` on drag-pan
* Fix maxBounds constrains ([#1539](https://github.com/mapbox/mapbox-gl-js/issues/1539))
* Fix maxBounds infinite loop ([#1538](https://github.com/mapbox/mapbox-gl-js/issues/1538))
* Fix memory leak in worker
* Assert valid `TileCoord`, fix wrap calculation in `TileCoord#cover` ([#1483](https://github.com/mapbox/mapbox-gl-js/issues/1483))
* Abort raster tile load if not in viewport ([#1490](https://github.com/mapbox/mapbox-gl-js/issues/1490))

#### API Improvements

* Add `Map` event listeners for `mouseup`, `contextmenu` (right click) ([#1532](https://github.com/mapbox/mapbox-gl-js/issues/1532))


## 0.11.0 (Sep 11 2015)

#### API Improvements

* Add `Map#featuresIn`: a bounding-box feature query
* Emit stylesheet validation errors ([#1436](https://github.com/mapbox/mapbox-gl-js/issues/1436))

#### UX Improvements

* Handle v8 style `center`, `zoom`, `bearing`, `pitch` ([#1452](https://github.com/mapbox/mapbox-gl-js/issues/1452))
* Improve circle type styling ([#1446](https://github.com/mapbox/mapbox-gl-js/issues/1446))
* Improve dashed and patterned line antialiasing

#### Bugfixes

* Load images in a way that respects Cache-Control headers
* Filter for rtree matches to those crossing bbox
* Log errors by default ([#1463](https://github.com/mapbox/mapbox-gl-js/issues/1463))
* Fixed modification of `text-size` via `setLayoutProperty` ([#1451](https://github.com/mapbox/mapbox-gl-js/issues/1451))
* Throw on lat > 90 || < -90. ([#1443](https://github.com/mapbox/mapbox-gl-js/issues/1443))
* Fix circle clipping bug ([#1457](https://github.com/mapbox/mapbox-gl-js/issues/1457))


## 0.10.0 (Aug 21 2015)

#### Breaking changes

* Switched to [longitude, latitude] coordinate order, matching GeoJSON. We anticipate that mapbox-gl-js will be widely used
  with GeoJSON, and in the long term having a coordinate order that is consistent with GeoJSON will lead to less confusion
  and impedance mismatch than will a [latitude, longitude] order.

  The following APIs were renamed:

    * `LatLng` was renamed to `LngLat`
    * `LatLngBounds` was renamed to `LngLatBounds`
    * `Popup#setLatLng` was renamed to `Popup#setLngLat`
    * `Popup#getLatLng` was renamed to `Popup#getLngLat`
    * The `latLng` property of Map events was renamed `lngLat`

  The following APIs now expect array coordinates in [longitude, latitude] order:

    * `LngLat.convert`
    * `LngLatBounds.convert`
    * `Popup#setLngLat`
    * The `center` and `maxBounds` options of the `Map` constructor
    * The arguments to `Map#setCenter`, `Map#fitBounds`, `Map#panTo`, and `Map#project`
    * The `center` option of `Map#jumpTo`, `Map#easeTo`, and `Map#flyTo`
    * The `around` option of `Map#zoomTo`, `Map#rotateTo`, and `Map#easeTo`
    * The `coordinates` properties of video and image sources

* Updated to mapbox-gl-style-spec v8.0.0 ([Changelog](https://github.com/mapbox/mapbox-gl-style-spec/blob/v8.0.0/CHANGELOG.md)). Styles are
  now expected to be version 8. You can use the [gl-style-migrate](https://github.com/mapbox/mapbox-gl-style-lint#migrations)
  utility to update existing styles.

* The format for `mapbox://` style and glyphs URLs has changed. For style URLs, you should now use the format
  `mapbox://styles/:username/:style`. The `:style` portion of the URL no longer contains a username. For font URLs, you
  should now use the format `mapbox://fonts/:username/{fontstack}/{range}.pbf`.
* Mapbox default styles are now hosted via the Styles API rather than www.mapbox.com. You can make use of the Styles API
  with a `mapbox://` style URL pointing to a v8 style, e.g. `mapbox://styles/mapbox/streets-v8`.
* The v8 satellite style (`mapbox://styles/mapbox/satellite-v8`) is now a plain satellite style, and not longer supports labels
  or contour lines via classes. For a labeled satellite style, use `mapbox://styles/mapbox/satellite-hybrid`.

* Removed `mbgl.config.HTTP_URL` and `mbgl.config.FORCE_HTTPS`; https is always used when connecting to the Mapbox API.
* Renamed `mbgl.config.HTTPS_URL` to `mbgl.config.API_URL`.

#### Bugfixes

* Don't draw halo when halo-width is 0 ([#1381](https://github.com/mapbox/mapbox-gl-js/issues/1381))
* Reverted shader changes that degraded performance on IE

#### API Improvements

* You can now unset layout and paint properties via the `setLayoutProperty` and `setPaintProperty` APIs
  by passing `undefined` as a property value.
* The `layer` option of `featuresAt` now supports an array of layers.

## 0.9.0 (Jul 29 2015)

* `glyphs` URL now normalizes without the `/v4/` prefix for `mapbox://` urls. Legacy behavior for `mapbox://fontstacks` is still maintained ([#1385](https://github.com/mapbox/mapbox-gl-js/issues/1385))
* Expose `geojson-vt` options for GeoJSON sources ([#1271](https://github.com/mapbox/mapbox-gl-js/issues/1271))
* bearing snaps to "North" within a tolerance of 7 degrees ([#1059](https://github.com/mapbox/mapbox-gl-js/issues/1059))
* Now you can directly mutate the minzoom and maxzoom layer properties with `map.setLayerZoomRange(layerId, minzoom, maxzoom)`
* Exposed `mapboxgl.Control`, a base class used by all UI controls
* Refactored handlers to be individually included in Map options, or enable/disable them individually at runtime, e.g. `map.scrollZoom.disable()`.
* New feature: Batch operations can now be done at once, improving performance for calling multiple style functions: ([#1352](https://github.com/mapbox/mapbox-gl-js/pull/1352))

  ```js
  style.batch(function(s) {
      s.addLayer({ id: 'first', type: 'symbol', source: 'streets' });
      s.addLayer({ id: 'second', type: 'symbol', source: 'streets' });
      s.addLayer({ id: 'third', type: 'symbol', source: 'terrain' });
      s.setPaintProperty('first', 'text-color', 'black');
      s.setPaintProperty('first', 'text-halo-color', 'white');
  });
  ```
* Improved documentation
* `featuresAt` performance improvements by exposing `includeGeometry` option
* Better label placement along lines ([#1283](https://github.com/mapbox/mapbox-gl-js/pull/1283))
* Improvements to round linejoins on semi-transparent lines (mapbox/mapbox-gl-native[#1771](https://github.com/mapbox/mapbox-gl-js/pull/1771))
* Round zoom levels for raster tile loading ([@2a2aec](https://github.com/mapbox/mapbox-gl-js/commit/2a2aec44a39e11e73bdf663258bd6d52b83775f5))
* Source#reload cannot be called if source is not loaded ([#1198](https://github.com/mapbox/mapbox-gl-js/issues/1198))
* Events bubble to the canvas container for custom overlays ([#1301](https://github.com/mapbox/mapbox-gl-js/pull/1301))
* Move handlers are now bound on mousedown and touchstart events
* map.featuresAt() now works across the dateline

## 0.8.1 (Jun 16 2015)

* No code changes; released only to correct a build issue in 0.8.0.

## 0.8.0 (Jun 15 2015)

#### Breaking changes

* `map.setView(latlng, zoom, bearing)` has been removed. Use
  [`map.jumpTo(options)`](https://www.mapbox.com/mapbox-gl-js/api/#map/jumpto) instead:

  ```js
  map.setView([40, -74.50], 9) // 0.7.0 or earlier
  map.jumpTo({center: [40, -74.50], zoom: 9}); // now
  ```
* [`map.easeTo`](https://www.mapbox.com/mapbox-gl-js/api/#map/easeto) and
  [`map.flyTo`](https://www.mapbox.com/mapbox-gl-js/api/#map/flyto) now accept a single
  options object rather than positional parameters:

  ```js
  map.easeTo([40, -74.50], 9, null, {duration: 400}); // 0.7.0 or earlier
  map.easeTo({center: [40, -74.50], zoom: 9, duration: 400}); // now
  ```
* `mapboxgl.Source` is no longer exported. Use `map.addSource()` instead. See the
  [GeoJSON line](https://www.mapbox.com/mapbox-gl-js/example/geojson-line/) or
  [GeoJSON markers](https://www.mapbox.com/mapbox-gl-js/example/geojson-markers/)
  examples.
* `mapboxgl.util.supported()` moved to [`mapboxgl.supported()`](https://www.mapbox.com/mapbox-gl-js/api/#mapboxgl/supported).

#### UX improvements

* Add perspective rendering ([#1049](https://github.com/mapbox/mapbox-gl-js/pull/1049))
* Better and faster labelling ([#1079](https://github.com/mapbox/mapbox-gl-js/pull/1079))
* Add touch interactions support on mobile devices ([#949](https://github.com/mapbox/mapbox-gl-js/pull/949))
* Viewport-relative popup arrows ([#1065](https://github.com/mapbox/mapbox-gl-js/pull/1065))
* Normalize mousewheel zooming speed ([#1060](https://github.com/mapbox/mapbox-gl-js/pull/1060))
* Add proper handling of GeoJSON features that cross the date line ([#1275](https://github.com/mapbox/mapbox-gl-js/issues/1275))
* Sort overlapping symbols in the y direction ([#470](https://github.com/mapbox/mapbox-gl-js/issues/470))
* Control buttons are now on a 30 pixel grid ([#1143](https://github.com/mapbox/mapbox-gl-js/issues/1143))
* Improve GeoJSON processing performance

#### API Improvements

* Switch to JSDoc for documentation
* Bundling with browserify is now supported
* Validate incoming map styles ([#1054](https://github.com/mapbox/mapbox-gl-js/pull/1054))
* Add `Map` `setPitch` `getPitch`
* Add `Map` `dblclick` event. ([#1168](https://github.com/mapbox/mapbox-gl-js/issues/1168))
* Add `Map` `getSource` ([@660a8c1](https://github.com/mapbox/mapbox-gl-js/commit/660a8c1e087f63282d24a30684d686523bce36cb))
* Add `Map` `setFilter` and `getFilter` ([#985](https://github.com/mapbox/mapbox-gl-js/issues/985))
* Add `Map` `failIfMajorPerformanceCaveat` option ([#1082](https://github.com/mapbox/mapbox-gl-js/pull/1082))
* Add `Map` `preserveDrawingBuffer` option ([#1232](https://github.com/mapbox/mapbox-gl-js/pull/1232))
* Add `VideoSource` `getVideo()` ([#1162](https://github.com/mapbox/mapbox-gl-js/issues/1162))
* Support vector tiles with extents other than 4096 ([#1227](https://github.com/mapbox/mapbox-gl-js/pull/1227))
* Use a DOM hierarchy that supports evented overlays ([#1217](https://github.com/mapbox/mapbox-gl-js/issues/1217))
* Pass `latLng` to the event object ([#1068](https://github.com/mapbox/mapbox-gl-js/pull/1068))

#### UX Bugfixes

* Fix rendering glitch on iOS 8 ([#750](https://github.com/mapbox/mapbox-gl-js/issues/750))
* Fix line triangulation errors ([#1120](https://github.com/mapbox/mapbox-gl-js/issues/1120), [#992](https://github.com/mapbox/mapbox-gl-js/issues/992))
* Support unicode range 65280-65535 ([#1108](https://github.com/mapbox/mapbox-gl-js/pull/1108))
* Fix cracks between fill patterns ([#972](https://github.com/mapbox/mapbox-gl-js/issues/972))
* Fix angle of icons aligned with lines ([@37a498a](https://github.com/mapbox/mapbox-gl-js/commit/37a498a7aa2c37d6b94611b614b4efe134e6dd59))
* Fix dashed line bug for overscaled tiles ([#1132](https://github.com/mapbox/mapbox-gl-js/issues/1132))
* Fix icon artifacts caused by sprite neighbors ([#1195](https://github.com/mapbox/mapbox-gl-js/pull/1195))

#### API Bugfixes

* Don't fire spurious `moveend` events on mouseup ([#1107](https://github.com/mapbox/mapbox-gl-js/issues/1107))
* Fix a race condition in `featuresAt` ([#1220](https://github.com/mapbox/mapbox-gl-js/pull/1220))
* Fix for brittle fontstack name convention ([#1070](https://github.com/mapbox/mapbox-gl-js/pull/1070))
* Fix broken `Popup` `setHTML` ([#1272](https://github.com/mapbox/mapbox-gl-js/issues/1272))
* Fix an issue with cross-origin image requests ([#1269](https://github.com/mapbox/mapbox-gl-js/pull/1269))


## 0.7.0 (Mar 3 2015)

#### Breaking

* Rename `Map` `hover` event to `mousemove`.
* Change `featuresAt` to return GeoJSON objects, including geometry ([#1010](https://github.com/mapbox/mapbox-gl-js/issues/1010))
* Remove `Map` `canvas` and `container` properties, add `getCanvas` and `getContainer` methods instead

#### UX Improvements

* Improve line label density
* Add boxzoom interaction ([#1038](https://github.com/mapbox/mapbox-gl-js/issues/1038))
* Add keyboard interaction ([#1034](https://github.com/mapbox/mapbox-gl-js/pull/1034))
* Faster `GeoJSONSource` `setData` without flickering ([#973](https://github.com/mapbox/mapbox-gl-js/issues/973))

#### API Improvements

* Add Popup component ([#325](https://github.com/mapbox/mapbox-gl-js/issues/325))
* Add layer API ([#1022](https://github.com/mapbox/mapbox-gl-js/issues/1022))
* Add filter API ([#985](https://github.com/mapbox/mapbox-gl-js/issues/985))
* More efficient filter API ([#1018](https://github.com/mapbox/mapbox-gl-js/issues/1018))
* Accept plain old JS object for `addSource` ([#1021](https://github.com/mapbox/mapbox-gl-js/issues/1021))
* Reparse overscaled tiles

#### Bugfixes

* Fix `featuresAt` for LineStrings ([#1006](https://github.com/mapbox/mapbox-gl-js/issues/1006))
* Fix `tileSize` argument to `GeoJSON` worker ([#987](https://github.com/mapbox/mapbox-gl-js/issues/987))
* Remove extraneous files from the npm package ([#1024](https://github.com/mapbox/mapbox-gl-js/issues/1024))
* Hide "improve map" link in print ([#988](https://github.com/mapbox/mapbox-gl-js/issues/988))


## 0.6.0 (Feb 9 2015)

#### Bugfixes

* Add wrapped padding to sprite for repeating images ([#972](https://github.com/mapbox/mapbox-gl-js/issues/972))
* Clear color buffers before rendering ([#966](https://github.com/mapbox/mapbox-gl-js/issues/966))
* Make line-opacity work with line-image ([#970](https://github.com/mapbox/mapbox-gl-js/issues/970))
* event.toElement fallback for Firefox ([#932](https://github.com/mapbox/mapbox-gl-js/issues/932))
* skip duplicate vertices at ends of lines ([#776](https://github.com/mapbox/mapbox-gl-js/issues/776))
* allow characters outside \w to be used in token
* Clear old tiles when new GeoJSON is loaded ([#905](https://github.com/mapbox/mapbox-gl-js/issues/905))

#### Improvements

* Added `map.setPaintProperty()`, `map.getPaintProperty()`, `map.setLayoutProperty()`, and `map.getLayoutProperty()`.
* Switch to ESLint and more strict code rules ([#957](https://github.com/mapbox/mapbox-gl-js/pull/957))
* Grab 2x raster tiles if retina ([#754](https://github.com/mapbox/mapbox-gl-js/issues/754))
* Support for mapbox:// style URLs ([#875](https://github.com/mapbox/mapbox-gl-js/issues/875))

#### Breaking

* Updated to mapbox-gl-style-spec v7.0.0 ([Changelog](https://github.com/mapbox/mapbox-gl-style-spec/blob/a2b0b561ce16015a1ef400dc870326b1b5255091/CHANGELOG.md)). Styles are
  now expected to be version 7. You can use the [gl-style-migrate](https://github.com/mapbox/mapbox-gl-style-lint#migrations)
  utility to update existing styles.
* HTTP_URL and HTTPS_URL config options must no longer include a `/v4` path prefix.
* `addClass`, `removeClass`, `setClasses`, `hasClass`, and `getClasses` are now methods
  on Map.
* `Style#cascade` is now private, pending a public style mutation API ([#755](https://github.com/mapbox/mapbox-gl-js/pull/755)).
* The format for `featuresAt` results changed. Instead of result-per-geometry-cross-layer,
  each result has a `layers` array with all layers that contain the feature. This avoids
  duplication of geometry and properties in the result set.


## 0.5.2 (Jan 07 2015)

#### Bugfixes

* Remove tiles for unused sources ([#863](https://github.com/mapbox/mapbox-gl-js/issues/863))
* Fix fill pattern alignment

#### Improvements

* Add GeoJSONSource maxzoom option ([#760](https://github.com/mapbox/mapbox-gl-js/issues/760))
* Return ref layers in featuresAt ([#847](https://github.com/mapbox/mapbox-gl-js/issues/847))
* Return any extra layer keys provided in the stylesheet in featuresAt
* Faster protobuf parsing

## 0.5.1 (Dec 19 2014)

#### Bugfixes

* Fix race conditions with style loading/rendering
* Fix race conditions with setStyle
* Fix map.remove()
* Fix featuresAt properties

## 0.5.0 (Dec 17 2014)

#### Bugfixes

* Fix multiple calls to setStyle

#### Improvements

* `featuresAt` now returns additional information
* Complete style/source/tile event suite:
  style.load, style.error, style.change,
  source.add, source.remove, source.load, source.error, source.change,
  tile.add, tile.remove, tile.load, tile.error
* Vastly improved performance and correctness for GeoJSON sources
* Map#setStyle accepts a style URL
* Support {prefix} in tile URL templates
* Provide a source map with minified source

#### Breaking

* Results format for `featuresAt` changed

## 0.4.2 (Nov 14 2014)

#### Bugfixes

- Ensure only one easing is active at a time ([#807](https://github.com/mapbox/mapbox-gl-js/issues/807))
- Don't require style to perform easings ([#817](https://github.com/mapbox/mapbox-gl-js/issues/817))
- Fix raster tiles sometimes not showing up ([#761](https://github.com/mapbox/mapbox-gl-js/issues/761))

#### Improvements

- Internet Explorer 11 support (experimental)

## 0.4.1 (Nov 10 2014)

#### Bugfixes

- Interpolate to the closest bearing when doing rotation animations ([#818](https://github.com/mapbox/mapbox-gl-js/issues/818))

## 0.4.0 (Nov 4 2014)

#### Breaking

- Updated to mapbox-gl-style-spec v6.0.0 ([Changelog](https://github.com/mapbox/mapbox-gl-style-spec/blob/v6.0.0/CHANGELOG.md)). Styles are
  now expected to be version 6. You can use the [gl-style-migrate](https://github.com/mapbox/mapbox-gl-style-lint#migrations)
  utility to update existing styles.

## 0.3.2 (Oct 23 2014)

#### Bugfixes

- Fix worker initialization with deferred or async scripts

#### Improvements

- Added map.remove()
- CDN assets are now served with gzip compression

## 0.3.1 (Oct 06 2014)

#### Bugfixes

- Fixed iteration over arrays with for/in
- Made browserify deps non-dev ([#752](https://github.com/mapbox/mapbox-gl-js/issues/752))

## 0.3.0 (Sep 23 2014)

#### Breaking

- Updated to mapbox-gl-style-spec v0.0.5 ([Changelog](https://github.com/mapbox/mapbox-gl-style-spec/blob/v0.0.5/CHANGELOG.md)). Styles are
  now expected to be version 5. You can use the [gl-style-migrate](https://github.com/mapbox/mapbox-gl-style-lint#migrations)
  utility to update existing styles.
- Removed support for composite layers for performance reasons. [#523](https://github.com/mapbox/mapbox-gl-js/issues/523#issuecomment-51731405)
- `raster-hue-rotate` units are now degrees.

### Improvements

- Added LatLng#wrap
- Added support for Mapbox fontstack API.
- Added support for remote, non-Mapbox TileJSON sources and inline TileJSON sources ([#535](https://github.com/mapbox/mapbox-gl-js/issues/535), [#698](https://github.com/mapbox/mapbox-gl-js/issues/698)).
- Added support for `symbol-avoid-edges` property to allow labels to be placed across tile edges.
- Fixed mkdir issue on Windows ([#674](https://github.com/mapbox/mapbox-gl-js/issues/674)).
- Fixed drawing beveled line joins without overlap.

#### Bugfixes

- Fixed performance when underzooming a layer's minzoom.
- Fixed `raster-opacity` for regular raster layers.
- Fixed various corner cases of easing functions.
- Do not modify original stylesheet ([#728](https://github.com/mapbox/mapbox-gl-js/issues/728)).
- Inherit video source from source ([#699](https://github.com/mapbox/mapbox-gl-js/issues/699)).
- Fixed interactivity for geojson layers.
- Stop dblclick on navigation so the map does not pan ([#715](https://github.com/mapbox/mapbox-gl-js/issues/715)).

## 0.2.2 (Aug 12 2014)

#### Breaking

- `map.setBearing()` no longer supports a second argument. Use `map.rotateTo` with an `offset` option and duration 0
if you need to rotate around a point other than the map center.

#### Improvements

- Improved `GeoJSONSource` to also accept URL as `data` option, eliminating a huge performance bottleneck in case of large GeoJSON files.
[#669](https://github.com/mapbox/mapbox-gl-js/issues/669) [#671](https://github.com/mapbox/mapbox-gl-js/issues/671)
- Switched to a different fill outlines rendering approach. [#668](https://github.com/mapbox/mapbox-gl-js/issues/668)
- Made the minified build 12% smaller gzipped (66 KB now).
- Added `around` option to `Map` `zoomTo`/`rotateTo`.
- Made the permalink hash more compact.
- Bevel linejoins no longer overlap and look much better when drawn with transparency.

#### Bugfixes

- Fixed the **broken minified build**. [#679](https://github.com/mapbox/mapbox-gl-js/issues/679)
- Fixed **blurry icons** rendering. [#666](https://github.com/mapbox/mapbox-gl-js/issues/666)
- Fixed `util.supports` WebGL detection producing false positives in some cases. [#677](https://github.com/mapbox/mapbox-gl-js/issues/677)
- Fixed invalid font configuration completely blocking tile rendering.  [#662](https://github.com/mapbox/mapbox-gl-js/issues/662)
- Fixed `Map` `project`/`unproject` to properly accept array-form values.
- Fixed sprite loading race condition. [#593](https://github.com/mapbox/mapbox-gl-js/issues/593)
- Fixed `GeoJSONSource` `setData` not updating the map until zoomed or panned. [#676](https://github.com/mapbox/mapbox-gl-js/issues/676)

## 0.2.1 (Aug 8 2014)

#### Breaking

- Changed `Navigation` control signature: now it doesn't need `map` in constructor
and gets added with `map.addControl(nav)` or `nav.addTo(map)`.
- Updated CSS classes to have consistent naming prefixed with `mapboxgl-`.

#### Improvements

- Added attribution control (present by default, disable by passing `attributionControl: false` in options).
- Added rotation by dragging the compass control.
- Added grabbing cursors for the map by default.
- Added `util.inherit` and `util.debounce` functions.
- Changed the default debug page style to OSM Bright.
- Token replacements now support dashes.
- Improved navigation control design.

#### Bugfixes

- Fixed compass control to rotate its icon with the map.
- Fixed navigation control cursors.
- Fixed inertia going to the wrong direction in a rotated map.
- Fixed inertia race condition where error was sometimes thrown after erratic panning/zooming.


## 0.2.0 (Aug 6 2014)

- First public release.<|MERGE_RESOLUTION|>--- conflicted
+++ resolved
@@ -1,11 +1,8 @@
 ## main
 
 ### ✨ Features and improvements
-<<<<<<< HEAD
+- Improve performance by sending style layers to worker thread before processing it on main thread to allow parallel processing ([#2131](https://github.com/maplibre/maplibre-gl-js/pull/2131))
 - Implement `replace-all` expression. ([#2059](https://github.com/maplibre/maplibre-gl-js/pull/2059))
-=======
-- Improve performance by sending style layers to worker thread before processing it on main thread to allow parallel processing ([#2131](https://github.com/maplibre/maplibre-gl-js/pull/2131))
->>>>>>> b5cc0c18
 - *...Add new stuff here...*
 
 ### 🐞 Bug fixes
