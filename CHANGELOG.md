--- conflicted
+++ resolved
@@ -1,12 +1,8 @@
 ## main
 
 ### ✨ Features and improvements
-<<<<<<< HEAD
 - Added `getBounds` to GeoJSON source to allow getting the boundaries of the data in it ([#5575](https://github.com/maplibre/maplibre-gl-js/pull/5575))
-=======
-
 - Add a check for MouseEvent, to avoid errors when bot were crawling on website using Event instance instead of MouseEvent instance for types like mouseover, mouseout etc.. ([#5466](https://github.com/maplibre/maplibre-gl-js/pull/5466)).
->>>>>>> 2da4a0ee
 - _...Add new stuff here..._
 
 ### 🐞 Bug fixes
