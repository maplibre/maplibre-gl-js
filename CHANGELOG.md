## main

### ✨ Features and improvements

- Allow opacity to be set when location becomes invisible in the globe projection. ([#5532](https://github.com/maplibre/maplibre-gl-js/pull/5532))
- _...Add new stuff here..._

### 🐞 Bug fixes

<<<<<<< HEAD
- Fix AbortController signal listener memory leak in frameAsync and sendAsync.
=======
- Remove closeButton event listener on popup.remove().
>>>>>>> 67b7f03f

## 5.1.1

### ✨ Features and improvements

- Avoid setting marker opacity twice. ([#5441](https://github.com/maplibre/maplibre-gl-js/pull/5441))

### 🐞 Bug fixes
- Fix how padding is applied when using flyTo() with Globe ([#5406](https://github.com/maplibre/maplibre-gl-js/pull/5406))
- Fix URL hash validation to support bearing range -180 to 180 ([#5461](https://github.com/maplibre/maplibre-gl-js/issues/5461))
- Fix variable zoom tile calculation when padding is set ([#5486](https://github.com/maplibre/maplibre-gl-js/issues/5486))
- Fix rendering Japanese symbols which are accidentally ignored. ([#5421](https://github.com/maplibre/maplibre-gl-js/pull/5421)

## 5.1.0

### ✨ Features and improvements

- Add support for `vertical-align` in `format` expression ([specification](https://maplibre.org/maplibre-style-spec/expressions/#format))([#5043](https://github.com/maplibre/maplibre-gl-js/pull/5043)).

### 🐞 Bug fixes

- Render frame synchronized again in requestAnimationFrame callback ([#4535](https://github.com/maplibre/maplibre-gl-js/pull/4535))

## 5.0.1

### ✨ Features and improvements

- ⚠️ Revert changes made in `geometry-type` ([#5285](https://github.com/maplibre/maplibre-gl-js/pull/5331)). This change was causing issues in a [large number of styles](https://github.com/maplibre/maplibre-style-spec/issues/965) and thus reverted.

### 🐞 Bug fixes

- Skip control button css hover effects on touch devices ([#5285](https://github.com/maplibre/maplibre-gl-js/pull/5285))

## 5.0.0

### ✨ Features and improvements

- ~~⚠️ Changed `geometry-type` to identify "Multi-" features ([#4877](https://github.com/maplibre/maplibre-gl-js/pull/4877)). Use `$type` which has no "Multi-" support or use `in` expression to get the previous behavior.~~
- ⚠️ `StyleLayer`'s `queryIntersectsFeature` method parameters were moved to `QueryIntersectsFeatureParams`. ([#5276](https://github.com/maplibre/maplibre-gl-js/pull/5276)) Wrap the method parameters with `{}` to solve this
- ⚠️ Support setting WebGL context options on map creation ([#5196](https://github.com/maplibre/maplibre-gl-js/pull/5196)). Previously supported WebGL context options like `antialias`, `preserveDrawingBuffer` and `failIfMajorPerformanceCaveat` must now be defined inside the `canvasContextAttributes` object on `MapOptions`.
- ⚠️ Change the return type of `on` method to return a `Subscription` to allow for easy unsubscribe ([#5080](https://github.com/maplibre/maplibre-gl-js/pull/5080)). `map.on('x').on('y')` => `map.on('x'); map.on('y');`.
- ⚠️ Change drag rotate behavior to be around the center of the screen ([#5074](https://github.com/maplibre/maplibre-gl-js/pull/5074))
- ⚠️ Return actual altitude from queryTerrainElevation + Pass non-translated matrices to custom layer on mercator map ([#3854](https://github.com/maplibre/maplibre-gl-js/pull/3854))
- ⚠️ Remove unminified prod build ([#4906](https://github.com/maplibre/maplibre-gl-js/pull/4906)). You'll need to use a different build.
- Allows setting the desired WebGL version to use ([#5236](https://github.com/maplibre/maplibre-gl-js/pull/5236)). You can now use `contextType` inside `canvasContextAttributes` to choose which WebGL version to use
- Dual-Stack WebGL Runtime with WebGL2 to WebGL1 Fallback ([#5198](https://github.com/maplibre/maplibre-gl-js/pull/5198))
- Add support for projection type expression as part of a refactoring of the transfrom and projection classes ([#5139](https://github.com/maplibre/maplibre-gl-js/pull/5139))
- Export `Event` class ([#5016](https://github.com/maplibre/maplibre-gl-js/pull/5016))
- Support Vertical Perspective projection ([#5023](https://github.com/maplibre/maplibre-gl-js/pull/5023))
- When clustering circles and the promoteId is set to some parameter, the promoted ID is used on non-clustered features and the cluster_id is used on clustered features. Previously the ID was undefined for non-clustered features ([#4899](https://github.com/maplibre/maplibre-gl-js/pull/4899))
- Support Terrain in Globe projection ([#4976](https://github.com/maplibre/maplibre-gl-js/pull/4976))
- Improved performance of the `coveringTiles` (tile culling) function for globe ([#4937](https://github.com/maplibre/maplibre-gl-js/pull/4937))
- Catches network fetching errors such as CORS, DNS or malformed URL as actual `AJAXError` to expose HTTP request details to the `"error"` event (https://github.com/maplibre/maplibre-gl-js/pull/4822)
- Add setVerticalFieldOfView() to public API ([#4717](https://github.com/maplibre/maplibre-gl-js/issues/4717))
- Disable sky when using globe and blend it in when changing to mercator ([#4853](https://github.com/maplibre/maplibre-gl-js/issues/4853))
- New GlobeControl ([#4960](https://github.com/maplibre/maplibre-gl-js/pull/4960))
- Add support for pitch > 90 degrees ([#4717](https://github.com/maplibre/maplibre-gl-js/issues/4717))
- Add support for camera roll angle ([#4717](https://github.com/maplibre/maplibre-gl-js/issues/4717))
- Improve performance of `queryRenderedFeatures` by using JavaScript `Set`s to assess layer membership internally ([#4777](https://github.com/maplibre/maplibre-gl-js/pull/4777))
- Support globe mode ([#3963](https://github.com/maplibre/maplibre-gl-js/issues/3963))
- Merge atmosphere and sky implementation ([#3888](https://github.com/maplibre/maplibre-gl-js/issues/3888))
- Add option to display a realistic atmosphere when using a Globe projection ([#3888](https://github.com/maplibre/maplibre-gl-js/issues/3888))

### 🐞 Bug fixes

- ⚠️ Fix level of detail at high pitch angle by changing which tiles to load ([#3983](https://github.com/maplibre/maplibre-gl-js/issues/3983))
- Fix holes at the poles when terrain is used with globe ([#5232](https://github.com/maplibre/maplibre-gl-js/pull/5232))
- Fix geometry artifacts when globe terrain is zoomed out too much ([#5232](https://github.com/maplibre/maplibre-gl-js/pull/5232))
- Fix center being incorrectly constrained when using globe ([#5186](https://github.com/maplibre/maplibre-gl-js/pull/5186))
- Fix atmosphere improperly blending into the background ([#5235](https://github.com/maplibre/maplibre-gl-js/pull/5235))
- Fix parsing wrong hash location ([#5131](https://github.com/maplibre/maplibre-gl-js/pull/5131))
- Fix swallowing of errors ([#4532](https://github.com/maplibre/maplibre-gl-js/issues/4532))
- Fix erroring requests not reported on `error` handler ([#4613](https://github.com/maplibre/maplibre-gl-js/issues/4613))
- Fix children not retained when using globe ([#5271](https://github.com/maplibre/maplibre-gl-js/pull/5271))
- Fix symbol size increasing when looking from poles ([#5275](https://github.com/maplibre/maplibre-gl-js/pull/5275))
- Fix globe custom layers being supplied incorrect matrices after projection transition to mercator ([#5150](https://github.com/maplibre/maplibre-gl-js/pull/5150))
- Fix custom 3D models disappearing during projection transition ([#5150](https://github.com/maplibre/maplibre-gl-js/pull/5150))
- Fix regression in NavigationControl compass on Firefox and Safari browsers ([#5205](https://github.com/maplibre/maplibre-gl-js/pull/5205))
- Fix smooth mouse wheel zooming ([#5154](https://github.com/maplibre/maplibre-gl-js/pull/5154))
- Change drag rotate behavior to be less abrupt around the center ([#5104](https://github.com/maplibre/maplibre-gl-js/pull/5104))
- Fix regression in render world copies ([#5101](https://github.com/maplibre/maplibre-gl-js/pull/5101))
- Fix unwanted roll when motion is interrupted ([#5083](https://github.com/maplibre/maplibre-gl-js/pull/5083))
- Fix `geometry-type` filter expression results ([#5132](https://github.com/maplibre/maplibre-gl-js/pull/5132))
- Fix easeTo not applying padding in globe projection ([#5134](https://github.com/maplibre/maplibre-gl-js/pull/5134))
- Convert WebGL1 shaders to WebGL2 ([#5166](https://github.com/maplibre/maplibre-gl-js/pull/5166))
- Fixes line flickering problem ([#5094](https://github.com/maplibre/maplibre-gl-js/pull/5094))
- Fix poor performance in Chrome related to passing matrices to WebGL ([#5072](https://github.com/maplibre/maplibre-gl-js/pull/5072))
- Fixes scale control for globe on zoom out ([#4897](https://github.com/maplibre/maplibre-gl-js/pull/4897))
- Fixes cooperative gestures displaying the mobile help text when screen width is smaller than 480px on non-touch devices ([#5053](https://github.com/maplibre/maplibre-gl-js/pull/5053))
- Fixes incorrect cluster radius scaling in `GeoJSONSource.setClusterOptions()` ([#5055](https://github.com/maplibre/maplibre-gl-js/pull/5055))
- Improve innerHTML handling in code ([#5057](https://github.com/maplibre/maplibre-gl-js/pull/5057)))
- Fix geometry beyond tile borders being rendered ([#4868](https://github.com/maplibre/maplibre-gl-js/pull/4868))
- Fix line-placed map-pitch-aligned texts being too large when viewed from some latitudes on a globe ([#4786](https://github.com/maplibre/maplibre-gl-js/issues/4786))
- Disabled unsupported Fog rendering, for Terrain3D on Globe ([#4963](https://github.com/maplibre/maplibre-gl-js/pull/4963))
- Fix issue where raster tile source won't fetch updates following request error ([#4890](https://github.com/maplibre/maplibre-gl-js/pull/4890))
- Fix 3D models in custom layers not being properly occluded by the globe ([#4817](https://github.com/maplibre/maplibre-gl-js/issues/4817))
- Fix issue where raster tiles were not rendered correctly when using globe and terrain ([#4912](https://github.com/maplibre/maplibre-gl-js/pull/4912))
- Fix text not being hidden behind the globe when overlap mode was set to `always` ([#4802](https://github.com/maplibre/maplibre-gl-js/issues/4802))
- Fix a single white frame being displayed when the map internally transitions from mercator to globe projection ([#4816](https://github.com/maplibre/maplibre-gl-js/issues/4816))
- Fix loading of RTL plugin version 0.3.0 ([#4860](https://github.com/maplibre/maplibre-gl-js/pull/4860))
- Fix a memory leak due to missing removal of event listener registration ([#4824](https://github.com/maplibre/maplibre-gl-js/pull/4824))
- Improve symbol collision performance for both mercator and globe projections ([#4778](https://github.com/maplibre/maplibre-gl-js/pull/4778))
- Fix bad line scaling near the poles under globe projection ([#4778](https://github.com/maplibre/maplibre-gl-js/pull/4778))
- Fix globe loading many tiles at an unnecessarily high zoom level when the camera is pitched ([#4778](https://github.com/maplibre/maplibre-gl-js/pull/4778))

## 5.0.0-pre.10

### ✨ Features and improvements

- Add support for projection type expression as part of a refactoring of the transfrom and projection classes ([#5139](https://github.com/maplibre/maplibre-gl-js/pull/5139))
- ⚠️ Support setting WebGL context options on map creation ([#5196](https://github.com/maplibre/maplibre-gl-js/pull/5196)). Previously supported WebGL context options like `antialias`, `preserveDrawingBuffer` and `failIfMajorPerformanceCaveat` must now be defined inside the `canvasContextAttributes` object on `MapOptions`.
- Dual-Stack WebGL Runtime with WebGL2 to WebGL1 Fallback ([#5198](https://github.com/maplibre/maplibre-gl-js/pull/5198))

### 🐞 Bug fixes

- Fix globe custom layers being supplied incorrect matrices after projection transition to mercator ([#5150](https://github.com/maplibre/maplibre-gl-js/pull/5150))
- Fix custom 3D models disappearing during projection transition ([#5150](https://github.com/maplibre/maplibre-gl-js/pull/5150))
- Fix regression in NavigationControl compass on Firefox and Safari browsers ([#5205](https://github.com/maplibre/maplibre-gl-js/pull/5205))

## 5.0.0-pre.9

### 🐞 Bug fixes

- Fix smooth mouse wheel zooming ([#5154](https://github.com/maplibre/maplibre-gl-js/pull/5154))
- ⚠️ Change drag rotate behavior to be less abrupt around the center ([#5104](https://github.com/maplibre/maplibre-gl-js/pull/5104))
- Fix regression in render world copies ([#5101](https://github.com/maplibre/maplibre-gl-js/pull/5101))
- Fix unwanted roll when motion is interrupted ([#5083](https://github.com/maplibre/maplibre-gl-js/pull/5083))
- Fix `geometry-type` filter expression results ([#5132](https://github.com/maplibre/maplibre-gl-js/pull/5132))
- Fix easeTo not applying padding in globe projection ([#5134](https://github.com/maplibre/maplibre-gl-js/pull/5134))
- Convert WebGL1 shaders to WebGL2 ([#5166](https://github.com/maplibre/maplibre-gl-js/pull/5166))

## 5.0.0-pre.8

### ✨ Features and improvements

- ⚠️ Change the return type of `on` method to return a `Subscription` to allow for easy unsubscribe ([#5080](https://github.com/maplibre/maplibre-gl-js/pull/5080))

### 🐞 Bug fixes

- Fixes line flickering problem ([#5094](https://github.com/maplibre/maplibre-gl-js/pull/5094))
- Fix poor performance in Chrome related to passing matrices to WebGL ([#5072](https://github.com/maplibre/maplibre-gl-js/pull/5072))

## 5.0.0-pre.7

### ✨ Features and improvements

- ⚠️ Change drag rotate behavior to be around the center of the screen ([#5074](https://github.com/maplibre/maplibre-gl-js/pull/5074))
- Export `Event` class ([#5016](https://github.com/maplibre/maplibre-gl-js/pull/5016))
- Support Vertical Perspective projection ([#5023](https://github.com/maplibre/maplibre-gl-js/pull/5023))

### 🐞 Bug fixes

- Fixes scale control for globe on zoom out ([#4897](https://github.com/maplibre/maplibre-gl-js/pull/4897))
- Fixes cooperative gestures displaying the mobile help text when screen width is smaller than 480px on non-touch devices ([#5053](https://github.com/maplibre/maplibre-gl-js/pull/5053))
- Fixes incorrect cluster radius scaling in `GeoJSONSource.setClusterOptions()` ([#5055](https://github.com/maplibre/maplibre-gl-js/pull/5055))
- Improve innerHTML handling in code ([#5057](https://github.com/maplibre/maplibre-gl-js/pull/5057)))
- Fix geometry beyond tile borders being rendered ([#4868](https://github.com/maplibre/maplibre-gl-js/pull/4868))

## 5.0.0-pre.6

### ✨ Features and improvements

- When clustering circles and the promoteId is set to some parameter, the promoted ID is used on non-clustered features and the cluster_id is used on clustered features. Previously the ID was undefined for non-clustered features ([#4899](https://github.com/maplibre/maplibre-gl-js/pull/4899))
- Support Terrain in Globe projection ([#4976](https://github.com/maplibre/maplibre-gl-js/pull/4976))
- Improved performance of the `coveringTiles` (tile culling) function for globe ([#4937](https://github.com/maplibre/maplibre-gl-js/pull/4937))

### 🐞 Bug fixes

- ⚠️ Fix level of detail at high pitch angle by changing which tiles to load ([#3983](https://github.com/maplibre/maplibre-gl-js/issues/3983))
- ~~⚠️ Fix URL parsing in `normalizeSpriteURL`, sprite URLs must be absolute ([#4962](https://github.com/maplibre/maplibre-gl-js/issues/4962))~~

## 5.0.0-pre.5

### ✨ Features and improvements

- Catches network fetching errors such as CORS, DNS or malformed URL as actual `AJAXError` to expose HTTP request details to the `"error"` event (https://github.com/maplibre/maplibre-gl-js/pull/4822)
- Add setVerticalFieldOfView() to public API ([#4717](https://github.com/maplibre/maplibre-gl-js/issues/4717))
- ⚠️ Return actual altitude from queryTerrainElevation + Pass non-translated matrices to custom layer on mercator map ([#3854](https://github.com/maplibre/maplibre-gl-js/pull/3854))
- Disable sky when using globe and blend it in when changing to mercator ([#4853](https://github.com/maplibre/maplibre-gl-js/issues/4853))
- New GlobeControl ([#4960](https://github.com/maplibre/maplibre-gl-js/pull/4960))

### 🐞 Bug fixes

- Fix line-placed map-pitch-aligned texts being too large when viewed from some latitudes on a globe ([#4786](https://github.com/maplibre/maplibre-gl-js/issues/4786))
- Disabled unsupported Fog rendering, for Terrain3D on Globe ([#4963](https://github.com/maplibre/maplibre-gl-js/pull/4963))

## 5.0.0-pre.4

### ✨ Features and improvements

- ⚠️ Changed `geometry-type` to identify "Multi-" features ([#4877](https://github.com/maplibre/maplibre-gl-js/pull/4877))
- Add support for pitch > 90 degrees ([#4717](https://github.com/maplibre/maplibre-gl-js/issues/4717))

### 🐞 Bug fixes

- ~~⚠️ Fix order of normalizeSpriteURL and transformRequest in loadSprite ([#3897](https://github.com/maplibre/maplibre-gl-js/issues/3897))~~
- ⚠️ Remove unminified prod build ([#4906](https://github.com/maplibre/maplibre-gl-js/pull/4906))
- Fix issue where raster tile source won't fetch updates following request error ([#4890](https://github.com/maplibre/maplibre-gl-js/pull/4890))
- Fix 3D models in custom layers not being properly occluded by the globe ([#4817](https://github.com/maplibre/maplibre-gl-js/issues/4817))
- Fix issue where raster tiles were not rendered correctly when using globe and terrain ([#4912](https://github.com/maplibre/maplibre-gl-js/pull/4912))

## 5.0.0-pre.3

### ✨ Features and improvements

- Add support for camera roll angle ([#4717](https://github.com/maplibre/maplibre-gl-js/issues/4717))

### 🐞 Bug fixes

- Fix text not being hidden behind the globe when overlap mode was set to `always` ([#4802](https://github.com/maplibre/maplibre-gl-js/issues/4802))
- Fix a single white frame being displayed when the map internally transitions from mercator to globe projection ([#4816](https://github.com/maplibre/maplibre-gl-js/issues/4816))
- Fix loading of RTL plugin version 0.3.0 ([#4860](https://github.com/maplibre/maplibre-gl-js/pull/4860))

## 5.0.0-pre.2

### ✨ Features and improvements

- Improve performance of `queryRenderedFeatures` by using JavaScript `Set`s to assess layer membership internally ([#4777](https://github.com/maplibre/maplibre-gl-js/pull/4777))

### 🐞 Bug fixes

- Fix a memory leak due to missing removal of event listener registration ([#4824](https://github.com/maplibre/maplibre-gl-js/pull/4824))
- Improve symbol collision performance for both mercator and globe projections ([#4778](https://github.com/maplibre/maplibre-gl-js/pull/4778))
- Fix bad line scaling near the poles under globe projection ([#4778](https://github.com/maplibre/maplibre-gl-js/pull/4778))
- Fix globe loading many tiles at an unnecessarily high zoom level when the camera is pitched ([#4778](https://github.com/maplibre/maplibre-gl-js/pull/4778))

## 5.0.0-pre.1

### ✨ Features and improvements

- Support globe mode ([#3963](https://github.com/maplibre/maplibre-gl-js/issues/3963))
- Merge atmosphere and sky implementation ([#3888](https://github.com/maplibre/maplibre-gl-js/issues/3888))
- Add option to display a realistic atmosphere when using a Globe projection ([#3888](https://github.com/maplibre/maplibre-gl-js/issues/3888))

## 4.7.1

### 🐞 Bug fixes

- Fix circle won't render on mesa 24.1 with AMD GPU ([#4062](https://github.com/maplibre/maplibre-gl-js/issues/4062))
- Fix hash router for urls ending with a hashtag ([#4730](https://github.com/maplibre/maplibre-gl-js/pull/4730))
- Replace rollup-plugin-sourcemaps with rollup-plugin-sourcemaps2 ([#4740](https://github.com/maplibre/maplibre-gl-js/pull/4740))

## 4.7.0

### ✨ Features and improvements

- Support multiple layers in `map.on`, `map.once` and `map.off` methods ([#4570](https://github.com/maplibre/maplibre-gl-js/pull/4570))
- Ensure GeoJSON cluster sources emit a console warning if `maxzoom` is less than or equal to `clusterMaxZoom` since in this case you may see unexpected results. ([#4604](https://github.com/maplibre/maplibre-gl-js/pull/4604))

### 🐞 Bug fixes

- Heatmap Fix for 3D terrain ([#4571](https://github.com/maplibre/maplibre-gl-js/pull/4571))
- Fix Map#off to not remove listener with layer(s) registered with Map#once ([#4592](https://github.com/maplibre/maplibre-gl-js/pull/4592))
- Improve types a bit for `addSource` and `getSource` ([#4616](https://github.com/maplibre/maplibre-gl-js/pull/4616))
- Fix the color near the horizon when terrain is enabled without any sky ([#4607](https://github.com/maplibre/maplibre-gl-js/pull/4607))
- Fix bug where `fitBounds` and `cameraForBounds` would not display across the 180th meridian (antimeridian)
- Fix white flickering on map resize ([#4158](https://github.com/maplibre/maplibre-gl-js/pull/4158))
- Fixed a performance regression related to symbol placement ([#4599](https://github.com/maplibre/maplibre-gl-js/pull/4599))
- Fix a bug where cloning a Transform instance didn't include the `lngRange`. This caused a bug where
using `transformCameraUpdate` caused the `maxBounds` to stop working just for east/west bounds. ([#4625](https://github.com/maplibre/maplibre-gl-js/pull/4625))

## 4.6.0

### ✨ Features and improvements

- Prefer local glyph rendering for all CJKV characters, not just those in the CJK Unified Ideographs, Hiragana, Katakana, and Hangul Syllables blocks. ([#4560](https://github.com/maplibre/maplibre-gl-js/pull/4560)))

### 🐞 Bug fixes

- Fix right-to-left layout of labels that contain characters in the Arabic Extended-B code block. ([#4536](https://github.com/maplibre/maplibre-gl-js/pull/4536))
- Fix 3D map freezing when camera is adjusted against map bounds. ([#4537](https://github.com/maplibre/maplibre-gl-js/issues/4537))
- Fix `getStyle()` to return a clone so the object cannot be internally changed ([#4488](https://github.com/maplibre/maplibre-gl-js/issues/4488))
- Fix issues with setting sky to `undefined` ([#4587](https://github.com/maplibre/maplibre-gl-js/pull/4587)))

## 4.5.2

### ✨ Features and improvements

- Emit events when the cooperative gestures option has prevented a gesture. ([#4470](https://github.com/maplibre/maplibre-gl-js/pull/4470))
- Enable anisotropic filtering only when the pitch is greater than 20 degrees to preserve image sharpness on flat or slightly tilted maps.

### 🐞 Bug fixes

- Fix camera being able to move into 3D terrain ([#1542](https://github.com/maplibre/maplibre-gl-js/issues/1542))

## 4.5.1

### ✨ Features and improvements

- Allow trackpad pinch gestures to break through the `cooperativeGestures` setting, bringing it in line with other embedded map behaviours, such as Google Maps and Mapbox. ([#4465](https://github.com/maplibre/maplibre-gl-js/pull/4465))
- Expose projection matrix parameters ([#3136](https://github.com/maplibre/maplibre-gl-js/pull/3136))
- Add option to position markers at subpixel coordinates to prevent markers jumping on `moveend` ([#4458](https://github.com/maplibre/maplibre-gl-js/pull/4458))

### 🐞 Bug fixes

- Fix lag on fast map zoom ([#4366](https://github.com/maplibre/maplibre-gl-js/pull/4366))
- Fix unguarded read access to possibly undefined object ([#4431](https://github.com/maplibre/maplibre-gl-js/pull/4431))
- Fix remove hash string when map is removed ([#4427](https://github.com/maplibre/maplibre-gl-js/pull/4427))
- Fix GeolocateControl may be added twice when calling addControl/removeControl/addControl rapidly ([#4454](https://github.com/maplibre/maplibre-gl-js/pull/4454))
- Fix `style.loadURL` abort error being logged when removing style ([#4425](https://github.com/maplibre/maplibre-gl-js/pull/4425))
- Fix vector tiles not loading when html is opened via "resource://android" (i.e., the assets folder) in GeckoView on Android ([#4451](https://github.com/maplibre/maplibre-gl-js/pull/4451))

## 4.5.0

### ✨ Features and improvements

- Add sky implementation according to spec ([#3645](https://github.com/maplibre/maplibre-gl-js/pull/3645))

### 🐞 Bug fixes

- Fix (de)serialization of extends of built-ins (currently only AjaxError) not working correctly in web_worker_transfer. Also refactored related web_worker_transfer code and added more tests ([#4024](https://github.com/maplibre/maplibre-gl-js/pull/4211))

## 4.4.1

### 🐞 Bug fixes

- Fix `terrain` listener memory leak when adding and removing Marker ([#4284](https://github.com/maplibre/maplibre-gl-js/pull/4284))

## 4.4.0

### ✨ Features and improvements

- Improve animation curve when easeTo and flyTo with constraints ([#3793](https://github.com/maplibre/maplibre-gl-js/pull/3793))
- For filled extrusions, calculate the elevation per polygon ([#3313](https://github.com/maplibre/maplibre-gl-js/issues/3313))
- Add events to `GeolocateControl` to allow a more granular interaction ([#3847](https://github.com/maplibre/maplibre-gl-js/pull/3847))
- Make `MapOptions.style` optional to be consistent with `Map.setStyle(null)` ([#4151](https://github.com/maplibre/maplibre-gl-js/pull/4151))
- Use Autoprefixer to handle vendor prefixes in CSS ([#4165](https://github.com/maplibre/maplibre-gl-js/pull/4165))
- Make `aria-label` configurable for Map, Marker and Popup ([#4147](https://github.com/maplibre/maplibre-gl-js/pull/4147))
- Map `<canvas>` is focusable only when interactive ([#4147](https://github.com/maplibre/maplibre-gl-js/pull/4147))
- "Accept" headers set in Request Transformers are not overwritten ([#4210](https://github.com/maplibre/maplibre-gl-js/pull/4210))
- ⚠️ Rename projMatrix to modelViewProjectionMatrix. Also rename invProjMatrix, alignedProjMatrix accordingly ([#4215](https://github.com/maplibre/maplibre-gl-js/pull/4215))
- Publish an unminified prod build ([#4265](https://github.com/maplibre/maplibre-gl-js/pull/4265))

### 🐞 Bug fixes

- ⚠️ Allow breaking lines in labels before a left parenthesis ([#4138](https://github.com/maplibre/maplibre-gl-js/pull/4138))
- ⚠️ Fix ignoring embedded line breaks when `symbol-placement` is `line` or `line-center` ([#4124](https://github.com/maplibre/maplibre-gl-js/pull/4124))
- Ensure loseContext exists before calling it ([#4245](https://github.com/maplibre/maplibre-gl-js/pull/4245))
- Update deprecated `-ms-high-contrast` vendor prefix to `(forced-colors: active)` and `(prefers-color-scheme: light)` as appropriate ([#4250](https://github.com/maplibre/maplibre-gl-js/pull/4250))

## 4.3.2

### 🐞 Bug fixes

- Fix an issue with `moveend` zoom being different than the actual current zoom ([#4132](https://github.com/maplibre/maplibre-gl-js/pull/4132))

## 4.3.1

### 🐞 Bug fixes

- Fix drift in zoom that may happen during flyTo and easeTo due to freezeElevation logic. ([#3878](https://github.com/maplibre/maplibre-gl-js/issues/3878))

## 4.3.0

### ✨ Features and improvements

- Add `getData` method for GeoJSON Sources to provide the possibility to obtain all the source's features ([#4082](https://github.com/maplibre/maplibre-gl-js/pull/4082))
- Allow cross-fading between raster tile source updates at the same zoom level ([#4072](https://github.com/maplibre/maplibre-gl-js/pull/4072))

### 🐞 Bug fixes

- Fix normalizeSpriteURL before transformRequest throwing an Error with relative URLs ([#3897](https://github.com/maplibre/maplibre-gl-js/issues/3897))
- Fix return type of map.cameraForBounds ([#3760](https://github.com/maplibre/maplibre-gl-js/issues/3760))
- Fix to run benchmark with MAPLIBRE_STYLES environment variable ([#2122](https://github.com/maplibre/maplibre-gl-js/issues/2122))
- Fix symbol collisions using inaccurate and sometimes entirely wrong collision boxes when the map is pitched or rotated ([#210](https://github.com/maplibre/maplibre-gl-js/issues/210))
- Fix `text-translate` and `icon-translate` behaving weirdly and inconsistently with other `-translate` properties ([#3456](https://github.com/maplibre/maplibre-gl-js/issues/3456))
- Fix symbol collision debug view (`showCollisionBoxes`) not showing the actual bounding boxes used for collision and click areas. The displayed boxes now match actual collision boxes exactly ([#4071](https://github.com/maplibre/maplibre-gl-js/pull/4071))
- Fix symbol collision boxes not being accurate for variable-anchor symbols ([#4071](https://github.com/maplibre/maplibre-gl-js/pull/4071))
- Fix icon collision boxes using `text-translate` property for translation instead of the correct `icon-translate` ([#4071](https://github.com/maplibre/maplibre-gl-js/pull/4071))

## 4.2.0

### ✨ Features and improvements

- Update `Popup`'s methods `addClass` and `removeClass` to return an instance of Popup ([#3975](https://github.com/maplibre/maplibre-gl-js/pull/3975))
- New map option to decide whether to cancel previous pending tiles while zooming in ([#4051](https://github.com/maplibre/maplibre-gl-js/pull/4051))
- Sprites include optional textFitHeight and textFitWidth values ([#4019](https://github.com/maplibre/maplibre-gl-js/pull/4019))
- Add support for `distance` expression ([#4076](https://github.com/maplibre/maplibre-gl-js/pull/4076))

## 4.1.3

### ✨ Features and improvements

- Added const enum for actor messages to improve readability and maintainability. In tsconfig.json, `isolatedModules` flag is set to false in favor of generated JS size. ([#3879](https://github.com/maplibre/maplibre-gl-js/issues/3879))

### 🐞 Bug fixes

- Fix different unwanted panning changes at the end of a panning motion, that happen on a large screen ([#3935](https://github.com/maplibre/maplibre-gl-js/issues/3935))
- Fix image sources not being marked as loaded on error ([#3981](https://github.com/maplibre/maplibre-gl-js/pull/3981))
- Fix ScaleControl options should be optional. ([#4002](https://github.com/maplibre/maplibre-gl-js/pull/4002))
- Fix race condition in `SourceCache` that makes unit tests unstable. Eliminate a redundant 'visibility' event fired from Style class. ([#3992](https://github.com/maplibre/maplibre-gl-js/issues/3992))
- Fix paint property not being updated by setPaintProperty ([#2651](https://github.com/maplibre/maplibre-gl-js/issues/2651))

## 4.1.2

### ✨ Features and improvements

- Hide Popup when its parent Marker is behind terrain ([#3865](https://github.com/maplibre/maplibre-gl-js/pull/3865))

### 🐞 Bug fixes

- Fix type definition on `localIdeographFontFamily` ([#3896](https://github.com/maplibre/maplibre-gl-js/pull/3896))
- Fix unwanted panning changes at the end of a panning motion ([#3872](https://github.com/maplibre/maplibre-gl-js/issues/3872))
- Fix `close` events being fired for popups that aren't open ([#3901](https://github.com/maplibre/maplibre-gl-js/pull/3901))

## 4.1.1

### ✨ Features and improvements

- Improve animation curve when easeTo and flyTo with constraints ([#3793](https://github.com/maplibre/maplibre-gl-js/pull/3793))

### 🐞 Bug fixes

- Fix unwanted zoom changes at the end of a panning motion ([#2094](https://github.com/maplibre/maplibre-gl-js/issues/2094))

## 4.1.0

### ✨ Features and improvements

- Add option to position popup at subpixel coordinates to allow for smooth animations ([#3710](https://github.com/maplibre/maplibre-gl-js/pull/3710))
- Constrain horizontal panning when renderWorldCopies is set to false ([3738](https://github.com/maplibre/maplibre-gl-js/pull/3738))

### 🐞 Bug fixes

- Fix popup appearing far from marker that was moved to a side globe ([3712](https://github.com/maplibre/maplibre-gl-js/pull/3712))
- Set text color to ensure contrast in the attribution pill ([3737](https://github.com/maplibre/maplibre-gl-js/pull/3737))
- Fix memory leak in Worker when map is removed ([3734](https://github.com/maplibre/maplibre-gl-js/pull/3734))
- Fix issue with `FullscreenControl` when MapLibre is within a [ShadowRoot](https://developer.mozilla.org/en-US/docs/Web/API/ShadowRoot) ([#3573](https://github.com/maplibre/maplibre-gl-js/pull/3573))
- Fix performance regression with `setRTLTextPlugin` which can cause 1 or 2 extra frames to render. ([#3728](https://github.com/maplibre/maplibre-gl-js/pull/3728))

## 4.0.2

### 🐞 Bug fixes

- Fix `Style.setState` ignoring validate flag ([#3709](https://github.com/maplibre/maplibre-gl-js/pull/3709))
- Fix marker flying off near horizon ([3704](https://github.com/maplibre/maplibre-gl-js/pull/3704))

## 4.0.1

### ✨ Features and improvements

- Add `setUrl` method to RasterTileSource to dynamically update existing TileJSON resource. ([3700](https://github.com/maplibre/maplibre-gl-js/pull/3700))

### 🐞 Bug fixes

- Fix Marker losing opacity after window resize ([#3656](https://github.com/maplibre/maplibre-gl-js/pull/3656))
- Fix vector tiles not loading when html is opened via "file://" ([#3681](https://github.com/maplibre/maplibre-gl-js/pull/3681))

## 4.0.0

### ✨ Features and improvements

- ⚠️ Remove all global getters and setters from `maplibregl`, this means the the following methods have changed:

  - `maplibregl.version` => `getVersion()`
  - `maplibregl.workerCount` => `getWorkerCount()`, `setWorkerCount(...)`
  - `maplibregl.maxParallelImageRequests` => `getMaxParallelImageRequests()`, `setMaxParallelImageRequests(...)`
  - `maplibregl.workerUrl` => `getWorkerUrl()`, `setWorkerUrl(...)`

  This is to avoid the need to use a global object and allow named exports/imports ([#3601](https://github.com/maplibre/maplibre-gl-js/issues/3601))

- ⚠️ Change attribution to be on by default, change `MapOptions.attributionControl` to be the type that the control handles, removed `MapOptions.customAttribution` ([#3618](https://github.com/maplibre/maplibre-gl-js/issues/3618))
  Note: showing the logo of MapLibre is not required for using MapLibre.
- ⚠️ Changed cooperative gesture config and removed the strings from it in favor of the locale variable ([#3621](https://github.com/maplibre/maplibre-gl-js/issues/3621))
- ⚠️ Changed the terrain enable disable locale key to match the other keys' styles, updated the typings to allow using locale with more ease ([#3621](https://github.com/maplibre/maplibre-gl-js/issues/3621))
- ⚠️ Add the ability to import a script in the worker thread and call `addProtocol` and `removeProtocol` there ([#3459](https://github.com/maplibre/maplibre-gl-js/pull/3459)) - this also changed how `addSourceType` works since now you'll need to load the script with `maplibregl.importScriptInWorkers`.
- ⚠️ Changes `addProtocol` to be promise-based without the usage of callbacks and cancelable ([#3433](https://github.com/maplibre/maplibre-gl-js/pull/3433))
- ⚠️ Moved the `addSourceType` to be a part of the global maplibregl object instead of being per map object ([#3420](https://github.com/maplibre/maplibre-gl-js/pull/3420))
- ⚠️ Removed callback usage from `map.loadImage` in continue to below change ([#3422](https://github.com/maplibre/maplibre-gl-js/pull/3422))
- ⚠️ Changed the `GeoJSONSource`'s `getClusterExpansionZoom`, `getClusterChildren`, `getClusterLeaves` methods to return a `Promise` instead of a callback usage ([#3421](https://github.com/maplibre/maplibre-gl-js/pull/3421))
- ⚠️ Changed the `setRTLTextPlugin` function to return a promise instead of using callback ([#3418](https://github.com/maplibre/maplibre-gl-js/pull/3418)) this also changed how the RTL plugin code is handled internally by splitting the main thread and worker thread code.
- ⚠️ Remove `setCooperativeGestures` and `getCooperativeGestures` functions in favor of `cooperativeGestures` handler which now has an `enabled()` or `disabled()` methods ([#3430](https://github.com/maplibre/maplibre-gl-js/pull/3430))
- ⚠️ Changed the underlying worker communication from callbacks to promises. This has a breaking effect on the implementation of custom `WorkerSource` and how it behaves ([#3233](https://github.com/maplibre/maplibre-gl-js/pull/3233))
- ⚠️ Changed the `Source` interface to return promises instead of callbacks ([#3233](https://github.com/maplibre/maplibre-gl-js/pull/3233))
- ⚠️ Changed all the sources to be promises based. ([#3233](https://github.com/maplibre/maplibre-gl-js/pull/3233))
- ⚠️ Changed the `map.loadImage` method to return a `Promise` instead of a callback usage ([#3233](https://github.com/maplibre/maplibre-gl-js/pull/3233))
- Add "opacity" option and `setOpacity` method to Marker ([#3620](https://github.com/maplibre/maplibre-gl-js/pull/3620))
- Created a new example showing how to place a threejs scene as a `CustomLayer` over maplibre 3d-terrain ([#3429](https://github.com/maplibre/maplibre-gl-js/pull/3429))
- Changed `ImageRequest` to be `Promise` based ([#3233](https://github.com/maplibre/maplibre-gl-js/pull/3233))
- Improved precision and added a subtle fade transition to marker opacity changes ([#3431](https://github.com/maplibre/maplibre-gl-js/pull/3431))
- Adds support for terrain in `setStyle` with diff method ([#3515](https://github.com/maplibre/maplibre-gl-js/pull/3515), [#3463](https://github.com/maplibre/maplibre-gl-js/pull/3463))
- Upgraded to use Node JS 20 and removed the dependency of `gl` package from the tests to allow easier development setup. ([#3452](https://github.com/maplibre/maplibre-gl-js/pull/3452))

### 🐞 Bug fixes

- Fix wheel zoom to be into the same direction above or under the horizon ([#3398](https://github.com/maplibre/maplibre-gl-js/issues/3398))
- Fix \_cameraForBoxAndBearing not fitting bounds properly when using asymmetrical camera viewport and bearing.([#3591](https://github.com/maplibre/maplibre-gl-js/pull/3591))
- Fix missing export `Map` type in the `d.ts` file ([#3564](https://github.com/maplibre/maplibre-gl-js/pull/3564))
- Fix the shifted mouse events after a css transform scale on the map container ([#3437](https://github.com/maplibre/maplibre-gl-js/pull/3437))
- Fix markers remaining transparent when disabling terrain ([#3431](https://github.com/maplibre/maplibre-gl-js/pull/3431))
- Fix labels disappearing when enabling terrain at high zoom ([#3545](https://github.com/maplibre/maplibre-gl-js/pull/3545))
- Fix zooming outside the central globe when terrain 3D is enabled ([#3425](https://github.com/maplibre/maplibre-gl-js/pull/3425))
- Fix cursor being shown indefinitely as a pointer when removing a popup with its `trackPointer` method active ([#3434](https://github.com/maplibre/maplibre-gl-js/pull/3434))
- Fix a bug in showing cooperative gestures when scroll zoom is disabled ([#2498](https://github.com/maplibre/maplibre-gl-js/pull/2498))
- Handle loading of empty raster tiles (204 No Content) ([#3428](https://github.com/maplibre/maplibre-gl-js/pull/3428))
- Fixes a security issue in `Actor` against XSS attacks in postMessage / onmessage ([#3239](https://github.com/maplibre/maplibre-gl-js/pull/3239))

## 4.0.0-pre.6

### ✨ Features and improvements

- ⚠️ Change attribution to be on by default, change `MapOptions.attributionControl` to be the type that the control handles, removed `MapOptions.customAttribution` ([#3618](https://github.com/maplibre/maplibre-gl-js/issues/3618))
  Note: showing the logo of MapLibre is not required for using MapLibre.
- ⚠️ Changed cooperative gesture config and removed the strings from it in favor of the locale variable ([#3621](https://github.com/maplibre/maplibre-gl-js/issues/3621))
- ⚠️ Changed the terrain enable disable locale key to match the other keys' styles, updated the typings to allow using locale with more ease ([#3621](https://github.com/maplibre/maplibre-gl-js/issues/3621))
- Add "opacity" option and "setOpacity" method to Marker ([#3620](https://github.com/maplibre/maplibre-gl-js/pull/3620))

## 4.0.0-pre.5

### ✨ Features and improvements

- ⚠️ Remove all global getters and setters from `maplibregl`, this means the the following methods have changed:
  `maplibregl.version` => `getVersion()`
  `maplibregl.workerCount` => `getWorkerCount()`, `setWorkerCount(...)`
  `maplibregl.maxParallelImageRequests` => `getMaxParallelImageRequests()`, `setMaxParallelImageRequests(...)`
  `maplibregl.workerUrl` => `getWorkerUrl()`, `setWorkerUrl(...)`
  This is to avoid the need to use a global object and allow named exports/imports ([#3601](https://github.com/maplibre/maplibre-gl-js/issues/3601))

### 🐞 Bug fixes

- Fix wheel zoom to be into the same direction above or under the horizon ([#3398](https://github.com/maplibre/maplibre-gl-js/issues/3398))
- Fix \_cameraForBoxAndBearing not fitting bounds properly when using asymmetrical camera viewport and bearing ([#3591](https://github.com/maplibre/maplibre-gl-js/pull/3591))

## 4.0.0-pre.4

### 🐞 Bug fixes

- Fix missing export `Map` type in the `d.ts` file ([#3564](https://github.com/maplibre/maplibre-gl-js/pull/3564))

## 4.0.0-pre.3

### ✨ Features and improvements

- ⚠️ Add the ability to import a script in the worker thread and call `addProtocol` and `removeProtocol` there ([#3459](https://github.com/maplibre/maplibre-gl-js/pull/3459)) - this also changed how `addSourceType` works since now you'll need to load the script with `maplibregl.importScriptInWorkers`.
- Upgraded to use Node JS 20 and removed the dependency of `gl` package from the tests to allow easier development setup. ([#3452](https://github.com/maplibre/maplibre-gl-js/pull/3452))
- Improved precision and added a subtle fade transition to marker opacity changes ([#3431](https://github.com/maplibre/maplibre-gl-js/pull/3431))
- Adds support for terrain in `setStyle` with diff method ([#3515](https://github.com/maplibre/maplibre-gl-js/pull/3515), [#3463](https://github.com/maplibre/maplibre-gl-js/pull/3463))

### 🐞 Bug fixes

- Fix the shifted mouse events after a css transform scale on the map container ([#3437](https://github.com/maplibre/maplibre-gl-js/pull/3437))
- Fix markers remaining transparent when disabling terrain ([#3431](https://github.com/maplibre/maplibre-gl-js/pull/3431))
- Fix labels disappearing when enabling terrain at high zoom ([#3545](https://github.com/maplibre/maplibre-gl-js/pull/3545))

## 4.0.0-pre.2

### ✨ Features and improvements

- ⚠️ Changes `addProtocol` to be promise-based without the usage of callbacks and cancelable ([#3433](https://github.com/maplibre/maplibre-gl-js/pull/3433))
- ⚠️ Moved the `addSourceType` to be a part of the global maplibregl object instead of being per map object ([#3420](https://github.com/maplibre/maplibre-gl-js/pull/3420))
- ⚠️ Removed callback usage from `map.loadImage` in continue to below change ([#3422](https://github.com/maplibre/maplibre-gl-js/pull/3422))
- ⚠️ Changed the `GeoJSONSource`'s `getClusterExpansionZoom`, `getClusterChildren`, `getClusterLeaves` methods to return a `Promise` instead of a callback usage ([#3421](https://github.com/maplibre/maplibre-gl-js/pull/3421))
- ⚠️ Changed the `setRTLTextPlugin` function to return a promise instead of using callback ([#3418](https://github.com/maplibre/maplibre-gl-js/pull/3418)) this also changed how the RTL plugin code is handled internally by splitting the main thread and worker thread code.
- ⚠️ Remove `setCooperativeGestures` and `getCooperativeGestures` functions in favor of `cooperativeGestures` handler which now has an `enabled()` or `disabled()` methods ([#3430](https://github.com/maplibre/maplibre-gl-js/pull/3430))
- Created a new example showing how to place a threejs scene as a `CustomLayer` over maplibre 3d-terrain ([#3429](https://github.com/maplibre/maplibre-gl-js/pull/3429))

### 🐞 Bug fixes

- Fix zooming outside the central globe when terrain 3D is enabled ([#3425](https://github.com/maplibre/maplibre-gl-js/pull/3425))
- Fix cursor being shown indefinitely as a pointer when removing a popup with its `trackPointer` method active ([#3434](https://github.com/maplibre/maplibre-gl-js/pull/3434))
- Fix a bug in showing cooperative gestures when scroll zoom is disabled ([#2498](https://github.com/maplibre/maplibre-gl-js/pull/2498))
- Handle loading of empty raster tiles (204 No Content) ([#3428](https://github.com/maplibre/maplibre-gl-js/pull/3428))

## 4.0.0-pre.1

### ✨ Features and improvements

- Changed `ImageRequest` to be `Promise` based ([#3233](https://github.com/maplibre/maplibre-gl-js/pull/3233))
- ⚠️ Changed the underlying worker communication from callbacks to promises. This has a breaking effect on the implementation of custom `WorkerSource` and how it behaves ([#3233](https://github.com/maplibre/maplibre-gl-js/pull/3233))
- ⚠️ Changed the `Source` interface to return promises instead of callbacks ([#3233](https://github.com/maplibre/maplibre-gl-js/pull/3233))
- ⚠️ Changed all the sources to be promises based. ([#3233](https://github.com/maplibre/maplibre-gl-js/pull/3233))
- ⚠️ Changed the `map.loadImage` method to return a `Promise` instead of a callback usage ([#3233](https://github.com/maplibre/maplibre-gl-js/pull/3233))

### 🐞 Bug fixes

- Fixes a security issue in `Actor` against XSS attacks in postMessage / onmessage ([#3239](https://github.com/maplibre/maplibre-gl-js/pull/3239))

## 3.6.2

### 🐞 Bug fixes

- Fix mapbox-gl-draw example ([#2601](https://github.com/maplibre/maplibre-gl-js/issues/2601), [#3394](https://github.com/maplibre/maplibre-gl-js/pull/3394))
- Fix fill patterns sometimes not rendering at all ([#3339](https://github.com/maplibre/maplibre-gl-js/pull/3339))

## 3.6.1

### 🐞 Bug fixes

- Fix `undefined` `_onEaseFrame` call in `Camera._renderFrameCallback()` while doing `Camera.jumpTo` during a `Camera.easeTo` ([#3332](https://github.com/maplibre/maplibre-gl-js/pull/3332))

## 3.6.0

### ✨ Features and improvements

- Add getLayersOrder() to Map and Style ([#3279](https://github.com/maplibre/maplibre-gl-js/pull/3279))
- Updated description of `fullscreen` example ([#3311](https://github.com/maplibre/maplibre-gl-js/pull/3311))

### 🐞 Bug fixes

- Fix null feature properties in resolve_tokens ([#3272](https://github.com/maplibre/maplibre-gl-js/pull/3272))

## 3.5.2

### ✨ Features and improvements

- Convert plantuml diagrams to mermaid ([#3217](https://github.com/maplibre/maplibre-gl-js/pull/3217))
- Improve buffer transfer in Safari after Safari fixed a memory leak bug ([#3225](https://github.com/maplibre/maplibre-gl-js/pull/3225))
- Minify internal exports to reduce bundle size ([#3216](https://github.com/maplibre/maplibre-gl-js/pull/3216))

### 🐞 Bug fixes

- Add terrain property to map style object ([#3234](https://github.com/maplibre/maplibre-gl-js/pull/3234))
- Fix exception thrown from `isWebGL2` check ([#3238](https://github.com/maplibre/maplibre-gl-js/pull/3238))
- Fix rollup watch mode ([#3270](https://github.com/maplibre/maplibre-gl-js/pull/3270))

## 3.5.1

### 🐞 Bug fixes

- Fix regression introduced in 3.5.0, related to async/await ([#3228](https://github.com/maplibre/maplibre-gl-js/pull/3228))

## 3.5.0

### ✨ Features and improvements

- Add setTiles method to RasterTileSource to dynamically update existing tile sources. ([#3208](https://github.com/maplibre/maplibre-gl-js/pull/3208))

## 3.4.1

### ✨ Features and improvements

- Locally rendered glyphs are double resolution (48px), greatly improving sharpness of CJK text. ([#2990](https://github.com/maplibre/maplibre-gl-js/issues/2990), [#3006](https://github.com/maplibre/maplibre-gl-js/pull/3006))

### 🐞 Bug fixes

- Fix setStyle->style.setState didn't reset \_serializedLayers ([#3133](https://github.com/maplibre/maplibre-gl-js/pull/3133)).
- Fix Raster DEM decoding in safari private browsing mode ([#3185](https://github.com/maplibre/maplibre-gl-js/pull/3185))

## 3.4.0

### ✨ Features and improvements

- Improve error message when a tile can't be loaded ([#3130](https://github.com/maplibre/maplibre-gl-js/pull/3130))
- Support custom raster-dem encodings ([#3087](https://github.com/maplibre/maplibre-gl-js/pull/3087))

### 🐞 Bug fixes

- Fixed Interrupting a scroll zoom causes the next scroll zoom to return to the prior zoom level by reseting scroll handler state properly ([#2709](https://github.com/maplibre/maplibre-gl-js/issues/2709), [#3051](https://github.com/maplibre/maplibre-gl-js/pull/305))
- Fix unit test warning about duplicate module names ([#3049](https://github.com/maplibre/maplibre-gl-js/pull/3049))
- Correct marker position when switching between 2D and 3D view ([#2996](https://github.com/maplibre/maplibre-gl-js/pull/2996))
- Fix error thrown when unsetting line-gradient [#2683]
- Update raster tile end points in documentation
- Avoiding inertia animation on Mac when reduced motion is on ([#3068](https://github.com/maplibre/maplibre-gl-js/pull/3068))
- 3d buildings example doesn't work as expected ([#3165](https://github.com/maplibre/maplibre-gl-js/pull/3165))

## 3.3.1

### ✨ Features and improvements

- Copy LICENSE.txt to dist folder so it's included in 3rdpartylicenses.txt by webpack ([#3021](https://github.com/maplibre/maplibre-gl-js/pull/3021))

### 🐞 Bug fixes

- Correct declared return type of `Map.getLayer()` and `Style.getLayer()` to be `StyleLayer | undefined` to match the documentation ([#2969](https://github.com/maplibre/maplibre-gl-js/pull/2969))
- Correct type of `Map.addLayer()` and `Style.addLayer()` to allow adding a layer with an embedded source, matching the documentation ([#2966](https://github.com/maplibre/maplibre-gl-js/pull/2966))
- Throttle map resizes from ResizeObserver to reduce flicker ([#2986](https://github.com/maplibre/maplibre-gl-js/pull/2986))
- Correct function `Map.setTerrain(options: TerrainSpecification): Map` to be `Map.setTerrain(options: TerrainSpecification | null): Map` per the API spec ([#2993](https://github.com/maplibre/maplibre-gl-js/pull/2993))
- Correct function `Map.getTerrain(): TerrainSpecification` to be `Map.getTerrain(): TerrainSpecification | null` for consistency with the setTerrain function ([#3020](https://github.com/maplibre/maplibre-gl-js/pull/3020))

## 3.3.0

### ✨ Features and improvements

- Add support for [`text-variable-anchor-offset`](https://maplibre.org/maplibre-style-spec/layers/#layout-symbol-text-variable-anchor-offset) symbol style layer property ([#2914](https://github.com/maplibre/maplibre-gl-js/pull/2914))

## 3.2.2

### ✨ Features and improvements

- Add `cache` parameter to [`RequestParameters`](https://maplibre.org/maplibre-gl-js/docs/API/types/maplibregl.RequestParameters/) ([#2910](https://github.com/maplibre/maplibre-gl-js/pull/2910))
- Removed some classed from the docs to better define the public API ([#2945](https://github.com/maplibre/maplibre-gl-js/pull/2945))

### 🐞 Bug fixes

- Properly check ImageBitmap ([#2942](https://github.com/maplibre/maplibre-gl-js/pull/2942), [#2940](https://github.com/maplibre/maplibre-gl-js/issues/2940))
- VectorTileWorkerSource: fix reload for original's load parse would not pass the rawTileData and meta. ([#2941](https://github.com/maplibre/maplibre-gl-js/pull/2941))

## 3.2.1

### ✨ Features and improvements

- Remove cooperative gesture screen from the accessibility tree since screenreaders cannot interact with the map using gestures
- Add `cooperated gestures` example to the doc.([#2860](https://github.com/maplibre/maplibre-gl-js/pull/2860))

### 🐞 Bug fixes

- Incorrect distance field of view calculation for negative elevation, fixed by storing min elevation for the tile in view ([#1655](https://github.com/maplibre/maplibre-gl-js/issues/1655), [#2858](https://github.com/maplibre/maplibre-gl-js/pull/2858))
- Fix reloadCallback not firing on VectorTileWorkerSource.reloadTile ([#1874](https://github.com/maplibre/maplibre-gl-js/pull/1874))
- Don't draw halo pixels underneath text pixels ([#2897](https://github.com/maplibre/maplibre-gl-js/pull/2897))
- Fix RasterDEMTileSource not serializing its options correctly ([#2895](https://github.com/maplibre/maplibre-gl-js/pull/2895))
- Remove node and jest from dist type checking, fix map event and other typing problems ([#2898](https://github.com/maplibre/maplibre-gl-js/pull/2898))

## 3.2.0

### ✨ Features and improvements

- Change all internal exports to named exports([#2711](https://github.com/maplibre/maplibre-gl-js/pull/2711))
- Docs generation is now part of this repo([#2733](https://github.com/maplibre/maplibre-gl-js/pull/2733))
- Add `className` option to Marker constructor ([#2729](https://github.com/maplibre/maplibre-gl-js/pull/2729))
- Immediately redraw the map after setting pixel ratio ([#2674](https://github.com/maplibre/maplibre-gl-js/pull/2673))
- Add maxCanvasSize option to limit canvas size. It can prevent reaching the GL limits and reduce the load on the devices. Default value is [4096, 4096].
- Reduce maxCanvasSize when hitting GL limits to avoid distortions ([#2674](https://github.com/maplibre/maplibre-gl-js/pull/2673))
- Rewrite all the code comments in TSDocs, introduced a new documentation system and moved examples into this repository for better debug options ([#2756](https://github.com/maplibre/maplibre-gl-js/pull/2756))
- ⚠️ Removed non documented `Marker` constructor parameter ([#2756](https://github.com/maplibre/maplibre-gl-js/pull/2756))
- Updated `check-for-support` example ([#2859](https://github.com/maplibre/maplibre-gl-js/pull/2859))

### 🐞 Bug fixes

- Return undefined instead of throwing from `Style.serialize()` when the style hasn't loaded yet ([#2712](https://github.com/maplibre/maplibre-gl-js/pull/2712))
- Don't throw an exception from `checkMaxAngle` when a label with length 0 is on the last segment of a line ([#2710](https://github.com/maplibre/maplibre-gl-js/pull/2710))
- Fix the `tap then drag` zoom gesture detection to abort when the two taps are far away ([#2673](https://github.com/maplibre/maplibre-gl-js/pull/2673))
- Fix regression - update pixel ratio when devicePixelRatio changes, restoring the v1.x behaviour ([#2706](https://github.com/maplibre/maplibre-gl-js/issues/2706))
- Fix incorrect elevation calculation [#2772]

## 3.1.0

### ✨ Features and improvements

- Expose map options.maxTileCacheZoomLevels to allow better control of tile cache ([#2581](https://github.com/maplibre/maplibre-gl-js/pull/2581))

### 🐞 Bug fixes

- Fix regression - Add webgl1 fallback to accommodate users without webgl2 support ([#2653](https://github.com/maplibre/maplibre-gl-js/issues/2653))

## 3.0.1

### ✨ Features and improvements

- Update shaders to GLSL ES 3.0 ([#2599](https://github.com/maplibre/maplibre-gl-js/pull/2599))

### 🐞 Bug fixes

- Fix `RequestTransformFunction` type to return RequestParameters or undefined ([#2586](https://github.com/maplibre/maplibre-gl-js/pull/2586))
- Load `EXT_color_buffer_float` WebGL2 extension to fix heatmap in firefox ([#2595](https://github.com/maplibre/maplibre-gl-js/pull/2595))

## 3.0.0

## New features and improvements

- Add `transformCameraUpdate` callback to `Map` options ([#2535](https://github.com/maplibre/maplibre-gl-js/pull/2535))
- Bump KDBush and supercluster for better memory efficiency ([#2522](https://github.com/maplibre/maplibre-gl-js/pull/2522))
- Improve performance by using HTMLImageElement to download raster source images when refreshExpiredTiles tiles is false ([#2126](https://github.com/maplibre/maplibre-gl-js/pull/2126))
- Set fetchPriority for HTMLImageElement to help improve raster-heavy scenarios ([#2459](https://github.com/maplibre/maplibre-gl-js/pull/2459))
- Reduce rendering calls on initial load. No reason to try rendering before the style is loaded. ([#2464](https://github.com/maplibre/maplibre-gl-js/pull/2464))
- Lazy load default style properties on demand to improve loading performance and reduce memory usage. ([#2476](https://github.com/maplibre/maplibre-gl-js/pull/2476))
- Add queryTerrainElevation allows getting terrain elevation in meters at a specific point ([#2264](https://github.com/maplibre/maplibre-gl-js/pull/2264))
- Improve performance by sending style layers to the worker thread before processing it on the main thread to allow parallel processing ([#2131](https://github.com/maplibre/maplibre-gl-js/pull/2131))
- Add Map.getImage() to retrieve previously-loaded images. ([#2168](https://github.com/maplibre/maplibre-gl-js/pull/2168))
- Add a method to enable/disable cooperative gestures
- Update CONTRIBUTING.md with details on setting up on M1 mac ([#2196](https://github.com/maplibre/maplibre-gl-js/pull/2196))
- Update default type of originalEvent in MapLibreEvent to be `unknown` ([#2243](https://github.com/maplibre/maplibre-gl-js/pull/2243))
- Improve performance when forcing full symbol placement by short-circuiting pause checks ([#2241](https://github.com/maplibre/maplibre-gl-js/pull/2241))
- Adding a `warnonce` when terrain and hillshade source are the same ([#2298](https://github.com/maplibre/maplibre-gl-js/pull/2298))
- Remove a deprecation warning by removing an empty texture that is no longer being used in the codebase ([#2299](https://github.com/maplibre/maplibre-gl-js/pull/2299))
- Improve initial loading performance by lazy serializing layers only when needed. ([#2306](https://github.com/maplibre/maplibre-gl-js/pull/2306))
- Add validateStyle MapOption to allow disabling style validation for faster performance in production environment. ([#2390](https://github.com/maplibre/maplibre-gl-js/pull/2390))
- Add `setiClusterOptions` to update cluster properties of the added sources: fixing these issues ([#429](https://github.com/maplibre/maplibre-gl-js/issues/429)) and ([#1384](https://github.com/maplibre/maplibre-gl-js/issues/1384))
- Add types for `workerOptions` and `_options` in `geojson_source.ts`
- Add fullscreenstart, fullscreenend events to FullscreenControl ([#2128](https://github.com/maplibre/maplibre-gl-js/issues/2128)
- Throttle the image request queue while the map is moving to improve performance ([#2097](https://github.com/maplibre/maplibre-gl-js/issues/2097)
- Add support for multiple `sprite` declarations in one style file ([#1805](https://github.com/maplibre/maplibre-gl-js/pull/1805))
- Extract sprite image on demand to reduce memory usage and improve performance by reducing the number of getImageData calls ([#1809](https://github.com/maplibre/maplibre-gl-js/pull/1809))
- `QueryRenderedFeaturesOptions` type added to both of the params in queryRenderedFeatures in map.ts ([#1900](https://github.com/maplibre/maplibre-gl-js/issues/1900))
- NavigationControlOptions is now optional when creating an instance of NavigationControl ([#1754](https://github.com/maplibre/maplibre-gl-js/issues/1754))
- Listen to webglcontextcreationerror event and give detailed debug info when it fails ([#1715](https://github.com/maplibre/maplibre-gl-js/pull/1715))
- Make sure `cooperativeGestures` overlay is always "on top" (z-index) of map features ([#1753](https://github.com/maplibre/maplibre-gl-js/pull/1753))
- Use `willReadFrequently` hint to optimize 2D canvas usage and remove warnings ([#1808](https://github.com/maplibre/maplibre-gl-js/pull/1808))
- Speed up the cross tile symbol index in certain circumstances ([#1755](https://github.com/maplibre/maplibre-gl-js/pull/1755))
- Improve rendering speed in scenes with many colliding symbolic icons and labels ([#1757](https://github.com/maplibre/maplibre-gl-js/pull/1757))
- Make request for ImageSource cancelable ([#1802](https://github.com/maplibre/maplibre-gl-js/pull/1802))
- Throttle the image request queue while the map is moving to improve performance ([#2097](https://github.com/maplibre/maplibre-gl-js/pull/2097))
- Return a promise from `once` method to allow easier usage of async/await in this case ([#1690](https://github.com/maplibre/maplibre-gl-js/pull/1690))
- Add pseudo (CSS) fullscreen as a fallback for iPhones ([#1678](https://github.com/maplibre/maplibre-gl-js/pull/1678))
- Add `updateData` to `GeoJSONSource` which allows for partial data updates ([#1605](https://github.com/maplibre/maplibre-gl-js/pull/1605))
- Add a RenderPool to render tiles onto textures for 3D ([#1671](https://github.com/maplibre/maplibre-gl-js/pull/1671))
- Add map.getCameraTargetElevation() ([#1558](https://github.com/maplibre/maplibre-gl-js/pull/1558))
- Add `freezeElevation` to `AnimationOptions` to allow smooth camera movement in 3D ([#1514](https://github.com/maplibre/maplibre-gl-js/pull/1514), [#1492](https://github.com/maplibre/maplibre-gl-js/issues/1492))
- Add map.setStyle's transformStyle option ([#1632](https://github.com/maplibre/maplibre-gl-js/pull/1632))

## Potentially breaking changes

Most of these changes will not affect your code but read carefully through the list to asses if a migration is needed.

- ⚠️ Cancel unloaded tile request on zooming in across multiple zooms. Previously these requests were not cancelled. ([#2377](https://github.com/maplibre/maplibre-gl-js/pull/2377))
- ⚠️ Resize map when container element is resized. The "resize"-related events now has different data associated with it ([#2157](https://github.com/maplibre/maplibre-gl-js/pull/2157), [#2551](https://github.com/maplibre/maplibre-gl-js/issues/2551)). Previously the originalEvent field was the reason of this change, for example it could be a `resize` event from the browser. Now it is `ResizeObserverEntry`, see more [here](https://developer.mozilla.org/en-US/docs/web/api/resizeobserverentry).
- ⚠️ Improve rendering of areas below sea level, and remove elevationOffset workaround ([#1578](https://github.com/maplibre/maplibre-gl-js/pull/1578))
- ⚠️ Remove support for `hsl` css color in a format that does not comply with the CSS Color specification. Colors defined in `hsl(110, 0.7, 0.055)` format will no longer work, instead it is recommended to use the format with percentages `hsl(110, 70%, 5.5%)`. ([#2376](https://github.com/maplibre/maplibre-gl-js/pull/2376))
- ⚠️ Move terrain object from style.terrain to map.terrain ([#1628](https://github.com/maplibre/maplibre-gl-js/pull/1628))
- ⚠️ Remove deprecated `mapboxgl-` css classes (use `maplibregl-` instead) ([#1575](https://github.com/maplibre/maplibre-gl-js/pull/1575))
- ⚠️ Full transition from WebGL1 to WebGL2 ([browser support](https://caniuse.com/?search=webgl2)) ([#2512](https://github.com/maplibre/maplibre-gl-js/pull/2512), [#1891](https://github.com/maplibre/maplibre-gl-js/pull/1891))
- ⚠️ `LngLat.toBounds()` is replaced by a static method `LngLatBounds.fromLngLat()` ([#2188](https://github.com/maplibre/maplibre-gl-js/pull/2188))
- ⚠️ Make geojson data source a required field to align with the docs ([#1396](https://github.com/maplibre/maplibre-gl-js/issue/1396))
- ⚠️ Improve control initial loading performance by forcing fadeDuration to 0 till first idle event ([#2447](https://github.com/maplibre/maplibre-gl-js/pull/2447))
- ⚠️ Remove "mapbox-gl-supported" package from API. If needed, please reference it directly instead of going through MapLibre. ([#2451](https://github.com/maplibre/maplibre-gl-js/pull/2451))
- ⚠️ Improve control performance by restricting worker count to a max of 1 except for Safari browser. ([#2354](https://github.com/maplibre/maplibre-gl-js/pull/2354))

## Bug fixes

- Fix of incorrect dash in diagonal lines with a vector source at some zoom levels. ([#2479](https://github.com/maplibre/maplibre-gl-js/pull/2479))
- Fix event.isSourceLoaded to reflect the state of source loading for sourcedata event ([#2543](https://github.com/maplibre/maplibre-gl-js/pull/2543))
- Fix overlapping of 3D building parts when 3D Terrain is activated ([#2513](https://github.com/maplibre/maplibre-gl-js/issues/2513))
- Show 3D buildings located below sea level when 3D Terrain is activated ([#2544](https://github.com/maplibre/maplibre-gl-js/issues/2544))
- Fix `LngLatBounds.extend()` to correctly handle `{ lng: number, lat: number }` coordinates. ([#2425](https://github.com/maplibre/maplibre-gl-js/pull/2425))
- Fix the accuracy-circle in the geolocate control from randomly resizing. ([#2450](https://github.com/maplibre/maplibre-gl-js/pull/2450))
- Fix the type of the `features` property on `MapLayerMouseEvent` and `MapLayerTouchEvent` to be `MapGeoJSONFeature[]` in lieu of `GeoJSON.Feature[]` ([#2244](https://github.com/maplibre/maplibre-gl-js/pull/2244))
- Fix GeolocateControl error if removed quickly ([#2391](https://github.com/maplibre/maplibre-gl-js/pull/2391))
- Fix issue unloading sprite sheet when using `setStyle(style, {diff:true})` ([#2146](https://github.com/maplibre/maplibre-gl-js/pull/2146))
- Fix wrap coords in `getTerrain` when `fitBounds` across the AM ([#2155](https://github.com/maplibre/maplibre-gl-js/pull/2155))
- Fix LngLat `toArray` method return type to [number,number] ([#2233](https://github.com/maplibre/maplibre-gl-js/issues/2233))
- Fix handling of text-offset with symbol-placement: line ([#2170](https://github.com/maplibre/maplibre-gl-js/issues/2170) and [#2171](https://github.com/maplibre/maplibre-gl-js/issues/2171))
- Fix geolocate control permissions failure on IOS16 web view with fallback to `window.navigator.geolocation` ([#2359](https://github.com/maplibre/maplibre-gl-js/pull/2359))
- Prevent unnecessary reload of raster sources when RTL Text Plugin loads ([#2380](https://github.com/maplibre/maplibre-gl-js/issues/2380))
- Fix Handle AddProtocol callback function returning an HTMLImageElement ([#](https://github.com/maplibre/maplibre-gl-js/pull/2393)2393](https://github.com/maplibre/maplibre-gl-js/pull/2393))
- Fix raster tiles being retained when raster-fade-duration is 0 ([#2445](https://github.com/maplibre/maplibre-gl-js/issues/2445), [#2501](https://github.com/maplibre/maplibre-gl-js/issues/2501))
- Fix the worker been terminated on setting new style ([#2123](https://github.com/maplibre/maplibre-gl-js/pull/2123))
- Change how meta key is detected for cooperative gestures
- Fix the worker been terminated on setting new style ([#2123](https://github.com/maplibre/maplibre-gl-js/pull/2123))
- Fix issue [#1024](https://github.com/maplibre/maplibre-gl-js/pull/1024) - Zoom center not under cursor when terrain is on
- Fix errors when running style-spec bin scripts and added missing help. Removed unnecessary script 'gl-style-composite'. ([#1971](https://github.com/maplibre/maplibre-gl-js/pull/1971))
- Fix the `slice` expression type ([#1886](https://github.com/maplibre/maplibre-gl-js/issues/1886))
- Remove dependency on `@rollup/plugin-json`, which was in conflict with `rollup-plugin-import-assert`
- Remove dependency on `@mapbox/gazetteer` which caused some build warnings ([#1757](https://github.com/maplibre/maplibre-gl-js/pull/1757) [#1898](https://github.com/maplibre/maplibre-gl-js/pull/1898))
- Fix `getElevation()` causing uncaught error ([#1650](https://github.com/maplibre/maplibre-gl-js/issues/1650)).
- Fix headless benchmark execution especially on VM ([#1732](https://github.com/maplibre/maplibre-gl-js/pull/1732))
- fix issue [#860](https://github.com/maplibre/maplibre-gl-js/issues/860) fill-pattern with pixelRatio > 1 is now switched correctly at runtime. ([#1765](https://github.com/maplibre/maplibre-gl-js/pull/1765))
- Fix the exception that would be thrown on `map.setStyle` when it is passed with transformStyle option and map is initialized without an initial style. ([#1824](https://github.com/maplibre/maplibre-gl-js/pull/1824))
- Fix the behavior of the compass button on touch devices. ([#1852](https://github.com/maplibre/maplibre-gl-js/pull/1852))
- Fix `GeoJSONSource` appearing to never finish loading when calling its `setData` method immediately after adding it to a `Map` due to it not firing a `metadata` `data` event ([#1693](https://github.com/maplibre/maplibre-gl-js/issues/1693))
- Fix the gap between terrain elevated tiles ([#1602](https://github.com/maplibre/maplibre-gl-js/issues/1602))
- Fix showTileBoundaries to show the first vector source [#1395](https://github.com/maplibre/maplibre-gl-js/pull/1395)
- Fix `match` expression type ([#1631](https://github.com/maplibre/maplibre-gl-js/pull/1631))
- Fix for blurry raster tiles due to raster tiles requests stuck in image queue. ([#2511](https://github.com/maplibre/maplibre-gl-js/pull/2511))

## 3.0.0-pre.9

### 🐞 Bug fixes

- Fixes issue with ResizeObserver firing an initial 'resize' event (since 3.0.0-pre.5) ([#2551](https://github.com/maplibre/maplibre-gl-js/issues/2551))

## 3.0.0-pre.8

### ✨ Features and improvements

- Add `transformCameraUpdate` callback to `Map` options ([#2535](https://github.com/maplibre/maplibre-gl-js/pull/2535))

### 🐞 Bug fixes

- Revise previous fix ([#2445](https://github.com/maplibre/maplibre-gl-js/issues/2445)) for raster tiles being retained when raster-fade-duration is 0 ([#2501](https://github.com/maplibre/maplibre-gl-js/issues/2501))

## 3.0.0-pre.7

### ✨ Features and improvements

- ⚠️ Breaking - Remove WebGL1 support. Move to WebGL2 ([#2512](https://github.com/maplibre/maplibre-gl-js/pull/2512))
- Bump KDBush and supercluster ([#2522](https://github.com/maplibre/maplibre-gl-js/pull/2522))

## 3.0.0-pre.6

### ✨ Features and improvements

- ⚠️ Breaking - Improve control performance by restricting worker count to a max of 1 except safari browser. ([#2354](https://github.com/maplibre/maplibre-gl-js/pull/2354))
- Improve performance by using HTMLImageElement to download raster source images when refreshExpiredTiles tiles is false ([#2126](https://github.com/maplibre/maplibre-gl-js/pull/2126))
- ⚠️ Breaking - Improve control initial loading performance by forcing fadeDuration to 0 till first idle event ([#2447](https://github.com/maplibre/maplibre-gl-js/pull/2447))
- ⚠️ Breaking - Remove "mapbox-gl-supported" package from API. If needed, please reference it directly instead of going through MapLibre. ([#2451](https://github.com/maplibre/maplibre-gl-js/pull/2451))
- Set fetchPriority for HTMLImageElement to help improve raster heavy scenarios ([#2459](https://github.com/maplibre/maplibre-gl-js/pull/2459))
- Reduce rendering calls on initial load. No reason to try rendering before style is loaded. ([#2464](https://github.com/maplibre/maplibre-gl-js/pull/2464))
- Lazy load default style properties on demand to improve loading performance and reduce memory usage. ([#2476](https://github.com/maplibre/maplibre-gl-js/pull/2476))
- Conditional WebGL2 support ([#1891](https://github.com/maplibre/maplibre-gl-js/pull/1891)

### 🐞 Bug fixes

- Fix `LngLatBounds.extend()` to correctly handle `{ lng: number, lat: number }` coordinates. ([#2425](https://github.com/maplibre/maplibre-gl-js/pull/2425))
- Fix the accuracy-circle in the geolocate control from randomly resizing. ([#2450](https://github.com/maplibre/maplibre-gl-js/pull/2450))

## 3.0.0-pre.5

### ✨ Features and improvements

- Add queryTerrainElevation allows getting terrain elevation in meters at specific point ([#2264](https://github.com/maplibre/maplibre-gl-js/pull/2264))
- Improve performance by sending style layers to worker thread before processing it on main thread to allow parallel processing ([#2131](https://github.com/maplibre/maplibre-gl-js/pull/2131))
- ⚠️ Breaking - Resize map when container element is resized. The resize related events now has different data associated with it ([#2157](https://github.com/maplibre/maplibre-gl-js/pull/2157)). Previously the originalEvent field was the reason of this change, for example it could be a `resize` event from the browser. Now it is `ResizeObserverEntry`, see more [here](https://developer.mozilla.org/en-US/docs/web/api/resizeobserverentry).
- Add Map.getImage() to retrieve previously-loaded images. ([#2168](https://github.com/maplibre/maplibre-gl-js/pull/2168))
- Add method to enable/disable cooperative gestures
- ⚠️ Breaking - `LngLat.toBounds()` is replaced by a static method `LngLatBounds.fromLngLat()` ([#2188](https://github.com/maplibre/maplibre-gl-js/pull/2188))
- Update CONTRIBUTING.md with details on setting up on M1 mac ([#2196](https://github.com/maplibre/maplibre-gl-js/pull/2196))
- Update default type of originalEvent in MapLibreEvent to be `unknown` ([#2243](https://github.com/maplibre/maplibre-gl-js/pull/2243))
- Improve performance when forcing full symbol placement by short circuiting pause checks ([#2241](https://github.com/maplibre/maplibre-gl-js/pull/2241))
- Adding a `warnonce` when terrain and hillshade source are the same ([#2298](https://github.com/maplibre/maplibre-gl-js/pull/2298))
- Remove a deprecation warning by removing an empty texture that is no longer being used in the codebase ([#2299](https://github.com/maplibre/maplibre-gl-js/pull/2299))
- Improve initial loading performance by lazy serializing layers only when needed. ([#2306](https://github.com/maplibre/maplibre-gl-js/pull/2306))
- ⚠️ Breaking - Cancel unloaded tile request on zooming in across multiple zoom. Previously these requests were not cancelled. ([#2377](https://github.com/maplibre/maplibre-gl-js/pull/2377))
- Add validateStyle MapOption to allow disabling style validation for faster performance in production environment. ([#2390](https://github.com/maplibre/maplibre-gl-js/pull/2390))
- ⚠️ Breaking - Remove support for `hsl` css color in a format that does not comply with the CSS Color specification. Colors defined in `hsl(110, 0.7, 0.055)` format will no longer work, instead it is recommended to use the format with percentages `hsl(110, 70%, 5.5%)`. ([#2376](https://github.com/maplibre/maplibre-gl-js/pull/2376))

### 🐞 Bug fixes

- Fix the type of the `features` property on `MapLayerMouseEvent` and `MapLayerTouchEvent` to be `MapGeoJSONFeature[]` in lieu of `GeoJSON.Feature[]` ([#2244](https://github.com/maplibre/maplibre-gl-js/pull/2244))
- Fix GeolocateControl error if removed quickly ([#2391](https://github.com/maplibre/maplibre-gl-js/pull/2391))
- Fix issue unloading sprite sheet when using `setStyle(style, {diff:true})` ([#2146](https://github.com/maplibre/maplibre-gl-js/pull/2146))
- Fix wrap coords in `getTerrain` when `fitBounds` across the AM ([#2155](https://github.com/maplibre/maplibre-gl-js/pull/2155))
- Fix LngLat `toArray` method return type to [number,number] ([#2233](https://github.com/maplibre/maplibre-gl-js/issues/2233))
- Fix handling of text-offset with symbol-placement: line ([#2170](https://github.com/maplibre/maplibre-gl-js/issues/2170) and [#2171](https://github.com/maplibre/maplibre-gl-js/issues/2171))
- Fix geolocate control permissions failure on IOS16 web view with fallback to `window.navigator.geolocation` ([#2359](https://github.com/maplibre/maplibre-gl-js/pull/2359))
- Prevent unnecessary reload of raster sources when RTL Text Plugin loads ([#2380](https://github.com/maplibre/maplibre-gl-js/issues/2380))
- Fix Handle AddProtocol callback function returning an HTMLImageElement ([#](https://github.com/maplibre/maplibre-gl-js/pull/2393)2393](https://github.com/maplibre/maplibre-gl-js/pull/2393))
- Fix raster tiles being retained when raster-fade-duration is 0 ([#2445](https://github.com/maplibre/maplibre-gl-js/issues/2445))

## 3.0.0-pre.4

### ✨ Features and improvements

- Add `setiClusterOptions` to update cluster properties of the added sources: fixing these issues ([#429](https://github.com/maplibre/maplibre-gl-js/issues/429)) and ([#1384](https://github.com/maplibre/maplibre-gl-js/issues/1384))
- Add types for `workerOptions` and `_options` in `geojson_source.ts`
- Add fullscreenstart, fullscreenend events to FullscreenControl ([#2128](https://github.com/maplibre/maplibre-gl-js/issues/2128)
- Throttle the image request queue while the map is moving to improve performance ([#2097](https://github.com/maplibre/maplibre-gl-js/issues/2097)

### 🐞 Bug fixes

- Fix the worker been terminated on setting new style ([#2123](https://github.com/maplibre/maplibre-gl-js/pull/2123))
- Change how meta key is detected for cooperative gestures
- Fix the worker been terminated on setting new style ([#2123](https://github.com/maplibre/maplibre-gl-js/pull/2123))

## 3.0.0-pre.3

### ✨ Features and improvements

- Add support for multiple `sprite` declarations in one style file ([#1805](https://github.com/maplibre/maplibre-gl-js/pull/1805))
- Extract sprite image on demand to reduce memory usage and improve performance by reducing number of getImageData calls ([#1809](https://github.com/maplibre/maplibre-gl-js/pull/1809))

### 🐞 Bug fixes

- Fix issue [#1024](https://github.com/maplibre/maplibre-gl-js/pull/1024) - Zoom center not under cursor when terrain is on
- Fix errors when running style-spec bin scripts and added missing help. Removed unnecessary script 'gl-style-composite'. ([#1971](https://github.com/maplibre/maplibre-gl-js/pull/1971))
- Fix the `slice` expression type ([#1886](https://github.com/maplibre/maplibre-gl-js/issues/1886))

## 3.0.0-pre.2

### ✨ Features and improvements

- `QueryRenderedFeaturesOptions` type added to both of the params in queryRenderedFeatures in map.ts ([#1900](https://github.com/maplibre/maplibre-gl-js/issues/1900))
- NavigationControlOptions is now optional when creating an instance of NavigationControl ([#1754](https://github.com/maplibre/maplibre-gl-js/issues/1754))
- Listen to webglcontextcreationerror event and give detailed debug info when it fails ([#1715](https://github.com/maplibre/maplibre-gl-js/pull/1715))
- Make sure `cooperativeGestures` overlay is always "on top" (z-index) of map features ([#1753](https://github.com/maplibre/maplibre-gl-js/pull/1753))
- Use `willReadFrequently` hint to optimize 2D canvas usage and remove warnings ([#1808](https://github.com/maplibre/maplibre-gl-js/pull/1808))
- Speed up the cross tile symbol index in certain circumstances ([#1755](https://github.com/maplibre/maplibre-gl-js/pull/1755))
- Improve rendering speed in scenes with many colliding symbolic icons and labels ([#1757](https://github.com/maplibre/maplibre-gl-js/pull/1757))
- Make request for ImageSource cancelable ([#1802](https://github.com/maplibre/maplibre-gl-js/pull/1802))
- Throttle the image request queue while the map is moving to improve performance ([#2097](https://github.com/maplibre/maplibre-gl-js/pull/2097))

### 🐞 Bug fixes

- Remove dependency on `@rollup/plugin-json`, which was in conflict with `rollup-plugin-import-assert`
- Remove dependency on `@mapbox/gazetteer` which caused some build warnings ([#1757](https://github.com/maplibre/maplibre-gl-js/pull/1757) [#1898](https://github.com/maplibre/maplibre-gl-js/pull/1898))
- Fix `getElevation()` causing uncaught error ([#1650](https://github.com/maplibre/maplibre-gl-js/issues/1650)).
- Fix headless benchmark execution especially on VM ([#1732](https://github.com/maplibre/maplibre-gl-js/pull/1732))
- fix issue [#860](https://github.com/maplibre/maplibre-gl-js/issues/860) fill-pattern with pixelRatio > 1 is now switched correctly at runtime. ([#1765](https://github.com/maplibre/maplibre-gl-js/pull/1765))
- Fix the exception that would be thrown on `map.setStyle` when it is passed with transformStyle option and map is initialized without an initial style. ([#1824](https://github.com/maplibre/maplibre-gl-js/pull/1824))
- Fix the behavior of the compass button on touch devices.

## 3.0.0-pre.1

### ✨ Features and improvements

- Return a promise from `once` method to allow easier usage of async/await in this case ([#1690](https://github.com/maplibre/maplibre-gl-js/pull/1690))
- Add pseudo (CSS) fullscreen as a fallback for iPhones ([#1678](https://github.com/maplibre/maplibre-gl-js/pull/1678))
- Add `updateData` to `GeoJSONSource` which allows for partial data updates ([#1605](https://github.com/maplibre/maplibre-gl-js/pull/1605))

### 🐞 Bug fixes

- Fix `GeoJSONSource` appearing to never finish loading when calling its `setData` method immediately after adding it to a `Map` due to it not firing a `metadata` `data` event ([#1693](https://github.com/maplibre/maplibre-gl-js/issues/1693))
- Fix the gap between terrain elevated tiles ([#1602](https://github.com/maplibre/maplibre-gl-js/issues/1602))

## 3.0.0-pre.0

### ✨ Features and improvements

- Add a RenderPool to render tiles onto textures for 3D ([#1671](https://github.com/maplibre/maplibre-gl-js/pull/1671))
- Add map.getCameraTargetElevation() ([#1558](https://github.com/maplibre/maplibre-gl-js/pull/1558))
- Add `freezeElevation` to `AnimationOptions` to allow smooth camera movement in 3D ([#1514](https://github.com/maplibre/maplibre-gl-js/pull/1514), [#1492](https://github.com/maplibre/maplibre-gl-js/issues/1492))
- ⚠️ Breaking - Remove deprecated `mapboxgl-` css classes ([#1575](https://github.com/maplibre/maplibre-gl-js/pull/1575))
- Add map.setStyle's transformStyle option ([#1632](https://github.com/maplibre/maplibre-gl-js/pull/1632))
- ⚠️ Breaking - Improve rendering of areas below sea level, and remove elevationOffset workaround ([#1578](https://github.com/maplibre/maplibre-gl-js/pull/1578))
- ⚠️ Breaking - Move terrain object from style.terrain to map.terrain ([#1628](https://github.com/maplibre/maplibre-gl-js/pull/1628))

### 🐞 Bug fixes

- ⚠️ Breaking - Make geojson data source a required field to align with the docs ([#1396](https://github.com/maplibre/maplibre-gl-js/issue/1396))
- Fix showTileBoundaries to show the first vector source [#1395](https://github.com/maplibre/maplibre-gl-js/pull/1395)
- Fix `match` expression type ([#1631](https://github.com/maplibre/maplibre-gl-js/pull/1631))

## 2.4.0

### ✨ Features and improvements

- Added calculateCameraOptionsFromTo to camera ([#1427](https://github.com/maplibre/maplibre-gl-js/pull/1427))
- Improve expression types ([#1510](https://github.com/maplibre/maplibre-gl-js/pull/1510))
- Improve performance for primitive size selection ([#1508](https://github.com/maplibre/maplibre-gl-js/pull/1508))
- Upgrade target from ES2017 to ES2019 ([#1499](https://github.com/maplibre/maplibre-gl-js/pull/1499))
- Improve error handling ([#1485](https://github.com/maplibre/maplibre-gl-js/pull/1485))
- Removed `_interpolationType` unused field ([#264](https://github.com/maplibre/maplibre-gl-js/issues/264))

### 🐞 Bug fixes

- Fix attribution not being displayed for terrain ([#1516](https://github.com/maplibre/maplibre-gl-js/pull/1516))
- No triggering of contextmenu after rotate, pitch, etc. also on Windows ([#1537](https://github.com/maplibre/maplibre-gl-js/pull/1537))

## 2.3.1-pre.2

### ✨ Features and improvements

- Improve expression types ([#1510](https://github.com/maplibre/maplibre-gl-js/pull/1510))
- Improve performance for primitive size selection ([#1508](https://github.com/maplibre/maplibre-gl-js/pull/1508))
- Upgrade target from ES2017 to ES2019 ([#1499](https://github.com/maplibre/maplibre-gl-js/pull/1499))

## 2.3.1-pre.1

### ✨ Features and improvements

- Improve error handling ([#1485](https://github.com/maplibre/maplibre-gl-js/pull/1485))

## 2.3.0

### ✨ Features and improvements

- Re-enable method to get library version. Either with `import {version} from 'maplibre-gl'`, or on a Map instance as `map.version`.

## 2.2.1

### 🐞 Bug fixes

- Fix types generation and make sure they run as part of the CI ([#1462](https://github.com/maplibre/maplibre-gl-js/issues/1462), [#1465](https://github.com/maplibre/maplibre-gl-js/pull/1465))

## 2.2.0

Everything from the four previous pre-releases:

### ✨ Features and improvements

- Update `icon-padding` symbol layout property to support asymmetric padding ([#1289](https://github.com/maplibre/maplibre-gl-js/pull/1289))
- Added `cooperativeGestures` option when instantiating map to prevent inadvertent scrolling/panning when navigating a page where map is embedded inline ([#234](https://github.com/maplibre/maplibre-gl-js/issues/234))
- Improve filter specification typings ([#1390](https://github.com/maplibre/maplibre-gl-js/pull/1390))
- Add 3D terrain capabilities ([#165](https://github.com/maplibre/maplibre-gl-js/pull/165), [#1022](https://github.com/maplibre/maplibre-gl-js/pull/1022))
- Cancel pending GeoJSON requests when `GeoJSONSource.setData()` is called instead of waiting for any pending request to complete before issuing the request for the new URL ([#1102](https://github.com/maplibre/maplibre-gl-js/pull/1102))

### 🐞 Bug fixes

- Fix compact attribution style when using global CSS that sets `box-sizing: border-box;` ([#1250](https://github.com/maplibre/maplibre-gl-js/pull/1250))
- Handle maxBounds which cross the meridian at longitude ±180° ([#1298](https://github.com/maplibre/maplibre-gl-js/pull/1298), [#1299](https://github.com/maplibre/maplibre-gl-js/pull/1299))
- Hide arrow displayed in default `summary` styles on the attribution control ([#1258](https://github.com/maplibre/maplibre-gl-js/pull/1258))
- Fix memory usage in terrain 3D ([#1291](https://github.com/maplibre/maplibre-gl-js/issues/1291), [#1302](https://github.com/maplibre/maplibre-gl-js/pull/1302))
- Fix disappearance of closest tiles when 3D terrain is enabled ([#1241](https://github.com/maplibre/maplibre-gl-js/issues/1241), [#1300](https://github.com/maplibre/maplibre-gl-js/pull/1300))

## 2.2.0-pre.4

### ✨ Features and improvements

- Update `icon-padding` symbol layout property to support asymmetric padding ([#1289](https://github.com/maplibre/maplibre-gl-js/pull/1289))
- Added `cooperativeGestures` option when instantiating map to prevent inadvertent scrolling/panning when navigating a page where map is embedded inline ([#234](https://github.com/maplibre/maplibre-gl-js/issues/234))
- Improve filter specification typings ([#1390](https://github.com/maplibre/maplibre-gl-js/pull/1390))

### 🐞 Bug fixes

- Fix compact attribution style when using global CSS that sets `box-sizing: border-box;` ([#1250](https://github.com/maplibre/maplibre-gl-js/pull/1250))

## 2.2.0-pre.3

### 🐞 Bug fixes

- Handle maxBounds which cross the meridian at longitude ±180° ([#1298](https://github.com/maplibre/maplibre-gl-js/issues/1298), [#1299](https://github.com/maplibre/maplibre-gl-js/pull/1299))
- Hide arrow displayed in default `summary` styles on the attribution control ([#1258](https://github.com/maplibre/maplibre-gl-js/pull/1258))
- Fix memory usage in terrain 3D ([#1291](https://github.com/maplibre/maplibre-gl-js/issues/1291), [#1302](https://github.com/maplibre/maplibre-gl-js/pull/1302))
- Fix disappearance of closest tiles when 3D terrain is enabled ([#1241](https://github.com/maplibre/maplibre-gl-js/issues/1241), [#1300](https://github.com/maplibre/maplibre-gl-js/pull/1300))

## 2.2.0-pre.2

### ✨ Features and improvements

- Add 3D terrain capabilities ([#165](https://github.com/maplibre/maplibre-gl-js/pull/165), [#1022](https://github.com/maplibre/maplibre-gl-js/pull/1022))

## 2.2.0-pre.1

### ✨ Features and improvements

- Cancel pending GeoJSON requests when `GeoJSONSource.setData()` is called instead of waiting for any pending request to complete before issuing the request for the new URL ([#1102](https://github.com/maplibre/maplibre-gl-js/pull/1102))

## 2.1.9

### 🐞 Bug fixes

- Add back typescript typings to dependencies instead of devDependencies ([#1178](https://github.com/maplibre/maplibre-gl-js/pull/1178))

## 2.1.8

### ✨ Features and improvements

- Changed logic for showing the MapLibre logo. The MapLibre logo is now shown by setting the map option 'maplibreLogo' to true or by adding it to a map with addControl. TileJSON no longer controls if the logo is shown. ([#786](https://github.com/maplibre/maplibre-gl-js/pull/786))

### 🐞 Bug fixes

- Fix missing `touchmove` in `MapTouchEvent["type"]` ([#1131](https://github.com/maplibre/maplibre-gl-js/pull/1131))
- Type CustomLayerInterface renderingMode, onRemove, onAdd, and prerender optional ([#1122](https://github.com/maplibre/maplibre-gl-js/pull/1122))

## 2.1.8-pre.3

### 🐞 Bug fixes

- Use correct location for mouse events of line layer with line-offset ([#1108](https://github.com/maplibre/maplibre-gl-js/issues/1108)).
- Change `GeoJSONFeature.properties` type from `{}` to `{ [name: string]: any; }` ([#1115](https://github.com/maplibre/maplibre-gl-js/pull/1115)).
- Fix `error TS2503: Cannot find namespace 'GeoJSON'` ([#1096](https://github.com/maplibre/maplibre-gl-js/issues/1096)).

## 2.1.8-pre.2

### ✨ Features and improvements

- Removal of the unminified production build target, so `npm run build-prod` will be the main build command going forward.

### 🐞 Bug fixes

- Dispose source resources on map style removal, it also fixes `cannot read properties of undefined (reading 'sourceCaches')` error ([#1099](https://github.com/maplibre/maplibre-gl-js/pull/1099)).
- Add MapGeoJSONFeature type as replacement for MapboxGeoJSONFeature. MapGeoJSONFeature type extends GeoJSONFeature type with layer, source, sourceLayer, and state properties ([#1104](https://github.com/maplibre/maplibre-gl-js/pull/1104)).
- Fix automatic refreshing of expired raster tiles ([#1106](https://github.com/maplibre/maplibre-gl-js/pull/1106))
- Fix precision loss in some matrix calculations ([#1105](https://github.com/maplibre/maplibre-gl-js/pull/1105))

## 2.1.8-pre.1

### ✨ Features and improvements

- Add option `viewport-glyph` to `text-rotation-alignment` which places glyphs along a linestring and rotates them to the x-axis of the viewport ([#716](https://github.com/maplibre/maplibre-gl-js/pull/716)).

### 🐞 Bug fixes

- Change `GeoJSONFeature.id` type from `number | string | void` to `number | string | undefined` ([#1093](https://github.com/maplibre/maplibre-gl-js/pull/1093))
- Add FeatureIdentifier type to define feature parameter in setFeatureState, removeFeatureState, and getFeatureState methods. Change FeatureIdentifier.id from `id: string | number;` to `id?: string | number | undefined;` ([#1095](https://github.com/maplibre/maplibre-gl-js/pull/1095))
- Change map.on, map.off, and map.once type parameter from "type: MapEvent" to "type: MapEvent | string" ([#1094](https://github.com/maplibre/maplibre-gl-js/pull/1094))

## 2.1.7

### 🐞 Bug fixes

- Add adjustment for glyph rendering, CJK fonts are mainly affected ([#1002](https://github.com/maplibre/maplibre-gl-js/issues/1002)).
- Improve typings to fix Angular strict mode failure ([#790](https://github.com/maplibre/maplibre-gl-js/issues/790), [#970](https://github.com/maplibre/maplibre-gl-js/issues/970), [#934](https://github.com/maplibre/maplibre-gl-js/issues/934))
- Fix `SourceCache.loaded()` always returning `true` following a load error ([#1025](https://github.com/maplibre/maplibre-gl-js/issues/1025))
- Added back csp and dev builds to npm package ([#1042](https://github.com/maplibre/maplibre-gl-js/issues/1042))

## 2.1.6

### 🐞 Bug fixes

- Publish `dist/package.json` ([#998](https://github.com/maplibre/maplibre-gl-js/pull/998)).

## 2.1.6-pre.1

### 🐞 Bug fixes

- Publish `dist/package.json` ([#998](https://github.com/maplibre/maplibre-gl-js/pull/998)).

## 2.1.5

### 🐞 Bug fixes

- Publish empty `postinstall.js` file. Follow-up on ([#990](https://github.com/maplibre/maplibre-gl-js/issues/990)), ([#991](https://github.com/maplibre/maplibre-gl-js/pull/991)), ([#992](https://github.com/maplibre/maplibre-gl-js/pull/992)).

## 2.1.5-pre.1

### 🐞 Bug fixes

- Publish empty `postinstall.js` file. Follow-up on ([#990](https://github.com/maplibre/maplibre-gl-js/pull/990)), ([#991](https://github.com/maplibre/maplibre-gl-js/pull/991)), ([#992](https://github.com/maplibre/maplibre-gl-js/pull/992)).

## 2.1.4

### 🐞 Bug fixes

- Fix missing `postinstall.js` file in npm publish. Follow-up on ([#990](https://github.com/maplibre/maplibre-gl-js/issues/990)), ([#991](https://github.com/maplibre/maplibre-gl-js/pull/991)).

## 2.1.3

### 🐞 Bug fixes

- Fix postinstall `ts-node` error on non-dev installs ([#900](https://github.com/maplibre/maplibre-gl-js/pull/900))

## 2.1.2

### Features and improvements

- Default compact attribution to be open by default to comply with OpenStreetMap Attribution Guidelines ([#795](https://github.com/maplibre/maplibre-gl-js/pull/795))
- Export `Source` classes (`GeoJSONSource` etc.) declarations. ([#801](https://github.com/maplibre/maplibre-gl-js/issues/801))
- Make `AJAXError` public so error HTTP responses can be handled differently from other errors.

### 🐞 Bug fixes

- Fix compact attribution button showing when attribution is blank ([#795](https://github.com/maplibre/maplibre-gl-js/pull/795))
- Fix error mismatched image size for CJK characters ([#718](https://github.com/maplibre/maplibre-gl-js/issues/718))
- Fire `dataabort` and `sourcedataabort` events when a tile request is aborted ([#794](https://github.com/maplibre/maplibre-gl-js/issues/794))
- Fix NextJs `performance` undefined ([#768](https://github.com/maplibre/maplibre-gl-js/issues/768))

## 2.1.1

### 🐞 Bug fixes

- Fix stale tiles being shown when calling VectorTileSource#setTiles while the map is moving.

## 2.1.0

### ✨ Features and improvements

- Add `icon-overlap` and `text-overlap` symbol layout properties [#347](https://github.com/maplibre/maplibre-gl-js/pull/347)
- Deprecate `icon-allow-overlap` and `text-allow-overlap` symbol layout properties. `icon-overlap` and `text-overlap` are their replacements.
- Remove node package chalk from devDependencies ([#789](https://github.com/maplibre/maplibre-gl-js/pull/789)).
- Allow setting a custom pixel ratio by adding a `MapOptions#pixelRatio` property and a `Map#setPixelRatio` method. Since a high `devicePixelRatio` value can lead to performance and display problems, it is done at your own risk. ([#769](https://github.com/maplibre/maplibre-gl-js/issues/769))

## 2.0.5

### 🐞 Bug fixes

- Remove list of node versions allowed to install the package.

## 2.0.4

### 🐞 Bug fixes

- Missing package.json file in version 2.0.3 dist in npm ([#811](https://github.com/maplibre/maplibre-gl-js/issues/811)) - this causes webpack to fail

## 2.0.3

### Features and improvements

- Remove node package chalk from devDependencies ([#789](https://github.com/maplibre/maplibre-gl-js/pull/789)).
- Remove vector-tile module declaration and revert to using point from [@mapbox/point-geometry](https://github.com/mapbox/point-geometry] ([#788](https://github.com/maplibre/maplibre-gl-js/issues/788), [#800](https://github.com/maplibre/maplibre-gl-js/pull/800))
- Moved development environment to use NodeJs 16 ([#781](https://github.com/maplibre/maplibre-gl-js/pull/781), [#806](https://github.com/maplibre/maplibre-gl-js/pull/806))

### 🐞 Bug fixes

- Fix max cluster zoom in geojson source ([#61](https://github.com/maplibre/maplibre-gl-js/issues/61))

## 2.0.2

### 🐞 Bug fixes

- Fix typescript generated file ([#776](https://github.com/maplibre/maplibre-gl-js/issues/776)).

## 2.0.1

### 🐞 Bug fixes

- Fix documentation of `addProtocol` and `removeProtocol`.

## 2.0.0

### Features and improvements

- Migrated the production code to typescript
- ** Breaking Change ** removed `version` from the public API
- ** Breaking Change ** stopped supporting IE (internet explorer)
- ** Breaking Change ** stopped supporting Chrome 49-65. Chrome 66+ required. For Chrome 49-65 support use version 1.15.2.
- ** Breaking Change ** removed all code related to `accessToken` and Mapbox specific urls starting with `mapbox://`. Telemetry and tracking code was removed.
- ** Breaking Change ** removed `baseApiUrl` as it was used only for Mapbox related urls
- ** Breaking Change ** typescript typings have changed:
  - `Style` => `StyleSpecification`
  - `AnyLayer` => `LayerSpecification`
  - `AnySourceData` => `SourceSpecification`
  - `MapboxEvent` => `MapLibreEvent`
  - `MapboxOptions` => `MapOptions`
  - `MapBoxZoomEvent` => `MapLibreZoomEvent`
  - `*SourceRaw` + `*SourceOptions` => `*SourceSpecification`
  - `*Source` (source implementation definition) were removed
  - `*Layer` => `*LayerSpecification`
  - `*Paint` => `*LayerSpecification['paint']`
  - `*Layout` => `*LayerSpecification['layout']`
  - `MapboxGeoJSONFeature` => `GeoJSONFeature`
- Added `redraw` function to map ([#206](https://github.com/maplibre/maplibre-gl-js/issues/206))
- Improve attribution controls accessibility. See [#359](https://github.com/maplibre/maplibre-gl-js/issues/359)
- Allow maxPitch value up to 85, use values greater than 60 at your own risk ([#574](https://github.com/maplibre/maplibre-gl-js/pull/574))
- `getImage` uses createImageBitmap when supported ([#650](https://github.com/maplibre/maplibre-gl-js/pull/650))

### 🐞 Bug fixes

- Fix warning due to strict comparison of SDF property in image sprite ([#303](https://github.com/maplibre/maplibre-gl-js/issues/303))
- Fix tile placeholder replacement to allow for placeholders to be in a URL more than once. ([#348](https://github.com/maplibre/maplibre-gl-js/pull/348))
- Fix type check for non dom environment. ([#334](https://github.com/maplibre/maplibre-gl-js/issues/334))
- Fix precision problem in patterns when overzoomed in OpenGL ES devices.
- Fix padding-top of the popup to improve readability of popup text ([#354](https://github.com/maplibre/maplibre-gl-js/pull/354)).
- Fix GeoJSONSource#loaded sometimes returning true while there are still pending loads ([#669](https://github.com/maplibre/maplibre-gl-js/issues/669))
- Fix MapDataEvent#isSourceLoaded being true in GeoJSONSource "dataloading" event handlers ([#694](https://github.com/maplibre/maplibre-gl-js/issues/694))
- Fix events being fired after Map#remove has been called when the WebGL context is lost and restored ([#726](https://github.com/maplibre/maplibre-gl-js/issues/726))
- Fix nested expressions types definition [#757](https://github.com/maplibre/maplibre-gl-js/pull/757)

## 1.15.2

### 🐞 Bug fixes

- Fix breaking changes introduced in v1.15.0 by adoption dual naming scheme for CSS class names

## 1.15.1

### 🐞 Bug fixes

- Add void return for some method declaration to match TS strict mode ([#194](https://github.com/maplibre/maplibre-gl-js/pull/194))
- Fix css leftovers ([#83](https://github.com/maplibre/maplibre-gl-js/issues/83))

## 1.15.0

### Features and improvements

- ** Breaking Change: ** Rename css classes ([#83](https://github.com/maplibre/maplibre-gl-js/issues/83))
- Added custom protocol support to allow overriding ajax calls ([#29](https://github.com/maplibre/maplibre-gl-js/issues/29))
- Added setTransformRequest to map ([#159](https://github.com/maplibre/maplibre-gl-js/pull/159))
- Publish @maplibre/maplibre-gl-style-spec v14.0.0 on NPM ([#149](https://github.com/maplibre/maplibre-gl-js/pull/149))
- Replace link to mapbox on LogoControl by link to maplibre ([#151](https://github.com/maplibre/maplibre-gl-js/pull/151))
- Migrate style spec files from mapbox to maplibre ([#147](https://github.com/maplibre/maplibre-gl-js/pull/147))
- Publish the MapLibre style spec in NPM ([#140](https://github.com/maplibre/maplibre-gl-js/pull/140))
- Replace mapboxgl with maplibregl in JSDocs inline examples ([#134](https://github.com/maplibre/maplibre-gl-js/pull/134))
- Bring in typescript definitions file ([#24](https://github.com/maplibre/maplibre-gl-js/issues/24))
- Update example links to https://maplibre.org/maplibre-gl-js-docs/ ([#131](https://github.com/maplibre/maplibre-gl-js/pull/131))
- Improve performance of layers with constant `*-sort-key` ([#78](https://github.com/maplibre/maplibre-gl-js/pull/78))

### 🐞 Bug fixes

- Prevented attribution button from submitting form ([#178](https://github.com/maplibre/maplibre-gl-js/issues/178))

## 1.14.0

### Features and improvements

- Rebranded to MapLibre
- New logo

### 🐞 Bug fixes

- Rename SVGs mapboxgl-ctrl-\*.svg to maplibregl ([#85](https://github.com/maplibre/maplibre-gl-js/pull/85))
- fix ImageSource not working in FF/Safari ([#87](https://github.com/maplibre/maplibre-gl-js/pull/87))
- Update HTML debug files to use MapLibre in titles ([#84](https://github.com/maplibre/maplibre-gl-js/pull/84))
- fix CI checksize job to use maplibre name ([#86](https://github.com/maplibre/maplibre-gl-js/pull/86))
- Move output files from mapbox._ to maplibre._ ([#75](https://github.com/maplibre/maplibre-gl-js/pull/75))
- Remove mapbox specifics and branding from .github ([#64](https://github.com/maplibre/maplibre-gl-js/pull/64))
- Fix a bug where mapbox-gl-js is no longer licensed as open source, but we owe immeasurable gratitude to Mapbox for releasing all their initial code to the community under BSD-3 license.

## 1.13.0

### ✨ Features and improvements

- Improve accessibility by fixing issues reported by WCAG 2.1. [#9991](https://github.com/mapbox/mapbox-gl-js/pull/9991)
- Improve accessibility when opening a popup by immediately focusing on the content. [#9774](https://github.com/mapbox/mapbox-gl-js/pull/9774) (h/t [@watofundefined](https://github.com/watofundefined)))
- Improve rendering performance of symbols with `symbol-sort-key`. [#9751](https://github.com/mapbox/mapbox-gl-js/pull/9751) (h/t [@osvodef](https://github.com/osvodef)))
- Add `Marker` `clickTolerance` option. [#9640](https://github.com/mapbox/mapbox-gl-js/pull/9640) (h/t [@ChristopherChudzicki](https://github.com/ChristopherChudzicki)))
- Add `Map` `hasControl` method. [#10035](https://github.com/mapbox/mapbox-gl-js/pull/10035)
- Add `Popup` `setOffset` method. [#9946](https://github.com/mapbox/mapbox-gl-js/pull/9946) (h/t [@jutaz](https://github.com/jutaz)))
- Add `KeyboardHandler` `disableRotation` and `enableRotation` methods. [#10072](https://github.com/mapbox/mapbox-gl-js/pull/10072) (h/t [@jmbott](https://github.com/jmbott)))

### 🐞 Bug fixes

- Fix a bug where `queryRenderedFeatures` didn't properly expose the paint values if they were data-driven. [#10074](https://github.com/mapbox/mapbox-gl-js/pull/10074) (h/t [@osvodef](https://github.com/osvodef)))
- Fix a bug where attribution didn't update when layer visibility changed during zooming. [#9943](https://github.com/mapbox/mapbox-gl-js/pull/9943)
- Fix a bug where hash control conflicted with external history manipulation (e.g. in single-page apps). [#9960](https://github.com/mapbox/mapbox-gl-js/pull/9960) (h/t [@raegen](https://github.com/raegen)))
- Fix a bug where `fitBounds` had an unexpected result with non-zero bearing and uneven padding. [#9821](https://github.com/mapbox/mapbox-gl-js/pull/9821) (h/t [@allison-strandberg](https://github.com/allison-strandberg)))
- Fix HTTP support when running GL JS against [Mapbox Atlas](https://www.mapbox.com/atlas). [#10090](https://github.com/mapbox/mapbox-gl-js/pull/10090)
- Fix a bug where the `within` expression didn't work in `querySourceFeatures`. [#9933](https://github.com/mapbox/mapbox-gl-js/pull/9933)
- Fix a bug where `Popup` content HTML element was removed on `setDOMContent`. [#10036](https://github.com/mapbox/mapbox-gl-js/pull/10036)
- Fix a compatibility bug when `icon-image` is used as a legacy categorical function. [#10060](https://github.com/mapbox/mapbox-gl-js/pull/10060)
- Reduce rapid memory growth in Safari by ensuring `Image` dataURI's are released. [#10118](https://github.com/mapbox/mapbox-gl-js/pull/10118)

### ⚠️ Note on IE11

We intend to remove support for Internet Explorer 11 in a future release of GL JS later this year.

## 1.12.0

### ✨ Features and improvements

- Add methods for changing a vector tile source dynamically (e.g. `setTiles`, `setUrl`). [#8048](https://github.com/mapbox/mapbox-gl-js/pull/8048) (h/t [@stepankuzmin](https://github.com/stepankuzmin))
- Add a `filter` option for GeoJSON sources to filter out features prior to processing (e.g. before clustering). [#9864](https://github.com/mapbox/mapbox-gl-js/pull/9864)
- Vastly increase precision of `line-gradient` for long lines. [#9694](https://github.com/mapbox/mapbox-gl-js/pull/9694)
- Improve `raster-dem` sources to properly support the `maxzoom` option and overzooming. [#9789](https://github.com/mapbox/mapbox-gl-js/pull/9789) (h/t [@brendan-ward](@brendanhttps://github.com/ward))

### 🐞 Bug fixes

- Fix a bug where bearing snap interfered with `easeTo` and `flyTo` animations, freezing the map. [#9884](https://github.com/mapbox/mapbox-gl-js/pull/9884) (h/t [@andycalder](https://github.com/andycalder))
- Fix a bug where a fallback image was not used if it was added via `addImage`. [#9911](https://github.com/mapbox/mapbox-gl-js/pull/9911) (h/t [@francois2metz](https://github.com/francois2metz))
- Fix a bug where `promoteId` option failed for fill extrusions with defined feature ids. [#9863](https://github.com/mapbox/mapbox-gl-js/pull/9863)

### 🛠️ Workflow

- Renamed the default development branch from `master` to `main`.

## 1.11.1

### 🐞 Bug fixes

- Fix a bug that caused `map.loaded()` to incorrectly return `false` after a click event. ([#9825](https://github.com/mapbox/mapbox-gl-js/pull/9825))

## 1.11.0

### ✨ Features and improvements

- Add an option to scale the default `Marker` icon.([#9414](https://github.com/mapbox/mapbox-gl-js/pull/9414)) (h/t [@adrianababakanian](https://github.com/adrianababakanian))
- Improving the shader compilation speed by manually getting the run-time attributes and uniforms.([#9497](https://github.com/mapbox/mapbox-gl-js/pull/9497))
- Added `clusterMinPoints` option for clustered GeoJSON sources that defines the minimum number of points to form a cluster.([#9748](https://github.com/mapbox/mapbox-gl-js/pull/9748))

### 🐞 Bug fixes

- Fix a bug where map got stuck in a DragRotate interaction if it's mouseup occurred outside of the browser window or iframe.([#9512](https://github.com/mapbox/mapbox-gl-js/pull/9512))
- Fix potential visual regression for `*-pattern` properties on AMD graphics card vendor.([#9681](https://github.com/mapbox/mapbox-gl-js/pull/9681))
- Fix zooming with a double tap on iOS Safari 13.([#9757](https://github.com/mapbox/mapbox-gl-js/pull/9757))
- Removed a misleading `geometry exceeds allowed extent` warning when using Mapbox Streets vector tiles.([#9753](https://github.com/mapbox/mapbox-gl-js/pull/9753))
- Fix reference error when requiring the browser bundle in Node. ([#9749](https://github.com/mapbox/mapbox-gl-js/pull/9749))

## 1.10.2

### 🐞 Bug fixes

- Fix zooming with a double tap in iOS Safari 13.([#9757](https://github.com/mapbox/mapbox-gl-js/pull/9757))

## 1.10.1

### 🐞 Bug fixes

- Fix markers interrupting touch gestures ([#9675](https://github.com/mapbox/mapbox-gl-js/issues/9675), fixed by [#9683](https://github.com/mapbox/mapbox-gl-js/pull/9683))
- Fix bug where `map.isMoving()` returned true while map was not moving ([#9647](https://github.com/mapbox/mapbox-gl-js/issues/9647), fixed by [#9679](https://github.com/mapbox/mapbox-gl-js/pull/9679))
- Fix regression that prevented `touchmove` events from firing during gestures ([#9676](https://github.com/mapbox/mapbox-gl-js/issues/9676), fixed by [#9685](https://github.com/mapbox/mapbox-gl-js/pull/9685))
- Fix `image` expression evaluation which was broken under certain conditions ([#9630](https://github.com/mapbox/mapbox-gl-js/issues/9630), fixed by [#9685](https://github.com/mapbox/mapbox-gl-js/pull/9668))
- Fix nested `within` expressions in filters not evaluating correctly ([#9605](https://github.com/mapbox/mapbox-gl-js/issues/9605), fixed by [#9611](https://github.com/mapbox/mapbox-gl-js/pull/9611))
- Fix potential `undefined` paint variable in `StyleLayer` ([#9688](https://github.com/mapbox/mapbox-gl-js/pull/9688)) (h/t [mannnick24](https://github.com/mannnick24))

## 1.10.0

### ✨ Features

- Add `mapboxgl.prewarm()` and `mapboxgl.clearPrewarmedResources()` methods to allow developers to optimize load times for their maps ([#9391](https://github.com/mapbox/mapbox-gl-js/pull/9391))
- Add `index-of` and `slice` expressions to search arrays and strings for the first occurrence of a specified value and return a section of the original array or string ([#9450](https://github.com/mapbox/mapbox-gl-js/pull/9450)) (h/t [lbutler](https://github.com/lbutler))
- Correctly set RTL text plugin status if the plugin URL could not be loaded. This allows developers to add retry logic on network errors when loading the plugin ([#9489](https://github.com/mapbox/mapbox-gl-js/pull/9489))

### 🍏 Gestures

This release significantly refactors and improves gesture handling on desktop and mobile. Three new touch gestures have been added: `two-finger swipe` to adjust pitch, `two-finger double tap` to zoom out, and `tap then drag` to adjust zoom with one finger ([#9365](https://github.com/mapbox/mapbox-gl-js/pull/9365)). In addition, this release brings the following changes and bug fixes:

- It's now possible to interact with multiple maps on the same page at the same time ([#9365](https://github.com/mapbox/mapbox-gl-js/pull/9365))
- Fix map jump when releasing one finger after pinch zoom ([#9136](https://github.com/mapbox/mapbox-gl-js/issues/9136))
- Stop mousedown and touchstart from interrupting `easeTo` animations when interaction handlers are disabled ([#8725](https://github.com/mapbox/mapbox-gl-js/issues/8725))
- Stop mouse wheel from interrupting animations when `map.scrollZoom` is disabled ([#9230](https://github.com/mapbox/mapbox-gl-js/issues/9230))
- A camera change can no longer be prevented by disabling the interaction handler within the camera change event. Selectively prevent camera changes by listening to the `mousedown` or `touchstart` map event and calling [.preventDefault()](https://docs.mapbox.com/mapbox-gl-js/api/#mapmouseevent#preventdefault) ([#9365](https://github.com/mapbox/mapbox-gl-js/pull/9365))
- Undocumented properties on the camera change events fired by the doubleClickZoom handler have been removed ([#9365](https://github.com/mapbox/mapbox-gl-js/pull/9365))

### 🐞 Improvements and bug fixes

- Line labels now have improved collision detection, with greater precision in placement, reduced memory footprint, better placement under pitched camera orientations ([#9219](https://github.com/mapbox/mapbox-gl-js/pull/9219))
- Fix `GlyphManager` continually re-requesting missing glyph ranges ([#8027](https://github.com/mapbox/mapbox-gl-js/issues/8027), fixed by [#9375](https://github.com/mapbox/mapbox-gl-js/pull/9375)) (h/t [oterral](https://github.com/oterral))
- Avoid throwing errors when calling certain popup methods before the popup element is created ([#9433](https://github.com/mapbox/mapbox-gl-js/pull/9433))
- Fix a bug where fill-extrusion features with colinear points were not returned by `map.queryRenderedFeatures(...)` ([#9454](https://github.com/mapbox/mapbox-gl-js/pull/9454))
- Fix a bug where using feature state on a large input could cause a stack overflow error ([#9463](https://github.com/mapbox/mapbox-gl-js/pull/9463))
- Fix exception when using `background-pattern` with data driven expressions ([#9518](https://github.com/mapbox/mapbox-gl-js/issues/9518), fixed by [#9520](https://github.com/mapbox/mapbox-gl-js/pull/9520))
- Fix a bug where UI popups were potentially leaking event listeners ([#9498](https://github.com/mapbox/mapbox-gl-js/pull/9498)) (h/t [mbell697](https://github.com/mbell697))
- Fix a bug where the `within` expression would return inconsistent values for points on tile boundaries ([#9411](https://github.com/mapbox/mapbox-gl-js/issues/9411), [#9428](https://github.com/mapbox/mapbox-gl-js/pull/9428))
- Fix a bug where the `within` expression would incorrectly evaluate geometries that cross the antimeridian ([#9440](https://github.com/mapbox/mapbox-gl-js/pull/9440))
- Fix possible undefined exception on paint variable of style layer ([#9437](https://github.com/mapbox/mapbox-gl-js/pull/9437)) (h/t [mannnick24](https://github.com/mannnick24))
- Upgrade minimist to ^1.2.5 to get fix for security issue [CVE-2020-7598](https://cve.mitre.org/cgi-bin/cvename.cgi?name=CVE-2020-7598) upstream ([#9425](https://github.com/mapbox/mapbox-gl-js/issues/9431), fixed by [#9425](https://github.com/mapbox/mapbox-gl-js/pull/9425)) (h/t [watson](https://github.com/watson))

## 1.9.1

### 🐞 Bug fixes

- Fix a bug [#9477](https://github.com/mapbox/mapbox-gl-js/issues/9477) in `Map#fitBounds(..)` wherein the `padding` passed to options would get applied twice.
- Fix rendering bug [#9479](https://github.com/mapbox/mapbox-gl-js/issues/9479) caused when data-driven `*-pattern` properties reference images added with `Map#addImage(..)`.
- Fix a bug [#9468](https://github.com/mapbox/mapbox-gl-js/issues/9468) in which an exception would get thrown when updating symbol layer paint property using `setPaintProperty`.

## 1.9.0

With this release, we're adding [a new changelog policy](./CONTRIBUTING.md#changelog-conventions) to our contribution guidelines.

This release also fixes several long-standing bugs and unintentional rendering behavior with `line-pattern`. The fixes come with a visual change to how patterns added with `line-pattern` scale. Previously, patterns that became larger than the line would be clipped, sometimes distorting the pattern, particularly on mobile and retina devices. Now the pattern will be scaled to fit under all circumstances. [#9266](https://github.com/mapbox/mapbox-gl-js/pull/9266) showcases examples of the visual differences. For more information and to provide feedback on this change, see [#9394](https://github.com/mapbox/mapbox-gl-js/pull/9394).

### ✨ Features

- Add `within` expression for testing whether an evaluated feature lies within a given GeoJSON object ([#9352](https://github.com/mapbox/mapbox-gl-js/pull/9352)). - We are aware of an edge case in which points with wrapped coordinates (e.g. longitude -185) are not evaluated properly. See ([#9442](https://github.com/mapbox/mapbox-gl-js/issues/9442)) for more information. - An example of the `within` expression:<br>
  `"icon-opacity": ["case", ["==", ["within", "some-polygon"], true], 1,
["==", ["within", "some-polygon"], false], 0]`
- Map API functions such as `easeTo` and `flyTo` now support `padding: PaddingOptions` which lets developers shift a map's center of perspective when building floating sidebars ([#8638](https://github.com/mapbox/mapbox-gl-js/pull/8638))

### 🍏 Improvements

- Results from `queryRenderedFeatures` now have evaluated property values rather than raw expressions ([#9198](https://github.com/mapbox/mapbox-gl-js/pull/9198))
- Improve scaling of patterns used in `line-pattern` on all device resolutions and pixel ratios ([#9266](https://github.com/mapbox/mapbox-gl-js/pull/9266))
- Slightly improve GPU memory footprint ([#9377](https://github.com/mapbox/mapbox-gl-js/pull/9377))
- `LngLatBounds.extend` is more flexible because it now accepts objects with `lat` and `lon` properties as well as arrays of coordinates ([#9293](https://github.com/mapbox/mapbox-gl-js/pull/9293))
- Reduce bundle size and improve visual quality of `showTileBoundaries` debug text ([#9267](https://github.com/mapbox/mapbox-gl-js/pull/9267))

### 🐞 Bug fixes

- Correctly adjust patterns added with `addImage(id, image, pixelRatio)` by the asset pixel ratio, not the device pixel ratio ([#9372](https://github.com/mapbox/mapbox-gl-js/pull/9372))
- Allow needle argument to `in` expression to be false ([#9295](https://github.com/mapbox/mapbox-gl-js/pull/9295))
- Fix exception thrown when trying to set `feature-state` for a layer that has been removed, fixes [#8634](https://github.com/mapbox/mapbox-gl-js/issues/8634) ([#9305](https://github.com/mapbox/mapbox-gl-js/pull/9305))
- Fix a bug where maps were not displaying inside elements with `dir=rtl` ([#9332](https://github.com/mapbox/mapbox-gl-js/pull/9332))
- Fix a rendering error for very old versions of Chrome (ca. 2016) where text would appear much bigger than intended ([#9349](https://github.com/mapbox/mapbox-gl-js/pull/9349))
- Prevent exception resulting from `line-dash-array` of empty length ([#9385](https://github.com/mapbox/mapbox-gl-js/pull/9385))
- Fix a bug where `icon-image` expression that evaluates to an empty string (`''`) produced a warning ([#9380](https://github.com/mapbox/mapbox-gl-js/pull/9380))
- Fix a bug where certain `popup` methods threw errors when accessing the container element before it was created, fixes [#9429](https://github.com/mapbox/mapbox-gl-js/issues/9429)([#9433](https://github.com/mapbox/mapbox-gl-js/pull/9433))

## 1.8.1

- Fixed a bug where all labels showed up on a diagonal line on Windows when using an integrated Intel GPU from the Haswell generation ([#9327](https://github.com/mapbox/mapbox-gl-js/issues/9327), fixed by reverting [#9229](https://github.com/mapbox/mapbox-gl-js/pull/9229))

## 1.8.0

### ✨ Features and improvements

- Reduce size of line atlas by removing unused channels ([#9232](https://github.com/mapbox/mapbox-gl-js/pull/9232))
- Prevent empty buffers from being created for debug data when unused ([#9237](https://github.com/mapbox/mapbox-gl-js/pull/9237))
- Add space between distance and unit in scale control ([#9276](https://github.com/mapbox/mapbox-gl-js/pull/9276)) (h/t [gely](https://api.github.com/users/gely)) and ([#9284](https://github.com/mapbox/mapbox-gl-js/pull/9284)) (h/t [pakastin](https://api.github.com/users/pakastin))
- Add a `showAccuracyCircle` option to GeolocateControl that shows the accuracy of the user's location as a transparent circle. Mapbox GL JS will show this circle by default. ([#9253](https://github.com/mapbox/mapbox-gl-js/pull/9253)) (h/t [Meekohi](https://api.github.com/users/Meekohi))
- Implemented a new tile coverage algorithm to enable level-of-detail support in a future release ([#8975](https://github.com/mapbox/mapbox-gl-js/pull/8975))

### 🐞 Bug fixes

- `line-dasharray` is now ignored correctly when `line-pattern` is set ([#9189](https://github.com/mapbox/mapbox-gl-js/pull/9189))
- Fix line distances breaking gradient across tile boundaries ([#9220](https://github.com/mapbox/mapbox-gl-js/pull/9220))
- Fix a bug where lines with duplicate endpoints could disappear at zoom 18+ ([#9218](https://github.com/mapbox/mapbox-gl-js/pull/9218))
- Fix a bug where Ctrl-click to drag rotate the map was disabled if the Alt, Cmd or Windows key is also pressed ([#9203](https://github.com/mapbox/mapbox-gl-js/pull/9203))
- Pass errors to `getClusterExpansionZoom`, `getClusterChildren`, and `getClusterLeaves` callbacks ([#9251](https://github.com/mapbox/mapbox-gl-js/pull/9251))
- Fix a rendering performance regression ([#9261](https://github.com/mapbox/mapbox-gl-js/pull/9261))
- Fix visual artifact for `line-dasharray` ([#9246](https://github.com/mapbox/mapbox-gl-js/pull/9246))
- Fixed a bug in the GeolocateControl which resulted in an error when `trackUserLocation` was `false` and the control was removed before the Geolocation API had returned a location ([#9291](https://github.com/mapbox/mapbox-gl-js/pull/9291))
- Fix `promoteId` for line layers ([#9210](https://github.com/mapbox/mapbox-gl-js/pull/9210))
- Improve accuracy of distance calculations ([#9202](https://github.com/mapbox/mapbox-gl-js/pull/9202)) (h/t [Meekohi](https://api.github.com/users/Meekohi))

## 1.7.0

### ✨ Features

- Add `promoteId` option to use a feature property as ID for feature state ([#8987](https://github.com/mapbox/mapbox-gl-js/pull/8987))
- Add a new constructor option to `mapboxgl.Popup`, `closeOnMove`, that closes the popup when the map's position changes ([#9163](https://github.com/mapbox/mapbox-gl-js/pull/9163))
- Allow creating a map without a style (an empty one will be created automatically) (h/t [@stepankuzmin](https://github.com/stepankuzmin)) ([#8924](https://github.com/mapbox/mapbox-gl-js/pull/8924))
- `map.once()` now allows specifying a layer id as a third parameter making it consistent with `map.on()` ([#8875](https://github.com/mapbox/mapbox-gl-js/pull/8875))

### 🍏 Improvements

- Improve performance of raster layers on large screens ([#9050](https://github.com/mapbox/mapbox-gl-js/pull/9050))
- Improve performance for hillshade and raster layers by implementing a progressive enhancement that utilizes `ImageBitmap` and `OffscreenCanvas` ([#8845](https://github.com/mapbox/mapbox-gl-js/pull/8845))
- Improve performance for raster tile rendering by using the stencil buffer ([#9012](https://github.com/mapbox/mapbox-gl-js/pull/9012))
- Update `symbol-avoid-edges` documentation to acknowledge the existence of global collision detection ([#9157](https://github.com/mapbox/mapbox-gl-js/pull/9157))
- Remove reference to `in` function which has been replaced by the `in` expression ([#9102](https://github.com/mapbox/mapbox-gl-js/pull/9102))

### 🐞 Bug Fixes

- Change the type of tile id key to string to prevent hash collisions ([#8979](https://github.com/mapbox/mapbox-gl-js/pull/8979))
- Prevent changing bearing via URL hash when rotation is disabled ([#9156](https://github.com/mapbox/mapbox-gl-js/pull/9156))
- Fix URL hash with no bearing causing map to fail to load ([#9170](https://github.com/mapbox/mapbox-gl-js/pull/9170))
- Fix bug in `GeolocateControl` where multiple instances of the control on one page may result in the user location not being updated ([#9092](https://github.com/mapbox/mapbox-gl-js/pull/9092))
- Fix query `fill-extrusions` made from polygons with coincident points and polygons with less than four points ([#9138](https://github.com/mapbox/mapbox-gl-js/pull/9138))
- Fix bug where `symbol-sort-key` was not used for collisions that crossed tile boundaries ([#9054](https://github.com/mapbox/mapbox-gl-js/pull/9054))
- Fix bug in `DragRotateHandler._onMouseUp` getting stuck in drag/rotate ([#9137](https://github.com/mapbox/mapbox-gl-js/pull/9137))
- Fix "Click on Compass" on some mobile devices (add `clickTolerance` to `DragRotateHandler`) ([#9015](https://github.com/mapbox/mapbox-gl-js/pull/9015)) (h/t [Yanonix](https://github.com/Yanonix))

## 1.6.1

### 🐞 Bug Fixes

- Fix style validation error messages not being displayed ([#9073](https://github.com/mapbox/mapbox-gl-js/pull/9073))
- Fix deferred loading of rtl-text-plugin not working for labels created from GeoJSON sources ([#9091](https://github.com/mapbox/mapbox-gl-js/pull/9091))
- Fix RTL text not being rendered with the rtl-text-plugin on pages that don't allow `script-src: blob:` in their CSP.([#9122](https://github.com/mapbox/mapbox-gl-js/pull/9122))

## 1.6.0

### ✨ Features

- Add ability to insert images into text labels using an `image` expression within a `format` expression: `"text-field": ["format", "Some text", ["image", "my-image"], "some more text"]` ([#8904](https://github.com/mapbox/mapbox-gl-js/pull/8904))
- Add support for stretchable images (aka nine-part or nine-patch images). Stretchable images can be used with `icon-text-fit` to draw resized images with unstretched corners and borders. ([#8997](https://github.com/mapbox/mapbox-gl-js/pull/8997))
- Add `in` expression. It can check if a value is in an array (`["in", value, array]`) or a substring is in a string (`["in", substring, string]`) ([#8876](https://github.com/mapbox/mapbox-gl-js/pull/8876))
- Add `minPitch` and `maxPitch` map options ([#8834](https://github.com/mapbox/mapbox-gl-js/pull/8834))
- Add `rotation`, `rotationAlignment` and `pitchAlignment` options to markers ([#8836](https://github.com/mapbox/mapbox-gl-js/pull/8836)) (h/t [@dburnsii](https://github.com/dburnsii))
- Add methods to Popup to manipulate container class names ([#8759](https://github.com/mapbox/mapbox-gl-js/pull/8759)) (h/t [Ashot-KR](https://github.com/Ashot-KR))
- Add configurable inertia settings for panning (h/t [@aMoniker](https://github.com/aMoniker))) ([#8887](https://github.com/mapbox/mapbox-gl-js/pull/8887))
- Add ability to localize UI controls ([#8095](https://github.com/mapbox/mapbox-gl-js/pull/8095)) (h/t [@dmytro-gokun](https://github.com/dmytro-gokun))
- Add LatLngBounds.contains() method ([#7512](https://github.com/mapbox/mapbox-gl-js/issues/7512), fixed by [#8200](https://github.com/mapbox/mapbox-gl-js/pull/8200))
- Add option to load rtl-text-plugin lazily ([#8865](https://github.com/mapbox/mapbox-gl-js/pull/8865))
- Add `essential` parameter to AnimationOptions that can override `prefers-reduced-motion: reduce` ([#8743](https://github.com/mapbox/mapbox-gl-js/issues/8743), fixed by [#8883](https://github.com/mapbox/mapbox-gl-js/pull/8883))

### 🍏 Improvements

- Allow rendering full world smaller than 512px. To restore the previous limit call `map.setMinZoom(0)` ([#9028](https://github.com/mapbox/mapbox-gl-js/pull/9028))
- Add an es modules build for mapbox-gl-style-spec in dist/ ([#8247](https://github.com/mapbox/mapbox-gl-js/pull/8247)) (h/t [@ahocevar](https://github.com/ahocevar))
- Add 'image/webp,_/_' accept header to fetch/ajax image requests when webp supported ([#8262](https://github.com/mapbox/mapbox-gl-js/pull/8262))
- Improve documentation for setStyle, getStyle, and isStyleLoaded ([#8807](https://github.com/mapbox/mapbox-gl-js/pull/8807))

### 🐞 Bug Fixes

- Fix map rendering after addImage and removeImage are used to change a used image ([#9016](https://github.com/mapbox/mapbox-gl-js/pull/9016))
- Fix visibility of controls in High Contrast mode in IE ([#8874](https://github.com/mapbox/mapbox-gl-js/pull/8874))
- Fix customizable url hash string in IE 11 ([#8990](https://github.com/mapbox/mapbox-gl-js/pull/8990)) (h/t [pakastin](https://github.com/pakastin))
- Allow expression stops up to zoom 24 instead of 22 ([#8908](https://github.com/mapbox/mapbox-gl-js/pull/8908)) (h/t [nicholas-l](https://github.com/nicholas-l))
- Fix alignment of lines in really overscaled tiles ([#9024](https://github.com/mapbox/mapbox-gl-js/pull/9024))
- Fix `Failed to execute 'shaderSource' on 'WebGLRenderingContext'` errors ([#9017](https://github.com/mapbox/mapbox-gl-js/pull/9017))
- Make expression validation fail on NaN ([#8615](https://github.com/mapbox/mapbox-gl-js/pull/8615))
- Fix setLayerZoomRange bug that caused tiles to be re-requested ([#7865](https://github.com/mapbox/mapbox-gl-js/issues/7865), fixed by [#8854](https://github.com/mapbox/mapbox-gl-js/pull/8854))
- Fix `map.showTileBoundaries` rendering ([#7314](https://github.com/mapbox/mapbox-gl-js/pull/7314))
- Fix using `generateId` in conjunction with `cluster` in a GeoJSONSource ([#8223](https://github.com/mapbox/mapbox-gl-js/issues/8223), fixed by [#8945](https://github.com/mapbox/mapbox-gl-js/pull/8945))
- Fix opening popup on a marker from keyboard ([#6835](https://github.com/mapbox/mapbox-gl-js/pull/6835))
- Fix error thrown when request aborted ([#7614](https://github.com/mapbox/mapbox-gl-js/issues/7614), fixed by [#9021](https://github.com/mapbox/mapbox-gl-js/pull/9021))
- Fix attribution control when repeatedly removing and adding it ([#9052](https://github.com/mapbox/mapbox-gl-js/pull/9052))

## 1.5.1

This patch introduces two workarounds that address longstanding issues related to unbounded memory growth in Safari, including [#8771](https://github.com/mapbox/mapbox-gl-js/issues/8771) and [#4695](https://github.com/mapbox/mapbox-gl-js/issues/4695). We’ve identified two memory leaks in Safari: one in the [CacheStorage](https://developer.mozilla.org/en-US/docs/Web/API/CacheStorage) API, addressed by [#8956](https://github.com/mapbox/mapbox-gl-js/pull/8956), and one in transferring data between web workers through [Transferables](https://developer.mozilla.org/en-US/docs/Web/API/Transferable), addressed by [#9003](https://github.com/mapbox/mapbox-gl-js/pull/9003).

### 🍏 Improvements

- Implement workaround for memory leak in Safari when using the `CacheStorage` API. ([#8856](https://github.com/mapbox/mapbox-gl-js/pull/8956))
- Implement workaround for memory leak in Safari when using `Transferable` objects to transfer `ArrayBuffers` to WebWorkers. If GL-JS detects that it is running in Safari, the use of `Transferables` to transfer data to WebWorkers is disabled. ([#9003](https://github.com/mapbox/mapbox-gl-js/pull/9003))
- Improve animation performance when using `map.setData`. ([#8913](https://github.com/mapbox/mapbox-gl-js/pull/8913)) (h/t [msbarry](https://github.com/msbarry))

## 1.5.0

### ✨ Features

- Add disabled icon to GeolocateControl if user denies geolocation permission. [#8871](https://github.com/mapbox/mapbox-gl-js/pull/8871))
- Add `outofmaxbounds` event to GeolocateControl, which is emitted when the user is outside of `map.maxBounds` ([#8756](https://github.com/mapbox/mapbox-gl-js/pull/8756)) (h/t [MoradiDavijani](https://github.com/MoradiDavijani))
- Add `mapboxgl.getRTLTextPluginStatus()` to query the current status of the `rtl-text-plugin` to make it easier to allow clearing the plugin when necessary. (ref. [#7869](https://github.com/mapbox/mapbox-gl-js/issues/7869)) ([#8864](https://github.com/mapbox/mapbox-gl-js/pull/8864))
- Allow `hash` Map option to be set as a string, which sets the map hash in the url to a custom query parameter. ([#8603](https://github.com/mapbox/mapbox-gl-js/pull/8603)) (h/t [SebCorbin](https://github.com/SebCorbin))

### 🍏 Improvements

- Fade symbols faster when zooming out quickly, reducing overlap. ([#8628](https://github.com/mapbox/mapbox-gl-js/pull/8628))
- Reduce memory usage for vector tiles that contain long strings in feature properties. ([#8863](https://github.com/mapbox/mapbox-gl-js/pull/8863))

### 🐞 Bug Fixes

- Fix `text-variable-anchor` not trying multiple placements during collision with icons when `icon-text-fit` is enabled. ([#8803](https://github.com/mapbox/mapbox-gl-js/pull/8803))
- Fix `icon-text-fit` not properly respecting vertical labels. ([#8835](https://github.com/mapbox/mapbox-gl-js/pull/8835))
- Fix opacity interpolation for composition expressions. ([#8818](https://github.com/mapbox/mapbox-gl-js/pull/8818))
- Fix rotate and pitch events being fired at the same time. ([#8872](https://github.com/mapbox/mapbox-gl-js/pull/8872))
- Fix memory leaks that occurred during tile loading and map removal.([#8813](https://github.com/mapbox/mapbox-gl-js/pull/8813) and [#8850](https://github.com/mapbox/mapbox-gl-js/pull/8850))
- Fix web-worker transfer of `ArrayBuffers` in environments where `instanceof ArrayBuffer` fails.(e.g `cypress`) ([#8868](https://github.com/mapbox/mapbox-gl-js/pull/8868))

## 1.4.1

### 🐞 Bug Fixes

- Fix the way that `coalesce` handles the `image` operator so available images are rendered properly ([#8839](https://github.com/mapbox/mapbox-gl-js/pull/8839))
- Do not emit the `styleimagemissing` event for an empty string value ([#8840](https://github.com/mapbox/mapbox-gl-js/pull/8840))
- Fix serialization of `ResolvedImage` type so `*-pattern` properties work properly ([#8833](https://github.com/mapbox/mapbox-gl-js/pull/8833))

## 1.4.0

### ✨ Features

- Add `image` expression operator to determine image availability ([#8684](https://github.com/mapbox/mapbox-gl-js/pull/8684))
- Enable `text-offset` with variable label placement ([#8642](https://github.com/mapbox/mapbox-gl-js/pull/8642))

### 🍏 Improvements

- Faster loading and better look of raster terrain ([#8694](https://github.com/mapbox/mapbox-gl-js/pull/8694))
- Improved code documentation around resizing and {get/set}RenderedWorldCopies and more ([#8748](https://github.com/mapbox/mapbox-gl-js/pull/8748), [#8754](https://github.com/mapbox/mapbox-gl-js/pull/8754))
- Improve single vs. multi-touch zoom & pan interaction ([#7196](https://github.com/mapbox/mapbox-gl-js/issues/7196)) ([#8100](https://github.com/mapbox/mapbox-gl-js/pull/8100))

### 🐞 Bug fixes

- Fix rendering of `collisionBox` when `text-translate` or `icon-translate` is enabled ([#8659](https://github.com/mapbox/mapbox-gl-js/pull/8659))
- Fix `TypeError` when reloading a source and immediately removing the map ([#8711](https://github.com/mapbox/mapbox-gl-js/pull/8711))
- Adding tooltip to the geolocation control button ([#8735](https://github.com/mapbox/mapbox-gl-js/pull/8735)) (h/t [BAByrne](https://github.com/BAByrne))
- Add `originalEvent` property to NavigationControl events ([#8693](https://github.com/mapbox/mapbox-gl-js/pull/8693)) (h/t [stepankuzmin](https://github.com/stepankuzmin))
- Don't cancel follow mode in the GeolocateControl when resizing the map or rotating the screen ([#8736](https://github.com/mapbox/mapbox-gl-js/pull/8736))
- Fix error when calling `Popup#trackPointer` before setting its content or location ([#8757](https://github.com/mapbox/mapbox-gl-js/pull/8757)) (h/t [zxwandrew](https://github.com/zxwandrew))
- Respect newline characters when text-max-width is set to zero ([#8706](https://github.com/mapbox/mapbox-gl-js/pull/8706))
- Update earcut to v2.2.0 to fix polygon tessellation errors ([#8772](https://github.com/mapbox/mapbox-gl-js/pull/8772))
- Fix icon-fit with variable label placement ([#8755](https://github.com/mapbox/mapbox-gl-js/pull/8755))
- Icons stretched with `icon-text-fit` are now sized correctly ([#8741](https://github.com/mapbox/mapbox-gl-js/pull/8741))
- Collision detection for icons with `icon-text-fit` now works correctly ([#8741](https://github.com/mapbox/mapbox-gl-js/pull/8741))

## 1.3.2

- Fix a SecurityError in Firefox >= 69 when accessing the cache [#8780](https://github.com/mapbox/mapbox-gl-js/pull/8780)

## 1.3.1

### 🐞 Bug Fixes

- Fix a race condition that produced an error when a map was removed while reloading a source. [#8711](https://github.com/mapbox/mapbox-gl-js/pull/8711)
- Fix a race condition were `render` event was sometimes not fired after `load` event in IE11. [#8708](https://github.com/mapbox/mapbox-gl-js/pull/8708)

## 1.3.0

### 🍏 Features

- Introduce `text-writing-mode` symbol layer property to allow placing point labels vertically. [#8399](https://github.com/mapbox/mapbox-gl-js/pull/8399)
- Extend variable text placement to work when `text/icon-allow-overlap` is set to `true`. [#8620](https://github.com/mapbox/mapbox-gl-js/pull/8620)
- Allow `text-color` to be used in formatted expressions to be able to draw different parts of a label in different colors. [#8068](https://github.com/mapbox/mapbox-gl-js/pull/8068)

### ✨ Improvements

- Improve tile loading logic to cancel requests more aggressively, improving performance when zooming or panning quickly. [#8633](https://github.com/mapbox/mapbox-gl-js/pull/8633)
- Display outline on control buttons when focused (e.g. with a tab key) for better accessibility. [#8520](https://github.com/mapbox/mapbox-gl-js/pull/8520)
- Improve the shape of line round joins. [#8275](https://github.com/mapbox/mapbox-gl-js/pull/8275)
- Improve performance of processing line layers. [#8303](https://github.com/mapbox/mapbox-gl-js/pull/8303)
- Improve legibility of info displayed with `map.showTileBoundaries = true`. [#8380](https://github.com/mapbox/mapbox-gl-js/pull/8380) (h/t [@andrewharvey](https://github.com/andrewharvey))
- Add `MercatorCoordinate.meterInMercatorCoordinateUnits` method to make it easier to convert from meter units to coordinate values used in custom layers. [#8524](https://github.com/mapbox/mapbox-gl-js/pull/8524) (h/t [@andrewharvey](https://github.com/andrewharvey))
- Improve conversion of legacy filters with duplicate values. [#8542](https://github.com/mapbox/mapbox-gl-js/pull/8542)
- Move out documentation & examples website source to a separate `mapbox-gl-js-docs` repo. [#8582](https://github.com/mapbox/mapbox-gl-js/pull/8582)

### 🐞 Bug Fixes

- Fix a bug where local CJK fonts would switch to server-generated ones in overzoomed tiles. [#8657](https://github.com/mapbox/mapbox-gl-js/pull/8657)
- Fix precision issues in [deck.gl](https://deck.gl)-powered custom layers. [#8502](https://github.com/mapbox/mapbox-gl-js/pull/8502)
- Fix a bug where fill and line layers wouldn't render correctly over fill extrusions when coming from the same source. [#8661](https://github.com/mapbox/mapbox-gl-js/pull/8661)
- Fix map loading for documents loaded from Blob URLs. [#8612](https://github.com/mapbox/mapbox-gl-js/pull/8612)
- Fix classification of relative file:// URLs when in documents loaded from a file URL. [#8612](https://github.com/mapbox/mapbox-gl-js/pull/8612)
- Remove `esm` from package `dependencies` (so that it's not installed on `npm install mapbox-gl`). [#8586](https://github.com/mapbox/mapbox-gl-js/pull/8586) (h/t [@DatGreekChick](https://github.com/DatGreekChick))

## 1.2.1

### 🐞 Bug fixes

- Fix bug in `NavigationControl` compass button that prevented it from rotating with the map ([#8605](https://github.com/mapbox/mapbox-gl-js/pull/8605))

## 1.2.0

### Features and improvements

- Add `*-sort-key` layout property for circle, fill, and line layers, to dictate which features appear above others within a single layer([#8467](https://github.com/mapbox/mapbox-gl-js/pull/8467))
- Add ability to instantiate maps with specific access tokens ([#8364](https://github.com/mapbox/mapbox-gl-js/pull/8364))
- Accommodate `prefers-reduced-motion` settings in browser ([#8494](https://github.com/mapbox/mapbox-gl-js/pull/8494))
- Add Map `visualizePitch` option that tilts the compass as the map pitches ([#8208](https://github.com/mapbox/mapbox-gl-js/issues/8208), fixed by [#8296](https://github.com/mapbox/mapbox-gl-js/pull/8296)) (h/t [pakastin](https://github.com/pakastin))
- Make source options take precedence over TileJSON ([#8232](https://github.com/mapbox/mapbox-gl-js/pull/8232)) (h/t [jingsam](https://github.com/jingsam))
- Make requirements for text offset properties more precise ([#8418](https://github.com/mapbox/mapbox-gl-js/pull/8418))
- Expose `convertFilter` API in the style specification ([#8493](https://github.com/mapbox/mapbox-gl-js/pull/8493)

### Bug fixes

- Fix changes to `text-variable-anchor`, such that previous anchor positions would take precedence only if they are present in the updated array (considered a bug fix, but is technically a breaking change from previous behavior) ([#8473](https://github.com/mapbox/mapbox-gl-js/pull/8473))
- Fix rendering of opaque pass layers over heatmap and fill-extrusion layers ([#8440](https://github.com/mapbox/mapbox-gl-js/pull/8440))
- Fix rendering of extraneous vertical line in vector tiles ([#8477](https://github.com/mapbox/mapbox-gl-js/issues/8477), fixed by [#8479](https://github.com/mapbox/mapbox-gl-js/pull/8479))
- Turn off 'move' event listeners when removing a marker ([#8465](https://github.com/mapbox/mapbox-gl-js/pull/8465))
- Fix class toggling on navigation control for IE ([#8495](https://github.com/mapbox/mapbox-gl-js/pull/8495)) (h/t [@cs09g](https://github.com/cs09g))
- Fix background rotation hovering on geolocate control ([#8367](https://github.com/mapbox/mapbox-gl-js/pull/8367)) (h/t [GuillaumeGomez](https://github.com/GuillaumeGomez))
- Fix error in click events on markers where `startPos` is not defined ([#8462](https://github.com/mapbox/mapbox-gl-js/pull/8462)) (h/t [@msbarry](https://github.com/msbarry))
- Fix malformed urls when using custom `baseAPIURL` of a certain form ([#8466](https://github.com/mapbox/mapbox-gl-js/pull/8466))

## 1.1.1

### 🐞 Bug fixes

- Fix unbounded memory growth caused by failure to cancel requests to the cache ([#8472](https://github.com/mapbox/mapbox-gl-js/pull/8472))
- Fix unbounded memory growth caused by failure to cancel requests in IE ([#8481](https://github.com/mapbox/mapbox-gl-js/issues/8481))
- Fix performance of getting tiles from the cache ([#8489](https://github.com/mapbox/mapbox-gl-js/pull/8449))

## 1.1.0

### ✨ Minor features and improvements

- Improve line rendering performance by using a more compact line attributes layout ([#8306](https://github.com/mapbox/mapbox-gl-js/pull/8306))
- Improve data-driven symbol layers rendering performance ([#8295](https://github.com/mapbox/mapbox-gl-js/pull/8295))
- Add the ability to disable validation during `queryRenderedFeatures` and `querySourceFeatures` calls, as a performance optimization ([#8211](https://github.com/mapbox/mapbox-gl-js/pull/8211)) (h/t [gorshkov-leonid](https://github.com/gorshkov-leonid))
- Improve `setFilter` performance by caching keys in `groupByLayout` routine ([#8122](https://github.com/mapbox/mapbox-gl-js/pull/8122)) (h/t [vallendm](https://github.com/vallendm))
- Improve rendering of symbol layers with `symbol-z-order: viewport-y`, when icons are allowed to overlap but not text ([#8180](https://github.com/mapbox/mapbox-gl-js/pull/8180))
- Prefer breaking lines at a zero width space to allow better break point suggestions for Japanese labels ([#8255](https://github.com/mapbox/mapbox-gl-js/pull/8255))
- Add a `WebGLRenderingContext` argument to `onRemove` function of `CustomLayerInterface`, to allow direct cleanup of related context ([#8156](https://github.com/mapbox/mapbox-gl-js/pull/8156)) (h/t [ogiermaitre](https://github.com/ogiermaitre))
- Allow zoom speed customization by adding `setZoomRate` and `setWheelZoomRate` methods to `ScrollZoomHandler` ([#7863](https://github.com/mapbox/mapbox-gl-js/pull/7863)) (h/t [sf31](https://github.com/sf31))
- Add `trackPointer` method to `Popup` API that continuously repositions the popup to the mouse cursor when the cursor is within the map ([#7786](https://github.com/mapbox/mapbox-gl-js/pull/7786))
- Add `getElement` method to `Popup` to retrieve the popup's HTML element ([#8123](https://github.com/mapbox/mapbox-gl-js/pull/8123)) (h/t [@bravecow](https://github.com/bravecow))
- Add `fill-pattern` example to the documentation ([#8022](https://github.com/mapbox/mapbox-gl-js/pull/8022)) (h/t [@flawyte](https://github.com/flawyte))
- Update script detection for Unicode 12.1 ([#8158](https://github.com/mapbox/mapbox-gl-js/pull/8158))
- Add `nofollow` to Mapbox logo & "Improve this map" links ([#8106](https://github.com/mapbox/mapbox-gl-js/pull/8106)) (h/t [viniciuskneves](https://github.com/viniciuskneves))
- Include source name in invalid GeoJSON error ([#8113](https://github.com/mapbox/mapbox-gl-js/pull/8113)) (h/t [Zirak](https://github.com/Zirak))

### 🐞 Bug fixes

- Fix `updateImage` not working as expected in Chrome ([#8199](https://github.com/mapbox/mapbox-gl-js/pull/8199))
- Fix issues with double-tap zoom on touch devices ([#8086](https://github.com/mapbox/mapbox-gl-js/pull/8086))
- Fix duplication of `movestart` events when zooming ([#8259](https://github.com/mapbox/mapbox-gl-js/pull/8259)) (h/t [@bambielli-flex](https://github.com/bambielli-flex))
- Fix validation of `"format"` expression failing when options are provided ([#8339](https://github.com/mapbox/mapbox-gl-js/pull/8339))
- Fix `setPaintProperty` not working on `line-pattern` property ([#8289](https://github.com/mapbox/mapbox-gl-js/pull/8289))
- Fix the GL context being left in unpredictable states when using custom layers ([#8132](https://github.com/mapbox/mapbox-gl-js/pull/8132))
- Fix unnecessary updates to attribution control string ([#8082](https://github.com/mapbox/mapbox-gl-js/pull/8082)) (h/t [poletani](https://github.com/poletani))
- Fix bugs in `findStopLessThanOrEqualTo` algorithm ([#8134](https://github.com/mapbox/mapbox-gl-js/pull/8134)) (h/t [Mike96Angelo](https://github.com/Mike96Angelo))
- Fix map not displaying properly when inside an element with `text-align: center` ([#8227](https://github.com/mapbox/mapbox-gl-js/pull/8227)) (h/t [mc100s](https://github.com/mc100s))
- Clarify in documentation that `Popup#maxWidth` accepts all `max-width` CSS values ([#8312](https://github.com/mapbox/mapbox-gl-js/pull/8312)) (h/t [viniciuskneves](https://github.com/viniciuskneves))
- Fix location dot shadow not displaying ([#8119](https://github.com/mapbox/mapbox-gl-js/pull/8119)) (h/t [@bravecow](https://github.com/bravecow))
- Fix docs dev dependencies being mistakenly installed as package dependencies ([#8121](https://github.com/mapbox/mapbox-gl-js/pull/8121)) (h/t [@bravecow](https://github.com/bravecow))
- Various typo fixes ([#8230](https://github.com/mapbox/mapbox-gl-js/pull/8230), h/t [@erictheise](https://github.com/erictheise)) ([#8236](https://github.com/mapbox/mapbox-gl-js/pull/8236), h/t [@fredj](https://github.com/fredj))
- Fix geolocate button CSS ([#8367](https://github.com/mapbox/mapbox-gl-js/pull/8367), h/t [GuillaumeGomez](https://github.com/GuillaumeGomez))
- Fix caching for Mapbox tiles ([#8389](https://github.com/mapbox/mapbox-gl-js/pull/8389))

## 1.0.0

### ⚠️ Breaking changes

This release replaces the existing “map views” pricing model in favor of a “map load” model. Learn more in [a recent blog post about these changes](https://blog.mapbox.com/new-pricing-46b7c26166e7).

**By upgrading to this release, you are opting in to the new map loads pricing.**

**Why is this change being made?**

This change allows us to implement a more standardized and predictable method of billing GL JS map usage. You’ll be charged whenever your website or web application loads, not by when users pan and zoom around the map, incentivizing developers to create highly interactive map experiences. The new pricing structure also creates a significantly larger free tier to help developers get started building their applications with Mapbox tools while pay-as-you-go pricing and automatic volume discounts help your application scale with Mapbox. Session billing also aligns invoices with metrics web developers already track and makes it easier to compare usage with other mapping providers.

**What is changing?**

- Add SKU token to Mapbox API requests [#8276](https://github.com/mapbox/mapbox-gl-js/pull/8276)

When (and only when) loading tiles from a Mapbox API with a Mapbox access token set (`mapboxgl.accessToken`), a query parameter named `sku` will be added to all requests for vector, raster and raster-dem tiles. Every map instance uses a unique `sku` value, which is refreshed every 12 hours. The token itself is comprised of a token version (always “1”), a sku ID (always “01”) and a random 10-digit base-62 number. The purpose of the token is to allow for metering of map sessions on the server-side. A session lasts from a new map instantiation until the map is destroyed or 12 hours passes, whichever comes first.

For further information on the pricing changes, you can read our [blog post](https://blog.mapbox.com/new-pricing-46b7c26166e7) and check out our new [pricing page](https://www.mapbox.com/pricing), which has a price calculator. As always, you can also contact our team at [https://support.mapbox.com](https://support.mapbox.com).

## 0.54.1

### Bug fixes

- Fix unbounded memory growth caused by failure to cancel requests in IE ([#8481](https://github.com/mapbox/mapbox-gl-js/issues/8481))

## 0.54.0

### Breaking changes

- Turned `localIdeographFontFamily` map option on by default. This may change how CJK labels are rendered, but dramatically improves performance of CJK maps (because the browser no longer needs to download heavy amounts of font data from the server). Add `localIdeographFontFamily: false` to turn this off. [#8008](https://github.com/mapbox/mapbox-gl-js/pull/8008)
- Added `Popup` `maxWidth` option, set to `"240px"` by default. [#7906](https://github.com/mapbox/mapbox-gl-js/pull/7906)

### Major features

- Added support for updating and animating style images. [#7999](https://github.com/mapbox/mapbox-gl-js/pull/7999)
- Added support for generating style images dynamically (e.g. for drawing icons based on feature properties). [#7987](https://github.com/mapbox/mapbox-gl-js/pull/7987)
- Added antialiasing support for custom layers. [#7821](https://github.com/mapbox/mapbox-gl-js/pull/7821)
- Added a new `mapbox-gl-csp.js` bundle for strict CSP environments where `worker-src: blob` is disallowed. [#8044](https://github.com/mapbox/mapbox-gl-js/pull/8044)

### Minor features and improvements

- Improved performance of fill extrusions. [#7821](https://github.com/mapbox/mapbox-gl-js/pull/7821)
- Improved performance of symbol layers. [#7967](https://github.com/mapbox/mapbox-gl-js/pull/7967)
- Slightly improved rendering performance in general. [#7969](https://github.com/mapbox/mapbox-gl-js/pull/7969)
- Slightly improved performance of HTML markers. [#8018](https://github.com/mapbox/mapbox-gl-js/pull/8018)
- Improved diffing of styles with `"visibility": "visible"`. [#8005](https://github.com/mapbox/mapbox-gl-js/pull/8005)
- Improved zoom buttons to grey out when reaching min/max zoom. [#8023](https://github.com/mapbox/mapbox-gl-js/pull/8023)
- Added a title to fullscreen control button. [#8012](https://github.com/mapbox/mapbox-gl-js/pull/8012)
- Added `rel="noopener"` attributes to links that lead to external websites (such as Mapbox logo and OpenStreetMap edit link) for improved security. [#7914](https://github.com/mapbox/mapbox-gl-js/pull/7914)
- Added tile size info when `map.showTileBoundaries` is turned on. [#7963](https://github.com/mapbox/mapbox-gl-js/pull/7963)
- Significantly improved load times of the benchmark suite. [#8066](https://github.com/mapbox/mapbox-gl-js/pull/8066)
- Improved behavior of `canvasSource.pause` to be more reliable and able to render a single frame. [#8130](https://github.com/mapbox/mapbox-gl-js/pull/8130)

### Bug fixes

- Fixed a bug in Mac Safari 12+ where controls would disappear until you interact with the map. [#8193](https://github.com/mapbox/mapbox-gl-js/pull/8193)
- Fixed a memory leak when calling `source.setData(url)` many times. [#8035](https://github.com/mapbox/mapbox-gl-js/pull/8035)
- Fixed a bug where marker lost focus when dragging. [#7799](https://github.com/mapbox/mapbox-gl-js/pull/7799)
- Fixed a bug where `map.getCenter()` returned a reference to an internal `LngLat` object instead of cloning it, leading to potential mutability bugs. [#7922](https://github.com/mapbox/mapbox-gl-js/pull/7922)
- Fixed a bug where default HTML marker positioning was slightly off. [#8074](https://github.com/mapbox/mapbox-gl-js/pull/8074)
- Fixed a bug where adding a fill extrusion layer for non-polygon layers would lead to visual artifacts. [#7685](https://github.com/mapbox/mapbox-gl-js/pull/7685)
- Fixed intermittent Flow failures on CI. [#8061](https://github.com/mapbox/mapbox-gl-js/pull/8061)
- Fixed a bug where calling `Map#removeFeatureState` does not remove the state from some tile zooms [#8087](https://github.com/mapbox/mapbox-gl-js/pull/8087)
- Fixed a bug where `removeFeatureState` didn't work on features with `id` equal to `0`. [#8150](https://github.com/mapbox/mapbox-gl-js/pull/8150) (h/t [jutaz](https://github.com/jutaz))

## 0.53.1

### Bug fixes

- Turn off telemetry for Mapbox Atlas ([#7945](https://github.com/mapbox/mapbox-gl-js/pull/7945))
- Fix order of 3D features in query results (fix [#7883](https://github.com/mapbox/mapbox-gl-js/issues/7883)) ([#7953](https://github.com/mapbox/mapbox-gl-js/pull/7953))
- Fix RemovePaintState benchmarks ([#7930](https://github.com/mapbox/mapbox-gl-js/pull/7930))

## 0.53.0

### Features and improvements

- Enable `fill-extrusion` querying with ray picking ([#7499](https://github.com/mapbox/mapbox-gl-js/pull/7499))
- Add `clusterProperties` option for aggregated cluster properties ([#2412](https://github.com/mapbox/mapbox-gl-js/issues/2412), fixed by [#7584](https://github.com/mapbox/mapbox-gl-js/pull/7584))
- Allow initial map bounds to be adjusted with `fitBounds` options. ([#7681](https://github.com/mapbox/mapbox-gl-js/pull/7681)) (h/t [@elyobo](https://github.com/elyobo))
- Remove popups on `Map#remove` ([#7749](https://github.com/mapbox/mapbox-gl-js/pull/7749)) (h/t [@andycalder](https://github.com/andycalder))
- Add `Map#removeFeatureState` ([#7761](https://github.com/mapbox/mapbox-gl-js/pull/7761))
- Add `number-format` expression ([#7626](https://github.com/mapbox/mapbox-gl-js/pull/7626))
- Add `symbol-sort-key` style property ([#7678](https://github.com/mapbox/mapbox-gl-js/pull/7678))

### Bug fixes

- Upgrades Earcut to fix a rare bug in rendering polygons that contain a coincident chain of holes ([#7806](https://github.com/mapbox/mapbox-gl-js/issues/7806), fixed by [#7878](https://github.com/mapbox/mapbox-gl-js/pull/7878))
- Allow `file://` protocol in XHR requests for Cordova/Ionic/etc ([#7818](https://github.com/mapbox/mapbox-gl-js/pull/7818))
- Correctly handle WebP images in Edge 18 ([#7687](https://github.com/mapbox/mapbox-gl-js/pull/7687))
- Fix bug which mistakenly requested WebP images in browsers that do not support WebP ([#7817](https://github.com/mapbox/mapbox-gl-js/pull/7817)) ([#7819](https://github.com/mapbox/mapbox-gl-js/pull/7819))
- Fix images not being aborted when dequeued ([#7655](https://github.com/mapbox/mapbox-gl-js/pull/7655))
- Fix DEM layer memory leak ([#7690](https://github.com/mapbox/mapbox-gl-js/issues/7690), fixed by [#7691](https://github.com/mapbox/mapbox-gl-js/pull/7691))
- Set correct color state before rendering custom layer ([#7711](https://github.com/mapbox/mapbox-gl-js/pull/7711))
- Set `LngLat.toBounds()` default radius to 0 ([#7722](https://github.com/mapbox/mapbox-gl-js/issues/7722), fixed by [#7723](https://github.com/mapbox/mapbox-gl-js/pull/7723)) (h/t [@cherniavskii](https://github.com/cherniavskii))
- Fix race condition in `feature-state` dependent layers ([#7523](https://github.com/mapbox/mapbox-gl-js/issues/7523), fixed by [#7790](https://github.com/mapbox/mapbox-gl-js/pull/7790))
- Prevent `map.repaint` from mistakenly enabling continuous repaints ([#7667](https://github.com/mapbox/mapbox-gl-js/pull/7667))
- Prevent map shaking while zooming in on raster tiles ([#7426](https://github.com/mapbox/mapbox-gl-js/pull/7426))
- Fix query point translation for multi-point geometry ([#6833](https://github.com/mapbox/mapbox-gl-js/issues/6833), fixed by [#7581](https://github.com/mapbox/mapbox-gl-js/pull/7581))

## 0.52.0

### Breaking changes

- Canonicalize tile urls to `mapbox://` urls so they can be transformed with `config.API_URL` ([#7594](https://github.com/mapbox/mapbox-gl-js/pull/7594))

### Features and improvements

- Add getter and setter for `config.API_URL` ([#7594](https://github.com/mapbox/mapbox-gl-js/pull/7594))
- Allow user to define element other than map container for full screen control ([#7548](https://github.com/mapbox/mapbox-gl-js/pull/7548))
- Add validation option to style setters ([#7604](https://github.com/mapbox/mapbox-gl-js/pull/7604))
- Add 'idle' event: fires when no further rendering is expected without further interaction. ([#7625](https://github.com/mapbox/mapbox-gl-js/pull/7625))

### Bug fixes

- Fire error when map.getLayoutProperty references missing layer ([#7537](https://github.com/mapbox/mapbox-gl-js/issues/7537), fixed by [#7539](https://github.com/mapbox/mapbox-gl-js/pull/7539))
- Fix shaky sprites when zooming with scrolling ([#7558](https://github.com/mapbox/mapbox-gl-js/pull/7558))
- Fix layout problems in attribution control ([#7608](https://github.com/mapbox/mapbox-gl-js/pull/7608)) (h/t [lucaswoj](https://github.com/lucaswoj))
- Fixes resetting map's pitch to 0 if initial bounds is set ([#7617](https://github.com/mapbox/mapbox-gl-js/pull/7617)) (h/t [stepankuzmin](https://github.com/stepankuzmin))
- Fix occasional failure to load images after multiple image request abortions [#7641](https://github.com/mapbox/mapbox-gl-js/pull/7641)
- Update repo url to correct one ([#7486](https://github.com/mapbox/mapbox-gl-js/pull/7486)) (h/t [nicholas-l](https://github.com/nicholas-l))
- Fix bug where symbols where sometimes not rendered immediately ([#7610](https://github.com/mapbox/mapbox-gl-js/pull/7610))
- Fix bug where cameraForBounds returns incorrect CameraOptions with asymmetrical padding/offset ([#7517](https://github.com/mapbox/mapbox-gl-js/issues/7517), fixed by [#7518](https://github.com/mapbox/mapbox-gl-js/pull/7518)) (h/t [mike-marcacci](https://github.com/mike-marcacci))
- Use diff+patch approach to map.setStyle when the parameter is a URL ([#4025](https://github.com/mapbox/mapbox-gl-js/issues/4025), fixed by [#7562](https://github.com/mapbox/mapbox-gl-js/pull/7562))
- Begin touch zoom immediately when rotation disabled ([#7582](https://github.com/mapbox/mapbox-gl-js/pull/7582)) (h/t [msbarry](https://github.com/msbarry))
- Fix symbol rendering under opaque fill layers ([#7612](https://github.com/mapbox/mapbox-gl-js/pull/7612))
- Fix shaking by aligning raster sources to pixel grid only when map is idle ([#7426](https://github.com/mapbox/mapbox-gl-js/pull/7426))
- Fix raster layers in Edge 18 by disabling it's incomplete WebP support ([#7687](https://github.com/mapbox/mapbox-gl-js/pull/7687))
- Fix memory leak in hillshade layer ([#7691](https://github.com/mapbox/mapbox-gl-js/pull/7691))
- Fix disappearing custom layers ([#7711](https://github.com/mapbox/mapbox-gl-js/pull/7711))

## 0.51.0

November 7, 2018

### ✨ Features and improvements

- Add initial bounds as map constructor option ([#5518](https://github.com/mapbox/mapbox-gl-js/pull/5518)) (h/t [stepankuzmin](https://github.com/stepankuzmin))
- Improve performance on machines with > 8 cores ([#7407](https://github.com/mapbox/mapbox-gl-js/issues/7407), fixed by [#7430](https://github.com/mapbox/mapbox-gl-js/pull/7430))
- Add `MercatorCoordinate` type ([#7488](https://github.com/mapbox/mapbox-gl-js/pull/7488))
- Allow browser-native `contextmenu` to be enabled ([#2301](https://github.com/mapbox/mapbox-gl-js/issues/2301), fixed by [#7369](https://github.com/mapbox/mapbox-gl-js/pull/7369))
- Add an unminified production build to the NPM package ([#7403](https://github.com/mapbox/mapbox-gl-js/pull/7403))
- Add support for `LngLat` conversion from `{lat, lon}` ([#7507](https://github.com/mapbox/mapbox-gl-js/pull/7507)) (h/t [@bfrengley](https://github.com/bfrengley))
- Add tooltips for navigation controls ([#7373](https://github.com/mapbox/mapbox-gl-js/pull/7373))
- Show attribution only for used sources ([#7384](https://github.com/mapbox/mapbox-gl-js/pull/7384))
- Add telemetry event to log map loads ([#7431](https://github.com/mapbox/mapbox-gl-js/pull/7431))
- **Tighten style validation**
  - Disallow expressions as stop values ([#7396](https://github.com/mapbox/mapbox-gl-js/pull/7396))
  - Disallow `feature-state` expressions in filters ([#7366](https://github.com/mapbox/mapbox-gl-js/pull/7366))

### 🐛 Bug fixes

- Fix for GeoJSON geometries not working when coincident with tile boundaries([#7436](https://github.com/mapbox/mapbox-gl-js/issues/7436), fixed by [#7448](https://github.com/mapbox/mapbox-gl-js/pull/7448))
- Fix depth buffer-related rendering issues on some Android devices. ([#7471](https://github.com/mapbox/mapbox-gl-js/pull/7471))
- Fix positioning of compact attribution strings ([#7444](https://github.com/mapbox/mapbox-gl-js/pull/7444), [#7445](https://github.com/mapbox/mapbox-gl-js/pull/7445), and [#7391](https://github.com/mapbox/mapbox-gl-js/pull/7391))
- Fix an issue with removing markers in mouse event callbacks ([#7442](https://github.com/mapbox/mapbox-gl-js/pull/7442)) (h/t [vbud](https://github.com/vbud))
- Remove controls before destroying a map ([#7479](https://github.com/mapbox/mapbox-gl-js/pull/7479))
- Fix display of Scale control values < 1 ([#7469](https://github.com/mapbox/mapbox-gl-js/pull/7469)) (h/t [MichaelHedman](https://github.com/MichaelHedman))
- Fix an error when using location `hash` within iframes in IE11 ([#7411](https://github.com/mapbox/mapbox-gl-js/pull/7411))
- Fix depth mode usage in custom layers ([#7432](https://github.com/mapbox/mapbox-gl-js/pull/7432)) (h/t [markusjohnsson](https://github.com/markusjohnsson))
- Fix an issue with shaky sprite images during scroll zooms ([#7558](https://github.com/mapbox/mapbox-gl-js/pull/7558))

## 0.50.0

October 10, 2018

### ✨ Features and improvements

- 🎉 Add Custom Layers that can be rendered into with user-provided WebGL code ([#7039](https://github.com/mapbox/mapbox-gl-js/pull/7039))
- Add WebGL face culling for increased performance ([#7178](https://github.com/mapbox/mapbox-gl-js/pull/7178))
- Improve speed of expression evaluation ([#7334](https://github.com/mapbox/mapbox-gl-js/pull/7334))
- Automatically coerce to string for `concat` expression and `text-field` property ([#6190](https://github.com/mapbox/mapbox-gl-js/issues/6190), fixed by [#7280](https://github.com/mapbox/mapbox-gl-js/pull/7280))
- Add `fill-extrusion-vertical-gradient` property for controlling shading of fill extrusions ([#5768](https://github.com/mapbox/mapbox-gl-js/issues/5768), fixed by [#6841](https://github.com/mapbox/mapbox-gl-js/pull/6841))
- Add update functionality for images provided via `ImageSource` ([#4050](https://github.com/mapbox/mapbox-gl-js/issues/4050), fixed by [#7342](https://github.com/mapbox/mapbox-gl-js/pull/7342)) (h/t [@dcervelli](https://github.com/dcervelli))

### 🐛 Bug fixes

- **Expressions**
  - Fix expressions that use `log2` and `log10` in IE11 ([#7318](https://github.com/mapbox/mapbox-gl-js/issues/7318), fixed by [#7320](https://github.com/mapbox/mapbox-gl-js/pull/7320))
  - Fix `let` expression stripping expected type during parsing ([#7300](https://github.com/mapbox/mapbox-gl-js/issues/7300), fixed by [#7301](https://github.com/mapbox/mapbox-gl-js/pull/7301))
  - Fix superfluous wrapping of literals in `literal` expression ([#7336](https://github.com/mapbox/mapbox-gl-js/issues/7336), fixed by [#7337](https://github.com/mapbox/mapbox-gl-js/pull/7337))
  - Allow calling `to-color` on values that are already of type `Color` ([#7260](https://github.com/mapbox/mapbox-gl-js/pull/7260))
  - Fix `to-array` for empty arrays (([#7261](https://github.com/mapbox/mapbox-gl-js/pull/7261)))
  - Fix identity functions for `text-field` when using formatted text ([#7351](https://github.com/mapbox/mapbox-gl-js/pull/7351))
  - Fix coercion of `null` to `0` in `to-number` expression ([#7083](https://github.com/mapbox/mapbox-gl-js/issues/7083), fixed by [#7274](https://github.com/mapbox/mapbox-gl-js/pull/7274))
- **Canvas source**
  - Fix missing repeats of `CanvasSource` when it crosses the antimeridian ([#7273](https://github.com/mapbox/mapbox-gl-js/pull/7273))
  - Fix `CanvasSource` not respecting alpha values set on `canvas` element ([#7302](https://github.com/mapbox/mapbox-gl-js/issues/7302), fixed by [#7309](https://github.com/mapbox/mapbox-gl-js/pull/7309))
- **Rendering**
  - Fix rendering of fill extrusions with really high heights ([#7292](https://github.com/mapbox/mapbox-gl-js/pull/7292))
  - Fix an error where the map state wouldn't return to `loaded` after certain runtime styling changes when there were errored tiles in the viewport ([#7355](https://github.com/mapbox/mapbox-gl-js/pull/7355))
  - Fix errors when rendering symbol layers without symbols ([#7241](https://github.com/mapbox/mapbox-gl-js/issues/7241), fixed by [#7253](https://github.com/mapbox/mapbox-gl-js/pull/7253))
  - Don't fade in symbols with `*-allow-overlap: true` when panning into the viewport ([#7172](https://github.com/mapbox/mapbox-gl-js/issues/7172), fixed by[#7244](https://github.com/mapbox/mapbox-gl-js/pull/7244))
- **Library**
  - Fix disambiguation for `mouseover` event ([#7295](https://github.com/mapbox/mapbox-gl-js/issues/7295), fixed by [#7299](https://github.com/mapbox/mapbox-gl-js/pull/7299))
  - Fix silent failure of `getImage` if an SVG is requested ([#7312](https://github.com/mapbox/mapbox-gl-js/issues/7312), fixed by [#7313](https://github.com/mapbox/mapbox-gl-js/pull/7313))
  - Fix empty control group box shadow ([#7303](https://github.com/mapbox/mapbox-gl-js/issues/7303), fixed by [#7304](https://github.com/mapbox/mapbox-gl-js/pull/7304)) (h/t [Duder-onomy](https://github.com/Duder-onomy))
  - Fixed an issue where a wrong timestamp was sent for Mapbox turnstile events ([#7381](https://github.com/mapbox/mapbox-gl-js/pull/7381))
  - Fixed a bug that lead to attribution not showing up correctly in Internet Explorer ([#3945](https://github.com/mapbox/mapbox-gl-js/issues/3945), fixed by [#7391](https://github.com/mapbox/mapbox-gl-js/pull/7391))

## 0.49.0

September 6, 2018

### ⚠️ Breaking changes

- Use `client{Height/Width}` instead of `offset{Height/Width}` for map canvas sizing ([#6848](https://github.com/mapbox/mapbox-gl-js/issues/6848), fixed by [#7128](https://github.com/mapbox/mapbox-gl-js/pull/7128))

### 🐛 Bug fixes

- Fix [Top Issues list](https://mapbox.github.io/top-issues/#!mapbox/mapbox-gl-js) for mapbox-gl-js ([#7108](https://github.com/mapbox/mapbox-gl-js/issues/7108), fixed by [#7112](https://github.com/mapbox/mapbox-gl-js/pull/7112))
- Fix bug in which symbols with `icon-allow-overlap: true, text-allow-overlap: true, text-optional: false` would show icons when they shouldn't ([#7041](https://github.com/mapbox/mapbox-gl-js/pull/7041))
- Fix bug where the map would not stop at the exact zoom level requested by Map#FlyTo ([#7222](https://github.com/mapbox/mapbox-gl-js/issues/7222)) ([#7223](https://github.com/mapbox/mapbox-gl-js/pull/7223)) (h/t [@benoitbzl](https://github.com/benoitbzl))
- Keep map centered on the center point of a multi-touch gesture when zooming ([#6722](https://github.com/mapbox/mapbox-gl-js/issues/6722)) ([#7191](https://github.com/mapbox/mapbox-gl-js/pull/7191)) (h/t [pakastin](https://github.com/pakastin))
- Update the style-spec's old `gl-style-migrate` script to include conversion of legacy functions and filters to their expression equivalents ([#6927](https://github.com/mapbox/mapbox-gl-js/issues/6927), fixed by [#7095](https://github.com/mapbox/mapbox-gl-js/pull/7095))
- Fix `icon-size` for small data-driven values ([#7125](https://github.com/mapbox/mapbox-gl-js/pull/7125))
- Fix bug in the way AJAX requests load local files on iOS web view ([#6610](https://github.com/mapbox/mapbox-gl-js/pull/6610)) (h/t [oscarfonts](https://github.com/oscarfonts))
- Fix bug in which canvas sources would not render in world wrapped tiles at the edge of the viewport ([#7271]https://github.com/mapbox/mapbox-gl-js/issues/7271), fixed by [#7273](https://github.com/mapbox/mapbox-gl-js/pull/7273))

### ✨ Features and improvements

- Performance updates:
  - Improve time to first render by updating how feature ID maps are transferred to the main thread ([#7110](https://github.com/mapbox/mapbox-gl-js/issues/7110), fixed by [#7132](https://github.com/mapbox/mapbox-gl-js/pull/7132))
  - Reduce size of JSON transmitted from worker thread to main thread ([#7124](https://github.com/mapbox/mapbox-gl-js/pull/7124))
  - Improve image/glyph atlas packing algorithm ([#7171](https://github.com/mapbox/mapbox-gl-js/pull/7171))
  - Use murmur hash on symbol instance keys to reduce worker transfer costs ([#7127](https://github.com/mapbox/mapbox-gl-js/pull/7127))
- Add GL state management for uniforms ([#6018](https://github.com/mapbox/mapbox-gl-js/pull/6018))
- Add `symbol-z-order` symbol layout property to style spec ([#7219](https://github.com/mapbox/mapbox-gl-js/pull/7219))
- Implement data-driven styling support for `*-pattern properties` ([#6289](https://github.com/mapbox/mapbox-gl-js/pull/6289))
- Add `Map#fitScreenCoordinates` which fits viewport to two points, similar to `Map#fitBounds` but uses screen coordinates and supports non-zero map bearings ([#6894](https://github.com/mapbox/mapbox-gl-js/pull/6894))
- Re-implement LAB/HSL color space interpolation for expressions ([#5326](https://github.com/mapbox/mapbox-gl-js/issues/5326), fixed by [#7123](https://github.com/mapbox/mapbox-gl-js/pull/7123))
- Enable benchmark testing for Mapbox styles ([#7047](https://github.com/mapbox/mapbox-gl-js/pull/7047))
- Allow `Map#setFeatureState` and `Map#getFeatureState` to accept numeric IDs ([#7106](https://github.com/mapbox/mapbox-gl-js/pull/7106)) (h/t [@bfrengley](https://github.com/bfrengley))

## 0.48.0

August 16, 2018

### ⚠️ Breaking changes

- Treat tiles that error with status 404 as empty renderable tiles to prevent rendering duplicate features in some sparse tilesets ([#6803](https://github.com/mapbox/mapbox-gl-js/pull/6803))

### 🐛 Bug fixes

- Fix issue where `text-max-angle` property was being calculated incorrectly internally, causing potential rendering errors when `"symbol-placement": line`
- Require `feature.id` when using `Map#setFeatureState` ([#6974](https://github.com/mapbox/mapbox-gl-js/pull/6974))
- Fix issue with removing the `GeolocateControl` when user location is being used ([#6977](https://github.com/mapbox/mapbox-gl-js/pull/6977)) (h/t [sergei-zelinsky](https://github.com/sergei-zelinsky))
- Fix memory leak caused by a failure to remove all controls added to the map ([#7042](https://github.com/mapbox/mapbox-gl-js/pull/7042))
- Fix bug where the build would fail when using mapbox-gl webpack 2 and UglifyJSPlugin ([#4359](https://github.com/mapbox/mapbox-gl-js/issues/4359), fixed by [#6956](https://api.github.com/repos/mapbox/mapbox-gl-js/pulls/6956))
- Fix bug where fitBounds called with coordinates outside the bounds of Web Mercator resulted in uncaught error ([#6906](https://github.com/mapbox/mapbox-gl-js/issues/6906), fixed by [#6918](https://api.github.com/repos/mapbox/mapbox-gl-js/pulls/6918))
- Fix bug wherein `Map#querySourceFeatures` was returning bad results on zooms > maxZoom ([#7061](https://github.com/mapbox/mapbox-gl-js/pull/7061))
- Relax typing for equality and order expressions ([#6459](https://github.com/mapbox/mapbox-gl-js/issues/6459), fixed by [#6961](https://api.github.com/repos/mapbox/mapbox-gl-js/pulls/6961))
- Fix bug where `queryPadding` for all layers in a source was set by the first layer, causing incorrect querying on other layers and, in some cases, incorrect firing of events associated with individual layers ([#6909](https://github.com/mapbox/mapbox-gl-js/pull/6909))

### ✨ Features and improvements

- Performance Improvements:
  - Stop unnecessary serialization of symbol source features. ([#7013](https://github.com/mapbox/mapbox-gl-js/pull/7013))
  - Optimize calculation for getting visible tile coordinates ([#6998](https://github.com/mapbox/mapbox-gl-js/pull/6998))
  - Improve performance of creating `{Glyph/Image}Atlas`es ([#7091](https://github.com/mapbox/mapbox-gl-js/pull/7091))
  - Optimize and simplify tile retention logic ([#6995](https://github.com/mapbox/mapbox-gl-js/pull/6995))
- Add a user turnstile event for users accessing Mapbox APIs ([#6980](https://github.com/mapbox/mapbox-gl-js/pull/6980))
- Add support for autogenerating feature ids for GeoJSON sources so they can be used more easily with the `Map#setFeatureState` API ([#7043](https://www.github.com/mapbox/mapbox-gl-js/pull/7043))) ([#7091](https://github.com/mapbox/mapbox-gl-js/pull/7091))
- Add ability to style symbol layers labels with multiple fonts and text sizes via `"format"` expression ([#6994](https://www.github.com/mapbox/mapbox-gl-js/pull/6994))
- Add customAttribution option to AttributionControl ([#7033](https://github.com/mapbox/mapbox-gl-js/pull/7033)) (h/t [mklopets](https://github.com/mklopets))
- Publish Flow type definitions alongside compiled bundle ([#7079](https://api.github.com/repos/mapbox/mapbox-gl-js/pulls/7079))
- Introduce symbol cross fading when crossing integer zoom levels to prevent labels from disappearing before newly loaded tiles' labels can be rendered ([#6951](https://github.com/mapbox/mapbox-gl-js/pull/6951))
- Improvements in label collision detection ([#6925](https://api.github.com/repos/mapbox/mapbox-gl-js/pulls/6925)))

## 0.47.0

### ✨ Features and improvements

- Add configurable drag pan threshold ([#6809](https://github.com/mapbox/mapbox-gl-js/pull/6809)) (h/t [msbarry](https://github.com/msbarry))
- Add `raster-resampling` raster paint property ([#6411](https://github.com/mapbox/mapbox-gl-js/pull/6411)) (h/t [@andrewharvey](https://github.com/andrewharvey))
- Add `symbol-placement: line-center` ([#6821](https://github.com/mapbox/mapbox-gl-js/pull/6821))
- Add methods for inspecting GeoJSON clusters ([#3318](https://github.com/mapbox/mapbox-gl-js/issues/3318), fixed by [#6829](https://github.com/mapbox/mapbox-gl-js/pull/6829))
- Add warning to geolocate control when unsupported ([#6923](https://github.com/mapbox/mapbox-gl-js/pull/6923)) (h/t [@aendrew](https://github.com/aendrew))
- Upgrade geojson-vt to 3.1.4 ([#6942](https://github.com/mapbox/mapbox-gl-js/pull/6942))
- Include link to license in compiled bundle ([#6975](https://github.com/mapbox/mapbox-gl-js/pull/6975))

### 🐛 Bug fixes

- Use updateData instead of re-creating buffers for repopulated paint arrays ([#6853](https://github.com/mapbox/mapbox-gl-js/pull/6853))
- Fix ScrollZoom handler setting tr.zoom = NaN ([#6924](https://github.com/mapbox/mapbox-gl-js/pull/6924))
  - Failed to invert matrix error ([#6486](https://github.com/mapbox/mapbox-gl-js/issues/6486), fixed by [#6924](https://github.com/mapbox/mapbox-gl-js/pull/6924))
  - Fixing matrix errors ([#6782](https://github.com/mapbox/mapbox-gl-js/issues/6782), fixed by [#6924](https://github.com/mapbox/mapbox-gl-js/pull/6924))
- Fix heatmap tile clipping when layers are ordered above it ([#6806](https://github.com/mapbox/mapbox-gl-js/issues/6806), fixed by [#6807](https://github.com/mapbox/mapbox-gl-js/pull/6807))
- Fix video source in safari (macOS and iOS) ([#6443](https://github.com/mapbox/mapbox-gl-js/issues/6443), fixed by [#6811](https://github.com/mapbox/mapbox-gl-js/pull/6811))
- Do not reload errored tiles ([#6813](https://github.com/mapbox/mapbox-gl-js/pull/6813))
- Fix send / remove timing bug in Dispatcher ([#6756](https://github.com/mapbox/mapbox-gl-js/pull/6756), fixed by [#6826](https://github.com/mapbox/mapbox-gl-js/pull/6826))
- Fix flyTo not zooming to exact given zoom ([#6828](https://github.com/mapbox/mapbox-gl-js/pull/6828))
- Don't stop animation on map resize ([#6636](https://github.com/mapbox/mapbox-gl-js/pull/6636))
- Fix map.getBounds() with rotated map ([#6875](https://github.com/mapbox/mapbox-gl-js/pull/6875)) (h/t [zoltan-mihalyi](https://github.com/zoltan-mihalyi))
- Support collators in feature filter expressions. ([#6929](https://github.com/mapbox/mapbox-gl-js/pull/6929))
- Fix Webpack production mode compatibility ([#6981](https://github.com/mapbox/mapbox-gl-js/pull/6981))

## 0.46.0

### ⚠️ Breaking changes

- Align implicit type casting behavior of `match` expressions with with `case/==` ([#6684](https://github.com/mapbox/mapbox-gl-js/pull/6684))

### ✨ Features and improvements

- :tada: Add `Map#setFeatureState` and `feature-state` expression to support interactive styling ([#6263](https://github.com/mapbox/mapbox-gl-js/pull/6263))
- Create draggable `Marker` with `setDraggable` ([#6687](https://github.com/mapbox/mapbox-gl-js/pull/6687))
- Add `Map#listImages` for listing all currently active sprites/images ([#6381](https://github.com/mapbox/mapbox-gl-js/issues/6381))
- Add "crossSourceCollisions" option to disable cross-source collision detection ([#6566](https://github.com/mapbox/mapbox-gl-js/pull/6566))
- Handle `text/icon-rotate` for symbols with `symbol-placement: point` ([#6075](https://github.com/mapbox/mapbox-gl-js/issues/6075))
- Automatically compact Mapbox wordmark on narrow maps. ([#4282](https://github.com/mapbox/mapbox-gl-js/issues/4282)) (h/t [@andrewharvey](https://github.com/andrewharvey))
- Only show compacted AttributionControl on interactive displays ([#6506](https://github.com/mapbox/mapbox-gl-js/pull/6506)) (h/t [@andrewharvey](https://github.com/andrewharvey))
- Use postcss to inline svg files into css, reduce size of mapbox-gl.css ([#6513](https://github.com/mapbox/mapbox-gl-js/pull/6513)) (h/t [@andrewharvey](https://github.com/andrewharvey))
- Add support for GeoJSON attribution ([#6364](https://github.com/mapbox/mapbox-gl-js/pull/6364)) (h/t [@andrewharvey](https://github.com/andrewharvey))
- Add instructions for running individual unit and render tests ([#6686](https://github.com/mapbox/mapbox-gl-js/pull/6686))
- Make Map constructor fail if WebGL init fails. ([#6744](https://github.com/mapbox/mapbox-gl-js/pull/6744)) (h/t [uforic](https://github.com/uforic))
- Add browser fallback code for `collectResourceTiming: true` in web workers ([#6721](https://github.com/mapbox/mapbox-gl-js/pull/6721))
- Remove ignored usage of gl.lineWidth ([#5541](https://github.com/mapbox/mapbox-gl-js/pull/5541))
- Split new bounds calculation out of fitBounds into new method ([#6683](https://github.com/mapbox/mapbox-gl-js/pull/6683))
- Allow integration tests to be organized in an arbitrarily deep directory structure ([#3920](https://github.com/mapbox/mapbox-gl-js/issues/3920))
- Make "Missing Mapbox GL JS CSS" a console warning ([#5786](https://github.com/mapbox/mapbox-gl-js/issues/5786))
- Add rel="noopener" to Mapbox attribution link. ([#6729](https://github.com/mapbox/mapbox-gl-js/pull/6729)) (h/t [gorbypark](https://github.com/gorbypark))
- Update to deep equality check in example code ([#6599](https://github.com/mapbox/mapbox-gl-js/pull/6599)) (h/t [jonsadka](https://github.com/jonsadka))
- Upgrades!
  - Upgrade ESM dependency to ^3.0.39 ([#6750](https://github.com/mapbox/mapbox-gl-js/pull/6750))
  - Ditch gl-matrix fork in favor of the original package ([#6751](https://github.com/mapbox/mapbox-gl-js/pull/6751))
  - Update to latest sinon ([#6771](https://github.com/mapbox/mapbox-gl-js/pull/6771))
  - Upgrade to Flow 0.69 ([#6594](https://github.com/mapbox/mapbox-gl-js/pull/6594))
  - Update to mapbox-gl-supported 1.4.0 ([#6773](https://github.com/mapbox/mapbox-gl-js/pull/6773))

### 🐛 Bug fixes

- `collectResourceTiming: true` generates error on iOS9 Safari, IE 11 ([#6690](https://github.com/mapbox/mapbox-gl-js/issues/6690))
- Fix PopupOptions flow type declarations ([#6670](https://github.com/mapbox/mapbox-gl-js/pull/6670)) (h/t [TimPetricola](https://github.com/TimPetricola))
- Add className option to Popup constructor ([#6502](https://github.com/mapbox/mapbox-gl-js/pull/6502)) (h/t [Ashot-KR](https://github.com/Ashot-KR))
- GeoJSON MultiLineStrings with `lineMetrics=true` only rendered first line ([#6649](https://github.com/mapbox/mapbox-gl-js/issues/6649))
- Provide target property for mouseenter/over/leave/out events ([#6623](https://github.com/mapbox/mapbox-gl-js/issues/6623))
- Don't break on sources whose name contains "." ([#6660](https://github.com/mapbox/mapbox-gl-js/issues/6660))
- Rotate and pitch with navigationControl broke in v0.45 ([#6650](https://github.com/mapbox/mapbox-gl-js/issues/6650))
- Zero-width lines remained visible ([#6769](https://github.com/mapbox/mapbox-gl-js/pull/6769))
- Heatmaps inappropriately clipped at tile boundaries ([#6806](https://github.com/mapbox/mapbox-gl-js/issues/6806))
- Use named exports for style-spec entrypoint module ([#6601](https://github.com/mapbox/mapbox-gl-js/issues/6601)
- Don't fire click event if default is prevented on mousedown for a drag event ([#6697](https://github.com/mapbox/mapbox-gl-js/pull/6697), fixes [#6642](https://github.com/mapbox/mapbox-gl-js/issues/6642))
- Double clicking to zoom in breaks map dragging/panning in Edge ([#6740](https://github.com/mapbox/mapbox-gl-js/issues/6740)) (h/t [GUI](https://github.com/GUI))
- \*-transition properties cannot be set with setPaintProperty() ([#6706](https://github.com/mapbox/mapbox-gl-js/issues/6706))
- Marker with `a` element does not open the url when clicked ([#6730](https://github.com/mapbox/mapbox-gl-js/issues/6730))
- `setRTLTextPlugin` fails with relative URLs ([#6719](https://github.com/mapbox/mapbox-gl-js/issues/6719))
- Collision detection incorrect for symbol layers that share the same layout properties ([#6548](https://github.com/mapbox/mapbox-gl-js/pull/6548))
- Fix a possible crash when calling queryRenderedFeatures after querySourceFeatures
  ([#6559](https://github.com/mapbox/mapbox-gl-js/pull/6559))
- Fix a collision detection issue that could cause labels to temporarily be placed too densely during rapid panning ([#5654](https://github.com/mapbox/mapbox-gl-js/issues/5654))

## 0.45.0

### ⚠️ Breaking changes

- `Evented#fire` and `Evented#listens` are now marked as private. Though `Evented` is still exported, and `fire` and `listens` are still functional, we encourage you to seek alternatives; a future version may remove their API accessibility or change its behavior. If you are writing a class that needs event emitting functionality, consider using [`EventEmitter`](https://nodejs.org/api/events.html#events_class_eventemitter) or similar libraries instead.
- The `"to-string"` expression operator now converts `null` to an empty string rather than to `"null"`. [#6534](https://github.com/mapbox/mapbox-gl-js/pull/6534)

### ✨ Features and improvements

- :rainbow: Add `line-gradient` property [#6303](https://github.com/mapbox/mapbox-gl-js/pull/6303)
- Add `abs`, `round`, `floor`, and `ceil` expression operators [#6496](https://github.com/mapbox/mapbox-gl-js/pull/6496)
- Add `collator` expression for controlling case and diacritic sensitivity in string comparisons [#6270](https://github.com/mapbox/mapbox-gl-js/pull/6270)
  - Rename `caseSensitive` and `diacriticSensitive` expressions to `case-sensitive` and `diacritic-sensitive` for consistency [#6598](https://github.com/mapbox/mapbox-gl-js/pull/6598)
  - Prevent `collator` expressions for evaluating as constant to account for potential environment-specific differences in expression evaluation [#6596](https://github.com/mapbox/mapbox-gl-js/pull/6596)
- Add CSS linting to test suite (h/t [@jasonbarry](https://github.com/jasonbarry))) [#6071](https://github.com/mapbox/mapbox-gl-js/pull/6071)
- Add support for configurable maxzoom in `raster-dem` tilesets [#6103](https://github.com/mapbox/mapbox-gl-js/pull/6103)
- Add `Map#isZooming` and `Map#isRotating` methods [#6128](https://github.com/mapbox/mapbox-gl-js/pull/6128), [#6183](https://github.com/mapbox/mapbox-gl-js/pull/6183)
- Add support for Mapzen Terrarium tiles in `raster-dem` sources [#6110](https://github.com/mapbox/mapbox-gl-js/pull/6110)
- Add `preventDefault` method on `mousedown`, `touchstart`, and `dblclick` events [#6218](https://github.com/mapbox/mapbox-gl-js/pull/6218)
- Add `originalEvent` property on `zoomend` and `moveend` for user-initiated scroll events (h/t [@stepankuzmin](https://github.com/stepankuzmin))) [#6175](https://github.com/mapbox/mapbox-gl-js/pull/6175)
- Accept arguments of type `value` in [`"length"` expressions](https://www.mapbox.com/mapbox-gl-js/style-spec/#expressions-length) [#6244](https://github.com/mapbox/mapbox-gl-js/pull/6244)
- Introduce `MapWheelEvent`[#6237](https://github.com/mapbox/mapbox-gl-js/pull/6237)
- Add setter for `ScaleControl` units (h/t [@ryanhamley](https://github.com/ryanhamley))) [#6138](https://github.com/mapbox/mapbox-gl-js/pull/6138), [#6274](https://github.com/mapbox/mapbox-gl-js/pull/6274)
- Add `open` event for `Popup` [#6311](https://github.com/mapbox/mapbox-gl-js/pull/6311)
- Explicit `"object"` type assertions are no longer required when using expressions [#6235](https://github.com/mapbox/mapbox-gl-js/pull/6235)
- Add `anchor` option to `Marker` [#6350](https://github.com/mapbox/mapbox-gl-js/pull/6350)
- `HTMLElement` is now passed to `Marker` as part of the `options` object, but the old function signature is still supported for backwards compatibility [#6356](https://github.com/mapbox/mapbox-gl-js/pull/6356)
- Add support for custom colors when using the default `Marker` SVG element (h/t [@andrewharvey](https://github.com/andrewharvey))) [#6416](https://github.com/mapbox/mapbox-gl-js/pull/6416)
- Allow `CanvasSource` initialization from `HTMLElement` [#6424](https://github.com/mapbox/mapbox-gl-js/pull/6424)
- Add `is-supported-script` expression [#6260](https://github.com/mapbox/mapbox-gl-js/pull/6260)

### 🐛 Bug fixes

- Align `raster-dem` tiles to pixel grid to eliminate blurry rendering on some devices [#6059](https://github.com/mapbox/mapbox-gl-js/pull/6059)
- Fix label collision circle debug drawing on overzoomed tiles [#6073](https://github.com/mapbox/mapbox-gl-js/pull/6073)
- Improve error reporting for some failed requests [#6126](https://github.com/mapbox/mapbox-gl-js/pull/6126), [#6032](https://github.com/mapbox/mapbox-gl-js/pull/6032)
- Fix several `Map#queryRenderedFeatures` bugs:
  - account for `{text, icon}-offset` when querying[#6135](https://github.com/mapbox/mapbox-gl-js/pull/6135)
  - correctly query features that extend across tile boundaries [#5756](https://github.com/mapbox/mapbox-gl-js/pull/6283)
  - fix querying of `circle` layer features with `-pitch-scaling: 'viewport'` or `-pitch-alignment: 'map'` [#6036](https://github.com/mapbox/mapbox-gl-js/pull/6036)
  - eliminate flicker effects when using query results to set a hover effect by switching from tile-based to viewport-based symbol querying [#6497](https://github.com/mapbox/mapbox-gl-js/pull/6497)
- Preserve browser history state when updating the `Map` hash [#6140](https://github.com/mapbox/mapbox-gl-js/pull/6140)
- Fix undefined behavior when `Map#addLayer` is invoked with an `id` of a preexisting layer [#6147](https://github.com/mapbox/mapbox-gl-js/pull/6147)
- Fix bug where `icon-image` would not be rendered if `text-field` is an empty string [#6164](https://github.com/mapbox/mapbox-gl-js/pull/6164)
- Ensure all camera methods fire `rotatestart` and `rotateend` events [#6187](https://github.com/mapbox/mapbox-gl-js/pull/6187)
- Always hide duplicate labels [#6166](https://github.com/mapbox/mapbox-gl-js/pull/6166)
- Fix `DragHandler` bugs where a left-button mouse click would end a right-button drag rotate and a drag gesture would not end if the control key is down on `mouseup` [#6193](https://github.com/mapbox/mapbox-gl-js/pull/6193)
- Add support for calling `{DragPanHandler, DragRotateHandler}#disable` while a gesture is in progress [#6232](https://github.com/mapbox/mapbox-gl-js/pull/6232)
- Fix `GeolocateControl` user location dot sizing when `Map`'s `<div>` inherits `box-sizing: border-box;` (h/t [@andrewharvey](https://github.com/andrewharvey))) [#6227](https://github.com/mapbox/mapbox-gl-js/pull/6232)
- Fix bug causing an off-by-one error in `array` expression error messages (h/t [@drewbo](https://github.com/drewbo))) [#6269](https://github.com/mapbox/mapbox-gl-js/pull/6269)
- Improve error message when an invalid access token triggers a 401 error [#6283](https://github.com/mapbox/mapbox-gl-js/pull/6283)
- Fix bug where lines with `line-width` larger than the sprite height of the `line-pattern` property would render other sprite images [#6246](https://github.com/mapbox/mapbox-gl-js/pull/6246)
- Fix broken touch events for `DragPanHandler` on mobile using Edge (note that zoom/rotate/pitch handlers still do not support Edge touch events [#1928](https://github.com/mapbox/mapbox-gl-js/pull/1928)) [#6325](https://github.com/mapbox/mapbox-gl-js/pull/6325)
- Fix race condition in `VectorTileWorkerSource#reloadTile` causing a rendering timeout [#6308](https://github.com/mapbox/mapbox-gl-js/issues/6308)
- Fix bug causing redundant `gl.stencilFunc` calls due to incorrect state checking (h/t [@yangdonglai](https://github.com/yangdonglai))) [#6330](https://github.com/mapbox/mapbox-gl-js/pull/6330)
- Fix bug where `mousedown` or `touchstart` would cancel camera animations in non-interactive maps [#6338](https://github.com/mapbox/mapbox-gl-js/pull/6338)
- Fix bug causing a full-screen flicker when the map is pitched and a symbol layer uses non-zero `text-translate` [#6365](https://github.com/mapbox/mapbox-gl-js/issues/6365)
- Fix bug in `to-rgba` expression causing division by zero [#6388](https://github.com/mapbox/mapbox-gl-js/pull/6388)
- Fix bug in cross-fading for `*-pattern` properties with non-integer zoom stops [#6430](https://github.com/mapbox/mapbox-gl-js/pull/6430)
- Fix bug where calling `Map#remove` on a map with constructor option `hash: true` throws an error (h/t [@allthesignals](https://github.com/allthesignals))) [#6490](https://github.com/mapbox/mapbox-gl-js/pull/6497)
- Fix bug causing flickering when panning across the anti-meridian [#6438](https://github.com/mapbox/mapbox-gl-js/pull/6438)
- Fix error when using tiles of non-power-of-two size [#6444](https://github.com/mapbox/mapbox-gl-js/pull/6444)
- Fix bug causing `Map#moveLayer(layerId, beforeId)` to remove the layer when `layerId === beforeId` [#6542](https://github.com/mapbox/mapbox-gl-js/pull/6542)

* Fix Rollup build for style-spec module [#6575](https://github.com/mapbox/mapbox-gl-js/pull/6575)
* Fix bug causing `Map#querySourceFeatures` to throw an `Uncaught TypeError`(https://github.com/mapbox/mapbox-gl-js/pull/6555)
* Fix issue where label collision detection was inaccurate for some symbol layers that shared layout properties with another layer [#6558](https://github.com/mapbox/mapbox-gl-js/pull/6558)
* Restore `target` property for `mouse{enter,over,leave,out}` events [#6623](https://github.com/mapbox/mapbox-gl-js/pull/6623)

## 0.44.2

### 🐛 Bug fixes

- Workaround a breaking change in Safari causing page to scroll/zoom in response to user actions intended to pan/zoom the map [#6095](https://github.com/mapbox/mapbox-gl-js/issues/6095). (N.B., not to be confused with the workaround from April 2017 dealing with the same breaking change in Chrome [#4259](https://github.com/mapbox/mapbox-gl-js/issues/6095). See also https://github.com/WICG/interventions/issues/18, https://bugs.webkit.org/show_bug.cgi?id=182521, https://bugs.chromium.org/p/chromium/issues/detail?id=639227 .)

## 0.44.1

### 🐛 Bug fixes

- Fix bug causing features from symbol layers to be omitted from `map.queryRenderedFeatures()` [#6074](https://github.com/mapbox/mapbox-gl-js/issues/6074)
- Fix error triggered by simultaneous scroll-zooming and drag-panning. [#6106](https://github.com/mapbox/mapbox-gl-js/issues/6106)
- Fix bug wherein drag-panning failed to resume after a brief pause [#6063](https://github.com/mapbox/mapbox-gl-js/issues/6063)

## 0.44.0

### ✨ Features and improvements

- The CSP policy of a page using mapbox-gl-js no longer needs to include `script-src 'unsafe-eval'` [#559](https://github.com/mapbox/mapbox-gl-js/issues/559)
- Add `LngLatBounds#isEmpty()` method [#5917](https://github.com/mapbox/mapbox-gl-js/pull/5917)
- Updated to flow 0.62.0 [#5923](https://github.com/mapbox/mapbox-gl-js/issues/5923)
- Make compass and zoom controls optional ([#5348](https://github.com/mapbox/mapbox-gl-js/pull/5348)) (h/t [@matijs](https://github.com/matijs)))
- Add `collectResourceTiming` option to the enable collection of [Resource Timing](https://developer.mozilla.org/en-US/docs/Web/API/Resource_Timing_API/Using_the_Resource_Timing_API) data for requests that are made from Web Workers. ([#5948](https://github.com/mapbox/mapbox-gl-js/issues/5948))
- Improve user location dot appearance across browsers ([#5498](https://github.com/mapbox/mapbox-gl-js/pull/5498)) (h/t [@jasonbarry](https://github.com/jasonbarry)))

### 🐛 Bug fixes

- Fix error triggered by `==` and `!=` expressions [#5947](https://github.com/mapbox/mapbox-gl-js/issues/5947)
- Image sources honor `renderWorldCopies` [#5932](https://github.com/mapbox/mapbox-gl-js/pull/5932)
- Fix transitions to default fill-outline-color [#5953](https://github.com/mapbox/mapbox-gl-js/issues/5953)
- Fix transitions for light properties [#5982](https://github.com/mapbox/mapbox-gl-js/issues/5982)
- Fix minor symbol collisions on pitched maps [#5913](https://github.com/mapbox/mapbox-gl-js/pull/5913)
- Fix memory leaks after `Map#remove()` [#5943](https://github.com/mapbox/mapbox-gl-js/pull/5943), [#5951](https://github.com/mapbox/mapbox-gl-js/pull/5951)
- Fix bug wherein `GeoJSONSource#setData()` caused labels to fade out and back in ([#6002](https://github.com/mapbox/mapbox-gl-js/issues/6002))
- Fix bug that could cause incorrect collisions for labels placed very near to each other at low zoom levels ([#5993](https://github.com/mapbox/mapbox-gl-js/issues/5993))
- Fix bug causing `move` events to be fired out of sync with actual map movements ([#6005](https://github.com/mapbox/mapbox-gl-js/pull/6005))
- Fix bug wherein `Map` did not fire `mouseover` events ([#6000](https://github.com/mapbox/mapbox-gl-js/pull/6000)] (h/t [@jay-manday](https://github.com/jay-manday)))
- Fix bug causing blurry rendering of raster tiles ([#4552](https://github.com/mapbox/mapbox-gl-js/issues/4552))
- Fix potential memory leak caused by removing layers ([#5995](https://github.com/mapbox/mapbox-gl-js/issues/5995))
- Fix bug causing attribution icon to appear incorrectly in compact maps not using Mapbox data ([#6042](https://github.com/mapbox/mapbox-gl-js/pull/6042))
- Fix positioning of default marker element ([#6012](https://github.com/mapbox/mapbox-gl-js/pull/6012)) (h/t [@andrewharvey](https://github.com/andrewharvey)))

## 0.43.0 (December 21, 2017)

### ⚠️ Breaking changes

- It is now an error to attempt to remove a source that is in use [#5562](https://github.com/mapbox/mapbox-gl-js/pull/5562)
- It is now an error if the layer specified by the `before` parameter to `moveLayer` does not exist [#5679](https://github.com/mapbox/mapbox-gl-js/pull/5679)
- `"colorSpace": "hcl"` now uses shortest-path interpolation for hue [#5811](https://github.com/mapbox/mapbox-gl-js/issues/5811)

### ✨ Features and improvements

- Introduce client-side hillshading with `raster-dem` source type and `hillshade` layer type [#5286](https://github.com/mapbox/mapbox-gl-js/pull/5286)
- GeoJSON sources take 2x less memory and generate tiles 20%–100% faster [#5799](https://github.com/mapbox/mapbox-gl-js/pull/5799)
- Enable data-driven values for text-font [#5698](https://github.com/mapbox/mapbox-gl-js/pull/5698)
- Enable data-driven values for heatmap-radius [#5898](https://github.com/mapbox/mapbox-gl-js/pull/5898)
- Add getter and setter for offset on marker [#5759](https://github.com/mapbox/mapbox-gl-js/pull/5759)
- Add `Map#hasImage` [#5775](https://github.com/mapbox/mapbox-gl-js/pull/5775)
- Improve typing for `==` and `!=` expressions [#5840](https://github.com/mapbox/mapbox-gl-js/pull/5840)
- Made `coalesce` expressions more useful [#5755](https://github.com/mapbox/mapbox-gl-js/issues/5755)
- Enable implicit type assertions for array types [#5738](https://github.com/mapbox/mapbox-gl-js/pull/5738)
- Improve hash control precision [#5767](https://github.com/mapbox/mapbox-gl-js/pull/5767)
- `supported()` now returns false on old IE 11 versions that don't support Web Worker blob URLs [#5801](https://github.com/mapbox/mapbox-gl-js/pull/5801)
- Remove flow globals TileJSON and Transferable [#5668](https://github.com/mapbox/mapbox-gl-js/pull/5668)
- Improve performance of image, video, and canvas sources [#5845](https://github.com/mapbox/mapbox-gl-js/pull/5845)

### 🐛 Bug fixes

- Fix popups and markers lag during pan animation [#4670](https://github.com/mapbox/mapbox-gl-js/issues/4670)
- Fix fading of symbol layers caused by setData [#5716](https://github.com/mapbox/mapbox-gl-js/issues/5716)
- Fix behavior of `to-rgba` and `rgba` expressions [#5778](https://github.com/mapbox/mapbox-gl-js/pull/5778), [#5866](https://github.com/mapbox/mapbox-gl-js/pull/5866)
- Fix cross-fading of `*-pattern` and `line-dasharray` [#5791](https://github.com/mapbox/mapbox-gl-js/pull/5791)
- Fix `colorSpace` function property [#5843](https://github.com/mapbox/mapbox-gl-js/pull/5843)
- Fix style diffing when changing GeoJSON source properties [#5731](https://github.com/mapbox/mapbox-gl-js/issues/5731)
- Fix missing labels when zooming out from overzoomed tile [#5827](https://github.com/mapbox/mapbox-gl-js/issues/5827)
- Fix missing labels when zooming out and quickly using setData [#5837](https://github.com/mapbox/mapbox-gl-js/issues/5837)
- Handle NaN as input to step and interpolate expressions [#5757](https://github.com/mapbox/mapbox-gl-js/pull/5757)
- Clone property values on input and output [#5806](https://github.com/mapbox/mapbox-gl-js/pull/5806)
- Bump geojson-rewind dependency [#5769](https://github.com/mapbox/mapbox-gl-js/pull/5769)
- Allow setting Marker's popup before LngLat [#5893](https://github.com/mapbox/mapbox-gl-js/pull/5893)

## 0.42.2 (November 21, 2017)

### 🐛 Bug fixes

- Add box-sizing to the "mapboxgl-ctrl-scale"-class [#5715](https://github.com/mapbox/mapbox-gl-js/pull/5715)
- Fix rendering in Safari [#5712](https://github.com/mapbox/mapbox-gl-js/issues/5712)
- Fix "Cannot read property 'hasTransition' of undefined" error [#5714](https://github.com/mapbox/mapbox-gl-js/issues/5714)
- Fix misplaced raster tiles [#5713](https://github.com/mapbox/mapbox-gl-js/issues/5713)
- Fix raster tile fading [#5722](https://github.com/mapbox/mapbox-gl-js/issues/5722)
- Ensure that an unset filter is undefined rather than null [#5727](https://github.com/mapbox/mapbox-gl-js/pull/5727)
- Restore pitch-with-rotate to nav control [#5725](https://github.com/mapbox/mapbox-gl-js/pull/5725)
- Validate container option in map constructor [#5695](https://github.com/mapbox/mapbox-gl-js/pull/5695)
- Fix queryRenderedFeatures behavior for features displayed in multiple layers [#5172](https://github.com/mapbox/mapbox-gl-js/issues/5172)

## 0.42.1 (November 17, 2017)

### 🐛 Bug fixes

- Workaround for map flashing bug on Chrome 62+ with Intel Iris Graphics 6100 cards [#5704](https://github.com/mapbox/mapbox-gl-js/pull/5704)
- Rerender map when `map.showCollisionBoxes` is set to `false` [#5673](https://github.com/mapbox/mapbox-gl-js/pull/5673)
- Fix transitions from property default values [#5682](https://github.com/mapbox/mapbox-gl-js/pull/5682)
- Fix runtime updating of `heatmap-color` [#5682](https://github.com/mapbox/mapbox-gl-js/pull/5682)
- Fix mobile Safari `history.replaceState` error [#5613](https://github.com/mapbox/mapbox-gl-js/pull/5613)

### ✨ Features and improvements

- Provide default element for Marker class [#5661](https://github.com/mapbox/mapbox-gl-js/pull/5661)

## 0.42.0 (November 10, 2017)

### ⚠️ Breaking changes

- Require that `heatmap-color` use expressions instead of stop functions [#5624](https://github.com/mapbox/mapbox-gl-js/issues/5624)
- Remove support for validating and migrating v6 styles
- Remove support for validating v7 styles [#5604](https://github.com/mapbox/mapbox-gl-js/pull/5604)
- Remove support for including `{tokens}` in expressions for `text-field` and `icon-image` [#5599](https://github.com/mapbox/mapbox-gl-js/issues/5599)
- Split `curve` expression into `step` and `interpolate` expressions [#5542](https://github.com/mapbox/mapbox-gl-js/pull/5542)
- Disallow interpolation in expressions for `line-dasharray` [#5519](https://github.com/mapbox/mapbox-gl-js/pull/5519)

### ✨ Features and improvements

- Improve label collision detection [#5150](https://github.com/mapbox/mapbox-gl-js/pull/5150)
  - Labels from different sources will now collide with each other
  - Collisions caused by rotation and pitch are now smoothly transitioned with a fade
  - Improved algorithm for fewer erroneous collisions, denser label placement, and greater label stability during rotation
- Add `sqrt` expression [#5493](https://github.com/mapbox/mapbox-gl-js/pull/5493)

### 🐛 Bug fixes and error reporting improvements

- Fix viewport calculations for `fitBounds` when both zooming and padding change [#4846](https://github.com/mapbox/mapbox-gl-js/issues/4846)
- Fix WebGL "range out of bounds for buffer" error caused by sorted symbol layers [#5620](https://github.com/mapbox/mapbox-gl-js/issues/5620)
- Fix symbol fading across tile reloads [#5491](https://github.com/mapbox/mapbox-gl-js/issues/5491)
- Change tile rendering order to better match GL Native [#5601](https://github.com/mapbox/mapbox-gl-js/pull/5601)
- Ensure no errors are triggered when calling `queryRenderedFeatures` on a heatmap layer [#5594](https://github.com/mapbox/mapbox-gl-js/pull/5594)
- Fix bug causing `queryRenderedSymbols` to return results from different sources [#5554](https://github.com/mapbox/mapbox-gl-js/issues/5554)
- Fix CJK rendering issues [#5544](https://github.com/mapbox/mapbox-gl-js/issues/5544), [#5546](https://github.com/mapbox/mapbox-gl-js/issues/5546)
- Account for `circle-stroke-width` in `queryRenderedFeatures` [#5514](https://github.com/mapbox/mapbox-gl-js/pull/5514)
- Fix rendering of fill layers atop raster layers [#5513](https://github.com/mapbox/mapbox-gl-js/pull/5513)
- Fix rendering of circle layers with a `circle-stroke-opacity` of 0 [#5496](https://github.com/mapbox/mapbox-gl-js/issues/5496)
- Fix memory leak caused by actor callbacks [#5443](https://github.com/mapbox/mapbox-gl-js/issues/5443)
- Fix source cache size for raster sources with tile sizes other than 512px [#4313](https://github.com/mapbox/mapbox-gl-js/issues/4313)
- Validate that zoom expressions only appear at the top level of an expression [#5609](https://github.com/mapbox/mapbox-gl-js/issues/5609)
- Validate that step and interpolate expressions don't have any duplicate stops [#5605](https://github.com/mapbox/mapbox-gl-js/issues/5605)
- Fix rendering for `icon-text-fit` with a data-driven `text-size` [#5632](https://github.com/mapbox/mapbox-gl-js/pull/5632)
- Improve validation to catch uses of deprecated function syntax [#5667](https://github.com/mapbox/mapbox-gl-js/pull/5667)
- Permit altitude coordinates in `position` field in GeoJSON [#5608](https://github.com/mapbox/mapbox-gl-js/pull/5608)

## 0.41.0 (October 11, 2017)

### :warning: Breaking changes

- Removed support for paint classes [#3643](https://github.com/mapbox/mapbox-gl-js/pull/3643). Instead, use runtime styling APIs or `Map#setStyle`.
- Reverted the `canvas` source `contextType` option added in 0.40.0 [#5449](https://github.com/mapbox/mapbox-gl-js/pull/5449)

### :bug: Bug fixes

- Clip raster tiles to avoid tile overlap [#5105](https://github.com/mapbox/mapbox-gl-js/pull/5105)
- Guard for offset edgecase in flyTo [#5331](https://github.com/mapbox/mapbox-gl-js/pull/5331)
- Ensure the map is updated after the sprite loads [#5367](https://github.com/mapbox/mapbox-gl-js/pull/5367)
- Limit animation duration on flyTo with maxDuration option [#5349](https://github.com/mapbox/mapbox-gl-js/pull/5349)
- Make double-tapping on make zoom in by a factor of 2 on iOS [#5274](https://github.com/mapbox/mapbox-gl-js/pull/5274)
- Fix rendering error with translucent raster tiles [#5380](https://github.com/mapbox/mapbox-gl-js/pull/5380)
- Error if invalid 'before' argument is passed to Map#addLayer [#5401](https://github.com/mapbox/mapbox-gl-js/pull/5401)
- Revert CanvasSource intermediary image buffer fix [#5449](https://github.com/mapbox/mapbox-gl-js/pull/5449)

### :sparkles: Features and improvements

- Use setData operation when diffing geojson sources [#5332](https://github.com/mapbox/mapbox-gl-js/pull/5332)
- Return early from draw calls on layers where opacity=0 [#5429](https://github.com/mapbox/mapbox-gl-js/pull/5429)
- A [heatmap](https://www.mapbox.com/mapbox-gl-js/example/heatmap-layer/) layer type is now available. This layer type allows you to visualize and explore massive datasets of points, reflecting the shape and density of data well while also looking beautiful. See [the blog post](https://blog.mapbox.com/sneak-peek-at-heatmaps-in-mapbox-gl-73b41d4b16ae) for further details.
  ![heatmap screenshot](https://cdn-images-1.medium.com/max/1600/1*Dme5MAgdA3pYdTRHUQzvLw.png)
- The value of a style property or filter can now be an [expression](https://www.mapbox.com/mapbox-gl-js/style-spec/#expressions). Expressions are a way of doing data-driven and zoom-driven styling that provides more flexibility and control, and unifies property and filter syntax.

  Previously, data-driven and zoom-driven styling relied on stop functions: you specify a feature property and a set of input-output pairs that essentially define a “scale” for how the style should be calculated based on the feature property. For example, the following would set circle colors on a green-to-red scale based on the value of `feature.properties.population`:

  ```
  "circle-color": {
    "property": "population",
    "stops": [
      [0, "green"],
      [1000000, "red"]
    ]
  }
  ```

  This approach is powerful, but we’ve seen a number of use cases that stop functions don't satisfy. Expressions provide the flexibility to address use cases like these:

  **Multiple feature properties**
  Using more than one feature property to calculate a given style property. E.g., styling land polygon colors based on both `feature.properties.land_use_category` and `feature.properties.elevation`.

  **Arithmetic**
  For some use cases it’s necessary to do some arithmetic on the input data. One example is sizing circles to represent quantitative data. Since a circle’s visual size on the screen is really its area (and A=πr^2), the right way to scale `circle-radius` is `square_root(feature.properties.input_data_value)`. Another example is unit conversions: feature data may include properties that are in some particular unit. Displaying such data in units appropriate to, say, a user’s preference or location, requires being able to do simple arithmetic (multiplication, division) on whatever value is in the data.

  **Conditional logic**
  This is a big one: basic if-then logic, for example to decide exactly what text to display for a label based on which properties are available in the feature or even the length of the name. A key example of this is properly supporting bilingual labels, where we have to decide whether to show local + English, local-only, or English-only, based on the data that’s available for each feature.

  **String manipulation**
  More dynamic control over label text with things like uppercase/lowercase/title case transforms, localized number formatting, etc. Without this functionality, crafting and iterating on label content entails a large data-prep burden.

  **Filters**
  Style layer filters had similar limitations. Moreover, they use a different syntax, even though their job is very similar to that of data-driven styling functions: filters say, “here’s how to look at a feature and decide whether to draw it,” and data-driven style functions say, “here’s how to look at a feature and decide how to size/color/place it.” Expressions provide a unified syntax for defining parts of a style that need to be calculated dynamically from feature data.

  For information on the syntax and behavior of expressions, please see [the documentation](https://www.mapbox.com/mapbox-gl-js/style-spec/#expressions).

### :wrench: Development workflow improvements

- Made the performance benchmarking runner more informative and statistically robust

## 0.40.1 (September 18, 2017)

### :bug: Bug fixes

- Fix bug causing flicker when zooming in on overzoomed tiles [#5295](https://github.com/mapbox/mapbox-gl-js/pull/5295)
- Remove erroneous call to Tile#redoPlacement for zoom-only or low pitch camera changes [#5284](https://github.com/mapbox/mapbox-gl-js/pull/5284)
- Fix bug where `CanvasSource` coordinates were flipped and improve performance for non-animated `CanvasSource`s [#5303](https://github.com/mapbox/mapbox-gl-js/pull/5303)
- Fix bug causing map not to render on some cases on Internet Explorer 11 [#5321](https://github.com/mapbox/mapbox-gl-js/pull/5321)
- Remove upper limit on `fill-extrusion-height` property [#5320](https://github.com/mapbox/mapbox-gl-js/pull/5320)

## 0.40.0 (September 13, 2017)

### :warning: Breaking changes

- `Map#addImage` now requires the image as an `HTMLImageElement`, `ImageData`, or object with `width`, `height`, and
  `data` properties with the same format as `ImageData`. It no longer accepts a raw `ArrayBufferView` in the second
  argument and `width` and `height` options in the third argument.
- `canvas` sources now require a `contextType` option specifying the drawing context associated with the source canvas. [#5155](https://github.com/mapbox/mapbox-gl-js/pull/5155)

### :sparkles: Features and improvements

- Correct rendering for multiple `fill-extrusion` layers on the same map [#5101](https://github.com/mapbox/mapbox-gl-js/pull/5101)
- Add an `icon-anchor` property to symbol layers [#5183](https://github.com/mapbox/mapbox-gl-js/pull/5183)
- Add a per-map `transformRequest` option, allowing users to provide a callback that transforms resource request URLs [#5021](https://github.com/mapbox/mapbox-gl-js/pull/5021)
- Add data-driven styling support for
  - `text-max-width` [#5067](https://github.com/mapbox/mapbox-gl-js/pull/5067)
  - `text-letter-spacing` [#5071](https://github.com/mapbox/mapbox-gl-js/pull/5071)
  - `line-join` [#5020](https://github.com/mapbox/mapbox-gl-js/pull/5020)
- Add support for SDF icons in `Map#addImage()` [#5181](https://github.com/mapbox/mapbox-gl-js/pull/5181)
- Added nautical miles unit to ScaleControl [#5238](https://github.com/mapbox/mapbox-gl-js/pull/5238) (h/t [@fmairesse](https://github.com/fmairesse)))
- Eliminate the map-wide limit on the number of glyphs and sprites that may be used in a style [#141](https://github.com/mapbox/mapbox-gl-js/issues/141). (Fixed by [#5190](https://github.com/mapbox/mapbox-gl-js/pull/5190), see also [mapbox-gl-native[#9213](https://github.com/mapbox/mapbox-gl-js/issues/9213)](https://github.com/mapbox/mapbox-gl-native/pull/9213)
- Numerous performance optimizations (including [#5108](https://github.com/mapbox/mapbox-gl-js/pull/5108) h/t [@pirxpilot](https://github.com/pirxpilot)))

### :bug: Bug fixes

- Add missing documentation for mouseenter, mouseover, mouseleave events [#4772](https://github.com/mapbox/mapbox-gl-js/issues/4772)
- Add missing documentation for `Marker#getElement()` method [#5242](https://github.com/mapbox/mapbox-gl-js/pull/5242)
- Fix bug wherein removing canvas source with animate=true leaves map in render loop [#5097](https://github.com/mapbox/mapbox-gl-js/issues/5097)
- Fix fullscreen detection on Firefox [#5272](https://github.com/mapbox/mapbox-gl-js/pull/5272)
- Fix z-fighting on overlapping fills within the same layer [#3320](https://github.com/mapbox/mapbox-gl-js/issues/3320)
- Fix handling of fractional values for `layer.minzoom` [#2929](https://github.com/mapbox/mapbox-gl-js/issues/2929)
- Clarify coordinate ordering in documentation for `center` option [#5042](https://github.com/mapbox/mapbox-gl-js/pull/5042) (h/t [@karthikb351](https://github.com/karthikb351)))
- Fix output of stop functions where two stops have the same input value [#5020](https://github.com/mapbox/mapbox-gl-js/pull/5020) (h/t [@edpop](https://github.com/edpop))
- Fix bug wherein using `Map#addLayer()` with an inline source would mutate its input [#4040](https://github.com/mapbox/mapbox-gl-js/issues/4040)
- Fix invalid css keyframes selector [#5075](https://github.com/mapbox/mapbox-gl-js/pull/5075) (h/t [@aar0nr](https://github.com/aar0nr)))
- Fix GPU-specific bug wherein canvas sources caused an error [#4262](https://github.com/mapbox/mapbox-gl-js/issues/4262)
- Fix a race condition in symbol layer handling that caused sporadic uncaught errors [#5185](https://github.com/mapbox/mapbox-gl-js/pull/5185)
- Fix bug causing line labels to render incorrectly on overzoomed tiles [#5120](https://github.com/mapbox/mapbox-gl-js/pull/5120)
- Fix bug wherein `NavigationControl` triggered mouse events unexpectedly [#5148](https://github.com/mapbox/mapbox-gl-js/issues/5148)
- Fix bug wherein clicking on the `NavigationControl` compass caused an error in IE 11 [#4784](https://github.com/mapbox/mapbox-gl-js/issues/4784)
- Remove dependency on GPL-3-licensed `fast-stable-stringify` module [#5152](https://github.com/mapbox/mapbox-gl-js/issues/5152)
- Fix bug wherein layer-specific an event listener produced an error after its target layer was removed from the map [#5145](https://github.com/mapbox/mapbox-gl-js/issues/5145)
- Fix `Marker#togglePopup()` failing to return the marker instance [#5116](https://github.com/mapbox/mapbox-gl-js/issues/5116)
- Fix bug wherein a marker's position failed to adapt to the marker element's size changing [#5133](https://github.com/mapbox/mapbox-gl-js/issues/5133)
- Fix rendering bug affecting Broadcom GPUs [#5073](https://github.com/mapbox/mapbox-gl-js/pull/5073)

### :wrench: Development workflow improvements

- Add (and now require) Flow type annotations throughout the majority of the codebase.
- Migrate to CircleCI 2.0 [#4939](https://github.com/mapbox/mapbox-gl-js/pull/4939)

## 0.39.1 (July 24, 2017)

### :bug: Bug fixes

- Fix packaging issue in 0.39.0 [#5025](https://github.com/mapbox/mapbox-gl-js/issues/5025)
- Correctly evaluate enum-based identity functions [#5023](https://github.com/mapbox/mapbox-gl-js/issues/5023)

## 0.39.0 (July 21, 2017)

### :warning: Breaking changes

- `GeolocateControl` breaking changes [#4479](https://github.com/mapbox/mapbox-gl-js/pull/4479)
  - The option `watchPosition` has been replaced with `trackUserLocation`
  - The camera operation has changed from `jumpTo` (not animated) to `fitBounds` (animated). An effect of this is the map pitch is no longer reset, although the bearing is still reset to 0.
  - The accuracy of the geolocation provided by the device is used to set the view (previously it was fixed at zoom level 17). The `maxZoom` can be controlled via the new `fitBoundsOptions` option (defaults to 15).
- Anchor `Marker`s at their center by default [#5019](https://github.com/mapbox/mapbox-gl-js/issues/5019) [@andrewharvey](https://github.com/andrewharvey)
- Increase `significantRotateThreshold` for the `TouchZoomRotateHandler` [#4971](https://github.com/mapbox/mapbox-gl-js/pull/4971), [@dagjomar](https://github.com/dagjomar)

### :sparkles: Features and improvements

- Improve performance of updating GeoJSON sources [#4069](https://github.com/mapbox/mapbox-gl-js/pull/4069), [@ezheidtmann](https://github.com/ezheidtmann)
- Improve rendering speed of extrusion layers [#4818](https://github.com/mapbox/mapbox-gl-js/pull/4818)
- Improve line label legibility in pitched views [#4781](https://github.com/mapbox/mapbox-gl-js/pull/4781)
- Improve line label legibility on curved lines [#4853](https://github.com/mapbox/mapbox-gl-js/pull/4853)
- Add user location tracking capability to `GeolocateControl` [#4479](https://github.com/mapbox/mapbox-gl-js/pull/4479), [@andrewharvey](https://github.com/andrewharvey)
  - New option `showUserLocation` to draw a "dot" as a `Marker` on the map at the user's location
  - An active lock and background state are introduced with `trackUserLocation`. When in active lock the camera will update to follow the user location, however if the camera is changed by the API or UI then the control will enter the background state where it won't update the camera to follow the user location.
  - New option `fitBoundsOptions` to control the camera operation
  - New `trackuserlocationstart` and `trackuserlocationend` events
  - New `LngLat.toBounds` method to extend a point location by a given radius to a `LngLatBounds` object
- Include main CSS file in `package.json` [#4809](https://github.com/mapbox/mapbox-gl-js/pull/4809), [@tomscholz](https://github.com/tomscholz)
- Add property function (data-driven styling) support for `line-width` [#4773](https://github.com/mapbox/mapbox-gl-js/pull/4773)
- Add property function (data-driven styling) support for `text-anchor` [#4997](https://github.com/mapbox/mapbox-gl-js/pull/4997)
- Add property function (data-driven styling) support for `text-justify` [#5000](https://github.com/mapbox/mapbox-gl-js/pull/5000)
- Add `maxTileCacheSize` option [#4778](https://github.com/mapbox/mapbox-gl-js/pull/4778), [@jczaplew](https://github.com/jczaplew)
- Add new `icon-pitch-alignment` and `circle-pitch-alignment` properties [#4869](https://github.com/mapbox/mapbox-gl-js/pull/4869) [#4871](https://github.com/mapbox/mapbox-gl-js/pull/4871)
- Add `Map#getMaxBounds` method [#4890](https://github.com/mapbox/mapbox-gl-js/pull/4890), [@andrewharvey](https://github.com/andrewharvey) [@lamuertepeluda](https://github.com/lamuertepeluda)
- Add option (`localIdeographFontFamily`) to use TinySDF to avoid loading expensive CJK glyphs [#4895](https://github.com/mapbox/mapbox-gl-js/pull/4895)
- If `config.API_URL` includes a path prepend it to the request URL [#4995](https://github.com/mapbox/mapbox-gl-js/pull/4995)
- Bump `supercluster` version to expose `cluster_id` property on clustered sources [#5002](https://github.com/mapbox/mapbox-gl-js/pull/5002)

### :bug: Bug fixes

- Do not display `FullscreenControl` on unsupported devices [#4838](https://github.com/mapbox/mapbox-gl-js/pull/4838), [@stepankuzmin](https://github.com/stepankuzmin)
- Fix yarn build on Windows machines [#4887](https://github.com/mapbox/mapbox-gl-js/pull/4887)
- Prevent potential memory leaks by dispatching `loadData` to the same worker every time [#4877](https://github.com/mapbox/mapbox-gl-js/pull/4877)
- Fix bug preventing the rtlTextPlugin from loading before the initial style `load` [#4870](https://github.com/mapbox/mapbox-gl-js/pull/4870)
- Fix bug causing runtime-stying to not take effect in some situations [#4893](https://github.com/mapbox/mapbox-gl-js/pull/4893)
- Prevent requests of vertical glyphs for labels that can't be verticalized [#4720](https://github.com/mapbox/mapbox-gl-js/issues/4720)
- Fix character detection for Zanabazar Square [#4940](https://github.com/mapbox/mapbox-gl-js/pull/4940)
- Fix `LogoControl` logic to update correctly, and hide the `<div>` instead of removing it from the DOM when it is not needed [#4842](https://github.com/mapbox/mapbox-gl-js/pull/4842)
- Fix `GeoJSONSource#serialize` to include all options
- Fix error handling in `GlyphSource#getSimpleGlyphs`[#4992](https://github.com/mapbox/mapbox-gl-js/pull/4992)
- Fix bug causing `setStyle` to reload raster tiles [#4852](https://github.com/mapbox/mapbox-gl-js/pull/4852)
- Fix bug causing symbol layers not to render on devices with non-integer device pixel ratios [#4989](https://github.com/mapbox/mapbox-gl-js/pull/4989)
- Fix bug where `Map#queryRenderedFeatures` would error when returning no results [#4993](https://github.com/mapbox/mapbox-gl-js/pull/4993)
- Fix bug where `Map#areTilesLoaded` would always be false on `sourcedata` events for reloading tiles [#4987](https://github.com/mapbox/mapbox-gl-js/pull/4987)
- Fix bug causing categorical property functions to error on non-ascending order stops [#4996](https://github.com/mapbox/mapbox-gl-js/pull/4996)

### :hammer_and_wrench: Development workflow changes

- Use flow to type much of the code base [#4629](https://github.com/mapbox/mapbox-gl-js/pull/4629) [#4903](https://github.com/mapbox/mapbox-gl-js/pull/4903) [#4909](https://github.com/mapbox/mapbox-gl-js/pull/4909) [#4910](https://github.com/mapbox/mapbox-gl-js/pull/4910) [#4911](https://github.com/mapbox/mapbox-gl-js/pull/4911) [#4913](https://github.com/mapbox/mapbox-gl-js/pull/4913) [#4915](https://github.com/mapbox/mapbox-gl-js/pull/4915) [#4918](https://github.com/mapbox/mapbox-gl-js/pull/4918) [#4932](https://github.com/mapbox/mapbox-gl-js/pull/4932) [#4933](https://github.com/mapbox/mapbox-gl-js/pull/4933) [#4948](https://github.com/mapbox/mapbox-gl-js/pull/4948) [#4949](https://github.com/mapbox/mapbox-gl-js/pull/4949) [#4955](https://github.com/mapbox/mapbox-gl-js/pull/4955) [#4966](https://github.com/mapbox/mapbox-gl-js/pull/4966) [#4967](https://github.com/mapbox/mapbox-gl-js/pull/4967) [#4973](https://github.com/mapbox/mapbox-gl-js/pull/4973) :muscle: [@jfirebaugh](https://github.com/jfirebaugh) [@vicapow](https://github.com/vicapow)
- Use style specification to generate flow type [#4958](https://github.com/mapbox/mapbox-gl-js/pull/4958)
- Explicitly list which files to publish in `package.json` [#4819](https://github.com/mapbox/mapbox-gl-js/pull/4819) [@tomscholz](https://github.com/tomscholz)
- Move render test ignores to a separate file [#4977](https://github.com/mapbox/mapbox-gl-js/pull/4977)
- Add code of conduct [#5015](https://github.com/mapbox/mapbox-gl-js/pull/5015) :sparkling_heart:

## 0.38.0 (June 9, 2017)

#### New features :sparkles:

- Attenuate label size scaling with distance, improving readability of pitched maps [#4547](https://github.com/mapbox/mapbox-gl-js/pull/4547)

#### Bug fixes :beetle:

- Skip rendering for patterned layers when pattern is missing [#4687](https://github.com/mapbox/mapbox-gl-js/pull/4687)
- Fix bug with map failing to rerender after `webglcontextlost` event [#4725](https://github.com/mapbox/mapbox-gl-js/pull/4725) [@cdawi](https://github.com/cdawi)
- Clamp zoom level in `flyTo` to within the map's specified min- and maxzoom to prevent undefined behavior [#4726](https://github.com/mapbox/mapbox-gl-js/pull/4726) [@](https://github.com/) IvanSanchez
- Fix wordmark rendering in IE [#4741](https://github.com/mapbox/mapbox-gl-js/pull/4741)
- Fix slight pixelwise symbol rendering bugs caused by incorrect sprite calculations [#4737](https://github.com/mapbox/mapbox-gl-js/pull/4737)
- Prevent exceptions thrown by certain `flyTo` calls [#4761](https://github.com/mapbox/mapbox-gl-js/pull/4761)
- Fix "Improve this map" link [#4685](https://github.com/mapbox/mapbox-gl-js/pull/4685)
- Tweak `queryRenderedSymbols` logic to better account for pitch scaling [#4792](https://github.com/mapbox/mapbox-gl-js/pull/4792)
- Fix for symbol layers sometimes failing to render, most frequently in Safari [#4795](https://github.com/mapbox/mapbox-gl-js/pull/4795)
- Apply `text-keep-upright` after `text-offset` to keep labels upright when intended [#4779](https://github.com/mapbox/mapbox-gl-js/pull/4779) **[Potentially breaking :warning: but considered a bugfix]**
- Prevent exceptions thrown by empty GeoJSON tiles [#4803](https://github.com/mapbox/mapbox-gl-js/pull/4803)

#### Accessibility improvements :sound:

- Add `aria-label` to popup close button [#4799](https://github.com/mapbox/mapbox-gl-js/pull/4799) [@andrewharvey](https://github.com/andrewharvey)

#### Development workflow + testing improvements :wrench:

- Fix equality assertion bug in tests [#4731](https://github.com/mapbox/mapbox-gl-js/pull/4731) [@IvanSanchez](https://github.com/IvanSanchez)
- Benchmark results page improvements [#4746](https://github.com/mapbox/mapbox-gl-js/pull/4746)
- Require node version >=6.4.0, enabling the use of more ES6 features [#4752](https://github.com/mapbox/mapbox-gl-js/pull/4752)
- Document missing `pitchWithRotate` option [#4800](https://github.com/mapbox/mapbox-gl-js/pull/4800) [@simast](https://github.com/simast)
- Move Github-specific Markdown files into subdirectory [#4806](https://github.com/mapbox/mapbox-gl-js/pull/4806) [@tomscholz](https://github.com/tomscholz)

## 0.37.0 (May 2nd, 2017)

#### :warning: Breaking changes

- Removed `LngLat#wrapToBestWorld`

#### New features :rocket:

- Improve popup/marker positioning [#4577](https://github.com/mapbox/mapbox-gl-js/pull/4577)
- Add `Map#isStyleLoaded` and `Map#areTilesLoaded` events [#4321](https://github.com/mapbox/mapbox-gl-js/pull/4321)
- Support offline sprites using `file:` protocol [#4649](https://github.com/mapbox/mapbox-gl-js/pull/4649) [@oscarfonts](https://github.com/oscarfonts)

#### Bug fixes :bug:

- Fix fullscreen control in Firefox [#4666](https://github.com/mapbox/mapbox-gl-js/pull/4666)
- Fix rendering artifacts that caused tile boundaries to be visible in some cases [#4636](https://github.com/mapbox/mapbox-gl-js/pull/4636)
- Fix default calculation for categorical zoom-and-property functions [#4657](https://github.com/mapbox/mapbox-gl-js/pull/4657)
- Fix scaling of images on retina screens [#4645](https://github.com/mapbox/mapbox-gl-js/pull/4645)
- Rendering error when a transparent image is added via `Map#addImage` [#4644](https://github.com/mapbox/mapbox-gl-js/pull/4644)
- Fix an issue with rendering lines with duplicate points [#4634](https://github.com/mapbox/mapbox-gl-js/pull/4634)
- Fix error when switching from data-driven styles to a constant paint value [#4611](https://github.com/mapbox/mapbox-gl-js/pull/4611)
- Add check to make sure invalid bounds on tilejson don't error out [#4641](https://github.com/mapbox/mapbox-gl-js/pull/4641)

#### Development workflow improvements :computer:

- Add flowtype interfaces and definitions [@vicapow](https://github.com/vicapow)
- Add stylelinting to ensure `mapboxgl-` prefix on all classes [#4584](https://github.com/mapbox/mapbox-gl-js/pull/4584) [@asantos3026](https://github.com/asantos3026)

## 0.36.0 (April 19, 2017)

#### New features :sparkles:

- Replace LogoControl logo with the new Mapbox logo [#4598](https://github.com/mapbox/mapbox-gl-js/pull/4598)

#### Bug fixes :bug:

- Fix bug with the BoxZoomHandler that made it glitchy if it is enabled after the DragPanHandler [#4528](https://github.com/mapbox/mapbox-gl-js/pull/4528)
- Fix undefined behavior in `fill_outline` shaders [#4600](https://github.com/mapbox/mapbox-gl-js/pull/4600)
- Fix `Camera#easeTo` interpolation on pitched maps [#4540](https://github.com/mapbox/mapbox-gl-js/pull/4540)
- Choose property function interpolation method by the `property`'s type [#4614](https://github.com/mapbox/mapbox-gl-js/pull/4614)

#### Development workflow improvements :nerd_face:

- Fix crash on missing `style.json` in integration tests
- `gl-style-composite` is now executable in line with the other tools [@andrewharvey](https://github.com/andrewharvey) [#4595](https://github.com/mapbox/mapbox-gl-js/pull/4595)
- `gl-style-composite` utility now throws an error if a name conflict would occur between layers [@andrewharvey](https://github.com/andrewharvey) [#4595](https://github.com/mapbox/mapbox-gl-js/pull/4595)

## 0.35.1 (April 12, 2017)

#### Bug fixes :bug:

- Add `.json` extension to style-spec `require` statements for webpack compatibility [#4563](https://github.com/mapbox/mapbox-gl-js/pull/4563) [@orangemug](https://github.com/orangemug)
- Fix documentation type for `Map#fitBounde` [#4569](https://github.com/mapbox/mapbox-gl-js/pull/4569) [@andrewharvey](https://github.com/andrewharvey)
- Fix bug causing {Image,Video,Canvas}Source to throw exception if latitude is outside of +/-85.05113 [#4574](https://github.com/mapbox/mapbox-gl-js/pull/4574)
- Fix bug causing overzoomed raster tiles to disappear from map [#4567](https://github.com/mapbox/mapbox-gl-js/pull/4567)
- Fix bug causing queryRenderedFeatures to crash on polygon features that have an `id` field. [#4581](https://github.com/mapbox/mapbox-gl-js/pull/4581)

## 0.35.0 (April 7, 2017)

#### New features :rocket:

- Use anisotropic filtering to improve rendering of raster tiles on pitched maps [#1064](https://github.com/mapbox/mapbox-gl-js/issues/1064)
- Add `pitchstart` and `pitchend` events [#2449](https://github.com/mapbox/mapbox-gl-js/issues/2449)
- Add an optional `layers` parameter to `Map#on` [#1002](https://github.com/mapbox/mapbox-gl-js/issues/1002)
- Add data-driven styling support for `text-offset` [#4495](https://github.com/mapbox/mapbox-gl-js/pull/4495)
- Add data-driven styling support for `text-rotate` [#3516](https://github.com/mapbox/mapbox-gl-js/issues/3516)
- Add data-driven styling support for `icon-image` [#4304](https://github.com/mapbox/mapbox-gl-js/issues/4304)
- Add data-driven styling support for `{text,icon}-size` [#4455](https://github.com/mapbox/mapbox-gl-js/pull/4455)

#### Bug fixes :bug:

- Suppress error messages in JS console due to missing tiles [#1800](https://github.com/mapbox/mapbox-gl-js/issues/1800)
- Fix bug wherein `GeoJSONSource#setData()` could cause unnecessary DOM updates [#4447](https://github.com/mapbox/mapbox-gl-js/issues/4447)
- Fix bug wherein `Map#flyTo` did not respect the `renderWorldCopies` setting [#4449](https://github.com/mapbox/mapbox-gl-js/issues/4449)
- Fix regression in browserify support # 4453
- Fix bug causing poor touch event behavior on mobile devices [#4259](https://github.com/mapbox/mapbox-gl-js/issues/4259)
- Fix bug wherein duplicate stops in property functions could cause an infinite loop [#4498](https://github.com/mapbox/mapbox-gl-js/issues/4498)
- Respect image height/width in `addImage` api [#4531](https://github.com/mapbox/mapbox-gl-js/pull/4531)
- Fix bug preventing correct behavior of `shift+zoom` [#3334](https://github.com/mapbox/mapbox-gl-js/issues/3334)
- Fix bug preventing image source from rendering when coordinate area is too large [#4550](https://github.com/mapbox/mapbox-gl-js/issues/4550)
- Show image source on horizontally wrapped worlds [#4555](https://github.com/mapbox/mapbox-gl-js/pull/4555)
- Fix bug in the handling of `refreshedExpiredTiles` option [#4549](https://github.com/mapbox/mapbox-gl-js/pull/4549)
- Support the TileJSON `bounds` property [#1775](https://github.com/mapbox/mapbox-gl-js/issues/1775)

#### Development workflow improvements :computer:

- Upgrade flow to 0.42.0 ([#4500](https://github.com/mapbox/mapbox-gl-js/pull/4500))

## 0.34.0 (March 17, 2017)

#### New features :rocket:

- Add `Map#addImage` and `Map#removeImage` API to allow adding icon images at runtime [#4404](https://github.com/mapbox/mapbox-gl-js/pull/4404)
- Simplify non-browserify bundler usage by making the distribution build the main entrypoint [#4423](https://github.com/mapbox/mapbox-gl-js/pull/4423)

#### Bug fixes :bug:

- Fix issue where coincident start/end points of LineStrings were incorrectly rendered as joined [#4413](https://github.com/mapbox/mapbox-gl-js/pull/4413)
- Fix bug causing `queryRenderedFeatures` to fail in cases where both multiple sources and data-driven paint properties were present [#4417](https://github.com/mapbox/mapbox-gl-js/issues/4417)
- Fix bug where tile request errors caused `map.loaded()` to incorrectly return `false` [#4425](https://github.com/mapbox/mapbox-gl-js/issues/4425)

#### Testing improvements :white_check_mark:

- Improve test coverage across several core modules [#4432](https://github.com/mapbox/mapbox-gl-js/pull/4432) [#4431](https://github.com/mapbox/mapbox-gl-js/pull/4431) [#4422](https://github.com/mapbox/mapbox-gl-js/pull/4422) [#4244](https://github.com/mapbox/mapbox-gl-js/pull/4244) :bowing_man:

## 0.33.1 (March 10, 2017)

#### Bug fixes :bug:

- Prevent Mapbox logo from being added to the map more than once [#4386](https://github.com/mapbox/mapbox-gl-js/pull/4386)
- Add `type='button'` to `FullscreenControl` to prevent button from acting as a form submit [#4397](https://github.com/mapbox/mapbox-gl-js/pull/4397)
- Fix issue where map would continue to rotate if `Ctrl` key is released before the click during a `DragRotate` event [#4389](https://github.com/mapbox/mapbox-gl-js/pull/4389)
- Remove double `options.easing` description from the `Map#fitBounds` documentation [#4402](https://github.com/mapbox/mapbox-gl-js/pull/4402)

## 0.33.0 (March 8, 2017)

#### :warning: Breaking changes

- Automatically add Mapbox wordmark when required by Mapbox TOS [#3933](https://github.com/mapbox/mapbox-gl-js/pull/3933)
- Increase default `maxZoom` from 20 to 22 [#4333](https://github.com/mapbox/mapbox-gl-js/pull/4333)
- Deprecate `tiledata` and `tiledataloading` events in favor of `sourcedata` and `sourcedataloading`. [#4347](https://github.com/mapbox/mapbox-gl-js/pull/4347)
- `mapboxgl.util` is no longer exported [#1408](https://github.com/mapbox/mapbox-gl-js/issues/1408)
- `"type": "categorical"` is now required for all categorical functions. Previously, some forms of "implicitly" categorical functions worked, and others did not. [#3717](https://github.com/mapbox/mapbox-gl-js/issues/3717)

#### :white_check_mark: New features

- Add property functions support for most symbol paint properties [#4074](https://github.com/mapbox/mapbox-gl-js/pull/4074), [#4186](https://github.com/mapbox/mapbox-gl-js/pull/4186), [#4226](https://github.com/mapbox/mapbox-gl-js/pull/4226)
- Add ability to specify default property value for undefined or invalid property values used in property functions. [#4175](https://github.com/mapbox/mapbox-gl-js/pull/4175)
- Improve `Map#fitBounds` to accept different values for top, bottom, left, and right `padding` [#3890](https://github.com/mapbox/mapbox-gl-js/pull/3890)
- Add a `FullscreenControl` for displaying a fullscreen map [#3977](https://github.com/mapbox/mapbox-gl-js/pull/3977)

#### :beetle: Bug fixes

- Fix validation error on categorical zoom-and-property functions [#4220](https://github.com/mapbox/mapbox-gl-js/pull/4220)
- Fix bug causing expired resources to be re-requested causing an infinite loop [#4255](https://github.com/mapbox/mapbox-gl-js/pull/4255)
- Fix problem where `MapDataEvent#isSourceLoaded` always returned false [#4254](https://github.com/mapbox/mapbox-gl-js/pull/4254)
- Resolve an issue where tiles in the source cache were prematurely deleted, resulting in tiles flickering when zooming in and out and [#4311](https://github.com/mapbox/mapbox-gl-js/pull/4311)
- Make sure `MapEventData` is passed through on calls `Map#flyTo` [#4342](https://github.com/mapbox/mapbox-gl-js/pull/4342)
- Fix incorrect returned values for `Map#isMoving` [#4350](https://github.com/mapbox/mapbox-gl-js/pull/4350)
- Fix categorical functions not allowing boolean stop domain values [#4195](https://github.com/mapbox/mapbox-gl-js/pull/4195)
- Fix piecewise-constant functions to allow non-integer zoom levels. [#4196](https://github.com/mapbox/mapbox-gl-js/pull/4196)
- Fix issues with `$id` in filters [#4236](https://github.com/mapbox/mapbox-gl-js/pull/4236) [#4237](https://github.com/mapbox/mapbox-gl-js/pull/4237)
- Fix a race condition with polygon centroid algorithm causing tiles not to load in some cases. [#4273](https://github.com/mapbox/mapbox-gl-js/pull/4273)
- Throw a meaningful error when giving non-array `layers` parameter to `queryRenderedFeatures` [#4331](https://github.com/mapbox/mapbox-gl-js/pull/4331)
- Throw a meaningful error when supplying invalid `minZoom` and `maxZoom` values [#4324](https://github.com/mapbox/mapbox-gl-js/pull/4324)
- Fix a memory leak when using the RTL Text plugin [#4248](https://github.com/mapbox/mapbox-gl-js/pull/4248)

#### Dev workflow changes

- Merged the [Mapbox GL style specification](https://github.com/mapbox/mapbox-gl-style-spec) repo to this one (now under `src/style-spec` and `test/unit/style-spec`).

## 0.32.1 (Jan 26, 2017)

#### Bug Fixes

- Fix bug causing [`mapbox-gl-rtl-text` plugin](https://github.com/mapbox/mapbox-gl-rtl-text) to not work [#4055](https://github.com/mapbox/mapbox-gl-js/pull/4055)

## 0.32.0 (Jan 26, 2017)

#### Deprecation Notices

- [Style classes](https://www.mapbox.com/mapbox-gl-style-spec/#layer-paint.*) are deprecated and will be removed in an upcoming release of Mapbox GL JS.

#### New Features

- Add `Map#isSourceLoaded` method [#4033](https://github.com/mapbox/mapbox-gl-js/pull/4033)
- Automatically reload tiles based on their `Expires` and `Cache-Control` HTTP headers [#3944](https://github.com/mapbox/mapbox-gl-js/pull/3944)
- Add `around=center` option to `scrollZoom` and `touchZoomRotate` interaction handlers [#3876](https://github.com/mapbox/mapbox-gl-js/pull/3876)
- Add support for [`mapbox-gl-rtl-text` plugin](https://github.com/mapbox/mapbox-gl-rtl-text) to support right-to-left scripts [#3758](https://github.com/mapbox/mapbox-gl-js/pull/3758)
- Add `canvas` source type [#3765](https://github.com/mapbox/mapbox-gl-js/pull/3765)
- Add `Map#isMoving` method [#2792](https://github.com/mapbox/mapbox-gl-js/issues/2792)

#### Bug Fixes

- Fix bug causing garbled text on zoom [#3962](https://github.com/mapbox/mapbox-gl-js/pull/3962)
- Fix bug causing crash in Firefox and Mobile Safari when rendering a large map [#4037](https://github.com/mapbox/mapbox-gl-js/pull/4037)
- Fix bug causing raster tiles to flicker during zoom [#2467](https://github.com/mapbox/mapbox-gl-js/issues/2467)
- Fix bug causing exception when unsetting and resetting fill-outline-color [#3657](https://github.com/mapbox/mapbox-gl-js/issues/3657)
- Fix memory leak when removing raster sources [#3951](https://github.com/mapbox/mapbox-gl-js/issues/3951)
- Fix bug causing exception when when zooming in / out on empty GeoJSON tile [#3985](https://github.com/mapbox/mapbox-gl-js/pull/3985)
- Fix line join artifacts at very sharp angles [#4008](https://github.com/mapbox/mapbox-gl-js/pull/4008)

## 0.31.0 (Jan 10 2017)

#### New Features

- Add `renderWorldCopies` option to the `Map` constructor to give users control over whether multiple worlds are rendered in a map [#3885](https://github.com/mapbox/mapbox-gl-js/pull/3885)

#### Bug Fixes

- Fix performance regression triggered when `Map` pitch or bearing is changed [#3938](https://github.com/mapbox/mapbox-gl-js/pull/3938)
- Fix null pointer exception caused by trying to clear an `undefined` source [#3903](https://github.com/mapbox/mapbox-gl-js/pull/3903)

#### Miscellaneous

- Incorporate integration tests formerly at [`mapbox-gl-test-suite`](https://github.com/mapbox/mapbox-gl-test-suite) into this repository [#3834](https://github.com/mapbox/mapbox-gl-js/pull/3834)

## 0.30.0 (Jan 5 2017)

#### New Features

- Fire an error when map canvas is larger than allowed by `gl.MAX_RENDERBUFFER_SIZE` [#2893](https://github.com/mapbox/mapbox-gl-js/issues/2893)
- Improve error messages when referencing a nonexistent layer id [#2597](https://github.com/mapbox/mapbox-gl-js/issues/2597)
- Fire an error when layer uses a `geojson` source and specifies a `source-layer` [#3896](https://github.com/mapbox/mapbox-gl-js/pull/3896)
- Add inline source declaration syntax [#3857](https://github.com/mapbox/mapbox-gl-js/issues/3857)
- Improve line breaking behavior [#3887](https://github.com/mapbox/mapbox-gl-js/issues/3887)

#### Performance Improvements

- Improve `Map#setStyle` performance in some cases [#3853](https://github.com/mapbox/mapbox-gl-js/pull/3853)

#### Bug Fixes

- Fix unexpected popup positioning when some offsets are unspecified [#3367](https://github.com/mapbox/mapbox-gl-js/issues/3367)
- Fix incorrect interpolation in functions [#3838](https://github.com/mapbox/mapbox-gl-js/issues/3838)
- Fix incorrect opacity when multiple backgrounds are rendered [#3819](https://github.com/mapbox/mapbox-gl-js/issues/3819)
- Fix exception thrown when instantiating geolocation control in Safari [#3844](https://github.com/mapbox/mapbox-gl-js/issues/3844)
- Fix exception thrown when setting `showTileBoundaries` with no sources [#3849](https://github.com/mapbox/mapbox-gl-js/issues/3849)
- Fix incorrect rendering of transparent parts of raster layers in some cases [#3723](https://github.com/mapbox/mapbox-gl-js/issues/3723)
- Fix non-terminating render loop when zooming in in some cases [#3399](https://github.com/mapbox/mapbox-gl-js/pull/3399)

## 0.29.0 (December 20 2016)

#### New Features

- Add support for property functions for many style properties on line layers [#3033](https://github.com/mapbox/mapbox-gl-js/pull/3033)
- Make `Map#setStyle` smoothly transition to the new style [#3621](https://github.com/mapbox/mapbox-gl-js/pull/3621)
- Add `styledata`, `sourcedata`, `styledataloading`, and `sourcedataloading` events
- Add `isSourceLoaded` and `source` properties to `MapDataEvent` [#3590](https://github.com/mapbox/mapbox-gl-js/pull/3590)
- Remove "max zoom" cap of 20 [#3683](https://github.com/mapbox/mapbox-gl-js/pull/3683)
- Add `circle-stroke-*` style properties [#3672](https://github.com/mapbox/mapbox-gl-js/pull/3672)
- Add a more helpful error message when the specified `container` element doesn't exist [#3719](https://github.com/mapbox/mapbox-gl-js/pull/3719)
- Add `watchPosition` option to `GeolocateControl` [#3739](https://github.com/mapbox/mapbox-gl-js/pull/3739)
- Add `positionOptions` option to `GeolocateControl` [#3739](https://github.com/mapbox/mapbox-gl-js/pull/3739)
- Add `aria-label` to map canvas [#3782](https://github.com/mapbox/mapbox-gl-js/pull/3782)
- Adjust multipoint symbol rendering behavior [#3763](https://github.com/mapbox/mapbox-gl-js/pull/3763)
- Add support for property functions for `icon-offset` [#3791](https://github.com/mapbox/mapbox-gl-js/pull/3791)
- Improved antialiasing on pitched lines [#3790](https://github.com/mapbox/mapbox-gl-js/pull/3790)
- Allow attribution control to collapse to an ⓘ button on smaller screens [#3783](https://github.com/mapbox/mapbox-gl-js/pull/3783)
- Improve line breaking algorithm [#3743](https://github.com/mapbox/mapbox-gl-js/pull/3743)

#### Performance Improvements

- Fix memory leak when calling `Map#removeSource` [#3602](https://github.com/mapbox/mapbox-gl-js/pull/3602)
- Reduce bundle size by adding custom build of `gl-matrix` [#3734](https://github.com/mapbox/mapbox-gl-js/pull/3734)
- Improve performance of projection code [#3721](https://github.com/mapbox/mapbox-gl-js/pull/3721)
- Improve performance of style function evaluation [#3816](https://github.com/mapbox/mapbox-gl-js/pull/3816)

#### Bug fixes

- Fix exception thrown when using `line-color` property functions [#3639](https://github.com/mapbox/mapbox-gl-js/issues/3639)
- Fix exception thrown when removing a layer and then adding another layer with the same id but different type [#3655](https://github.com/mapbox/mapbox-gl-js/pull/3655)
- Fix exception thrown when passing a single point to `Map#fitBounds` [#3655](https://github.com/mapbox/mapbox-gl-js/pull/3655)
- Fix exception thrown occasionally during rapid map mutations [#3681](https://github.com/mapbox/mapbox-gl-js/pull/3681)
- Fix rendering defects on pitch=0 on some systems [#3740](https://github.com/mapbox/mapbox-gl-js/pull/3740)
- Fix unnecessary CPU usage when displaying a raster layer [#3764](https://github.com/mapbox/mapbox-gl-js/pull/3764)
- Fix bug causing sprite after `Map#setStyle` [#3829](https://github.com/mapbox/mapbox-gl-js/pull/3829)
- Fix bug preventing `Map` from emitting a `contextmenu` event on Windows browsers [#3822](https://github.com/mapbox/mapbox-gl-js/pull/3822)

## 0.28.0 (November 17 2016)

#### New features and improvements

- Performance improvements for `Map#addLayer` and `Map#removeLayer` [#3584](https://github.com/mapbox/mapbox-gl-js/pull/3584)
- Add method for changing layer order at runtime - `Map#moveLayer` [#3584](https://github.com/mapbox/mapbox-gl-js/pull/3584)
- Update vertical punctuation logic to Unicode 9.0 standard [#3608](https://github.com/mapbox/mapbox-gl-js/pull/3608)

#### Bug fixes

- Fix data-driven `fill-opacity` rendering when using a `fill-pattern` [#3598](https://github.com/mapbox/mapbox-gl-js/pull/3598)
- Fix line rendering artifacts [#3627](https://github.com/mapbox/mapbox-gl-js/pull/3627)
- Fix incorrect rendering of opaque fills on top of transparent fills [#2628](https://github.com/mapbox/mapbox-gl-js/pull/2628)
- Prevent `AssertionErrors` from pitching raster layers by only calling `Worker#redoPlacement` on vector and GeoJSON sources [#3624](https://github.com/mapbox/mapbox-gl-js/pull/3624)
- Restore IE11 compatability [#3635](https://github.com/mapbox/mapbox-gl-js/pull/3635)
- Fix symbol placement for cached tiles [#3637](https://github.com/mapbox/mapbox-gl-js/pull/3637)

## 0.27.0 (November 11 2016)

#### ⚠️ Breaking changes ⚠️

- Replace `fill-extrude-height` and `fill-extrude-base` properties of `fill` render type with a separate `fill-extrusion` type (with corresponding `fill-extrusion-height` and `fill-extrusion-base` properties), solving problems with render parity and runtime switching between flat and extruded fills. https://github.com/mapbox/mapbox-gl-style-spec/issues/554
- Change the units for extrusion height properties (`fill-extrusion-height`, `fill-extrusion-base`) from "magic numbers" to meters. [#3509](https://github.com/mapbox/mapbox-gl-js/pull/3509)
- Remove `mapboxgl.Control` class and change the way custom controls should be implemented. [#3497](https://github.com/mapbox/mapbox-gl-js/pull/3497)
- Remove `mapboxgl.util` functions: `inherit`, `extendAll`, `debounce`, `coalesce`, `startsWith`, `supportsGeolocation`. [#3441](https://github.com/mapbox/mapbox-gl-js/pull/3441) [#3571](https://github.com/mapbox/mapbox-gl-js/pull/3571)
- **`mapboxgl.util` is deprecated** and will be removed in the next release. [#1408](https://github.com/mapbox/mapbox-gl-js/issues/1408)

#### New features and improvements

- Tons of **performance improvements** that combined make rendering **up to 3 times faster**, especially for complex styles. [#3485](https://github.com/mapbox/mapbox-gl-js/pull/3485) [#3489](https://github.com/mapbox/mapbox-gl-js/pull/3489) [#3490](https://github.com/mapbox/mapbox-gl-js/pull/3490) [#3491](https://github.com/mapbox/mapbox-gl-js/pull/3491) [#3498](https://github.com/mapbox/mapbox-gl-js/pull/3498) [#3499](https://github.com/mapbox/mapbox-gl-js/pull/3499) [#3501](https://github.com/mapbox/mapbox-gl-js/pull/3501) [#3510](https://github.com/mapbox/mapbox-gl-js/pull/3510) [#3514](https://github.com/mapbox/mapbox-gl-js/pull/3514) [#3515](https://github.com/mapbox/mapbox-gl-js/pull/3515) [#3486](https://github.com/mapbox/mapbox-gl-js/pull/3486) [#3527](https://github.com/mapbox/mapbox-gl-js/pull/3527) [#3574](https://github.com/mapbox/mapbox-gl-js/pull/3574) ⚡️⚡️⚡️
- 🈯 Added **vertical text writing mode** for languages that support it. [#3438](https://github.com/mapbox/mapbox-gl-js/pull/3438)
- 🈯 Improved **line breaking of Chinese and Japanese text** in point-placed labels. [#3420](https://github.com/mapbox/mapbox-gl-js/pull/3420)
- Reduce the default number of worker threads (`mapboxgl.workerCount`) for better performance. [#3565](https://github.com/mapbox/mapbox-gl-js/pull/3565)
- Automatically use `categorical` style function type when input values are strings. [#3384](https://github.com/mapbox/mapbox-gl-js/pull/3384)
- Improve control buttons accessibility. [#3492](https://github.com/mapbox/mapbox-gl-js/pull/3492)
- Remove geolocation button if geolocation is disabled (e.g. the page is not served through `https`). [#3571](https://github.com/mapbox/mapbox-gl-js/pull/3571)
- Added `Map#getMaxZoom` and `Map#getMinZoom` methods [#3592](https://github.com/mapbox/mapbox-gl-js/pull/3592)

#### Bugfixes

- Fix several line dash rendering bugs. [#3451](https://github.com/mapbox/mapbox-gl-js/pull/3451)
- Fix intermittent map flicker when using image sources. [#3522](https://github.com/mapbox/mapbox-gl-js/pull/3522)
- Fix incorrect rendering of semitransparent `background` layers. [#3521](https://github.com/mapbox/mapbox-gl-js/pull/3521)
- Fix broken `raster-fade-duration` property. [#3532](https://github.com/mapbox/mapbox-gl-js/pull/3532)
- Fix handling of extrusion heights with negative values (by clamping to `0`). [#3463](https://github.com/mapbox/mapbox-gl-js/pull/3463)
- Fix GeoJSON sources not placing labels/icons correctly after map rotation. [#3366](https://github.com/mapbox/mapbox-gl-js/pull/3366)
- Fix icon/label placement not respecting order for layers with numeric names. [#3404](https://github.com/mapbox/mapbox-gl-js/pull/3404)
- Fix `queryRenderedFeatures` working incorrectly on colliding labels. [#3459](https://github.com/mapbox/mapbox-gl-js/pull/3459)
- Fix a bug where changing extrusion properties at runtime sometimes threw an error. [#3487](https://github.com/mapbox/mapbox-gl-js/pull/3487) [#3468](https://github.com/mapbox/mapbox-gl-js/pull/3468)
- Fix a bug where `map.loaded()` always returned `true` when using raster tile sources. [#3302](https://github.com/mapbox/mapbox-gl-js/pull/3302)
- Fix a bug where moving the map out of bounds sometimes threw `failed to invert matrix` error. [#3518](https://github.com/mapbox/mapbox-gl-js/pull/3518)
- Fixed `queryRenderedFeatures` throwing an error if no parameters provided. [#3542](https://github.com/mapbox/mapbox-gl-js/pull/3542)
- Fixed a bug where using multiple `\n` in a text field resulted in an error. [#3570](https://github.com/mapbox/mapbox-gl-js/pull/3570)

#### Misc

- 🐞 Fix `npm install mapbox-gl` pulling in all `devDependencies`, leading to an extremely slow install. [#3377](https://github.com/mapbox/mapbox-gl-js/pull/3377)
- Switch the codebase to ES6. [#c](https://github.com/mapbox/mapbox-gl-js/pull/3388) [#3408](https://github.com/mapbox/mapbox-gl-js/pull/3408) [#3415](https://github.com/mapbox/mapbox-gl-js/pull/3415) [#3421](https://github.com/mapbox/mapbox-gl-js/pull/3421)
- A lot of internal refactoring to make the codebase simpler and more maintainable.
- Various documentation fixes. [#3440](https://github.com/mapbox/mapbox-gl-js/pull/3440)

## 0.26.0 (October 13 2016)

#### New Features & Improvements

- Add `fill-extrude-height` and `fill-extrude-base` style properties (3d buildings) :cityscape: [#3223](https://github.com/mapbox/mapbox-gl-js/pull/3223)
- Add customizable `colorSpace` interpolation to functions [#3245](https://github.com/mapbox/mapbox-gl-js/pull/3245)
- Add `identity` function type [#3274](https://github.com/mapbox/mapbox-gl-js/pull/3274)
- Add depth testing for symbols with `'pitch-alignment': 'map'` [#3243](https://github.com/mapbox/mapbox-gl-js/pull/3243)
- Add `dataloading` events for styles and sources [#3306](https://github.com/mapbox/mapbox-gl-js/pull/3306)
- Add `Control` suffix to all controls :warning: BREAKING CHANGE :warning: [#3355](https://github.com/mapbox/mapbox-gl-js/pull/3355)
- Calculate style layer `ref`s automatically and get rid of user-specified `ref`s :warning: BREAKING CHANGE :warning: [#3486](https://github.com/mapbox/mapbox-gl-js/pull/3486)

#### Performance Improvements

- Ensure removing style or source releases all tile resources [#3359](https://github.com/mapbox/mapbox-gl-js/pull/3359)

#### Bugfixes

- Fix bug causing an error when `Marker#setLngLat` is called [#3294](https://github.com/mapbox/mapbox-gl-js/pull/3294)
- Fix bug causing incorrect coordinates in `touchend` on Android Chrome [#3319](https://github.com/mapbox/mapbox-gl-js/pull/3319)
- Fix bug causing incorrect popup positioning at top of screen [#3333](https://github.com/mapbox/mapbox-gl-js/pull/3333)
- Restore `tile` property to `data` events fired when a tile is removed [#3328](https://github.com/mapbox/mapbox-gl-js/pull/3328)
- Fix bug causing "Improve this map" link to not preload map location [#3356](https://github.com/mapbox/mapbox-gl-js/pull/3356)

## 0.25.1 (September 30 2016)

#### Bugfixes

- Fix bug causing attribution to not be shown [#3278](https://github.com/mapbox/mapbox-gl-js/pull/3278)
- Fix bug causing exceptions when symbol text has a trailing newline [#3281](https://github.com/mapbox/mapbox-gl-js/pull/3281)

## 0.25.0 (September 29 2016)

#### Breaking Changes

- `Evented#off` now require two arguments; omitting the second argument in order to unbind all listeners for an event
  type is no longer supported, as it could cause unintended unbinding of internal listeners.

#### New Features & Improvements

- Consolidate undocumented data lifecycle events into `data` and `dataloading` events ([#3255](https://github.com/mapbox/mapbox-gl-js/pull/3255))
- Add `auto` value for style spec properties ([#3203](https://github.com/mapbox/mapbox-gl-js/pull/3203))

#### Bugfixes

- Fix bug causing "Map#queryRenderedFeatures" to return no features after map rotation or filter change ([#3233](https://github.com/mapbox/mapbox-gl-js/pull/3233))
- Change webpack build process ([#3235](https://github.com/mapbox/mapbox-gl-js/pull/3235)) :warning: BREAKING CHANGE :warning:
- Improved error messages for `LngLat#convert` ([#3232](https://github.com/mapbox/mapbox-gl-js/pull/3232))
- Fix bug where the `tiles` field is omitted from the `RasterTileSource#serialize` method ([#3259](https://github.com/mapbox/mapbox-gl-js/pull/3259))
- Comply with HTML spec by replacing the `div` within the `Navigation` control `<button>` with a `span` element ([#3268](https://github.com/mapbox/mapbox-gl-js/pull/3268))
- Fix bug causing `Marker` instances to be translated to non-whole pixel coordinates that caused blurriness ([#3270](https://github.com/mapbox/mapbox-gl-js/pull/3270))

#### Performance Improvements

- Avoid unnecessary style validation ([#3224](https://github.com/mapbox/mapbox-gl-js/pull/3224))
- Share a single blob URL between all workers ([#3239](https://github.com/mapbox/mapbox-gl-js/pull/3239))

## 0.24.0 (September 19 2016)

#### New Features & Improvements

- Allow querystrings in `mapbox://` URLs [#3113](https://github.com/mapbox/mapbox-gl-js/issues/3113)
- Allow "drag rotate" interaction to control pitch [#3105](https://github.com/mapbox/mapbox-gl-js/pull/3105)
- Improve performance by decreasing `Worker` script `Blob` size [#3158](https://github.com/mapbox/mapbox-gl-js/pull/3158)
- Improve vector tile performance [#3067](https://github.com/mapbox/mapbox-gl-js/pull/3067)
- Decrease size of distributed library by removing `package.json` [#3174](https://github.com/mapbox/mapbox-gl-js/pull/3174)
- Add support for new lines in `text-field` [#3179](https://github.com/mapbox/mapbox-gl-js/pull/3179)
- Make keyboard navigation smoother [#3190](https://github.com/mapbox/mapbox-gl-js/pull/3190)
- Make mouse wheel zooming smoother [#3189](https://github.com/mapbox/mapbox-gl-js/pull/3189)
- Add better error message when calling `Map#queryRenderedFeatures` on nonexistent layer [#3196](https://github.com/mapbox/mapbox-gl-js/pull/3196)
- Add support for imperial units on `Scale` control [#3160](https://github.com/mapbox/mapbox-gl-js/pull/3160)
- Add map's pitch to URL hash [#3218](https://github.com/mapbox/mapbox-gl-js/pull/3218)

#### Bugfixes

- Fix exception thrown when using box zoom handler [#3078](https://github.com/mapbox/mapbox-gl-js/pull/3078)
- Ensure style filters cannot be mutated by reference [#3093](https://github.com/mapbox/mapbox-gl-js/pull/3093)
- Fix exceptions thrown when opening marker-bound popup by click [#3104](https://github.com/mapbox/mapbox-gl-js/pull/3104)
- Fix bug causing fills with transparent colors and patterns to not render [#3107](https://github.com/mapbox/mapbox-gl-js/issues/3107)
- Fix order of latitudes in `Map#getBounds` [#3081](https://github.com/mapbox/mapbox-gl-js/issues/3081)
- Fix incorrect evaluation of zoom-and-property functions [#2827](https://github.com/mapbox/mapbox-gl-js/issues/2827) [#3155](https://github.com/mapbox/mapbox-gl-js/pull/3155)
- Fix incorrect evaluation of property functions [#2828](https://github.com/mapbox/mapbox-gl-js/issues/2828) [#3155](https://github.com/mapbox/mapbox-gl-js/pull/3155)
- Fix bug causing garbled text rendering when multiple maps are rendered on the page [#3086](https://github.com/mapbox/mapbox-gl-js/issues/3086)
- Fix rendering defects caused by `Map#setFilter` and map rotation on iOS 10 [#3207](https://github.com/mapbox/mapbox-gl-js/pull/3207)
- Fix bug causing image and video sources to disappear when zooming in [#3010](https://github.com/mapbox/mapbox-gl-js/issues/3010)

## 0.23.0 (August 25 2016)

#### New Features & Improvements

- Add support for `line-color` property functions [#2938](https://github.com/mapbox/mapbox-gl-js/pull/2938)
- Add `Scale` control [#2940](https://github.com/mapbox/mapbox-gl-js/pull/2940) [#3042](https://github.com/mapbox/mapbox-gl-js/pull/3042)
- Improve polygon label placement by rendering labels at the pole of inaccessibility [#3038](https://github.com/mapbox/mapbox-gl-js/pull/3038)
- Add `Popup` `offset` option [#1962](https://github.com/mapbox/mapbox-gl-js/issues/1962)
- Add `Marker#bindPopup` method [#3056](https://github.com/mapbox/mapbox-gl-js/pull/3056)

#### Performance Improvements

- Improve performance of pages with multiple maps using a shared `WebWorker` pool [#2952](https://github.com/mapbox/mapbox-gl-js/pull/2952)

#### Bugfixes

- Make `LatLngBounds` obey its documented argument order (`southwest`, `northeast`), allowing bounds across the dateline [#2414](https://github.com/mapbox/mapbox-gl-js/pull/2414) :warning: **BREAKING CHANGE** :warning:
- Fix bug causing `fill-opacity` property functions to not render as expected [#3061](https://github.com/mapbox/mapbox-gl-js/pull/3061)

## 0.22.1 (August 18 2016)

#### New Features & Improvements

- Reduce library size by using minified version of style specification [#2998](https://github.com/mapbox/mapbox-gl-js/pull/2998)
- Add a warning when rendering artifacts occur due to too many symbols or glyphs being rendered in a tile [#2966](https://github.com/mapbox/mapbox-gl-js/pull/2966)

#### Bugfixes

- Fix bug causing exception to be thrown by `Map#querySourceFeatures` [#3022](https://github.com/mapbox/mapbox-gl-js/pull/3022)
- Fix bug causing `Map#loaded` to return true while there are outstanding tile updates [#2847](https://github.com/mapbox/mapbox-gl-js/pull/2847)

## 0.22.0 (August 11 2016)

#### Breaking Changes

- The `GeoJSONSource`, `VideoSource`, `ImageSource` constructors are now private. Please use `map.addSource({...})` to create sources and `map.getSource(...).setData(...)` to update GeoJSON sources. [#2667](https://github.com/mapbox/mapbox-gl-js/pull/2667)
- `Map#onError` has been removed. You may catch errors by listening for the `error` event. If no listeners are bound to `error`, error messages will be printed to the console. [#2852](https://github.com/mapbox/mapbox-gl-js/pull/2852)

#### New Features & Improvements

- Increase max glyph atlas size to accommodate alphabets with large numbers of characters [#2930](https://github.com/mapbox/mapbox-gl-js/pull/2930)
- Add support for filtering features on GeoJSON / vector tile `$id` [#2888](https://github.com/mapbox/mapbox-gl-js/pull/2888)
- Update geolocate icon [#2973](https://github.com/mapbox/mapbox-gl-js/pull/2973)
- Add a `close` event to `Popup`s [#2953](https://github.com/mapbox/mapbox-gl-js/pull/2953)
- Add a `offset` option to `Marker` [#2885](https://github.com/mapbox/mapbox-gl-js/pull/2885)
- Print `error` events without any listeners to the console [#2852](https://github.com/mapbox/mapbox-gl-js/pull/2852)
- Refactored `Source` interface to prepare for custom source types [#2667](https://github.com/mapbox/mapbox-gl-js/pull/2667)

#### Bugfixes

- Fix opacity property-functions for fill layers [#2971](https://github.com/mapbox/mapbox-gl-js/pull/2971)
- Fix `DataCloneError` in Firefox and IE11 [#2559](https://github.com/mapbox/mapbox-gl-js/pull/2559)
- Fix bug preventing camera animations from being triggered in `moveend` listeners [#2944](https://github.com/mapbox/mapbox-gl-js/pull/2944)
- Fix bug preventing `fill-outline-color` from being unset [#2964](https://github.com/mapbox/mapbox-gl-js/pull/2964)
- Fix webpack support [#2887](https://github.com/mapbox/mapbox-gl-js/pull/2887)
- Prevent buttons in controls from acting like form submit buttons [#2935](https://github.com/mapbox/mapbox-gl-js/pull/2935)
- Fix bug preventing map interactions near two controls in the same corner [#2932](https://github.com/mapbox/mapbox-gl-js/pull/2932)
- Fix crash resulting for large style batch queue [#2926](https://github.com/mapbox/mapbox-gl-js/issues/2926)

## 0.21.0 (July 13 2016)

#### Breaking Changes

- GeoJSON polygon inner rings are now rewound for compliance with the [v2 vector tile](https://github.com/mapbox/vector-tile-spec/blob/master/2.1/README.md#4344-polygon-geometry-type). This may affect some uses of `line-offset`, reversing the direction of the offset. [#2889](https://github.com/mapbox/mapbox-gl-js/issues/2889)

#### New Features & Improvements

- Add `text-pitch-alignment` style property [#2668](https://github.com/mapbox/mapbox-gl-js/pull/2668)
- Allow query parameters on `mapbox://` URLs [#2702](https://github.com/mapbox/mapbox-gl-js/pull/2702)
- Add `icon-text-fit` and `icon-text-fit-padding` style properties [#2720](https://github.com/mapbox/mapbox-gl-js/pull/2720)
- Enable property functions for `icon-rotate` [#2738](https://github.com/mapbox/mapbox-gl-js/pull/2738)
- Enable property functions for `fill-opacity` [#2733](https://github.com/mapbox/mapbox-gl-js/pull/2733)
- Fire `Map#mouseout` events [#2777](https://github.com/mapbox/mapbox-gl-js/pull/2777)
- Allow query parameters on all sprite URLs [#2772](https://github.com/mapbox/mapbox-gl-js/pull/2772)
- Increase sprite atlas size to 1024px square, allowing more and larger sprites [#2802](https://github.com/mapbox/mapbox-gl-js/pull/2802)
- Add `Marker` class [#2725](https://github.com/mapbox/mapbox-gl-js/pull/2725) [#2810](https://github.com/mapbox/mapbox-gl-js/pull/2810)
- Add `{quadkey}` URL parameter [#2805](https://github.com/mapbox/mapbox-gl-js/pull/2805)
- Add `circle-pitch-scale` style property [#2821](https://github.com/mapbox/mapbox-gl-js/pull/2821)

#### Bugfixes

- Fix rendering of layers with large numbers of features [#2794](https://github.com/mapbox/mapbox-gl-js/pull/2794)
- Fix exceptions thrown during drag-rotate interactions [#2840](https://github.com/mapbox/mapbox-gl-js/pull/2840)
- Fix error when adding and removing a layer within the same update cycle [#2845](https://github.com/mapbox/mapbox-gl-js/pull/2845)
- Fix false "Geometry exceeds allowed extent" warnings [#2568](https://github.com/mapbox/mapbox-gl-js/issues/2568)
- Fix `Map#loaded` returning true while there are outstanding tile updates [#2847](https://github.com/mapbox/mapbox-gl-js/pull/2847)
- Fix style validation error thrown while removing a filter [#2847](https://github.com/mapbox/mapbox-gl-js/pull/2847)
- Fix event data object not being passed for double click events [#2814](https://github.com/mapbox/mapbox-gl-js/pull/2814)
- Fix multipolygons disappearing from map at certain zoom levels [#2704](https://github.com/mapbox/mapbox-gl-js/issues/2704)
- Fix exceptions caused by `queryRenderedFeatures` in Safari and Firefox [#2822](https://github.com/mapbox/mapbox-gl-js/pull/2822)
- Fix `mapboxgl#supported()` returning `true` in old versions of IE11 [mapbox/mapbox-gl-supported#1](https://github.com/mapbox/mapbox-gl-supported/issues/1)

## 0.20.1 (June 21 2016)

#### Bugfixes

- Fixed exception thrown when changing `*-translate` properties via `setPaintProperty` ([#2762](https://github.com/mapbox/mapbox-gl-js/issues/2762))

## 0.20.0 (June 10 2016)

#### New Features & Improvements

- Add limited WMS support [#2612](https://github.com/mapbox/mapbox-gl-js/pull/2612)
- Add `workerCount` constructor option [#2666](https://github.com/mapbox/mapbox-gl-js/pull/2666)
- Improve performance of `locationPoint` and `pointLocation` [#2690](https://github.com/mapbox/mapbox-gl-js/pull/2690)
- Remove "Not using VertexArrayObject extension" warning messages [#2707](https://github.com/mapbox/mapbox-gl-js/pull/2707)
- Add `version` property to mapboxgl [#2660](https://github.com/mapbox/mapbox-gl-js/pull/2660)
- Support property functions in `circle-opacity` and `circle-blur` [#2693](https://github.com/mapbox/mapbox-gl-js/pull/2693)

#### Bugfixes

- Fix exception thrown by "drag rotate" handler [#2680](https://github.com/mapbox/mapbox-gl-js/issues/2680)
- Return an empty array instead of an empty object from `queryRenderedFeatures` [#2694](https://github.com/mapbox/mapbox-gl-js/pull/2694)
- Fix bug causing map to not render in IE

## 0.19.1 (June 2 2016)

#### Bugfixes

- Fix rendering of polygons with more than 35k vertices [#2657](https://github.com/mapbox/mapbox-gl-js/issues/2657)

## 0.19.0 (May 31 2016)

#### New Features & Improvements

- Allow use of special characters in property field names [#2547](https://github.com/mapbox/mapbox-gl-js/pull/2547)
- Improve rendering speeds on fill layers [#1606](https://github.com/mapbox/mapbox-gl-js/pull/1606)
- Add data driven styling support for `fill-color` and `fill-outline-color` [#2629](https://github.com/mapbox/mapbox-gl-js/pull/2629)
- Add `has` and `!has` filter operators [mapbox/feature-filter#15](https://github.com/mapbox/feature-filter/pull/15)
- Improve keyboard handlers with held-down keys [#2530](https://github.com/mapbox/mapbox-gl-js/pull/2530)
- Support 'tms' tile scheme [#2565](https://github.com/mapbox/mapbox-gl-js/pull/2565)
- Add `trackResize` option to `Map` [#2591](https://github.com/mapbox/mapbox-gl-js/pull/2591)

#### Bugfixes

- Scale circles when map is displayed at a pitch [#2541](https://github.com/mapbox/mapbox-gl-js/issues/2541)
- Fix background pattern rendering bug [#2557](https://github.com/mapbox/mapbox-gl-js/pull/2557)
- Fix bug that prevented removal of a `fill-pattern` from a fill layer [#2534](https://github.com/mapbox/mapbox-gl-js/issues/2534)
- Fix `line-pattern` and `fill-pattern`rendering [#2596](https://github.com/mapbox/mapbox-gl-js/pull/2596)
- Fix some platform specific rendering bugs [#2553](https://github.com/mapbox/mapbox-gl-js/pull/2553)
- Return empty object from `queryRenderedFeatures` before the map is loaded [#2621](https://github.com/mapbox/mapbox-gl-js/pull/2621)
- Fix "there is no texture bound to the unit 1" warnings [#2509](https://github.com/mapbox/mapbox-gl-js/pull/2509)
- Allow transitioned values to be unset [#2561](https://github.com/mapbox/mapbox-gl-js/pull/2561)

## 0.18.0 (April 13 2016)

#### New Features & Improvements

- Implement zoom-and-property functions for `circle-color` and `circle-size` [#2454](https://github.com/mapbox/mapbox-gl-js/pull/2454)
- Dedupe attributions that are substrings of others [#2453](https://github.com/mapbox/mapbox-gl-js/pull/2453)
- Misc performance improvements [#2483](https://github.com/mapbox/mapbox-gl-js/pull/2483) [#2488](https://github.com/mapbox/mapbox-gl-js/pull/2488)

#### Bugfixes

- Fix errors when unsetting and resetting a style property [#2464](https://github.com/mapbox/mapbox-gl-js/pull/2464)
- Fix errors when updating paint properties while using classes [#2496](https://github.com/mapbox/mapbox-gl-js/pull/2496)
- Fix errors caused by race condition in unserializeBuckets [#2497](https://github.com/mapbox/mapbox-gl-js/pull/2497)
- Fix overzoomed tiles in wrapped worlds [#2482](https://github.com/mapbox/mapbox-gl-js/issues/2482)
- Fix errors caused by mutating a filter object after calling `Map#setFilter` [#2495](https://github.com/mapbox/mapbox-gl-js/pull/2495)

## 0.17.0 (April 13 2016)

#### Breaking Changes

- Remove `map.batch` in favor of automatically batching style mutations (i.e. calls to `Map#setLayoutProperty`, `Map#setPaintProperty`, `Map#setFilter`, `Map#setClasses`, etc.) and applying them once per frame, significantly improving performance when updating the style frequently [#2355](https://github.com/mapbox/mapbox-gl-js/pull/2355) [#2380](https://github.com/mapbox/mapbox-gl-js/pull/2380)
- Remove `util.throttle` [#2345](https://github.com/mapbox/mapbox-gl-js/issues/2345)

#### New Features & Improvements

- Improve performance of all style mutation methods by only recalculating affected properties [#2339](https://github.com/mapbox/mapbox-gl-js/issues/2339)
- Improve fading of labels and icons [#2376](https://github.com/mapbox/mapbox-gl-js/pull/2376)
- Improve rendering performance by reducing work done on the main thread [#2394](https://github.com/mapbox/mapbox-gl-js/pull/2394)
- Validate filters passed to `Map#queryRenderedFeatures` and `Map#querySourceFeatures` [#2349](https://github.com/mapbox/mapbox-gl-js/issues/2349)
- Display a warning if a vector tile's geometry extent is larger than supported [#2383](https://github.com/mapbox/mapbox-gl-js/pull/2383)
- Implement property functions (i.e. data-driven styling) for `circle-color` and `circle-size` [#1932](https://github.com/mapbox/mapbox-gl-js/pull/1932)
- Add `Popup#setDOMContent` method [#2436](https://github.com/mapbox/mapbox-gl-js/pull/2436)

#### Bugfixes

- Fix a performance regression caused by using 1 `WebWorker` instead of `# cpus - 1` `WebWorker`s, slowing down tile loading times [#2408](https://github.com/mapbox/mapbox-gl-js/pull/2408)
- Fix a bug in which `Map#queryRenderedFeatures` would sometimes return features that had been removed [#2353](https://github.com/mapbox/mapbox-gl-js/issues/2353)
- Fix `clusterMaxZoom` option on `GeoJSONSource` not working as expected [#2374](https://github.com/mapbox/mapbox-gl-js/issues/2374)
- Fix anti-aliased rendering for pattern fills [#2372](https://github.com/mapbox/mapbox-gl-js/issues/2372)
- Fix exception caused by calling `Map#queryRenderedFeatures` or `Map#querySourceFeatures` with no arguments
- Fix exception caused by calling `Map#setLayoutProperty` for `text-field` or `icon-image` [#2407](https://github.com/mapbox/mapbox-gl-js/issues/2407)

## 0.16.0 (March 24 2016)

#### Breaking Changes

- Replace `Map#featuresAt` and `Map#featuresIn` with `Map#queryRenderedFeatures` and `map.querySourceFeatures` ([#2224](https://github.com/mapbox/mapbox-gl-js/pull/2224))
  - Replace `featuresAt` and `featuresIn` with `queryRenderedFeatures`
  - Make `queryRenderedFeatures` synchronous, remove the callback and use the return value.
  - Rename `layer` parameter to `layers` and make it an array of layer names.
  - Remove the `radius` parameter. `radius` was used with `featuresAt` to account for style properties like `line-width` and `circle-radius`. `queryRenderedFeatures` accounts for these style properties. If you need to query a larger area, use a bounding box query instead of a point query.
  - Remove the `includeGeometry` parameter because `queryRenderedFeatures` always includes geometries.
- `Map#debug` is renamed to `Map#showTileBoundaries` ([#2284](https://github.com/mapbox/mapbox-gl-js/pull/2284))
- `Map#collisionDebug` is renamed to `Map#showCollisionBoxes` ([#2284](https://github.com/mapbox/mapbox-gl-js/pull/2284))

#### New Features & Improvements

- Improve overall rendering performance. ([#2221](https://github.com/mapbox/mapbox-gl-js/pull/2221))
- Improve performance of `GeoJSONSource#setData`. ([#2222](https://github.com/mapbox/mapbox-gl-js/pull/2222))
- Add `Map#setMaxBounds` method ([#2234](https://github.com/mapbox/mapbox-gl-js/pull/2234))
- Add `isActive` and `isEnabled` methods to interaction handlers ([#2238](https://github.com/mapbox/mapbox-gl-js/pull/2238))
- Add `Map#setZoomBounds` method ([#2243](https://github.com/mapbox/mapbox-gl-js/pull/2243))
- Add touch events ([#2195](https://github.com/mapbox/mapbox-gl-js/issues/2195))
- Add `map.queryRenderedFeatures` to query the styled and rendered representations of features ([#2224](https://github.com/mapbox/mapbox-gl-js/pull/2224))
- Add `map.querySourceFeatures` to get features directly from vector tiles, independent of the style ([#2224](https://github.com/mapbox/mapbox-gl-js/pull/2224))
- Add `mapboxgl.Geolocate` control ([#1939](https://github.com/mapbox/mapbox-gl-js/issues/1939))
- Make background patterns render seamlessly across tile boundaries ([#2305](https://github.com/mapbox/mapbox-gl-js/pull/2305))

#### Bugfixes

- Fix calls to `setFilter`, `setLayoutProperty`, and `setLayerZoomRange` on ref children ([#2228](https://github.com/mapbox/mapbox-gl-js/issues/2228))
- Fix `undefined` bucket errors after `setFilter` calls ([#2244](https://github.com/mapbox/mapbox-gl-js/issues/2244))
- Fix bugs causing hidden symbols to be rendered ([#2246](https://github.com/mapbox/mapbox-gl-js/pull/2246), [#2276](https://github.com/mapbox/mapbox-gl-js/pull/2276))
- Fix raster flickering ([#2236](https://github.com/mapbox/mapbox-gl-js/issues/2236))
- Fix `queryRenderedFeatures` precision at high zoom levels ([#2292](https://github.com/mapbox/mapbox-gl-js/pull/2292))
- Fix holes in GeoJSON data caused by unexpected winding order ([#2285](https://github.com/mapbox/mapbox-gl-js/pull/2285))
- Fix bug causing deleted features to be returned by `queryRenderedFeatures` ([#2306](https://github.com/mapbox/mapbox-gl-js/pull/2306))
- Fix bug causing unexpected fill patterns to be rendered ([#2307](https://github.com/mapbox/mapbox-gl-js/pull/2307))
- Fix popup location with preceding sibling elements ([#2311](https://github.com/mapbox/mapbox-gl-js/pull/2311))
- Fix polygon anti-aliasing ([#2319](https://github.com/mapbox/mapbox-gl-js/pull/2319))
- Fix slivers between non-adjacent polygons ([#2319](https://github.com/mapbox/mapbox-gl-js/pull/2319))
- Fix keyboard shortcuts causing page to scroll ([#2312](https://github.com/mapbox/mapbox-gl-js/pull/2312))

## 0.15.0 (March 1 2016)

#### New Features & Improvements

- Add `ImageSource#setCoordinates` and `VideoSource#setCoordinates` ([#2184](https://github.com/mapbox/mapbox-gl-js/pull/2184))

#### Bugfixes

- Fix flickering on raster layers ([#2211](https://github.com/mapbox/mapbox-gl-js/pull/2211))
- Fix browser hang when zooming quickly on raster layers ([#2211](https://github.com/mapbox/mapbox-gl-js/pull/2211))

## 0.14.3 (Feb 25 2016)

#### New Features & Improvements

- Improve responsiveness of zooming out by using cached parent tiles ([#2168](https://github.com/mapbox/mapbox-gl-js/pull/2168))
- Improve contextual clues on style API validation ([#2170](https://github.com/mapbox/mapbox-gl-js/issues/2170))
- Improve performance of methods including `setData` ([#2174](https://github.com/mapbox/mapbox-gl-js/pull/2174))

#### Bugfixes

- Fix incorrectly sized line dashes ([#2099](https://github.com/mapbox/mapbox-gl-js/issues/2099))
- Fix bug in which `in` feature filter drops features ([#2166](https://github.com/mapbox/mapbox-gl-js/pull/2166))
- Fix bug preventing `Map#load` from firing when tile "Not Found" errors occurred ([#2176](https://github.com/mapbox/mapbox-gl-js/pull/2176))
- Fix rendering artifacts on mobile GPUs ([#2117](https://github.com/mapbox/mapbox-gl-js/pull/2117))

## 0.14.2 (Feb 19 2016)

#### Bugfixes

- Look for loaded parent tiles in cache
- Set tile cache size based on viewport size ([#2137](https://github.com/mapbox/mapbox-gl-js/issues/2137))
- Fix tile render order for layer-by-layer
- Remove source update throttling ([#2139](https://github.com/mapbox/mapbox-gl-js/issues/2139))
- Make panning while zooming more linear ([#2070](https://github.com/mapbox/mapbox-gl-js/issues/2070))
- Round points created during bucket creation ([#2067](https://github.com/mapbox/mapbox-gl-js/issues/2067))
- Correct bounds for a rotated or tilted map ([#1842](https://github.com/mapbox/mapbox-gl-js/issues/1842))
- Fix overscaled featuresAt ([#2103](https://github.com/mapbox/mapbox-gl-js/issues/2103))
- Allow using `tileSize: 512` as a switch to trade retina support for 512px raster tiles
- Fix the serialization of paint classes ([#2107](https://github.com/mapbox/mapbox-gl-js/issues/2107))
- Fixed bug where unsetting style properties could mutate the value of other style properties ([#2105](https://github.com/mapbox/mapbox-gl-js/pull/2105))
- Less slanted dashed lines near sharp corners ([#967](https://github.com/mapbox/mapbox-gl-js/issues/967))
- Fire map#load if no initial style is set ([#2042](https://github.com/mapbox/mapbox-gl-js/issues/2042))

## 0.14.1 (Feb 10 2016)

#### Bugfixes

- Fix incorrectly rotated symbols along lines near tile boundaries ([#2062](https://github.com/mapbox/mapbox-gl-js/issues/2062))
- Fix broken rendering when a fill layer follows certain symbol layers ([#2092](https://github.com/mapbox/mapbox-gl-js/issues/2092))

## 0.14.0 (Feb 8 2016)

#### Breaking Changes

- Switch `GeoJSONSource` clustering options from being measured in extent-units to pixels ([#2026](https://github.com/mapbox/mapbox-gl-js/pull/2026))

#### New Features & Improvements

- Improved error message for invalid colors ([#2006](https://github.com/mapbox/mapbox-gl-js/pull/2006))
- Added support for tiles with variable extents ([#2010](https://github.com/mapbox/mapbox-gl-js/pull/2010))
- Improved `filter` performance and maximum size ([#2024](https://github.com/mapbox/mapbox-gl-js/issues/2024))
- Changed circle rendering such that all geometry nodes are drawn, not just the geometry's outer ring ([#2027](https://github.com/mapbox/mapbox-gl-js/pull/2027))
- Added `Map#getStyle` method ([#1982](https://github.com/mapbox/mapbox-gl-js/issues/1982))

#### Bugfixes

- Fixed bug causing WebGL contexts to be "used up" by calling `mapboxgl.supported()` ([#2018](https://github.com/mapbox/mapbox-gl-js/issues/2018))
- Fixed non-deterministic symbol z-order sorting ([#2023](https://github.com/mapbox/mapbox-gl-js/pull/2023))
- Fixed garbled labels while zooming ([#2012](https://github.com/mapbox/mapbox-gl-js/issues/2012))
- Fixed icon jumping when touching trackpad with two fingers ([#1990](https://github.com/mapbox/mapbox-gl-js/pull/1990))
- Fixed overzoomed collision debug labels ([#2033](https://github.com/mapbox/mapbox-gl-js/issues/2033))
- Fixed dashes sliding along their line during zooming ([#2039](https://github.com/mapbox/mapbox-gl-js/issues/2039))
- Fixed overscaled `minzoom` setting for GeoJSON sources ([#1651](https://github.com/mapbox/mapbox-gl-js/issues/1651))
- Fixed overly-strict function validation for duplicate stops ([#2075](https://github.com/mapbox/mapbox-gl-js/pull/2075))
- Fixed crash due to `performance.now` not being present on some browsers ([#2056](https://github.com/mapbox/mapbox-gl-js/issues/2056))
- Fixed the unsetting of paint properties ([#2037](https://github.com/mapbox/mapbox-gl-js/issues/2037))
- Fixed bug causing multiple interaction handler event listeners to be attached ([#2069](https://github.com/mapbox/mapbox-gl-js/issues/2069))
- Fixed bug causing only a single debug box to be drawn ([#2034](https://github.com/mapbox/mapbox-gl-js/issues/2034))

## 0.13.1 (Jan 27 2016)

#### Bugfixes

- Fixed broken npm package due to outdated bundled modules

## 0.13.0 (Jan 27 2016)

#### Bugfixes

- Fixed easeTo pan, zoom, and rotate when initial rotation != 0 ([#1950](https://github.com/mapbox/mapbox-gl-js/pull/1950))
- Fixed rendering of tiles with an extent != 4096 ([#1952](https://github.com/mapbox/mapbox-gl-js/issues/1952))
- Fixed missing icon collision boxes ([#1978](https://github.com/mapbox/mapbox-gl-js/issues/1978))
- Fixed null `Tile#buffers` errors ([#1987](https://github.com/mapbox/mapbox-gl-js/pull/1987))

#### New Features & Improvements

- Added `symbol-avoid-edges` style property ([#1951](https://github.com/mapbox/mapbox-gl-js/pull/1951))
- Improved `symbol-max-angle` check algorithm ([#1959](https://github.com/mapbox/mapbox-gl-js/pull/1959))
- Added marker clustering! ([#1931](https://github.com/mapbox/mapbox-gl-js/pull/1931))
- Added zoomstart, zoom, and zoomend events ([#1958](https://github.com/mapbox/mapbox-gl-js/issues/1958))
- Disabled drag on mousedown when using boxzoom ([#1907](https://github.com/mapbox/mapbox-gl-js/issues/1907))

## 0.12.4 (Jan 19 2016)

#### Bugfixes

- Fix elementGroups null value errors ([#1933](https://github.com/mapbox/mapbox-gl-js/issues/1933))
- Fix some glyph atlas overflow cases ([#1923](https://github.com/mapbox/mapbox-gl-js/pull/1923))

## 0.12.3 (Jan 14 2016)

#### API Improvements

- Support inline attribution options in map options ([#1865](https://github.com/mapbox/mapbox-gl-js/issues/1865))
- Improve flyTo options ([#1854](https://github.com/mapbox/mapbox-gl-js/issues/1854), [#1429](https://github.com/mapbox/mapbox-gl-js/issues/1429))

#### Bugfixes

- Fix flickering with overscaled tiles ([#1921](https://github.com/mapbox/mapbox-gl-js/issues/1921))
- Remove Node.remove calls for IE browser compatibility ([#1900](https://github.com/mapbox/mapbox-gl-js/issues/1900))
- Match patterns at tile boundaries ([#1908](https://github.com/mapbox/mapbox-gl-js/pull/1908))
- Fix Tile#positionAt, fix query tests ([#1899](https://github.com/mapbox/mapbox-gl-js/issues/1899))
- Fix flickering on streets ([#1875](https://github.com/mapbox/mapbox-gl-js/issues/1875))
- Fix text-max-angle property ([#1870](https://github.com/mapbox/mapbox-gl-js/issues/1870))
- Fix overscaled line patterns ([#1856](https://github.com/mapbox/mapbox-gl-js/issues/1856))
- Fix patterns and icons for mismatched pixelRatios ([#1851](https://github.com/mapbox/mapbox-gl-js/issues/1851))
- Fix missing labels when text size 0 at max zoom ([#1809](https://github.com/mapbox/mapbox-gl-js/issues/1809))
- Use linear interp when pixel ratios don't match ([#1601](https://github.com/mapbox/mapbox-gl-js/issues/1601))
- Fix blank areas, flickering in raster layers ([#1876](https://github.com/mapbox/mapbox-gl-js/issues/1876), [#675](https://github.com/mapbox/mapbox-gl-js/issues/675))
- Fix labels slipping/cropping at tile bounds ([#757](https://github.com/mapbox/mapbox-gl-js/issues/757))

#### UX Improvements

- Improve touch handler perceived performance ([#1844](https://github.com/mapbox/mapbox-gl-js/issues/1844))

## 0.12.2 (Dec 22 2015)

#### API Improvements

- Support LngLat.convert([w, s, e, n]) ([#1812](https://github.com/mapbox/mapbox-gl-js/issues/1812))
- Invalid GeoJSON is now handled better

#### Bugfixes

- Fixed `Popup#addTo` when the popup is already open ([#1811](https://github.com/mapbox/mapbox-gl-js/issues/1811))
- Fixed warping when rotating / zooming really fast
- `Map#flyTo` now flies across the antimeridian if shorter ([#1853](https://github.com/mapbox/mapbox-gl-js/issues/1853))

## 0.12.1 (Dec 8 2015)

#### Breaking changes

- Reversed the direction of `line-offset` ([#1808](https://github.com/mapbox/mapbox-gl-js/pull/1808))
- Renamed `Pinch` interaction handler to `TouchZoomRotate` ([#1777](https://github.com/mapbox/mapbox-gl-js/pull/1777))
- Made `Map#update` and `Map#render` private methods ([#1798](https://github.com/mapbox/mapbox-gl-js/pull/1798))
- Made `Map#remove` remove created DOM elements ([#1789](https://github.com/mapbox/mapbox-gl-js/issues/1789))

#### API Improvements

- Added an method to disable touch rotation ([#1777](https://github.com/mapbox/mapbox-gl-js/pull/1777))
- Added a `position` option for `Attribution` ([#1689](https://github.com/mapbox/mapbox-gl-js/issues/1689))

#### Bugfixes

- Ensure tile loading errors are properly reported ([#1799](https://github.com/mapbox/mapbox-gl-js/pull/1799))
- Ensure re-adding a previously removed pop-up works ([#1477](https://github.com/mapbox/mapbox-gl-js/issues/1477))

#### UX Improvements

- Don't round zoom level during double-click interaction ([#1640](https://github.com/mapbox/mapbox-gl-js/issues/1640))

## 0.12.0 (Dec 2 2015)

#### API Improvements

- Added `line-offset` style property ([#1778](https://github.com/mapbox/mapbox-gl-js/issues/1778))

## 0.11.5 (Dec 1 2015)

#### Bugfixes

- Fixed unstable symbol layer render order when adding / removing layers ([#1558](https://github.com/mapbox/mapbox-gl-js/issues/1558))
- Fire map loaded event even if raster tiles have errors
- Fix panning animation during easeTo with zoom change
- Fix pitching animation during flyTo
- Fix pitching animation during easeTo
- Prevent rotation from firing `mouseend` events ([#1104](https://github.com/mapbox/mapbox-gl-js/issues/1104))

#### API Improvements

- Fire `mousedown` and `mouseup` events ([#1411](https://github.com/mapbox/mapbox-gl-js/issues/1411))
- Fire `movestart` and `moveend` when panning ([#1658](https://github.com/mapbox/mapbox-gl-js/issues/1658))
- Added drag events ([#1442](https://github.com/mapbox/mapbox-gl-js/issues/1442))
- Request webp images for mapbox:// raster tiles in chrome ([#1725](https://github.com/mapbox/mapbox-gl-js/issues/1725))

#### UX Improvements

- Added inertia to map rotation ([#620](https://github.com/mapbox/mapbox-gl-js/issues/620))

## 0.11.4 (Nov 16 2015)

#### Bugfixes

- Fix alpha blending of alpha layers ([#1684](https://github.com/mapbox/mapbox-gl-js/issues/1684))

## 0.11.3 (Nov 10 2015)

#### Bugfixes

- Fix GeoJSON rendering and performance ([#1685](https://github.com/mapbox/mapbox-gl-js/pull/1685))

#### UX Improvements

- Use SVG assets for UI controls ([#1657](https://github.com/mapbox/mapbox-gl-js/pull/1657))
- Zoom out with shift + dblclick ([#1666](https://github.com/mapbox/mapbox-gl-js/issues/1666))

## 0.11.2 (Oct 29 2015)

- Misc performance improvements

#### Bugfixes

- Fix sprites on systems with non-integer `devicePixelRatio`s ([#1029](https://github.com/mapbox/mapbox-gl-js/issues/1029) [#1475](https://github.com/mapbox/mapbox-gl-js/issues/1475) [#1476](https://github.com/mapbox/mapbox-gl-js/issues/1476))
- Fix layer minZoom being ignored if not less than source maxZoom
- Fix symbol placement at the start of a line ([#1461](https://github.com/mapbox/mapbox-gl-js/issues/1461))
- Fix `raster-opacity` on non-tile sources ([#1270](https://github.com/mapbox/mapbox-gl-js/issues/1270))
- Ignore boxzoom on shift-click ([#1655](https://github.com/mapbox/mapbox-gl-js/issues/1655))

#### UX Improvements

- Enable line breaks on common punctuation ([#1115](https://github.com/mapbox/mapbox-gl-js/issues/1115))

#### API Improvements

- Add toString and toArray methods to LngLat, LngLatBounds ([#1571](https://github.com/mapbox/mapbox-gl-js/issues/1571))
- Add `Transform#resize` method
- Add `Map#getLayer` method ([#1183](https://github.com/mapbox/mapbox-gl-js/issues/1183))
- Add `Transform#unmodified` property ([#1452](https://github.com/mapbox/mapbox-gl-js/issues/1452))
- Propagate WebGL context events ([#1612](https://github.com/mapbox/mapbox-gl-js/pull/1612))

## 0.11.1 (Sep 30 2015)

#### Bugfixes

- Add statistics and checkboxes to debug page
- Fix `Map#featuresAt` for non-4096 vector sources ([#1529](https://github.com/mapbox/mapbox-gl-js/issues/1529))
- Don't fire `mousemove` on drag-pan
- Fix maxBounds constrains ([#1539](https://github.com/mapbox/mapbox-gl-js/issues/1539))
- Fix maxBounds infinite loop ([#1538](https://github.com/mapbox/mapbox-gl-js/issues/1538))
- Fix memory leak in worker
- Assert valid `TileCoord`, fix wrap calculation in `TileCoord#cover` ([#1483](https://github.com/mapbox/mapbox-gl-js/issues/1483))
- Abort raster tile load if not in viewport ([#1490](https://github.com/mapbox/mapbox-gl-js/issues/1490))

#### API Improvements

- Add `Map` event listeners for `mouseup`, `contextmenu` (right click) ([#1532](https://github.com/mapbox/mapbox-gl-js/issues/1532))

## 0.11.0 (Sep 11 2015)

#### API Improvements

- Add `Map#featuresIn`: a bounding-box feature query
- Emit stylesheet validation errors ([#1436](https://github.com/mapbox/mapbox-gl-js/issues/1436))

#### UX Improvements

- Handle v8 style `center`, `zoom`, `bearing`, `pitch` ([#1452](https://github.com/mapbox/mapbox-gl-js/issues/1452))
- Improve circle type styling ([#1446](https://github.com/mapbox/mapbox-gl-js/issues/1446))
- Improve dashed and patterned line antialiasing

#### Bugfixes

- Load images in a way that respects Cache-Control headers
- Filter for rtree matches to those crossing bbox
- Log errors by default ([#1463](https://github.com/mapbox/mapbox-gl-js/issues/1463))
- Fixed modification of `text-size` via `setLayoutProperty` ([#1451](https://github.com/mapbox/mapbox-gl-js/issues/1451))
- Throw on lat > 90 || < -90. ([#1443](https://github.com/mapbox/mapbox-gl-js/issues/1443))
- Fix circle clipping bug ([#1457](https://github.com/mapbox/mapbox-gl-js/issues/1457))

## 0.10.0 (Aug 21 2015)

#### Breaking changes

- Switched to [longitude, latitude] coordinate order, matching GeoJSON. We anticipate that mapbox-gl-js will be widely used
  with GeoJSON, and in the long term having a coordinate order that is consistent with GeoJSON will lead to less confusion
  and impedance mismatch than will a [latitude, longitude] order.

  The following APIs were renamed:

  - `LatLng` was renamed to `LngLat`
  - `LatLngBounds` was renamed to `LngLatBounds`
  - `Popup#setLatLng` was renamed to `Popup#setLngLat`
  - `Popup#getLatLng` was renamed to `Popup#getLngLat`
  - The `latLng` property of Map events was renamed `lngLat`

  The following APIs now expect array coordinates in [longitude, latitude] order:

  - `LngLat.convert`
  - `LngLatBounds.convert`
  - `Popup#setLngLat`
  - The `center` and `maxBounds` options of the `Map` constructor
  - The arguments to `Map#setCenter`, `Map#fitBounds`, `Map#panTo`, and `Map#project`
  - The `center` option of `Map#jumpTo`, `Map#easeTo`, and `Map#flyTo`
  - The `around` option of `Map#zoomTo`, `Map#rotateTo`, and `Map#easeTo`
  - The `coordinates` properties of video and image sources

- Updated to mapbox-gl-style-spec v8.0.0 ([Changelog](https://github.com/mapbox/mapbox-gl-style-spec/blob/v8.0.0/CHANGELOG.md)). Styles are
  now expected to be version 8. You can use the [gl-style-migrate](https://github.com/mapbox/mapbox-gl-style-lint#migrations)
  utility to update existing styles.

- The format for `mapbox://` style and glyphs URLs has changed. For style URLs, you should now use the format
  `mapbox://styles/:username/:style`. The `:style` portion of the URL no longer contains a username. For font URLs, you
  should now use the format `mapbox://fonts/:username/{fontstack}/{range}.pbf`.
- Mapbox default styles are now hosted via the Styles API rather than www.mapbox.com. You can make use of the Styles API
  with a `mapbox://` style URL pointing to a v8 style, e.g. `mapbox://styles/mapbox/streets-v8`.
- The v8 satellite style (`mapbox://styles/mapbox/satellite-v8`) is now a plain satellite style, and not longer supports labels
  or contour lines via classes. For a labeled satellite style, use `mapbox://styles/mapbox/satellite-hybrid`.

- Removed `mbgl.config.HTTP_URL` and `mbgl.config.FORCE_HTTPS`; https is always used when connecting to the Mapbox API.
- Renamed `mbgl.config.HTTPS_URL` to `mbgl.config.API_URL`.

#### Bugfixes

- Don't draw halo when halo-width is 0 ([#1381](https://github.com/mapbox/mapbox-gl-js/issues/1381))
- Reverted shader changes that degraded performance on IE

#### API Improvements

- You can now unset layout and paint properties via the `setLayoutProperty` and `setPaintProperty` APIs
  by passing `undefined` as a property value.
- The `layer` option of `featuresAt` now supports an array of layers.

## 0.9.0 (Jul 29 2015)

- `glyphs` URL now normalizes without the `/v4/` prefix for `mapbox://` urls. Legacy behavior for `mapbox://fontstacks` is still maintained ([#1385](https://github.com/mapbox/mapbox-gl-js/issues/1385))
- Expose `geojson-vt` options for GeoJSON sources ([#1271](https://github.com/mapbox/mapbox-gl-js/issues/1271))
- bearing snaps to "North" within a tolerance of 7 degrees ([#1059](https://github.com/mapbox/mapbox-gl-js/issues/1059))
- Now you can directly mutate the minzoom and maxzoom layer properties with `map.setLayerZoomRange(layerId, minzoom, maxzoom)`
- Exposed `mapboxgl.Control`, a base class used by all UI controls
- Refactored handlers to be individually included in Map options, or enable/disable them individually at runtime, e.g. `map.scrollZoom.disable()`.
- New feature: Batch operations can now be done at once, improving performance for calling multiple style functions: ([#1352](https://github.com/mapbox/mapbox-gl-js/pull/1352))

  ```js
  style.batch(function (s) {
    s.addLayer({ id: "first", type: "symbol", source: "streets" });
    s.addLayer({ id: "second", type: "symbol", source: "streets" });
    s.addLayer({ id: "third", type: "symbol", source: "terrain" });
    s.setPaintProperty("first", "text-color", "black");
    s.setPaintProperty("first", "text-halo-color", "white");
  });
  ```

- Improved documentation
- `featuresAt` performance improvements by exposing `includeGeometry` option
- Better label placement along lines ([#1283](https://github.com/mapbox/mapbox-gl-js/pull/1283))
- Improvements to round linejoins on semi-transparent lines (mapbox/mapbox-gl-native[#1771](https://github.com/mapbox/mapbox-gl-js/pull/1771))
- Round zoom levels for raster tile loading ([@2a2aec](https://github.com/mapbox/mapbox-gl-js/commit/2a2aec44a39e11e73bdf663258bd6d52b83775f5))
- Source#reload cannot be called if source is not loaded ([#1198](https://github.com/mapbox/mapbox-gl-js/issues/1198))
- Events bubble to the canvas container for custom overlays ([#1301](https://github.com/mapbox/mapbox-gl-js/pull/1301))
- Move handlers are now bound on mousedown and touchstart events
- map.featuresAt() now works across the dateline

## 0.8.1 (Jun 16 2015)

- No code changes; released only to correct a build issue in 0.8.0.

## 0.8.0 (Jun 15 2015)

#### Breaking changes

- `map.setView(latlng, zoom, bearing)` has been removed. Use
  [`map.jumpTo(options)`](https://www.mapbox.com/mapbox-gl-js/api/#map/jumpto) instead:

  ```js
  map.setView([40, -74.5], 9); // 0.7.0 or earlier
  map.jumpTo({ center: [40, -74.5], zoom: 9 }); // now
  ```

- [`map.easeTo`](https://www.mapbox.com/mapbox-gl-js/api/#map/easeto) and
  [`map.flyTo`](https://www.mapbox.com/mapbox-gl-js/api/#map/flyto) now accept a single
  options object rather than positional parameters:

  ```js
  map.easeTo([40, -74.5], 9, null, { duration: 400 }); // 0.7.0 or earlier
  map.easeTo({ center: [40, -74.5], zoom: 9, duration: 400 }); // now
  ```

- `mapboxgl.Source` is no longer exported. Use `map.addSource()` instead. See the
  [GeoJSON line](https://www.mapbox.com/mapbox-gl-js/example/geojson-line/) or
  [GeoJSON markers](https://www.mapbox.com/mapbox-gl-js/example/geojson-markers/)
  examples.
- `mapboxgl.util.supported()` moved to [`mapboxgl.supported()`](https://www.mapbox.com/mapbox-gl-js/api/#mapboxgl/supported).

#### UX improvements

- Add perspective rendering ([#1049](https://github.com/mapbox/mapbox-gl-js/pull/1049))
- Better and faster labelling ([#1079](https://github.com/mapbox/mapbox-gl-js/pull/1079))
- Add touch interactions support on mobile devices ([#949](https://github.com/mapbox/mapbox-gl-js/pull/949))
- Viewport-relative popup arrows ([#1065](https://github.com/mapbox/mapbox-gl-js/pull/1065))
- Normalize mousewheel zooming speed ([#1060](https://github.com/mapbox/mapbox-gl-js/pull/1060))
- Add proper handling of GeoJSON features that cross the date line ([#1275](https://github.com/mapbox/mapbox-gl-js/issues/1275))
- Sort overlapping symbols in the y direction ([#470](https://github.com/mapbox/mapbox-gl-js/issues/470))
- Control buttons are now on a 30 pixel grid ([#1143](https://github.com/mapbox/mapbox-gl-js/issues/1143))
- Improve GeoJSON processing performance

#### API Improvements

- Switch to JSDoc for documentation
- Bundling with browserify is now supported
- Validate incoming map styles ([#1054](https://github.com/mapbox/mapbox-gl-js/pull/1054))
- Add `Map` `setPitch` `getPitch`
- Add `Map` `dblclick` event. ([#1168](https://github.com/mapbox/mapbox-gl-js/issues/1168))
- Add `Map` `getSource` ([@660a8c1](https://github.com/mapbox/mapbox-gl-js/commit/660a8c1e087f63282d24a30684d686523bce36cb))
- Add `Map` `setFilter` and `getFilter` ([#985](https://github.com/mapbox/mapbox-gl-js/issues/985))
- Add `Map` `failIfMajorPerformanceCaveat` option ([#1082](https://github.com/mapbox/mapbox-gl-js/pull/1082))
- Add `Map` `preserveDrawingBuffer` option ([#1232](https://github.com/mapbox/mapbox-gl-js/pull/1232))
- Add `VideoSource` `getVideo()` ([#1162](https://github.com/mapbox/mapbox-gl-js/issues/1162))
- Support vector tiles with extents other than 4096 ([#1227](https://github.com/mapbox/mapbox-gl-js/pull/1227))
- Use a DOM hierarchy that supports evented overlays ([#1217](https://github.com/mapbox/mapbox-gl-js/issues/1217))
- Pass `latLng` to the event object ([#1068](https://github.com/mapbox/mapbox-gl-js/pull/1068))

#### UX Bugfixes

- Fix rendering glitch on iOS 8 ([#750](https://github.com/mapbox/mapbox-gl-js/issues/750))
- Fix line triangulation errors ([#1120](https://github.com/mapbox/mapbox-gl-js/issues/1120), [#992](https://github.com/mapbox/mapbox-gl-js/issues/992))
- Support unicode range 65280-65535 ([#1108](https://github.com/mapbox/mapbox-gl-js/pull/1108))
- Fix cracks between fill patterns ([#972](https://github.com/mapbox/mapbox-gl-js/issues/972))
- Fix angle of icons aligned with lines ([@37a498a](https://github.com/mapbox/mapbox-gl-js/commit/37a498a7aa2c37d6b94611b614b4efe134e6dd59))
- Fix dashed line bug for overscaled tiles ([#1132](https://github.com/mapbox/mapbox-gl-js/issues/1132))
- Fix icon artifacts caused by sprite neighbors ([#1195](https://github.com/mapbox/mapbox-gl-js/pull/1195))

#### API Bugfixes

- Don't fire spurious `moveend` events on mouseup ([#1107](https://github.com/mapbox/mapbox-gl-js/issues/1107))
- Fix a race condition in `featuresAt` ([#1220](https://github.com/mapbox/mapbox-gl-js/pull/1220))
- Fix for brittle fontstack name convention ([#1070](https://github.com/mapbox/mapbox-gl-js/pull/1070))
- Fix broken `Popup` `setHTML` ([#1272](https://github.com/mapbox/mapbox-gl-js/issues/1272))
- Fix an issue with cross-origin image requests ([#1269](https://github.com/mapbox/mapbox-gl-js/pull/1269))

## 0.7.0 (Mar 3 2015)

#### Breaking

- Rename `Map` `hover` event to `mousemove`.
- Change `featuresAt` to return GeoJSON objects, including geometry ([#1010](https://github.com/mapbox/mapbox-gl-js/issues/1010))
- Remove `Map` `canvas` and `container` properties, add `getCanvas` and `getContainer` methods instead

#### UX Improvements

- Improve line label density
- Add boxzoom interaction ([#1038](https://github.com/mapbox/mapbox-gl-js/issues/1038))
- Add keyboard interaction ([#1034](https://github.com/mapbox/mapbox-gl-js/pull/1034))
- Faster `GeoJSONSource` `setData` without flickering ([#973](https://github.com/mapbox/mapbox-gl-js/issues/973))

#### API Improvements

- Add Popup component ([#325](https://github.com/mapbox/mapbox-gl-js/issues/325))
- Add layer API ([#1022](https://github.com/mapbox/mapbox-gl-js/issues/1022))
- Add filter API ([#985](https://github.com/mapbox/mapbox-gl-js/issues/985))
- More efficient filter API ([#1018](https://github.com/mapbox/mapbox-gl-js/issues/1018))
- Accept plain old JS object for `addSource` ([#1021](https://github.com/mapbox/mapbox-gl-js/issues/1021))
- Reparse overscaled tiles

#### Bugfixes

- Fix `featuresAt` for LineStrings ([#1006](https://github.com/mapbox/mapbox-gl-js/issues/1006))
- Fix `tileSize` argument to `GeoJSON` worker ([#987](https://github.com/mapbox/mapbox-gl-js/issues/987))
- Remove extraneous files from the npm package ([#1024](https://github.com/mapbox/mapbox-gl-js/issues/1024))
- Hide "improve map" link in print ([#988](https://github.com/mapbox/mapbox-gl-js/issues/988))

## 0.6.0 (Feb 9 2015)

#### Bugfixes

- Add wrapped padding to sprite for repeating images ([#972](https://github.com/mapbox/mapbox-gl-js/issues/972))
- Clear color buffers before rendering ([#966](https://github.com/mapbox/mapbox-gl-js/issues/966))
- Make line-opacity work with line-image ([#970](https://github.com/mapbox/mapbox-gl-js/issues/970))
- event.toElement fallback for Firefox ([#932](https://github.com/mapbox/mapbox-gl-js/issues/932))
- skip duplicate vertices at ends of lines ([#776](https://github.com/mapbox/mapbox-gl-js/issues/776))
- allow characters outside \w to be used in token
- Clear old tiles when new GeoJSON is loaded ([#905](https://github.com/mapbox/mapbox-gl-js/issues/905))

#### Improvements

- Added `map.setPaintProperty()`, `map.getPaintProperty()`, `map.setLayoutProperty()`, and `map.getLayoutProperty()`.
- Switch to ESLint and more strict code rules ([#957](https://github.com/mapbox/mapbox-gl-js/pull/957))
- Grab 2x raster tiles if retina ([#754](https://github.com/mapbox/mapbox-gl-js/issues/754))
- Support for mapbox:// style URLs ([#875](https://github.com/mapbox/mapbox-gl-js/issues/875))

#### Breaking

- Updated to mapbox-gl-style-spec v7.0.0 ([Changelog](https://github.com/mapbox/mapbox-gl-style-spec/blob/a2b0b561ce16015a1ef400dc870326b1b5255091/CHANGELOG.md)). Styles are
  now expected to be version 7. You can use the [gl-style-migrate](https://github.com/mapbox/mapbox-gl-style-lint#migrations)
  utility to update existing styles.
- HTTP_URL and HTTPS_URL config options must no longer include a `/v4` path prefix.
- `addClass`, `removeClass`, `setClasses`, `hasClass`, and `getClasses` are now methods
  on Map.
- `Style#cascade` is now private, pending a public style mutation API ([#755](https://github.com/mapbox/mapbox-gl-js/pull/755)).
- The format for `featuresAt` results changed. Instead of result-per-geometry-cross-layer,
  each result has a `layers` array with all layers that contain the feature. This avoids
  duplication of geometry and properties in the result set.

## 0.5.2 (Jan 07 2015)

#### Bugfixes

- Remove tiles for unused sources ([#863](https://github.com/mapbox/mapbox-gl-js/issues/863))
- Fix fill pattern alignment

#### Improvements

- Add GeoJSONSource maxzoom option ([#760](https://github.com/mapbox/mapbox-gl-js/issues/760))
- Return ref layers in featuresAt ([#847](https://github.com/mapbox/mapbox-gl-js/issues/847))
- Return any extra layer keys provided in the stylesheet in featuresAt
- Faster protobuf parsing

## 0.5.1 (Dec 19 2014)

#### Bugfixes

- Fix race conditions with style loading/rendering
- Fix race conditions with setStyle
- Fix map.remove()
- Fix featuresAt properties

## 0.5.0 (Dec 17 2014)

#### Bugfixes

- Fix multiple calls to setStyle

#### Improvements

- `featuresAt` now returns additional information
- Complete style/source/tile event suite:
  style.load, style.error, style.change,
  source.add, source.remove, source.load, source.error, source.change,
  tile.add, tile.remove, tile.load, tile.error
- Vastly improved performance and correctness for GeoJSON sources
- Map#setStyle accepts a style URL
- Support {prefix} in tile URL templates
- Provide a source map with minified source

#### Breaking

- Results format for `featuresAt` changed

## 0.4.2 (Nov 14 2014)

#### Bugfixes

- Ensure only one easing is active at a time ([#807](https://github.com/mapbox/mapbox-gl-js/issues/807))
- Don't require style to perform easings ([#817](https://github.com/mapbox/mapbox-gl-js/issues/817))
- Fix raster tiles sometimes not showing up ([#761](https://github.com/mapbox/mapbox-gl-js/issues/761))

#### Improvements

- Internet Explorer 11 support (experimental)

## 0.4.1 (Nov 10 2014)

#### Bugfixes

- Interpolate to the closest bearing when doing rotation animations ([#818](https://github.com/mapbox/mapbox-gl-js/issues/818))

## 0.4.0 (Nov 4 2014)

#### Breaking

- Updated to mapbox-gl-style-spec v6.0.0 ([Changelog](https://github.com/mapbox/mapbox-gl-style-spec/blob/v6.0.0/CHANGELOG.md)). Styles are
  now expected to be version 6. You can use the [gl-style-migrate](https://github.com/mapbox/mapbox-gl-style-lint#migrations)
  utility to update existing styles.

## 0.3.2 (Oct 23 2014)

#### Bugfixes

- Fix worker initialization with deferred or async scripts

#### Improvements

- Added map.remove()
- CDN assets are now served with gzip compression

## 0.3.1 (Oct 06 2014)

#### Bugfixes

- Fixed iteration over arrays with for/in
- Made browserify deps non-dev ([#752](https://github.com/mapbox/mapbox-gl-js/issues/752))

## 0.3.0 (Sep 23 2014)

#### Breaking

- Updated to mapbox-gl-style-spec v0.0.5 ([Changelog](https://github.com/mapbox/mapbox-gl-style-spec/blob/v0.0.5/CHANGELOG.md)). Styles are
  now expected to be version 5. You can use the [gl-style-migrate](https://github.com/mapbox/mapbox-gl-style-lint#migrations)
  utility to update existing styles.
- Removed support for composite layers for performance reasons. [#523](https://github.com/mapbox/mapbox-gl-js/issues/523#issuecomment-51731405)
- `raster-hue-rotate` units are now degrees.

### Improvements

- Added LatLng#wrap
- Added support for Mapbox fontstack API.
- Added support for remote, non-Mapbox TileJSON sources and inline TileJSON sources ([#535](https://github.com/mapbox/mapbox-gl-js/issues/535), [#698](https://github.com/mapbox/mapbox-gl-js/issues/698)).
- Added support for `symbol-avoid-edges` property to allow labels to be placed across tile edges.
- Fixed mkdir issue on Windows ([#674](https://github.com/mapbox/mapbox-gl-js/issues/674)).
- Fixed drawing beveled line joins without overlap.

#### Bugfixes

- Fixed performance when underzooming a layer's minzoom.
- Fixed `raster-opacity` for regular raster layers.
- Fixed various corner cases of easing functions.
- Do not modify original stylesheet ([#728](https://github.com/mapbox/mapbox-gl-js/issues/728)).
- Inherit video source from source ([#699](https://github.com/mapbox/mapbox-gl-js/issues/699)).
- Fixed interactivity for geojson layers.
- Stop dblclick on navigation so the map does not pan ([#715](https://github.com/mapbox/mapbox-gl-js/issues/715)).

## 0.2.2 (Aug 12 2014)

#### Breaking

- `map.setBearing()` no longer supports a second argument. Use `map.rotateTo` with an `offset` option and duration 0
  if you need to rotate around a point other than the map center.

#### Improvements

- Improved `GeoJSONSource` to also accept URL as `data` option, eliminating a huge performance bottleneck in case of large GeoJSON files.
  [#669](https://github.com/mapbox/mapbox-gl-js/issues/669) [#671](https://github.com/mapbox/mapbox-gl-js/issues/671)
- Switched to a different fill outlines rendering approach. [#668](https://github.com/mapbox/mapbox-gl-js/issues/668)
- Made the minified build 12% smaller gzipped (66 KB now).
- Added `around` option to `Map` `zoomTo`/`rotateTo`.
- Made the permalink hash more compact.
- Bevel linejoins no longer overlap and look much better when drawn with transparency.

#### Bugfixes

- Fixed the **broken minified build**. [#679](https://github.com/mapbox/mapbox-gl-js/issues/679)
- Fixed **blurry icons** rendering. [#666](https://github.com/mapbox/mapbox-gl-js/issues/666)
- Fixed `util.supports` WebGL detection producing false positives in some cases. [#677](https://github.com/mapbox/mapbox-gl-js/issues/677)
- Fixed invalid font configuration completely blocking tile rendering. [#662](https://github.com/mapbox/mapbox-gl-js/issues/662)
- Fixed `Map` `project`/`unproject` to properly accept array-form values.
- Fixed sprite loading race condition. [#593](https://github.com/mapbox/mapbox-gl-js/issues/593)
- Fixed `GeoJSONSource` `setData` not updating the map until zoomed or panned. [#676](https://github.com/mapbox/mapbox-gl-js/issues/676)

## 0.2.1 (Aug 8 2014)

#### Breaking

- Changed `Navigation` control signature: now it doesn't need `map` in constructor
  and gets added with `map.addControl(nav)` or `nav.addTo(map)`.
- Updated CSS classes to have consistent naming prefixed with `mapboxgl-`.

#### Improvements

- Added attribution control (present by default, disable by passing `attributionControl: false` in options).
- Added rotation by dragging the compass control.
- Added grabbing cursors for the map by default.
- Added `util.inherit` and `util.debounce` functions.
- Changed the default debug page style to OSM Bright.
- Token replacements now support dashes.
- Improved navigation control design.

#### Bugfixes

- Fixed compass control to rotate its icon with the map.
- Fixed navigation control cursors.
- Fixed inertia going to the wrong direction in a rotated map.
- Fixed inertia race condition where error was sometimes thrown after erratic panning/zooming.

## 0.2.0 (Aug 6 2014)

- First public release.<|MERGE_RESOLUTION|>--- conflicted
+++ resolved
@@ -7,11 +7,8 @@
 
 ### 🐞 Bug fixes
 
-<<<<<<< HEAD
-- Fix AbortController signal listener memory leak in frameAsync and sendAsync.
-=======
-- Remove closeButton event listener on popup.remove().
->>>>>>> 67b7f03f
+- Fix AbortController signal listener memory leak in frameAsync and sendAsync. ([#5561](https://github.com/maplibre/maplibre-gl-js/pull/5561))
+- Remove closeButton event listener on popup.remove(). ([#5564](https://github.com/maplibre/maplibre-gl-js/pull/5564))
 
 ## 5.1.1
 
