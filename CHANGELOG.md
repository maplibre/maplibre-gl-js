--- conflicted
+++ resolved
@@ -4,13 +4,10 @@
 - _...Add new stuff here..._
 
 ### 🐞 Bug fixes
-<<<<<<< HEAD
 - Fix use of `textureSize` call in color relief shader ([#5980](https://github.com/maplibre/maplibre-gl-js/pull/5980))
 
 - Fix geolocate control lock loss on window resize ([#3504](https://github.com/maplibre/maplibre-gl-js/issues/3504))
 
-=======
->>>>>>> fd0dcd71
 - _...Add new stuff here..._
 
 ## 5.6.1
