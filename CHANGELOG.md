--- conflicted
+++ resolved
@@ -4,12 +4,8 @@
 
 - *...Add new stuff here...*
 - Update `icon-padding` symbol layout property to support asymmetric padding [#1289](https://github.com/maplibre/maplibre-gl-js/pull/1289)
-<<<<<<< HEAD
-- Added `collaborativeGestures` option when instantiating map to prevent inadvertent scrolling/panning when navigating a page where map is embedded inline (#234)
+- Added `cooperativeGestures` option when instantiating map to prevent inadvertent scrolling/panning when navigating a page where map is embedded inline (#234)
 - Improve filter specification typings
-=======
-- Added `cooperativeGestures` option when instantiating map to prevent inadvertent scrolling/panning when navigating a page where map is embedded inline (#234)
->>>>>>> 247bbdd0
 
 ### 🐞 Bug fixes
 
