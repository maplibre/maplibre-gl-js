--- conflicted
+++ resolved
@@ -1,12 +1,8 @@
 ## main
 
 ### ✨ Features and improvements
-<<<<<<< HEAD
+- Slice vector tiles to improve over scale vector handling ([#6521](https://github.com/maplibre/maplibre-gl-js/pull/6521)). It adds the `experimentalZoomLevelsToOverscale` flag to `MapOptions` to allow controlling how many zoom levels to slice and how many to scale. It seems to have better performance at high zoom levels. It can prevent Safar crashes in some scenarios by setting it to 4 or less. (by [@HarelM](https://github.com/HarelM))
 - Add reduceMotion option to Map Options ([#6661](https://github.com/maplibre/maplibre-gl-js/pull/6661))
-=======
-
-- Slice vector tiles to improve over scale vector handling ([#6521](https://github.com/maplibre/maplibre-gl-js/pull/6521)). It adds the `experimentalZoomLevelsToOverscale` flag to `MapOptions` to allow controlling how many zoom levels to slice and how many to scale. It seems to have better performance at high zoom levels. It can prevent Safar crashes in some scenarios by setting it to 4 or less. (by [@HarelM](https://github.com/HarelM))
->>>>>>> 068522a8
 - _...Add new stuff here..._
 
 ### 🐞 Bug fixes
