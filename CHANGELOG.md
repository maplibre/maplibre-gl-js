## main

### ✨ Features and improvements
<<<<<<< HEAD
- Use geojson-vt to improve over scale vector handling ([#6521](https://github.com/maplibre/maplibre-gl-js/pull/6521))
=======
- Use styles `isHidden` logic in the worker by adding a new optional `roundMinZoom` parameter ([#6547](https://github.com/maplibre/maplibre-gl-js/pull/6547))
- _...Add new stuff here..._
>>>>>>> c0b24b69

### 🐞 Bug fixes
- Contextmenu events not blocked by scrolling ([#5683](https://github.com/maplibre/maplibre-gl-js/issues/5683)
- Mousemove events are not blocked by scrolling ([#6302](https://github.com/maplibre/maplibre-gl-js/issues/6302))

## 5.9.0

### ✨ Features and improvements

- Improve fading - dynamic bi-directional raster cross-fading and self fading ([#6469](https://github.com/maplibre/maplibre-gl-js/pull/6469))
- Support for usage of line-gradient together with line-dasharray ([#6487](https://github.com/maplibre/maplibre-gl-js/pull/6487))

### 🐞 Bug fixes

- Added `button` role to marker div to fix accessibility issues with the `aria-label` ([#6435](https://github.com/maplibre/maplibre-gl-js/issues/6435))
- Fix a crash on iOS when there are too many symbols to render ([#6526](https://github.com/maplibre/maplibre-gl-js/issues/6526))

## 5.8.0

### ✨ Features and improvements

- Enable documentation admonitions in Material for MkDocs. ([#6455](https://github.com/maplibre/maplibre-gl-js/issues/6455))
- Switch MapEventType from type to interface to allow declaration merging ([#6436](https://github.com/maplibre/maplibre-gl-js/pull/6436))
- Implement data-driven styling support for `line-dasharray` ([#5812](https://github.com/maplibre/maplibre-gl-js/pull/5812))

### 🐞 Bug fixes

- Fix raster flickering when using terrain 3D and optimize terrain logic. ([#6446](https://github.com/maplibre/maplibre-gl-js/pull/6446))
- Fix issue where parent tiles are retained when deeper descendant tiles already cover the missing ideal tile. ([#6442](https://github.com/maplibre/maplibre-gl-js/pull/6442))
- Fix an issue when GeolocateControl fires outofmaxbounds event with trackUserLocation disabled ([#6464](https://github.com/maplibre/maplibre-gl-js/pull/6464))
- Fix an issue with globe+terrain "zooming" in when dragging towards the poles ([#6470](https://github.com/maplibre/maplibre-gl-js/pull/6470))
- Fix integer overflow in symbol placement ([#6476](https://github.com/maplibre/maplibre-gl-js/pull/6476))

## 5.7.3

### 🐞 Bug fixes

- Fix case where retain loaded children does not retain uppermost loaded children ([#6399](https://github.com/maplibre/maplibre-gl-js/pull/6399))
- Fix an issue with spread operator that caused issues in Angular and esbuild ([#6438](https://github.com/maplibre/maplibre-gl-js/pull/6438))

## 5.7.2

### 🐞 Bug fixes

- Fix `_updateRetainedTiles` checking for children when children length is 1 overscaled tile "child" ([#6388](https://github.com/maplibre/maplibre-gl-js/pull/6388))
- Fix evaluating `global-state` for layers added after loading style ([#6361](https://github.com/maplibre/maplibre-gl-js/issues/6361))
- Change the pathway for passing `global-state` object from `Style` to expression to fix a hack that was introduced in previous versions ([#6366](https://github.com/maplibre/maplibre-gl-js/pull/6366))
- Fix triggering `load` and `idle` events when source TileJSON fails to load ([#5430](https://github.com/maplibre/maplibre-gl-js/issues/5430))
- Fix mouse events on heatmap features ([#714](https://github.com/maplibre/maplibre-gl-js/issues/714))

## 5.7.1

### 🐞 Bug fixes

- Fix accuracy circle on locate user control ([#5432](https://github.com/maplibre/maplibre-gl-js/issues/5432))
- Fix evaluating `global-state` in paint `...-pattern` properties ([#6301](https://github.com/maplibre/maplibre-gl-js/pull/6301))
- Fix pan moving in the wrong direction when map is pitched ([#6111](https://github.com/maplibre/maplibre-gl-js/issues/6111))
- Fix evaluation of `text-color` when using `format` within `step` ([#5833](https://github.com/maplibre/maplibre-gl-js/issues/5833))
- Fix regression in `mergeSourceDiffs`: handle add/remove/removeAll ([#6342](https://github.com/maplibre/maplibre-gl-js/pull/6342))
- Fix evaluating `global-state` in layout properties `icon-size` and `text-size` ([#6308](https://github.com/maplibre/maplibre-gl-js/issues/6308))

## 5.7.0

### ✨ Features and improvements

- Pass document's `lang` to Tiny-SDF to render Simplified and Traditional Chinese characters ([#6223](https://github.com/maplibre/maplibre-gl-js/issues/6223))
- Enable `global-state` expressions in layout properties ([#6209](https://github.com/maplibre/maplibre-gl-js/pull/6209))
- Align typescript types generation with docs generation and avoid exporting non-exported types ([#6217](https://github.com/maplibre/maplibre-gl-js/pull/6217))
- Add `coveringTiles` method to the public API of the map object ([#6292](https://github.com/maplibre/maplibre-gl-js/pull/6292))

### 🐞 Bug fixes

- Prevent original input style JSON from being mutated by `Style.set*` methods ([#6216](https://github.com/maplibre/maplibre-gl-js/pull/6216))
- Fix evaluating `global-state` in paint properties with other subexpressions ([#6048](https://github.com/maplibre/maplibre-gl-js/issues/6048))
- Fix enabling terrain while transitioning ([#6011](https://github.com/maplibre/maplibre-gl-js/issues/6011))

## 5.6.2

### 🐞 Bug fixes

- Fix white artifacts when using non-zero elevation ([#6032](https://github.com/maplibre/maplibre-gl-js/pull/6032))
- Fix geolocate control lock loss on window resize and zoom ([#3504](https://github.com/maplibre/maplibre-gl-js/issues/3504))
- Fix a memory leak in `GeoJSONSource` when rapidly updating data ([#6163](https://github.com/maplibre/maplibre-gl-js/pull/6163))
- Fix `Map.setTransformRequest` parameter type to include `null` ([#6179](https://github.com/maplibre/maplibre-gl-js/issues/6179))
- Fix typo `_rotatePitchHandler` in the `navigation_control.ts` file ([#6207](https://github.com/maplibre/maplibre-gl-js/issues/6207))

## 5.6.1

### 🐞 Bug fixes

- Fix use of `textureSize` call in color relief shader ([#5980](https://github.com/maplibre/maplibre-gl-js/pull/5980))
- Fix Y axis transformation in projectFromLabelPlaneToClipSpace ([#6021](https://github.com/maplibre/maplibre-gl-js/pull/6021))
- Alpha-sort all examples ([#6049](https://github.com/maplibre/maplibre-gl-js/pull/6049))
- Ensure opacity is reset for popups when `locationOccludedOpacity` no longer applicable ([#6088](https://github.com/maplibre/maplibre-gl-js/pull/6088))

## 5.6.0

### ✨ Features and improvements

- Add `setGlobalStateProperty()` and `getGlobalState()` to the map public API ([#5613](https://github.com/maplibre/maplibre-gl-js/pull/5613))
- Improve tile frustum culling for globe, leading to better performance and faster loading times. ([#5865](https://github.com/maplibre/maplibre-gl-js/pull/5865))
- Add new `color-relief` layer type to render hypsometric tint from terrain-RGB tiles. ([#5742](https://github.com/maplibre/maplibre-gl-js/pull/5742))

### 🐞 Bug fixes

- Fix `queryRenderedFeatures` bounding box crossing antimeridian in globe view. ([#5856](https://github.com/maplibre/maplibre-gl-js/pull/5856))
- Fix handling invalid glyph placement results along lines ([#5118](https://github.com/maplibre/maplibre-gl-js/pull/5118))
- Fix `refreshTiles()` for vector tiles ([#5875](https://github.com/maplibre/maplibre-gl-js/pull/5875))
- Revert changes to polygon intersection detection ([#5590](https://github.com/maplibre/maplibre-gl-js/pull/5590) caused issue [5864](https://github.com/maplibre/maplibre-gl-js/issues/5864))
- Fix breaking clusters when non-integer value provided for `clusterMaxZoom` (warning is shown) ([#5929](https://github.com/maplibre/maplibre-gl-js/issues/5929)) + clarify API docs
- Fix use of reserved GLSL `switch` statement in hillshade shader ([#5972](https://github.com/maplibre/maplibre-gl-js/pull/5972))


## 5.5.0

### ✨ Features and improvements

- Add additional hillshade methods ([#5768](https://github.com/maplibre/maplibre-gl-js/pull/5768))
- Add `refreshTiles()` to the map public API ([#5806](https://github.com/maplibre/maplibre-gl-js/pull/5806))
- Disable geolocate control button when permission is denied and `trackUserLocation` is off ([#5824](https://github.com/maplibre/maplibre-gl-js/pull/5824))
- _... Add new stuff here..._

### 🐞 Bug fixes

- Fix scroll min zoom on globe view ([#5775](https://github.com/maplibre/maplibre-gl-js/pull/5775))
- ⚠️ Fix hillshade appearance change between 256x256 and 512x512 tiles. This will change the appearance of hillshade layers using 512x512 tiles. ([#5768](https://github.com/maplibre/maplibre-gl-js/pull/5768))
- Fix tile expiry logic for raster and raster-dem tiles ([#5798](https://github.com/maplibre/maplibre-gl-js/pull/5798))
- Fix opacityWhenCovered not working to hide the marker behind the globe if terrain is enabled. ([#5838](https://github.com/maplibre/maplibre-gl-js/pull/5838))
- Fix transparent vector tiles sometimes showing geometry beyond tile borders when terrain is active ([#5746](https://github.com/maplibre/maplibre-gl-js/pull/5746))

## 5.4.0

### ✨ Features and improvements

- Add tile LOD control to the public API ([#5719](https://github.com/maplibre/maplibre-gl-js/pull/5719))

### 🐞 Bug fixes

- Fix `queryRenderedFeatures` on globe view when crossing international date line ([#5765](https://github.com/maplibre/maplibre-gl-js/pull/5765))
- Fix globe `unproject` to clamp points to horizon ([#5771](https://github.com/maplibre/maplibre-gl-js/pull/5771))
- Fix marker drag Coordinates give Longitude off by ±360° with Globe ([#5473](https://github.com/maplibre/maplibre-gl-js/issues/5473))

## 5.3.1

### 🐞 Bug fixes

- Only add `aria-label` on the Marker's element if it does not already has one ([#5298](https://github.com/maplibre/maplibre-gl-js/pull/5298))
- The state of `glPixelStore` is now properly cleaned after texture updates to avoid `glTexSubImage2D` calls made on the same gl context acting differently at random ([#5730](https://github.com/maplibre/maplibre-gl-js/pull/5730))
- Fixes an issue with popup close button not working ([#5754](https://github.com/maplibre/maplibre-gl-js/pull/5754))

## 5.3.0

### ✨ Features and improvements

- Added `getBounds` to GeoJSON source to allow getting the boundaries of the data in it ([#5575](https://github.com/maplibre/maplibre-gl-js/pull/5575))
- Add a check for MouseEvent, to avoid errors when bot were crawling on website using Event instance instead of MouseEvent instance for types like mouseover, mouseout etc.. ([#5466](https://github.com/maplibre/maplibre-gl-js/pull/5466)).

### 🐞 Bug fixes

- Fix intersection detection between MultiPolygons and Points ([#5590](https://github.com/maplibre/maplibre-gl-js/pull/5590))
- Fix issue with image rendered partially on terrain tiles ([#1559](https://github.com/maplibre/maplibre-gl-js/issues/1559)).
- Fix circle layer hitbox in Globe projection mode ([#5599](https://github.com/maplibre/maplibre-gl-js/pull/5599))
- Fix excessive attribution control rerendering ([#5673](https://github.com/maplibre/maplibre-gl-js/pull/5673))

## 5.2.0

### ✨ Features and improvements

- Allow opacity to be set when location becomes invisible in the globe projection. ([#5532](https://github.com/maplibre/maplibre-gl-js/pull/5532))

### 🐞 Bug fixes

- Fix AbortController signal listener memory leak in frameAsync and sendAsync. ([#5561](https://github.com/maplibre/maplibre-gl-js/pull/5561))
- Remove closeButton event listener on popup.remove(). ([#5564](https://github.com/maplibre/maplibre-gl-js/pull/5564))
- Add missing `GeoJSONFeature` type to library export as it is exposed by `querySourceFeatures` ([#5567](https://github.com/maplibre/maplibre-gl-js/pull/5567))

## 5.1.1

### ✨ Features and improvements

- Avoid setting marker opacity twice. ([#5441](https://github.com/maplibre/maplibre-gl-js/pull/5441))

### 🐞 Bug fixes

- Fix how padding is applied when using flyTo() with Globe ([#5406](https://github.com/maplibre/maplibre-gl-js/pull/5406))
- Fix URL hash validation to support bearing range -180 to 180 ([#5461](https://github.com/maplibre/maplibre-gl-js/issues/5461))
- Fix variable zoom tile calculation when padding is set ([#5486](https://github.com/maplibre/maplibre-gl-js/issues/5486))
- Fix rendering Japanese symbols which are accidentally ignored. ([#5421](https://github.com/maplibre/maplibre-gl-js/pull/5421)

## 5.1.0

### ✨ Features and improvements

- Add support for `vertical-align` in `format` expression ([specification](https://maplibre.org/maplibre-style-spec/expressions/#format))([#5043](https://github.com/maplibre/maplibre-gl-js/pull/5043)).

### 🐞 Bug fixes

- Render frame synchronized again in requestAnimationFrame callback ([#4535](https://github.com/maplibre/maplibre-gl-js/pull/4535))

## 5.0.1

### ✨ Features and improvements

- ⚠️ Revert changes made in `geometry-type` ([#5285](https://github.com/maplibre/maplibre-gl-js/pull/5331)). This change was causing issues in a [large number of styles](https://github.com/maplibre/maplibre-style-spec/issues/965) and thus reverted.

### 🐞 Bug fixes

- Skip control button css hover effects on touch devices ([#5285](https://github.com/maplibre/maplibre-gl-js/pull/5285))

## 5.0.0

### ✨ Features and improvements

- ~~⚠️ Changed `geometry-type` to identify "Multi-" features ([#4877](https://github.com/maplibre/maplibre-gl-js/pull/4877)). Use `$type` which has no "Multi-" support or use `in` expression to get the previous behavior.~~
- ⚠️ `StyleLayer`'s `queryIntersectsFeature` method parameters were moved to `QueryIntersectsFeatureParams`. ([#5276](https://github.com/maplibre/maplibre-gl-js/pull/5276)) Wrap the method parameters with `{}` to solve this
- ⚠️ Support setting WebGL context options on map creation ([#5196](https://github.com/maplibre/maplibre-gl-js/pull/5196)). Previously supported WebGL context options like `antialias`, `preserveDrawingBuffer` and `failIfMajorPerformanceCaveat` must now be defined inside the `canvasContextAttributes` object on `MapOptions`.
- ⚠️ Change the return type of `on` method to return a `Subscription` to allow for easy unsubscribe ([#5080](https://github.com/maplibre/maplibre-gl-js/pull/5080)). `map.on('x').on('y')` => `map.on('x'); map.on('y');`.
- ⚠️ Change drag rotate behavior to be around the center of the screen ([#5074](https://github.com/maplibre/maplibre-gl-js/pull/5074))
- ⚠️ Return actual altitude from queryTerrainElevation + Pass non-translated matrices to custom layer on mercator map ([#3854](https://github.com/maplibre/maplibre-gl-js/pull/3854))
- ⚠️ Remove unminified prod build ([#4906](https://github.com/maplibre/maplibre-gl-js/pull/4906)). You'll need to use a different build.
- Allows setting the desired WebGL version to use ([#5236](https://github.com/maplibre/maplibre-gl-js/pull/5236)). You can now use `contextType` inside `canvasContextAttributes` to choose which WebGL version to use
- Dual-Stack WebGL Runtime with WebGL2 to WebGL1 Fallback ([#5198](https://github.com/maplibre/maplibre-gl-js/pull/5198))
- Add support for projection type expression as part of a refactoring of the transfrom and projection classes ([#5139](https://github.com/maplibre/maplibre-gl-js/pull/5139))
- Export `Event` class ([#5016](https://github.com/maplibre/maplibre-gl-js/pull/5016))
- Support Vertical Perspective projection ([#5023](https://github.com/maplibre/maplibre-gl-js/pull/5023))
- When clustering circles and the promoteId is set to some parameter, the promoted ID is used on non-clustered features and the cluster_id is used on clustered features. Previously the ID was undefined for non-clustered features ([#4899](https://github.com/maplibre/maplibre-gl-js/pull/4899))
- Support Terrain in Globe projection ([#4976](https://github.com/maplibre/maplibre-gl-js/pull/4976))
- Improved performance of the `coveringTiles` (tile culling) function for globe ([#4937](https://github.com/maplibre/maplibre-gl-js/pull/4937))
- Catches network fetching errors such as CORS, DNS or malformed URL as actual `AJAXError` to expose HTTP request details to the `"error"` event (https://github.com/maplibre/maplibre-gl-js/pull/4822)
- Add setVerticalFieldOfView() to public API ([#4717](https://github.com/maplibre/maplibre-gl-js/issues/4717))
- Disable sky when using globe and blend it in when changing to mercator ([#4853](https://github.com/maplibre/maplibre-gl-js/issues/4853))
- New GlobeControl ([#4960](https://github.com/maplibre/maplibre-gl-js/pull/4960))
- Add support for pitch > 90 degrees ([#4717](https://github.com/maplibre/maplibre-gl-js/issues/4717))
- Add support for camera roll angle ([#4717](https://github.com/maplibre/maplibre-gl-js/issues/4717))
- Improve performance of `queryRenderedFeatures` by using JavaScript `Set`s to assess layer membership internally ([#4777](https://github.com/maplibre/maplibre-gl-js/pull/4777))
- Support globe mode ([#3963](https://github.com/maplibre/maplibre-gl-js/issues/3963))
- Merge atmosphere and sky implementation ([#3888](https://github.com/maplibre/maplibre-gl-js/issues/3888))
- Add option to display a realistic atmosphere when using a Globe projection ([#3888](https://github.com/maplibre/maplibre-gl-js/issues/3888))

### 🐞 Bug fixes

- ⚠️ Fix level of detail at high pitch angle by changing which tiles to load ([#3983](https://github.com/maplibre/maplibre-gl-js/issues/3983))
- Fix holes at the poles when terrain is used with globe ([#5232](https://github.com/maplibre/maplibre-gl-js/pull/5232))
- Fix geometry artifacts when globe terrain is zoomed out too much ([#5232](https://github.com/maplibre/maplibre-gl-js/pull/5232))
- Fix center being incorrectly constrained when using globe ([#5186](https://github.com/maplibre/maplibre-gl-js/pull/5186))
- Fix atmosphere improperly blending into the background ([#5235](https://github.com/maplibre/maplibre-gl-js/pull/5235))
- Fix parsing wrong hash location ([#5131](https://github.com/maplibre/maplibre-gl-js/pull/5131))
- Fix swallowing of errors ([#4532](https://github.com/maplibre/maplibre-gl-js/issues/4532))
- Fix erroring requests not reported on `error` handler ([#4613](https://github.com/maplibre/maplibre-gl-js/issues/4613))
- Fix children not retained when using globe ([#5271](https://github.com/maplibre/maplibre-gl-js/pull/5271))
- Fix symbol size increasing when looking from poles ([#5275](https://github.com/maplibre/maplibre-gl-js/pull/5275))
- Fix globe custom layers being supplied incorrect matrices after projection transition to mercator ([#5150](https://github.com/maplibre/maplibre-gl-js/pull/5150))
- Fix custom 3D models disappearing during projection transition ([#5150](https://github.com/maplibre/maplibre-gl-js/pull/5150))
- Fix regression in NavigationControl compass on Firefox and Safari browsers ([#5205](https://github.com/maplibre/maplibre-gl-js/pull/5205))
- Fix smooth mouse wheel zooming ([#5154](https://github.com/maplibre/maplibre-gl-js/pull/5154))
- Change drag rotate behavior to be less abrupt around the center ([#5104](https://github.com/maplibre/maplibre-gl-js/pull/5104))
- Fix regression in render world copies ([#5101](https://github.com/maplibre/maplibre-gl-js/pull/5101))
- Fix unwanted roll when motion is interrupted ([#5083](https://github.com/maplibre/maplibre-gl-js/pull/5083))
- Fix `geometry-type` filter expression results ([#5132](https://github.com/maplibre/maplibre-gl-js/pull/5132))
- Fix easeTo not applying padding in globe projection ([#5134](https://github.com/maplibre/maplibre-gl-js/pull/5134))
- Convert WebGL1 shaders to WebGL2 ([#5166](https://github.com/maplibre/maplibre-gl-js/pull/5166))
- Fixes line flickering problem ([#5094](https://github.com/maplibre/maplibre-gl-js/pull/5094))
- Fix poor performance in Chrome related to passing matrices to WebGL ([#5072](https://github.com/maplibre/maplibre-gl-js/pull/5072))
- Fixes scale control for globe on zoom out ([#4897](https://github.com/maplibre/maplibre-gl-js/pull/4897))
- Fixes cooperative gestures displaying the mobile help text when screen width is smaller than 480px on non-touch devices ([#5053](https://github.com/maplibre/maplibre-gl-js/pull/5053))
- Fixes incorrect cluster radius scaling in `GeoJSONSource.setClusterOptions()` ([#5055](https://github.com/maplibre/maplibre-gl-js/pull/5055))
- Improve innerHTML handling in code ([#5057](https://github.com/maplibre/maplibre-gl-js/pull/5057)))
- Fix geometry beyond tile borders being rendered ([#4868](https://github.com/maplibre/maplibre-gl-js/pull/4868))
- Fix line-placed map-pitch-aligned texts being too large when viewed from some latitudes on a globe ([#4786](https://github.com/maplibre/maplibre-gl-js/issues/4786))
- Disabled unsupported Fog rendering, for Terrain3D on Globe ([#4963](https://github.com/maplibre/maplibre-gl-js/pull/4963))
- Fix issue where raster tile source won't fetch updates following request error ([#4890](https://github.com/maplibre/maplibre-gl-js/pull/4890))
- Fix 3D models in custom layers not being properly occluded by the globe ([#4817](https://github.com/maplibre/maplibre-gl-js/issues/4817))
- Fix issue where raster tiles were not rendered correctly when using globe and terrain ([#4912](https://github.com/maplibre/maplibre-gl-js/pull/4912))
- Fix text not being hidden behind the globe when overlap mode was set to `always` ([#4802](https://github.com/maplibre/maplibre-gl-js/issues/4802))
- Fix a single white frame being displayed when the map internally transitions from mercator to globe projection ([#4816](https://github.com/maplibre/maplibre-gl-js/issues/4816))
- Fix loading of RTL plugin version 0.3.0 ([#4860](https://github.com/maplibre/maplibre-gl-js/pull/4860))
- Fix a memory leak due to missing removal of event listener registration ([#4824](https://github.com/maplibre/maplibre-gl-js/pull/4824))
- Improve symbol collision performance for both mercator and globe projections ([#4778](https://github.com/maplibre/maplibre-gl-js/pull/4778))
- Fix bad line scaling near the poles under globe projection ([#4778](https://github.com/maplibre/maplibre-gl-js/pull/4778))
- Fix globe loading many tiles at an unnecessarily high zoom level when the camera is pitched ([#4778](https://github.com/maplibre/maplibre-gl-js/pull/4778))

## 5.0.0-pre.10

### ✨ Features and improvements

- Add support for projection type expression as part of a refactoring of the transfrom and projection classes ([#5139](https://github.com/maplibre/maplibre-gl-js/pull/5139))
- ⚠️ Support setting WebGL context options on map creation ([#5196](https://github.com/maplibre/maplibre-gl-js/pull/5196)). Previously supported WebGL context options like `antialias`, `preserveDrawingBuffer` and `failIfMajorPerformanceCaveat` must now be defined inside the `canvasContextAttributes` object on `MapOptions`.
- Dual-Stack WebGL Runtime with WebGL2 to WebGL1 Fallback ([#5198](https://github.com/maplibre/maplibre-gl-js/pull/5198))

### 🐞 Bug fixes

- Fix globe custom layers being supplied incorrect matrices after projection transition to mercator ([#5150](https://github.com/maplibre/maplibre-gl-js/pull/5150))
- Fix custom 3D models disappearing during projection transition ([#5150](https://github.com/maplibre/maplibre-gl-js/pull/5150))
- Fix regression in NavigationControl compass on Firefox and Safari browsers ([#5205](https://github.com/maplibre/maplibre-gl-js/pull/5205))

## 5.0.0-pre.9

### 🐞 Bug fixes

- Fix smooth mouse wheel zooming ([#5154](https://github.com/maplibre/maplibre-gl-js/pull/5154))
- ⚠️ Change drag rotate behavior to be less abrupt around the center ([#5104](https://github.com/maplibre/maplibre-gl-js/pull/5104))
- Fix regression in render world copies ([#5101](https://github.com/maplibre/maplibre-gl-js/pull/5101))
- Fix unwanted roll when motion is interrupted ([#5083](https://github.com/maplibre/maplibre-gl-js/pull/5083))
- Fix `geometry-type` filter expression results ([#5132](https://github.com/maplibre/maplibre-gl-js/pull/5132))
- Fix easeTo not applying padding in globe projection ([#5134](https://github.com/maplibre/maplibre-gl-js/pull/5134))
- Convert WebGL1 shaders to WebGL2 ([#5166](https://github.com/maplibre/maplibre-gl-js/pull/5166))

## 5.0.0-pre.8

### ✨ Features and improvements

- ⚠️ Change the return type of `on` method to return a `Subscription` to allow for easy unsubscribe ([#5080](https://github.com/maplibre/maplibre-gl-js/pull/5080))

### 🐞 Bug fixes

- Fixes line flickering problem ([#5094](https://github.com/maplibre/maplibre-gl-js/pull/5094))
- Fix poor performance in Chrome related to passing matrices to WebGL ([#5072](https://github.com/maplibre/maplibre-gl-js/pull/5072))

## 5.0.0-pre.7

### ✨ Features and improvements

- ⚠️ Change drag rotate behavior to be around the center of the screen ([#5074](https://github.com/maplibre/maplibre-gl-js/pull/5074))
- Export `Event` class ([#5016](https://github.com/maplibre/maplibre-gl-js/pull/5016))
- Support Vertical Perspective projection ([#5023](https://github.com/maplibre/maplibre-gl-js/pull/5023))

### 🐞 Bug fixes

- Fixes scale control for globe on zoom out ([#4897](https://github.com/maplibre/maplibre-gl-js/pull/4897))
- Fixes cooperative gestures displaying the mobile help text when screen width is smaller than 480px on non-touch devices ([#5053](https://github.com/maplibre/maplibre-gl-js/pull/5053))
- Fixes incorrect cluster radius scaling in `GeoJSONSource.setClusterOptions()` ([#5055](https://github.com/maplibre/maplibre-gl-js/pull/5055))
- Improve innerHTML handling in code ([#5057](https://github.com/maplibre/maplibre-gl-js/pull/5057)))
- Fix geometry beyond tile borders being rendered ([#4868](https://github.com/maplibre/maplibre-gl-js/pull/4868))

## 5.0.0-pre.6

### ✨ Features and improvements

- When clustering circles and the promoteId is set to some parameter, the promoted ID is used on non-clustered features and the cluster_id is used on clustered features. Previously the ID was undefined for non-clustered features ([#4899](https://github.com/maplibre/maplibre-gl-js/pull/4899))
- Support Terrain in Globe projection ([#4976](https://github.com/maplibre/maplibre-gl-js/pull/4976))
- Improved performance of the `coveringTiles` (tile culling) function for globe ([#4937](https://github.com/maplibre/maplibre-gl-js/pull/4937))

### 🐞 Bug fixes

- ⚠️ Fix level of detail at high pitch angle by changing which tiles to load ([#3983](https://github.com/maplibre/maplibre-gl-js/issues/3983))
- ~~⚠️ Fix URL parsing in `normalizeSpriteURL`, sprite URLs must be absolute ([#4962](https://github.com/maplibre/maplibre-gl-js/issues/4962))~~

## 5.0.0-pre.5

### ✨ Features and improvements

- Catches network fetching errors such as CORS, DNS or malformed URL as actual `AJAXError` to expose HTTP request details to the `"error"` event (https://github.com/maplibre/maplibre-gl-js/pull/4822)
- Add setVerticalFieldOfView() to public API ([#4717](https://github.com/maplibre/maplibre-gl-js/issues/4717))
- ⚠️ Return actual altitude from queryTerrainElevation + Pass non-translated matrices to custom layer on mercator map ([#3854](https://github.com/maplibre/maplibre-gl-js/pull/3854))
- Disable sky when using globe and blend it in when changing to mercator ([#4853](https://github.com/maplibre/maplibre-gl-js/issues/4853))
- New GlobeControl ([#4960](https://github.com/maplibre/maplibre-gl-js/pull/4960))

### 🐞 Bug fixes

- Fix line-placed map-pitch-aligned texts being too large when viewed from some latitudes on a globe ([#4786](https://github.com/maplibre/maplibre-gl-js/issues/4786))
- Disabled unsupported Fog rendering, for Terrain3D on Globe ([#4963](https://github.com/maplibre/maplibre-gl-js/pull/4963))

## 5.0.0-pre.4

### ✨ Features and improvements

- ⚠️ Changed `geometry-type` to identify "Multi-" features ([#4877](https://github.com/maplibre/maplibre-gl-js/pull/4877))
- Add support for pitch > 90 degrees ([#4717](https://github.com/maplibre/maplibre-gl-js/issues/4717))

### 🐞 Bug fixes

- ~~⚠️ Fix order of normalizeSpriteURL and transformRequest in loadSprite ([#3897](https://github.com/maplibre/maplibre-gl-js/issues/3897))~~
- ⚠️ Remove unminified prod build ([#4906](https://github.com/maplibre/maplibre-gl-js/pull/4906))
- Fix issue where raster tile source won't fetch updates following request error ([#4890](https://github.com/maplibre/maplibre-gl-js/pull/4890))
- Fix 3D models in custom layers not being properly occluded by the globe ([#4817](https://github.com/maplibre/maplibre-gl-js/issues/4817))
- Fix issue where raster tiles were not rendered correctly when using globe and terrain ([#4912](https://github.com/maplibre/maplibre-gl-js/pull/4912))

## 5.0.0-pre.3

### ✨ Features and improvements

- Add support for camera roll angle ([#4717](https://github.com/maplibre/maplibre-gl-js/issues/4717))

### 🐞 Bug fixes

- Fix text not being hidden behind the globe when overlap mode was set to `always` ([#4802](https://github.com/maplibre/maplibre-gl-js/issues/4802))
- Fix a single white frame being displayed when the map internally transitions from mercator to globe projection ([#4816](https://github.com/maplibre/maplibre-gl-js/issues/4816))
- Fix loading of RTL plugin version 0.3.0 ([#4860](https://github.com/maplibre/maplibre-gl-js/pull/4860))

## 5.0.0-pre.2

### ✨ Features and improvements

- Improve performance of `queryRenderedFeatures` by using JavaScript `Set`s to assess layer membership internally ([#4777](https://github.com/maplibre/maplibre-gl-js/pull/4777))

### 🐞 Bug fixes

- Fix a memory leak due to missing removal of event listener registration ([#4824](https://github.com/maplibre/maplibre-gl-js/pull/4824))
- Improve symbol collision performance for both mercator and globe projections ([#4778](https://github.com/maplibre/maplibre-gl-js/pull/4778))
- Fix bad line scaling near the poles under globe projection ([#4778](https://github.com/maplibre/maplibre-gl-js/pull/4778))
- Fix globe loading many tiles at an unnecessarily high zoom level when the camera is pitched ([#4778](https://github.com/maplibre/maplibre-gl-js/pull/4778))

## 5.0.0-pre.1

### ✨ Features and improvements

- Support globe mode ([#3963](https://github.com/maplibre/maplibre-gl-js/issues/3963))
- Merge atmosphere and sky implementation ([#3888](https://github.com/maplibre/maplibre-gl-js/issues/3888))
- Add option to display a realistic atmosphere when using a Globe projection ([#3888](https://github.com/maplibre/maplibre-gl-js/issues/3888))

## 4.7.1

### 🐞 Bug fixes

- Fix circle won't render on mesa 24.1 with AMD GPU ([#4062](https://github.com/maplibre/maplibre-gl-js/issues/4062))
- Fix hash router for urls ending with a hashtag ([#4730](https://github.com/maplibre/maplibre-gl-js/pull/4730))
- Replace rollup-plugin-sourcemaps with rollup-plugin-sourcemaps2 ([#4740](https://github.com/maplibre/maplibre-gl-js/pull/4740))

## 4.7.0

### ✨ Features and improvements

- Support multiple layers in `map.on`, `map.once` and `map.off` methods ([#4570](https://github.com/maplibre/maplibre-gl-js/pull/4570))
- Ensure GeoJSON cluster sources emit a console warning if `maxzoom` is less than or equal to `clusterMaxZoom` since in this case you may see unexpected results. ([#4604](https://github.com/maplibre/maplibre-gl-js/pull/4604))

### 🐞 Bug fixes

- Heatmap Fix for 3D terrain ([#4571](https://github.com/maplibre/maplibre-gl-js/pull/4571))
- Fix Map#off to not remove listener with layer(s) registered with Map#once ([#4592](https://github.com/maplibre/maplibre-gl-js/pull/4592))
- Improve types a bit for `addSource` and `getSource` ([#4616](https://github.com/maplibre/maplibre-gl-js/pull/4616))
- Fix the color near the horizon when terrain is enabled without any sky ([#4607](https://github.com/maplibre/maplibre-gl-js/pull/4607))
- Fix bug where `fitBounds` and `cameraForBounds` would not display across the 180th meridian (antimeridian)
- Fix white flickering on map resize ([#4158](https://github.com/maplibre/maplibre-gl-js/pull/4158))
- Fixed a performance regression related to symbol placement ([#4599](https://github.com/maplibre/maplibre-gl-js/pull/4599))
- Fix a bug where cloning a Transform instance didn't include the `lngRange`. This caused a bug where
  using `transformCameraUpdate` caused the `maxBounds` to stop working just for east/west bounds. ([#4625](https://github.com/maplibre/maplibre-gl-js/pull/4625))

## 4.6.0

### ✨ Features and improvements

- Prefer local glyph rendering for all CJKV characters, not just those in the CJK Unified Ideographs, Hiragana, Katakana, and Hangul Syllables blocks. ([#4560](https://github.com/maplibre/maplibre-gl-js/pull/4560)))

### 🐞 Bug fixes

- Fix right-to-left layout of labels that contain characters in the Arabic Extended-B code block. ([#4536](https://github.com/maplibre/maplibre-gl-js/pull/4536))
- Fix 3D map freezing when camera is adjusted against map bounds. ([#4537](https://github.com/maplibre/maplibre-gl-js/issues/4537))
- Fix `getStyle()` to return a clone so the object cannot be internally changed ([#4488](https://github.com/maplibre/maplibre-gl-js/issues/4488))
- Fix issues with setting sky to `undefined` ([#4587](https://github.com/maplibre/maplibre-gl-js/pull/4587)))

## 4.5.2

### ✨ Features and improvements

- Emit events when the cooperative gestures option has prevented a gesture. ([#4470](https://github.com/maplibre/maplibre-gl-js/pull/4470))
- Enable anisotropic filtering only when the pitch is greater than 20 degrees to preserve image sharpness on flat or slightly tilted maps.

### 🐞 Bug fixes

- Fix camera being able to move into 3D terrain ([#1542](https://github.com/maplibre/maplibre-gl-js/issues/1542))

## 4.5.1

### ✨ Features and improvements

- Allow trackpad pinch gestures to break through the `cooperativeGestures` setting, bringing it in line with other embedded map behaviours, such as Google Maps and Mapbox. ([#4465](https://github.com/maplibre/maplibre-gl-js/pull/4465))
- Expose projection matrix parameters ([#3136](https://github.com/maplibre/maplibre-gl-js/pull/3136))
- Add option to position markers at subpixel coordinates to prevent markers jumping on `moveend` ([#4458](https://github.com/maplibre/maplibre-gl-js/pull/4458))

### 🐞 Bug fixes

- Fix lag on fast map zoom ([#4366](https://github.com/maplibre/maplibre-gl-js/pull/4366))
- Fix unguarded read access to possibly undefined object ([#4431](https://github.com/maplibre/maplibre-gl-js/pull/4431))
- Fix remove hash string when map is removed ([#4427](https://github.com/maplibre/maplibre-gl-js/pull/4427))
- Fix GeolocateControl may be added twice when calling addControl/removeControl/addControl rapidly ([#4454](https://github.com/maplibre/maplibre-gl-js/pull/4454))
- Fix `style.loadURL` abort error being logged when removing style ([#4425](https://github.com/maplibre/maplibre-gl-js/pull/4425))
- Fix vector tiles not loading when html is opened via "resource://android" (i.e., the assets folder) in GeckoView on Android ([#4451](https://github.com/maplibre/maplibre-gl-js/pull/4451))

## 4.5.0

### ✨ Features and improvements

- Add sky implementation according to spec ([#3645](https://github.com/maplibre/maplibre-gl-js/pull/3645))

### 🐞 Bug fixes

- Fix (de)serialization of extends of built-ins (currently only AjaxError) not working correctly in web_worker_transfer. Also refactored related web_worker_transfer code and added more tests ([#4024](https://github.com/maplibre/maplibre-gl-js/pull/4211))

## 4.4.1

### 🐞 Bug fixes

- Fix `terrain` listener memory leak when adding and removing Marker ([#4284](https://github.com/maplibre/maplibre-gl-js/pull/4284))

## 4.4.0

### ✨ Features and improvements

- Improve animation curve when easeTo and flyTo with constraints ([#3793](https://github.com/maplibre/maplibre-gl-js/pull/3793))
- For filled extrusions, calculate the elevation per polygon ([#3313](https://github.com/maplibre/maplibre-gl-js/issues/3313))
- Add events to `GeolocateControl` to allow a more granular interaction ([#3847](https://github.com/maplibre/maplibre-gl-js/pull/3847))
- Make `MapOptions.style` optional to be consistent with `Map.setStyle(null)` ([#4151](https://github.com/maplibre/maplibre-gl-js/pull/4151))
- Use Autoprefixer to handle vendor prefixes in CSS ([#4165](https://github.com/maplibre/maplibre-gl-js/pull/4165))
- Make `aria-label` configurable for Map, Marker and Popup ([#4147](https://github.com/maplibre/maplibre-gl-js/pull/4147))
- Map `<canvas>` is focusable only when interactive ([#4147](https://github.com/maplibre/maplibre-gl-js/pull/4147))
- "Accept" headers set in Request Transformers are not overwritten ([#4210](https://github.com/maplibre/maplibre-gl-js/pull/4210))
- ⚠️ Rename projMatrix to modelViewProjectionMatrix. Also rename invProjMatrix, alignedProjMatrix accordingly ([#4215](https://github.com/maplibre/maplibre-gl-js/pull/4215))
- Publish an unminified prod build ([#4265](https://github.com/maplibre/maplibre-gl-js/pull/4265))

### 🐞 Bug fixes

- ⚠️ Allow breaking lines in labels before a left parenthesis ([#4138](https://github.com/maplibre/maplibre-gl-js/pull/4138))
- ⚠️ Fix ignoring embedded line breaks when `symbol-placement` is `line` or `line-center` ([#4124](https://github.com/maplibre/maplibre-gl-js/pull/4124))
- Ensure loseContext exists before calling it ([#4245](https://github.com/maplibre/maplibre-gl-js/pull/4245))
- Update deprecated `-ms-high-contrast` vendor prefix to `(forced-colors: active)` and `(prefers-color-scheme: light)` as appropriate ([#4250](https://github.com/maplibre/maplibre-gl-js/pull/4250))

## 4.3.2

### 🐞 Bug fixes

- Fix an issue with `moveend` zoom being different than the actual current zoom ([#4132](https://github.com/maplibre/maplibre-gl-js/pull/4132))

## 4.3.1

### 🐞 Bug fixes

- Fix drift in zoom that may happen during flyTo and easeTo due to freezeElevation logic. ([#3878](https://github.com/maplibre/maplibre-gl-js/issues/3878))

## 4.3.0

### ✨ Features and improvements

- Add `getData` method for GeoJSON Sources to provide the possibility to obtain all the source's features ([#4082](https://github.com/maplibre/maplibre-gl-js/pull/4082))
- Allow cross-fading between raster tile source updates at the same zoom level ([#4072](https://github.com/maplibre/maplibre-gl-js/pull/4072))

### 🐞 Bug fixes

- Fix normalizeSpriteURL before transformRequest throwing an Error with relative URLs ([#3897](https://github.com/maplibre/maplibre-gl-js/issues/3897))
- Fix return type of map.cameraForBounds ([#3760](https://github.com/maplibre/maplibre-gl-js/issues/3760))
- Fix to run benchmark with MAPLIBRE_STYLES environment variable ([#2122](https://github.com/maplibre/maplibre-gl-js/issues/2122))
- Fix symbol collisions using inaccurate and sometimes entirely wrong collision boxes when the map is pitched or rotated ([#210](https://github.com/maplibre/maplibre-gl-js/issues/210))
- Fix `text-translate` and `icon-translate` behaving weirdly and inconsistently with other `-translate` properties ([#3456](https://github.com/maplibre/maplibre-gl-js/issues/3456))
- Fix symbol collision debug view (`showCollisionBoxes`) not showing the actual bounding boxes used for collision and click areas. The displayed boxes now match actual collision boxes exactly ([#4071](https://github.com/maplibre/maplibre-gl-js/pull/4071))
- Fix symbol collision boxes not being accurate for variable-anchor symbols ([#4071](https://github.com/maplibre/maplibre-gl-js/pull/4071))
- Fix icon collision boxes using `text-translate` property for translation instead of the correct `icon-translate` ([#4071](https://github.com/maplibre/maplibre-gl-js/pull/4071))

## 4.2.0

### ✨ Features and improvements

- Update `Popup`'s methods `addClass` and `removeClass` to return an instance of Popup ([#3975](https://github.com/maplibre/maplibre-gl-js/pull/3975))
- New map option to decide whether to cancel previous pending tiles while zooming in ([#4051](https://github.com/maplibre/maplibre-gl-js/pull/4051))
- Sprites include optional textFitHeight and textFitWidth values ([#4019](https://github.com/maplibre/maplibre-gl-js/pull/4019))
- Add support for `distance` expression ([#4076](https://github.com/maplibre/maplibre-gl-js/pull/4076))

## 4.1.3

### ✨ Features and improvements

- Added const enum for actor messages to improve readability and maintainability. In tsconfig.json, `isolatedModules` flag is set to false in favor of generated JS size. ([#3879](https://github.com/maplibre/maplibre-gl-js/issues/3879))

### 🐞 Bug fixes

- Fix different unwanted panning changes at the end of a panning motion, that happen on a large screen ([#3935](https://github.com/maplibre/maplibre-gl-js/issues/3935))
- Fix image sources not being marked as loaded on error ([#3981](https://github.com/maplibre/maplibre-gl-js/pull/3981))
- Fix ScaleControl options should be optional. ([#4002](https://github.com/maplibre/maplibre-gl-js/pull/4002))
- Fix race condition in `SourceCache` that makes unit tests unstable. Eliminate a redundant 'visibility' event fired from Style class. ([#3992](https://github.com/maplibre/maplibre-gl-js/issues/3992))
- Fix paint property not being updated by setPaintProperty ([#2651](https://github.com/maplibre/maplibre-gl-js/issues/2651))

## 4.1.2

### ✨ Features and improvements

- Hide Popup when its parent Marker is behind terrain ([#3865](https://github.com/maplibre/maplibre-gl-js/pull/3865))

### 🐞 Bug fixes

- Fix type definition on `localIdeographFontFamily` ([#3896](https://github.com/maplibre/maplibre-gl-js/pull/3896))
- Fix unwanted panning changes at the end of a panning motion ([#3872](https://github.com/maplibre/maplibre-gl-js/issues/3872))
- Fix `close` events being fired for popups that aren't open ([#3901](https://github.com/maplibre/maplibre-gl-js/pull/3901))

## 4.1.1

### ✨ Features and improvements

- Improve animation curve when easeTo and flyTo with constraints ([#3793](https://github.com/maplibre/maplibre-gl-js/pull/3793))

### 🐞 Bug fixes

- Fix unwanted zoom changes at the end of a panning motion ([#2094](https://github.com/maplibre/maplibre-gl-js/issues/2094))

## 4.1.0

### ✨ Features and improvements

- Add option to position popup at subpixel coordinates to allow for smooth animations ([#3710](https://github.com/maplibre/maplibre-gl-js/pull/3710))
- Constrain horizontal panning when renderWorldCopies is set to false ([3738](https://github.com/maplibre/maplibre-gl-js/pull/3738))

### 🐞 Bug fixes

- Fix popup appearing far from marker that was moved to a side globe ([3712](https://github.com/maplibre/maplibre-gl-js/pull/3712))
- Set text color to ensure contrast in the attribution pill ([3737](https://github.com/maplibre/maplibre-gl-js/pull/3737))
- Fix memory leak in Worker when map is removed ([3734](https://github.com/maplibre/maplibre-gl-js/pull/3734))
- Fix issue with `FullscreenControl` when MapLibre is within a [ShadowRoot](https://developer.mozilla.org/en-US/docs/Web/API/ShadowRoot) ([#3573](https://github.com/maplibre/maplibre-gl-js/pull/3573))
- Fix performance regression with `setRTLTextPlugin` which can cause 1 or 2 extra frames to render. ([#3728](https://github.com/maplibre/maplibre-gl-js/pull/3728))

## 4.0.2

### 🐞 Bug fixes

- Fix `Style.setState` ignoring validate flag ([#3709](https://github.com/maplibre/maplibre-gl-js/pull/3709))
- Fix marker flying off near horizon ([3704](https://github.com/maplibre/maplibre-gl-js/pull/3704))

## 4.0.1

### ✨ Features and improvements

- Add `setUrl` method to RasterTileSource to dynamically update existing TileJSON resource. ([3700](https://github.com/maplibre/maplibre-gl-js/pull/3700))

### 🐞 Bug fixes

- Fix Marker losing opacity after window resize ([#3656](https://github.com/maplibre/maplibre-gl-js/pull/3656))
- Fix vector tiles not loading when html is opened via "file://" ([#3681](https://github.com/maplibre/maplibre-gl-js/pull/3681))

## 4.0.0

### ✨ Features and improvements

- ⚠️ Remove all global getters and setters from `maplibregl`, this means the the following methods have changed:

  - `maplibregl.version` => `getVersion()`
  - `maplibregl.workerCount` => `getWorkerCount()`, `setWorkerCount(...)`
  - `maplibregl.maxParallelImageRequests` => `getMaxParallelImageRequests()`, `setMaxParallelImageRequests(...)`
  - `maplibregl.workerUrl` => `getWorkerUrl()`, `setWorkerUrl(...)`

  This is to avoid the need to use a global object and allow named exports/imports ([#3601](https://github.com/maplibre/maplibre-gl-js/issues/3601))

- ⚠️ Change attribution to be on by default, change `MapOptions.attributionControl` to be the type that the control handles, removed `MapOptions.customAttribution` ([#3618](https://github.com/maplibre/maplibre-gl-js/issues/3618))
  Note: showing the logo of MapLibre is not required for using MapLibre.
- ⚠️ Changed cooperative gesture config and removed the strings from it in favor of the locale variable ([#3621](https://github.com/maplibre/maplibre-gl-js/issues/3621))
- ⚠️ Changed the terrain enable disable locale key to match the other keys' styles, updated the typings to allow using locale with more ease ([#3621](https://github.com/maplibre/maplibre-gl-js/issues/3621))
- ⚠️ Add the ability to import a script in the worker thread and call `addProtocol` and `removeProtocol` there ([#3459](https://github.com/maplibre/maplibre-gl-js/pull/3459)) - this also changed how `addSourceType` works since now you'll need to load the script with `maplibregl.importScriptInWorkers`.
- ⚠️ Changes `addProtocol` to be promise-based without the usage of callbacks and cancelable ([#3433](https://github.com/maplibre/maplibre-gl-js/pull/3433))
- ⚠️ Moved the `addSourceType` to be a part of the global maplibregl object instead of being per map object ([#3420](https://github.com/maplibre/maplibre-gl-js/pull/3420))
- ⚠️ Removed callback usage from `map.loadImage` in continue to below change ([#3422](https://github.com/maplibre/maplibre-gl-js/pull/3422))
- ⚠️ Changed the `GeoJSONSource`'s `getClusterExpansionZoom`, `getClusterChildren`, `getClusterLeaves` methods to return a `Promise` instead of a callback usage ([#3421](https://github.com/maplibre/maplibre-gl-js/pull/3421))
- ⚠️ Changed the `setRTLTextPlugin` function to return a promise instead of using callback ([#3418](https://github.com/maplibre/maplibre-gl-js/pull/3418)) this also changed how the RTL plugin code is handled internally by splitting the main thread and worker thread code.
- ⚠️ Remove `setCooperativeGestures` and `getCooperativeGestures` functions in favor of `cooperativeGestures` handler which now has an `enabled()` or `disabled()` methods ([#3430](https://github.com/maplibre/maplibre-gl-js/pull/3430))
- ⚠️ Changed the underlying worker communication from callbacks to promises. This has a breaking effect on the implementation of custom `WorkerSource` and how it behaves ([#3233](https://github.com/maplibre/maplibre-gl-js/pull/3233))
- ⚠️ Changed the `Source` interface to return promises instead of callbacks ([#3233](https://github.com/maplibre/maplibre-gl-js/pull/3233))
- ⚠️ Changed all the sources to be promises based. ([#3233](https://github.com/maplibre/maplibre-gl-js/pull/3233))
- ⚠️ Changed the `map.loadImage` method to return a `Promise` instead of a callback usage ([#3233](https://github.com/maplibre/maplibre-gl-js/pull/3233))
- Add "opacity" option and `setOpacity` method to Marker ([#3620](https://github.com/maplibre/maplibre-gl-js/pull/3620))
- Created a new example showing how to place a threejs scene as a `CustomLayer` over maplibre 3d-terrain ([#3429](https://github.com/maplibre/maplibre-gl-js/pull/3429))
- Changed `ImageRequest` to be `Promise` based ([#3233](https://github.com/maplibre/maplibre-gl-js/pull/3233))
- Improved precision and added a subtle fade transition to marker opacity changes ([#3431](https://github.com/maplibre/maplibre-gl-js/pull/3431))
- Adds support for terrain in `setStyle` with diff method ([#3515](https://github.com/maplibre/maplibre-gl-js/pull/3515), [#3463](https://github.com/maplibre/maplibre-gl-js/pull/3463))
- Upgraded to use Node JS 20 and removed the dependency of `gl` package from the tests to allow easier development setup. ([#3452](https://github.com/maplibre/maplibre-gl-js/pull/3452))

### 🐞 Bug fixes

- Fix wheel zoom to be into the same direction above or under the horizon ([#3398](https://github.com/maplibre/maplibre-gl-js/issues/3398))
- Fix \_cameraForBoxAndBearing not fitting bounds properly when using asymmetrical camera viewport and bearing.([#3591](https://github.com/maplibre/maplibre-gl-js/pull/3591))
- Fix missing export `Map` type in the `d.ts` file ([#3564](https://github.com/maplibre/maplibre-gl-js/pull/3564))
- Fix the shifted mouse events after a css transform scale on the map container ([#3437](https://github.com/maplibre/maplibre-gl-js/pull/3437))
- Fix markers remaining transparent when disabling terrain ([#3431](https://github.com/maplibre/maplibre-gl-js/pull/3431))
- Fix labels disappearing when enabling terrain at high zoom ([#3545](https://github.com/maplibre/maplibre-gl-js/pull/3545))
- Fix zooming outside the central globe when terrain 3D is enabled ([#3425](https://github.com/maplibre/maplibre-gl-js/pull/3425))
- Fix cursor being shown indefinitely as a pointer when removing a popup with its `trackPointer` method active ([#3434](https://github.com/maplibre/maplibre-gl-js/pull/3434))
- Fix a bug in showing cooperative gestures when scroll zoom is disabled ([#2498](https://github.com/maplibre/maplibre-gl-js/pull/2498))
- Handle loading of empty raster tiles (204 No Content) ([#3428](https://github.com/maplibre/maplibre-gl-js/pull/3428))
- Fixes a security issue in `Actor` against XSS attacks in postMessage / onmessage ([#3239](https://github.com/maplibre/maplibre-gl-js/pull/3239))

## 4.0.0-pre.6

### ✨ Features and improvements

- ⚠️ Change attribution to be on by default, change `MapOptions.attributionControl` to be the type that the control handles, removed `MapOptions.customAttribution` ([#3618](https://github.com/maplibre/maplibre-gl-js/issues/3618))
  Note: showing the logo of MapLibre is not required for using MapLibre.
- ⚠️ Changed cooperative gesture config and removed the strings from it in favor of the locale variable ([#3621](https://github.com/maplibre/maplibre-gl-js/issues/3621))
- ⚠️ Changed the terrain enable disable locale key to match the other keys' styles, updated the typings to allow using locale with more ease ([#3621](https://github.com/maplibre/maplibre-gl-js/issues/3621))
- Add "opacity" option and "setOpacity" method to Marker ([#3620](https://github.com/maplibre/maplibre-gl-js/pull/3620))

## 4.0.0-pre.5

### ✨ Features and improvements

- ⚠️ Remove all global getters and setters from `maplibregl`, this means the the following methods have changed:
  `maplibregl.version` => `getVersion()`
  `maplibregl.workerCount` => `getWorkerCount()`, `setWorkerCount(...)`
  `maplibregl.maxParallelImageRequests` => `getMaxParallelImageRequests()`, `setMaxParallelImageRequests(...)`
  `maplibregl.workerUrl` => `getWorkerUrl()`, `setWorkerUrl(...)`
  This is to avoid the need to use a global object and allow named exports/imports ([#3601](https://github.com/maplibre/maplibre-gl-js/issues/3601))

### 🐞 Bug fixes

- Fix wheel zoom to be into the same direction above or under the horizon ([#3398](https://github.com/maplibre/maplibre-gl-js/issues/3398))
- Fix \_cameraForBoxAndBearing not fitting bounds properly when using asymmetrical camera viewport and bearing ([#3591](https://github.com/maplibre/maplibre-gl-js/pull/3591))

## 4.0.0-pre.4

### 🐞 Bug fixes

- Fix missing export `Map` type in the `d.ts` file ([#3564](https://github.com/maplibre/maplibre-gl-js/pull/3564))

## 4.0.0-pre.3

### ✨ Features and improvements

- ⚠️ Add the ability to import a script in the worker thread and call `addProtocol` and `removeProtocol` there ([#3459](https://github.com/maplibre/maplibre-gl-js/pull/3459)) - this also changed how `addSourceType` works since now you'll need to load the script with `maplibregl.importScriptInWorkers`.
- Upgraded to use Node JS 20 and removed the dependency of `gl` package from the tests to allow easier development setup. ([#3452](https://github.com/maplibre/maplibre-gl-js/pull/3452))
- Improved precision and added a subtle fade transition to marker opacity changes ([#3431](https://github.com/maplibre/maplibre-gl-js/pull/3431))
- Adds support for terrain in `setStyle` with diff method ([#3515](https://github.com/maplibre/maplibre-gl-js/pull/3515), [#3463](https://github.com/maplibre/maplibre-gl-js/pull/3463))

### 🐞 Bug fixes

- Fix the shifted mouse events after a css transform scale on the map container ([#3437](https://github.com/maplibre/maplibre-gl-js/pull/3437))
- Fix markers remaining transparent when disabling terrain ([#3431](https://github.com/maplibre/maplibre-gl-js/pull/3431))
- Fix labels disappearing when enabling terrain at high zoom ([#3545](https://github.com/maplibre/maplibre-gl-js/pull/3545))

## 4.0.0-pre.2

### ✨ Features and improvements

- ⚠️ Changes `addProtocol` to be promise-based without the usage of callbacks and cancelable ([#3433](https://github.com/maplibre/maplibre-gl-js/pull/3433))
- ⚠️ Moved the `addSourceType` to be a part of the global maplibregl object instead of being per map object ([#3420](https://github.com/maplibre/maplibre-gl-js/pull/3420))
- ⚠️ Removed callback usage from `map.loadImage` in continue to below change ([#3422](https://github.com/maplibre/maplibre-gl-js/pull/3422))
- ⚠️ Changed the `GeoJSONSource`'s `getClusterExpansionZoom`, `getClusterChildren`, `getClusterLeaves` methods to return a `Promise` instead of a callback usage ([#3421](https://github.com/maplibre/maplibre-gl-js/pull/3421))
- ⚠️ Changed the `setRTLTextPlugin` function to return a promise instead of using callback ([#3418](https://github.com/maplibre/maplibre-gl-js/pull/3418)) this also changed how the RTL plugin code is handled internally by splitting the main thread and worker thread code.
- ⚠️ Remove `setCooperativeGestures` and `getCooperativeGestures` functions in favor of `cooperativeGestures` handler which now has an `enabled()` or `disabled()` methods ([#3430](https://github.com/maplibre/maplibre-gl-js/pull/3430))
- Created a new example showing how to place a threejs scene as a `CustomLayer` over maplibre 3d-terrain ([#3429](https://github.com/maplibre/maplibre-gl-js/pull/3429))

### 🐞 Bug fixes

- Fix zooming outside the central globe when terrain 3D is enabled ([#3425](https://github.com/maplibre/maplibre-gl-js/pull/3425))
- Fix cursor being shown indefinitely as a pointer when removing a popup with its `trackPointer` method active ([#3434](https://github.com/maplibre/maplibre-gl-js/pull/3434))
- Fix a bug in showing cooperative gestures when scroll zoom is disabled ([#2498](https://github.com/maplibre/maplibre-gl-js/pull/2498))
- Handle loading of empty raster tiles (204 No Content) ([#3428](https://github.com/maplibre/maplibre-gl-js/pull/3428))

## 4.0.0-pre.1

### ✨ Features and improvements

- Changed `ImageRequest` to be `Promise` based ([#3233](https://github.com/maplibre/maplibre-gl-js/pull/3233))
- ⚠️ Changed the underlying worker communication from callbacks to promises. This has a breaking effect on the implementation of custom `WorkerSource` and how it behaves ([#3233](https://github.com/maplibre/maplibre-gl-js/pull/3233))
- ⚠️ Changed the `Source` interface to return promises instead of callbacks ([#3233](https://github.com/maplibre/maplibre-gl-js/pull/3233))
- ⚠️ Changed all the sources to be promises based. ([#3233](https://github.com/maplibre/maplibre-gl-js/pull/3233))
- ⚠️ Changed the `map.loadImage` method to return a `Promise` instead of a callback usage ([#3233](https://github.com/maplibre/maplibre-gl-js/pull/3233))

### 🐞 Bug fixes

- Fixes a security issue in `Actor` against XSS attacks in postMessage / onmessage ([#3239](https://github.com/maplibre/maplibre-gl-js/pull/3239))

## 3.6.2

### 🐞 Bug fixes

- Fix mapbox-gl-draw example ([#2601](https://github.com/maplibre/maplibre-gl-js/issues/2601), [#3394](https://github.com/maplibre/maplibre-gl-js/pull/3394))
- Fix fill patterns sometimes not rendering at all ([#3339](https://github.com/maplibre/maplibre-gl-js/pull/3339))

## 3.6.1

### 🐞 Bug fixes

- Fix `undefined` `_onEaseFrame` call in `Camera._renderFrameCallback()` while doing `Camera.jumpTo` during a `Camera.easeTo` ([#3332](https://github.com/maplibre/maplibre-gl-js/pull/3332))

## 3.6.0

### ✨ Features and improvements

- Add getLayersOrder() to Map and Style ([#3279](https://github.com/maplibre/maplibre-gl-js/pull/3279))
- Updated description of `fullscreen` example ([#3311](https://github.com/maplibre/maplibre-gl-js/pull/3311))

### 🐞 Bug fixes

- Fix null feature properties in resolve_tokens ([#3272](https://github.com/maplibre/maplibre-gl-js/pull/3272))

## 3.5.2

### ✨ Features and improvements

- Convert plantuml diagrams to mermaid ([#3217](https://github.com/maplibre/maplibre-gl-js/pull/3217))
- Improve buffer transfer in Safari after Safari fixed a memory leak bug ([#3225](https://github.com/maplibre/maplibre-gl-js/pull/3225))
- Minify internal exports to reduce bundle size ([#3216](https://github.com/maplibre/maplibre-gl-js/pull/3216))

### 🐞 Bug fixes

- Add terrain property to map style object ([#3234](https://github.com/maplibre/maplibre-gl-js/pull/3234))
- Fix exception thrown from `isWebGL2` check ([#3238](https://github.com/maplibre/maplibre-gl-js/pull/3238))
- Fix rollup watch mode ([#3270](https://github.com/maplibre/maplibre-gl-js/pull/3270))

## 3.5.1

### 🐞 Bug fixes

- Fix regression introduced in 3.5.0, related to async/await ([#3228](https://github.com/maplibre/maplibre-gl-js/pull/3228))

## 3.5.0

### ✨ Features and improvements

- Add setTiles method to RasterTileSource to dynamically update existing tile sources. ([#3208](https://github.com/maplibre/maplibre-gl-js/pull/3208))

## 3.4.1

### ✨ Features and improvements

- Locally rendered glyphs are double resolution (48px), greatly improving sharpness of CJK text. ([#2990](https://github.com/maplibre/maplibre-gl-js/issues/2990), [#3006](https://github.com/maplibre/maplibre-gl-js/pull/3006))

### 🐞 Bug fixes

- Fix setStyle->style.setState didn't reset \_serializedLayers ([#3133](https://github.com/maplibre/maplibre-gl-js/pull/3133)).
- Fix Raster DEM decoding in safari private browsing mode ([#3185](https://github.com/maplibre/maplibre-gl-js/pull/3185))

## 3.4.0

### ✨ Features and improvements

- Improve error message when a tile can't be loaded ([#3130](https://github.com/maplibre/maplibre-gl-js/pull/3130))
- Support custom raster-dem encodings ([#3087](https://github.com/maplibre/maplibre-gl-js/pull/3087))

### 🐞 Bug fixes

- Fixed Interrupting a scroll zoom causes the next scroll zoom to return to the prior zoom level by reseting scroll handler state properly ([#2709](https://github.com/maplibre/maplibre-gl-js/issues/2709), [#3051](https://github.com/maplibre/maplibre-gl-js/pull/305))
- Fix unit test warning about duplicate module names ([#3049](https://github.com/maplibre/maplibre-gl-js/pull/3049))
- Correct marker position when switching between 2D and 3D view ([#2996](https://github.com/maplibre/maplibre-gl-js/pull/2996))
- Fix error thrown when unsetting line-gradient [#2683]
- Update raster tile end points in documentation
- Avoiding inertia animation on Mac when reduced motion is on ([#3068](https://github.com/maplibre/maplibre-gl-js/pull/3068))
- 3d buildings example doesn't work as expected ([#3165](https://github.com/maplibre/maplibre-gl-js/pull/3165))

## 3.3.1

### ✨ Features and improvements

- Copy LICENSE.txt to dist folder so it's included in 3rdpartylicenses.txt by webpack ([#3021](https://github.com/maplibre/maplibre-gl-js/pull/3021))

### 🐞 Bug fixes

- Correct declared return type of `Map.getLayer()` and `Style.getLayer()` to be `StyleLayer | undefined` to match the documentation ([#2969](https://github.com/maplibre/maplibre-gl-js/pull/2969))
- Correct type of `Map.addLayer()` and `Style.addLayer()` to allow adding a layer with an embedded source, matching the documentation ([#2966](https://github.com/maplibre/maplibre-gl-js/pull/2966))
- Throttle map resizes from ResizeObserver to reduce flicker ([#2986](https://github.com/maplibre/maplibre-gl-js/pull/2986))
- Correct function `Map.setTerrain(options: TerrainSpecification): Map` to be `Map.setTerrain(options: TerrainSpecification | null): Map` per the API spec ([#2993](https://github.com/maplibre/maplibre-gl-js/pull/2993))
- Correct function `Map.getTerrain(): TerrainSpecification` to be `Map.getTerrain(): TerrainSpecification | null` for consistency with the setTerrain function ([#3020](https://github.com/maplibre/maplibre-gl-js/pull/3020))

## 3.3.0

### ✨ Features and improvements

- Add support for [`text-variable-anchor-offset`](https://maplibre.org/maplibre-style-spec/layers/#layout-symbol-text-variable-anchor-offset) symbol style layer property ([#2914](https://github.com/maplibre/maplibre-gl-js/pull/2914))

## 3.2.2

### ✨ Features and improvements

- Add `cache` parameter to [`RequestParameters`](https://maplibre.org/maplibre-gl-js/docs/API/types/maplibregl.RequestParameters/) ([#2910](https://github.com/maplibre/maplibre-gl-js/pull/2910))
- Removed some classed from the docs to better define the public API ([#2945](https://github.com/maplibre/maplibre-gl-js/pull/2945))

### 🐞 Bug fixes

- Properly check ImageBitmap ([#2942](https://github.com/maplibre/maplibre-gl-js/pull/2942), [#2940](https://github.com/maplibre/maplibre-gl-js/issues/2940))
- VectorTileWorkerSource: fix reload for original's load parse would not pass the rawTileData and meta. ([#2941](https://github.com/maplibre/maplibre-gl-js/pull/2941))

## 3.2.1

### ✨ Features and improvements

- Remove cooperative gesture screen from the accessibility tree since screenreaders cannot interact with the map using gestures
- Add `cooperated gestures` example to the doc.([#2860](https://github.com/maplibre/maplibre-gl-js/pull/2860))

### 🐞 Bug fixes

- Incorrect distance field of view calculation for negative elevation, fixed by storing min elevation for the tile in view ([#1655](https://github.com/maplibre/maplibre-gl-js/issues/1655), [#2858](https://github.com/maplibre/maplibre-gl-js/pull/2858))
- Fix reloadCallback not firing on VectorTileWorkerSource.reloadTile ([#1874](https://github.com/maplibre/maplibre-gl-js/pull/1874))
- Don't draw halo pixels underneath text pixels ([#2897](https://github.com/maplibre/maplibre-gl-js/pull/2897))
- Fix RasterDEMTileSource not serializing its options correctly ([#2895](https://github.com/maplibre/maplibre-gl-js/pull/2895))
- Remove node and jest from dist type checking, fix map event and other typing problems ([#2898](https://github.com/maplibre/maplibre-gl-js/pull/2898))

## 3.2.0

### ✨ Features and improvements

- Change all internal exports to named exports([#2711](https://github.com/maplibre/maplibre-gl-js/pull/2711))
- Docs generation is now part of this repo([#2733](https://github.com/maplibre/maplibre-gl-js/pull/2733))
- Add `className` option to Marker constructor ([#2729](https://github.com/maplibre/maplibre-gl-js/pull/2729))
- Immediately redraw the map after setting pixel ratio ([#2674](https://github.com/maplibre/maplibre-gl-js/pull/2673))
- Add maxCanvasSize option to limit canvas size. It can prevent reaching the GL limits and reduce the load on the devices. Default value is [4096, 4096].
- Reduce maxCanvasSize when hitting GL limits to avoid distortions ([#2674](https://github.com/maplibre/maplibre-gl-js/pull/2673))
- Rewrite all the code comments in TSDocs, introduced a new documentation system and moved examples into this repository for better debug options ([#2756](https://github.com/maplibre/maplibre-gl-js/pull/2756))
- ⚠️ Removed non documented `Marker` constructor parameter ([#2756](https://github.com/maplibre/maplibre-gl-js/pull/2756))
- Updated `check-for-support` example ([#2859](https://github.com/maplibre/maplibre-gl-js/pull/2859))

### 🐞 Bug fixes

- Return undefined instead of throwing from `Style.serialize()` when the style hasn't loaded yet ([#2712](https://github.com/maplibre/maplibre-gl-js/pull/2712))
- Don't throw an exception from `checkMaxAngle` when a label with length 0 is on the last segment of a line ([#2710](https://github.com/maplibre/maplibre-gl-js/pull/2710))
- Fix the `tap then drag` zoom gesture detection to abort when the two taps are far away ([#2673](https://github.com/maplibre/maplibre-gl-js/pull/2673))
- Fix regression - update pixel ratio when devicePixelRatio changes, restoring the v1.x behaviour ([#2706](https://github.com/maplibre/maplibre-gl-js/issues/2706))
- Fix incorrect elevation calculation [#2772]

## 3.1.0

### ✨ Features and improvements

- Expose map options.maxTileCacheZoomLevels to allow better control of tile cache ([#2581](https://github.com/maplibre/maplibre-gl-js/pull/2581))

### 🐞 Bug fixes

- Fix regression - Add webgl1 fallback to accommodate users without webgl2 support ([#2653](https://github.com/maplibre/maplibre-gl-js/issues/2653))

## 3.0.1

### ✨ Features and improvements

- Update shaders to GLSL ES 3.0 ([#2599](https://github.com/maplibre/maplibre-gl-js/pull/2599))

### 🐞 Bug fixes

- Fix `RequestTransformFunction` type to return RequestParameters or undefined ([#2586](https://github.com/maplibre/maplibre-gl-js/pull/2586))
- Load `EXT_color_buffer_float` WebGL2 extension to fix heatmap in firefox ([#2595](https://github.com/maplibre/maplibre-gl-js/pull/2595))

## 3.0.0

## New features and improvements

- Add `transformCameraUpdate` callback to `Map` options ([#2535](https://github.com/maplibre/maplibre-gl-js/pull/2535))
- Bump KDBush and supercluster for better memory efficiency ([#2522](https://github.com/maplibre/maplibre-gl-js/pull/2522))
- Improve performance by using HTMLImageElement to download raster source images when refreshExpiredTiles tiles is false ([#2126](https://github.com/maplibre/maplibre-gl-js/pull/2126))
- Set fetchPriority for HTMLImageElement to help improve raster-heavy scenarios ([#2459](https://github.com/maplibre/maplibre-gl-js/pull/2459))
- Reduce rendering calls on initial load. No reason to try rendering before the style is loaded. ([#2464](https://github.com/maplibre/maplibre-gl-js/pull/2464))
- Lazy load default style properties on demand to improve loading performance and reduce memory usage. ([#2476](https://github.com/maplibre/maplibre-gl-js/pull/2476))
- Add queryTerrainElevation allows getting terrain elevation in meters at a specific point ([#2264](https://github.com/maplibre/maplibre-gl-js/pull/2264))
- Improve performance by sending style layers to the worker thread before processing it on the main thread to allow parallel processing ([#2131](https://github.com/maplibre/maplibre-gl-js/pull/2131))
- Add Map.getImage() to retrieve previously-loaded images. ([#2168](https://github.com/maplibre/maplibre-gl-js/pull/2168))
- Add a method to enable/disable cooperative gestures
- Update CONTRIBUTING.md with details on setting up on M1 mac ([#2196](https://github.com/maplibre/maplibre-gl-js/pull/2196))
- Update default type of originalEvent in MapLibreEvent to be `unknown` ([#2243](https://github.com/maplibre/maplibre-gl-js/pull/2243))
- Improve performance when forcing full symbol placement by short-circuiting pause checks ([#2241](https://github.com/maplibre/maplibre-gl-js/pull/2241))
- Adding a `warnonce` when terrain and hillshade source are the same ([#2298](https://github.com/maplibre/maplibre-gl-js/pull/2298))
- Remove a deprecation warning by removing an empty texture that is no longer being used in the codebase ([#2299](https://github.com/maplibre/maplibre-gl-js/pull/2299))
- Improve initial loading performance by lazy serializing layers only when needed. ([#2306](https://github.com/maplibre/maplibre-gl-js/pull/2306))
- Add validateStyle MapOption to allow disabling style validation for faster performance in production environment. ([#2390](https://github.com/maplibre/maplibre-gl-js/pull/2390))
- Add `setClusterOptions` to update cluster properties of the added sources: fixing these issues ([#429](https://github.com/maplibre/maplibre-gl-js/issues/429)) and ([#1384](https://github.com/maplibre/maplibre-gl-js/issues/1384))
- Add types for `workerOptions` and `_options` in `geojson_source.ts`
- Add fullscreenstart, fullscreenend events to FullscreenControl ([#2128](https://github.com/maplibre/maplibre-gl-js/issues/2128)
- Throttle the image request queue while the map is moving to improve performance ([#2097](https://github.com/maplibre/maplibre-gl-js/issues/2097)
- Add support for multiple `sprite` declarations in one style file ([#1805](https://github.com/maplibre/maplibre-gl-js/pull/1805))
- Extract sprite image on demand to reduce memory usage and improve performance by reducing the number of getImageData calls ([#1809](https://github.com/maplibre/maplibre-gl-js/pull/1809))
- `QueryRenderedFeaturesOptions` type added to both of the params in queryRenderedFeatures in map.ts ([#1900](https://github.com/maplibre/maplibre-gl-js/issues/1900))
- NavigationControlOptions is now optional when creating an instance of NavigationControl ([#1754](https://github.com/maplibre/maplibre-gl-js/issues/1754))
- Listen to webglcontextcreationerror event and give detailed debug info when it fails ([#1715](https://github.com/maplibre/maplibre-gl-js/pull/1715))
- Make sure `cooperativeGestures` overlay is always "on top" (z-index) of map features ([#1753](https://github.com/maplibre/maplibre-gl-js/pull/1753))
- Use `willReadFrequently` hint to optimize 2D canvas usage and remove warnings ([#1808](https://github.com/maplibre/maplibre-gl-js/pull/1808))
- Speed up the cross tile symbol index in certain circumstances ([#1755](https://github.com/maplibre/maplibre-gl-js/pull/1755))
- Improve rendering speed in scenes with many colliding symbolic icons and labels ([#1757](https://github.com/maplibre/maplibre-gl-js/pull/1757))
- Make request for ImageSource cancelable ([#1802](https://github.com/maplibre/maplibre-gl-js/pull/1802))
- Throttle the image request queue while the map is moving to improve performance ([#2097](https://github.com/maplibre/maplibre-gl-js/pull/2097))
- Return a promise from `once` method to allow easier usage of async/await in this case ([#1690](https://github.com/maplibre/maplibre-gl-js/pull/1690))
- Add pseudo (CSS) fullscreen as a fallback for iPhones ([#1678](https://github.com/maplibre/maplibre-gl-js/pull/1678))
- Add `updateData` to `GeoJSONSource` which allows for partial data updates ([#1605](https://github.com/maplibre/maplibre-gl-js/pull/1605))
- Add a RenderPool to render tiles onto textures for 3D ([#1671](https://github.com/maplibre/maplibre-gl-js/pull/1671))
- Add map.getCameraTargetElevation() ([#1558](https://github.com/maplibre/maplibre-gl-js/pull/1558))
- Add `freezeElevation` to `AnimationOptions` to allow smooth camera movement in 3D ([#1514](https://github.com/maplibre/maplibre-gl-js/pull/1514), [#1492](https://github.com/maplibre/maplibre-gl-js/issues/1492))
- Add map.setStyle's transformStyle option ([#1632](https://github.com/maplibre/maplibre-gl-js/pull/1632))

## Potentially breaking changes

Most of these changes will not affect your code but read carefully through the list to asses if a migration is needed.

- ⚠️ Cancel unloaded tile request on zooming in across multiple zooms. Previously these requests were not cancelled. ([#2377](https://github.com/maplibre/maplibre-gl-js/pull/2377))
- ⚠️ Resize map when container element is resized. The "resize"-related events now has different data associated with it ([#2157](https://github.com/maplibre/maplibre-gl-js/pull/2157), [#2551](https://github.com/maplibre/maplibre-gl-js/issues/2551)). Previously the originalEvent field was the reason of this change, for example it could be a `resize` event from the browser. Now it is `ResizeObserverEntry`, see more [here](https://developer.mozilla.org/en-US/docs/web/api/resizeobserverentry).
- ⚠️ Improve rendering of areas below sea level, and remove elevationOffset workaround ([#1578](https://github.com/maplibre/maplibre-gl-js/pull/1578))
- ⚠️ Remove support for `hsl` css color in a format that does not comply with the CSS Color specification. Colors defined in `hsl(110, 0.7, 0.055)` format will no longer work, instead it is recommended to use the format with percentages `hsl(110, 70%, 5.5%)`. ([#2376](https://github.com/maplibre/maplibre-gl-js/pull/2376))
- ⚠️ Move terrain object from style.terrain to map.terrain ([#1628](https://github.com/maplibre/maplibre-gl-js/pull/1628))
- ⚠️ Remove deprecated `mapboxgl-` css classes (use `maplibregl-` instead) ([#1575](https://github.com/maplibre/maplibre-gl-js/pull/1575))
- ⚠️ Full transition from WebGL1 to WebGL2 ([browser support](https://caniuse.com/?search=webgl2)) ([#2512](https://github.com/maplibre/maplibre-gl-js/pull/2512), [#1891](https://github.com/maplibre/maplibre-gl-js/pull/1891))
- ⚠️ `LngLat.toBounds()` is replaced by a static method `LngLatBounds.fromLngLat()` ([#2188](https://github.com/maplibre/maplibre-gl-js/pull/2188))
- ⚠️ Make geojson data source a required field to align with the docs ([#1396](https://github.com/maplibre/maplibre-gl-js/issue/1396))
- ⚠️ Improve control initial loading performance by forcing fadeDuration to 0 till first idle event ([#2447](https://github.com/maplibre/maplibre-gl-js/pull/2447))
- ⚠️ Remove "mapbox-gl-supported" package from API. If needed, please reference it directly instead of going through MapLibre. ([#2451](https://github.com/maplibre/maplibre-gl-js/pull/2451))
- ⚠️ Improve control performance by restricting worker count to a max of 1 except for Safari browser. ([#2354](https://github.com/maplibre/maplibre-gl-js/pull/2354))

## Bug fixes

- Fix of incorrect dash in diagonal lines with a vector source at some zoom levels. ([#2479](https://github.com/maplibre/maplibre-gl-js/pull/2479))
- Fix event.isSourceLoaded to reflect the state of source loading for sourcedata event ([#2543](https://github.com/maplibre/maplibre-gl-js/pull/2543))
- Fix overlapping of 3D building parts when 3D Terrain is activated ([#2513](https://github.com/maplibre/maplibre-gl-js/issues/2513))
- Show 3D buildings located below sea level when 3D Terrain is activated ([#2544](https://github.com/maplibre/maplibre-gl-js/issues/2544))
- Fix `LngLatBounds.extend()` to correctly handle `{ lng: number, lat: number }` coordinates. ([#2425](https://github.com/maplibre/maplibre-gl-js/pull/2425))
- Fix the accuracy-circle in the geolocate control from randomly resizing. ([#2450](https://github.com/maplibre/maplibre-gl-js/pull/2450))
- Fix the type of the `features` property on `MapLayerMouseEvent` and `MapLayerTouchEvent` to be `MapGeoJSONFeature[]` in lieu of `GeoJSON.Feature[]` ([#2244](https://github.com/maplibre/maplibre-gl-js/pull/2244))
- Fix GeolocateControl error if removed quickly ([#2391](https://github.com/maplibre/maplibre-gl-js/pull/2391))
- Fix issue unloading sprite sheet when using `setStyle(style, {diff:true})` ([#2146](https://github.com/maplibre/maplibre-gl-js/pull/2146))
- Fix wrap coords in `getTerrain` when `fitBounds` across the AM ([#2155](https://github.com/maplibre/maplibre-gl-js/pull/2155))
- Fix LngLat `toArray` method return type to [number,number] ([#2233](https://github.com/maplibre/maplibre-gl-js/issues/2233))
- Fix handling of text-offset with symbol-placement: line ([#2170](https://github.com/maplibre/maplibre-gl-js/issues/2170) and [#2171](https://github.com/maplibre/maplibre-gl-js/issues/2171))
- Fix geolocate control permissions failure on IOS16 web view with fallback to `window.navigator.geolocation` ([#2359](https://github.com/maplibre/maplibre-gl-js/pull/2359))
- Prevent unnecessary reload of raster sources when RTL Text Plugin loads ([#2380](https://github.com/maplibre/maplibre-gl-js/issues/2380))
- Fix Handle AddProtocol callback function returning an HTMLImageElement ([#](https://github.com/maplibre/maplibre-gl-js/pull/2393)2393](https://github.com/maplibre/maplibre-gl-js/pull/2393))
- Fix raster tiles being retained when raster-fade-duration is 0 ([#2445](https://github.com/maplibre/maplibre-gl-js/issues/2445), [#2501](https://github.com/maplibre/maplibre-gl-js/issues/2501))
- Fix the worker been terminated on setting new style ([#2123](https://github.com/maplibre/maplibre-gl-js/pull/2123))
- Change how meta key is detected for cooperative gestures
- Fix the worker been terminated on setting new style ([#2123](https://github.com/maplibre/maplibre-gl-js/pull/2123))
- Fix issue [#1024](https://github.com/maplibre/maplibre-gl-js/pull/1024) - Zoom center not under cursor when terrain is on
- Fix errors when running style-spec bin scripts and added missing help. Removed unnecessary script 'gl-style-composite'. ([#1971](https://github.com/maplibre/maplibre-gl-js/pull/1971))
- Fix the `slice` expression type ([#1886](https://github.com/maplibre/maplibre-gl-js/issues/1886))
- Remove dependency on `@rollup/plugin-json`, which was in conflict with `rollup-plugin-import-assert`
- Remove dependency on `@mapbox/gazetteer` which caused some build warnings ([#1757](https://github.com/maplibre/maplibre-gl-js/pull/1757) [#1898](https://github.com/maplibre/maplibre-gl-js/pull/1898))
- Fix `getElevation()` causing uncaught error ([#1650](https://github.com/maplibre/maplibre-gl-js/issues/1650)).
- Fix headless benchmark execution especially on VM ([#1732](https://github.com/maplibre/maplibre-gl-js/pull/1732))
- fix issue [#860](https://github.com/maplibre/maplibre-gl-js/issues/860) fill-pattern with pixelRatio > 1 is now switched correctly at runtime. ([#1765](https://github.com/maplibre/maplibre-gl-js/pull/1765))
- Fix the exception that would be thrown on `map.setStyle` when it is passed with transformStyle option and map is initialized without an initial style. ([#1824](https://github.com/maplibre/maplibre-gl-js/pull/1824))
- Fix the behavior of the compass button on touch devices. ([#1852](https://github.com/maplibre/maplibre-gl-js/pull/1852))
- Fix `GeoJSONSource` appearing to never finish loading when calling its `setData` method immediately after adding it to a `Map` due to it not firing a `metadata` `data` event ([#1693](https://github.com/maplibre/maplibre-gl-js/issues/1693))
- Fix the gap between terrain elevated tiles ([#1602](https://github.com/maplibre/maplibre-gl-js/issues/1602))
- Fix showTileBoundaries to show the first vector source [#1395](https://github.com/maplibre/maplibre-gl-js/pull/1395)
- Fix `match` expression type ([#1631](https://github.com/maplibre/maplibre-gl-js/pull/1631))
- Fix for blurry raster tiles due to raster tiles requests stuck in image queue. ([#2511](https://github.com/maplibre/maplibre-gl-js/pull/2511))

## 3.0.0-pre.9

### 🐞 Bug fixes

- Fixes issue with ResizeObserver firing an initial 'resize' event (since 3.0.0-pre.5) ([#2551](https://github.com/maplibre/maplibre-gl-js/issues/2551))

## 3.0.0-pre.8

### ✨ Features and improvements

- Add `transformCameraUpdate` callback to `Map` options ([#2535](https://github.com/maplibre/maplibre-gl-js/pull/2535))

### 🐞 Bug fixes

- Revise previous fix ([#2445](https://github.com/maplibre/maplibre-gl-js/issues/2445)) for raster tiles being retained when raster-fade-duration is 0 ([#2501](https://github.com/maplibre/maplibre-gl-js/issues/2501))

## 3.0.0-pre.7

### ✨ Features and improvements

- ⚠️ Breaking - Remove WebGL1 support. Move to WebGL2 ([#2512](https://github.com/maplibre/maplibre-gl-js/pull/2512))
- Bump KDBush and supercluster ([#2522](https://github.com/maplibre/maplibre-gl-js/pull/2522))

## 3.0.0-pre.6

### ✨ Features and improvements

- ⚠️ Breaking - Improve control performance by restricting worker count to a max of 1 except safari browser. ([#2354](https://github.com/maplibre/maplibre-gl-js/pull/2354))
- Improve performance by using HTMLImageElement to download raster source images when refreshExpiredTiles tiles is false ([#2126](https://github.com/maplibre/maplibre-gl-js/pull/2126))
- ⚠️ Breaking - Improve control initial loading performance by forcing fadeDuration to 0 till first idle event ([#2447](https://github.com/maplibre/maplibre-gl-js/pull/2447))
- ⚠️ Breaking - Remove "mapbox-gl-supported" package from API. If needed, please reference it directly instead of going through MapLibre. ([#2451](https://github.com/maplibre/maplibre-gl-js/pull/2451))
- Set fetchPriority for HTMLImageElement to help improve raster heavy scenarios ([#2459](https://github.com/maplibre/maplibre-gl-js/pull/2459))
- Reduce rendering calls on initial load. No reason to try rendering before style is loaded. ([#2464](https://github.com/maplibre/maplibre-gl-js/pull/2464))
- Lazy load default style properties on demand to improve loading performance and reduce memory usage. ([#2476](https://github.com/maplibre/maplibre-gl-js/pull/2476))
- Conditional WebGL2 support ([#1891](https://github.com/maplibre/maplibre-gl-js/pull/1891)

### 🐞 Bug fixes

- Fix `LngLatBounds.extend()` to correctly handle `{ lng: number, lat: number }` coordinates. ([#2425](https://github.com/maplibre/maplibre-gl-js/pull/2425))
- Fix the accuracy-circle in the geolocate control from randomly resizing. ([#2450](https://github.com/maplibre/maplibre-gl-js/pull/2450))

## 3.0.0-pre.5

### ✨ Features and improvements

- Add queryTerrainElevation allows getting terrain elevation in meters at specific point ([#2264](https://github.com/maplibre/maplibre-gl-js/pull/2264))
- Improve performance by sending style layers to worker thread before processing it on main thread to allow parallel processing ([#2131](https://github.com/maplibre/maplibre-gl-js/pull/2131))
- ⚠️ Breaking - Resize map when container element is resized. The resize related events now has different data associated with it ([#2157](https://github.com/maplibre/maplibre-gl-js/pull/2157)). Previously the originalEvent field was the reason of this change, for example it could be a `resize` event from the browser. Now it is `ResizeObserverEntry`, see more [here](https://developer.mozilla.org/en-US/docs/web/api/resizeobserverentry).
- Add Map.getImage() to retrieve previously-loaded images. ([#2168](https://github.com/maplibre/maplibre-gl-js/pull/2168))
- Add method to enable/disable cooperative gestures
- ⚠️ Breaking - `LngLat.toBounds()` is replaced by a static method `LngLatBounds.fromLngLat()` ([#2188](https://github.com/maplibre/maplibre-gl-js/pull/2188))
- Update CONTRIBUTING.md with details on setting up on M1 mac ([#2196](https://github.com/maplibre/maplibre-gl-js/pull/2196))
- Update default type of originalEvent in MapLibreEvent to be `unknown` ([#2243](https://github.com/maplibre/maplibre-gl-js/pull/2243))
- Improve performance when forcing full symbol placement by short circuiting pause checks ([#2241](https://github.com/maplibre/maplibre-gl-js/pull/2241))
- Adding a `warnonce` when terrain and hillshade source are the same ([#2298](https://github.com/maplibre/maplibre-gl-js/pull/2298))
- Remove a deprecation warning by removing an empty texture that is no longer being used in the codebase ([#2299](https://github.com/maplibre/maplibre-gl-js/pull/2299))
- Improve initial loading performance by lazy serializing layers only when needed. ([#2306](https://github.com/maplibre/maplibre-gl-js/pull/2306))
- ⚠️ Breaking - Cancel unloaded tile request on zooming in across multiple zoom. Previously these requests were not cancelled. ([#2377](https://github.com/maplibre/maplibre-gl-js/pull/2377))
- Add validateStyle MapOption to allow disabling style validation for faster performance in production environment. ([#2390](https://github.com/maplibre/maplibre-gl-js/pull/2390))
- ⚠️ Breaking - Remove support for `hsl` css color in a format that does not comply with the CSS Color specification. Colors defined in `hsl(110, 0.7, 0.055)` format will no longer work, instead it is recommended to use the format with percentages `hsl(110, 70%, 5.5%)`. ([#2376](https://github.com/maplibre/maplibre-gl-js/pull/2376))

### 🐞 Bug fixes

- Fix the type of the `features` property on `MapLayerMouseEvent` and `MapLayerTouchEvent` to be `MapGeoJSONFeature[]` in lieu of `GeoJSON.Feature[]` ([#2244](https://github.com/maplibre/maplibre-gl-js/pull/2244))
- Fix GeolocateControl error if removed quickly ([#2391](https://github.com/maplibre/maplibre-gl-js/pull/2391))
- Fix issue unloading sprite sheet when using `setStyle(style, {diff:true})` ([#2146](https://github.com/maplibre/maplibre-gl-js/pull/2146))
- Fix wrap coords in `getTerrain` when `fitBounds` across the AM ([#2155](https://github.com/maplibre/maplibre-gl-js/pull/2155))
- Fix LngLat `toArray` method return type to [number,number] ([#2233](https://github.com/maplibre/maplibre-gl-js/issues/2233))
- Fix handling of text-offset with symbol-placement: line ([#2170](https://github.com/maplibre/maplibre-gl-js/issues/2170) and [#2171](https://github.com/maplibre/maplibre-gl-js/issues/2171))
- Fix geolocate control permissions failure on IOS16 web view with fallback to `window.navigator.geolocation` ([#2359](https://github.com/maplibre/maplibre-gl-js/pull/2359))
- Prevent unnecessary reload of raster sources when RTL Text Plugin loads ([#2380](https://github.com/maplibre/maplibre-gl-js/issues/2380))
- Fix Handle AddProtocol callback function returning an HTMLImageElement ([#](https://github.com/maplibre/maplibre-gl-js/pull/2393)2393](https://github.com/maplibre/maplibre-gl-js/pull/2393))
- Fix raster tiles being retained when raster-fade-duration is 0 ([#2445](https://github.com/maplibre/maplibre-gl-js/issues/2445))

## 3.0.0-pre.4

### ✨ Features and improvements

- Add `setClusterOptions` to update cluster properties of the added sources: fixing these issues ([#429](https://github.com/maplibre/maplibre-gl-js/issues/429)) and ([#1384](https://github.com/maplibre/maplibre-gl-js/issues/1384))
- Add types for `workerOptions` and `_options` in `geojson_source.ts`
- Add fullscreenstart, fullscreenend events to FullscreenControl ([#2128](https://github.com/maplibre/maplibre-gl-js/issues/2128)
- Throttle the image request queue while the map is moving to improve performance ([#2097](https://github.com/maplibre/maplibre-gl-js/issues/2097)

### 🐞 Bug fixes

- Fix the worker been terminated on setting new style ([#2123](https://github.com/maplibre/maplibre-gl-js/pull/2123))
- Change how meta key is detected for cooperative gestures
- Fix the worker been terminated on setting new style ([#2123](https://github.com/maplibre/maplibre-gl-js/pull/2123))

## 3.0.0-pre.3

### ✨ Features and improvements

- Add support for multiple `sprite` declarations in one style file ([#1805](https://github.com/maplibre/maplibre-gl-js/pull/1805))
- Extract sprite image on demand to reduce memory usage and improve performance by reducing number of getImageData calls ([#1809](https://github.com/maplibre/maplibre-gl-js/pull/1809))

### 🐞 Bug fixes

- Fix issue [#1024](https://github.com/maplibre/maplibre-gl-js/pull/1024) - Zoom center not under cursor when terrain is on
- Fix errors when running style-spec bin scripts and added missing help. Removed unnecessary script 'gl-style-composite'. ([#1971](https://github.com/maplibre/maplibre-gl-js/pull/1971))
- Fix the `slice` expression type ([#1886](https://github.com/maplibre/maplibre-gl-js/issues/1886))

## 3.0.0-pre.2

### ✨ Features and improvements

- `QueryRenderedFeaturesOptions` type added to both of the params in queryRenderedFeatures in map.ts ([#1900](https://github.com/maplibre/maplibre-gl-js/issues/1900))
- NavigationControlOptions is now optional when creating an instance of NavigationControl ([#1754](https://github.com/maplibre/maplibre-gl-js/issues/1754))
- Listen to webglcontextcreationerror event and give detailed debug info when it fails ([#1715](https://github.com/maplibre/maplibre-gl-js/pull/1715))
- Make sure `cooperativeGestures` overlay is always "on top" (z-index) of map features ([#1753](https://github.com/maplibre/maplibre-gl-js/pull/1753))
- Use `willReadFrequently` hint to optimize 2D canvas usage and remove warnings ([#1808](https://github.com/maplibre/maplibre-gl-js/pull/1808))
- Speed up the cross tile symbol index in certain circumstances ([#1755](https://github.com/maplibre/maplibre-gl-js/pull/1755))
- Improve rendering speed in scenes with many colliding symbolic icons and labels ([#1757](https://github.com/maplibre/maplibre-gl-js/pull/1757))
- Make request for ImageSource cancelable ([#1802](https://github.com/maplibre/maplibre-gl-js/pull/1802))
- Throttle the image request queue while the map is moving to improve performance ([#2097](https://github.com/maplibre/maplibre-gl-js/pull/2097))

### 🐞 Bug fixes

- Remove dependency on `@rollup/plugin-json`, which was in conflict with `rollup-plugin-import-assert`
- Remove dependency on `@mapbox/gazetteer` which caused some build warnings ([#1757](https://github.com/maplibre/maplibre-gl-js/pull/1757) [#1898](https://github.com/maplibre/maplibre-gl-js/pull/1898))
- Fix `getElevation()` causing uncaught error ([#1650](https://github.com/maplibre/maplibre-gl-js/issues/1650)).
- Fix headless benchmark execution especially on VM ([#1732](https://github.com/maplibre/maplibre-gl-js/pull/1732))
- fix issue [#860](https://github.com/maplibre/maplibre-gl-js/issues/860) fill-pattern with pixelRatio > 1 is now switched correctly at runtime. ([#1765](https://github.com/maplibre/maplibre-gl-js/pull/1765))
- Fix the exception that would be thrown on `map.setStyle` when it is passed with transformStyle option and map is initialized without an initial style. ([#1824](https://github.com/maplibre/maplibre-gl-js/pull/1824))
- Fix the behavior of the compass button on touch devices.

## 3.0.0-pre.1

### ✨ Features and improvements

- Return a promise from `once` method to allow easier usage of async/await in this case ([#1690](https://github.com/maplibre/maplibre-gl-js/pull/1690))
- Add pseudo (CSS) fullscreen as a fallback for iPhones ([#1678](https://github.com/maplibre/maplibre-gl-js/pull/1678))
- Add `updateData` to `GeoJSONSource` which allows for partial data updates ([#1605](https://github.com/maplibre/maplibre-gl-js/pull/1605))

### 🐞 Bug fixes

- Fix `GeoJSONSource` appearing to never finish loading when calling its `setData` method immediately after adding it to a `Map` due to it not firing a `metadata` `data` event ([#1693](https://github.com/maplibre/maplibre-gl-js/issues/1693))
- Fix the gap between terrain elevated tiles ([#1602](https://github.com/maplibre/maplibre-gl-js/issues/1602))

## 3.0.0-pre.0

### ✨ Features and improvements

- Add a RenderPool to render tiles onto textures for 3D ([#1671](https://github.com/maplibre/maplibre-gl-js/pull/1671))
- Add map.getCameraTargetElevation() ([#1558](https://github.com/maplibre/maplibre-gl-js/pull/1558))
- Add `freezeElevation` to `AnimationOptions` to allow smooth camera movement in 3D ([#1514](https://github.com/maplibre/maplibre-gl-js/pull/1514), [#1492](https://github.com/maplibre/maplibre-gl-js/issues/1492))
- ⚠️ Breaking - Remove deprecated `mapboxgl-` css classes ([#1575](https://github.com/maplibre/maplibre-gl-js/pull/1575))
- Add map.setStyle's transformStyle option ([#1632](https://github.com/maplibre/maplibre-gl-js/pull/1632))
- ⚠️ Breaking - Improve rendering of areas below sea level, and remove elevationOffset workaround ([#1578](https://github.com/maplibre/maplibre-gl-js/pull/1578))
- ⚠️ Breaking - Move terrain object from style.terrain to map.terrain ([#1628](https://github.com/maplibre/maplibre-gl-js/pull/1628))

### 🐞 Bug fixes

- ⚠️ Breaking - Make geojson data source a required field to align with the docs ([#1396](https://github.com/maplibre/maplibre-gl-js/issue/1396))
- Fix showTileBoundaries to show the first vector source [#1395](https://github.com/maplibre/maplibre-gl-js/pull/1395)
- Fix `match` expression type ([#1631](https://github.com/maplibre/maplibre-gl-js/pull/1631))

## 2.4.0

### ✨ Features and improvements

- Added calculateCameraOptionsFromTo to camera ([#1427](https://github.com/maplibre/maplibre-gl-js/pull/1427))
- Improve expression types ([#1510](https://github.com/maplibre/maplibre-gl-js/pull/1510))
- Improve performance for primitive size selection ([#1508](https://github.com/maplibre/maplibre-gl-js/pull/1508))
- Upgrade target from ES2017 to ES2019 ([#1499](https://github.com/maplibre/maplibre-gl-js/pull/1499))
- Improve error handling ([#1485](https://github.com/maplibre/maplibre-gl-js/pull/1485))
- Removed `_interpolationType` unused field ([#264](https://github.com/maplibre/maplibre-gl-js/issues/264))

### 🐞 Bug fixes

- Fix attribution not being displayed for terrain ([#1516](https://github.com/maplibre/maplibre-gl-js/pull/1516))
- No triggering of contextmenu after rotate, pitch, etc. also on Windows ([#1537](https://github.com/maplibre/maplibre-gl-js/pull/1537))

## 2.3.1-pre.2

### ✨ Features and improvements

- Improve expression types ([#1510](https://github.com/maplibre/maplibre-gl-js/pull/1510))
- Improve performance for primitive size selection ([#1508](https://github.com/maplibre/maplibre-gl-js/pull/1508))
- Upgrade target from ES2017 to ES2019 ([#1499](https://github.com/maplibre/maplibre-gl-js/pull/1499))

## 2.3.1-pre.1

### ✨ Features and improvements

- Improve error handling ([#1485](https://github.com/maplibre/maplibre-gl-js/pull/1485))

## 2.3.0

### ✨ Features and improvements

- Re-enable method to get library version. Either with `import {version} from 'maplibre-gl'`, or on a Map instance as `map.version`.

## 2.2.1

### 🐞 Bug fixes

- Fix types generation and make sure they run as part of the CI ([#1462](https://github.com/maplibre/maplibre-gl-js/issues/1462), [#1465](https://github.com/maplibre/maplibre-gl-js/pull/1465))

## 2.2.0

Everything from the four previous pre-releases:

### ✨ Features and improvements

- Update `icon-padding` symbol layout property to support asymmetric padding ([#1289](https://github.com/maplibre/maplibre-gl-js/pull/1289))
- Added `cooperativeGestures` option when instantiating map to prevent inadvertent scrolling/panning when navigating a page where map is embedded inline ([#234](https://github.com/maplibre/maplibre-gl-js/issues/234))
- Improve filter specification typings ([#1390](https://github.com/maplibre/maplibre-gl-js/pull/1390))
- Add 3D terrain capabilities ([#165](https://github.com/maplibre/maplibre-gl-js/pull/165), [#1022](https://github.com/maplibre/maplibre-gl-js/pull/1022))
- Cancel pending GeoJSON requests when `GeoJSONSource.setData()` is called instead of waiting for any pending request to complete before issuing the request for the new URL ([#1102](https://github.com/maplibre/maplibre-gl-js/pull/1102))

### 🐞 Bug fixes

- Fix compact attribution style when using global CSS that sets `box-sizing: border-box;` ([#1250](https://github.com/maplibre/maplibre-gl-js/pull/1250))
- Handle maxBounds which cross the meridian at longitude ±180° ([#1298](https://github.com/maplibre/maplibre-gl-js/pull/1298), [#1299](https://github.com/maplibre/maplibre-gl-js/pull/1299))
- Hide arrow displayed in default `summary` styles on the attribution control ([#1258](https://github.com/maplibre/maplibre-gl-js/pull/1258))
- Fix memory usage in terrain 3D ([#1291](https://github.com/maplibre/maplibre-gl-js/issues/1291), [#1302](https://github.com/maplibre/maplibre-gl-js/pull/1302))
- Fix disappearance of closest tiles when 3D terrain is enabled ([#1241](https://github.com/maplibre/maplibre-gl-js/issues/1241), [#1300](https://github.com/maplibre/maplibre-gl-js/pull/1300))

## 2.2.0-pre.4

### ✨ Features and improvements

- Update `icon-padding` symbol layout property to support asymmetric padding ([#1289](https://github.com/maplibre/maplibre-gl-js/pull/1289))
- Added `cooperativeGestures` option when instantiating map to prevent inadvertent scrolling/panning when navigating a page where map is embedded inline ([#234](https://github.com/maplibre/maplibre-gl-js/issues/234))
- Improve filter specification typings ([#1390](https://github.com/maplibre/maplibre-gl-js/pull/1390))

### 🐞 Bug fixes

- Fix compact attribution style when using global CSS that sets `box-sizing: border-box;` ([#1250](https://github.com/maplibre/maplibre-gl-js/pull/1250))

## 2.2.0-pre.3

### 🐞 Bug fixes

- Handle maxBounds which cross the meridian at longitude ±180° ([#1298](https://github.com/maplibre/maplibre-gl-js/issues/1298), [#1299](https://github.com/maplibre/maplibre-gl-js/pull/1299))
- Hide arrow displayed in default `summary` styles on the attribution control ([#1258](https://github.com/maplibre/maplibre-gl-js/pull/1258))
- Fix memory usage in terrain 3D ([#1291](https://github.com/maplibre/maplibre-gl-js/issues/1291), [#1302](https://github.com/maplibre/maplibre-gl-js/pull/1302))
- Fix disappearance of closest tiles when 3D terrain is enabled ([#1241](https://github.com/maplibre/maplibre-gl-js/issues/1241), [#1300](https://github.com/maplibre/maplibre-gl-js/pull/1300))

## 2.2.0-pre.2

### ✨ Features and improvements

- Add 3D terrain capabilities ([#165](https://github.com/maplibre/maplibre-gl-js/pull/165), [#1022](https://github.com/maplibre/maplibre-gl-js/pull/1022))

## 2.2.0-pre.1

### ✨ Features and improvements

- Cancel pending GeoJSON requests when `GeoJSONSource.setData()` is called instead of waiting for any pending request to complete before issuing the request for the new URL ([#1102](https://github.com/maplibre/maplibre-gl-js/pull/1102))

## 2.1.9

### 🐞 Bug fixes

- Add back typescript typings to dependencies instead of devDependencies ([#1178](https://github.com/maplibre/maplibre-gl-js/pull/1178))

## 2.1.8

### ✨ Features and improvements

- Changed logic for showing the MapLibre logo. The MapLibre logo is now shown by setting the map option 'maplibreLogo' to true or by adding it to a map with addControl. TileJSON no longer controls if the logo is shown. ([#786](https://github.com/maplibre/maplibre-gl-js/pull/786))

### 🐞 Bug fixes

- Fix missing `touchmove` in `MapTouchEvent["type"]` ([#1131](https://github.com/maplibre/maplibre-gl-js/pull/1131))
- Type CustomLayerInterface renderingMode, onRemove, onAdd, and prerender optional ([#1122](https://github.com/maplibre/maplibre-gl-js/pull/1122))

## 2.1.8-pre.3

### 🐞 Bug fixes

- Use correct location for mouse events of line layer with line-offset ([#1108](https://github.com/maplibre/maplibre-gl-js/issues/1108)).
- Change `GeoJSONFeature.properties` type from `{}` to `{ [name: string]: any; }` ([#1115](https://github.com/maplibre/maplibre-gl-js/pull/1115)).
- Fix `error TS2503: Cannot find namespace 'GeoJSON'` ([#1096](https://github.com/maplibre/maplibre-gl-js/issues/1096)).

## 2.1.8-pre.2

### ✨ Features and improvements

- Removal of the unminified production build target, so `npm run build-prod` will be the main build command going forward.

### 🐞 Bug fixes

- Dispose source resources on map style removal, it also fixes `cannot read properties of undefined (reading 'sourceCaches')` error ([#1099](https://github.com/maplibre/maplibre-gl-js/pull/1099)).
- Add MapGeoJSONFeature type as replacement for MapboxGeoJSONFeature. MapGeoJSONFeature type extends GeoJSONFeature type with layer, source, sourceLayer, and state properties ([#1104](https://github.com/maplibre/maplibre-gl-js/pull/1104)).
- Fix automatic refreshing of expired raster tiles ([#1106](https://github.com/maplibre/maplibre-gl-js/pull/1106))
- Fix precision loss in some matrix calculations ([#1105](https://github.com/maplibre/maplibre-gl-js/pull/1105))

## 2.1.8-pre.1

### ✨ Features and improvements

- Add option `viewport-glyph` to `text-rotation-alignment` which places glyphs along a linestring and rotates them to the x-axis of the viewport ([#716](https://github.com/maplibre/maplibre-gl-js/pull/716)).

### 🐞 Bug fixes

- Change `GeoJSONFeature.id` type from `number | string | void` to `number | string | undefined` ([#1093](https://github.com/maplibre/maplibre-gl-js/pull/1093))
- Add FeatureIdentifier type to define feature parameter in setFeatureState, removeFeatureState, and getFeatureState methods. Change FeatureIdentifier.id from `id: string | number;` to `id?: string | number | undefined;` ([#1095](https://github.com/maplibre/maplibre-gl-js/pull/1095))
- Change map.on, map.off, and map.once type parameter from "type: MapEvent" to "type: MapEvent | string" ([#1094](https://github.com/maplibre/maplibre-gl-js/pull/1094))

## 2.1.7

### 🐞 Bug fixes

- Add adjustment for glyph rendering, CJK fonts are mainly affected ([#1002](https://github.com/maplibre/maplibre-gl-js/issues/1002)).
- Improve typings to fix Angular strict mode failure ([#790](https://github.com/maplibre/maplibre-gl-js/issues/790), [#970](https://github.com/maplibre/maplibre-gl-js/issues/970), [#934](https://github.com/maplibre/maplibre-gl-js/issues/934))
- Fix `SourceCache.loaded()` always returning `true` following a load error ([#1025](https://github.com/maplibre/maplibre-gl-js/issues/1025))
- Added back csp and dev builds to npm package ([#1042](https://github.com/maplibre/maplibre-gl-js/issues/1042))

## 2.1.6

### 🐞 Bug fixes

- Publish `dist/package.json` ([#998](https://github.com/maplibre/maplibre-gl-js/pull/998)).

## 2.1.6-pre.1

### 🐞 Bug fixes

- Publish `dist/package.json` ([#998](https://github.com/maplibre/maplibre-gl-js/pull/998)).

## 2.1.5

### 🐞 Bug fixes

- Publish empty `postinstall.js` file. Follow-up on ([#990](https://github.com/maplibre/maplibre-gl-js/issues/990)), ([#991](https://github.com/maplibre/maplibre-gl-js/pull/991)), ([#992](https://github.com/maplibre/maplibre-gl-js/pull/992)).

## 2.1.5-pre.1

### 🐞 Bug fixes

- Publish empty `postinstall.js` file. Follow-up on ([#990](https://github.com/maplibre/maplibre-gl-js/pull/990)), ([#991](https://github.com/maplibre/maplibre-gl-js/pull/991)), ([#992](https://github.com/maplibre/maplibre-gl-js/pull/992)).

## 2.1.4

### 🐞 Bug fixes

- Fix missing `postinstall.js` file in npm publish. Follow-up on ([#990](https://github.com/maplibre/maplibre-gl-js/issues/990)), ([#991](https://github.com/maplibre/maplibre-gl-js/pull/991)).

## 2.1.3

### 🐞 Bug fixes

- Fix postinstall `ts-node` error on non-dev installs ([#900](https://github.com/maplibre/maplibre-gl-js/pull/900))

## 2.1.2

### Features and improvements

- Default compact attribution to be open by default to comply with OpenStreetMap Attribution Guidelines ([#795](https://github.com/maplibre/maplibre-gl-js/pull/795))
- Export `Source` classes (`GeoJSONSource` etc.) declarations. ([#801](https://github.com/maplibre/maplibre-gl-js/issues/801))
- Make `AJAXError` public so error HTTP responses can be handled differently from other errors.

### 🐞 Bug fixes

- Fix compact attribution button showing when attribution is blank ([#795](https://github.com/maplibre/maplibre-gl-js/pull/795))
- Fix error mismatched image size for CJK characters ([#718](https://github.com/maplibre/maplibre-gl-js/issues/718))
- Fire `dataabort` and `sourcedataabort` events when a tile request is aborted ([#794](https://github.com/maplibre/maplibre-gl-js/issues/794))
- Fix NextJs `performance` undefined ([#768](https://github.com/maplibre/maplibre-gl-js/issues/768))

## 2.1.1

### 🐞 Bug fixes

- Fix stale tiles being shown when calling VectorTileSource#setTiles while the map is moving.

## 2.1.0

### ✨ Features and improvements

- Add `icon-overlap` and `text-overlap` symbol layout properties [#347](https://github.com/maplibre/maplibre-gl-js/pull/347)
- Deprecate `icon-allow-overlap` and `text-allow-overlap` symbol layout properties. `icon-overlap` and `text-overlap` are their replacements.
- Remove node package chalk from devDependencies ([#789](https://github.com/maplibre/maplibre-gl-js/pull/789)).
- Allow setting a custom pixel ratio by adding a `MapOptions#pixelRatio` property and a `Map#setPixelRatio` method. Since a high `devicePixelRatio` value can lead to performance and display problems, it is done at your own risk. ([#769](https://github.com/maplibre/maplibre-gl-js/issues/769))

## 2.0.5

### 🐞 Bug fixes

- Remove list of node versions allowed to install the package.

## 2.0.4

### 🐞 Bug fixes

- Missing package.json file in version 2.0.3 dist in npm ([#811](https://github.com/maplibre/maplibre-gl-js/issues/811)) - this causes webpack to fail

## 2.0.3

### Features and improvements

- Remove node package chalk from devDependencies ([#789](https://github.com/maplibre/maplibre-gl-js/pull/789)).
- Remove vector-tile module declaration and revert to using point from [@mapbox/point-geometry](https://github.com/mapbox/point-geometry] ([#788](https://github.com/maplibre/maplibre-gl-js/issues/788), [#800](https://github.com/maplibre/maplibre-gl-js/pull/800))
- Moved development environment to use NodeJs 16 ([#781](https://github.com/maplibre/maplibre-gl-js/pull/781), [#806](https://github.com/maplibre/maplibre-gl-js/pull/806))

### 🐞 Bug fixes

- Fix max cluster zoom in geojson source ([#61](https://github.com/maplibre/maplibre-gl-js/issues/61))

## 2.0.2

### 🐞 Bug fixes

- Fix typescript generated file ([#776](https://github.com/maplibre/maplibre-gl-js/issues/776)).

## 2.0.1

### 🐞 Bug fixes

- Fix documentation of `addProtocol` and `removeProtocol`.

## 2.0.0

### Features and improvements

- Migrated the production code to typescript
- ** Breaking Change ** removed `version` from the public API
- ** Breaking Change ** stopped supporting IE (internet explorer)
- ** Breaking Change ** stopped supporting Chrome 49-65. Chrome 66+ required. For Chrome 49-65 support use version 1.15.2.
- ** Breaking Change ** removed all code related to `accessToken` and Mapbox specific urls starting with `mapbox://`. Telemetry and tracking code was removed.
- ** Breaking Change ** removed `baseApiUrl` as it was used only for Mapbox related urls
- ** Breaking Change ** typescript typings have changed:
  - `Style` => `StyleSpecification`
  - `AnyLayer` => `LayerSpecification`
  - `AnySourceData` => `SourceSpecification`
  - `MapboxEvent` => `MapLibreEvent`
  - `MapboxOptions` => `MapOptions`
  - `MapBoxZoomEvent` => `MapLibreZoomEvent`
  - `*SourceRaw` + `*SourceOptions` => `*SourceSpecification`
  - `*Source` (source implementation definition) were removed
  - `*Layer` => `*LayerSpecification`
  - `*Paint` => `*LayerSpecification['paint']`
  - `*Layout` => `*LayerSpecification['layout']`
  - `MapboxGeoJSONFeature` => `GeoJSONFeature`
- Added `redraw` function to map ([#206](https://github.com/maplibre/maplibre-gl-js/issues/206))
- Improve attribution controls accessibility. See [#359](https://github.com/maplibre/maplibre-gl-js/issues/359)
- Allow maxPitch value up to 85, use values greater than 60 at your own risk ([#574](https://github.com/maplibre/maplibre-gl-js/pull/574))
- `getImage` uses createImageBitmap when supported ([#650](https://github.com/maplibre/maplibre-gl-js/pull/650))

### 🐞 Bug fixes

- Fix warning due to strict comparison of SDF property in image sprite ([#303](https://github.com/maplibre/maplibre-gl-js/issues/303))
- Fix tile placeholder replacement to allow for placeholders to be in a URL more than once. ([#348](https://github.com/maplibre/maplibre-gl-js/pull/348))
- Fix type check for non dom environment. ([#334](https://github.com/maplibre/maplibre-gl-js/issues/334))
- Fix precision problem in patterns when overzoomed in OpenGL ES devices.
- Fix padding-top of the popup to improve readability of popup text ([#354](https://github.com/maplibre/maplibre-gl-js/pull/354)).
- Fix GeoJSONSource#loaded sometimes returning true while there are still pending loads ([#669](https://github.com/maplibre/maplibre-gl-js/issues/669))
- Fix MapDataEvent#isSourceLoaded being true in GeoJSONSource "dataloading" event handlers ([#694](https://github.com/maplibre/maplibre-gl-js/issues/694))
- Fix events being fired after Map#remove has been called when the WebGL context is lost and restored ([#726](https://github.com/maplibre/maplibre-gl-js/issues/726))
- Fix nested expressions types definition [#757](https://github.com/maplibre/maplibre-gl-js/pull/757)

## 1.15.2

### 🐞 Bug fixes

- Fix breaking changes introduced in v1.15.0 by adoption dual naming scheme for CSS class names

## 1.15.1

### 🐞 Bug fixes

- Add void return for some method declaration to match TS strict mode ([#194](https://github.com/maplibre/maplibre-gl-js/pull/194))
- Fix css leftovers ([#83](https://github.com/maplibre/maplibre-gl-js/issues/83))

## 1.15.0

### Features and improvements

- ** Breaking Change: ** Rename css classes ([#83](https://github.com/maplibre/maplibre-gl-js/issues/83))
- Added custom protocol support to allow overriding ajax calls ([#29](https://github.com/maplibre/maplibre-gl-js/issues/29))
- Added setTransformRequest to map ([#159](https://github.com/maplibre/maplibre-gl-js/pull/159))
- Publish @maplibre/maplibre-gl-style-spec v14.0.0 on NPM ([#149](https://github.com/maplibre/maplibre-gl-js/pull/149))
- Replace link to mapbox on LogoControl by link to maplibre ([#151](https://github.com/maplibre/maplibre-gl-js/pull/151))
- Migrate style spec files from mapbox to maplibre ([#147](https://github.com/maplibre/maplibre-gl-js/pull/147))
- Publish the MapLibre style spec in NPM ([#140](https://github.com/maplibre/maplibre-gl-js/pull/140))
- Replace mapboxgl with maplibregl in JSDocs inline examples ([#134](https://github.com/maplibre/maplibre-gl-js/pull/134))
- Bring in typescript definitions file ([#24](https://github.com/maplibre/maplibre-gl-js/issues/24))
- Update example links to https://maplibre.org/maplibre-gl-js-docs/ ([#131](https://github.com/maplibre/maplibre-gl-js/pull/131))
- Improve performance of layers with constant `*-sort-key` ([#78](https://github.com/maplibre/maplibre-gl-js/pull/78))

### 🐞 Bug fixes

- Prevented attribution button from submitting form ([#178](https://github.com/maplibre/maplibre-gl-js/issues/178))

## 1.14.0

### Features and improvements

- Rebranded to MapLibre
- New logo

### 🐞 Bug fixes

- Rename SVGs mapboxgl-ctrl-\*.svg to maplibregl ([#85](https://github.com/maplibre/maplibre-gl-js/pull/85))
- fix ImageSource not working in FF/Safari ([#87](https://github.com/maplibre/maplibre-gl-js/pull/87))
- Update HTML debug files to use MapLibre in titles ([#84](https://github.com/maplibre/maplibre-gl-js/pull/84))
- fix CI checksize job to use maplibre name ([#86](https://github.com/maplibre/maplibre-gl-js/pull/86))
- Move output files from mapbox._ to maplibre._ ([#75](https://github.com/maplibre/maplibre-gl-js/pull/75))
- Remove mapbox specifics and branding from .github ([#64](https://github.com/maplibre/maplibre-gl-js/pull/64))
- Fix a bug where mapbox-gl-js is no longer licensed as open source, but we owe immeasurable gratitude to Mapbox for releasing all their initial code to the community under BSD-3 license.

## 1.13.0

### ✨ Features and improvements

- Improve accessibility by fixing issues reported by WCAG 2.1. [#9991](https://github.com/mapbox/mapbox-gl-js/pull/9991)
- Improve accessibility when opening a popup by immediately focusing on the content. [#9774](https://github.com/mapbox/mapbox-gl-js/pull/9774) (h/t [@watofundefined](https://github.com/watofundefined)))
- Improve rendering performance of symbols with `symbol-sort-key`. [#9751](https://github.com/mapbox/mapbox-gl-js/pull/9751) (h/t [@osvodef](https://github.com/osvodef)))
- Add `Marker` `clickTolerance` option. [#9640](https://github.com/mapbox/mapbox-gl-js/pull/9640) (h/t [@ChristopherChudzicki](https://github.com/ChristopherChudzicki)))
- Add `Map` `hasControl` method. [#10035](https://github.com/mapbox/mapbox-gl-js/pull/10035)
- Add `Popup` `setOffset` method. [#9946](https://github.com/mapbox/mapbox-gl-js/pull/9946) (h/t [@jutaz](https://github.com/jutaz)))
- Add `KeyboardHandler` `disableRotation` and `enableRotation` methods. [#10072](https://github.com/mapbox/mapbox-gl-js/pull/10072) (h/t [@jmbott](https://github.com/jmbott)))

### 🐞 Bug fixes

- Fix a bug where `queryRenderedFeatures` didn't properly expose the paint values if they were data-driven. [#10074](https://github.com/mapbox/mapbox-gl-js/pull/10074) (h/t [@osvodef](https://github.com/osvodef)))
- Fix a bug where attribution didn't update when layer visibility changed during zooming. [#9943](https://github.com/mapbox/mapbox-gl-js/pull/9943)
- Fix a bug where hash control conflicted with external history manipulation (e.g. in single-page apps). [#9960](https://github.com/mapbox/mapbox-gl-js/pull/9960) (h/t [@raegen](https://github.com/raegen)))
- Fix a bug where `fitBounds` had an unexpected result with non-zero bearing and uneven padding. [#9821](https://github.com/mapbox/mapbox-gl-js/pull/9821) (h/t [@allison-strandberg](https://github.com/allison-strandberg)))
- Fix HTTP support when running GL JS against [Mapbox Atlas](https://www.mapbox.com/atlas). [#10090](https://github.com/mapbox/mapbox-gl-js/pull/10090)
- Fix a bug where the `within` expression didn't work in `querySourceFeatures`. [#9933](https://github.com/mapbox/mapbox-gl-js/pull/9933)
- Fix a bug where `Popup` content HTML element was removed on `setDOMContent`. [#10036](https://github.com/mapbox/mapbox-gl-js/pull/10036)
- Fix a compatibility bug when `icon-image` is used as a legacy categorical function. [#10060](https://github.com/mapbox/mapbox-gl-js/pull/10060)
- Reduce rapid memory growth in Safari by ensuring `Image` dataURI's are released. [#10118](https://github.com/mapbox/mapbox-gl-js/pull/10118)

### ⚠️ Note on IE11

We intend to remove support for Internet Explorer 11 in a future release of GL JS later this year.

## 1.12.0

### ✨ Features and improvements

- Add methods for changing a vector tile source dynamically (e.g. `setTiles`, `setUrl`). [#8048](https://github.com/mapbox/mapbox-gl-js/pull/8048) (h/t [@stepankuzmin](https://github.com/stepankuzmin))
- Add a `filter` option for GeoJSON sources to filter out features prior to processing (e.g. before clustering). [#9864](https://github.com/mapbox/mapbox-gl-js/pull/9864)
- Vastly increase precision of `line-gradient` for long lines. [#9694](https://github.com/mapbox/mapbox-gl-js/pull/9694)
- Improve `raster-dem` sources to properly support the `maxzoom` option and overzooming. [#9789](https://github.com/mapbox/mapbox-gl-js/pull/9789) (h/t [@brendan-ward](@brendanhttps://github.com/ward))

### 🐞 Bug fixes

- Fix a bug where bearing snap interfered with `easeTo` and `flyTo` animations, freezing the map. [#9884](https://github.com/mapbox/mapbox-gl-js/pull/9884) (h/t [@andycalder](https://github.com/andycalder))
- Fix a bug where a fallback image was not used if it was added via `addImage`. [#9911](https://github.com/mapbox/mapbox-gl-js/pull/9911) (h/t [@francois2metz](https://github.com/francois2metz))
- Fix a bug where `promoteId` option failed for fill extrusions with defined feature ids. [#9863](https://github.com/mapbox/mapbox-gl-js/pull/9863)

### 🛠️ Workflow

- Renamed the default development branch from `master` to `main`.

## 1.11.1

### 🐞 Bug fixes

- Fix a bug that caused `map.loaded()` to incorrectly return `false` after a click event. ([#9825](https://github.com/mapbox/mapbox-gl-js/pull/9825))

## 1.11.0

### ✨ Features and improvements

- Add an option to scale the default `Marker` icon.([#9414](https://github.com/mapbox/mapbox-gl-js/pull/9414)) (h/t [@adrianababakanian](https://github.com/adrianababakanian))
- Improving the shader compilation speed by manually getting the run-time attributes and uniforms.([#9497](https://github.com/mapbox/mapbox-gl-js/pull/9497))
- Added `clusterMinPoints` option for clustered GeoJSON sources that defines the minimum number of points to form a cluster.([#9748](https://github.com/mapbox/mapbox-gl-js/pull/9748))

### 🐞 Bug fixes

- Fix a bug where map got stuck in a DragRotate interaction if it's mouseup occurred outside of the browser window or iframe.([#9512](https://github.com/mapbox/mapbox-gl-js/pull/9512))
- Fix potential visual regression for `*-pattern` properties on AMD graphics card vendor.([#9681](https://github.com/mapbox/mapbox-gl-js/pull/9681))
- Fix zooming with a double tap on iOS Safari 13.([#9757](https://github.com/mapbox/mapbox-gl-js/pull/9757))
- Removed a misleading `geometry exceeds allowed extent` warning when using Mapbox Streets vector tiles.([#9753](https://github.com/mapbox/mapbox-gl-js/pull/9753))
- Fix reference error when requiring the browser bundle in Node. ([#9749](https://github.com/mapbox/mapbox-gl-js/pull/9749))

## 1.10.2

### 🐞 Bug fixes

- Fix zooming with a double tap in iOS Safari 13.([#9757](https://github.com/mapbox/mapbox-gl-js/pull/9757))

## 1.10.1

### 🐞 Bug fixes

- Fix markers interrupting touch gestures ([#9675](https://github.com/mapbox/mapbox-gl-js/issues/9675), fixed by [#9683](https://github.com/mapbox/mapbox-gl-js/pull/9683))
- Fix bug where `map.isMoving()` returned true while map was not moving ([#9647](https://github.com/mapbox/mapbox-gl-js/issues/9647), fixed by [#9679](https://github.com/mapbox/mapbox-gl-js/pull/9679))
- Fix regression that prevented `touchmove` events from firing during gestures ([#9676](https://github.com/mapbox/mapbox-gl-js/issues/9676), fixed by [#9685](https://github.com/mapbox/mapbox-gl-js/pull/9685))
- Fix `image` expression evaluation which was broken under certain conditions ([#9630](https://github.com/mapbox/mapbox-gl-js/issues/9630), fixed by [#9685](https://github.com/mapbox/mapbox-gl-js/pull/9668))
- Fix nested `within` expressions in filters not evaluating correctly ([#9605](https://github.com/mapbox/mapbox-gl-js/issues/9605), fixed by [#9611](https://github.com/mapbox/mapbox-gl-js/pull/9611))
- Fix potential `undefined` paint variable in `StyleLayer` ([#9688](https://github.com/mapbox/mapbox-gl-js/pull/9688)) (h/t [mannnick24](https://github.com/mannnick24))

## 1.10.0

### ✨ Features

- Add `mapboxgl.prewarm()` and `mapboxgl.clearPrewarmedResources()` methods to allow developers to optimize load times for their maps ([#9391](https://github.com/mapbox/mapbox-gl-js/pull/9391))
- Add `index-of` and `slice` expressions to search arrays and strings for the first occurrence of a specified value and return a section of the original array or string ([#9450](https://github.com/mapbox/mapbox-gl-js/pull/9450)) (h/t [lbutler](https://github.com/lbutler))
- Correctly set RTL text plugin status if the plugin URL could not be loaded. This allows developers to add retry logic on network errors when loading the plugin ([#9489](https://github.com/mapbox/mapbox-gl-js/pull/9489))

### 🍏 Gestures

This release significantly refactors and improves gesture handling on desktop and mobile. Three new touch gestures have been added: `two-finger swipe` to adjust pitch, `two-finger double tap` to zoom out, and `tap then drag` to adjust zoom with one finger ([#9365](https://github.com/mapbox/mapbox-gl-js/pull/9365)). In addition, this release brings the following changes and bug fixes:

- It's now possible to interact with multiple maps on the same page at the same time ([#9365](https://github.com/mapbox/mapbox-gl-js/pull/9365))
- Fix map jump when releasing one finger after pinch zoom ([#9136](https://github.com/mapbox/mapbox-gl-js/issues/9136))
- Stop mousedown and touchstart from interrupting `easeTo` animations when interaction handlers are disabled ([#8725](https://github.com/mapbox/mapbox-gl-js/issues/8725))
- Stop mouse wheel from interrupting animations when `map.scrollZoom` is disabled ([#9230](https://github.com/mapbox/mapbox-gl-js/issues/9230))
- A camera change can no longer be prevented by disabling the interaction handler within the camera change event. Selectively prevent camera changes by listening to the `mousedown` or `touchstart` map event and calling [.preventDefault()](https://docs.mapbox.com/mapbox-gl-js/api/#mapmouseevent#preventdefault) ([#9365](https://github.com/mapbox/mapbox-gl-js/pull/9365))
- Undocumented properties on the camera change events fired by the doubleClickZoom handler have been removed ([#9365](https://github.com/mapbox/mapbox-gl-js/pull/9365))

### 🐞 Improvements and bug fixes

- Line labels now have improved collision detection, with greater precision in placement, reduced memory footprint, better placement under pitched camera orientations ([#9219](https://github.com/mapbox/mapbox-gl-js/pull/9219))
- Fix `GlyphManager` continually re-requesting missing glyph ranges ([#8027](https://github.com/mapbox/mapbox-gl-js/issues/8027), fixed by [#9375](https://github.com/mapbox/mapbox-gl-js/pull/9375)) (h/t [oterral](https://github.com/oterral))
- Avoid throwing errors when calling certain popup methods before the popup element is created ([#9433](https://github.com/mapbox/mapbox-gl-js/pull/9433))
- Fix a bug where fill-extrusion features with colinear points were not returned by `map.queryRenderedFeatures(...)` ([#9454](https://github.com/mapbox/mapbox-gl-js/pull/9454))
- Fix a bug where using feature state on a large input could cause a stack overflow error ([#9463](https://github.com/mapbox/mapbox-gl-js/pull/9463))
- Fix exception when using `background-pattern` with data driven expressions ([#9518](https://github.com/mapbox/mapbox-gl-js/issues/9518), fixed by [#9520](https://github.com/mapbox/mapbox-gl-js/pull/9520))
- Fix a bug where UI popups were potentially leaking event listeners ([#9498](https://github.com/mapbox/mapbox-gl-js/pull/9498)) (h/t [mbell697](https://github.com/mbell697))
- Fix a bug where the `within` expression would return inconsistent values for points on tile boundaries ([#9411](https://github.com/mapbox/mapbox-gl-js/issues/9411), [#9428](https://github.com/mapbox/mapbox-gl-js/pull/9428))
- Fix a bug where the `within` expression would incorrectly evaluate geometries that cross the antimeridian ([#9440](https://github.com/mapbox/mapbox-gl-js/pull/9440))
- Fix possible undefined exception on paint variable of style layer ([#9437](https://github.com/mapbox/mapbox-gl-js/pull/9437)) (h/t [mannnick24](https://github.com/mannnick24))
- Upgrade minimist to ^1.2.5 to get fix for security issue [CVE-2020-7598](https://cve.mitre.org/cgi-bin/cvename.cgi?name=CVE-2020-7598) upstream ([#9425](https://github.com/mapbox/mapbox-gl-js/issues/9431), fixed by [#9425](https://github.com/mapbox/mapbox-gl-js/pull/9425)) (h/t [watson](https://github.com/watson))

## 1.9.1

### 🐞 Bug fixes

- Fix a bug [#9477](https://github.com/mapbox/mapbox-gl-js/issues/9477) in `Map#fitBounds(..)` wherein the `padding` passed to options would get applied twice.
- Fix rendering bug [#9479](https://github.com/mapbox/mapbox-gl-js/issues/9479) caused when data-driven `*-pattern` properties reference images added with `Map#addImage(..)`.
- Fix a bug [#9468](https://github.com/mapbox/mapbox-gl-js/issues/9468) in which an exception would get thrown when updating symbol layer paint property using `setPaintProperty`.

## 1.9.0

With this release, we're adding [a new changelog policy](./CONTRIBUTING.md#changelog-conventions) to our contribution guidelines.

This release also fixes several long-standing bugs and unintentional rendering behavior with `line-pattern`. The fixes come with a visual change to how patterns added with `line-pattern` scale. Previously, patterns that became larger than the line would be clipped, sometimes distorting the pattern, particularly on mobile and retina devices. Now the pattern will be scaled to fit under all circumstances. [#9266](https://github.com/mapbox/mapbox-gl-js/pull/9266) showcases examples of the visual differences. For more information and to provide feedback on this change, see [#9394](https://github.com/mapbox/mapbox-gl-js/pull/9394).

### ✨ Features

- Add `within` expression for testing whether an evaluated feature lies within a given GeoJSON object ([#9352](https://github.com/mapbox/mapbox-gl-js/pull/9352)). - We are aware of an edge case in which points with wrapped coordinates (e.g. longitude -185) are not evaluated properly. See ([#9442](https://github.com/mapbox/mapbox-gl-js/issues/9442)) for more information. - An example of the `within` expression:<br>
  `"icon-opacity": ["case", ["==", ["within", "some-polygon"], true], 1,
["==", ["within", "some-polygon"], false], 0]`
- Map API functions such as `easeTo` and `flyTo` now support `padding: PaddingOptions` which lets developers shift a map's center of perspective when building floating sidebars ([#8638](https://github.com/mapbox/mapbox-gl-js/pull/8638))

### 🍏 Improvements

- Results from `queryRenderedFeatures` now have evaluated property values rather than raw expressions ([#9198](https://github.com/mapbox/mapbox-gl-js/pull/9198))
- Improve scaling of patterns used in `line-pattern` on all device resolutions and pixel ratios ([#9266](https://github.com/mapbox/mapbox-gl-js/pull/9266))
- Slightly improve GPU memory footprint ([#9377](https://github.com/mapbox/mapbox-gl-js/pull/9377))
- `LngLatBounds.extend` is more flexible because it now accepts objects with `lat` and `lon` properties as well as arrays of coordinates ([#9293](https://github.com/mapbox/mapbox-gl-js/pull/9293))
- Reduce bundle size and improve visual quality of `showTileBoundaries` debug text ([#9267](https://github.com/mapbox/mapbox-gl-js/pull/9267))

### 🐞 Bug fixes

- Correctly adjust patterns added with `addImage(id, image, pixelRatio)` by the asset pixel ratio, not the device pixel ratio ([#9372](https://github.com/mapbox/mapbox-gl-js/pull/9372))
- Allow needle argument to `in` expression to be false ([#9295](https://github.com/mapbox/mapbox-gl-js/pull/9295))
- Fix exception thrown when trying to set `feature-state` for a layer that has been removed, fixes [#8634](https://github.com/mapbox/mapbox-gl-js/issues/8634) ([#9305](https://github.com/mapbox/mapbox-gl-js/pull/9305))
- Fix a bug where maps were not displaying inside elements with `dir=rtl` ([#9332](https://github.com/mapbox/mapbox-gl-js/pull/9332))
- Fix a rendering error for very old versions of Chrome (ca. 2016) where text would appear much bigger than intended ([#9349](https://github.com/mapbox/mapbox-gl-js/pull/9349))
- Prevent exception resulting from `line-dash-array` of empty length ([#9385](https://github.com/mapbox/mapbox-gl-js/pull/9385))
- Fix a bug where `icon-image` expression that evaluates to an empty string (`''`) produced a warning ([#9380](https://github.com/mapbox/mapbox-gl-js/pull/9380))
- Fix a bug where certain `popup` methods threw errors when accessing the container element before it was created, fixes [#9429](https://github.com/mapbox/mapbox-gl-js/issues/9429)([#9433](https://github.com/mapbox/mapbox-gl-js/pull/9433))

## 1.8.1

- Fixed a bug where all labels showed up on a diagonal line on Windows when using an integrated Intel GPU from the Haswell generation ([#9327](https://github.com/mapbox/mapbox-gl-js/issues/9327), fixed by reverting [#9229](https://github.com/mapbox/mapbox-gl-js/pull/9229))

## 1.8.0

### ✨ Features and improvements

- Reduce size of line atlas by removing unused channels ([#9232](https://github.com/mapbox/mapbox-gl-js/pull/9232))
- Prevent empty buffers from being created for debug data when unused ([#9237](https://github.com/mapbox/mapbox-gl-js/pull/9237))
- Add space between distance and unit in scale control ([#9276](https://github.com/mapbox/mapbox-gl-js/pull/9276)) (h/t [gely](https://api.github.com/users/gely)) and ([#9284](https://github.com/mapbox/mapbox-gl-js/pull/9284)) (h/t [pakastin](https://api.github.com/users/pakastin))
- Add a `showAccuracyCircle` option to GeolocateControl that shows the accuracy of the user's location as a transparent circle. Mapbox GL JS will show this circle by default. ([#9253](https://github.com/mapbox/mapbox-gl-js/pull/9253)) (h/t [Meekohi](https://api.github.com/users/Meekohi))
- Implemented a new tile coverage algorithm to enable level-of-detail support in a future release ([#8975](https://github.com/mapbox/mapbox-gl-js/pull/8975))

### 🐞 Bug fixes

- `line-dasharray` is now ignored correctly when `line-pattern` is set ([#9189](https://github.com/mapbox/mapbox-gl-js/pull/9189))
- Fix line distances breaking gradient across tile boundaries ([#9220](https://github.com/mapbox/mapbox-gl-js/pull/9220))
- Fix a bug where lines with duplicate endpoints could disappear at zoom 18+ ([#9218](https://github.com/mapbox/mapbox-gl-js/pull/9218))
- Fix a bug where Ctrl-click to drag rotate the map was disabled if the Alt, Cmd or Windows key is also pressed ([#9203](https://github.com/mapbox/mapbox-gl-js/pull/9203))
- Pass errors to `getClusterExpansionZoom`, `getClusterChildren`, and `getClusterLeaves` callbacks ([#9251](https://github.com/mapbox/mapbox-gl-js/pull/9251))
- Fix a rendering performance regression ([#9261](https://github.com/mapbox/mapbox-gl-js/pull/9261))
- Fix visual artifact for `line-dasharray` ([#9246](https://github.com/mapbox/mapbox-gl-js/pull/9246))
- Fixed a bug in the GeolocateControl which resulted in an error when `trackUserLocation` was `false` and the control was removed before the Geolocation API had returned a location ([#9291](https://github.com/mapbox/mapbox-gl-js/pull/9291))
- Fix `promoteId` for line layers ([#9210](https://github.com/mapbox/mapbox-gl-js/pull/9210))
- Improve accuracy of distance calculations ([#9202](https://github.com/mapbox/mapbox-gl-js/pull/9202)) (h/t [Meekohi](https://api.github.com/users/Meekohi))

## 1.7.0

### ✨ Features

- Add `promoteId` option to use a feature property as ID for feature state ([#8987](https://github.com/mapbox/mapbox-gl-js/pull/8987))
- Add a new constructor option to `mapboxgl.Popup`, `closeOnMove`, that closes the popup when the map's position changes ([#9163](https://github.com/mapbox/mapbox-gl-js/pull/9163))
- Allow creating a map without a style (an empty one will be created automatically) (h/t [@stepankuzmin](https://github.com/stepankuzmin)) ([#8924](https://github.com/mapbox/mapbox-gl-js/pull/8924))
- `map.once()` now allows specifying a layer id as a third parameter making it consistent with `map.on()` ([#8875](https://github.com/mapbox/mapbox-gl-js/pull/8875))

### 🍏 Improvements

- Improve performance of raster layers on large screens ([#9050](https://github.com/mapbox/mapbox-gl-js/pull/9050))
- Improve performance for hillshade and raster layers by implementing a progressive enhancement that utilizes `ImageBitmap` and `OffscreenCanvas` ([#8845](https://github.com/mapbox/mapbox-gl-js/pull/8845))
- Improve performance for raster tile rendering by using the stencil buffer ([#9012](https://github.com/mapbox/mapbox-gl-js/pull/9012))
- Update `symbol-avoid-edges` documentation to acknowledge the existence of global collision detection ([#9157](https://github.com/mapbox/mapbox-gl-js/pull/9157))
- Remove reference to `in` function which has been replaced by the `in` expression ([#9102](https://github.com/mapbox/mapbox-gl-js/pull/9102))

### 🐞 Bug Fixes

- Change the type of tile id key to string to prevent hash collisions ([#8979](https://github.com/mapbox/mapbox-gl-js/pull/8979))
- Prevent changing bearing via URL hash when rotation is disabled ([#9156](https://github.com/mapbox/mapbox-gl-js/pull/9156))
- Fix URL hash with no bearing causing map to fail to load ([#9170](https://github.com/mapbox/mapbox-gl-js/pull/9170))
- Fix bug in `GeolocateControl` where multiple instances of the control on one page may result in the user location not being updated ([#9092](https://github.com/mapbox/mapbox-gl-js/pull/9092))
- Fix query `fill-extrusions` made from polygons with coincident points and polygons with less than four points ([#9138](https://github.com/mapbox/mapbox-gl-js/pull/9138))
- Fix bug where `symbol-sort-key` was not used for collisions that crossed tile boundaries ([#9054](https://github.com/mapbox/mapbox-gl-js/pull/9054))
- Fix bug in `DragRotateHandler._onMouseUp` getting stuck in drag/rotate ([#9137](https://github.com/mapbox/mapbox-gl-js/pull/9137))
- Fix "Click on Compass" on some mobile devices (add `clickTolerance` to `DragRotateHandler`) ([#9015](https://github.com/mapbox/mapbox-gl-js/pull/9015)) (h/t [Yanonix](https://github.com/Yanonix))

## 1.6.1

### 🐞 Bug Fixes

- Fix style validation error messages not being displayed ([#9073](https://github.com/mapbox/mapbox-gl-js/pull/9073))
- Fix deferred loading of rtl-text-plugin not working for labels created from GeoJSON sources ([#9091](https://github.com/mapbox/mapbox-gl-js/pull/9091))
- Fix RTL text not being rendered with the rtl-text-plugin on pages that don't allow `script-src: blob:` in their CSP.([#9122](https://github.com/mapbox/mapbox-gl-js/pull/9122))

## 1.6.0

### ✨ Features

- Add ability to insert images into text labels using an `image` expression within a `format` expression: `"text-field": ["format", "Some text", ["image", "my-image"], "some more text"]` ([#8904](https://github.com/mapbox/mapbox-gl-js/pull/8904))
- Add support for stretchable images (aka nine-part or nine-patch images). Stretchable images can be used with `icon-text-fit` to draw resized images with non-stretched corners and borders. ([#8997](https://github.com/mapbox/mapbox-gl-js/pull/8997))
- Add `in` expression. It can check if a value is in an array (`["in", value, array]`) or a substring is in a string (`["in", substring, string]`) ([#8876](https://github.com/mapbox/mapbox-gl-js/pull/8876))
- Add `minPitch` and `maxPitch` map options ([#8834](https://github.com/mapbox/mapbox-gl-js/pull/8834))
- Add `rotation`, `rotationAlignment` and `pitchAlignment` options to markers ([#8836](https://github.com/mapbox/mapbox-gl-js/pull/8836)) (h/t [@dburnsii](https://github.com/dburnsii))
- Add methods to Popup to manipulate container class names ([#8759](https://github.com/mapbox/mapbox-gl-js/pull/8759)) (h/t [Ashot-KR](https://github.com/Ashot-KR))
- Add configurable inertia settings for panning (h/t [@aMoniker](https://github.com/aMoniker))) ([#8887](https://github.com/mapbox/mapbox-gl-js/pull/8887))
- Add ability to localize UI controls ([#8095](https://github.com/mapbox/mapbox-gl-js/pull/8095)) (h/t [@dmytro-gokun](https://github.com/dmytro-gokun))
- Add LatLngBounds.contains() method ([#7512](https://github.com/mapbox/mapbox-gl-js/issues/7512), fixed by [#8200](https://github.com/mapbox/mapbox-gl-js/pull/8200))
- Add option to load rtl-text-plugin lazily ([#8865](https://github.com/mapbox/mapbox-gl-js/pull/8865))
- Add `essential` parameter to AnimationOptions that can override `prefers-reduced-motion: reduce` ([#8743](https://github.com/mapbox/mapbox-gl-js/issues/8743), fixed by [#8883](https://github.com/mapbox/mapbox-gl-js/pull/8883))

### 🍏 Improvements

- Allow rendering full world smaller than 512px. To restore the previous limit call `map.setMinZoom(0)` ([#9028](https://github.com/mapbox/mapbox-gl-js/pull/9028))
- Add an es modules build for mapbox-gl-style-spec in dist/ ([#8247](https://github.com/mapbox/mapbox-gl-js/pull/8247)) (h/t [@ahocevar](https://github.com/ahocevar))
- Add 'image/webp,_/_' accept header to fetch/ajax image requests when webp supported ([#8262](https://github.com/mapbox/mapbox-gl-js/pull/8262))
- Improve documentation for setStyle, getStyle, and isStyleLoaded ([#8807](https://github.com/mapbox/mapbox-gl-js/pull/8807))

### 🐞 Bug Fixes

- Fix map rendering after addImage and removeImage are used to change a used image ([#9016](https://github.com/mapbox/mapbox-gl-js/pull/9016))
- Fix visibility of controls in High Contrast mode in IE ([#8874](https://github.com/mapbox/mapbox-gl-js/pull/8874))
- Fix customizable url hash string in IE 11 ([#8990](https://github.com/mapbox/mapbox-gl-js/pull/8990)) (h/t [pakastin](https://github.com/pakastin))
- Allow expression stops up to zoom 24 instead of 22 ([#8908](https://github.com/mapbox/mapbox-gl-js/pull/8908)) (h/t [nicholas-l](https://github.com/nicholas-l))
- Fix alignment of lines in really overscaled tiles ([#9024](https://github.com/mapbox/mapbox-gl-js/pull/9024))
- Fix `Failed to execute 'shaderSource' on 'WebGLRenderingContext'` errors ([#9017](https://github.com/mapbox/mapbox-gl-js/pull/9017))
- Make expression validation fail on NaN ([#8615](https://github.com/mapbox/mapbox-gl-js/pull/8615))
- Fix setLayerZoomRange bug that caused tiles to be re-requested ([#7865](https://github.com/mapbox/mapbox-gl-js/issues/7865), fixed by [#8854](https://github.com/mapbox/mapbox-gl-js/pull/8854))
- Fix `map.showTileBoundaries` rendering ([#7314](https://github.com/mapbox/mapbox-gl-js/pull/7314))
- Fix using `generateId` in conjunction with `cluster` in a GeoJSONSource ([#8223](https://github.com/mapbox/mapbox-gl-js/issues/8223), fixed by [#8945](https://github.com/mapbox/mapbox-gl-js/pull/8945))
- Fix opening popup on a marker from keyboard ([#6835](https://github.com/mapbox/mapbox-gl-js/pull/6835))
- Fix error thrown when request aborted ([#7614](https://github.com/mapbox/mapbox-gl-js/issues/7614), fixed by [#9021](https://github.com/mapbox/mapbox-gl-js/pull/9021))
- Fix attribution control when repeatedly removing and adding it ([#9052](https://github.com/mapbox/mapbox-gl-js/pull/9052))

## 1.5.1

This patch introduces two workarounds that address longstanding issues related to unbounded memory growth in Safari, including [#8771](https://github.com/mapbox/mapbox-gl-js/issues/8771) and [#4695](https://github.com/mapbox/mapbox-gl-js/issues/4695). We’ve identified two memory leaks in Safari: one in the [CacheStorage](https://developer.mozilla.org/en-US/docs/Web/API/CacheStorage) API, addressed by [#8956](https://github.com/mapbox/mapbox-gl-js/pull/8956), and one in transferring data between web workers through [Transferables](https://developer.mozilla.org/en-US/docs/Web/API/Transferable), addressed by [#9003](https://github.com/mapbox/mapbox-gl-js/pull/9003).

### 🍏 Improvements

- Implement workaround for memory leak in Safari when using the `CacheStorage` API. ([#8856](https://github.com/mapbox/mapbox-gl-js/pull/8956))
- Implement workaround for memory leak in Safari when using `Transferable` objects to transfer `ArrayBuffers` to WebWorkers. If GL-JS detects that it is running in Safari, the use of `Transferables` to transfer data to WebWorkers is disabled. ([#9003](https://github.com/mapbox/mapbox-gl-js/pull/9003))
- Improve animation performance when using `map.setData`. ([#8913](https://github.com/mapbox/mapbox-gl-js/pull/8913)) (h/t [msbarry](https://github.com/msbarry))

## 1.5.0

### ✨ Features

- Add disabled icon to GeolocateControl if user denies geolocation permission. [#8871](https://github.com/mapbox/mapbox-gl-js/pull/8871))
- Add `outofmaxbounds` event to GeolocateControl, which is emitted when the user is outside of `map.maxBounds` ([#8756](https://github.com/mapbox/mapbox-gl-js/pull/8756)) (h/t [MoradiDavijani](https://github.com/MoradiDavijani))
- Add `mapboxgl.getRTLTextPluginStatus()` to query the current status of the `rtl-text-plugin` to make it easier to allow clearing the plugin when necessary. (ref. [#7869](https://github.com/mapbox/mapbox-gl-js/issues/7869)) ([#8864](https://github.com/mapbox/mapbox-gl-js/pull/8864))
- Allow `hash` Map option to be set as a string, which sets the map hash in the url to a custom query parameter. ([#8603](https://github.com/mapbox/mapbox-gl-js/pull/8603)) (h/t [SebCorbin](https://github.com/SebCorbin))

### 🍏 Improvements

- Fade symbols faster when zooming out quickly, reducing overlap. ([#8628](https://github.com/mapbox/mapbox-gl-js/pull/8628))
- Reduce memory usage for vector tiles that contain long strings in feature properties. ([#8863](https://github.com/mapbox/mapbox-gl-js/pull/8863))

### 🐞 Bug Fixes

- Fix `text-variable-anchor` not trying multiple placements during collision with icons when `icon-text-fit` is enabled. ([#8803](https://github.com/mapbox/mapbox-gl-js/pull/8803))
- Fix `icon-text-fit` not properly respecting vertical labels. ([#8835](https://github.com/mapbox/mapbox-gl-js/pull/8835))
- Fix opacity interpolation for composition expressions. ([#8818](https://github.com/mapbox/mapbox-gl-js/pull/8818))
- Fix rotate and pitch events being fired at the same time. ([#8872](https://github.com/mapbox/mapbox-gl-js/pull/8872))
- Fix memory leaks that occurred during tile loading and map removal.([#8813](https://github.com/mapbox/mapbox-gl-js/pull/8813) and [#8850](https://github.com/mapbox/mapbox-gl-js/pull/8850))
- Fix web-worker transfer of `ArrayBuffers` in environments where `instanceof ArrayBuffer` fails.(e.g `cypress`) ([#8868](https://github.com/mapbox/mapbox-gl-js/pull/8868))

## 1.4.1

### 🐞 Bug Fixes

- Fix the way that `coalesce` handles the `image` operator so available images are rendered properly ([#8839](https://github.com/mapbox/mapbox-gl-js/pull/8839))
- Do not emit the `styleimagemissing` event for an empty string value ([#8840](https://github.com/mapbox/mapbox-gl-js/pull/8840))
- Fix serialization of `ResolvedImage` type so `*-pattern` properties work properly ([#8833](https://github.com/mapbox/mapbox-gl-js/pull/8833))

## 1.4.0

### ✨ Features

- Add `image` expression operator to determine image availability ([#8684](https://github.com/mapbox/mapbox-gl-js/pull/8684))
- Enable `text-offset` with variable label placement ([#8642](https://github.com/mapbox/mapbox-gl-js/pull/8642))

### 🍏 Improvements

- Faster loading and better look of raster terrain ([#8694](https://github.com/mapbox/mapbox-gl-js/pull/8694))
- Improved code documentation around resizing and {get/set}RenderedWorldCopies and more ([#8748](https://github.com/mapbox/mapbox-gl-js/pull/8748), [#8754](https://github.com/mapbox/mapbox-gl-js/pull/8754))
- Improve single vs. multi-touch zoom & pan interaction ([#7196](https://github.com/mapbox/mapbox-gl-js/issues/7196)) ([#8100](https://github.com/mapbox/mapbox-gl-js/pull/8100))

### 🐞 Bug fixes

- Fix rendering of `collisionBox` when `text-translate` or `icon-translate` is enabled ([#8659](https://github.com/mapbox/mapbox-gl-js/pull/8659))
- Fix `TypeError` when reloading a source and immediately removing the map ([#8711](https://github.com/mapbox/mapbox-gl-js/pull/8711))
- Adding tooltip to the geolocation control button ([#8735](https://github.com/mapbox/mapbox-gl-js/pull/8735)) (h/t [BAByrne](https://github.com/BAByrne))
- Add `originalEvent` property to NavigationControl events ([#8693](https://github.com/mapbox/mapbox-gl-js/pull/8693)) (h/t [stepankuzmin](https://github.com/stepankuzmin))
- Don't cancel follow mode in the GeolocateControl when resizing the map or rotating the screen ([#8736](https://github.com/mapbox/mapbox-gl-js/pull/8736))
- Fix error when calling `Popup#trackPointer` before setting its content or location ([#8757](https://github.com/mapbox/mapbox-gl-js/pull/8757)) (h/t [zxwandrew](https://github.com/zxwandrew))
- Respect newline characters when text-max-width is set to zero ([#8706](https://github.com/mapbox/mapbox-gl-js/pull/8706))
- Update earcut to v2.2.0 to fix polygon tessellation errors ([#8772](https://github.com/mapbox/mapbox-gl-js/pull/8772))
- Fix icon-fit with variable label placement ([#8755](https://github.com/mapbox/mapbox-gl-js/pull/8755))
- Icons stretched with `icon-text-fit` are now sized correctly ([#8741](https://github.com/mapbox/mapbox-gl-js/pull/8741))
- Collision detection for icons with `icon-text-fit` now works correctly ([#8741](https://github.com/mapbox/mapbox-gl-js/pull/8741))

## 1.3.2

- Fix a SecurityError in Firefox >= 69 when accessing the cache [#8780](https://github.com/mapbox/mapbox-gl-js/pull/8780)

## 1.3.1

### 🐞 Bug Fixes

- Fix a race condition that produced an error when a map was removed while reloading a source. [#8711](https://github.com/mapbox/mapbox-gl-js/pull/8711)
- Fix a race condition were `render` event was sometimes not fired after `load` event in IE11. [#8708](https://github.com/mapbox/mapbox-gl-js/pull/8708)

## 1.3.0

### 🍏 Features

- Introduce `text-writing-mode` symbol layer property to allow placing point labels vertically. [#8399](https://github.com/mapbox/mapbox-gl-js/pull/8399)
- Extend variable text placement to work when `text/icon-allow-overlap` is set to `true`. [#8620](https://github.com/mapbox/mapbox-gl-js/pull/8620)
- Allow `text-color` to be used in formatted expressions to be able to draw different parts of a label in different colors. [#8068](https://github.com/mapbox/mapbox-gl-js/pull/8068)

### ✨ Improvements

- Improve tile loading logic to cancel requests more aggressively, improving performance when zooming or panning quickly. [#8633](https://github.com/mapbox/mapbox-gl-js/pull/8633)
- Display outline on control buttons when focused (e.g. with a tab key) for better accessibility. [#8520](https://github.com/mapbox/mapbox-gl-js/pull/8520)
- Improve the shape of line round joins. [#8275](https://github.com/mapbox/mapbox-gl-js/pull/8275)
- Improve performance of processing line layers. [#8303](https://github.com/mapbox/mapbox-gl-js/pull/8303)
- Improve legibility of info displayed with `map.showTileBoundaries = true`. [#8380](https://github.com/mapbox/mapbox-gl-js/pull/8380) (h/t [@andrewharvey](https://github.com/andrewharvey))
- Add `MercatorCoordinate.meterInMercatorCoordinateUnits` method to make it easier to convert from meter units to coordinate values used in custom layers. [#8524](https://github.com/mapbox/mapbox-gl-js/pull/8524) (h/t [@andrewharvey](https://github.com/andrewharvey))
- Improve conversion of legacy filters with duplicate values. [#8542](https://github.com/mapbox/mapbox-gl-js/pull/8542)
- Move out documentation & examples website source to a separate `mapbox-gl-js-docs` repo. [#8582](https://github.com/mapbox/mapbox-gl-js/pull/8582)

### 🐞 Bug Fixes

- Fix a bug where local CJK fonts would switch to server-generated ones in overzoomed tiles. [#8657](https://github.com/mapbox/mapbox-gl-js/pull/8657)
- Fix precision issues in [deck.gl](https://deck.gl)-powered custom layers. [#8502](https://github.com/mapbox/mapbox-gl-js/pull/8502)
- Fix a bug where fill and line layers wouldn't render correctly over fill extrusions when coming from the same source. [#8661](https://github.com/mapbox/mapbox-gl-js/pull/8661)
- Fix map loading for documents loaded from Blob URLs. [#8612](https://github.com/mapbox/mapbox-gl-js/pull/8612)
- Fix classification of relative file:// URLs when in documents loaded from a file URL. [#8612](https://github.com/mapbox/mapbox-gl-js/pull/8612)
- Remove `esm` from package `dependencies` (so that it's not installed on `npm install mapbox-gl`). [#8586](https://github.com/mapbox/mapbox-gl-js/pull/8586) (h/t [@DatGreekChick](https://github.com/DatGreekChick))

## 1.2.1

### 🐞 Bug fixes

- Fix bug in `NavigationControl` compass button that prevented it from rotating with the map ([#8605](https://github.com/mapbox/mapbox-gl-js/pull/8605))

## 1.2.0

### Features and improvements

- Add `*-sort-key` layout property for circle, fill, and line layers, to dictate which features appear above others within a single layer([#8467](https://github.com/mapbox/mapbox-gl-js/pull/8467))
- Add ability to instantiate maps with specific access tokens ([#8364](https://github.com/mapbox/mapbox-gl-js/pull/8364))
- Accommodate `prefers-reduced-motion` settings in browser ([#8494](https://github.com/mapbox/mapbox-gl-js/pull/8494))
- Add Map `visualizePitch` option that tilts the compass as the map pitches ([#8208](https://github.com/mapbox/mapbox-gl-js/issues/8208), fixed by [#8296](https://github.com/mapbox/mapbox-gl-js/pull/8296)) (h/t [pakastin](https://github.com/pakastin))
- Make source options take precedence over TileJSON ([#8232](https://github.com/mapbox/mapbox-gl-js/pull/8232)) (h/t [jingsam](https://github.com/jingsam))
- Make requirements for text offset properties more precise ([#8418](https://github.com/mapbox/mapbox-gl-js/pull/8418))
- Expose `convertFilter` API in the style specification ([#8493](https://github.com/mapbox/mapbox-gl-js/pull/8493)

### Bug fixes

- Fix changes to `text-variable-anchor`, such that previous anchor positions would take precedence only if they are present in the updated array (considered a bug fix, but is technically a breaking change from previous behavior) ([#8473](https://github.com/mapbox/mapbox-gl-js/pull/8473))
- Fix rendering of opaque pass layers over heatmap and fill-extrusion layers ([#8440](https://github.com/mapbox/mapbox-gl-js/pull/8440))
- Fix rendering of extraneous vertical line in vector tiles ([#8477](https://github.com/mapbox/mapbox-gl-js/issues/8477), fixed by [#8479](https://github.com/mapbox/mapbox-gl-js/pull/8479))
- Turn off 'move' event listeners when removing a marker ([#8465](https://github.com/mapbox/mapbox-gl-js/pull/8465))
- Fix class toggling on navigation control for IE ([#8495](https://github.com/mapbox/mapbox-gl-js/pull/8495)) (h/t [@cs09g](https://github.com/cs09g))
- Fix background rotation hovering on geolocate control ([#8367](https://github.com/mapbox/mapbox-gl-js/pull/8367)) (h/t [GuillaumeGomez](https://github.com/GuillaumeGomez))
- Fix error in click events on markers where `startPos` is not defined ([#8462](https://github.com/mapbox/mapbox-gl-js/pull/8462)) (h/t [@msbarry](https://github.com/msbarry))
- Fix malformed urls when using custom `baseAPIURL` of a certain form ([#8466](https://github.com/mapbox/mapbox-gl-js/pull/8466))

## 1.1.1

### 🐞 Bug fixes

- Fix unbounded memory growth caused by failure to cancel requests to the cache ([#8472](https://github.com/mapbox/mapbox-gl-js/pull/8472))
- Fix unbounded memory growth caused by failure to cancel requests in IE ([#8481](https://github.com/mapbox/mapbox-gl-js/issues/8481))
- Fix performance of getting tiles from the cache ([#8489](https://github.com/mapbox/mapbox-gl-js/pull/8449))

## 1.1.0

### ✨ Minor features and improvements

- Improve line rendering performance by using a more compact line attributes layout ([#8306](https://github.com/mapbox/mapbox-gl-js/pull/8306))
- Improve data-driven symbol layers rendering performance ([#8295](https://github.com/mapbox/mapbox-gl-js/pull/8295))
- Add the ability to disable validation during `queryRenderedFeatures` and `querySourceFeatures` calls, as a performance optimization ([#8211](https://github.com/mapbox/mapbox-gl-js/pull/8211)) (h/t [gorshkov-leonid](https://github.com/gorshkov-leonid))
- Improve `setFilter` performance by caching keys in `groupByLayout` routine ([#8122](https://github.com/mapbox/mapbox-gl-js/pull/8122)) (h/t [vallendm](https://github.com/vallendm))
- Improve rendering of symbol layers with `symbol-z-order: viewport-y`, when icons are allowed to overlap but not text ([#8180](https://github.com/mapbox/mapbox-gl-js/pull/8180))
- Prefer breaking lines at a zero width space to allow better break point suggestions for Japanese labels ([#8255](https://github.com/mapbox/mapbox-gl-js/pull/8255))
- Add a `WebGLRenderingContext` argument to `onRemove` function of `CustomLayerInterface`, to allow direct cleanup of related context ([#8156](https://github.com/mapbox/mapbox-gl-js/pull/8156)) (h/t [ogiermaitre](https://github.com/ogiermaitre))
- Allow zoom speed customization by adding `setZoomRate` and `setWheelZoomRate` methods to `ScrollZoomHandler` ([#7863](https://github.com/mapbox/mapbox-gl-js/pull/7863)) (h/t [sf31](https://github.com/sf31))
- Add `trackPointer` method to `Popup` API that continuously repositions the popup to the mouse cursor when the cursor is within the map ([#7786](https://github.com/mapbox/mapbox-gl-js/pull/7786))
- Add `getElement` method to `Popup` to retrieve the popup's HTML element ([#8123](https://github.com/mapbox/mapbox-gl-js/pull/8123)) (h/t [@bravecow](https://github.com/bravecow))
- Add `fill-pattern` example to the documentation ([#8022](https://github.com/mapbox/mapbox-gl-js/pull/8022)) (h/t [@flawyte](https://github.com/flawyte))
- Update script detection for Unicode 12.1 ([#8158](https://github.com/mapbox/mapbox-gl-js/pull/8158))
- Add `nofollow` to Mapbox logo & "Improve this map" links ([#8106](https://github.com/mapbox/mapbox-gl-js/pull/8106)) (h/t [viniciuskneves](https://github.com/viniciuskneves))
- Include source name in invalid GeoJSON error ([#8113](https://github.com/mapbox/mapbox-gl-js/pull/8113)) (h/t [Zirak](https://github.com/Zirak))

### 🐞 Bug fixes

- Fix `updateImage` not working as expected in Chrome ([#8199](https://github.com/mapbox/mapbox-gl-js/pull/8199))
- Fix issues with double-tap zoom on touch devices ([#8086](https://github.com/mapbox/mapbox-gl-js/pull/8086))
- Fix duplication of `movestart` events when zooming ([#8259](https://github.com/mapbox/mapbox-gl-js/pull/8259)) (h/t [@bambielli-flex](https://github.com/bambielli-flex))
- Fix validation of `"format"` expression failing when options are provided ([#8339](https://github.com/mapbox/mapbox-gl-js/pull/8339))
- Fix `setPaintProperty` not working on `line-pattern` property ([#8289](https://github.com/mapbox/mapbox-gl-js/pull/8289))
- Fix the GL context being left in unpredictable states when using custom layers ([#8132](https://github.com/mapbox/mapbox-gl-js/pull/8132))
- Fix unnecessary updates to attribution control string ([#8082](https://github.com/mapbox/mapbox-gl-js/pull/8082)) (h/t [poletani](https://github.com/poletani))
- Fix bugs in `findStopLessThanOrEqualTo` algorithm ([#8134](https://github.com/mapbox/mapbox-gl-js/pull/8134)) (h/t [Mike96Angelo](https://github.com/Mike96Angelo))
- Fix map not displaying properly when inside an element with `text-align: center` ([#8227](https://github.com/mapbox/mapbox-gl-js/pull/8227)) (h/t [mc100s](https://github.com/mc100s))
- Clarify in documentation that `Popup#maxWidth` accepts all `max-width` CSS values ([#8312](https://github.com/mapbox/mapbox-gl-js/pull/8312)) (h/t [viniciuskneves](https://github.com/viniciuskneves))
- Fix location dot shadow not displaying ([#8119](https://github.com/mapbox/mapbox-gl-js/pull/8119)) (h/t [@bravecow](https://github.com/bravecow))
- Fix docs dev dependencies being mistakenly installed as package dependencies ([#8121](https://github.com/mapbox/mapbox-gl-js/pull/8121)) (h/t [@bravecow](https://github.com/bravecow))
- Various typo fixes ([#8230](https://github.com/mapbox/mapbox-gl-js/pull/8230), h/t [@erictheise](https://github.com/erictheise)) ([#8236](https://github.com/mapbox/mapbox-gl-js/pull/8236), h/t [@fredj](https://github.com/fredj))
- Fix geolocate button CSS ([#8367](https://github.com/mapbox/mapbox-gl-js/pull/8367), h/t [GuillaumeGomez](https://github.com/GuillaumeGomez))
- Fix caching for Mapbox tiles ([#8389](https://github.com/mapbox/mapbox-gl-js/pull/8389))

## 1.0.0

### ⚠️ Breaking changes

This release replaces the existing “map views” pricing model in favor of a “map load” model. Learn more in [a recent blog post about these changes](https://blog.mapbox.com/new-pricing-46b7c26166e7).

**By upgrading to this release, you are opting in to the new map loads pricing.**

**Why is this change being made?**

This change allows us to implement a more standardized and predictable method of billing GL JS map usage. You’ll be charged whenever your website or web application loads, not by when users pan and zoom around the map, incentivizing developers to create highly interactive map experiences. The new pricing structure also creates a significantly larger free tier to help developers get started building their applications with Mapbox tools while pay-as-you-go pricing and automatic volume discounts help your application scale with Mapbox. Session billing also aligns invoices with metrics web developers already track and makes it easier to compare usage with other mapping providers.

**What is changing?**

- Add SKU token to Mapbox API requests [#8276](https://github.com/mapbox/mapbox-gl-js/pull/8276)

When (and only when) loading tiles from a Mapbox API with a Mapbox access token set (`mapboxgl.accessToken`), a query parameter named `sku` will be added to all requests for vector, raster and raster-dem tiles. Every map instance uses a unique `sku` value, which is refreshed every 12 hours. The token itself is comprised of a token version (always “1”), a sku ID (always “01”) and a random 10-digit base-62 number. The purpose of the token is to allow for metering of map sessions on the server-side. A session lasts from a new map instantiation until the map is destroyed or 12 hours passes, whichever comes first.

For further information on the pricing changes, you can read our [blog post](https://blog.mapbox.com/new-pricing-46b7c26166e7) and check out our new [pricing page](https://www.mapbox.com/pricing), which has a price calculator. As always, you can also contact our team at [https://support.mapbox.com](https://support.mapbox.com).

## 0.54.1

### Bug fixes

- Fix unbounded memory growth caused by failure to cancel requests in IE ([#8481](https://github.com/mapbox/mapbox-gl-js/issues/8481))

## 0.54.0

### Breaking changes

- Turned `localIdeographFontFamily` map option on by default. This may change how CJK labels are rendered, but dramatically improves performance of CJK maps (because the browser no longer needs to download heavy amounts of font data from the server). Add `localIdeographFontFamily: false` to turn this off. [#8008](https://github.com/mapbox/mapbox-gl-js/pull/8008)
- Added `Popup` `maxWidth` option, set to `"240px"` by default. [#7906](https://github.com/mapbox/mapbox-gl-js/pull/7906)

### Major features

- Added support for updating and animating style images. [#7999](https://github.com/mapbox/mapbox-gl-js/pull/7999)
- Added support for generating style images dynamically (e.g. for drawing icons based on feature properties). [#7987](https://github.com/mapbox/mapbox-gl-js/pull/7987)
- Added antialiasing support for custom layers. [#7821](https://github.com/mapbox/mapbox-gl-js/pull/7821)
- Added a new `mapbox-gl-csp.js` bundle for strict CSP environments where `worker-src: blob` is disallowed. [#8044](https://github.com/mapbox/mapbox-gl-js/pull/8044)

### Minor features and improvements

- Improved performance of fill extrusions. [#7821](https://github.com/mapbox/mapbox-gl-js/pull/7821)
- Improved performance of symbol layers. [#7967](https://github.com/mapbox/mapbox-gl-js/pull/7967)
- Slightly improved rendering performance in general. [#7969](https://github.com/mapbox/mapbox-gl-js/pull/7969)
- Slightly improved performance of HTML markers. [#8018](https://github.com/mapbox/mapbox-gl-js/pull/8018)
- Improved diffing of styles with `"visibility": "visible"`. [#8005](https://github.com/mapbox/mapbox-gl-js/pull/8005)
- Improved zoom buttons to grey out when reaching min/max zoom. [#8023](https://github.com/mapbox/mapbox-gl-js/pull/8023)
- Added a title to fullscreen control button. [#8012](https://github.com/mapbox/mapbox-gl-js/pull/8012)
- Added `rel="noopener"` attributes to links that lead to external websites (such as Mapbox logo and OpenStreetMap edit link) for improved security. [#7914](https://github.com/mapbox/mapbox-gl-js/pull/7914)
- Added tile size info when `map.showTileBoundaries` is turned on. [#7963](https://github.com/mapbox/mapbox-gl-js/pull/7963)
- Significantly improved load times of the benchmark suite. [#8066](https://github.com/mapbox/mapbox-gl-js/pull/8066)
- Improved behavior of `canvasSource.pause` to be more reliable and able to render a single frame. [#8130](https://github.com/mapbox/mapbox-gl-js/pull/8130)

### Bug fixes

- Fixed a bug in Mac Safari 12+ where controls would disappear until you interact with the map. [#8193](https://github.com/mapbox/mapbox-gl-js/pull/8193)
- Fixed a memory leak when calling `source.setData(url)` many times. [#8035](https://github.com/mapbox/mapbox-gl-js/pull/8035)
- Fixed a bug where marker lost focus when dragging. [#7799](https://github.com/mapbox/mapbox-gl-js/pull/7799)
- Fixed a bug where `map.getCenter()` returned a reference to an internal `LngLat` object instead of cloning it, leading to potential mutability bugs. [#7922](https://github.com/mapbox/mapbox-gl-js/pull/7922)
- Fixed a bug where default HTML marker positioning was slightly off. [#8074](https://github.com/mapbox/mapbox-gl-js/pull/8074)
- Fixed a bug where adding a fill extrusion layer for non-polygon layers would lead to visual artifacts. [#7685](https://github.com/mapbox/mapbox-gl-js/pull/7685)
- Fixed intermittent Flow failures on CI. [#8061](https://github.com/mapbox/mapbox-gl-js/pull/8061)
- Fixed a bug where calling `Map#removeFeatureState` does not remove the state from some tile zooms [#8087](https://github.com/mapbox/mapbox-gl-js/pull/8087)
- Fixed a bug where `removeFeatureState` didn't work on features with `id` equal to `0`. [#8150](https://github.com/mapbox/mapbox-gl-js/pull/8150) (h/t [jutaz](https://github.com/jutaz))

## 0.53.1

### Bug fixes

- Turn off telemetry for Mapbox Atlas ([#7945](https://github.com/mapbox/mapbox-gl-js/pull/7945))
- Fix order of 3D features in query results (fix [#7883](https://github.com/mapbox/mapbox-gl-js/issues/7883)) ([#7953](https://github.com/mapbox/mapbox-gl-js/pull/7953))
- Fix RemovePaintState benchmarks ([#7930](https://github.com/mapbox/mapbox-gl-js/pull/7930))

## 0.53.0

### Features and improvements

- Enable `fill-extrusion` querying with ray picking ([#7499](https://github.com/mapbox/mapbox-gl-js/pull/7499))
- Add `clusterProperties` option for aggregated cluster properties ([#2412](https://github.com/mapbox/mapbox-gl-js/issues/2412), fixed by [#7584](https://github.com/mapbox/mapbox-gl-js/pull/7584))
- Allow initial map bounds to be adjusted with `fitBounds` options. ([#7681](https://github.com/mapbox/mapbox-gl-js/pull/7681)) (h/t [@elyobo](https://github.com/elyobo))
- Remove popups on `Map#remove` ([#7749](https://github.com/mapbox/mapbox-gl-js/pull/7749)) (h/t [@andycalder](https://github.com/andycalder))
- Add `Map#removeFeatureState` ([#7761](https://github.com/mapbox/mapbox-gl-js/pull/7761))
- Add `number-format` expression ([#7626](https://github.com/mapbox/mapbox-gl-js/pull/7626))
- Add `symbol-sort-key` style property ([#7678](https://github.com/mapbox/mapbox-gl-js/pull/7678))

### Bug fixes

- Upgrades Earcut to fix a rare bug in rendering polygons that contain a coincident chain of holes ([#7806](https://github.com/mapbox/mapbox-gl-js/issues/7806), fixed by [#7878](https://github.com/mapbox/mapbox-gl-js/pull/7878))
- Allow `file://` protocol in XHR requests for Cordova/Ionic/etc ([#7818](https://github.com/mapbox/mapbox-gl-js/pull/7818))
- Correctly handle WebP images in Edge 18 ([#7687](https://github.com/mapbox/mapbox-gl-js/pull/7687))
- Fix bug which mistakenly requested WebP images in browsers that do not support WebP ([#7817](https://github.com/mapbox/mapbox-gl-js/pull/7817)) ([#7819](https://github.com/mapbox/mapbox-gl-js/pull/7819))
- Fix images not being aborted when dequeued ([#7655](https://github.com/mapbox/mapbox-gl-js/pull/7655))
- Fix DEM layer memory leak ([#7690](https://github.com/mapbox/mapbox-gl-js/issues/7690), fixed by [#7691](https://github.com/mapbox/mapbox-gl-js/pull/7691))
- Set correct color state before rendering custom layer ([#7711](https://github.com/mapbox/mapbox-gl-js/pull/7711))
- Set `LngLat.toBounds()` default radius to 0 ([#7722](https://github.com/mapbox/mapbox-gl-js/issues/7722), fixed by [#7723](https://github.com/mapbox/mapbox-gl-js/pull/7723)) (h/t [@cherniavskii](https://github.com/cherniavskii))
- Fix race condition in `feature-state` dependent layers ([#7523](https://github.com/mapbox/mapbox-gl-js/issues/7523), fixed by [#7790](https://github.com/mapbox/mapbox-gl-js/pull/7790))
- Prevent `map.repaint` from mistakenly enabling continuous repaints ([#7667](https://github.com/mapbox/mapbox-gl-js/pull/7667))
- Prevent map shaking while zooming in on raster tiles ([#7426](https://github.com/mapbox/mapbox-gl-js/pull/7426))
- Fix query point translation for multi-point geometry ([#6833](https://github.com/mapbox/mapbox-gl-js/issues/6833), fixed by [#7581](https://github.com/mapbox/mapbox-gl-js/pull/7581))

## 0.52.0

### Breaking changes

- Canonicalize tile urls to `mapbox://` urls so they can be transformed with `config.API_URL` ([#7594](https://github.com/mapbox/mapbox-gl-js/pull/7594))

### Features and improvements

- Add getter and setter for `config.API_URL` ([#7594](https://github.com/mapbox/mapbox-gl-js/pull/7594))
- Allow user to define element other than map container for full screen control ([#7548](https://github.com/mapbox/mapbox-gl-js/pull/7548))
- Add validation option to style setters ([#7604](https://github.com/mapbox/mapbox-gl-js/pull/7604))
- Add 'idle' event: fires when no further rendering is expected without further interaction. ([#7625](https://github.com/mapbox/mapbox-gl-js/pull/7625))

### Bug fixes

- Fire error when map.getLayoutProperty references missing layer ([#7537](https://github.com/mapbox/mapbox-gl-js/issues/7537), fixed by [#7539](https://github.com/mapbox/mapbox-gl-js/pull/7539))
- Fix shaky sprites when zooming with scrolling ([#7558](https://github.com/mapbox/mapbox-gl-js/pull/7558))
- Fix layout problems in attribution control ([#7608](https://github.com/mapbox/mapbox-gl-js/pull/7608)) (h/t [lucaswoj](https://github.com/lucaswoj))
- Fixes resetting map's pitch to 0 if initial bounds is set ([#7617](https://github.com/mapbox/mapbox-gl-js/pull/7617)) (h/t [stepankuzmin](https://github.com/stepankuzmin))
- Fix occasional failure to load images after multiple image request abortions [#7641](https://github.com/mapbox/mapbox-gl-js/pull/7641)
- Update repo url to correct one ([#7486](https://github.com/mapbox/mapbox-gl-js/pull/7486)) (h/t [nicholas-l](https://github.com/nicholas-l))
- Fix bug where symbols where sometimes not rendered immediately ([#7610](https://github.com/mapbox/mapbox-gl-js/pull/7610))
- Fix bug where cameraForBounds returns incorrect CameraOptions with asymmetrical padding/offset ([#7517](https://github.com/mapbox/mapbox-gl-js/issues/7517), fixed by [#7518](https://github.com/mapbox/mapbox-gl-js/pull/7518)) (h/t [mike-marcacci](https://github.com/mike-marcacci))
- Use diff+patch approach to map.setStyle when the parameter is a URL ([#4025](https://github.com/mapbox/mapbox-gl-js/issues/4025), fixed by [#7562](https://github.com/mapbox/mapbox-gl-js/pull/7562))
- Begin touch zoom immediately when rotation disabled ([#7582](https://github.com/mapbox/mapbox-gl-js/pull/7582)) (h/t [msbarry](https://github.com/msbarry))
- Fix symbol rendering under opaque fill layers ([#7612](https://github.com/mapbox/mapbox-gl-js/pull/7612))
- Fix shaking by aligning raster sources to pixel grid only when map is idle ([#7426](https://github.com/mapbox/mapbox-gl-js/pull/7426))
- Fix raster layers in Edge 18 by disabling it's incomplete WebP support ([#7687](https://github.com/mapbox/mapbox-gl-js/pull/7687))
- Fix memory leak in hillshade layer ([#7691](https://github.com/mapbox/mapbox-gl-js/pull/7691))
- Fix disappearing custom layers ([#7711](https://github.com/mapbox/mapbox-gl-js/pull/7711))

## 0.51.0

November 7, 2018

### ✨ Features and improvements

- Add initial bounds as map constructor option ([#5518](https://github.com/mapbox/mapbox-gl-js/pull/5518)) (h/t [stepankuzmin](https://github.com/stepankuzmin))
- Improve performance on machines with > 8 cores ([#7407](https://github.com/mapbox/mapbox-gl-js/issues/7407), fixed by [#7430](https://github.com/mapbox/mapbox-gl-js/pull/7430))
- Add `MercatorCoordinate` type ([#7488](https://github.com/mapbox/mapbox-gl-js/pull/7488))
- Allow browser-native `contextmenu` to be enabled ([#2301](https://github.com/mapbox/mapbox-gl-js/issues/2301), fixed by [#7369](https://github.com/mapbox/mapbox-gl-js/pull/7369))
- Add an unminified production build to the NPM package ([#7403](https://github.com/mapbox/mapbox-gl-js/pull/7403))
- Add support for `LngLat` conversion from `{lat, lon}` ([#7507](https://github.com/mapbox/mapbox-gl-js/pull/7507)) (h/t [@bfrengley](https://github.com/bfrengley))
- Add tooltips for navigation controls ([#7373](https://github.com/mapbox/mapbox-gl-js/pull/7373))
- Show attribution only for used sources ([#7384](https://github.com/mapbox/mapbox-gl-js/pull/7384))
- Add telemetry event to log map loads ([#7431](https://github.com/mapbox/mapbox-gl-js/pull/7431))
- **Tighten style validation**
  - Disallow expressions as stop values ([#7396](https://github.com/mapbox/mapbox-gl-js/pull/7396))
  - Disallow `feature-state` expressions in filters ([#7366](https://github.com/mapbox/mapbox-gl-js/pull/7366))

### 🐛 Bug fixes

- Fix for GeoJSON geometries not working when coincident with tile boundaries([#7436](https://github.com/mapbox/mapbox-gl-js/issues/7436), fixed by [#7448](https://github.com/mapbox/mapbox-gl-js/pull/7448))
- Fix depth buffer-related rendering issues on some Android devices. ([#7471](https://github.com/mapbox/mapbox-gl-js/pull/7471))
- Fix positioning of compact attribution strings ([#7444](https://github.com/mapbox/mapbox-gl-js/pull/7444), [#7445](https://github.com/mapbox/mapbox-gl-js/pull/7445), and [#7391](https://github.com/mapbox/mapbox-gl-js/pull/7391))
- Fix an issue with removing markers in mouse event callbacks ([#7442](https://github.com/mapbox/mapbox-gl-js/pull/7442)) (h/t [vbud](https://github.com/vbud))
- Remove controls before destroying a map ([#7479](https://github.com/mapbox/mapbox-gl-js/pull/7479))
- Fix display of Scale control values < 1 ([#7469](https://github.com/mapbox/mapbox-gl-js/pull/7469)) (h/t [MichaelHedman](https://github.com/MichaelHedman))
- Fix an error when using location `hash` within iframes in IE11 ([#7411](https://github.com/mapbox/mapbox-gl-js/pull/7411))
- Fix depth mode usage in custom layers ([#7432](https://github.com/mapbox/mapbox-gl-js/pull/7432)) (h/t [markusjohnsson](https://github.com/markusjohnsson))
- Fix an issue with shaky sprite images during scroll zooms ([#7558](https://github.com/mapbox/mapbox-gl-js/pull/7558))

## 0.50.0

October 10, 2018

### ✨ Features and improvements

- 🎉 Add Custom Layers that can be rendered into with user-provided WebGL code ([#7039](https://github.com/mapbox/mapbox-gl-js/pull/7039))
- Add WebGL face culling for increased performance ([#7178](https://github.com/mapbox/mapbox-gl-js/pull/7178))
- Improve speed of expression evaluation ([#7334](https://github.com/mapbox/mapbox-gl-js/pull/7334))
- Automatically coerce to string for `concat` expression and `text-field` property ([#6190](https://github.com/mapbox/mapbox-gl-js/issues/6190), fixed by [#7280](https://github.com/mapbox/mapbox-gl-js/pull/7280))
- Add `fill-extrusion-vertical-gradient` property for controlling shading of fill extrusions ([#5768](https://github.com/mapbox/mapbox-gl-js/issues/5768), fixed by [#6841](https://github.com/mapbox/mapbox-gl-js/pull/6841))
- Add update functionality for images provided via `ImageSource` ([#4050](https://github.com/mapbox/mapbox-gl-js/issues/4050), fixed by [#7342](https://github.com/mapbox/mapbox-gl-js/pull/7342)) (h/t [@dcervelli](https://github.com/dcervelli))

### 🐛 Bug fixes

- **Expressions**
  - Fix expressions that use `log2` and `log10` in IE11 ([#7318](https://github.com/mapbox/mapbox-gl-js/issues/7318), fixed by [#7320](https://github.com/mapbox/mapbox-gl-js/pull/7320))
  - Fix `let` expression stripping expected type during parsing ([#7300](https://github.com/mapbox/mapbox-gl-js/issues/7300), fixed by [#7301](https://github.com/mapbox/mapbox-gl-js/pull/7301))
  - Fix superfluous wrapping of literals in `literal` expression ([#7336](https://github.com/mapbox/mapbox-gl-js/issues/7336), fixed by [#7337](https://github.com/mapbox/mapbox-gl-js/pull/7337))
  - Allow calling `to-color` on values that are already of type `Color` ([#7260](https://github.com/mapbox/mapbox-gl-js/pull/7260))
  - Fix `to-array` for empty arrays (([#7261](https://github.com/mapbox/mapbox-gl-js/pull/7261)))
  - Fix identity functions for `text-field` when using formatted text ([#7351](https://github.com/mapbox/mapbox-gl-js/pull/7351))
  - Fix coercion of `null` to `0` in `to-number` expression ([#7083](https://github.com/mapbox/mapbox-gl-js/issues/7083), fixed by [#7274](https://github.com/mapbox/mapbox-gl-js/pull/7274))
- **Canvas source**
  - Fix missing repeats of `CanvasSource` when it crosses the antimeridian ([#7273](https://github.com/mapbox/mapbox-gl-js/pull/7273))
  - Fix `CanvasSource` not respecting alpha values set on `canvas` element ([#7302](https://github.com/mapbox/mapbox-gl-js/issues/7302), fixed by [#7309](https://github.com/mapbox/mapbox-gl-js/pull/7309))
- **Rendering**
  - Fix rendering of fill extrusions with really high heights ([#7292](https://github.com/mapbox/mapbox-gl-js/pull/7292))
  - Fix an error where the map state wouldn't return to `loaded` after certain runtime styling changes when there were errored tiles in the viewport ([#7355](https://github.com/mapbox/mapbox-gl-js/pull/7355))
  - Fix errors when rendering symbol layers without symbols ([#7241](https://github.com/mapbox/mapbox-gl-js/issues/7241), fixed by [#7253](https://github.com/mapbox/mapbox-gl-js/pull/7253))
  - Don't fade in symbols with `*-allow-overlap: true` when panning into the viewport ([#7172](https://github.com/mapbox/mapbox-gl-js/issues/7172), fixed by[#7244](https://github.com/mapbox/mapbox-gl-js/pull/7244))
- **Library**
  - Fix disambiguation for `mouseover` event ([#7295](https://github.com/mapbox/mapbox-gl-js/issues/7295), fixed by [#7299](https://github.com/mapbox/mapbox-gl-js/pull/7299))
  - Fix silent failure of `getImage` if an SVG is requested ([#7312](https://github.com/mapbox/mapbox-gl-js/issues/7312), fixed by [#7313](https://github.com/mapbox/mapbox-gl-js/pull/7313))
  - Fix empty control group box shadow ([#7303](https://github.com/mapbox/mapbox-gl-js/issues/7303), fixed by [#7304](https://github.com/mapbox/mapbox-gl-js/pull/7304)) (h/t [Duder-onomy](https://github.com/Duder-onomy))
  - Fixed an issue where a wrong timestamp was sent for Mapbox turnstile events ([#7381](https://github.com/mapbox/mapbox-gl-js/pull/7381))
  - Fixed a bug that lead to attribution not showing up correctly in Internet Explorer ([#3945](https://github.com/mapbox/mapbox-gl-js/issues/3945), fixed by [#7391](https://github.com/mapbox/mapbox-gl-js/pull/7391))

## 0.49.0

September 6, 2018

### ⚠️ Breaking changes

- Use `client{Height/Width}` instead of `offset{Height/Width}` for map canvas sizing ([#6848](https://github.com/mapbox/mapbox-gl-js/issues/6848), fixed by [#7128](https://github.com/mapbox/mapbox-gl-js/pull/7128))

### 🐛 Bug fixes

- Fix [Top Issues list](https://mapbox.github.io/top-issues/#!mapbox/mapbox-gl-js) for mapbox-gl-js ([#7108](https://github.com/mapbox/mapbox-gl-js/issues/7108), fixed by [#7112](https://github.com/mapbox/mapbox-gl-js/pull/7112))
- Fix bug in which symbols with `icon-allow-overlap: true, text-allow-overlap: true, text-optional: false` would show icons when they shouldn't ([#7041](https://github.com/mapbox/mapbox-gl-js/pull/7041))
- Fix bug where the map would not stop at the exact zoom level requested by Map#FlyTo ([#7222](https://github.com/mapbox/mapbox-gl-js/issues/7222)) ([#7223](https://github.com/mapbox/mapbox-gl-js/pull/7223)) (h/t [@benoitbzl](https://github.com/benoitbzl))
- Keep map centered on the center point of a multi-touch gesture when zooming ([#6722](https://github.com/mapbox/mapbox-gl-js/issues/6722)) ([#7191](https://github.com/mapbox/mapbox-gl-js/pull/7191)) (h/t [pakastin](https://github.com/pakastin))
- Update the style-spec's old `gl-style-migrate` script to include conversion of legacy functions and filters to their expression equivalents ([#6927](https://github.com/mapbox/mapbox-gl-js/issues/6927), fixed by [#7095](https://github.com/mapbox/mapbox-gl-js/pull/7095))
- Fix `icon-size` for small data-driven values ([#7125](https://github.com/mapbox/mapbox-gl-js/pull/7125))
- Fix bug in the way AJAX requests load local files on iOS web view ([#6610](https://github.com/mapbox/mapbox-gl-js/pull/6610)) (h/t [oscarfonts](https://github.com/oscarfonts))
- Fix bug in which canvas sources would not render in world wrapped tiles at the edge of the viewport ([#7271]https://github.com/mapbox/mapbox-gl-js/issues/7271), fixed by [#7273](https://github.com/mapbox/mapbox-gl-js/pull/7273))

### ✨ Features and improvements

- Performance updates:
  - Improve time to first render by updating how feature ID maps are transferred to the main thread ([#7110](https://github.com/mapbox/mapbox-gl-js/issues/7110), fixed by [#7132](https://github.com/mapbox/mapbox-gl-js/pull/7132))
  - Reduce size of JSON transmitted from worker thread to main thread ([#7124](https://github.com/mapbox/mapbox-gl-js/pull/7124))
  - Improve image/glyph atlas packing algorithm ([#7171](https://github.com/mapbox/mapbox-gl-js/pull/7171))
  - Use murmur hash on symbol instance keys to reduce worker transfer costs ([#7127](https://github.com/mapbox/mapbox-gl-js/pull/7127))
- Add GL state management for uniforms ([#6018](https://github.com/mapbox/mapbox-gl-js/pull/6018))
- Add `symbol-z-order` symbol layout property to style spec ([#7219](https://github.com/mapbox/mapbox-gl-js/pull/7219))
- Implement data-driven styling support for `*-pattern properties` ([#6289](https://github.com/mapbox/mapbox-gl-js/pull/6289))
- Add `Map#fitScreenCoordinates` which fits viewport to two points, similar to `Map#fitBounds` but uses screen coordinates and supports non-zero map bearings ([#6894](https://github.com/mapbox/mapbox-gl-js/pull/6894))
- Re-implement LAB/HSL color space interpolation for expressions ([#5326](https://github.com/mapbox/mapbox-gl-js/issues/5326), fixed by [#7123](https://github.com/mapbox/mapbox-gl-js/pull/7123))
- Enable benchmark testing for Mapbox styles ([#7047](https://github.com/mapbox/mapbox-gl-js/pull/7047))
- Allow `Map#setFeatureState` and `Map#getFeatureState` to accept numeric IDs ([#7106](https://github.com/mapbox/mapbox-gl-js/pull/7106)) (h/t [@bfrengley](https://github.com/bfrengley))

## 0.48.0

August 16, 2018

### ⚠️ Breaking changes

- Treat tiles that error with status 404 as empty renderable tiles to prevent rendering duplicate features in some sparse tilesets ([#6803](https://github.com/mapbox/mapbox-gl-js/pull/6803))

### 🐛 Bug fixes

- Fix issue where `text-max-angle` property was being calculated incorrectly internally, causing potential rendering errors when `"symbol-placement": line`
- Require `feature.id` when using `Map#setFeatureState` ([#6974](https://github.com/mapbox/mapbox-gl-js/pull/6974))
- Fix issue with removing the `GeolocateControl` when user location is being used ([#6977](https://github.com/mapbox/mapbox-gl-js/pull/6977)) (h/t [sergei-zelinsky](https://github.com/sergei-zelinsky))
- Fix memory leak caused by a failure to remove all controls added to the map ([#7042](https://github.com/mapbox/mapbox-gl-js/pull/7042))
- Fix bug where the build would fail when using mapbox-gl webpack 2 and UglifyJSPlugin ([#4359](https://github.com/mapbox/mapbox-gl-js/issues/4359), fixed by [#6956](https://api.github.com/repos/mapbox/mapbox-gl-js/pulls/6956))
- Fix bug where fitBounds called with coordinates outside the bounds of Web Mercator resulted in uncaught error ([#6906](https://github.com/mapbox/mapbox-gl-js/issues/6906), fixed by [#6918](https://api.github.com/repos/mapbox/mapbox-gl-js/pulls/6918))
- Fix bug wherein `Map#querySourceFeatures` was returning bad results on zooms > maxZoom ([#7061](https://github.com/mapbox/mapbox-gl-js/pull/7061))
- Relax typing for equality and order expressions ([#6459](https://github.com/mapbox/mapbox-gl-js/issues/6459), fixed by [#6961](https://api.github.com/repos/mapbox/mapbox-gl-js/pulls/6961))
- Fix bug where `queryPadding` for all layers in a source was set by the first layer, causing incorrect querying on other layers and, in some cases, incorrect firing of events associated with individual layers ([#6909](https://github.com/mapbox/mapbox-gl-js/pull/6909))

### ✨ Features and improvements

- Performance Improvements:
  - Stop unnecessary serialization of symbol source features. ([#7013](https://github.com/mapbox/mapbox-gl-js/pull/7013))
  - Optimize calculation for getting visible tile coordinates ([#6998](https://github.com/mapbox/mapbox-gl-js/pull/6998))
  - Improve performance of creating `{Glyph/Image}Atlas`es ([#7091](https://github.com/mapbox/mapbox-gl-js/pull/7091))
  - Optimize and simplify tile retention logic ([#6995](https://github.com/mapbox/mapbox-gl-js/pull/6995))
- Add a user turnstile event for users accessing Mapbox APIs ([#6980](https://github.com/mapbox/mapbox-gl-js/pull/6980))
- Add support for autogenerating feature ids for GeoJSON sources so they can be used more easily with the `Map#setFeatureState` API ([#7043](https://www.github.com/mapbox/mapbox-gl-js/pull/7043))) ([#7091](https://github.com/mapbox/mapbox-gl-js/pull/7091))
- Add ability to style symbol layers labels with multiple fonts and text sizes via `"format"` expression ([#6994](https://www.github.com/mapbox/mapbox-gl-js/pull/6994))
- Add customAttribution option to AttributionControl ([#7033](https://github.com/mapbox/mapbox-gl-js/pull/7033)) (h/t [mklopets](https://github.com/mklopets))
- Publish Flow type definitions alongside compiled bundle ([#7079](https://api.github.com/repos/mapbox/mapbox-gl-js/pulls/7079))
- Introduce symbol cross fading when crossing integer zoom levels to prevent labels from disappearing before newly loaded tiles' labels can be rendered ([#6951](https://github.com/mapbox/mapbox-gl-js/pull/6951))
- Improvements in label collision detection ([#6925](https://api.github.com/repos/mapbox/mapbox-gl-js/pulls/6925)))

## 0.47.0

### ✨ Features and improvements

- Add configurable drag pan threshold ([#6809](https://github.com/mapbox/mapbox-gl-js/pull/6809)) (h/t [msbarry](https://github.com/msbarry))
- Add `raster-resampling` raster paint property ([#6411](https://github.com/mapbox/mapbox-gl-js/pull/6411)) (h/t [@andrewharvey](https://github.com/andrewharvey))
- Add `symbol-placement: line-center` ([#6821](https://github.com/mapbox/mapbox-gl-js/pull/6821))
- Add methods for inspecting GeoJSON clusters ([#3318](https://github.com/mapbox/mapbox-gl-js/issues/3318), fixed by [#6829](https://github.com/mapbox/mapbox-gl-js/pull/6829))
- Add warning to geolocate control when unsupported ([#6923](https://github.com/mapbox/mapbox-gl-js/pull/6923)) (h/t [@aendrew](https://github.com/aendrew))
- Upgrade geojson-vt to 3.1.4 ([#6942](https://github.com/mapbox/mapbox-gl-js/pull/6942))
- Include link to license in compiled bundle ([#6975](https://github.com/mapbox/mapbox-gl-js/pull/6975))

### 🐛 Bug fixes

- Use updateData instead of re-creating buffers for repopulated paint arrays ([#6853](https://github.com/mapbox/mapbox-gl-js/pull/6853))
- Fix ScrollZoom handler setting tr.zoom = NaN ([#6924](https://github.com/mapbox/mapbox-gl-js/pull/6924))
  - Failed to invert matrix error ([#6486](https://github.com/mapbox/mapbox-gl-js/issues/6486), fixed by [#6924](https://github.com/mapbox/mapbox-gl-js/pull/6924))
  - Fixing matrix errors ([#6782](https://github.com/mapbox/mapbox-gl-js/issues/6782), fixed by [#6924](https://github.com/mapbox/mapbox-gl-js/pull/6924))
- Fix heatmap tile clipping when layers are ordered above it ([#6806](https://github.com/mapbox/mapbox-gl-js/issues/6806), fixed by [#6807](https://github.com/mapbox/mapbox-gl-js/pull/6807))
- Fix video source in safari (macOS and iOS) ([#6443](https://github.com/mapbox/mapbox-gl-js/issues/6443), fixed by [#6811](https://github.com/mapbox/mapbox-gl-js/pull/6811))
- Do not reload errored tiles ([#6813](https://github.com/mapbox/mapbox-gl-js/pull/6813))
- Fix send / remove timing bug in Dispatcher ([#6756](https://github.com/mapbox/mapbox-gl-js/pull/6756), fixed by [#6826](https://github.com/mapbox/mapbox-gl-js/pull/6826))
- Fix flyTo not zooming to exact given zoom ([#6828](https://github.com/mapbox/mapbox-gl-js/pull/6828))
- Don't stop animation on map resize ([#6636](https://github.com/mapbox/mapbox-gl-js/pull/6636))
- Fix map.getBounds() with rotated map ([#6875](https://github.com/mapbox/mapbox-gl-js/pull/6875)) (h/t [zoltan-mihalyi](https://github.com/zoltan-mihalyi))
- Support collators in feature filter expressions. ([#6929](https://github.com/mapbox/mapbox-gl-js/pull/6929))
- Fix Webpack production mode compatibility ([#6981](https://github.com/mapbox/mapbox-gl-js/pull/6981))

## 0.46.0

### ⚠️ Breaking changes

- Align implicit type casting behavior of `match` expressions with with `case/==` ([#6684](https://github.com/mapbox/mapbox-gl-js/pull/6684))

### ✨ Features and improvements

- :tada: Add `Map#setFeatureState` and `feature-state` expression to support interactive styling ([#6263](https://github.com/mapbox/mapbox-gl-js/pull/6263))
- Create draggable `Marker` with `setDraggable` ([#6687](https://github.com/mapbox/mapbox-gl-js/pull/6687))
- Add `Map#listImages` for listing all currently active sprites/images ([#6381](https://github.com/mapbox/mapbox-gl-js/issues/6381))
- Add "crossSourceCollisions" option to disable cross-source collision detection ([#6566](https://github.com/mapbox/mapbox-gl-js/pull/6566))
- Handle `text/icon-rotate` for symbols with `symbol-placement: point` ([#6075](https://github.com/mapbox/mapbox-gl-js/issues/6075))
- Automatically compact Mapbox wordmark on narrow maps. ([#4282](https://github.com/mapbox/mapbox-gl-js/issues/4282)) (h/t [@andrewharvey](https://github.com/andrewharvey))
- Only show compacted AttributionControl on interactive displays ([#6506](https://github.com/mapbox/mapbox-gl-js/pull/6506)) (h/t [@andrewharvey](https://github.com/andrewharvey))
- Use postcss to inline svg files into css, reduce size of mapbox-gl.css ([#6513](https://github.com/mapbox/mapbox-gl-js/pull/6513)) (h/t [@andrewharvey](https://github.com/andrewharvey))
- Add support for GeoJSON attribution ([#6364](https://github.com/mapbox/mapbox-gl-js/pull/6364)) (h/t [@andrewharvey](https://github.com/andrewharvey))
- Add instructions for running individual unit and render tests ([#6686](https://github.com/mapbox/mapbox-gl-js/pull/6686))
- Make Map constructor fail if WebGL init fails. ([#6744](https://github.com/mapbox/mapbox-gl-js/pull/6744)) (h/t [uforic](https://github.com/uforic))
- Add browser fallback code for `collectResourceTiming: true` in web workers ([#6721](https://github.com/mapbox/mapbox-gl-js/pull/6721))
- Remove ignored usage of gl.lineWidth ([#5541](https://github.com/mapbox/mapbox-gl-js/pull/5541))
- Split new bounds calculation out of fitBounds into new method ([#6683](https://github.com/mapbox/mapbox-gl-js/pull/6683))
- Allow integration tests to be organized in an arbitrarily deep directory structure ([#3920](https://github.com/mapbox/mapbox-gl-js/issues/3920))
- Make "Missing Mapbox GL JS CSS" a console warning ([#5786](https://github.com/mapbox/mapbox-gl-js/issues/5786))
- Add rel="noopener" to Mapbox attribution link. ([#6729](https://github.com/mapbox/mapbox-gl-js/pull/6729)) (h/t [gorbypark](https://github.com/gorbypark))
- Update to deep equality check in example code ([#6599](https://github.com/mapbox/mapbox-gl-js/pull/6599)) (h/t [jonsadka](https://github.com/jonsadka))
- Upgrades!
  - Upgrade ESM dependency to ^3.0.39 ([#6750](https://github.com/mapbox/mapbox-gl-js/pull/6750))
  - Ditch gl-matrix fork in favor of the original package ([#6751](https://github.com/mapbox/mapbox-gl-js/pull/6751))
  - Update to latest sinon ([#6771](https://github.com/mapbox/mapbox-gl-js/pull/6771))
  - Upgrade to Flow 0.69 ([#6594](https://github.com/mapbox/mapbox-gl-js/pull/6594))
  - Update to mapbox-gl-supported 1.4.0 ([#6773](https://github.com/mapbox/mapbox-gl-js/pull/6773))

### 🐛 Bug fixes

- `collectResourceTiming: true` generates error on iOS9 Safari, IE 11 ([#6690](https://github.com/mapbox/mapbox-gl-js/issues/6690))
- Fix PopupOptions flow type declarations ([#6670](https://github.com/mapbox/mapbox-gl-js/pull/6670)) (h/t [TimPetricola](https://github.com/TimPetricola))
- Add className option to Popup constructor ([#6502](https://github.com/mapbox/mapbox-gl-js/pull/6502)) (h/t [Ashot-KR](https://github.com/Ashot-KR))
- GeoJSON MultiLineStrings with `lineMetrics=true` only rendered first line ([#6649](https://github.com/mapbox/mapbox-gl-js/issues/6649))
- Provide target property for mouseenter/over/leave/out events ([#6623](https://github.com/mapbox/mapbox-gl-js/issues/6623))
- Don't break on sources whose name contains "." ([#6660](https://github.com/mapbox/mapbox-gl-js/issues/6660))
- Rotate and pitch with navigationControl broke in v0.45 ([#6650](https://github.com/mapbox/mapbox-gl-js/issues/6650))
- Zero-width lines remained visible ([#6769](https://github.com/mapbox/mapbox-gl-js/pull/6769))
- Heatmaps inappropriately clipped at tile boundaries ([#6806](https://github.com/mapbox/mapbox-gl-js/issues/6806))
- Use named exports for style-spec entrypoint module ([#6601](https://github.com/mapbox/mapbox-gl-js/issues/6601)
- Don't fire click event if default is prevented on mousedown for a drag event ([#6697](https://github.com/mapbox/mapbox-gl-js/pull/6697), fixes [#6642](https://github.com/mapbox/mapbox-gl-js/issues/6642))
- Double clicking to zoom in breaks map dragging/panning in Edge ([#6740](https://github.com/mapbox/mapbox-gl-js/issues/6740)) (h/t [GUI](https://github.com/GUI))
- \*-transition properties cannot be set with setPaintProperty() ([#6706](https://github.com/mapbox/mapbox-gl-js/issues/6706))
- Marker with `a` element does not open the url when clicked ([#6730](https://github.com/mapbox/mapbox-gl-js/issues/6730))
- `setRTLTextPlugin` fails with relative URLs ([#6719](https://github.com/mapbox/mapbox-gl-js/issues/6719))
- Collision detection incorrect for symbol layers that share the same layout properties ([#6548](https://github.com/mapbox/mapbox-gl-js/pull/6548))
- Fix a possible crash when calling queryRenderedFeatures after querySourceFeatures
  ([#6559](https://github.com/mapbox/mapbox-gl-js/pull/6559))
- Fix a collision detection issue that could cause labels to temporarily be placed too densely during rapid panning ([#5654](https://github.com/mapbox/mapbox-gl-js/issues/5654))

## 0.45.0

### ⚠️ Breaking changes

- `Evented#fire` and `Evented#listens` are now marked as private. Though `Evented` is still exported, and `fire` and `listens` are still functional, we encourage you to seek alternatives; a future version may remove their API accessibility or change its behavior. If you are writing a class that needs event emitting functionality, consider using [`EventEmitter`](https://nodejs.org/api/events.html#events_class_eventemitter) or similar libraries instead.
- The `"to-string"` expression operator now converts `null` to an empty string rather than to `"null"`. [#6534](https://github.com/mapbox/mapbox-gl-js/pull/6534)

### ✨ Features and improvements

- :rainbow: Add `line-gradient` property [#6303](https://github.com/mapbox/mapbox-gl-js/pull/6303)
- Add `abs`, `round`, `floor`, and `ceil` expression operators [#6496](https://github.com/mapbox/mapbox-gl-js/pull/6496)
- Add `collator` expression for controlling case and diacritic sensitivity in string comparisons [#6270](https://github.com/mapbox/mapbox-gl-js/pull/6270)
  - Rename `caseSensitive` and `diacriticSensitive` expressions to `case-sensitive` and `diacritic-sensitive` for consistency [#6598](https://github.com/mapbox/mapbox-gl-js/pull/6598)
  - Prevent `collator` expressions for evaluating as constant to account for potential environment-specific differences in expression evaluation [#6596](https://github.com/mapbox/mapbox-gl-js/pull/6596)
- Add CSS linting to test suite (h/t [@jasonbarry](https://github.com/jasonbarry))) [#6071](https://github.com/mapbox/mapbox-gl-js/pull/6071)
- Add support for configurable maxzoom in `raster-dem` tilesets [#6103](https://github.com/mapbox/mapbox-gl-js/pull/6103)
- Add `Map#isZooming` and `Map#isRotating` methods [#6128](https://github.com/mapbox/mapbox-gl-js/pull/6128), [#6183](https://github.com/mapbox/mapbox-gl-js/pull/6183)
- Add support for Mapzen Terrarium tiles in `raster-dem` sources [#6110](https://github.com/mapbox/mapbox-gl-js/pull/6110)
- Add `preventDefault` method on `mousedown`, `touchstart`, and `dblclick` events [#6218](https://github.com/mapbox/mapbox-gl-js/pull/6218)
- Add `originalEvent` property on `zoomend` and `moveend` for user-initiated scroll events (h/t [@stepankuzmin](https://github.com/stepankuzmin))) [#6175](https://github.com/mapbox/mapbox-gl-js/pull/6175)
- Accept arguments of type `value` in [`"length"` expressions](https://www.mapbox.com/mapbox-gl-js/style-spec/#expressions-length) [#6244](https://github.com/mapbox/mapbox-gl-js/pull/6244)
- Introduce `MapWheelEvent`[#6237](https://github.com/mapbox/mapbox-gl-js/pull/6237)
- Add setter for `ScaleControl` units (h/t [@ryanhamley](https://github.com/ryanhamley))) [#6138](https://github.com/mapbox/mapbox-gl-js/pull/6138), [#6274](https://github.com/mapbox/mapbox-gl-js/pull/6274)
- Add `open` event for `Popup` [#6311](https://github.com/mapbox/mapbox-gl-js/pull/6311)
- Explicit `"object"` type assertions are no longer required when using expressions [#6235](https://github.com/mapbox/mapbox-gl-js/pull/6235)
- Add `anchor` option to `Marker` [#6350](https://github.com/mapbox/mapbox-gl-js/pull/6350)
- `HTMLElement` is now passed to `Marker` as part of the `options` object, but the old function signature is still supported for backwards compatibility [#6356](https://github.com/mapbox/mapbox-gl-js/pull/6356)
- Add support for custom colors when using the default `Marker` SVG element (h/t [@andrewharvey](https://github.com/andrewharvey))) [#6416](https://github.com/mapbox/mapbox-gl-js/pull/6416)
- Allow `CanvasSource` initialization from `HTMLElement` [#6424](https://github.com/mapbox/mapbox-gl-js/pull/6424)
- Add `is-supported-script` expression [#6260](https://github.com/mapbox/mapbox-gl-js/pull/6260)

### 🐛 Bug fixes

- Align `raster-dem` tiles to pixel grid to eliminate blurry rendering on some devices [#6059](https://github.com/mapbox/mapbox-gl-js/pull/6059)
- Fix label collision circle debug drawing on overzoomed tiles [#6073](https://github.com/mapbox/mapbox-gl-js/pull/6073)
- Improve error reporting for some failed requests [#6126](https://github.com/mapbox/mapbox-gl-js/pull/6126), [#6032](https://github.com/mapbox/mapbox-gl-js/pull/6032)
- Fix several `Map#queryRenderedFeatures` bugs:
  - account for `{text, icon}-offset` when querying[#6135](https://github.com/mapbox/mapbox-gl-js/pull/6135)
  - correctly query features that extend across tile boundaries [#5756](https://github.com/mapbox/mapbox-gl-js/pull/6283)
  - fix querying of `circle` layer features with `-pitch-scaling: 'viewport'` or `-pitch-alignment: 'map'` [#6036](https://github.com/mapbox/mapbox-gl-js/pull/6036)
  - eliminate flicker effects when using query results to set a hover effect by switching from tile-based to viewport-based symbol querying [#6497](https://github.com/mapbox/mapbox-gl-js/pull/6497)
- Preserve browser history state when updating the `Map` hash [#6140](https://github.com/mapbox/mapbox-gl-js/pull/6140)
- Fix undefined behavior when `Map#addLayer` is invoked with an `id` of a preexisting layer [#6147](https://github.com/mapbox/mapbox-gl-js/pull/6147)
- Fix bug where `icon-image` would not be rendered if `text-field` is an empty string [#6164](https://github.com/mapbox/mapbox-gl-js/pull/6164)
- Ensure all camera methods fire `rotatestart` and `rotateend` events [#6187](https://github.com/mapbox/mapbox-gl-js/pull/6187)
- Always hide duplicate labels [#6166](https://github.com/mapbox/mapbox-gl-js/pull/6166)
- Fix `DragHandler` bugs where a left-button mouse click would end a right-button drag rotate and a drag gesture would not end if the control key is down on `mouseup` [#6193](https://github.com/mapbox/mapbox-gl-js/pull/6193)
- Add support for calling `{DragPanHandler, DragRotateHandler}#disable` while a gesture is in progress [#6232](https://github.com/mapbox/mapbox-gl-js/pull/6232)
- Fix `GeolocateControl` user location dot sizing when `Map`'s `<div>` inherits `box-sizing: border-box;` (h/t [@andrewharvey](https://github.com/andrewharvey))) [#6227](https://github.com/mapbox/mapbox-gl-js/pull/6232)
- Fix bug causing an off-by-one error in `array` expression error messages (h/t [@drewbo](https://github.com/drewbo))) [#6269](https://github.com/mapbox/mapbox-gl-js/pull/6269)
- Improve error message when an invalid access token triggers a 401 error [#6283](https://github.com/mapbox/mapbox-gl-js/pull/6283)
- Fix bug where lines with `line-width` larger than the sprite height of the `line-pattern` property would render other sprite images [#6246](https://github.com/mapbox/mapbox-gl-js/pull/6246)
- Fix broken touch events for `DragPanHandler` on mobile using Edge (note that zoom/rotate/pitch handlers still do not support Edge touch events [#1928](https://github.com/mapbox/mapbox-gl-js/pull/1928)) [#6325](https://github.com/mapbox/mapbox-gl-js/pull/6325)
- Fix race condition in `VectorTileWorkerSource#reloadTile` causing a rendering timeout [#6308](https://github.com/mapbox/mapbox-gl-js/issues/6308)
- Fix bug causing redundant `gl.stencilFunc` calls due to incorrect state checking (h/t [@yangdonglai](https://github.com/yangdonglai))) [#6330](https://github.com/mapbox/mapbox-gl-js/pull/6330)
- Fix bug where `mousedown` or `touchstart` would cancel camera animations in non-interactive maps [#6338](https://github.com/mapbox/mapbox-gl-js/pull/6338)
- Fix bug causing a full-screen flicker when the map is pitched and a symbol layer uses non-zero `text-translate` [#6365](https://github.com/mapbox/mapbox-gl-js/issues/6365)
- Fix bug in `to-rgba` expression causing division by zero [#6388](https://github.com/mapbox/mapbox-gl-js/pull/6388)
- Fix bug in cross-fading for `*-pattern` properties with non-integer zoom stops [#6430](https://github.com/mapbox/mapbox-gl-js/pull/6430)
- Fix bug where calling `Map#remove` on a map with constructor option `hash: true` throws an error (h/t [@allthesignals](https://github.com/allthesignals))) [#6490](https://github.com/mapbox/mapbox-gl-js/pull/6497)
- Fix bug causing flickering when panning across the anti-meridian [#6438](https://github.com/mapbox/mapbox-gl-js/pull/6438)
- Fix error when using tiles of non-power-of-two size [#6444](https://github.com/mapbox/mapbox-gl-js/pull/6444)
- Fix bug causing `Map#moveLayer(layerId, beforeId)` to remove the layer when `layerId === beforeId` [#6542](https://github.com/mapbox/mapbox-gl-js/pull/6542)

* Fix Rollup build for style-spec module [#6575](https://github.com/mapbox/mapbox-gl-js/pull/6575)
* Fix bug causing `Map#querySourceFeatures` to throw an `Uncaught TypeError`(https://github.com/mapbox/mapbox-gl-js/pull/6555)
* Fix issue where label collision detection was inaccurate for some symbol layers that shared layout properties with another layer [#6558](https://github.com/mapbox/mapbox-gl-js/pull/6558)
* Restore `target` property for `mouse{enter,over,leave,out}` events [#6623](https://github.com/mapbox/mapbox-gl-js/pull/6623)

## 0.44.2

### 🐛 Bug fixes

- Workaround a breaking change in Safari causing page to scroll/zoom in response to user actions intended to pan/zoom the map [#6095](https://github.com/mapbox/mapbox-gl-js/issues/6095). (N.B., not to be confused with the workaround from April 2017 dealing with the same breaking change in Chrome [#4259](https://github.com/mapbox/mapbox-gl-js/issues/6095). See also https://github.com/WICG/interventions/issues/18, https://bugs.webkit.org/show_bug.cgi?id=182521, https://bugs.chromium.org/p/chromium/issues/detail?id=639227 .)

## 0.44.1

### 🐛 Bug fixes

- Fix bug causing features from symbol layers to be omitted from `map.queryRenderedFeatures()` [#6074](https://github.com/mapbox/mapbox-gl-js/issues/6074)
- Fix error triggered by simultaneous scroll-zooming and drag-panning. [#6106](https://github.com/mapbox/mapbox-gl-js/issues/6106)
- Fix bug wherein drag-panning failed to resume after a brief pause [#6063](https://github.com/mapbox/mapbox-gl-js/issues/6063)

## 0.44.0

### ✨ Features and improvements

- The CSP policy of a page using mapbox-gl-js no longer needs to include `script-src 'unsafe-eval'` [#559](https://github.com/mapbox/mapbox-gl-js/issues/559)
- Add `LngLatBounds#isEmpty()` method [#5917](https://github.com/mapbox/mapbox-gl-js/pull/5917)
- Updated to flow 0.62.0 [#5923](https://github.com/mapbox/mapbox-gl-js/issues/5923)
- Make compass and zoom controls optional ([#5348](https://github.com/mapbox/mapbox-gl-js/pull/5348)) (h/t [@matijs](https://github.com/matijs)))
- Add `collectResourceTiming` option to the enable collection of [Resource Timing](https://developer.mozilla.org/en-US/docs/Web/API/Resource_Timing_API/Using_the_Resource_Timing_API) data for requests that are made from Web Workers. ([#5948](https://github.com/mapbox/mapbox-gl-js/issues/5948))
- Improve user location dot appearance across browsers ([#5498](https://github.com/mapbox/mapbox-gl-js/pull/5498)) (h/t [@jasonbarry](https://github.com/jasonbarry)))

### 🐛 Bug fixes

- Fix error triggered by `==` and `!=` expressions [#5947](https://github.com/mapbox/mapbox-gl-js/issues/5947)
- Image sources honor `renderWorldCopies` [#5932](https://github.com/mapbox/mapbox-gl-js/pull/5932)
- Fix transitions to default fill-outline-color [#5953](https://github.com/mapbox/mapbox-gl-js/issues/5953)
- Fix transitions for light properties [#5982](https://github.com/mapbox/mapbox-gl-js/issues/5982)
- Fix minor symbol collisions on pitched maps [#5913](https://github.com/mapbox/mapbox-gl-js/pull/5913)
- Fix memory leaks after `Map#remove()` [#5943](https://github.com/mapbox/mapbox-gl-js/pull/5943), [#5951](https://github.com/mapbox/mapbox-gl-js/pull/5951)
- Fix bug wherein `GeoJSONSource#setData()` caused labels to fade out and back in ([#6002](https://github.com/mapbox/mapbox-gl-js/issues/6002))
- Fix bug that could cause incorrect collisions for labels placed very near to each other at low zoom levels ([#5993](https://github.com/mapbox/mapbox-gl-js/issues/5993))
- Fix bug causing `move` events to be fired out of sync with actual map movements ([#6005](https://github.com/mapbox/mapbox-gl-js/pull/6005))
- Fix bug wherein `Map` did not fire `mouseover` events ([#6000](https://github.com/mapbox/mapbox-gl-js/pull/6000)] (h/t [@jay-manday](https://github.com/jay-manday)))
- Fix bug causing blurry rendering of raster tiles ([#4552](https://github.com/mapbox/mapbox-gl-js/issues/4552))
- Fix potential memory leak caused by removing layers ([#5995](https://github.com/mapbox/mapbox-gl-js/issues/5995))
- Fix bug causing attribution icon to appear incorrectly in compact maps not using Mapbox data ([#6042](https://github.com/mapbox/mapbox-gl-js/pull/6042))
- Fix positioning of default marker element ([#6012](https://github.com/mapbox/mapbox-gl-js/pull/6012)) (h/t [@andrewharvey](https://github.com/andrewharvey)))

## 0.43.0 (December 21, 2017)

### ⚠️ Breaking changes

- It is now an error to attempt to remove a source that is in use [#5562](https://github.com/mapbox/mapbox-gl-js/pull/5562)
- It is now an error if the layer specified by the `before` parameter to `moveLayer` does not exist [#5679](https://github.com/mapbox/mapbox-gl-js/pull/5679)
- `"colorSpace": "hcl"` now uses shortest-path interpolation for hue [#5811](https://github.com/mapbox/mapbox-gl-js/issues/5811)

### ✨ Features and improvements

- Introduce client-side hillshading with `raster-dem` source type and `hillshade` layer type [#5286](https://github.com/mapbox/mapbox-gl-js/pull/5286)
- GeoJSON sources take 2x less memory and generate tiles 20%–100% faster [#5799](https://github.com/mapbox/mapbox-gl-js/pull/5799)
- Enable data-driven values for text-font [#5698](https://github.com/mapbox/mapbox-gl-js/pull/5698)
- Enable data-driven values for heatmap-radius [#5898](https://github.com/mapbox/mapbox-gl-js/pull/5898)
- Add getter and setter for offset on marker [#5759](https://github.com/mapbox/mapbox-gl-js/pull/5759)
- Add `Map#hasImage` [#5775](https://github.com/mapbox/mapbox-gl-js/pull/5775)
- Improve typing for `==` and `!=` expressions [#5840](https://github.com/mapbox/mapbox-gl-js/pull/5840)
- Made `coalesce` expressions more useful [#5755](https://github.com/mapbox/mapbox-gl-js/issues/5755)
- Enable implicit type assertions for array types [#5738](https://github.com/mapbox/mapbox-gl-js/pull/5738)
- Improve hash control precision [#5767](https://github.com/mapbox/mapbox-gl-js/pull/5767)
- `supported()` now returns false on old IE 11 versions that don't support Web Worker blob URLs [#5801](https://github.com/mapbox/mapbox-gl-js/pull/5801)
- Remove flow globals TileJSON and Transferable [#5668](https://github.com/mapbox/mapbox-gl-js/pull/5668)
- Improve performance of image, video, and canvas sources [#5845](https://github.com/mapbox/mapbox-gl-js/pull/5845)

### 🐛 Bug fixes

- Fix popups and markers lag during pan animation [#4670](https://github.com/mapbox/mapbox-gl-js/issues/4670)
- Fix fading of symbol layers caused by setData [#5716](https://github.com/mapbox/mapbox-gl-js/issues/5716)
- Fix behavior of `to-rgba` and `rgba` expressions [#5778](https://github.com/mapbox/mapbox-gl-js/pull/5778), [#5866](https://github.com/mapbox/mapbox-gl-js/pull/5866)
- Fix cross-fading of `*-pattern` and `line-dasharray` [#5791](https://github.com/mapbox/mapbox-gl-js/pull/5791)
- Fix `colorSpace` function property [#5843](https://github.com/mapbox/mapbox-gl-js/pull/5843)
- Fix style diffing when changing GeoJSON source properties [#5731](https://github.com/mapbox/mapbox-gl-js/issues/5731)
- Fix missing labels when zooming out from overzoomed tile [#5827](https://github.com/mapbox/mapbox-gl-js/issues/5827)
- Fix missing labels when zooming out and quickly using setData [#5837](https://github.com/mapbox/mapbox-gl-js/issues/5837)
- Handle NaN as input to step and interpolate expressions [#5757](https://github.com/mapbox/mapbox-gl-js/pull/5757)
- Clone property values on input and output [#5806](https://github.com/mapbox/mapbox-gl-js/pull/5806)
- Bump geojson-rewind dependency [#5769](https://github.com/mapbox/mapbox-gl-js/pull/5769)
- Allow setting Marker's popup before LngLat [#5893](https://github.com/mapbox/mapbox-gl-js/pull/5893)

## 0.42.2 (November 21, 2017)

### 🐛 Bug fixes

- Add box-sizing to the "mapboxgl-ctrl-scale"-class [#5715](https://github.com/mapbox/mapbox-gl-js/pull/5715)
- Fix rendering in Safari [#5712](https://github.com/mapbox/mapbox-gl-js/issues/5712)
- Fix "Cannot read property 'hasTransition' of undefined" error [#5714](https://github.com/mapbox/mapbox-gl-js/issues/5714)
- Fix misplaced raster tiles [#5713](https://github.com/mapbox/mapbox-gl-js/issues/5713)
- Fix raster tile fading [#5722](https://github.com/mapbox/mapbox-gl-js/issues/5722)
- Ensure that an unset filter is undefined rather than null [#5727](https://github.com/mapbox/mapbox-gl-js/pull/5727)
- Restore pitch-with-rotate to nav control [#5725](https://github.com/mapbox/mapbox-gl-js/pull/5725)
- Validate container option in map constructor [#5695](https://github.com/mapbox/mapbox-gl-js/pull/5695)
- Fix queryRenderedFeatures behavior for features displayed in multiple layers [#5172](https://github.com/mapbox/mapbox-gl-js/issues/5172)

## 0.42.1 (November 17, 2017)

### 🐛 Bug fixes

- Workaround for map flashing bug on Chrome 62+ with Intel Iris Graphics 6100 cards [#5704](https://github.com/mapbox/mapbox-gl-js/pull/5704)
- Rerender map when `map.showCollisionBoxes` is set to `false` [#5673](https://github.com/mapbox/mapbox-gl-js/pull/5673)
- Fix transitions from property default values [#5682](https://github.com/mapbox/mapbox-gl-js/pull/5682)
- Fix runtime updating of `heatmap-color` [#5682](https://github.com/mapbox/mapbox-gl-js/pull/5682)
- Fix mobile Safari `history.replaceState` error [#5613](https://github.com/mapbox/mapbox-gl-js/pull/5613)

### ✨ Features and improvements

- Provide default element for Marker class [#5661](https://github.com/mapbox/mapbox-gl-js/pull/5661)

## 0.42.0 (November 10, 2017)

### ⚠️ Breaking changes

- Require that `heatmap-color` use expressions instead of stop functions [#5624](https://github.com/mapbox/mapbox-gl-js/issues/5624)
- Remove support for validating and migrating v6 styles
- Remove support for validating v7 styles [#5604](https://github.com/mapbox/mapbox-gl-js/pull/5604)
- Remove support for including `{tokens}` in expressions for `text-field` and `icon-image` [#5599](https://github.com/mapbox/mapbox-gl-js/issues/5599)
- Split `curve` expression into `step` and `interpolate` expressions [#5542](https://github.com/mapbox/mapbox-gl-js/pull/5542)
- Disallow interpolation in expressions for `line-dasharray` [#5519](https://github.com/mapbox/mapbox-gl-js/pull/5519)

### ✨ Features and improvements

- Improve label collision detection [#5150](https://github.com/mapbox/mapbox-gl-js/pull/5150)
  - Labels from different sources will now collide with each other
  - Collisions caused by rotation and pitch are now smoothly transitioned with a fade
  - Improved algorithm for fewer erroneous collisions, denser label placement, and greater label stability during rotation
- Add `sqrt` expression [#5493](https://github.com/mapbox/mapbox-gl-js/pull/5493)

### 🐛 Bug fixes and error reporting improvements

- Fix viewport calculations for `fitBounds` when both zooming and padding change [#4846](https://github.com/mapbox/mapbox-gl-js/issues/4846)
- Fix WebGL "range out of bounds for buffer" error caused by sorted symbol layers [#5620](https://github.com/mapbox/mapbox-gl-js/issues/5620)
- Fix symbol fading across tile reloads [#5491](https://github.com/mapbox/mapbox-gl-js/issues/5491)
- Change tile rendering order to better match GL Native [#5601](https://github.com/mapbox/mapbox-gl-js/pull/5601)
- Ensure no errors are triggered when calling `queryRenderedFeatures` on a heatmap layer [#5594](https://github.com/mapbox/mapbox-gl-js/pull/5594)
- Fix bug causing `queryRenderedSymbols` to return results from different sources [#5554](https://github.com/mapbox/mapbox-gl-js/issues/5554)
- Fix CJK rendering issues [#5544](https://github.com/mapbox/mapbox-gl-js/issues/5544), [#5546](https://github.com/mapbox/mapbox-gl-js/issues/5546)
- Account for `circle-stroke-width` in `queryRenderedFeatures` [#5514](https://github.com/mapbox/mapbox-gl-js/pull/5514)
- Fix rendering of fill layers atop raster layers [#5513](https://github.com/mapbox/mapbox-gl-js/pull/5513)
- Fix rendering of circle layers with a `circle-stroke-opacity` of 0 [#5496](https://github.com/mapbox/mapbox-gl-js/issues/5496)
- Fix memory leak caused by actor callbacks [#5443](https://github.com/mapbox/mapbox-gl-js/issues/5443)
- Fix source cache size for raster sources with tile sizes other than 512px [#4313](https://github.com/mapbox/mapbox-gl-js/issues/4313)
- Validate that zoom expressions only appear at the top level of an expression [#5609](https://github.com/mapbox/mapbox-gl-js/issues/5609)
- Validate that step and interpolate expressions don't have any duplicate stops [#5605](https://github.com/mapbox/mapbox-gl-js/issues/5605)
- Fix rendering for `icon-text-fit` with a data-driven `text-size` [#5632](https://github.com/mapbox/mapbox-gl-js/pull/5632)
- Improve validation to catch uses of deprecated function syntax [#5667](https://github.com/mapbox/mapbox-gl-js/pull/5667)
- Permit altitude coordinates in `position` field in GeoJSON [#5608](https://github.com/mapbox/mapbox-gl-js/pull/5608)

## 0.41.0 (October 11, 2017)

### :warning: Breaking changes

- Removed support for paint classes [#3643](https://github.com/mapbox/mapbox-gl-js/pull/3643). Instead, use runtime styling APIs or `Map#setStyle`.
- Reverted the `canvas` source `contextType` option added in 0.40.0 [#5449](https://github.com/mapbox/mapbox-gl-js/pull/5449)

### :bug: Bug fixes

- Clip raster tiles to avoid tile overlap [#5105](https://github.com/mapbox/mapbox-gl-js/pull/5105)
- Guard for offset edgecase in flyTo [#5331](https://github.com/mapbox/mapbox-gl-js/pull/5331)
- Ensure the map is updated after the sprite loads [#5367](https://github.com/mapbox/mapbox-gl-js/pull/5367)
- Limit animation duration on flyTo with maxDuration option [#5349](https://github.com/mapbox/mapbox-gl-js/pull/5349)
- Make double-tapping on make zoom in by a factor of 2 on iOS [#5274](https://github.com/mapbox/mapbox-gl-js/pull/5274)
- Fix rendering error with translucent raster tiles [#5380](https://github.com/mapbox/mapbox-gl-js/pull/5380)
- Error if invalid 'before' argument is passed to Map#addLayer [#5401](https://github.com/mapbox/mapbox-gl-js/pull/5401)
- Revert CanvasSource intermediary image buffer fix [#5449](https://github.com/mapbox/mapbox-gl-js/pull/5449)

### :sparkles: Features and improvements

- Use setData operation when diffing geojson sources [#5332](https://github.com/mapbox/mapbox-gl-js/pull/5332)
- Return early from draw calls on layers where opacity=0 [#5429](https://github.com/mapbox/mapbox-gl-js/pull/5429)
- A [heatmap](https://www.mapbox.com/mapbox-gl-js/example/heatmap-layer/) layer type is now available. This layer type allows you to visualize and explore massive datasets of points, reflecting the shape and density of data well while also looking beautiful. See [the blog post](https://blog.mapbox.com/sneak-peek-at-heatmaps-in-mapbox-gl-73b41d4b16ae) for further details.
  ![heatmap screenshot](https://cdn-images-1.medium.com/max/1600/1*Dme5MAgdA3pYdTRHUQzvLw.png)
- The value of a style property or filter can now be an [expression](https://www.mapbox.com/mapbox-gl-js/style-spec/#expressions). Expressions are a way of doing data-driven and zoom-driven styling that provides more flexibility and control, and unifies property and filter syntax.

  Previously, data-driven and zoom-driven styling relied on stop functions: you specify a feature property and a set of input-output pairs that essentially define a “scale” for how the style should be calculated based on the feature property. For example, the following would set circle colors on a green-to-red scale based on the value of `feature.properties.population`:

  ```
  "circle-color": {
    "property": "population",
    "stops": [
      [0, "green"],
      [1000000, "red"]
    ]
  }
  ```

  This approach is powerful, but we’ve seen a number of use cases that stop functions don't satisfy. Expressions provide the flexibility to address use cases like these:

  **Multiple feature properties**
  Using more than one feature property to calculate a given style property. E.g., styling land polygon colors based on both `feature.properties.land_use_category` and `feature.properties.elevation`.

  **Arithmetic**
  For some use cases it’s necessary to do some arithmetic on the input data. One example is sizing circles to represent quantitative data. Since a circle’s visual size on the screen is really its area (and A=πr^2), the right way to scale `circle-radius` is `square_root(feature.properties.input_data_value)`. Another example is unit conversions: feature data may include properties that are in some particular unit. Displaying such data in units appropriate to, say, a user’s preference or location, requires being able to do simple arithmetic (multiplication, division) on whatever value is in the data.

  **Conditional logic**
  This is a big one: basic if-then logic, for example to decide exactly what text to display for a label based on which properties are available in the feature or even the length of the name. A key example of this is properly supporting bilingual labels, where we have to decide whether to show local + English, local-only, or English-only, based on the data that’s available for each feature.

  **String manipulation**
  More dynamic control over label text with things like uppercase/lowercase/title case transforms, localized number formatting, etc. Without this functionality, crafting and iterating on label content entails a large data-prep burden.

  **Filters**
  Style layer filters had similar limitations. Moreover, they use a different syntax, even though their job is very similar to that of data-driven styling functions: filters say, “here’s how to look at a feature and decide whether to draw it,” and data-driven style functions say, “here’s how to look at a feature and decide how to size/color/place it.” Expressions provide a unified syntax for defining parts of a style that need to be calculated dynamically from feature data.

  For information on the syntax and behavior of expressions, please see [the documentation](https://www.mapbox.com/mapbox-gl-js/style-spec/#expressions).

### :wrench: Development workflow improvements

- Made the performance benchmarking runner more informative and statistically robust

## 0.40.1 (September 18, 2017)

### :bug: Bug fixes

- Fix bug causing flicker when zooming in on overzoomed tiles [#5295](https://github.com/mapbox/mapbox-gl-js/pull/5295)
- Remove erroneous call to Tile#redoPlacement for zoom-only or low pitch camera changes [#5284](https://github.com/mapbox/mapbox-gl-js/pull/5284)
- Fix bug where `CanvasSource` coordinates were flipped and improve performance for non-animated `CanvasSource`s [#5303](https://github.com/mapbox/mapbox-gl-js/pull/5303)
- Fix bug causing map not to render on some cases on Internet Explorer 11 [#5321](https://github.com/mapbox/mapbox-gl-js/pull/5321)
- Remove upper limit on `fill-extrusion-height` property [#5320](https://github.com/mapbox/mapbox-gl-js/pull/5320)

## 0.40.0 (September 13, 2017)

### :warning: Breaking changes

- `Map#addImage` now requires the image as an `HTMLImageElement`, `ImageData`, or object with `width`, `height`, and
  `data` properties with the same format as `ImageData`. It no longer accepts a raw `ArrayBufferView` in the second
  argument and `width` and `height` options in the third argument.
- `canvas` sources now require a `contextType` option specifying the drawing context associated with the source canvas. [#5155](https://github.com/mapbox/mapbox-gl-js/pull/5155)

### :sparkles: Features and improvements

- Correct rendering for multiple `fill-extrusion` layers on the same map [#5101](https://github.com/mapbox/mapbox-gl-js/pull/5101)
- Add an `icon-anchor` property to symbol layers [#5183](https://github.com/mapbox/mapbox-gl-js/pull/5183)
- Add a per-map `transformRequest` option, allowing users to provide a callback that transforms resource request URLs [#5021](https://github.com/mapbox/mapbox-gl-js/pull/5021)
- Add data-driven styling support for
  - `text-max-width` [#5067](https://github.com/mapbox/mapbox-gl-js/pull/5067)
  - `text-letter-spacing` [#5071](https://github.com/mapbox/mapbox-gl-js/pull/5071)
  - `line-join` [#5020](https://github.com/mapbox/mapbox-gl-js/pull/5020)
- Add support for SDF icons in `Map#addImage()` [#5181](https://github.com/mapbox/mapbox-gl-js/pull/5181)
- Added nautical miles unit to ScaleControl [#5238](https://github.com/mapbox/mapbox-gl-js/pull/5238) (h/t [@fmairesse](https://github.com/fmairesse)))
- Eliminate the map-wide limit on the number of glyphs and sprites that may be used in a style [#141](https://github.com/mapbox/mapbox-gl-js/issues/141). (Fixed by [#5190](https://github.com/mapbox/mapbox-gl-js/pull/5190), see also [mapbox-gl-native[#9213](https://github.com/mapbox/mapbox-gl-js/issues/9213)](https://github.com/mapbox/mapbox-gl-native/pull/9213)
- Numerous performance optimizations (including [#5108](https://github.com/mapbox/mapbox-gl-js/pull/5108) h/t [@pirxpilot](https://github.com/pirxpilot)))

### :bug: Bug fixes

- Add missing documentation for mouseenter, mouseover, mouseleave events [#4772](https://github.com/mapbox/mapbox-gl-js/issues/4772)
- Add missing documentation for `Marker#getElement()` method [#5242](https://github.com/mapbox/mapbox-gl-js/pull/5242)
- Fix bug wherein removing canvas source with animate=true leaves map in render loop [#5097](https://github.com/mapbox/mapbox-gl-js/issues/5097)
- Fix fullscreen detection on Firefox [#5272](https://github.com/mapbox/mapbox-gl-js/pull/5272)
- Fix z-fighting on overlapping fills within the same layer [#3320](https://github.com/mapbox/mapbox-gl-js/issues/3320)
- Fix handling of fractional values for `layer.minzoom` [#2929](https://github.com/mapbox/mapbox-gl-js/issues/2929)
- Clarify coordinate ordering in documentation for `center` option [#5042](https://github.com/mapbox/mapbox-gl-js/pull/5042) (h/t [@karthikb351](https://github.com/karthikb351)))
- Fix output of stop functions where two stops have the same input value [#5020](https://github.com/mapbox/mapbox-gl-js/pull/5020) (h/t [@edpop](https://github.com/edpop))
- Fix bug wherein using `Map#addLayer()` with an inline source would mutate its input [#4040](https://github.com/mapbox/mapbox-gl-js/issues/4040)
- Fix invalid css keyframes selector [#5075](https://github.com/mapbox/mapbox-gl-js/pull/5075) (h/t [@aar0nr](https://github.com/aar0nr)))
- Fix GPU-specific bug wherein canvas sources caused an error [#4262](https://github.com/mapbox/mapbox-gl-js/issues/4262)
- Fix a race condition in symbol layer handling that caused sporadic uncaught errors [#5185](https://github.com/mapbox/mapbox-gl-js/pull/5185)
- Fix bug causing line labels to render incorrectly on overzoomed tiles [#5120](https://github.com/mapbox/mapbox-gl-js/pull/5120)
- Fix bug wherein `NavigationControl` triggered mouse events unexpectedly [#5148](https://github.com/mapbox/mapbox-gl-js/issues/5148)
- Fix bug wherein clicking on the `NavigationControl` compass caused an error in IE 11 [#4784](https://github.com/mapbox/mapbox-gl-js/issues/4784)
- Remove dependency on GPL-3-licensed `fast-stable-stringify` module [#5152](https://github.com/mapbox/mapbox-gl-js/issues/5152)
- Fix bug wherein layer-specific an event listener produced an error after its target layer was removed from the map [#5145](https://github.com/mapbox/mapbox-gl-js/issues/5145)
- Fix `Marker#togglePopup()` failing to return the marker instance [#5116](https://github.com/mapbox/mapbox-gl-js/issues/5116)
- Fix bug wherein a marker's position failed to adapt to the marker element's size changing [#5133](https://github.com/mapbox/mapbox-gl-js/issues/5133)
- Fix rendering bug affecting Broadcom GPUs [#5073](https://github.com/mapbox/mapbox-gl-js/pull/5073)

### :wrench: Development workflow improvements

- Add (and now require) Flow type annotations throughout the majority of the codebase.
- Migrate to CircleCI 2.0 [#4939](https://github.com/mapbox/mapbox-gl-js/pull/4939)

## 0.39.1 (July 24, 2017)

### :bug: Bug fixes

- Fix packaging issue in 0.39.0 [#5025](https://github.com/mapbox/mapbox-gl-js/issues/5025)
- Correctly evaluate enum-based identity functions [#5023](https://github.com/mapbox/mapbox-gl-js/issues/5023)

## 0.39.0 (July 21, 2017)

### :warning: Breaking changes

- `GeolocateControl` breaking changes [#4479](https://github.com/mapbox/mapbox-gl-js/pull/4479)
  - The option `watchPosition` has been replaced with `trackUserLocation`
  - The camera operation has changed from `jumpTo` (not animated) to `fitBounds` (animated). An effect of this is the map pitch is no longer reset, although the bearing is still reset to 0.
  - The accuracy of the geolocation provided by the device is used to set the view (previously it was fixed at zoom level 17). The `maxZoom` can be controlled via the new `fitBoundsOptions` option (defaults to 15).
- Anchor `Marker`s at their center by default [#5019](https://github.com/mapbox/mapbox-gl-js/issues/5019) [@andrewharvey](https://github.com/andrewharvey)
- Increase `significantRotateThreshold` for the `TouchZoomRotateHandler` [#4971](https://github.com/mapbox/mapbox-gl-js/pull/4971), [@dagjomar](https://github.com/dagjomar)

### :sparkles: Features and improvements

- Improve performance of updating GeoJSON sources [#4069](https://github.com/mapbox/mapbox-gl-js/pull/4069), [@ezheidtmann](https://github.com/ezheidtmann)
- Improve rendering speed of extrusion layers [#4818](https://github.com/mapbox/mapbox-gl-js/pull/4818)
- Improve line label legibility in pitched views [#4781](https://github.com/mapbox/mapbox-gl-js/pull/4781)
- Improve line label legibility on curved lines [#4853](https://github.com/mapbox/mapbox-gl-js/pull/4853)
- Add user location tracking capability to `GeolocateControl` [#4479](https://github.com/mapbox/mapbox-gl-js/pull/4479), [@andrewharvey](https://github.com/andrewharvey)
  - New option `showUserLocation` to draw a "dot" as a `Marker` on the map at the user's location
  - An active lock and background state are introduced with `trackUserLocation`. When in active lock the camera will update to follow the user location, however if the camera is changed by the API or UI then the control will enter the background state where it won't update the camera to follow the user location.
  - New option `fitBoundsOptions` to control the camera operation
  - New `trackuserlocationstart` and `trackuserlocationend` events
  - New `LngLat.toBounds` method to extend a point location by a given radius to a `LngLatBounds` object
- Include main CSS file in `package.json` [#4809](https://github.com/mapbox/mapbox-gl-js/pull/4809), [@tomscholz](https://github.com/tomscholz)
- Add property function (data-driven styling) support for `line-width` [#4773](https://github.com/mapbox/mapbox-gl-js/pull/4773)
- Add property function (data-driven styling) support for `text-anchor` [#4997](https://github.com/mapbox/mapbox-gl-js/pull/4997)
- Add property function (data-driven styling) support for `text-justify` [#5000](https://github.com/mapbox/mapbox-gl-js/pull/5000)
- Add `maxTileCacheSize` option [#4778](https://github.com/mapbox/mapbox-gl-js/pull/4778), [@jczaplew](https://github.com/jczaplew)
- Add new `icon-pitch-alignment` and `circle-pitch-alignment` properties [#4869](https://github.com/mapbox/mapbox-gl-js/pull/4869) [#4871](https://github.com/mapbox/mapbox-gl-js/pull/4871)
- Add `Map#getMaxBounds` method [#4890](https://github.com/mapbox/mapbox-gl-js/pull/4890), [@andrewharvey](https://github.com/andrewharvey) [@lamuertepeluda](https://github.com/lamuertepeluda)
- Add option (`localIdeographFontFamily`) to use TinySDF to avoid loading expensive CJK glyphs [#4895](https://github.com/mapbox/mapbox-gl-js/pull/4895)
- If `config.API_URL` includes a path prepend it to the request URL [#4995](https://github.com/mapbox/mapbox-gl-js/pull/4995)
- Bump `supercluster` version to expose `cluster_id` property on clustered sources [#5002](https://github.com/mapbox/mapbox-gl-js/pull/5002)

### :bug: Bug fixes

- Do not display `FullscreenControl` on unsupported devices [#4838](https://github.com/mapbox/mapbox-gl-js/pull/4838), [@stepankuzmin](https://github.com/stepankuzmin)
- Fix yarn build on Windows machines [#4887](https://github.com/mapbox/mapbox-gl-js/pull/4887)
- Prevent potential memory leaks by dispatching `loadData` to the same worker every time [#4877](https://github.com/mapbox/mapbox-gl-js/pull/4877)
- Fix bug preventing the rtlTextPlugin from loading before the initial style `load` [#4870](https://github.com/mapbox/mapbox-gl-js/pull/4870)
- Fix bug causing runtime-stying to not take effect in some situations [#4893](https://github.com/mapbox/mapbox-gl-js/pull/4893)
- Prevent requests of vertical glyphs for labels that can't be verticalized [#4720](https://github.com/mapbox/mapbox-gl-js/issues/4720)
- Fix character detection for Zanabazar Square [#4940](https://github.com/mapbox/mapbox-gl-js/pull/4940)
- Fix `LogoControl` logic to update correctly, and hide the `<div>` instead of removing it from the DOM when it is not needed [#4842](https://github.com/mapbox/mapbox-gl-js/pull/4842)
- Fix `GeoJSONSource#serialize` to include all options
- Fix error handling in `GlyphSource#getSimpleGlyphs`[#4992](https://github.com/mapbox/mapbox-gl-js/pull/4992)
- Fix bug causing `setStyle` to reload raster tiles [#4852](https://github.com/mapbox/mapbox-gl-js/pull/4852)
- Fix bug causing symbol layers not to render on devices with non-integer device pixel ratios [#4989](https://github.com/mapbox/mapbox-gl-js/pull/4989)
- Fix bug where `Map#queryRenderedFeatures` would error when returning no results [#4993](https://github.com/mapbox/mapbox-gl-js/pull/4993)
- Fix bug where `Map#areTilesLoaded` would always be false on `sourcedata` events for reloading tiles [#4987](https://github.com/mapbox/mapbox-gl-js/pull/4987)
- Fix bug causing categorical property functions to error on non-ascending order stops [#4996](https://github.com/mapbox/mapbox-gl-js/pull/4996)

### :hammer_and_wrench: Development workflow changes

- Use flow to type much of the code base [#4629](https://github.com/mapbox/mapbox-gl-js/pull/4629) [#4903](https://github.com/mapbox/mapbox-gl-js/pull/4903) [#4909](https://github.com/mapbox/mapbox-gl-js/pull/4909) [#4910](https://github.com/mapbox/mapbox-gl-js/pull/4910) [#4911](https://github.com/mapbox/mapbox-gl-js/pull/4911) [#4913](https://github.com/mapbox/mapbox-gl-js/pull/4913) [#4915](https://github.com/mapbox/mapbox-gl-js/pull/4915) [#4918](https://github.com/mapbox/mapbox-gl-js/pull/4918) [#4932](https://github.com/mapbox/mapbox-gl-js/pull/4932) [#4933](https://github.com/mapbox/mapbox-gl-js/pull/4933) [#4948](https://github.com/mapbox/mapbox-gl-js/pull/4948) [#4949](https://github.com/mapbox/mapbox-gl-js/pull/4949) [#4955](https://github.com/mapbox/mapbox-gl-js/pull/4955) [#4966](https://github.com/mapbox/mapbox-gl-js/pull/4966) [#4967](https://github.com/mapbox/mapbox-gl-js/pull/4967) [#4973](https://github.com/mapbox/mapbox-gl-js/pull/4973) :muscle: [@jfirebaugh](https://github.com/jfirebaugh) [@vicapow](https://github.com/vicapow)
- Use style specification to generate flow type [#4958](https://github.com/mapbox/mapbox-gl-js/pull/4958)
- Explicitly list which files to publish in `package.json` [#4819](https://github.com/mapbox/mapbox-gl-js/pull/4819) [@tomscholz](https://github.com/tomscholz)
- Move render test ignores to a separate file [#4977](https://github.com/mapbox/mapbox-gl-js/pull/4977)
- Add code of conduct [#5015](https://github.com/mapbox/mapbox-gl-js/pull/5015) :sparkling_heart:

## 0.38.0 (June 9, 2017)

#### New features :sparkles:

- Attenuate label size scaling with distance, improving readability of pitched maps [#4547](https://github.com/mapbox/mapbox-gl-js/pull/4547)

#### Bug fixes :beetle:

- Skip rendering for patterned layers when pattern is missing [#4687](https://github.com/mapbox/mapbox-gl-js/pull/4687)
- Fix bug with map failing to rerender after `webglcontextlost` event [#4725](https://github.com/mapbox/mapbox-gl-js/pull/4725) [@cdawi](https://github.com/cdawi)
- Clamp zoom level in `flyTo` to within the map's specified min- and maxzoom to prevent undefined behavior [#4726](https://github.com/mapbox/mapbox-gl-js/pull/4726) [@](https://github.com/) IvanSanchez
- Fix wordmark rendering in IE [#4741](https://github.com/mapbox/mapbox-gl-js/pull/4741)
- Fix slight pixelwise symbol rendering bugs caused by incorrect sprite calculations [#4737](https://github.com/mapbox/mapbox-gl-js/pull/4737)
- Prevent exceptions thrown by certain `flyTo` calls [#4761](https://github.com/mapbox/mapbox-gl-js/pull/4761)
- Fix "Improve this map" link [#4685](https://github.com/mapbox/mapbox-gl-js/pull/4685)
- Tweak `queryRenderedSymbols` logic to better account for pitch scaling [#4792](https://github.com/mapbox/mapbox-gl-js/pull/4792)
- Fix for symbol layers sometimes failing to render, most frequently in Safari [#4795](https://github.com/mapbox/mapbox-gl-js/pull/4795)
- Apply `text-keep-upright` after `text-offset` to keep labels upright when intended [#4779](https://github.com/mapbox/mapbox-gl-js/pull/4779) **[Potentially breaking :warning: but considered a bugfix]**
- Prevent exceptions thrown by empty GeoJSON tiles [#4803](https://github.com/mapbox/mapbox-gl-js/pull/4803)

#### Accessibility improvements :sound:

- Add `aria-label` to popup close button [#4799](https://github.com/mapbox/mapbox-gl-js/pull/4799) [@andrewharvey](https://github.com/andrewharvey)

#### Development workflow + testing improvements :wrench:

- Fix equality assertion bug in tests [#4731](https://github.com/mapbox/mapbox-gl-js/pull/4731) [@IvanSanchez](https://github.com/IvanSanchez)
- Benchmark results page improvements [#4746](https://github.com/mapbox/mapbox-gl-js/pull/4746)
- Require node version >=6.4.0, enabling the use of more ES6 features [#4752](https://github.com/mapbox/mapbox-gl-js/pull/4752)
- Document missing `pitchWithRotate` option [#4800](https://github.com/mapbox/mapbox-gl-js/pull/4800) [@simast](https://github.com/simast)
- Move Github-specific Markdown files into subdirectory [#4806](https://github.com/mapbox/mapbox-gl-js/pull/4806) [@tomscholz](https://github.com/tomscholz)

## 0.37.0 (May 2nd, 2017)

#### :warning: Breaking changes

- Removed `LngLat#wrapToBestWorld`

#### New features :rocket:

- Improve popup/marker positioning [#4577](https://github.com/mapbox/mapbox-gl-js/pull/4577)
- Add `Map#isStyleLoaded` and `Map#areTilesLoaded` events [#4321](https://github.com/mapbox/mapbox-gl-js/pull/4321)
- Support offline sprites using `file:` protocol [#4649](https://github.com/mapbox/mapbox-gl-js/pull/4649) [@oscarfonts](https://github.com/oscarfonts)

#### Bug fixes :bug:

- Fix fullscreen control in Firefox [#4666](https://github.com/mapbox/mapbox-gl-js/pull/4666)
- Fix rendering artifacts that caused tile boundaries to be visible in some cases [#4636](https://github.com/mapbox/mapbox-gl-js/pull/4636)
- Fix default calculation for categorical zoom-and-property functions [#4657](https://github.com/mapbox/mapbox-gl-js/pull/4657)
- Fix scaling of images on retina screens [#4645](https://github.com/mapbox/mapbox-gl-js/pull/4645)
- Rendering error when a transparent image is added via `Map#addImage` [#4644](https://github.com/mapbox/mapbox-gl-js/pull/4644)
- Fix an issue with rendering lines with duplicate points [#4634](https://github.com/mapbox/mapbox-gl-js/pull/4634)
- Fix error when switching from data-driven styles to a constant paint value [#4611](https://github.com/mapbox/mapbox-gl-js/pull/4611)
- Add check to make sure invalid bounds on tilejson don't error out [#4641](https://github.com/mapbox/mapbox-gl-js/pull/4641)

#### Development workflow improvements :computer:

- Add flowtype interfaces and definitions [@vicapow](https://github.com/vicapow)
- Add stylelinting to ensure `mapboxgl-` prefix on all classes [#4584](https://github.com/mapbox/mapbox-gl-js/pull/4584) [@asantos3026](https://github.com/asantos3026)

## 0.36.0 (April 19, 2017)

#### New features :sparkles:

- Replace LogoControl logo with the new Mapbox logo [#4598](https://github.com/mapbox/mapbox-gl-js/pull/4598)

#### Bug fixes :bug:

- Fix bug with the BoxZoomHandler that made it glitchy if it is enabled after the DragPanHandler [#4528](https://github.com/mapbox/mapbox-gl-js/pull/4528)
- Fix undefined behavior in `fill_outline` shaders [#4600](https://github.com/mapbox/mapbox-gl-js/pull/4600)
- Fix `Camera#easeTo` interpolation on pitched maps [#4540](https://github.com/mapbox/mapbox-gl-js/pull/4540)
- Choose property function interpolation method by the `property`'s type [#4614](https://github.com/mapbox/mapbox-gl-js/pull/4614)

#### Development workflow improvements :nerd_face:

- Fix crash on missing `style.json` in integration tests
- `gl-style-composite` is now executable in line with the other tools [@andrewharvey](https://github.com/andrewharvey) [#4595](https://github.com/mapbox/mapbox-gl-js/pull/4595)
- `gl-style-composite` utility now throws an error if a name conflict would occur between layers [@andrewharvey](https://github.com/andrewharvey) [#4595](https://github.com/mapbox/mapbox-gl-js/pull/4595)

## 0.35.1 (April 12, 2017)

#### Bug fixes :bug:

- Add `.json` extension to style-spec `require` statements for webpack compatibility [#4563](https://github.com/mapbox/mapbox-gl-js/pull/4563) [@orangemug](https://github.com/orangemug)
- Fix documentation type for `Map#fitBounde` [#4569](https://github.com/mapbox/mapbox-gl-js/pull/4569) [@andrewharvey](https://github.com/andrewharvey)
- Fix bug causing {Image,Video,Canvas}Source to throw exception if latitude is outside of +/-85.05113 [#4574](https://github.com/mapbox/mapbox-gl-js/pull/4574)
- Fix bug causing overzoomed raster tiles to disappear from map [#4567](https://github.com/mapbox/mapbox-gl-js/pull/4567)
- Fix bug causing queryRenderedFeatures to crash on polygon features that have an `id` field. [#4581](https://github.com/mapbox/mapbox-gl-js/pull/4581)

## 0.35.0 (April 7, 2017)

#### New features :rocket:

- Use anisotropic filtering to improve rendering of raster tiles on pitched maps [#1064](https://github.com/mapbox/mapbox-gl-js/issues/1064)
- Add `pitchstart` and `pitchend` events [#2449](https://github.com/mapbox/mapbox-gl-js/issues/2449)
- Add an optional `layers` parameter to `Map#on` [#1002](https://github.com/mapbox/mapbox-gl-js/issues/1002)
- Add data-driven styling support for `text-offset` [#4495](https://github.com/mapbox/mapbox-gl-js/pull/4495)
- Add data-driven styling support for `text-rotate` [#3516](https://github.com/mapbox/mapbox-gl-js/issues/3516)
- Add data-driven styling support for `icon-image` [#4304](https://github.com/mapbox/mapbox-gl-js/issues/4304)
- Add data-driven styling support for `{text,icon}-size` [#4455](https://github.com/mapbox/mapbox-gl-js/pull/4455)

#### Bug fixes :bug:

- Suppress error messages in JS console due to missing tiles [#1800](https://github.com/mapbox/mapbox-gl-js/issues/1800)
- Fix bug wherein `GeoJSONSource#setData()` could cause unnecessary DOM updates [#4447](https://github.com/mapbox/mapbox-gl-js/issues/4447)
- Fix bug wherein `Map#flyTo` did not respect the `renderWorldCopies` setting [#4449](https://github.com/mapbox/mapbox-gl-js/issues/4449)
- Fix regression in browserify support # 4453
- Fix bug causing poor touch event behavior on mobile devices [#4259](https://github.com/mapbox/mapbox-gl-js/issues/4259)
- Fix bug wherein duplicate stops in property functions could cause an infinite loop [#4498](https://github.com/mapbox/mapbox-gl-js/issues/4498)
- Respect image height/width in `addImage` api [#4531](https://github.com/mapbox/mapbox-gl-js/pull/4531)
- Fix bug preventing correct behavior of `shift+zoom` [#3334](https://github.com/mapbox/mapbox-gl-js/issues/3334)
- Fix bug preventing image source from rendering when coordinate area is too large [#4550](https://github.com/mapbox/mapbox-gl-js/issues/4550)
- Show image source on horizontally wrapped worlds [#4555](https://github.com/mapbox/mapbox-gl-js/pull/4555)
- Fix bug in the handling of `refreshedExpiredTiles` option [#4549](https://github.com/mapbox/mapbox-gl-js/pull/4549)
- Support the TileJSON `bounds` property [#1775](https://github.com/mapbox/mapbox-gl-js/issues/1775)

#### Development workflow improvements :computer:

- Upgrade flow to 0.42.0 ([#4500](https://github.com/mapbox/mapbox-gl-js/pull/4500))

## 0.34.0 (March 17, 2017)

#### New features :rocket:

- Add `Map#addImage` and `Map#removeImage` API to allow adding icon images at runtime [#4404](https://github.com/mapbox/mapbox-gl-js/pull/4404)
- Simplify non-browserify bundler usage by making the distribution build the main entrypoint [#4423](https://github.com/mapbox/mapbox-gl-js/pull/4423)

#### Bug fixes :bug:

- Fix issue where coincident start/end points of LineStrings were incorrectly rendered as joined [#4413](https://github.com/mapbox/mapbox-gl-js/pull/4413)
- Fix bug causing `queryRenderedFeatures` to fail in cases where both multiple sources and data-driven paint properties were present [#4417](https://github.com/mapbox/mapbox-gl-js/issues/4417)
- Fix bug where tile request errors caused `map.loaded()` to incorrectly return `false` [#4425](https://github.com/mapbox/mapbox-gl-js/issues/4425)

#### Testing improvements :white_check_mark:

- Improve test coverage across several core modules [#4432](https://github.com/mapbox/mapbox-gl-js/pull/4432) [#4431](https://github.com/mapbox/mapbox-gl-js/pull/4431) [#4422](https://github.com/mapbox/mapbox-gl-js/pull/4422) [#4244](https://github.com/mapbox/mapbox-gl-js/pull/4244) :bowing_man:

## 0.33.1 (March 10, 2017)

#### Bug fixes :bug:

- Prevent Mapbox logo from being added to the map more than once [#4386](https://github.com/mapbox/mapbox-gl-js/pull/4386)
- Add `type='button'` to `FullscreenControl` to prevent button from acting as a form submit [#4397](https://github.com/mapbox/mapbox-gl-js/pull/4397)
- Fix issue where map would continue to rotate if `Ctrl` key is released before the click during a `DragRotate` event [#4389](https://github.com/mapbox/mapbox-gl-js/pull/4389)
- Remove double `options.easing` description from the `Map#fitBounds` documentation [#4402](https://github.com/mapbox/mapbox-gl-js/pull/4402)

## 0.33.0 (March 8, 2017)

#### :warning: Breaking changes

- Automatically add Mapbox wordmark when required by Mapbox TOS [#3933](https://github.com/mapbox/mapbox-gl-js/pull/3933)
- Increase default `maxZoom` from 20 to 22 [#4333](https://github.com/mapbox/mapbox-gl-js/pull/4333)
- Deprecate `tiledata` and `tiledataloading` events in favor of `sourcedata` and `sourcedataloading`. [#4347](https://github.com/mapbox/mapbox-gl-js/pull/4347)
- `mapboxgl.util` is no longer exported [#1408](https://github.com/mapbox/mapbox-gl-js/issues/1408)
- `"type": "categorical"` is now required for all categorical functions. Previously, some forms of "implicitly" categorical functions worked, and others did not. [#3717](https://github.com/mapbox/mapbox-gl-js/issues/3717)

#### :white_check_mark: New features

- Add property functions support for most symbol paint properties [#4074](https://github.com/mapbox/mapbox-gl-js/pull/4074), [#4186](https://github.com/mapbox/mapbox-gl-js/pull/4186), [#4226](https://github.com/mapbox/mapbox-gl-js/pull/4226)
- Add ability to specify default property value for undefined or invalid property values used in property functions. [#4175](https://github.com/mapbox/mapbox-gl-js/pull/4175)
- Improve `Map#fitBounds` to accept different values for top, bottom, left, and right `padding` [#3890](https://github.com/mapbox/mapbox-gl-js/pull/3890)
- Add a `FullscreenControl` for displaying a fullscreen map [#3977](https://github.com/mapbox/mapbox-gl-js/pull/3977)

#### :beetle: Bug fixes

- Fix validation error on categorical zoom-and-property functions [#4220](https://github.com/mapbox/mapbox-gl-js/pull/4220)
- Fix bug causing expired resources to be re-requested causing an infinite loop [#4255](https://github.com/mapbox/mapbox-gl-js/pull/4255)
- Fix problem where `MapDataEvent#isSourceLoaded` always returned false [#4254](https://github.com/mapbox/mapbox-gl-js/pull/4254)
- Resolve an issue where tiles in the source cache were prematurely deleted, resulting in tiles flickering when zooming in and out and [#4311](https://github.com/mapbox/mapbox-gl-js/pull/4311)
- Make sure `MapEventData` is passed through on calls `Map#flyTo` [#4342](https://github.com/mapbox/mapbox-gl-js/pull/4342)
- Fix incorrect returned values for `Map#isMoving` [#4350](https://github.com/mapbox/mapbox-gl-js/pull/4350)
- Fix categorical functions not allowing boolean stop domain values [#4195](https://github.com/mapbox/mapbox-gl-js/pull/4195)
- Fix piecewise-constant functions to allow non-integer zoom levels. [#4196](https://github.com/mapbox/mapbox-gl-js/pull/4196)
- Fix issues with `$id` in filters [#4236](https://github.com/mapbox/mapbox-gl-js/pull/4236) [#4237](https://github.com/mapbox/mapbox-gl-js/pull/4237)
- Fix a race condition with polygon centroid algorithm causing tiles not to load in some cases. [#4273](https://github.com/mapbox/mapbox-gl-js/pull/4273)
- Throw a meaningful error when giving non-array `layers` parameter to `queryRenderedFeatures` [#4331](https://github.com/mapbox/mapbox-gl-js/pull/4331)
- Throw a meaningful error when supplying invalid `minZoom` and `maxZoom` values [#4324](https://github.com/mapbox/mapbox-gl-js/pull/4324)
- Fix a memory leak when using the RTL Text plugin [#4248](https://github.com/mapbox/mapbox-gl-js/pull/4248)

#### Dev workflow changes

- Merged the [Mapbox GL style specification](https://github.com/mapbox/mapbox-gl-style-spec) repo to this one (now under `src/style-spec` and `test/unit/style-spec`).

## 0.32.1 (Jan 26, 2017)

#### Bug Fixes

- Fix bug causing [`mapbox-gl-rtl-text` plugin](https://github.com/mapbox/mapbox-gl-rtl-text) to not work [#4055](https://github.com/mapbox/mapbox-gl-js/pull/4055)

## 0.32.0 (Jan 26, 2017)

#### Deprecation Notices

- [Style classes](https://www.mapbox.com/mapbox-gl-style-spec/#layer-paint.*) are deprecated and will be removed in an upcoming release of Mapbox GL JS.

#### New Features

- Add `Map#isSourceLoaded` method [#4033](https://github.com/mapbox/mapbox-gl-js/pull/4033)
- Automatically reload tiles based on their `Expires` and `Cache-Control` HTTP headers [#3944](https://github.com/mapbox/mapbox-gl-js/pull/3944)
- Add `around=center` option to `scrollZoom` and `touchZoomRotate` interaction handlers [#3876](https://github.com/mapbox/mapbox-gl-js/pull/3876)
- Add support for [`mapbox-gl-rtl-text` plugin](https://github.com/mapbox/mapbox-gl-rtl-text) to support right-to-left scripts [#3758](https://github.com/mapbox/mapbox-gl-js/pull/3758)
- Add `canvas` source type [#3765](https://github.com/mapbox/mapbox-gl-js/pull/3765)
- Add `Map#isMoving` method [#2792](https://github.com/mapbox/mapbox-gl-js/issues/2792)

#### Bug Fixes

- Fix bug causing garbled text on zoom [#3962](https://github.com/mapbox/mapbox-gl-js/pull/3962)
- Fix bug causing crash in Firefox and Mobile Safari when rendering a large map [#4037](https://github.com/mapbox/mapbox-gl-js/pull/4037)
- Fix bug causing raster tiles to flicker during zoom [#2467](https://github.com/mapbox/mapbox-gl-js/issues/2467)
- Fix bug causing exception when unsetting and resetting fill-outline-color [#3657](https://github.com/mapbox/mapbox-gl-js/issues/3657)
- Fix memory leak when removing raster sources [#3951](https://github.com/mapbox/mapbox-gl-js/issues/3951)
- Fix bug causing exception when when zooming in / out on empty GeoJSON tile [#3985](https://github.com/mapbox/mapbox-gl-js/pull/3985)
- Fix line join artifacts at very sharp angles [#4008](https://github.com/mapbox/mapbox-gl-js/pull/4008)

## 0.31.0 (Jan 10 2017)

#### New Features

- Add `renderWorldCopies` option to the `Map` constructor to give users control over whether multiple worlds are rendered in a map [#3885](https://github.com/mapbox/mapbox-gl-js/pull/3885)

#### Bug Fixes

- Fix performance regression triggered when `Map` pitch or bearing is changed [#3938](https://github.com/mapbox/mapbox-gl-js/pull/3938)
- Fix null pointer exception caused by trying to clear an `undefined` source [#3903](https://github.com/mapbox/mapbox-gl-js/pull/3903)

#### Miscellaneous

- Incorporate integration tests formerly at [`mapbox-gl-test-suite`](https://github.com/mapbox/mapbox-gl-test-suite) into this repository [#3834](https://github.com/mapbox/mapbox-gl-js/pull/3834)

## 0.30.0 (Jan 5 2017)

#### New Features

- Fire an error when map canvas is larger than allowed by `gl.MAX_RENDERBUFFER_SIZE` [#2893](https://github.com/mapbox/mapbox-gl-js/issues/2893)
- Improve error messages when referencing a nonexistent layer id [#2597](https://github.com/mapbox/mapbox-gl-js/issues/2597)
- Fire an error when layer uses a `geojson` source and specifies a `source-layer` [#3896](https://github.com/mapbox/mapbox-gl-js/pull/3896)
- Add inline source declaration syntax [#3857](https://github.com/mapbox/mapbox-gl-js/issues/3857)
- Improve line breaking behavior [#3887](https://github.com/mapbox/mapbox-gl-js/issues/3887)

#### Performance Improvements

- Improve `Map#setStyle` performance in some cases [#3853](https://github.com/mapbox/mapbox-gl-js/pull/3853)

#### Bug Fixes

- Fix unexpected popup positioning when some offsets are unspecified [#3367](https://github.com/mapbox/mapbox-gl-js/issues/3367)
- Fix incorrect interpolation in functions [#3838](https://github.com/mapbox/mapbox-gl-js/issues/3838)
- Fix incorrect opacity when multiple backgrounds are rendered [#3819](https://github.com/mapbox/mapbox-gl-js/issues/3819)
- Fix exception thrown when instantiating geolocation control in Safari [#3844](https://github.com/mapbox/mapbox-gl-js/issues/3844)
- Fix exception thrown when setting `showTileBoundaries` with no sources [#3849](https://github.com/mapbox/mapbox-gl-js/issues/3849)
- Fix incorrect rendering of transparent parts of raster layers in some cases [#3723](https://github.com/mapbox/mapbox-gl-js/issues/3723)
- Fix non-terminating render loop when zooming in in some cases [#3399](https://github.com/mapbox/mapbox-gl-js/pull/3399)

## 0.29.0 (December 20 2016)

#### New Features

- Add support for property functions for many style properties on line layers [#3033](https://github.com/mapbox/mapbox-gl-js/pull/3033)
- Make `Map#setStyle` smoothly transition to the new style [#3621](https://github.com/mapbox/mapbox-gl-js/pull/3621)
- Add `styledata`, `sourcedata`, `styledataloading`, and `sourcedataloading` events
- Add `isSourceLoaded` and `source` properties to `MapDataEvent` [#3590](https://github.com/mapbox/mapbox-gl-js/pull/3590)
- Remove "max zoom" cap of 20 [#3683](https://github.com/mapbox/mapbox-gl-js/pull/3683)
- Add `circle-stroke-*` style properties [#3672](https://github.com/mapbox/mapbox-gl-js/pull/3672)
- Add a more helpful error message when the specified `container` element doesn't exist [#3719](https://github.com/mapbox/mapbox-gl-js/pull/3719)
- Add `watchPosition` option to `GeolocateControl` [#3739](https://github.com/mapbox/mapbox-gl-js/pull/3739)
- Add `positionOptions` option to `GeolocateControl` [#3739](https://github.com/mapbox/mapbox-gl-js/pull/3739)
- Add `aria-label` to map canvas [#3782](https://github.com/mapbox/mapbox-gl-js/pull/3782)
- Adjust multipoint symbol rendering behavior [#3763](https://github.com/mapbox/mapbox-gl-js/pull/3763)
- Add support for property functions for `icon-offset` [#3791](https://github.com/mapbox/mapbox-gl-js/pull/3791)
- Improved antialiasing on pitched lines [#3790](https://github.com/mapbox/mapbox-gl-js/pull/3790)
- Allow attribution control to collapse to an ⓘ button on smaller screens [#3783](https://github.com/mapbox/mapbox-gl-js/pull/3783)
- Improve line breaking algorithm [#3743](https://github.com/mapbox/mapbox-gl-js/pull/3743)

#### Performance Improvements

- Fix memory leak when calling `Map#removeSource` [#3602](https://github.com/mapbox/mapbox-gl-js/pull/3602)
- Reduce bundle size by adding custom build of `gl-matrix` [#3734](https://github.com/mapbox/mapbox-gl-js/pull/3734)
- Improve performance of projection code [#3721](https://github.com/mapbox/mapbox-gl-js/pull/3721)
- Improve performance of style function evaluation [#3816](https://github.com/mapbox/mapbox-gl-js/pull/3816)

#### Bug fixes

- Fix exception thrown when using `line-color` property functions [#3639](https://github.com/mapbox/mapbox-gl-js/issues/3639)
- Fix exception thrown when removing a layer and then adding another layer with the same id but different type [#3655](https://github.com/mapbox/mapbox-gl-js/pull/3655)
- Fix exception thrown when passing a single point to `Map#fitBounds` [#3655](https://github.com/mapbox/mapbox-gl-js/pull/3655)
- Fix exception thrown occasionally during rapid map mutations [#3681](https://github.com/mapbox/mapbox-gl-js/pull/3681)
- Fix rendering defects on pitch=0 on some systems [#3740](https://github.com/mapbox/mapbox-gl-js/pull/3740)
- Fix unnecessary CPU usage when displaying a raster layer [#3764](https://github.com/mapbox/mapbox-gl-js/pull/3764)
- Fix bug causing sprite after `Map#setStyle` [#3829](https://github.com/mapbox/mapbox-gl-js/pull/3829)
- Fix bug preventing `Map` from emitting a `contextmenu` event on Windows browsers [#3822](https://github.com/mapbox/mapbox-gl-js/pull/3822)

## 0.28.0 (November 17 2016)

#### New features and improvements

- Performance improvements for `Map#addLayer` and `Map#removeLayer` [#3584](https://github.com/mapbox/mapbox-gl-js/pull/3584)
- Add method for changing layer order at runtime - `Map#moveLayer` [#3584](https://github.com/mapbox/mapbox-gl-js/pull/3584)
- Update vertical punctuation logic to Unicode 9.0 standard [#3608](https://github.com/mapbox/mapbox-gl-js/pull/3608)

#### Bug fixes

- Fix data-driven `fill-opacity` rendering when using a `fill-pattern` [#3598](https://github.com/mapbox/mapbox-gl-js/pull/3598)
- Fix line rendering artifacts [#3627](https://github.com/mapbox/mapbox-gl-js/pull/3627)
- Fix incorrect rendering of opaque fills on top of transparent fills [#2628](https://github.com/mapbox/mapbox-gl-js/pull/2628)
- Prevent `AssertionErrors` from pitching raster layers by only calling `Worker#redoPlacement` on vector and GeoJSON sources [#3624](https://github.com/mapbox/mapbox-gl-js/pull/3624)
- Restore IE11 compatability [#3635](https://github.com/mapbox/mapbox-gl-js/pull/3635)
- Fix symbol placement for cached tiles [#3637](https://github.com/mapbox/mapbox-gl-js/pull/3637)

## 0.27.0 (November 11 2016)

#### ⚠️ Breaking changes ⚠️

- Replace `fill-extrude-height` and `fill-extrude-base` properties of `fill` render type with a separate `fill-extrusion` type (with corresponding `fill-extrusion-height` and `fill-extrusion-base` properties), solving problems with render parity and runtime switching between flat and extruded fills. https://github.com/mapbox/mapbox-gl-style-spec/issues/554
- Change the units for extrusion height properties (`fill-extrusion-height`, `fill-extrusion-base`) from "magic numbers" to meters. [#3509](https://github.com/mapbox/mapbox-gl-js/pull/3509)
- Remove `mapboxgl.Control` class and change the way custom controls should be implemented. [#3497](https://github.com/mapbox/mapbox-gl-js/pull/3497)
- Remove `mapboxgl.util` functions: `inherit`, `extendAll`, `debounce`, `coalesce`, `startsWith`, `supportsGeolocation`. [#3441](https://github.com/mapbox/mapbox-gl-js/pull/3441) [#3571](https://github.com/mapbox/mapbox-gl-js/pull/3571)
- **`mapboxgl.util` is deprecated** and will be removed in the next release. [#1408](https://github.com/mapbox/mapbox-gl-js/issues/1408)

#### New features and improvements

- Tons of **performance improvements** that combined make rendering **up to 3 times faster**, especially for complex styles. [#3485](https://github.com/mapbox/mapbox-gl-js/pull/3485) [#3489](https://github.com/mapbox/mapbox-gl-js/pull/3489) [#3490](https://github.com/mapbox/mapbox-gl-js/pull/3490) [#3491](https://github.com/mapbox/mapbox-gl-js/pull/3491) [#3498](https://github.com/mapbox/mapbox-gl-js/pull/3498) [#3499](https://github.com/mapbox/mapbox-gl-js/pull/3499) [#3501](https://github.com/mapbox/mapbox-gl-js/pull/3501) [#3510](https://github.com/mapbox/mapbox-gl-js/pull/3510) [#3514](https://github.com/mapbox/mapbox-gl-js/pull/3514) [#3515](https://github.com/mapbox/mapbox-gl-js/pull/3515) [#3486](https://github.com/mapbox/mapbox-gl-js/pull/3486) [#3527](https://github.com/mapbox/mapbox-gl-js/pull/3527) [#3574](https://github.com/mapbox/mapbox-gl-js/pull/3574) ⚡️⚡️⚡️
- 🈯 Added **vertical text writing mode** for languages that support it. [#3438](https://github.com/mapbox/mapbox-gl-js/pull/3438)
- 🈯 Improved **line breaking of Chinese and Japanese text** in point-placed labels. [#3420](https://github.com/mapbox/mapbox-gl-js/pull/3420)
- Reduce the default number of worker threads (`mapboxgl.workerCount`) for better performance. [#3565](https://github.com/mapbox/mapbox-gl-js/pull/3565)
- Automatically use `categorical` style function type when input values are strings. [#3384](https://github.com/mapbox/mapbox-gl-js/pull/3384)
- Improve control buttons accessibility. [#3492](https://github.com/mapbox/mapbox-gl-js/pull/3492)
- Remove geolocation button if geolocation is disabled (e.g. the page is not served through `https`). [#3571](https://github.com/mapbox/mapbox-gl-js/pull/3571)
- Added `Map#getMaxZoom` and `Map#getMinZoom` methods [#3592](https://github.com/mapbox/mapbox-gl-js/pull/3592)

#### Bugfixes

- Fix several line dash rendering bugs. [#3451](https://github.com/mapbox/mapbox-gl-js/pull/3451)
- Fix intermittent map flicker when using image sources. [#3522](https://github.com/mapbox/mapbox-gl-js/pull/3522)
- Fix incorrect rendering of semitransparent `background` layers. [#3521](https://github.com/mapbox/mapbox-gl-js/pull/3521)
- Fix broken `raster-fade-duration` property. [#3532](https://github.com/mapbox/mapbox-gl-js/pull/3532)
- Fix handling of extrusion heights with negative values (by clamping to `0`). [#3463](https://github.com/mapbox/mapbox-gl-js/pull/3463)
- Fix GeoJSON sources not placing labels/icons correctly after map rotation. [#3366](https://github.com/mapbox/mapbox-gl-js/pull/3366)
- Fix icon/label placement not respecting order for layers with numeric names. [#3404](https://github.com/mapbox/mapbox-gl-js/pull/3404)
- Fix `queryRenderedFeatures` working incorrectly on colliding labels. [#3459](https://github.com/mapbox/mapbox-gl-js/pull/3459)
- Fix a bug where changing extrusion properties at runtime sometimes threw an error. [#3487](https://github.com/mapbox/mapbox-gl-js/pull/3487) [#3468](https://github.com/mapbox/mapbox-gl-js/pull/3468)
- Fix a bug where `map.loaded()` always returned `true` when using raster tile sources. [#3302](https://github.com/mapbox/mapbox-gl-js/pull/3302)
- Fix a bug where moving the map out of bounds sometimes threw `failed to invert matrix` error. [#3518](https://github.com/mapbox/mapbox-gl-js/pull/3518)
- Fixed `queryRenderedFeatures` throwing an error if no parameters provided. [#3542](https://github.com/mapbox/mapbox-gl-js/pull/3542)
- Fixed a bug where using multiple `\n` in a text field resulted in an error. [#3570](https://github.com/mapbox/mapbox-gl-js/pull/3570)

#### Misc

- 🐞 Fix `npm install mapbox-gl` pulling in all `devDependencies`, leading to an extremely slow install. [#3377](https://github.com/mapbox/mapbox-gl-js/pull/3377)
- Switch the codebase to ES6. [#c](https://github.com/mapbox/mapbox-gl-js/pull/3388) [#3408](https://github.com/mapbox/mapbox-gl-js/pull/3408) [#3415](https://github.com/mapbox/mapbox-gl-js/pull/3415) [#3421](https://github.com/mapbox/mapbox-gl-js/pull/3421)
- A lot of internal refactoring to make the codebase simpler and more maintainable.
- Various documentation fixes. [#3440](https://github.com/mapbox/mapbox-gl-js/pull/3440)

## 0.26.0 (October 13 2016)

#### New Features & Improvements

- Add `fill-extrude-height` and `fill-extrude-base` style properties (3d buildings) :cityscape: [#3223](https://github.com/mapbox/mapbox-gl-js/pull/3223)
- Add customizable `colorSpace` interpolation to functions [#3245](https://github.com/mapbox/mapbox-gl-js/pull/3245)
- Add `identity` function type [#3274](https://github.com/mapbox/mapbox-gl-js/pull/3274)
- Add depth testing for symbols with `'pitch-alignment': 'map'` [#3243](https://github.com/mapbox/mapbox-gl-js/pull/3243)
- Add `dataloading` events for styles and sources [#3306](https://github.com/mapbox/mapbox-gl-js/pull/3306)
- Add `Control` suffix to all controls :warning: BREAKING CHANGE :warning: [#3355](https://github.com/mapbox/mapbox-gl-js/pull/3355)
- Calculate style layer `ref`s automatically and get rid of user-specified `ref`s :warning: BREAKING CHANGE :warning: [#3486](https://github.com/mapbox/mapbox-gl-js/pull/3486)

#### Performance Improvements

- Ensure removing style or source releases all tile resources [#3359](https://github.com/mapbox/mapbox-gl-js/pull/3359)

#### Bugfixes

- Fix bug causing an error when `Marker#setLngLat` is called [#3294](https://github.com/mapbox/mapbox-gl-js/pull/3294)
- Fix bug causing incorrect coordinates in `touchend` on Android Chrome [#3319](https://github.com/mapbox/mapbox-gl-js/pull/3319)
- Fix bug causing incorrect popup positioning at top of screen [#3333](https://github.com/mapbox/mapbox-gl-js/pull/3333)
- Restore `tile` property to `data` events fired when a tile is removed [#3328](https://github.com/mapbox/mapbox-gl-js/pull/3328)
- Fix bug causing "Improve this map" link to not preload map location [#3356](https://github.com/mapbox/mapbox-gl-js/pull/3356)

## 0.25.1 (September 30 2016)

#### Bugfixes

- Fix bug causing attribution to not be shown [#3278](https://github.com/mapbox/mapbox-gl-js/pull/3278)
- Fix bug causing exceptions when symbol text has a trailing newline [#3281](https://github.com/mapbox/mapbox-gl-js/pull/3281)

## 0.25.0 (September 29 2016)

#### Breaking Changes

- `Evented#off` now require two arguments; omitting the second argument in order to unbind all listeners for an event
  type is no longer supported, as it could cause unintended unbinding of internal listeners.

#### New Features & Improvements

- Consolidate undocumented data lifecycle events into `data` and `dataloading` events ([#3255](https://github.com/mapbox/mapbox-gl-js/pull/3255))
- Add `auto` value for style spec properties ([#3203](https://github.com/mapbox/mapbox-gl-js/pull/3203))

#### Bugfixes

- Fix bug causing "Map#queryRenderedFeatures" to return no features after map rotation or filter change ([#3233](https://github.com/mapbox/mapbox-gl-js/pull/3233))
- Change webpack build process ([#3235](https://github.com/mapbox/mapbox-gl-js/pull/3235)) :warning: BREAKING CHANGE :warning:
- Improved error messages for `LngLat#convert` ([#3232](https://github.com/mapbox/mapbox-gl-js/pull/3232))
- Fix bug where the `tiles` field is omitted from the `RasterTileSource#serialize` method ([#3259](https://github.com/mapbox/mapbox-gl-js/pull/3259))
- Comply with HTML spec by replacing the `div` within the `Navigation` control `<button>` with a `span` element ([#3268](https://github.com/mapbox/mapbox-gl-js/pull/3268))
- Fix bug causing `Marker` instances to be translated to non-whole pixel coordinates that caused blurriness ([#3270](https://github.com/mapbox/mapbox-gl-js/pull/3270))

#### Performance Improvements

- Avoid unnecessary style validation ([#3224](https://github.com/mapbox/mapbox-gl-js/pull/3224))
- Share a single blob URL between all workers ([#3239](https://github.com/mapbox/mapbox-gl-js/pull/3239))

## 0.24.0 (September 19 2016)

#### New Features & Improvements

- Allow querystrings in `mapbox://` URLs [#3113](https://github.com/mapbox/mapbox-gl-js/issues/3113)
- Allow "drag rotate" interaction to control pitch [#3105](https://github.com/mapbox/mapbox-gl-js/pull/3105)
- Improve performance by decreasing `Worker` script `Blob` size [#3158](https://github.com/mapbox/mapbox-gl-js/pull/3158)
- Improve vector tile performance [#3067](https://github.com/mapbox/mapbox-gl-js/pull/3067)
- Decrease size of distributed library by removing `package.json` [#3174](https://github.com/mapbox/mapbox-gl-js/pull/3174)
- Add support for new lines in `text-field` [#3179](https://github.com/mapbox/mapbox-gl-js/pull/3179)
- Make keyboard navigation smoother [#3190](https://github.com/mapbox/mapbox-gl-js/pull/3190)
- Make mouse wheel zooming smoother [#3189](https://github.com/mapbox/mapbox-gl-js/pull/3189)
- Add better error message when calling `Map#queryRenderedFeatures` on nonexistent layer [#3196](https://github.com/mapbox/mapbox-gl-js/pull/3196)
- Add support for imperial units on `Scale` control [#3160](https://github.com/mapbox/mapbox-gl-js/pull/3160)
- Add map's pitch to URL hash [#3218](https://github.com/mapbox/mapbox-gl-js/pull/3218)

#### Bugfixes

- Fix exception thrown when using box zoom handler [#3078](https://github.com/mapbox/mapbox-gl-js/pull/3078)
- Ensure style filters cannot be mutated by reference [#3093](https://github.com/mapbox/mapbox-gl-js/pull/3093)
- Fix exceptions thrown when opening marker-bound popup by click [#3104](https://github.com/mapbox/mapbox-gl-js/pull/3104)
- Fix bug causing fills with transparent colors and patterns to not render [#3107](https://github.com/mapbox/mapbox-gl-js/issues/3107)
- Fix order of latitudes in `Map#getBounds` [#3081](https://github.com/mapbox/mapbox-gl-js/issues/3081)
- Fix incorrect evaluation of zoom-and-property functions [#2827](https://github.com/mapbox/mapbox-gl-js/issues/2827) [#3155](https://github.com/mapbox/mapbox-gl-js/pull/3155)
- Fix incorrect evaluation of property functions [#2828](https://github.com/mapbox/mapbox-gl-js/issues/2828) [#3155](https://github.com/mapbox/mapbox-gl-js/pull/3155)
- Fix bug causing garbled text rendering when multiple maps are rendered on the page [#3086](https://github.com/mapbox/mapbox-gl-js/issues/3086)
- Fix rendering defects caused by `Map#setFilter` and map rotation on iOS 10 [#3207](https://github.com/mapbox/mapbox-gl-js/pull/3207)
- Fix bug causing image and video sources to disappear when zooming in [#3010](https://github.com/mapbox/mapbox-gl-js/issues/3010)

## 0.23.0 (August 25 2016)

#### New Features & Improvements

- Add support for `line-color` property functions [#2938](https://github.com/mapbox/mapbox-gl-js/pull/2938)
- Add `Scale` control [#2940](https://github.com/mapbox/mapbox-gl-js/pull/2940) [#3042](https://github.com/mapbox/mapbox-gl-js/pull/3042)
- Improve polygon label placement by rendering labels at the pole of inaccessibility [#3038](https://github.com/mapbox/mapbox-gl-js/pull/3038)
- Add `Popup` `offset` option [#1962](https://github.com/mapbox/mapbox-gl-js/issues/1962)
- Add `Marker#bindPopup` method [#3056](https://github.com/mapbox/mapbox-gl-js/pull/3056)

#### Performance Improvements

- Improve performance of pages with multiple maps using a shared `WebWorker` pool [#2952](https://github.com/mapbox/mapbox-gl-js/pull/2952)

#### Bugfixes

- Make `LatLngBounds` obey its documented argument order (`southwest`, `northeast`), allowing bounds across the dateline [#2414](https://github.com/mapbox/mapbox-gl-js/pull/2414) :warning: **BREAKING CHANGE** :warning:
- Fix bug causing `fill-opacity` property functions to not render as expected [#3061](https://github.com/mapbox/mapbox-gl-js/pull/3061)

## 0.22.1 (August 18 2016)

#### New Features & Improvements

- Reduce library size by using minified version of style specification [#2998](https://github.com/mapbox/mapbox-gl-js/pull/2998)
- Add a warning when rendering artifacts occur due to too many symbols or glyphs being rendered in a tile [#2966](https://github.com/mapbox/mapbox-gl-js/pull/2966)

#### Bugfixes

- Fix bug causing exception to be thrown by `Map#querySourceFeatures` [#3022](https://github.com/mapbox/mapbox-gl-js/pull/3022)
- Fix bug causing `Map#loaded` to return true while there are outstanding tile updates [#2847](https://github.com/mapbox/mapbox-gl-js/pull/2847)

## 0.22.0 (August 11 2016)

#### Breaking Changes

- The `GeoJSONSource`, `VideoSource`, `ImageSource` constructors are now private. Please use `map.addSource({...})` to create sources and `map.getSource(...).setData(...)` to update GeoJSON sources. [#2667](https://github.com/mapbox/mapbox-gl-js/pull/2667)
- `Map#onError` has been removed. You may catch errors by listening for the `error` event. If no listeners are bound to `error`, error messages will be printed to the console. [#2852](https://github.com/mapbox/mapbox-gl-js/pull/2852)

#### New Features & Improvements

- Increase max glyph atlas size to accommodate alphabets with large numbers of characters [#2930](https://github.com/mapbox/mapbox-gl-js/pull/2930)
- Add support for filtering features on GeoJSON / vector tile `$id` [#2888](https://github.com/mapbox/mapbox-gl-js/pull/2888)
- Update geolocate icon [#2973](https://github.com/mapbox/mapbox-gl-js/pull/2973)
- Add a `close` event to `Popup`s [#2953](https://github.com/mapbox/mapbox-gl-js/pull/2953)
- Add a `offset` option to `Marker` [#2885](https://github.com/mapbox/mapbox-gl-js/pull/2885)
- Print `error` events without any listeners to the console [#2852](https://github.com/mapbox/mapbox-gl-js/pull/2852)
- Refactored `Source` interface to prepare for custom source types [#2667](https://github.com/mapbox/mapbox-gl-js/pull/2667)

#### Bugfixes

- Fix opacity property-functions for fill layers [#2971](https://github.com/mapbox/mapbox-gl-js/pull/2971)
- Fix `DataCloneError` in Firefox and IE11 [#2559](https://github.com/mapbox/mapbox-gl-js/pull/2559)
- Fix bug preventing camera animations from being triggered in `moveend` listeners [#2944](https://github.com/mapbox/mapbox-gl-js/pull/2944)
- Fix bug preventing `fill-outline-color` from being unset [#2964](https://github.com/mapbox/mapbox-gl-js/pull/2964)
- Fix webpack support [#2887](https://github.com/mapbox/mapbox-gl-js/pull/2887)
- Prevent buttons in controls from acting like form submit buttons [#2935](https://github.com/mapbox/mapbox-gl-js/pull/2935)
- Fix bug preventing map interactions near two controls in the same corner [#2932](https://github.com/mapbox/mapbox-gl-js/pull/2932)
- Fix crash resulting for large style batch queue [#2926](https://github.com/mapbox/mapbox-gl-js/issues/2926)

## 0.21.0 (July 13 2016)

#### Breaking Changes

- GeoJSON polygon inner rings are now rewound for compliance with the [v2 vector tile](https://github.com/mapbox/vector-tile-spec/blob/master/2.1/README.md#4344-polygon-geometry-type). This may affect some uses of `line-offset`, reversing the direction of the offset. [#2889](https://github.com/mapbox/mapbox-gl-js/issues/2889)

#### New Features & Improvements

- Add `text-pitch-alignment` style property [#2668](https://github.com/mapbox/mapbox-gl-js/pull/2668)
- Allow query parameters on `mapbox://` URLs [#2702](https://github.com/mapbox/mapbox-gl-js/pull/2702)
- Add `icon-text-fit` and `icon-text-fit-padding` style properties [#2720](https://github.com/mapbox/mapbox-gl-js/pull/2720)
- Enable property functions for `icon-rotate` [#2738](https://github.com/mapbox/mapbox-gl-js/pull/2738)
- Enable property functions for `fill-opacity` [#2733](https://github.com/mapbox/mapbox-gl-js/pull/2733)
- Fire `Map#mouseout` events [#2777](https://github.com/mapbox/mapbox-gl-js/pull/2777)
- Allow query parameters on all sprite URLs [#2772](https://github.com/mapbox/mapbox-gl-js/pull/2772)
- Increase sprite atlas size to 1024px square, allowing more and larger sprites [#2802](https://github.com/mapbox/mapbox-gl-js/pull/2802)
- Add `Marker` class [#2725](https://github.com/mapbox/mapbox-gl-js/pull/2725) [#2810](https://github.com/mapbox/mapbox-gl-js/pull/2810)
- Add `{quadkey}` URL parameter [#2805](https://github.com/mapbox/mapbox-gl-js/pull/2805)
- Add `circle-pitch-scale` style property [#2821](https://github.com/mapbox/mapbox-gl-js/pull/2821)

#### Bugfixes

- Fix rendering of layers with large numbers of features [#2794](https://github.com/mapbox/mapbox-gl-js/pull/2794)
- Fix exceptions thrown during drag-rotate interactions [#2840](https://github.com/mapbox/mapbox-gl-js/pull/2840)
- Fix error when adding and removing a layer within the same update cycle [#2845](https://github.com/mapbox/mapbox-gl-js/pull/2845)
- Fix false "Geometry exceeds allowed extent" warnings [#2568](https://github.com/mapbox/mapbox-gl-js/issues/2568)
- Fix `Map#loaded` returning true while there are outstanding tile updates [#2847](https://github.com/mapbox/mapbox-gl-js/pull/2847)
- Fix style validation error thrown while removing a filter [#2847](https://github.com/mapbox/mapbox-gl-js/pull/2847)
- Fix event data object not being passed for double click events [#2814](https://github.com/mapbox/mapbox-gl-js/pull/2814)
- Fix multipolygons disappearing from map at certain zoom levels [#2704](https://github.com/mapbox/mapbox-gl-js/issues/2704)
- Fix exceptions caused by `queryRenderedFeatures` in Safari and Firefox [#2822](https://github.com/mapbox/mapbox-gl-js/pull/2822)
- Fix `mapboxgl#supported()` returning `true` in old versions of IE11 [mapbox/mapbox-gl-supported#1](https://github.com/mapbox/mapbox-gl-supported/issues/1)

## 0.20.1 (June 21 2016)

#### Bugfixes

- Fixed exception thrown when changing `*-translate` properties via `setPaintProperty` ([#2762](https://github.com/mapbox/mapbox-gl-js/issues/2762))

## 0.20.0 (June 10 2016)

#### New Features & Improvements

- Add limited WMS support [#2612](https://github.com/mapbox/mapbox-gl-js/pull/2612)
- Add `workerCount` constructor option [#2666](https://github.com/mapbox/mapbox-gl-js/pull/2666)
- Improve performance of `locationPoint` and `pointLocation` [#2690](https://github.com/mapbox/mapbox-gl-js/pull/2690)
- Remove "Not using VertexArrayObject extension" warning messages [#2707](https://github.com/mapbox/mapbox-gl-js/pull/2707)
- Add `version` property to mapboxgl [#2660](https://github.com/mapbox/mapbox-gl-js/pull/2660)
- Support property functions in `circle-opacity` and `circle-blur` [#2693](https://github.com/mapbox/mapbox-gl-js/pull/2693)

#### Bugfixes

- Fix exception thrown by "drag rotate" handler [#2680](https://github.com/mapbox/mapbox-gl-js/issues/2680)
- Return an empty array instead of an empty object from `queryRenderedFeatures` [#2694](https://github.com/mapbox/mapbox-gl-js/pull/2694)
- Fix bug causing map to not render in IE

## 0.19.1 (June 2 2016)

#### Bugfixes

- Fix rendering of polygons with more than 35k vertices [#2657](https://github.com/mapbox/mapbox-gl-js/issues/2657)

## 0.19.0 (May 31 2016)

#### New Features & Improvements

- Allow use of special characters in property field names [#2547](https://github.com/mapbox/mapbox-gl-js/pull/2547)
- Improve rendering speeds on fill layers [#1606](https://github.com/mapbox/mapbox-gl-js/pull/1606)
- Add data driven styling support for `fill-color` and `fill-outline-color` [#2629](https://github.com/mapbox/mapbox-gl-js/pull/2629)
- Add `has` and `!has` filter operators [mapbox/feature-filter#15](https://github.com/mapbox/feature-filter/pull/15)
- Improve keyboard handlers with held-down keys [#2530](https://github.com/mapbox/mapbox-gl-js/pull/2530)
- Support 'tms' tile scheme [#2565](https://github.com/mapbox/mapbox-gl-js/pull/2565)
- Add `trackResize` option to `Map` [#2591](https://github.com/mapbox/mapbox-gl-js/pull/2591)

#### Bugfixes

- Scale circles when map is displayed at a pitch [#2541](https://github.com/mapbox/mapbox-gl-js/issues/2541)
- Fix background pattern rendering bug [#2557](https://github.com/mapbox/mapbox-gl-js/pull/2557)
- Fix bug that prevented removal of a `fill-pattern` from a fill layer [#2534](https://github.com/mapbox/mapbox-gl-js/issues/2534)
- Fix `line-pattern` and `fill-pattern`rendering [#2596](https://github.com/mapbox/mapbox-gl-js/pull/2596)
- Fix some platform specific rendering bugs [#2553](https://github.com/mapbox/mapbox-gl-js/pull/2553)
- Return empty object from `queryRenderedFeatures` before the map is loaded [#2621](https://github.com/mapbox/mapbox-gl-js/pull/2621)
- Fix "there is no texture bound to the unit 1" warnings [#2509](https://github.com/mapbox/mapbox-gl-js/pull/2509)
- Allow transitioned values to be unset [#2561](https://github.com/mapbox/mapbox-gl-js/pull/2561)

## 0.18.0 (April 13 2016)

#### New Features & Improvements

- Implement zoom-and-property functions for `circle-color` and `circle-size` [#2454](https://github.com/mapbox/mapbox-gl-js/pull/2454)
- Dedupe attributions that are substrings of others [#2453](https://github.com/mapbox/mapbox-gl-js/pull/2453)
- Misc performance improvements [#2483](https://github.com/mapbox/mapbox-gl-js/pull/2483) [#2488](https://github.com/mapbox/mapbox-gl-js/pull/2488)

#### Bugfixes

- Fix errors when unsetting and resetting a style property [#2464](https://github.com/mapbox/mapbox-gl-js/pull/2464)
- Fix errors when updating paint properties while using classes [#2496](https://github.com/mapbox/mapbox-gl-js/pull/2496)
- Fix errors caused by race condition in unserializeBuckets [#2497](https://github.com/mapbox/mapbox-gl-js/pull/2497)
- Fix overzoomed tiles in wrapped worlds [#2482](https://github.com/mapbox/mapbox-gl-js/issues/2482)
- Fix errors caused by mutating a filter object after calling `Map#setFilter` [#2495](https://github.com/mapbox/mapbox-gl-js/pull/2495)

## 0.17.0 (April 13 2016)

#### Breaking Changes

- Remove `map.batch` in favor of automatically batching style mutations (i.e. calls to `Map#setLayoutProperty`, `Map#setPaintProperty`, `Map#setFilter`, `Map#setClasses`, etc.) and applying them once per frame, significantly improving performance when updating the style frequently [#2355](https://github.com/mapbox/mapbox-gl-js/pull/2355) [#2380](https://github.com/mapbox/mapbox-gl-js/pull/2380)
- Remove `util.throttle` [#2345](https://github.com/mapbox/mapbox-gl-js/issues/2345)

#### New Features & Improvements

- Improve performance of all style mutation methods by only recalculating affected properties [#2339](https://github.com/mapbox/mapbox-gl-js/issues/2339)
- Improve fading of labels and icons [#2376](https://github.com/mapbox/mapbox-gl-js/pull/2376)
- Improve rendering performance by reducing work done on the main thread [#2394](https://github.com/mapbox/mapbox-gl-js/pull/2394)
- Validate filters passed to `Map#queryRenderedFeatures` and `Map#querySourceFeatures` [#2349](https://github.com/mapbox/mapbox-gl-js/issues/2349)
- Display a warning if a vector tile's geometry extent is larger than supported [#2383](https://github.com/mapbox/mapbox-gl-js/pull/2383)
- Implement property functions (i.e. data-driven styling) for `circle-color` and `circle-size` [#1932](https://github.com/mapbox/mapbox-gl-js/pull/1932)
- Add `Popup#setDOMContent` method [#2436](https://github.com/mapbox/mapbox-gl-js/pull/2436)

#### Bugfixes

- Fix a performance regression caused by using 1 `WebWorker` instead of `# cpus - 1` `WebWorker`s, slowing down tile loading times [#2408](https://github.com/mapbox/mapbox-gl-js/pull/2408)
- Fix a bug in which `Map#queryRenderedFeatures` would sometimes return features that had been removed [#2353](https://github.com/mapbox/mapbox-gl-js/issues/2353)
- Fix `clusterMaxZoom` option on `GeoJSONSource` not working as expected [#2374](https://github.com/mapbox/mapbox-gl-js/issues/2374)
- Fix anti-aliased rendering for pattern fills [#2372](https://github.com/mapbox/mapbox-gl-js/issues/2372)
- Fix exception caused by calling `Map#queryRenderedFeatures` or `Map#querySourceFeatures` with no arguments
- Fix exception caused by calling `Map#setLayoutProperty` for `text-field` or `icon-image` [#2407](https://github.com/mapbox/mapbox-gl-js/issues/2407)

## 0.16.0 (March 24 2016)

#### Breaking Changes

- Replace `Map#featuresAt` and `Map#featuresIn` with `Map#queryRenderedFeatures` and `map.querySourceFeatures` ([#2224](https://github.com/mapbox/mapbox-gl-js/pull/2224))
  - Replace `featuresAt` and `featuresIn` with `queryRenderedFeatures`
  - Make `queryRenderedFeatures` synchronous, remove the callback and use the return value.
  - Rename `layer` parameter to `layers` and make it an array of layer names.
  - Remove the `radius` parameter. `radius` was used with `featuresAt` to account for style properties like `line-width` and `circle-radius`. `queryRenderedFeatures` accounts for these style properties. If you need to query a larger area, use a bounding box query instead of a point query.
  - Remove the `includeGeometry` parameter because `queryRenderedFeatures` always includes geometries.
- `Map#debug` is renamed to `Map#showTileBoundaries` ([#2284](https://github.com/mapbox/mapbox-gl-js/pull/2284))
- `Map#collisionDebug` is renamed to `Map#showCollisionBoxes` ([#2284](https://github.com/mapbox/mapbox-gl-js/pull/2284))

#### New Features & Improvements

- Improve overall rendering performance. ([#2221](https://github.com/mapbox/mapbox-gl-js/pull/2221))
- Improve performance of `GeoJSONSource#setData`. ([#2222](https://github.com/mapbox/mapbox-gl-js/pull/2222))
- Add `Map#setMaxBounds` method ([#2234](https://github.com/mapbox/mapbox-gl-js/pull/2234))
- Add `isActive` and `isEnabled` methods to interaction handlers ([#2238](https://github.com/mapbox/mapbox-gl-js/pull/2238))
- Add `Map#setZoomBounds` method ([#2243](https://github.com/mapbox/mapbox-gl-js/pull/2243))
- Add touch events ([#2195](https://github.com/mapbox/mapbox-gl-js/issues/2195))
- Add `map.queryRenderedFeatures` to query the styled and rendered representations of features ([#2224](https://github.com/mapbox/mapbox-gl-js/pull/2224))
- Add `map.querySourceFeatures` to get features directly from vector tiles, independent of the style ([#2224](https://github.com/mapbox/mapbox-gl-js/pull/2224))
- Add `mapboxgl.Geolocate` control ([#1939](https://github.com/mapbox/mapbox-gl-js/issues/1939))
- Make background patterns render seamlessly across tile boundaries ([#2305](https://github.com/mapbox/mapbox-gl-js/pull/2305))

#### Bugfixes

- Fix calls to `setFilter`, `setLayoutProperty`, and `setLayerZoomRange` on ref children ([#2228](https://github.com/mapbox/mapbox-gl-js/issues/2228))
- Fix `undefined` bucket errors after `setFilter` calls ([#2244](https://github.com/mapbox/mapbox-gl-js/issues/2244))
- Fix bugs causing hidden symbols to be rendered ([#2246](https://github.com/mapbox/mapbox-gl-js/pull/2246), [#2276](https://github.com/mapbox/mapbox-gl-js/pull/2276))
- Fix raster flickering ([#2236](https://github.com/mapbox/mapbox-gl-js/issues/2236))
- Fix `queryRenderedFeatures` precision at high zoom levels ([#2292](https://github.com/mapbox/mapbox-gl-js/pull/2292))
- Fix holes in GeoJSON data caused by unexpected winding order ([#2285](https://github.com/mapbox/mapbox-gl-js/pull/2285))
- Fix bug causing deleted features to be returned by `queryRenderedFeatures` ([#2306](https://github.com/mapbox/mapbox-gl-js/pull/2306))
- Fix bug causing unexpected fill patterns to be rendered ([#2307](https://github.com/mapbox/mapbox-gl-js/pull/2307))
- Fix popup location with preceding sibling elements ([#2311](https://github.com/mapbox/mapbox-gl-js/pull/2311))
- Fix polygon anti-aliasing ([#2319](https://github.com/mapbox/mapbox-gl-js/pull/2319))
- Fix slivers between non-adjacent polygons ([#2319](https://github.com/mapbox/mapbox-gl-js/pull/2319))
- Fix keyboard shortcuts causing page to scroll ([#2312](https://github.com/mapbox/mapbox-gl-js/pull/2312))

## 0.15.0 (March 1 2016)

#### New Features & Improvements

- Add `ImageSource#setCoordinates` and `VideoSource#setCoordinates` ([#2184](https://github.com/mapbox/mapbox-gl-js/pull/2184))

#### Bugfixes

- Fix flickering on raster layers ([#2211](https://github.com/mapbox/mapbox-gl-js/pull/2211))
- Fix browser hang when zooming quickly on raster layers ([#2211](https://github.com/mapbox/mapbox-gl-js/pull/2211))

## 0.14.3 (Feb 25 2016)

#### New Features & Improvements

- Improve responsiveness of zooming out by using cached parent tiles ([#2168](https://github.com/mapbox/mapbox-gl-js/pull/2168))
- Improve contextual clues on style API validation ([#2170](https://github.com/mapbox/mapbox-gl-js/issues/2170))
- Improve performance of methods including `setData` ([#2174](https://github.com/mapbox/mapbox-gl-js/pull/2174))

#### Bugfixes

- Fix incorrectly sized line dashes ([#2099](https://github.com/mapbox/mapbox-gl-js/issues/2099))
- Fix bug in which `in` feature filter drops features ([#2166](https://github.com/mapbox/mapbox-gl-js/pull/2166))
- Fix bug preventing `Map#load` from firing when tile "Not Found" errors occurred ([#2176](https://github.com/mapbox/mapbox-gl-js/pull/2176))
- Fix rendering artifacts on mobile GPUs ([#2117](https://github.com/mapbox/mapbox-gl-js/pull/2117))

## 0.14.2 (Feb 19 2016)

#### Bugfixes

- Look for loaded parent tiles in cache
- Set tile cache size based on viewport size ([#2137](https://github.com/mapbox/mapbox-gl-js/issues/2137))
- Fix tile render order for layer-by-layer
- Remove source update throttling ([#2139](https://github.com/mapbox/mapbox-gl-js/issues/2139))
- Make panning while zooming more linear ([#2070](https://github.com/mapbox/mapbox-gl-js/issues/2070))
- Round points created during bucket creation ([#2067](https://github.com/mapbox/mapbox-gl-js/issues/2067))
- Correct bounds for a rotated or tilted map ([#1842](https://github.com/mapbox/mapbox-gl-js/issues/1842))
- Fix overscaled featuresAt ([#2103](https://github.com/mapbox/mapbox-gl-js/issues/2103))
- Allow using `tileSize: 512` as a switch to trade retina support for 512px raster tiles
- Fix the serialization of paint classes ([#2107](https://github.com/mapbox/mapbox-gl-js/issues/2107))
- Fixed bug where unsetting style properties could mutate the value of other style properties ([#2105](https://github.com/mapbox/mapbox-gl-js/pull/2105))
- Less slanted dashed lines near sharp corners ([#967](https://github.com/mapbox/mapbox-gl-js/issues/967))
- Fire map#load if no initial style is set ([#2042](https://github.com/mapbox/mapbox-gl-js/issues/2042))

## 0.14.1 (Feb 10 2016)

#### Bugfixes

- Fix incorrectly rotated symbols along lines near tile boundaries ([#2062](https://github.com/mapbox/mapbox-gl-js/issues/2062))
- Fix broken rendering when a fill layer follows certain symbol layers ([#2092](https://github.com/mapbox/mapbox-gl-js/issues/2092))

## 0.14.0 (Feb 8 2016)

#### Breaking Changes

- Switch `GeoJSONSource` clustering options from being measured in extent-units to pixels ([#2026](https://github.com/mapbox/mapbox-gl-js/pull/2026))

#### New Features & Improvements

- Improved error message for invalid colors ([#2006](https://github.com/mapbox/mapbox-gl-js/pull/2006))
- Added support for tiles with variable extents ([#2010](https://github.com/mapbox/mapbox-gl-js/pull/2010))
- Improved `filter` performance and maximum size ([#2024](https://github.com/mapbox/mapbox-gl-js/issues/2024))
- Changed circle rendering such that all geometry nodes are drawn, not just the geometry's outer ring ([#2027](https://github.com/mapbox/mapbox-gl-js/pull/2027))
- Added `Map#getStyle` method ([#1982](https://github.com/mapbox/mapbox-gl-js/issues/1982))

#### Bugfixes

- Fixed bug causing WebGL contexts to be "used up" by calling `mapboxgl.supported()` ([#2018](https://github.com/mapbox/mapbox-gl-js/issues/2018))
- Fixed non-deterministic symbol z-order sorting ([#2023](https://github.com/mapbox/mapbox-gl-js/pull/2023))
- Fixed garbled labels while zooming ([#2012](https://github.com/mapbox/mapbox-gl-js/issues/2012))
- Fixed icon jumping when touching trackpad with two fingers ([#1990](https://github.com/mapbox/mapbox-gl-js/pull/1990))
- Fixed overzoomed collision debug labels ([#2033](https://github.com/mapbox/mapbox-gl-js/issues/2033))
- Fixed dashes sliding along their line during zooming ([#2039](https://github.com/mapbox/mapbox-gl-js/issues/2039))
- Fixed overscaled `minzoom` setting for GeoJSON sources ([#1651](https://github.com/mapbox/mapbox-gl-js/issues/1651))
- Fixed overly-strict function validation for duplicate stops ([#2075](https://github.com/mapbox/mapbox-gl-js/pull/2075))
- Fixed crash due to `performance.now` not being present on some browsers ([#2056](https://github.com/mapbox/mapbox-gl-js/issues/2056))
- Fixed the unsetting of paint properties ([#2037](https://github.com/mapbox/mapbox-gl-js/issues/2037))
- Fixed bug causing multiple interaction handler event listeners to be attached ([#2069](https://github.com/mapbox/mapbox-gl-js/issues/2069))
- Fixed bug causing only a single debug box to be drawn ([#2034](https://github.com/mapbox/mapbox-gl-js/issues/2034))

## 0.13.1 (Jan 27 2016)

#### Bugfixes

- Fixed broken npm package due to outdated bundled modules

## 0.13.0 (Jan 27 2016)

#### Bugfixes

- Fixed easeTo pan, zoom, and rotate when initial rotation != 0 ([#1950](https://github.com/mapbox/mapbox-gl-js/pull/1950))
- Fixed rendering of tiles with an extent != 4096 ([#1952](https://github.com/mapbox/mapbox-gl-js/issues/1952))
- Fixed missing icon collision boxes ([#1978](https://github.com/mapbox/mapbox-gl-js/issues/1978))
- Fixed null `Tile#buffers` errors ([#1987](https://github.com/mapbox/mapbox-gl-js/pull/1987))

#### New Features & Improvements

- Added `symbol-avoid-edges` style property ([#1951](https://github.com/mapbox/mapbox-gl-js/pull/1951))
- Improved `symbol-max-angle` check algorithm ([#1959](https://github.com/mapbox/mapbox-gl-js/pull/1959))
- Added marker clustering! ([#1931](https://github.com/mapbox/mapbox-gl-js/pull/1931))
- Added zoomstart, zoom, and zoomend events ([#1958](https://github.com/mapbox/mapbox-gl-js/issues/1958))
- Disabled drag on mousedown when using boxzoom ([#1907](https://github.com/mapbox/mapbox-gl-js/issues/1907))

## 0.12.4 (Jan 19 2016)

#### Bugfixes

- Fix elementGroups null value errors ([#1933](https://github.com/mapbox/mapbox-gl-js/issues/1933))
- Fix some glyph atlas overflow cases ([#1923](https://github.com/mapbox/mapbox-gl-js/pull/1923))

## 0.12.3 (Jan 14 2016)

#### API Improvements

- Support inline attribution options in map options ([#1865](https://github.com/mapbox/mapbox-gl-js/issues/1865))
- Improve flyTo options ([#1854](https://github.com/mapbox/mapbox-gl-js/issues/1854), [#1429](https://github.com/mapbox/mapbox-gl-js/issues/1429))

#### Bugfixes

- Fix flickering with overscaled tiles ([#1921](https://github.com/mapbox/mapbox-gl-js/issues/1921))
- Remove Node.remove calls for IE browser compatibility ([#1900](https://github.com/mapbox/mapbox-gl-js/issues/1900))
- Match patterns at tile boundaries ([#1908](https://github.com/mapbox/mapbox-gl-js/pull/1908))
- Fix Tile#positionAt, fix query tests ([#1899](https://github.com/mapbox/mapbox-gl-js/issues/1899))
- Fix flickering on streets ([#1875](https://github.com/mapbox/mapbox-gl-js/issues/1875))
- Fix text-max-angle property ([#1870](https://github.com/mapbox/mapbox-gl-js/issues/1870))
- Fix overscaled line patterns ([#1856](https://github.com/mapbox/mapbox-gl-js/issues/1856))
- Fix patterns and icons for mismatched pixelRatios ([#1851](https://github.com/mapbox/mapbox-gl-js/issues/1851))
- Fix missing labels when text size 0 at max zoom ([#1809](https://github.com/mapbox/mapbox-gl-js/issues/1809))
- Use linear interp when pixel ratios don't match ([#1601](https://github.com/mapbox/mapbox-gl-js/issues/1601))
- Fix blank areas, flickering in raster layers ([#1876](https://github.com/mapbox/mapbox-gl-js/issues/1876), [#675](https://github.com/mapbox/mapbox-gl-js/issues/675))
- Fix labels slipping/cropping at tile bounds ([#757](https://github.com/mapbox/mapbox-gl-js/issues/757))

#### UX Improvements

- Improve touch handler perceived performance ([#1844](https://github.com/mapbox/mapbox-gl-js/issues/1844))

## 0.12.2 (Dec 22 2015)

#### API Improvements

- Support LngLat.convert([w, s, e, n]) ([#1812](https://github.com/mapbox/mapbox-gl-js/issues/1812))
- Invalid GeoJSON is now handled better

#### Bugfixes

- Fixed `Popup#addTo` when the popup is already open ([#1811](https://github.com/mapbox/mapbox-gl-js/issues/1811))
- Fixed warping when rotating / zooming really fast
- `Map#flyTo` now flies across the antimeridian if shorter ([#1853](https://github.com/mapbox/mapbox-gl-js/issues/1853))

## 0.12.1 (Dec 8 2015)

#### Breaking changes

- Reversed the direction of `line-offset` ([#1808](https://github.com/mapbox/mapbox-gl-js/pull/1808))
- Renamed `Pinch` interaction handler to `TouchZoomRotate` ([#1777](https://github.com/mapbox/mapbox-gl-js/pull/1777))
- Made `Map#update` and `Map#render` private methods ([#1798](https://github.com/mapbox/mapbox-gl-js/pull/1798))
- Made `Map#remove` remove created DOM elements ([#1789](https://github.com/mapbox/mapbox-gl-js/issues/1789))

#### API Improvements

- Added an method to disable touch rotation ([#1777](https://github.com/mapbox/mapbox-gl-js/pull/1777))
- Added a `position` option for `Attribution` ([#1689](https://github.com/mapbox/mapbox-gl-js/issues/1689))

#### Bugfixes

- Ensure tile loading errors are properly reported ([#1799](https://github.com/mapbox/mapbox-gl-js/pull/1799))
- Ensure re-adding a previously removed pop-up works ([#1477](https://github.com/mapbox/mapbox-gl-js/issues/1477))

#### UX Improvements

- Don't round zoom level during double-click interaction ([#1640](https://github.com/mapbox/mapbox-gl-js/issues/1640))

## 0.12.0 (Dec 2 2015)

#### API Improvements

- Added `line-offset` style property ([#1778](https://github.com/mapbox/mapbox-gl-js/issues/1778))

## 0.11.5 (Dec 1 2015)

#### Bugfixes

- Fixed unstable symbol layer render order when adding / removing layers ([#1558](https://github.com/mapbox/mapbox-gl-js/issues/1558))
- Fire map loaded event even if raster tiles have errors
- Fix panning animation during easeTo with zoom change
- Fix pitching animation during flyTo
- Fix pitching animation during easeTo
- Prevent rotation from firing `mouseend` events ([#1104](https://github.com/mapbox/mapbox-gl-js/issues/1104))

#### API Improvements

- Fire `mousedown` and `mouseup` events ([#1411](https://github.com/mapbox/mapbox-gl-js/issues/1411))
- Fire `movestart` and `moveend` when panning ([#1658](https://github.com/mapbox/mapbox-gl-js/issues/1658))
- Added drag events ([#1442](https://github.com/mapbox/mapbox-gl-js/issues/1442))
- Request webp images for mapbox:// raster tiles in chrome ([#1725](https://github.com/mapbox/mapbox-gl-js/issues/1725))

#### UX Improvements

- Added inertia to map rotation ([#620](https://github.com/mapbox/mapbox-gl-js/issues/620))

## 0.11.4 (Nov 16 2015)

#### Bugfixes

- Fix alpha blending of alpha layers ([#1684](https://github.com/mapbox/mapbox-gl-js/issues/1684))

## 0.11.3 (Nov 10 2015)

#### Bugfixes

- Fix GeoJSON rendering and performance ([#1685](https://github.com/mapbox/mapbox-gl-js/pull/1685))

#### UX Improvements

- Use SVG assets for UI controls ([#1657](https://github.com/mapbox/mapbox-gl-js/pull/1657))
- Zoom out with shift + dblclick ([#1666](https://github.com/mapbox/mapbox-gl-js/issues/1666))

## 0.11.2 (Oct 29 2015)

- Misc performance improvements

#### Bugfixes

- Fix sprites on systems with non-integer `devicePixelRatio`s ([#1029](https://github.com/mapbox/mapbox-gl-js/issues/1029) [#1475](https://github.com/mapbox/mapbox-gl-js/issues/1475) [#1476](https://github.com/mapbox/mapbox-gl-js/issues/1476))
- Fix layer minZoom being ignored if not less than source maxZoom
- Fix symbol placement at the start of a line ([#1461](https://github.com/mapbox/mapbox-gl-js/issues/1461))
- Fix `raster-opacity` on non-tile sources ([#1270](https://github.com/mapbox/mapbox-gl-js/issues/1270))
- Ignore boxzoom on shift-click ([#1655](https://github.com/mapbox/mapbox-gl-js/issues/1655))

#### UX Improvements

- Enable line breaks on common punctuation ([#1115](https://github.com/mapbox/mapbox-gl-js/issues/1115))

#### API Improvements

- Add toString and toArray methods to LngLat, LngLatBounds ([#1571](https://github.com/mapbox/mapbox-gl-js/issues/1571))
- Add `Transform#resize` method
- Add `Map#getLayer` method ([#1183](https://github.com/mapbox/mapbox-gl-js/issues/1183))
- Add `Transform#unmodified` property ([#1452](https://github.com/mapbox/mapbox-gl-js/issues/1452))
- Propagate WebGL context events ([#1612](https://github.com/mapbox/mapbox-gl-js/pull/1612))

## 0.11.1 (Sep 30 2015)

#### Bugfixes

- Add statistics and checkboxes to debug page
- Fix `Map#featuresAt` for non-4096 vector sources ([#1529](https://github.com/mapbox/mapbox-gl-js/issues/1529))
- Don't fire `mousemove` on drag-pan
- Fix maxBounds constrains ([#1539](https://github.com/mapbox/mapbox-gl-js/issues/1539))
- Fix maxBounds infinite loop ([#1538](https://github.com/mapbox/mapbox-gl-js/issues/1538))
- Fix memory leak in worker
- Assert valid `TileCoord`, fix wrap calculation in `TileCoord#cover` ([#1483](https://github.com/mapbox/mapbox-gl-js/issues/1483))
- Abort raster tile load if not in viewport ([#1490](https://github.com/mapbox/mapbox-gl-js/issues/1490))

#### API Improvements

- Add `Map` event listeners for `mouseup`, `contextmenu` (right click) ([#1532](https://github.com/mapbox/mapbox-gl-js/issues/1532))

## 0.11.0 (Sep 11 2015)

#### API Improvements

- Add `Map#featuresIn`: a bounding-box feature query
- Emit stylesheet validation errors ([#1436](https://github.com/mapbox/mapbox-gl-js/issues/1436))

#### UX Improvements

- Handle v8 style `center`, `zoom`, `bearing`, `pitch` ([#1452](https://github.com/mapbox/mapbox-gl-js/issues/1452))
- Improve circle type styling ([#1446](https://github.com/mapbox/mapbox-gl-js/issues/1446))
- Improve dashed and patterned line antialiasing

#### Bugfixes

- Load images in a way that respects Cache-Control headers
- Filter for rtree matches to those crossing bbox
- Log errors by default ([#1463](https://github.com/mapbox/mapbox-gl-js/issues/1463))
- Fixed modification of `text-size` via `setLayoutProperty` ([#1451](https://github.com/mapbox/mapbox-gl-js/issues/1451))
- Throw on lat > 90 || < -90. ([#1443](https://github.com/mapbox/mapbox-gl-js/issues/1443))
- Fix circle clipping bug ([#1457](https://github.com/mapbox/mapbox-gl-js/issues/1457))

## 0.10.0 (Aug 21 2015)

#### Breaking changes

- Switched to [longitude, latitude] coordinate order, matching GeoJSON. We anticipate that mapbox-gl-js will be widely used
  with GeoJSON, and in the long term having a coordinate order that is consistent with GeoJSON will lead to less confusion
  and impedance mismatch than will a [latitude, longitude] order.

  The following APIs were renamed:

  - `LatLng` was renamed to `LngLat`
  - `LatLngBounds` was renamed to `LngLatBounds`
  - `Popup#setLatLng` was renamed to `Popup#setLngLat`
  - `Popup#getLatLng` was renamed to `Popup#getLngLat`
  - The `latLng` property of Map events was renamed `lngLat`

  The following APIs now expect array coordinates in [longitude, latitude] order:

  - `LngLat.convert`
  - `LngLatBounds.convert`
  - `Popup#setLngLat`
  - The `center` and `maxBounds` options of the `Map` constructor
  - The arguments to `Map#setCenter`, `Map#fitBounds`, `Map#panTo`, and `Map#project`
  - The `center` option of `Map#jumpTo`, `Map#easeTo`, and `Map#flyTo`
  - The `around` option of `Map#zoomTo`, `Map#rotateTo`, and `Map#easeTo`
  - The `coordinates` properties of video and image sources

- Updated to mapbox-gl-style-spec v8.0.0 ([Changelog](https://github.com/mapbox/mapbox-gl-style-spec/blob/v8.0.0/CHANGELOG.md)). Styles are
  now expected to be version 8. You can use the [gl-style-migrate](https://github.com/mapbox/mapbox-gl-style-lint#migrations)
  utility to update existing styles.

- The format for `mapbox://` style and glyphs URLs has changed. For style URLs, you should now use the format
  `mapbox://styles/:username/:style`. The `:style` portion of the URL no longer contains a username. For font URLs, you
  should now use the format `mapbox://fonts/:username/{fontstack}/{range}.pbf`.
- Mapbox default styles are now hosted via the Styles API rather than www.mapbox.com. You can make use of the Styles API
  with a `mapbox://` style URL pointing to a v8 style, e.g. `mapbox://styles/mapbox/streets-v8`.
- The v8 satellite style (`mapbox://styles/mapbox/satellite-v8`) is now a plain satellite style, and not longer supports labels
  or contour lines via classes. For a labeled satellite style, use `mapbox://styles/mapbox/satellite-hybrid`.

- Removed `mbgl.config.HTTP_URL` and `mbgl.config.FORCE_HTTPS`; https is always used when connecting to the Mapbox API.
- Renamed `mbgl.config.HTTPS_URL` to `mbgl.config.API_URL`.

#### Bugfixes

- Don't draw halo when halo-width is 0 ([#1381](https://github.com/mapbox/mapbox-gl-js/issues/1381))
- Reverted shader changes that degraded performance on IE

#### API Improvements

- You can now unset layout and paint properties via the `setLayoutProperty` and `setPaintProperty` APIs
  by passing `undefined` as a property value.
- The `layer` option of `featuresAt` now supports an array of layers.

## 0.9.0 (Jul 29 2015)

- `glyphs` URL now normalizes without the `/v4/` prefix for `mapbox://` urls. Legacy behavior for `mapbox://fontstacks` is still maintained ([#1385](https://github.com/mapbox/mapbox-gl-js/issues/1385))
- Expose `geojson-vt` options for GeoJSON sources ([#1271](https://github.com/mapbox/mapbox-gl-js/issues/1271))
- bearing snaps to "North" within a tolerance of 7 degrees ([#1059](https://github.com/mapbox/mapbox-gl-js/issues/1059))
- Now you can directly mutate the minzoom and maxzoom layer properties with `map.setLayerZoomRange(layerId, minzoom, maxzoom)`
- Exposed `mapboxgl.Control`, a base class used by all UI controls
- Refactored handlers to be individually included in Map options, or enable/disable them individually at runtime, e.g. `map.scrollZoom.disable()`.
- New feature: Batch operations can now be done at once, improving performance for calling multiple style functions: ([#1352](https://github.com/mapbox/mapbox-gl-js/pull/1352))

  ```js
  style.batch(function (s) {
    s.addLayer({ id: "first", type: "symbol", source: "streets" });
    s.addLayer({ id: "second", type: "symbol", source: "streets" });
    s.addLayer({ id: "third", type: "symbol", source: "terrain" });
    s.setPaintProperty("first", "text-color", "black");
    s.setPaintProperty("first", "text-halo-color", "white");
  });
  ```

- Improved documentation
- `featuresAt` performance improvements by exposing `includeGeometry` option
- Better label placement along lines ([#1283](https://github.com/mapbox/mapbox-gl-js/pull/1283))
- Improvements to round linejoins on semi-transparent lines (mapbox/mapbox-gl-native[#1771](https://github.com/mapbox/mapbox-gl-js/pull/1771))
- Round zoom levels for raster tile loading ([@2a2aec](https://github.com/mapbox/mapbox-gl-js/commit/2a2aec44a39e11e73bdf663258bd6d52b83775f5))
- Source#reload cannot be called if source is not loaded ([#1198](https://github.com/mapbox/mapbox-gl-js/issues/1198))
- Events bubble to the canvas container for custom overlays ([#1301](https://github.com/mapbox/mapbox-gl-js/pull/1301))
- Move handlers are now bound on mousedown and touchstart events
- map.featuresAt() now works across the dateline

## 0.8.1 (Jun 16 2015)

- No code changes; released only to correct a build issue in 0.8.0.

## 0.8.0 (Jun 15 2015)

#### Breaking changes

- `map.setView(latlng, zoom, bearing)` has been removed. Use
  [`map.jumpTo(options)`](https://www.mapbox.com/mapbox-gl-js/api/#map/jumpto) instead:

  ```js
  map.setView([40, -74.5], 9); // 0.7.0 or earlier
  map.jumpTo({ center: [40, -74.5], zoom: 9 }); // now
  ```

- [`map.easeTo`](https://www.mapbox.com/mapbox-gl-js/api/#map/easeto) and
  [`map.flyTo`](https://www.mapbox.com/mapbox-gl-js/api/#map/flyto) now accept a single
  options object rather than positional parameters:

  ```js
  map.easeTo([40, -74.5], 9, null, { duration: 400 }); // 0.7.0 or earlier
  map.easeTo({ center: [40, -74.5], zoom: 9, duration: 400 }); // now
  ```

- `mapboxgl.Source` is no longer exported. Use `map.addSource()` instead. See the
  [GeoJSON line](https://www.mapbox.com/mapbox-gl-js/example/geojson-line/) or
  [GeoJSON markers](https://www.mapbox.com/mapbox-gl-js/example/geojson-markers/)
  examples.
- `mapboxgl.util.supported()` moved to [`mapboxgl.supported()`](https://www.mapbox.com/mapbox-gl-js/api/#mapboxgl/supported).

#### UX improvements

- Add perspective rendering ([#1049](https://github.com/mapbox/mapbox-gl-js/pull/1049))
- Better and faster labelling ([#1079](https://github.com/mapbox/mapbox-gl-js/pull/1079))
- Add touch interactions support on mobile devices ([#949](https://github.com/mapbox/mapbox-gl-js/pull/949))
- Viewport-relative popup arrows ([#1065](https://github.com/mapbox/mapbox-gl-js/pull/1065))
- Normalize mousewheel zooming speed ([#1060](https://github.com/mapbox/mapbox-gl-js/pull/1060))
- Add proper handling of GeoJSON features that cross the date line ([#1275](https://github.com/mapbox/mapbox-gl-js/issues/1275))
- Sort overlapping symbols in the y direction ([#470](https://github.com/mapbox/mapbox-gl-js/issues/470))
- Control buttons are now on a 30 pixel grid ([#1143](https://github.com/mapbox/mapbox-gl-js/issues/1143))
- Improve GeoJSON processing performance

#### API Improvements

- Switch to JSDoc for documentation
- Bundling with browserify is now supported
- Validate incoming map styles ([#1054](https://github.com/mapbox/mapbox-gl-js/pull/1054))
- Add `Map` `setPitch` `getPitch`
- Add `Map` `dblclick` event. ([#1168](https://github.com/mapbox/mapbox-gl-js/issues/1168))
- Add `Map` `getSource` ([@660a8c1](https://github.com/mapbox/mapbox-gl-js/commit/660a8c1e087f63282d24a30684d686523bce36cb))
- Add `Map` `setFilter` and `getFilter` ([#985](https://github.com/mapbox/mapbox-gl-js/issues/985))
- Add `Map` `failIfMajorPerformanceCaveat` option ([#1082](https://github.com/mapbox/mapbox-gl-js/pull/1082))
- Add `Map` `preserveDrawingBuffer` option ([#1232](https://github.com/mapbox/mapbox-gl-js/pull/1232))
- Add `VideoSource` `getVideo()` ([#1162](https://github.com/mapbox/mapbox-gl-js/issues/1162))
- Support vector tiles with extents other than 4096 ([#1227](https://github.com/mapbox/mapbox-gl-js/pull/1227))
- Use a DOM hierarchy that supports evented overlays ([#1217](https://github.com/mapbox/mapbox-gl-js/issues/1217))
- Pass `latLng` to the event object ([#1068](https://github.com/mapbox/mapbox-gl-js/pull/1068))

#### UX Bugfixes

- Fix rendering glitch on iOS 8 ([#750](https://github.com/mapbox/mapbox-gl-js/issues/750))
- Fix line triangulation errors ([#1120](https://github.com/mapbox/mapbox-gl-js/issues/1120), [#992](https://github.com/mapbox/mapbox-gl-js/issues/992))
- Support unicode range 65280-65535 ([#1108](https://github.com/mapbox/mapbox-gl-js/pull/1108))
- Fix cracks between fill patterns ([#972](https://github.com/mapbox/mapbox-gl-js/issues/972))
- Fix angle of icons aligned with lines ([@37a498a](https://github.com/mapbox/mapbox-gl-js/commit/37a498a7aa2c37d6b94611b614b4efe134e6dd59))
- Fix dashed line bug for overscaled tiles ([#1132](https://github.com/mapbox/mapbox-gl-js/issues/1132))
- Fix icon artifacts caused by sprite neighbors ([#1195](https://github.com/mapbox/mapbox-gl-js/pull/1195))

#### API Bugfixes

- Don't fire spurious `moveend` events on mouseup ([#1107](https://github.com/mapbox/mapbox-gl-js/issues/1107))
- Fix a race condition in `featuresAt` ([#1220](https://github.com/mapbox/mapbox-gl-js/pull/1220))
- Fix for brittle fontstack name convention ([#1070](https://github.com/mapbox/mapbox-gl-js/pull/1070))
- Fix broken `Popup` `setHTML` ([#1272](https://github.com/mapbox/mapbox-gl-js/issues/1272))
- Fix an issue with cross-origin image requests ([#1269](https://github.com/mapbox/mapbox-gl-js/pull/1269))

## 0.7.0 (Mar 3 2015)

#### Breaking

- Rename `Map` `hover` event to `mousemove`.
- Change `featuresAt` to return GeoJSON objects, including geometry ([#1010](https://github.com/mapbox/mapbox-gl-js/issues/1010))
- Remove `Map` `canvas` and `container` properties, add `getCanvas` and `getContainer` methods instead

#### UX Improvements

- Improve line label density
- Add boxzoom interaction ([#1038](https://github.com/mapbox/mapbox-gl-js/issues/1038))
- Add keyboard interaction ([#1034](https://github.com/mapbox/mapbox-gl-js/pull/1034))
- Faster `GeoJSONSource` `setData` without flickering ([#973](https://github.com/mapbox/mapbox-gl-js/issues/973))

#### API Improvements

- Add Popup component ([#325](https://github.com/mapbox/mapbox-gl-js/issues/325))
- Add layer API ([#1022](https://github.com/mapbox/mapbox-gl-js/issues/1022))
- Add filter API ([#985](https://github.com/mapbox/mapbox-gl-js/issues/985))
- More efficient filter API ([#1018](https://github.com/mapbox/mapbox-gl-js/issues/1018))
- Accept plain old JS object for `addSource` ([#1021](https://github.com/mapbox/mapbox-gl-js/issues/1021))
- Reparse overscaled tiles

#### Bugfixes

- Fix `featuresAt` for LineStrings ([#1006](https://github.com/mapbox/mapbox-gl-js/issues/1006))
- Fix `tileSize` argument to `GeoJSON` worker ([#987](https://github.com/mapbox/mapbox-gl-js/issues/987))
- Remove extraneous files from the npm package ([#1024](https://github.com/mapbox/mapbox-gl-js/issues/1024))
- Hide "improve map" link in print ([#988](https://github.com/mapbox/mapbox-gl-js/issues/988))

## 0.6.0 (Feb 9 2015)

#### Bugfixes

- Add wrapped padding to sprite for repeating images ([#972](https://github.com/mapbox/mapbox-gl-js/issues/972))
- Clear color buffers before rendering ([#966](https://github.com/mapbox/mapbox-gl-js/issues/966))
- Make line-opacity work with line-image ([#970](https://github.com/mapbox/mapbox-gl-js/issues/970))
- event.toElement fallback for Firefox ([#932](https://github.com/mapbox/mapbox-gl-js/issues/932))
- skip duplicate vertices at ends of lines ([#776](https://github.com/mapbox/mapbox-gl-js/issues/776))
- allow characters outside \w to be used in token
- Clear old tiles when new GeoJSON is loaded ([#905](https://github.com/mapbox/mapbox-gl-js/issues/905))

#### Improvements

- Added `map.setPaintProperty()`, `map.getPaintProperty()`, `map.setLayoutProperty()`, and `map.getLayoutProperty()`.
- Switch to ESLint and more strict code rules ([#957](https://github.com/mapbox/mapbox-gl-js/pull/957))
- Grab 2x raster tiles if retina ([#754](https://github.com/mapbox/mapbox-gl-js/issues/754))
- Support for mapbox:// style URLs ([#875](https://github.com/mapbox/mapbox-gl-js/issues/875))

#### Breaking

- Updated to mapbox-gl-style-spec v7.0.0 ([Changelog](https://github.com/mapbox/mapbox-gl-style-spec/blob/a2b0b561ce16015a1ef400dc870326b1b5255091/CHANGELOG.md)). Styles are
  now expected to be version 7. You can use the [gl-style-migrate](https://github.com/mapbox/mapbox-gl-style-lint#migrations)
  utility to update existing styles.
- HTTP_URL and HTTPS_URL config options must no longer include a `/v4` path prefix.
- `addClass`, `removeClass`, `setClasses`, `hasClass`, and `getClasses` are now methods
  on Map.
- `Style#cascade` is now private, pending a public style mutation API ([#755](https://github.com/mapbox/mapbox-gl-js/pull/755)).
- The format for `featuresAt` results changed. Instead of result-per-geometry-cross-layer,
  each result has a `layers` array with all layers that contain the feature. This avoids
  duplication of geometry and properties in the result set.

## 0.5.2 (Jan 07 2015)

#### Bugfixes

- Remove tiles for unused sources ([#863](https://github.com/mapbox/mapbox-gl-js/issues/863))
- Fix fill pattern alignment

#### Improvements

- Add GeoJSONSource maxzoom option ([#760](https://github.com/mapbox/mapbox-gl-js/issues/760))
- Return ref layers in featuresAt ([#847](https://github.com/mapbox/mapbox-gl-js/issues/847))
- Return any extra layer keys provided in the stylesheet in featuresAt
- Faster protobuf parsing

## 0.5.1 (Dec 19 2014)

#### Bugfixes

- Fix race conditions with style loading/rendering
- Fix race conditions with setStyle
- Fix map.remove()
- Fix featuresAt properties

## 0.5.0 (Dec 17 2014)

#### Bugfixes

- Fix multiple calls to setStyle

#### Improvements

- `featuresAt` now returns additional information
- Complete style/source/tile event suite:
  style.load, style.error, style.change,
  source.add, source.remove, source.load, source.error, source.change,
  tile.add, tile.remove, tile.load, tile.error
- Vastly improved performance and correctness for GeoJSON sources
- Map#setStyle accepts a style URL
- Support {prefix} in tile URL templates
- Provide a source map with minified source

#### Breaking

- Results format for `featuresAt` changed

## 0.4.2 (Nov 14 2014)

#### Bugfixes

- Ensure only one easing is active at a time ([#807](https://github.com/mapbox/mapbox-gl-js/issues/807))
- Don't require style to perform easings ([#817](https://github.com/mapbox/mapbox-gl-js/issues/817))
- Fix raster tiles sometimes not showing up ([#761](https://github.com/mapbox/mapbox-gl-js/issues/761))

#### Improvements

- Internet Explorer 11 support (experimental)

## 0.4.1 (Nov 10 2014)

#### Bugfixes

- Interpolate to the closest bearing when doing rotation animations ([#818](https://github.com/mapbox/mapbox-gl-js/issues/818))

## 0.4.0 (Nov 4 2014)

#### Breaking

- Updated to mapbox-gl-style-spec v6.0.0 ([Changelog](https://github.com/mapbox/mapbox-gl-style-spec/blob/v6.0.0/CHANGELOG.md)). Styles are
  now expected to be version 6. You can use the [gl-style-migrate](https://github.com/mapbox/mapbox-gl-style-lint#migrations)
  utility to update existing styles.

## 0.3.2 (Oct 23 2014)

#### Bugfixes

- Fix worker initialization with deferred or async scripts

#### Improvements

- Added map.remove()
- CDN assets are now served with gzip compression

## 0.3.1 (Oct 06 2014)

#### Bugfixes

- Fixed iteration over arrays with for/in
- Made browserify deps non-dev ([#752](https://github.com/mapbox/mapbox-gl-js/issues/752))

## 0.3.0 (Sep 23 2014)

#### Breaking

- Updated to mapbox-gl-style-spec v0.0.5 ([Changelog](https://github.com/mapbox/mapbox-gl-style-spec/blob/v0.0.5/CHANGELOG.md)). Styles are
  now expected to be version 5. You can use the [gl-style-migrate](https://github.com/mapbox/mapbox-gl-style-lint#migrations)
  utility to update existing styles.
- Removed support for composite layers for performance reasons. [#523](https://github.com/mapbox/mapbox-gl-js/issues/523#issuecomment-51731405)
- `raster-hue-rotate` units are now degrees.

### Improvements

- Added LatLng#wrap
- Added support for Mapbox fontstack API.
- Added support for remote, non-Mapbox TileJSON sources and inline TileJSON sources ([#535](https://github.com/mapbox/mapbox-gl-js/issues/535), [#698](https://github.com/mapbox/mapbox-gl-js/issues/698)).
- Added support for `symbol-avoid-edges` property to allow labels to be placed across tile edges.
- Fixed mkdir issue on Windows ([#674](https://github.com/mapbox/mapbox-gl-js/issues/674)).
- Fixed drawing beveled line joins without overlap.

#### Bugfixes

- Fixed performance when underzooming a layer's minzoom.
- Fixed `raster-opacity` for regular raster layers.
- Fixed various corner cases of easing functions.
- Do not modify original stylesheet ([#728](https://github.com/mapbox/mapbox-gl-js/issues/728)).
- Inherit video source from source ([#699](https://github.com/mapbox/mapbox-gl-js/issues/699)).
- Fixed interactivity for geojson layers.
- Stop dblclick on navigation so the map does not pan ([#715](https://github.com/mapbox/mapbox-gl-js/issues/715)).

## 0.2.2 (Aug 12 2014)

#### Breaking

- `map.setBearing()` no longer supports a second argument. Use `map.rotateTo` with an `offset` option and duration 0
  if you need to rotate around a point other than the map center.

#### Improvements

- Improved `GeoJSONSource` to also accept URL as `data` option, eliminating a huge performance bottleneck in case of large GeoJSON files.
  [#669](https://github.com/mapbox/mapbox-gl-js/issues/669) [#671](https://github.com/mapbox/mapbox-gl-js/issues/671)
- Switched to a different fill outlines rendering approach. [#668](https://github.com/mapbox/mapbox-gl-js/issues/668)
- Made the minified build 12% smaller gzipped (66 KB now).
- Added `around` option to `Map` `zoomTo`/`rotateTo`.
- Made the permalink hash more compact.
- Bevel linejoins no longer overlap and look much better when drawn with transparency.

#### Bugfixes

- Fixed the **broken minified build**. [#679](https://github.com/mapbox/mapbox-gl-js/issues/679)
- Fixed **blurry icons** rendering. [#666](https://github.com/mapbox/mapbox-gl-js/issues/666)
- Fixed `util.supports` WebGL detection producing false positives in some cases. [#677](https://github.com/mapbox/mapbox-gl-js/issues/677)
- Fixed invalid font configuration completely blocking tile rendering. [#662](https://github.com/mapbox/mapbox-gl-js/issues/662)
- Fixed `Map` `project`/`unproject` to properly accept array-form values.
- Fixed sprite loading race condition. [#593](https://github.com/mapbox/mapbox-gl-js/issues/593)
- Fixed `GeoJSONSource` `setData` not updating the map until zoomed or panned. [#676](https://github.com/mapbox/mapbox-gl-js/issues/676)

## 0.2.1 (Aug 8 2014)

#### Breaking

- Changed `Navigation` control signature: now it doesn't need `map` in constructor
  and gets added with `map.addControl(nav)` or `nav.addTo(map)`.
- Updated CSS classes to have consistent naming prefixed with `mapboxgl-`.

#### Improvements

- Added attribution control (present by default, disable by passing `attributionControl: false` in options).
- Added rotation by dragging the compass control.
- Added grabbing cursors for the map by default.
- Added `util.inherit` and `util.debounce` functions.
- Changed the default debug page style to OSM Bright.
- Token replacements now support dashes.
- Improved navigation control design.

#### Bugfixes

- Fixed compass control to rotate its icon with the map.
- Fixed navigation control cursors.
- Fixed inertia going to the wrong direction in a rotated map.
- Fixed inertia race condition where error was sometimes thrown after erratic panning/zooming.

## 0.2.0 (Aug 6 2014)

- First public release.<|MERGE_RESOLUTION|>--- conflicted
+++ resolved
@@ -1,12 +1,9 @@
 ## main
 
 ### ✨ Features and improvements
-<<<<<<< HEAD
 - Use geojson-vt to improve over scale vector handling ([#6521](https://github.com/maplibre/maplibre-gl-js/pull/6521))
-=======
 - Use styles `isHidden` logic in the worker by adding a new optional `roundMinZoom` parameter ([#6547](https://github.com/maplibre/maplibre-gl-js/pull/6547))
 - _...Add new stuff here..._
->>>>>>> c0b24b69
 
 ### 🐞 Bug fixes
 - Contextmenu events not blocked by scrolling ([#5683](https://github.com/maplibre/maplibre-gl-js/issues/5683)
