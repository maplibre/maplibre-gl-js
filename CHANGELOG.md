--- conflicted
+++ resolved
@@ -1,11 +1,8 @@
 ## main
 
 ### ✨ Features and improvements
-<<<<<<< HEAD
+- Catches network fetching errors such as CORS, DNS or malformed URL as actual `AJAXError` to expose HTTP request details to the `"error"` event (https://github.com/maplibre/maplibre-gl-js/pull/4822)
 - Add setVerticalFieldOfView() to public API ([#4717](https://github.com/maplibre/maplibre-gl-js/issues/4717))
-=======
-- Catches network fetching errors such as CORS, DNS or malformed URL as actual `AJAXError` to expose HTTP request details to the `"error"` event (https://github.com/maplibre/maplibre-gl-js/pull/4822)
->>>>>>> d67fc043
 - _...Add new stuff here..._
 
 ### 🐞 Bug fixes
