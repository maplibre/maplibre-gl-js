## main

### Features and improvements

- *...Add new stuff here...*
<<<<<<< HEAD
- Bring in typescript definitions file (#24) 
=======
- Update example links to https://maplibre.org/maplibre-gl-js-docs/ (#131)
>>>>>>> fd16a60a
- Improve performance of layers with constant `*-sort-key` (#78)

### 🐞 Bug fixes

- *...Add fixed bugs here...*

## 1.14.0

### Features and improvements

- Rebranded to MapLibre
- New logo

### 🐞 Bug fixes

- Rename SVGs mapboxgl-ctrl-*.svg to maplibregl (#85)
- fix ImageSource not working in FF/Safari (#87)
- Update HTML debug files to use MapLibre in titles (#84)
- fix CI checksize job to use maplibre name (#86)
- Move output files from mapbox.* to maplibre.* (#75)
- Remove mapbox specifics and branding from .github (#64)
- Fix a bug where mapbox-gl-js is no longer licensed as open source, but we owe immeasurable gratitude to Mapbox for releasing all their initial code to the community under BSD-3 license.

## 1.13.0

### ✨ Features and improvements

- Improve accessibility by fixing issues reported by WCAG 2.1. [#9991](https://github.com/mapbox/mapbox-gl-js/pull/9991)
- Improve accessibility when opening a popup by immediately focusing on the content. [#9774](https://github.com/mapbox/mapbox-gl-js/pull/9774) (h/t @watofundefined)
- Improve rendering performance of symbols with `symbol-sort-key`. [#9751](https://github.com/mapbox/mapbox-gl-js/pull/9751) (h/t @osvodef)
- Add `Marker` `clickTolerance` option. [#9640](https://github.com/mapbox/mapbox-gl-js/pull/9640) (h/t @ChristopherChudzicki)
- Add `Map` `hasControl` method. [#10035](https://github.com/mapbox/mapbox-gl-js/pull/10035)
- Add `Popup` `setOffset` method. [#9946](https://github.com/mapbox/mapbox-gl-js/pull/9946) (h/t @jutaz)
- Add `KeyboardHandler` `disableRotation` and `enableRotation` methods. [#10072](https://github.com/mapbox/mapbox-gl-js/pull/10072) (h/t @jmbott)

### 🐞 Bug fixes

- Fix a bug where `queryRenderedFeatures` didn't properly expose the paint values if they were data-driven. [#10074](https://github.com/mapbox/mapbox-gl-js/pull/10074) (h/t @osvodef)
- Fix a bug where attribution didn't update when layer visibility changed during zooming. [#9943](https://github.com/mapbox/mapbox-gl-js/pull/9943)
- Fix a bug where hash control conflicted with external history manipulation (e.g. in single-page apps). [#9960](https://github.com/mapbox/mapbox-gl-js/pull/9960) (h/t @raegen)
- Fix a bug where `fitBounds` had an unexpected result with non-zero bearing and uneven padding. [#9821](https://github.com/mapbox/mapbox-gl-js/pull/9821) (h/t @allison-strandberg)
- Fix HTTP support when running GL JS against [Mapbox Atlas](https://www.mapbox.com/atlas). [#10090](https://github.com/mapbox/mapbox-gl-js/pull/10090)
- Fix a bug where the `within` expression didn't work in `querySourceFeatures`. [#9933](https://github.com/mapbox/mapbox-gl-js/pull/9933)
- Fix a bug where `Popup` content HTML element was removed on `setDOMContent`. [#10036](https://github.com/mapbox/mapbox-gl-js/pull/10036)
- Fix a compatibility bug when `icon-image` is used as a legacy categorical function. [#10060](https://github.com/mapbox/mapbox-gl-js/pull/10060)
- Reduce rapid memory growth in Safari by ensuring `Image` dataURI's are released. [#10118](https://github.com/mapbox/mapbox-gl-js/pull/10118)

### ⚠️ Note on IE11

We intend to remove support for Internet Explorer 11 in a future release of GL JS later this year.

## 1.12.0

### ✨ Features and improvements

* Add methods for changing a vector tile source dynamically (e.g. `setTiles`, `setUrl`). [#8048](https://github.com/mapbox/mapbox-gl-js/pull/8048) (h/t [@stepankuzmin](https://github.com/stepankuzmin))
* Add a `filter` option for GeoJSON sources to filter out features prior to processing (e.g. before clustering). [#9864](https://github.com/mapbox/mapbox-gl-js/pull/9864)
* Vastly increase precision of `line-gradient` for long lines. [#9694](https://github.com/mapbox/mapbox-gl-js/pull/9694)
* Improve `raster-dem` sources to properly support the `maxzoom` option and overzooming. [#9789](https://github.com/mapbox/mapbox-gl-js/pull/9789) (h/t [@brendan-ward](@brendanhttps://github.com/ward))

### 🐞 Bug fixes

* Fix a bug where bearing snap interfered with `easeTo` and `flyTo` animations, freezing the map. [#9884](https://github.com/mapbox/mapbox-gl-js/pull/9884) (h/t [@andycalder](https://github.com/andycalder))
* Fix a bug where a fallback image was not used if it was added via `addImage`. [#9911](https://github.com/mapbox/mapbox-gl-js/pull/9911) (h/t [@francois2metz](https://github.com/francois2metz))
* Fix a bug where `promoteId` option failed for fill extrusions with defined feature ids. [#9863](https://github.com/mapbox/mapbox-gl-js/pull/9863)

### 🛠️ Workflow

* Renamed the default development branch from `master` to `main`.

## 1.11.1

### 🐞 Bug fixes
* Fix a bug that caused  `map.loaded()` to incorrectly return `false` after a click event. ([#9825](https://github.com/mapbox/mapbox-gl-js/pull/9825))

## 1.11.0

### ✨ Features and improvements
* Add an option to scale the default `Marker` icon.([#9414](https://github.com/mapbox/mapbox-gl-js/pull/9414)) (h/t [adrianababakanian](https://github.com/adrianababakanian))
* Improving the shader compilation speed by manually getting the run-time attributes and uniforms.([#9497](https://github.com/mapbox/mapbox-gl-js/pull/9497))
* Added `clusterMinPoints` option for clustered GeoJSON sources that defines the minimum number of points to form a cluster.([#9748](https://github.com/mapbox/mapbox-gl-js/pull/9748))

### 🐞 Bug fixes
* Fix a bug where map got stuck in a DragRotate interaction if it's mouseup occurred outside of the browser window or iframe.([#9512](https://github.com/mapbox/mapbox-gl-js/pull/9512))
* Fix potential visual regression for `*-pattern` properties on AMD graphics card vendor.([#9681](https://github.com/mapbox/mapbox-gl-js/pull/9681))
* Fix zooming with a double tap on iOS Safari 13.([#9757](https://github.com/mapbox/mapbox-gl-js/pull/9757))
* Removed a misleading `geometry exceeds allowed extent` warning when using Mapbox Streets vector tiles.([#9753](https://github.com/mapbox/mapbox-gl-js/pull/9753))
* Fix reference error when requiring the browser bundle in Node. ([#9749](https://github.com/mapbox/mapbox-gl-js/pull/9749))

## 1.10.2

### 🐞 Bug fixes
* Fix zooming with a double tap in iOS Safari 13.([#9757](https://github.com/mapbox/mapbox-gl-js/pull/9757))

## 1.10.1

### 🐞 Bug fixes
* Fix markers interrupting touch gestures ([#9675](https://github.com/mapbox/mapbox-gl-js/issues/9675), fixed by [#9683](https://github.com/mapbox/mapbox-gl-js/pull/9683))
* Fix bug where `map.isMoving()` returned true while map was not moving ([#9647](https://github.com/mapbox/mapbox-gl-js/issues/9647), fixed by [#9679](https://github.com/mapbox/mapbox-gl-js/pull/9679))
* Fix regression that prevented `touchmove` events from firing during gestures ([#9676](https://github.com/mapbox/mapbox-gl-js/issues/9676), fixed by [#9685](https://github.com/mapbox/mapbox-gl-js/pull/9685))
* Fix `image` expression evaluation which was broken under certain conditions ([#9630](https://github.com/mapbox/mapbox-gl-js/issues/9630), fixed by [#9685](https://github.com/mapbox/mapbox-gl-js/pull/9668))
* Fix nested `within` expressions in filters not evaluating correctly  ([#9605](https://github.com/mapbox/mapbox-gl-js/issues/9605), fixed by [#9611](https://github.com/mapbox/mapbox-gl-js/pull/9611))
* Fix potential `undefined` paint variable in `StyleLayer` ([#9688](https://github.com/mapbox/mapbox-gl-js/pull/9688)) (h/t [mannnick24](https://github.com/mannnick24))

## 1.10.0

### ✨ Features
* Add `mapboxgl.prewarm()` and `mapboxgl.clearPrewarmedResources()` methods to allow developers to optimize load times for their maps ([#9391](https://github.com/mapbox/mapbox-gl-js/pull/9391))
* Add `index-of` and `slice` expressions to search arrays and strings for the first occurrence of a specified value and return a section of the original array or string ([#9450](https://github.com/mapbox/mapbox-gl-js/pull/9450)) (h/t [lbutler](https://github.com/lbutler))
* Correctly set RTL text plugin status if the plugin URL could not be loaded. This allows developers to add retry logic on network errors when loading the plugin ([#9489](https://github.com/mapbox/mapbox-gl-js/pull/9489))

### 🍏 Gestures
This release significantly refactors and improves gesture handling on desktop and mobile. Three new touch gestures have been added: `two-finger swipe` to adjust pitch, `two-finger double tap` to zoom out, and `tap then drag` to adjust zoom with one finger ([#9365](https://github.com/mapbox/mapbox-gl-js/pull/9365)). In addition, this release brings the following changes and bug fixes:

- It's now possible to interact with multiple maps on the same page at the same time ([#9365](https://github.com/mapbox/mapbox-gl-js/pull/9365))
- Fix map jump when releasing one finger after pinch zoom ([#9136](https://github.com/mapbox/mapbox-gl-js/issues/9136))
- Stop mousedown and touchstart from interrupting `easeTo` animations when interaction handlers are disabled ([#8725](https://github.com/mapbox/mapbox-gl-js/issues/8725))
- Stop mouse wheel from interrupting animations when `map.scrollZoom` is disabled ([#9230](https://github.com/mapbox/mapbox-gl-js/issues/9230))
- A camera change can no longer be prevented by disabling the interaction handler within the camera change event. Selectively prevent camera changes by listening to the `mousedown` or `touchstart` map event and calling [.preventDefault()](https://docs.mapbox.com/mapbox-gl-js/api/#mapmouseevent#preventdefault) ([#9365](https://github.com/mapbox/mapbox-gl-js/pull/9365))
- Undocumented properties on the camera change events fired by the doubleClickZoom handler have been removed ([#9365](https://github.com/mapbox/mapbox-gl-js/pull/9365))

### 🐞 Improvements and bug fixes
* Line labels now have improved collision detection, with greater precision in placement, reduced memory footprint, better placement under pitched camera orientations ([#9219](https://github.com/mapbox/mapbox-gl-js/pull/9219))
* Fix `GlyphManager` continually re-requesting missing glyph ranges ([#8027](https://github.com/mapbox/mapbox-gl-js/issues/8027), fixed by [#9375](https://github.com/mapbox/mapbox-gl-js/pull/9375)) (h/t [oterral](https://github.com/oterral))
* Avoid throwing errors when calling certain popup methods before the popup element is created ([#9433](https://github.com/mapbox/mapbox-gl-js/pull/9433))
* Fix a bug where fill-extrusion features with colinear points were not returned by `map.queryRenderedFeatures(...)` ([#9454](https://github.com/mapbox/mapbox-gl-js/pull/9454))
* Fix a bug where using feature state on a large input could cause a stack overflow error ([#9463](https://github.com/mapbox/mapbox-gl-js/pull/9463))
* Fix exception when using `background-pattern` with data driven expressions ([#9518](https://github.com/mapbox/mapbox-gl-js/issues/9518), fixed by [#9520](https://github.com/mapbox/mapbox-gl-js/pull/9520))
* Fix a bug where UI popups were potentially leaking event listeners ([#9498](https://github.com/mapbox/mapbox-gl-js/pull/9498)) (h/t [mbell697](https://github.com/mbell697))
* Fix a bug where the `within` expression would return inconsistent values for points on tile boundaries ([#9411](https://github.com/mapbox/mapbox-gl-js/issues/9411), [#9428](https://github.com/mapbox/mapbox-gl-js/pull/9428))
* Fix a bug where the `within` expression would incorrectly evaluate geometries that cross the antimeridian ([#9440](https://github.com/mapbox/mapbox-gl-js/pull/9440))
* Fix possible undefined exception on paint variable of style layer ([#9437](https://github.com/mapbox/mapbox-gl-js/pull/9437)) (h/t [mannnick24](https://github.com/mannnick24))
* Upgrade minimist to ^1.2.5 to get fix for security issue [CVE-2020-7598](https://cve.mitre.org/cgi-bin/cvename.cgi?name=CVE-2020-7598) upstream ([#9425](https://github.com/mapbox/mapbox-gl-js/issues/9431), fixed by [#9425](https://github.com/mapbox/mapbox-gl-js/pull/9425)) (h/t [watson](https://github.com/watson))

## 1.9.1

### 🐞 Bug fixes
* Fix a bug [#9477](https://github.com/mapbox/mapbox-gl-js/issues/9477) in `Map#fitBounds(..)` wherein the `padding` passed to options would get applied twice.
* Fix rendering bug [#9479](https://github.com/mapbox/mapbox-gl-js/issues/9479) caused when data-driven `*-pattern` properties reference images added with `Map#addImage(..)`.
* Fix a bug [#9468](https://github.com/mapbox/mapbox-gl-js/issues/9468) in which an exception would get thrown when updating symbol layer paint property using `setPaintProperty`.

## 1.9.0
With this release, we're adding [a new changelog policy](./CONTRIBUTING.md#changelog-conventions) to our contribution guidelines.

This release also fixes several long-standing bugs and unintentional rendering behavior with `line-pattern`. The fixes come with a visual change to how patterns added with `line-pattern` scale. Previously, patterns that became larger than the line would be clipped, sometimes distorting the pattern, particularly on mobile and retina devices. Now the pattern will be scaled to fit under all circumstances. [#9266](https://github.com/mapbox/mapbox-gl-js/pull/9266) showcases examples of the visual differences. For more information and to provide feedback on this change, see [#9394](https://github.com/mapbox/mapbox-gl-js/pull/9394).

### ✨ Features
* Add `within` expression for testing whether an evaluated feature lies within a given GeoJSON object ([#9352](https://github.com/mapbox/mapbox-gl-js/pull/9352)).
    - We are aware of an edge case in which points with wrapped coordinates (e.g. longitude -185) are not evaluated properly. See ([#9442](https://github.com/mapbox/mapbox-gl-js/issues/9442)) for more information.
    - An example of the `within` expression:<br>
`"icon-opacity": ["case", ["==", ["within", "some-polygon"], true], 1,
["==", ["within", "some-polygon"], false], 0]`
* Map API functions such as `easeTo` and `flyTo` now support `padding: PaddingOptions` which lets developers shift a map's center of perspective when building floating sidebars ([#8638](https://github.com/mapbox/mapbox-gl-js/pull/8638))

### 🍏 Improvements
* Results from `queryRenderedFeatures` now have evaluated property values rather than raw expressions ([#9198](https://github.com/mapbox/mapbox-gl-js/pull/9198))
* Improve scaling of patterns used in `line-pattern` on all device resolutions and pixel ratios ([#9266](https://github.com/mapbox/mapbox-gl-js/pull/9266))
* Slightly improve GPU memory footprint ([#9377](https://github.com/mapbox/mapbox-gl-js/pull/9377))
* `LngLatBounds.extend` is more flexible because it now accepts objects with `lat` and `lon` properties as well as arrays of coordinates ([#9293](https://github.com/mapbox/mapbox-gl-js/pull/9293))
* Reduce bundle size and improve visual quality of `showTileBoundaries` debug text ([#9267](https://github.com/mapbox/mapbox-gl-js/pull/9267))

### 🐞 Bug fixes
* Correctly adjust patterns added with `addImage(id, image, pixelRatio)` by the asset pixel ratio, not the device pixel ratio ([#9372](https://github.com/mapbox/mapbox-gl-js/pull/9372))
* Allow needle argument to `in` expression to be false ([#9295](https://github.com/mapbox/mapbox-gl-js/pull/9295))
* Fix exception thrown when trying to set `feature-state` for a layer that has been removed, fixes [#8634](https://github.com/mapbox/mapbox-gl-js/issues/8634) ([#9305](https://github.com/mapbox/mapbox-gl-js/pull/9305))
* Fix a bug where maps were not displaying inside elements with `dir=rtl` ([#9332](https://github.com/mapbox/mapbox-gl-js/pull/9332))
* Fix a rendering error for very old versions of Chrome (ca. 2016) where text would appear much bigger than intended ([#9349](https://github.com/mapbox/mapbox-gl-js/pull/9349))
* Prevent exception resulting from `line-dash-array` of empty length ([#9385](https://github.com/mapbox/mapbox-gl-js/pull/9385))
* Fix a bug where `icon-image` expression that evaluates to an empty string (`''`) produced a warning ([#9380](https://github.com/mapbox/mapbox-gl-js/pull/9380))
* Fix a bug where certain `popup` methods threw errors when accessing the container element before it was created, fixes [#9429](https://github.com/mapbox/mapbox-gl-js/issues/9429)([#9433](https://github.com/mapbox/mapbox-gl-js/pull/9433))

## 1.8.1

* Fixed a bug where all labels showed up on a diagonal line on Windows when using an integrated Intel GPU from the Haswell generation ([#9327](https://github.com/mapbox/mapbox-gl-js/issues/9327), fixed by reverting [#9229](https://github.com/mapbox/mapbox-gl-js/pull/9229))

## 1.8.0

### ✨ Features and improvements
* Reduce size of line atlas by removing unused channels ([#9232](https://github.com/mapbox/mapbox-gl-js/pull/9232))
* Prevent empty buffers from being created for debug data when unused ([#9237](https://github.com/mapbox/mapbox-gl-js/pull/9237))
* Add space between distance and unit in scale control ([#9276](https://github.com/mapbox/mapbox-gl-js/pull/9276)) (h/t [gely](https://api.github.com/users/gely)) and ([#9284](https://github.com/mapbox/mapbox-gl-js/pull/9284)) (h/t [pakastin](https://api.github.com/users/pakastin))
* Add a `showAccuracyCircle` option to GeolocateControl that shows the accuracy of the user's location as a transparent circle. Mapbox GL JS will show this circle by default. ([#9253](https://github.com/mapbox/mapbox-gl-js/pull/9253)) (h/t [Meekohi](https://api.github.com/users/Meekohi))
* Implemented a new tile coverage algorithm to enable level-of-detail support in a future release ([#8975](https://github.com/mapbox/mapbox-gl-js/pull/8975))

### 🐞 Bug fixes
* `line-dasharray` is now ignored correctly when `line-pattern` is set ([#9189](https://github.com/mapbox/mapbox-gl-js/pull/9189))
* Fix line distances breaking gradient across tile boundaries ([#9220](https://github.com/mapbox/mapbox-gl-js/pull/9220))
* Fix a bug where lines with duplicate endpoints could disappear at zoom 18+ ([#9218](https://github.com/mapbox/mapbox-gl-js/pull/9218))
* Fix a bug where Ctrl-click to drag rotate the map was disabled if the Alt, Cmd or Windows key is also pressed ([#9203](https://github.com/mapbox/mapbox-gl-js/pull/9203))
* Pass errors to `getClusterExpansionZoom`, `getClusterChildren`, and `getClusterLeaves` callbacks ([#9251](https://github.com/mapbox/mapbox-gl-js/pull/9251))
* Fix a rendering performance regression ([#9261](https://github.com/mapbox/mapbox-gl-js/pull/9261))
* Fix visual artifact for `line-dasharray` ([#9246](https://github.com/mapbox/mapbox-gl-js/pull/9246))
* Fixed a bug in the GeolocateControl which resulted in an error when `trackUserLocation` was `false` and the control was removed before the Geolocation API had returned a location ([#9291](https://github.com/mapbox/mapbox-gl-js/pull/9291))
* Fix `promoteId` for line layers ([#9210](https://github.com/mapbox/mapbox-gl-js/pull/9210))
* Improve accuracy of distance calculations ([#9202](https://github.com/mapbox/mapbox-gl-js/pull/9202)) (h/t [Meekohi](https://api.github.com/users/Meekohi))


## 1.7.0

### ✨ Features
* Add `promoteId` option to use a feature property as ID for feature state ([#8987](https://github.com/mapbox/mapbox-gl-js/pull/8987))
* Add a new constructor option to `mapboxgl.Popup`, `closeOnMove`, that closes the popup when the map's position changes ([#9163](https://github.com/mapbox/mapbox-gl-js/pull/9163))
* Allow creating a map without a style (an empty one will be created automatically) ( h/t @stepankuzmin ) ([#8924](https://github.com/mapbox/mapbox-gl-js/pull/8924))
* `map.once()` now allows specifying a layer id as a third parameter making it consistent with `map.on()` ([#8875](https://github.com/mapbox/mapbox-gl-js/pull/8875))

### 🍏 Improvements
* Improve performance of raster layers on large screens ([#9050](https://github.com/mapbox/mapbox-gl-js/pull/9050))
* Improve performance for hillshade and raster layers by implementing a progressive enhancement that utilizes `ImageBitmap` and `OffscreenCanvas` ([#8845](https://github.com/mapbox/mapbox-gl-js/pull/8845))
* Improve performance for raster tile rendering by using the stencil buffer ([#9012](https://github.com/mapbox/mapbox-gl-js/pull/9012))
* Update `symbol-avoid-edges` documentation to acknowledge the existence of global collision detection ([#9157](https://github.com/mapbox/mapbox-gl-js/pull/9157))
* Remove reference to `in` function which has been replaced by the `in` expression ([#9102](https://github.com/mapbox/mapbox-gl-js/pull/9102))

### 🐞 Bug Fixes
* Change the type of tile id key to string to prevent hash collisions ([#8979](https://github.com/mapbox/mapbox-gl-js/pull/8979))
* Prevent changing bearing via URL hash when rotation is disabled ([#9156](https://github.com/mapbox/mapbox-gl-js/pull/9156))
* Fix URL hash with no bearing causing map to fail to load ([#9170](https://github.com/mapbox/mapbox-gl-js/pull/9170))
* Fix bug in `GeolocateControl` where multiple instances of the control on one page may result in the user location not being updated ([#9092](https://github.com/mapbox/mapbox-gl-js/pull/9092))
* Fix query `fill-extrusions` made from polygons with coincident points and polygons with less than four points ([#9138](https://github.com/mapbox/mapbox-gl-js/pull/9138))
* Fix bug where `symbol-sort-key` was not used for collisions that crossed tile boundaries ([#9054](https://github.com/mapbox/mapbox-gl-js/pull/9054))
* Fix bug in `DragRotateHandler._onMouseUp` getting stuck in drag/rotate ([#9137](https://github.com/mapbox/mapbox-gl-js/pull/9137))
* Fix "Click on Compass" on some mobile devices (add `clickTolerance` to `DragRotateHandler`) ([#9015](https://github.com/mapbox/mapbox-gl-js/pull/9015)) (h/t [Yanonix](https://github.com/Yanonix))

## 1.6.1

### 🐞 Bug Fixes
* Fix style validation error messages not being displayed ([#9073](https://github.com/mapbox/mapbox-gl-js/pull/9073))
* Fix deferred loading of rtl-text-plugin not working for labels created from GeoJSON sources ([#9091](https://github.com/mapbox/mapbox-gl-js/pull/9091))
* Fix RTL text not being rendered with the rtl-text-plugin on pages that don't allow `script-src: blob:` in their CSP.([#9122](https://github.com/mapbox/mapbox-gl-js/pull/9122))

## 1.6.0

### ✨ Features
* Add ability to insert images into text labels using an `image` expression within a `format` expression: `"text-field": ["format", "Some text", ["image", "my-image"], "some more text"]` ([#8904](https://github.com/mapbox/mapbox-gl-js/pull/8904))
* Add support for stretchable images (aka nine-part or nine-patch images). Stretchable images can be used with `icon-text-fit` to draw resized images with unstretched corners and borders. ([#8997](https://github.com/mapbox/mapbox-gl-js/pull/8997))
* Add `in` expression. It can check if a value is in an array (`["in", value, array]`) or a substring is in a string (`["in", substring, string]`) ([#8876](https://github.com/mapbox/mapbox-gl-js/pull/8876))
* Add `minPitch` and `maxPitch` map options ([#8834](https://github.com/mapbox/mapbox-gl-js/pull/8834))
* Add `rotation`, `rotationAlignment` and `pitchAlignment` options to markers ([#8836](https://github.com/mapbox/mapbox-gl-js/pull/8836)) (h/t [dburnsii](https://github.com/dburnsii))
* Add methods to Popup to manipulate container class names ([#8759](https://github.com/mapbox/mapbox-gl-js/pull/8759)) (h/t [Ashot-KR](https://github.com/Ashot-KR))
* Add configurable inertia settings for panning (h/t @aMoniker) ([#8887](https://github.com/mapbox/mapbox-gl-js/pull/8887))
* Add ability to localize UI controls ([#8095](https://github.com/mapbox/mapbox-gl-js/pull/8095)) (h/t [dmytro-gokun](https://github.com/dmytro-gokun))
* Add LatLngBounds.contains() method ([#7512](https://github.com/mapbox/mapbox-gl-js/issues/7512), fixed by [#8200](https://github.com/mapbox/mapbox-gl-js/pull/8200))
* Add option to load rtl-text-plugin lazily ([#8865](https://github.com/mapbox/mapbox-gl-js/pull/8865))
* Add `essential` parameter to AnimationOptions that can override `prefers-reduced-motion: reduce` ([#8743](https://github.com/mapbox/mapbox-gl-js/issues/8743), fixed by [#8883](https://github.com/mapbox/mapbox-gl-js/pull/8883))

### 🍏 Improvements
* Allow rendering full world smaller than 512px. To restore the previous limit call `map.setMinZoom(0)` ([#9028](https://github.com/mapbox/mapbox-gl-js/pull/9028))
* Add an es modules build for mapbox-gl-style-spec in dist/ ([#8247](https://github.com/mapbox/mapbox-gl-js/pull/8247)) (h/t [ahocevar](https://github.com/ahocevar))
* Add 'image/webp,*/*' accept header to fetch/ajax image requests when webp supported ([#8262](https://github.com/mapbox/mapbox-gl-js/pull/8262))
* Improve documentation for setStyle, getStyle, and isStyleLoaded ([#8807](https://github.com/mapbox/mapbox-gl-js/pull/8807))

### 🐞 Bug Fixes
* Fix map rendering after addImage and removeImage are used to change a used image ([#9016](https://github.com/mapbox/mapbox-gl-js/pull/9016))
* Fix visibility of controls in High Contrast mode in IE ([#8874](https://github.com/mapbox/mapbox-gl-js/pull/8874))
* Fix customizable url hash string in IE 11 ([#8990](https://github.com/mapbox/mapbox-gl-js/pull/8990)) (h/t [pakastin](https://github.com/pakastin))
* Allow expression stops up to zoom 24 instead of 22 ([#8908](https://github.com/mapbox/mapbox-gl-js/pull/8908)) (h/t [nicholas-l](https://github.com/nicholas-l))
* Fix alignment of lines in really overscaled tiles ([#9024](https://github.com/mapbox/mapbox-gl-js/pull/9024))
* Fix `Failed to execute 'shaderSource' on 'WebGLRenderingContext'` errors ([#9017](https://github.com/mapbox/mapbox-gl-js/pull/9017))
* Make expression validation fail on NaN ([#8615](https://github.com/mapbox/mapbox-gl-js/pull/8615))
* Fix setLayerZoomRange bug that caused tiles to be re-requested ([#7865](https://github.com/mapbox/mapbox-gl-js/issues/7865), fixed by [#8854](https://github.com/mapbox/mapbox-gl-js/pull/8854))
* Fix `map.showTileBoundaries` rendering ([#7314](https://github.com/mapbox/mapbox-gl-js/pull/7314))
* Fix using `generateId` in conjunction with `cluster` in a GeoJSONSource ([#8223](https://github.com/mapbox/mapbox-gl-js/issues/8223), fixed by [#8945](https://github.com/mapbox/mapbox-gl-js/pull/8945))
* Fix opening popup on a marker from keyboard ([#6835](https://github.com/mapbox/mapbox-gl-js/pull/6835))
* Fix error thrown when request aborted ([#7614](https://github.com/mapbox/mapbox-gl-js/issues/7614), fixed by [#9021](https://github.com/mapbox/mapbox-gl-js/pull/9021))
* Fix attribution control when repeatedly removing and adding it ([#9052](https://github.com/mapbox/mapbox-gl-js/pull/9052))

## 1.5.1
This patch introduces two workarounds that address longstanding issues related to unbounded memory growth in Safari, including [#8771](https://github.com/mapbox/mapbox-gl-js/issues/8771) and [#4695](https://github.com/mapbox/mapbox-gl-js/issues/4695). We’ve identified two memory leaks in Safari: one in the [CacheStorage](https://developer.mozilla.org/en-US/docs/Web/API/CacheStorage) API, addressed by [#8956](https://github.com/mapbox/mapbox-gl-js/pull/8956), and one in transferring data between web workers through [Transferables](https://developer.mozilla.org/en-US/docs/Web/API/Transferable), addressed by [#9003](https://github.com/mapbox/mapbox-gl-js/pull/9003).

### 🍏 Improvements
* Implement workaround for memory leak in Safari when using the `CacheStorage` API. ( [#8856](https://github.com/mapbox/mapbox-gl-js/pull/8956))
* Implement workaround for memory leak in Safari when using `Transferable` objects to transfer `ArrayBuffers` to WebWorkers. If GL-JS detetcts that it is running in Safari, the use of `Transferables` to transfer data to WebWorkers is disabled. ( [#9003](https://github.com/mapbox/mapbox-gl-js/pull/9003))
* Improve animation performance when using `map.setData`. ([#8913](https://github.com/mapbox/mapbox-gl-js/pull/8913)) (h/t [msbarry](https://github.com/msbarry))

## 1.5.0

### ✨ Features
* Add disabled icon to GeolocateControl if user denies geolocation permission. [#8871](https://github.com/mapbox/mapbox-gl-js/pull/8871))
* Add `outofmaxbounds` event to GeolocateControl, which is emitted when the user is outside of `map.maxBounds` ([#8756](https://github.com/mapbox/mapbox-gl-js/pull/8756)) (h/t [MoradiDavijani](https://github.com/MoradiDavijani))
* Add `mapboxgl.getRTLTextPluginStatus()` to query the current status of the `rtl-text-plugin` to make it easier to allow clearing the plugin when necessary. (ref. [#7869](https://github.com/mapbox/mapbox-gl-js/issues/7869)) ([#8864](https://github.com/mapbox/mapbox-gl-js/pull/8864))
* Allow `hash` Map option to be set as a string, which sets the map hash in the url to a custom query parameter. ([#8603](https://github.com/mapbox/mapbox-gl-js/pull/8603)) (h/t [SebCorbin](https://github.com/SebCorbin))

### 🍏 Improvements
* Fade symbols faster when zooming out quickly, reducing overlap. ([#8628](https://github.com/mapbox/mapbox-gl-js/pull/8628))
* Reduce memory usage for vector tiles that contain long strings in feature properties. ( [#8863](https://github.com/mapbox/mapbox-gl-js/pull/8863))

### 🐞 Bug Fixes
* Fix `text-variable-anchor` not trying multiple placements during collision with icons when `icon-text-fit` is enabled. ([#8803](https://github.com/mapbox/mapbox-gl-js/pull/8803))
* Fix `icon-text-fit` not properly respecting vertical labels. ([#8835](https://github.com/mapbox/mapbox-gl-js/pull/8835))
* Fix opacity interpolation for composition expressions. ([#8818](https://github.com/mapbox/mapbox-gl-js/pull/8818))
* Fix rotate and pitch events being fired at the same time. ([#8872](https://github.com/mapbox/mapbox-gl-js/pull/8872))
* Fix memory leaks that occured during tile loading and map removal.([#8813](https://github.com/mapbox/mapbox-gl-js/pull/8813) and [#8850](https://github.com/mapbox/mapbox-gl-js/pull/8850))
* Fix web-worker transfer of `ArrayBuffers` in environments where `instanceof ArrayBuffer` fails.(e.g `cypress`) ([#8868](https://github.com/mapbox/mapbox-gl-js/pull/8868))

## 1.4.1

### 🐞 Bug Fixes
* Fix the way that `coalesce` handles the `image` operator so available images are rendered properly ([#8839](https://github.com/mapbox/mapbox-gl-js/pull/8839))
* Do not emit the `styleimagemissing` event for an empty string value ([#8840](https://github.com/mapbox/mapbox-gl-js/pull/8840))
* Fix serialization of `ResolvedImage` type so `*-pattern` properties work properly ([#8833](https://github.com/mapbox/mapbox-gl-js/pull/8833))

## 1.4.0

### ✨ Features
* Add `image` expression operator to determine image availability ([#8684](https://github.com/mapbox/mapbox-gl-js/pull/8684))
* Enable `text-offset` with variable label placement ([#8642](https://github.com/mapbox/mapbox-gl-js/pull/8642))

### 🍏 Improvements
* Faster loading and better look of raster terrain ([#8694](https://github.com/mapbox/mapbox-gl-js/pull/8694))
* Improved code documentation around resizing and {get/set}RenderedWorldCopies and more ([#8748](https://github.com/mapbox/mapbox-gl-js/pull/8748), [#8754](https://github.com/mapbox/mapbox-gl-js/pull/8754))
* Improve single vs. multi-touch zoom & pan interaction (#7196) ([#8100](https://github.com/mapbox/mapbox-gl-js/pull/8100))

### 🐞 Bug fixes
* Fix rendering of `collisionBox` when `text-translate` or `icon-translate` is enabled  ([#8659](https://github.com/mapbox/mapbox-gl-js/pull/8659))
* Fix `TypeError` when reloading a source and immediately removing the map ([#8711](https://github.com/mapbox/mapbox-gl-js/pull/8711))
* Adding tooltip to the geolocation control button ([#8735](https://github.com/mapbox/mapbox-gl-js/pull/8735)) (h/t [BAByrne](https://github.com/BAByrne))
* Add `originalEvent` property to NavigationControl events ([#8693](https://github.com/mapbox/mapbox-gl-js/pull/8693)) (h/t [stepankuzmin](https://github.com/stepankuzmin))
* Don't cancel follow mode in the GeolocateControl when resizing the map or rotating the screen ([#8736](https://github.com/mapbox/mapbox-gl-js/pull/8736))
* Fix error when calling `Popup#trackPointer` before setting its content or location ([#8757](https://github.com/mapbox/mapbox-gl-js/pull/8757)) (h/t [zxwandrew](https://github.com/zxwandrew))
* Respect newline characters when text-max-width is set to zero ([#8706](https://github.com/mapbox/mapbox-gl-js/pull/8706))
* Update earcut to v2.2.0 to fix polygon tesselation errors ([#8772](https://github.com/mapbox/mapbox-gl-js/pull/8772))
* Fix icon-fit with variable label placement ([#8755](https://github.com/mapbox/mapbox-gl-js/pull/8755))
* Icons stretched with `icon-text-fit` are now sized correctly ([#8741](https://github.com/mapbox/mapbox-gl-js/pull/8741))
* Collision detection for icons with `icon-text-fit` now works correctly ([#8741](https://github.com/mapbox/mapbox-gl-js/pull/8741))

## 1.3.2

- Fix a SecurityError in Firefox >= 69 when accessing the cache [#8780](https://github.com/mapbox/mapbox-gl-js/pull/8780)

## 1.3.1

### 🐞 Bug Fixes

- Fix a race condition that produced an error when a map was removed while reloading a source. [#8711](https://github.com/mapbox/mapbox-gl-js/pull/8711)
- Fix a race condition were `render` event was sometimes not fired after `load` event in IE11. [#8708](https://github.com/mapbox/mapbox-gl-js/pull/8708)

## 1.3.0

### 🍏 Features

- Introduce `text-writing-mode` symbol layer property to allow placing point labels vertically. [#8399](https://github.com/mapbox/mapbox-gl-js/pull/8399)
- Extend variable text placement to work when `text/icon-allow-overlap` is set to `true`. [#8620](https://github.com/mapbox/mapbox-gl-js/pull/8620)
- Allow `text-color` to be used in formatted expressions to be able to draw different parts of a label in different colors. [#8068](https://github.com/mapbox/mapbox-gl-js/pull/8068)

### ✨ Improvements

- Improve tile loading logic to cancel requests more aggressively, improving performance when zooming or panning quickly. [#8633](https://github.com/mapbox/mapbox-gl-js/pull/8633)
- Display outline on control buttons when focused (e.g. with a tab key) for better accessibility. [#8520](https://github.com/mapbox/mapbox-gl-js/pull/8520)
- Improve the shape of line round joins. [#8275](https://github.com/mapbox/mapbox-gl-js/pull/8275)
- Improve performance of processing line layers. [#8303](https://github.com/mapbox/mapbox-gl-js/pull/8303)
- Improve legibility of info displayed with `map.showTileBoundaries =  true`. [#8380](https://github.com/mapbox/mapbox-gl-js/pull/8380) (h/t [@andrewharvey](https://github.com/andrewharvey))
- Add `MercatorCoordinate.meterInMercatorCoordinateUnits` method to make it easier to convert from meter units to coordinate values used in custom layers. [#8524](https://github.com/mapbox/mapbox-gl-js/pull/8524) (h/t [@andrewharvey](https://github.com/andrewharvey))
- Improve conversion of legacy filters with duplicate values. [#8542](https://github.com/mapbox/mapbox-gl-js/pull/8542)
- Move out documentation & examples website source to a separate `mapbox-gl-js-docs` repo. [#8582](https://github.com/mapbox/mapbox-gl-js/pull/8582)

### 🐞 Bug Fixes

- Fix a bug where local CJK fonts would switch to server-generated ones in overzoomed tiles. [#8657](https://github.com/mapbox/mapbox-gl-js/pull/8657)
- Fix precision issues in [deck.gl](https://deck.gl)-powered custom layers. [#8502](https://github.com/mapbox/mapbox-gl-js/pull/8502)
- Fix a bug where fill and line layers wouldn't render correctly over fill extrusions when coming from the same source. [#8661](https://github.com/mapbox/mapbox-gl-js/pull/8661)
- Fix map loading for documents loaded from Blob URLs. [#8612](https://github.com/mapbox/mapbox-gl-js/pull/8612)
- Fix classification of relative file:// URLs when in documents loaded from a file URL. [#8612](https://github.com/mapbox/mapbox-gl-js/pull/8612)
- Remove `esm` from package `dependencies` (so that it's not installed on `npm install mapbox-gl`). [#8586](https://github.com/mapbox/mapbox-gl-js/pull/8586) (h/t [@DatGreekChick](https://github.com/DatGreekChick))

## 1.2.1

### 🐞 Bug fixes

* Fix bug in `NavigationControl` compass button that prevented it from rotating with the map ([#8605](https://github.com/mapbox/mapbox-gl-js/pull/8605))

## 1.2.0

### Features and improvements
* Add `*-sort-key` layout property for circle, fill, and line layers, to dictate which features appear above others within a single layer([#8467](https://github.com/mapbox/mapbox-gl-js/pull/8467))
* Add ability to instantiate maps with specific access tokens ([#8364](https://github.com/mapbox/mapbox-gl-js/pull/8364))
* Accommodate `prefers-reduced-motion` settings in browser ([#8494](https://github.com/mapbox/mapbox-gl-js/pull/8494))
* Add Map `visualizePitch` option that tilts the compass as the map pitches ([#8208](https://github.com/mapbox/mapbox-gl-js/issues/8208), fixed by [#8296](https://github.com/mapbox/mapbox-gl-js/pull/8296)) (h/t [pakastin](https://github.com/pakastin))
* Make source options take precedence over TileJSON ([#8232](https://github.com/mapbox/mapbox-gl-js/pull/8232)) (h/t [jingsam](https://github.com/jingsam))
* Make requirements for text offset properties more precise ([#8418](https://github.com/mapbox/mapbox-gl-js/pull/8418))
* Expose `convertFilter` API in the style specification ([#8493](https://github.com/mapbox/mapbox-gl-js/pull/8493)

### Bug fixes
* Fix changes to `text-variable-anchor`, such that previous anchor positions would take precedence only if they are present in the updated array (considered a bug fix, but is technically a breaking change from previous behavior) ([#8473](https://github.com/mapbox/mapbox-gl-js/pull/8473))
* Fix rendering of opaque pass layers over heatmap and fill-extrusion layers ([#8440](https://github.com/mapbox/mapbox-gl-js/pull/8440))
* Fix rendering of extraneous vertical line in vector tiles ([#8477](https://github.com/mapbox/mapbox-gl-js/issues/8477), fixed by [#8479](https://github.com/mapbox/mapbox-gl-js/pull/8479))
* Turn off 'move' event listeners when removing a marker ([#8465](https://github.com/mapbox/mapbox-gl-js/pull/8465))
* Fix class toggling on navigation control for IE ([#8495](https://github.com/mapbox/mapbox-gl-js/pull/8495)) (h/t [cs09g](https://github.com/cs09g))
* Fix background rotation hovering on geolocate control ([#8367](https://github.com/mapbox/mapbox-gl-js/pull/8367)) (h/t [GuillaumeGomez](https://github.com/GuillaumeGomez))
* Fix error in click events on markers where `startPos` is not defined ([#8462](https://github.com/mapbox/mapbox-gl-js/pull/8462)) (h/t [@msbarry](https://github.com/msbarry))
* Fix malformed urls when using custom `baseAPIURL` of a certain form ([#8466](https://github.com/mapbox/mapbox-gl-js/pull/8466))

## 1.1.1

### 🐞 Bug fixes

* Fix unbounded memory growth caused by failure to cancel requests to the cache ([#8472](https://github.com/mapbox/mapbox-gl-js/pull/8472))
* Fix unbounded memory growth caused by failure to cancel requests in IE ([#8481](https://github.com/mapbox/mapbox-gl-js/issues/8481))
* Fix performance of getting tiles from the cache ([#8489](https://github.com/mapbox/mapbox-gl-js/pull/8449))

## 1.1.0

### ✨ Minor features and improvements
* Improve line rendering performance by using a more compact line attributes layout ([#8306](https://github.com/mapbox/mapbox-gl-js/pull/8306))
* Improve data-driven symbol layers rendering performance ([#8295](https://github.com/mapbox/mapbox-gl-js/pull/8295))
* Add the ability to disable validation during `queryRenderedFeatures` and `querySourceFeatures` calls, as a performance optimization ([#8211](https://github.com/mapbox/mapbox-gl-js/pull/8211)) (h/t [gorshkov-leonid](https://github.com/gorshkov-leonid))
* Improve `setFilter` performance by caching keys in `groupByLayout` routine ([#8122](https://github.com/mapbox/mapbox-gl-js/pull/8122)) (h/t [vallendm](https://github.com/vallendm))
* Improve rendering of symbol layers with `symbol-z-order: viewport-y`, when icons are allowed to overlap but not text  ([#8180](https://github.com/mapbox/mapbox-gl-js/pull/8180))
* Prefer breaking lines at a zero width space to allow better break point suggestions for Japanese labels ([#8255](https://github.com/mapbox/mapbox-gl-js/pull/8255))
* Add a `WebGLRenderingContext` argument to `onRemove` function of `CustomLayerInterface`, to allow direct cleanup of related context ([#8156](https://github.com/mapbox/mapbox-gl-js/pull/8156)) (h/t [ogiermaitre](https://github.com/ogiermaitre))
* Allow zoom speed customization by adding `setZoomRate` and `setWheelZoomRate` methods to `ScrollZoomHandler` ([#7863](https://github.com/mapbox/mapbox-gl-js/pull/7863)) (h/t [sf31](https://github.com/sf31))
* Add `trackPointer` method to `Popup` API that continuously repositions the popup to the mouse cursor when the cursor is within the map ([#7786](https://github.com/mapbox/mapbox-gl-js/pull/7786))
* Add `getElement` method to `Popup` to retrieve the popup's HTML element ([#8123](https://github.com/mapbox/mapbox-gl-js/pull/8123)) (h/t [bravecow](https://github.com/bravecow))
* Add `fill-pattern` example to the documentation ([#8022](https://github.com/mapbox/mapbox-gl-js/pull/8022)) (h/t [flawyte](https://github.com/flawyte))
* Update script detection for Unicode 12.1 ([#8158](https://github.com/mapbox/mapbox-gl-js/pull/8158))
* Add `nofollow` to Mapbox logo & "Improve this map" links ([#8106](https://github.com/mapbox/mapbox-gl-js/pull/8106)) (h/t [viniciuskneves](https://github.com/viniciuskneves))
* Include source name in invalid GeoJSON error ([#8113](https://github.com/mapbox/mapbox-gl-js/pull/8113)) (h/t [Zirak](https://github.com/Zirak))

### 🐞 Bug fixes
* Fix `updateImage` not working as expected in Chrome ([#8199](https://github.com/mapbox/mapbox-gl-js/pull/8199))
* Fix issues with double-tap zoom on touch devices ([#8086](https://github.com/mapbox/mapbox-gl-js/pull/8086))
* Fix duplication of `movestart` events when zooming ([#8259](https://github.com/mapbox/mapbox-gl-js/pull/8259)) (h/t [bambielli-flex](https://github.com/bambielli-flex))
* Fix validation of ``"format"`` expression failing when options are provided ([#8339](https://github.com/mapbox/mapbox-gl-js/pull/8339))
* Fix `setPaintProperty` not working on `line-pattern` property ([#8289](https://github.com/mapbox/mapbox-gl-js/pull/8289))
* Fix the GL context being left in unpredictable states when using custom layers ([#8132](https://github.com/mapbox/mapbox-gl-js/pull/8132))
* Fix unnecessary updates to attribution control string ([#8082](https://github.com/mapbox/mapbox-gl-js/pull/8082)) (h/t [poletani](https://github.com/poletani))
* Fix bugs in `findStopLessThanOrEqualTo` algorithm ([#8134](https://github.com/mapbox/mapbox-gl-js/pull/8134)) (h/t [Mike96Angelo](https://github.com/Mike96Angelo))
* Fix map not displaying properly when inside an element with `text-align: center` ([#8227](https://github.com/mapbox/mapbox-gl-js/pull/8227)) (h/t [mc100s](https://github.com/mc100s))
* Clarify in documentation that `Popup#maxWidth` accepts all `max-width` CSS values ([#8312](https://github.com/mapbox/mapbox-gl-js/pull/8312)) (h/t [viniciuskneves](https://github.com/viniciuskneves))
* Fix location dot shadow not displaying ([#8119](https://github.com/mapbox/mapbox-gl-js/pull/8119)) (h/t [bravecow](https://github.com/bravecow))
* Fix docs dev dependencies being mistakenly installed as package dependencies ([#8121](https://github.com/mapbox/mapbox-gl-js/pull/8121)) (h/t [bravecow](https://github.com/bravecow))
* Various typo fixes ([#8230](https://github.com/mapbox/mapbox-gl-js/pull/8230), h/t [erictheise](https://github.com/erictheise)) ([#8236](https://github.com/mapbox/mapbox-gl-js/pull/8236), h/t [fredj](https://github.com/fredj))
* Fix geolocate button CSS ([#8367](https://github.com/mapbox/mapbox-gl-js/pull/8367), h/t [GuillaumeGomez](https://github.com/GuillaumeGomez))
* Fix caching for Mapbox tiles ([#8389](https://github.com/mapbox/mapbox-gl-js/pull/8389))

## 1.0.0

### ⚠️ Breaking changes

This release replaces the existing “map views” pricing model in favor of a “map load” model. Learn more in [a recent blog post about these changes](https://blog.mapbox.com/new-pricing-46b7c26166e7).

**By upgrading to this release, you are opting in to the new map loads pricing.**

**Why is this change being made?**

This change allows us to implement a more standardized and predictable method of billing GL JS map usage. You’ll be charged whenever your website or web application loads, not by when users pan and zoom around the map, incentivizing developers to create highly interactive map experiences. The new pricing structure also creates a significantly larger free tier to help developers get started building their applications with Mapbox tools while pay-as-you-go pricing and automatic volume discounts help your application scale with Mapbox. Session billing also aligns invoices with metrics web developers already track and makes it easier to compare usage with other mapping providers.

**What is changing?**
- Add SKU token to Mapbox API requests [#8276](https://github.com/mapbox/mapbox-gl-js/pull/8276)

When (and only when) loading tiles from a Mapbox API with a Mapbox access token set (`mapboxgl.accessToken`), a query parameter named `sku` will be added to all requests for vector, raster and raster-dem tiles. Every map instance uses a unique `sku` value, which is refreshed every 12 hours. The token itself is comprised of a token version (always “1”), a sku ID (always “01”) and a random 10-digit base-62 number. The purpose of the token is to allow for metering of map sessions on the server-side. A session lasts from a new map instantiation until the map is destroyed or 12 hours passes, whichever comes first.

For further information on the pricing changes, you can read our [blog post](https://blog.mapbox.com/new-pricing-46b7c26166e7) and check out our new [pricing page](https://www.mapbox.com/pricing), which has a price calculator. As always, you can also contact our team at [https://support.mapbox.com](https://support.mapbox.com).

## 0.54.1

### Bug fixes

- Fix unbounded memory growth caused by failure to cancel requests in IE ([#8481](https://github.com/mapbox/mapbox-gl-js/issues/8481))

## 0.54.0

### Breaking changes

- Turned `localIdeographFontFamily` map option on by default. This may change how CJK labels are rendered, but dramatically improves performance of CJK maps (because the browser no longer needs to download heavy amounts of font data from the server). Add `localIdeographFontFamily: false` to turn this off. [#8008](https://github.com/mapbox/mapbox-gl-js/pull/8008)
- Added `Popup` `maxWidth` option, set to `"240px"` by default. [#7906](https://github.com/mapbox/mapbox-gl-js/pull/7906)

### Major features

- Added support for updating and animating style images. [#7999](https://github.com/mapbox/mapbox-gl-js/pull/7999)
- Added support for generating style images dynamically (e.g. for drawing icons based on feature properties). [#7987](https://github.com/mapbox/mapbox-gl-js/pull/7987)
- Added antialiasing support for custom layers. [#7821](https://github.com/mapbox/mapbox-gl-js/pull/7821)
- Added a new `mapbox-gl-csp.js` bundle for strict CSP environments where `worker-src: blob` is disallowed. [#8044](https://github.com/mapbox/mapbox-gl-js/pull/8044)

### Minor features and improvements

- Improved performance of fill extrusions. [#7821](https://github.com/mapbox/mapbox-gl-js/pull/7821)
- Improved performance of symbol layers. [#7967](https://github.com/mapbox/mapbox-gl-js/pull/7967)
- Slightly improved rendering performance in general. [#7969](https://github.com/mapbox/mapbox-gl-js/pull/7969)
- Slightly improved performance of HTML markers. [#8018](https://github.com/mapbox/mapbox-gl-js/pull/8018)
- Improved diffing of styles with `"visibility": "visible"`. [#8005](https://github.com/mapbox/mapbox-gl-js/pull/8005)
- Improved zoom buttons to grey out when reaching min/max zoom. [#8023](https://github.com/mapbox/mapbox-gl-js/pull/8023)
- Added a title to fullscreen control button. [#8012](https://github.com/mapbox/mapbox-gl-js/pull/8012)
- Added `rel="noopener"` attributes to links that lead to external websites (such as Mapbox logo and OpenStreetMap edit link) for improved security. [#7914](https://github.com/mapbox/mapbox-gl-js/pull/7914)
- Added tile size info when `map.showTileBoundaries` is turned on. [#7963](https://github.com/mapbox/mapbox-gl-js/pull/7963)
- Significantly improved load times of the benchmark suite. [#8066](https://github.com/mapbox/mapbox-gl-js/pull/8066)
- Improved behavior of `canvasSource.pause` to be more reliable and able to render a single frame. [#8130](https://github.com/mapbox/mapbox-gl-js/pull/8130)

### Bug fixes

- Fixed a bug in Mac Safari 12+ where controls would disappear until you interact with the map. [8193](https://github.com/mapbox/mapbox-gl-js/pull/8193)
- Fixed a memory leak when calling `source.setData(url)` many times. [#8035](https://github.com/mapbox/mapbox-gl-js/pull/8035)
- Fixed a bug where marker lost focus when dragging. [#7799](https://github.com/mapbox/mapbox-gl-js/pull/7799)
- Fixed a bug where `map.getCenter()` returned a reference to an internal `LngLat` object instead of cloning it, leading to potential mutability bugs. [#7922](https://github.com/mapbox/mapbox-gl-js/pull/7922)
- Fixed a bug where default HTML marker positioning was slightly off. [#8074](https://github.com/mapbox/mapbox-gl-js/pull/8074)
- Fixed a bug where adding a fill extrusion layer for non-polygon layers would lead to visual artifacts. [#7685](https://github.com/mapbox/mapbox-gl-js/pull/7685)
- Fixed intermittent Flow failures on CI. [#8061](https://github.com/mapbox/mapbox-gl-js/pull/8061)
- Fixed a bug where calling `Map#removeFeatureState` does not remove the state from some tile zooms [#8087](https://github.com/mapbox/mapbox-gl-js/pull/8087)
- Fixed a bug where `removeFeatureState` didn't work on features with `id` equal to `0`. [#8150](https://github.com/mapbox/mapbox-gl-js/pull/8150) (h/t [jutaz](https://github.com/jutaz))

## 0.53.1

### Bug fixes
* Turn off telemetry for Mapbox Atlas ([#7945](https://github.com/mapbox/mapbox-gl-js/pull/7945))
* Fix order of 3D features in query results (fix #7883) ([#7953](https://github.com/mapbox/mapbox-gl-js/pull/7953))
* Fix RemovePaintState benchmarks ([#7930](https://github.com/mapbox/mapbox-gl-js/pull/7930))

## 0.53.0

### Features and improvements
* Enable `fill-extrusion` querying with ray picking ([#7499](https://github.com/mapbox/mapbox-gl-js/pull/7499))
* Add `clusterProperties` option for aggregated cluster properties ([#2412](https://github.com/mapbox/mapbox-gl-js/issues/2412), fixed by [#7584](https://github.com/mapbox/mapbox-gl-js/pull/7584))
* Allow initial map bounds to be adjusted with `fitBounds` options. ([#7681](https://github.com/mapbox/mapbox-gl-js/pull/7681)) (h/t [elyobo](https://github.com/elyobo))
* Remove popups on `Map#remove` ([#7749](https://github.com/mapbox/mapbox-gl-js/pull/7749)) (h/t [andycalder](https://github.com/andycalder))
* Add `Map#removeFeatureState` ([#7761](https://github.com/mapbox/mapbox-gl-js/pull/7761))
* Add `number-format` expression ([#7626](https://github.com/mapbox/mapbox-gl-js/pull/7626))
* Add `symbol-sort-key` style property ([#7678](https://github.com/mapbox/mapbox-gl-js/pull/7678))

### Bug fixes
* Upgrades Earcut to fix a rare bug in rendering polygons that contain a coincident chain of holes ([#7806](https://github.com/mapbox/mapbox-gl-js/issues/7806), fixed by [#7878](https://github.com/mapbox/mapbox-gl-js/pull/7878))
* Allow `file://` protocol in XHR requests for Cordova/Ionic/etc ([#7818](https://github.com/mapbox/mapbox-gl-js/pull/7818))
* Correctly handle WebP images in Edge 18 ([#7687](https://github.com/mapbox/mapbox-gl-js/pull/7687))
* Fix bug which mistakenly requested WebP images in browsers that do not support WebP (#7817) ([#7819](https://github.com/mapbox/mapbox-gl-js/pull/7819))
* Fix images not being aborted when dequeued ([#7655](https://github.com/mapbox/mapbox-gl-js/pull/7655))
* Fix DEM layer memory leak ([#7690](https://github.com/mapbox/mapbox-gl-js/issues/7690), fixed by [#7691](https://github.com/mapbox/mapbox-gl-js/pull/7691))
* Set correct color state before rendering custom layer ([#7711](https://github.com/mapbox/mapbox-gl-js/pull/7711))
* Set `LngLat.toBounds()` default radius to 0 ([#7722](https://github.com/mapbox/mapbox-gl-js/issues/7722), fixed by [#7723](https://github.com/mapbox/mapbox-gl-js/pull/7723)) (h/t [cherniavskii](https://github.com/cherniavskii))
* Fix race condition in `feature-state` dependent layers ([#7523](https://github.com/mapbox/mapbox-gl-js/issues/7523), fixed by [#7790](https://github.com/mapbox/mapbox-gl-js/pull/7790))
* Prevent `map.repaint` from mistakenly enabling continuous repaints ([#7667](https://github.com/mapbox/mapbox-gl-js/pull/7667))
* Prevent map shaking while zooming in on raster tiles ([#7426](https://github.com/mapbox/mapbox-gl-js/pull/7426))
* Fix query point translation for multi-point geometry ([#6833](https://github.com/mapbox/mapbox-gl-js/issues/6833), fixed by [#7581](https://github.com/mapbox/mapbox-gl-js/pull/7581))

## 0.52.0

### Breaking changes
* Canonicalize tile urls to `mapbox://` urls so they can be transformed with `config.API_URL` ([#7594](https://github.com/mapbox/mapbox-gl-js/pull/7594))

### Features and improvements
* Add getter and setter for `config.API_URL` ([#7594](https://github.com/mapbox/mapbox-gl-js/pull/7594))
* Allow user to define element other than map container for full screen control ([#7548](https://github.com/mapbox/mapbox-gl-js/pull/7548))
* Add validation option to style setters ([#7604](https://github.com/mapbox/mapbox-gl-js/pull/7604))
* Add 'idle' event: fires when no further rendering is expected without further interaction. ([#7625](https://github.com/mapbox/mapbox-gl-js/pull/7625))

### Bug fixes
* Fire error when map.getLayoutProperty references missing layer ([#7537](https://github.com/mapbox/mapbox-gl-js/issues/7537), fixed by [#7539](https://github.com/mapbox/mapbox-gl-js/pull/7539))
* Fix shaky sprites when zooming with scrolling ([#7558](https://github.com/mapbox/mapbox-gl-js/pull/7558))
* Fix layout problems in attribution control ([#7608](https://github.com/mapbox/mapbox-gl-js/pull/7608)) (h/t [lucaswoj](https://github.com/lucaswoj))
* Fixes resetting map's pitch to 0 if initial bounds is set ([#7617](https://github.com/mapbox/mapbox-gl-js/pull/7617)) (h/t [stepankuzmin](https://github.com/stepankuzmin))
* Fix occasional failure to load images after multiple image request abortions [#7641](https://github.com/mapbox/mapbox-gl-js/pull/7641)
* Update repo url to correct one ([#7486](https://github.com/mapbox/mapbox-gl-js/pull/7486)) (h/t [nicholas-l](https://github.com/nicholas-l))
* Fix bug where symbols where sometimes not rendered immediately ([#7610](https://github.com/mapbox/mapbox-gl-js/pull/7610))
* Fix bug where cameraForBounds returns incorrect CameraOptions with asymmetrical padding/offset ([#7517](https://github.com/mapbox/mapbox-gl-js/issues/7517), fixed by [#7518](https://github.com/mapbox/mapbox-gl-js/pull/7518)) (h/t [mike-marcacci](https://github.com/mike-marcacci))
* Use diff+patch approach to map.setStyle when the parameter is a URL ([#4025](https://github.com/mapbox/mapbox-gl-js/issues/4025), fixed by [#7562](https://github.com/mapbox/mapbox-gl-js/pull/7562))
* Begin touch zoom immediately when rotation disabled ([#7582](https://github.com/mapbox/mapbox-gl-js/pull/7582)) (h/t [msbarry](https://github.com/msbarry))
* Fix symbol rendering under opaque fill layers ([#7612](https://github.com/mapbox/mapbox-gl-js/pull/7612))
* Fix shaking by aligning raster sources to pixel grid only when map is idle ([7426](https://github.com/mapbox/mapbox-gl-js/pull/7426))
* Fix raster layers in Edge 18 by disabling it's incomplete WebP support ([7687](https://github.com/mapbox/mapbox-gl-js/pull/7687))
* Fix memory leak in hillshade layer ([7691](https://github.com/mapbox/mapbox-gl-js/pull/7691))
* Fix disappearing custom layers ([7711](https://github.com/mapbox/mapbox-gl-js/pull/7711))

## 0.51.0
November 7, 2018

### ✨ Features and improvements
* Add initial bounds as map constructor option ([#5518](https://github.com/mapbox/mapbox-gl-js/pull/5518)) (h/t [stepankuzmin](https://github.com/stepankuzmin))
* Improve performance on machines with > 8 cores ([#7407](https://github.com/mapbox/mapbox-gl-js/issues/7407), fixed by [#7430](https://github.com/mapbox/mapbox-gl-js/pull/7430))
* Add `MercatorCoordinate` type ([#7488](https://github.com/mapbox/mapbox-gl-js/pull/7488))
* Allow browser-native `contextmenu` to be enabled ([#2301](https://github.com/mapbox/mapbox-gl-js/issues/2301), fixed by [#7369](https://github.com/mapbox/mapbox-gl-js/pull/7369))
* Add an unminified production build to the NPM package ([#7403](https://github.com/mapbox/mapbox-gl-js/pull/7403))
* Add support for `LngLat` conversion from `{lat, lon}` ([#7507](https://github.com/mapbox/mapbox-gl-js/pull/7507)) (h/t [bfrengley](https://github.com/bfrengley))
* Add tooltips for navigation controls ([#7373](https://github.com/mapbox/mapbox-gl-js/pull/7373))
* Show attribution only for used sources ([#7384](https://github.com/mapbox/mapbox-gl-js/pull/7384))
* Add telemetry event to log map loads ([#7431](https://github.com/mapbox/mapbox-gl-js/pull/7431))
* **Tighten style validation**
    * Disallow expressions as stop values ([#7396](https://github.com/mapbox/mapbox-gl-js/pull/7396))
    * Disallow `feature-state` expressions in filters ([#7366](https://github.com/mapbox/mapbox-gl-js/pull/7366))

### 🐛 Bug fixes
* Fix for GeoJSON geometries not working when coincident with tile boundaries([#7436](https://github.com/mapbox/mapbox-gl-js/issues/7436), fixed by [#7448](https://github.com/mapbox/mapbox-gl-js/pull/7448))
* Fix depth buffer-related rendering issues on some Android devices. ([#7471](https://github.com/mapbox/mapbox-gl-js/pull/7471))
* Fix positioning of compact attribution strings ([#7444](https://github.com/mapbox/mapbox-gl-js/pull/7444), [#7445](https://github.com/mapbox/mapbox-gl-js/pull/7445), and [#7391](https://github.com/mapbox/mapbox-gl-js/pull/7391))
* Fix an issue with removing markers in mouse event callbacks ([#7442](https://github.com/mapbox/mapbox-gl-js/pull/7442)) (h/t [vbud](https://github.com/vbud))
* Remove controls before destroying a map ([#7479](https://github.com/mapbox/mapbox-gl-js/pull/7479))
* Fix display of Scale control values < 1 ([#7469](https://github.com/mapbox/mapbox-gl-js/pull/7469)) (h/t [MichaelHedman](https://github.com/MichaelHedman))
* Fix an error when using location `hash` within iframes in IE11 ([#7411](https://github.com/mapbox/mapbox-gl-js/pull/7411))
* Fix depth mode usage in custom layers ([#7432](https://github.com/mapbox/mapbox-gl-js/pull/7432)) (h/t [markusjohnsson](https://github.com/markusjohnsson))
* Fix an issue with shaky sprite images during scroll zooms ([#7558](https://github.com/mapbox/mapbox-gl-js/pull/7558))


## 0.50.0
October 10, 2018

### ✨ Features and improvements
* 🎉 Add Custom Layers that can be rendered into with user-provided WebGL code ([#7039](https://github.com/mapbox/mapbox-gl-js/pull/7039))
* Add WebGL face culling for increased performance ([#7178](https://github.com/mapbox/mapbox-gl-js/pull/7178))
* Improve speed of expression evaluation ([#7334](https://github.com/mapbox/mapbox-gl-js/pull/7334))
* Automatically coerce to string for `concat` expression and `text-field` property ([#6190](https://github.com/mapbox/mapbox-gl-js/issues/6190), fixed by [#7280](https://github.com/mapbox/mapbox-gl-js/pull/7280))
* Add `fill-extrusion-vertical-gradient` property for controlling shading of fill extrusions ([#5768](https://github.com/mapbox/mapbox-gl-js/issues/5768), fixed by [#6841](https://github.com/mapbox/mapbox-gl-js/pull/6841))
* Add update functionality for images provided via `ImageSource` ([#4050](https://github.com/mapbox/mapbox-gl-js/issues/4050), fixed by [#7342](https://github.com/mapbox/mapbox-gl-js/pull/7342)) (h/t [dcervelli](https://github.com/dcervelli))



### 🐛 Bug fixes
* **Expressions**
	* Fix expressions that use `log2` and `log10` in IE11 ([#7318](https://github.com/mapbox/mapbox-gl-js/issues/7318), fixed by [#7320](https://github.com/mapbox/mapbox-gl-js/pull/7320))
	* Fix `let` expression stripping expected type during parsing ([#7300](https://github.com/mapbox/mapbox-gl-js/issues/7300), fixed by [#7301](https://github.com/mapbox/mapbox-gl-js/pull/7301))
	* Fix superfluous wrapping of literals in `literal` expression ([#7336](https://github.com/mapbox/mapbox-gl-js/issues/7336), fixed by [#7337](https://github.com/mapbox/mapbox-gl-js/pull/7337))
	* Allow calling `to-color` on values that are already of type `Color` ([#7260](https://github.com/mapbox/mapbox-gl-js/pull/7260))
	* Fix `to-array` for empty arrays (([#7261](https://github.com/mapbox/mapbox-gl-js/pull/7261)))
	* Fix identity functions for `text-field` when using formatted text ([#7351](https://github.com/mapbox/mapbox-gl-js/pull/7351))
	* Fix coercion of `null` to `0` in `to-number` expression ([#7083](https://github.com/mapbox/mapbox-gl-js/issues/7083), fixed by [#7274](https://github.com/mapbox/mapbox-gl-js/pull/7274))
* **Canvas source**
	* Fix missing repeats of `CanvasSource` when it crosses the antimeridian ([#7273](https://github.com/mapbox/mapbox-gl-js/pull/7273))
	* Fix `CanvasSource` not respecting alpha values set on `canvas` element ([#7302](https://github.com/mapbox/mapbox-gl-js/issues/7302), fixed by [#7309](https://github.com/mapbox/mapbox-gl-js/pull/7309))
* **Rendering**
	* Fix rendering of fill extrusions with really high heights ([#7292](https://github.com/mapbox/mapbox-gl-js/pull/7292))
	* Fix an error where the map state wouldn't return to `loaded` after certain runtime styling changes when there were errored tiles in the viewport ([#7355](https://github.com/mapbox/mapbox-gl-js/pull/7355))
	* Fix errors when rendering symbol layers without symbols ([#7241](https://github.com/mapbox/mapbox-gl-js/issues/7241), fixed by [#7253](https://github.com/mapbox/mapbox-gl-js/pull/7253))
	* Don't fade in symbols with `*-allow-overlap: true` when panning into the viewport ([#7172](https://github.com/mapbox/mapbox-gl-js/issues/7172), fixed by[#7244](https://github.com/mapbox/mapbox-gl-js/pull/7244))
* **Library**
	* Fix disambiguation for `mouseover` event ([#7295](https://github.com/mapbox/mapbox-gl-js/issues/7295), fixed by [#7299](https://github.com/mapbox/mapbox-gl-js/pull/7299))
	* Fix silent failure of `getImage` if an SVG is requested ([#7312](https://github.com/mapbox/mapbox-gl-js/issues/7312), fixed by [#7313](https://github.com/mapbox/mapbox-gl-js/pull/7313))
	* Fix empty control group box shadow ([#7303](https://github.com/mapbox/mapbox-gl-js/issues/7303), fixed by [#7304](https://github.com/mapbox/mapbox-gl-js/pull/7304)) (h/t [Duder-onomy](https://github.com/Duder-onomy))
	* Fixed an issue where a wrong timestamp was sent for Mapbox turnstile events ([#7381](https://github.com/mapbox/mapbox-gl-js/pull/7381))
	* Fixed a bug that lead to attribution not showing up correctly in Internet Explorer ([#3945](https://github.com/mapbox/mapbox-gl-js/issues/3945), fixed by [#7391](https://github.com/mapbox/mapbox-gl-js/pull/7391))


## 0.49.0
September 6, 2018

### ⚠️ Breaking changes
* Use `client{Height/Width}` instead of `offset{Height/Width}` for map canvas sizing ([#6848](https://github.com/mapbox/mapbox-gl-js/issues/6848), fixed by [#7128](https://github.com/mapbox/mapbox-gl-js/pull/7128))

### 🐛 Bug fixes
* Fix [Top Issues list](https://mapbox.github.io/top-issues/#!mapbox/mapbox-gl-js) for mapbox-gl-js ([#7108](https://github.com/mapbox/mapbox-gl-js/issues/7108), fixed by [#7112](https://github.com/mapbox/mapbox-gl-js/pull/7112))
* Fix bug in which symbols with `icon-allow-overlap: true, text-allow-overlap: true, text-optional: false` would show icons when they shouldn't ([#7041](https://github.com/mapbox/mapbox-gl-js/pull/7041))
* Fix bug where the map would not stop at the exact zoom level requested by Map#FlyTo (#7222) ([#7223](https://github.com/mapbox/mapbox-gl-js/pull/7223)) (h/t [benoitbzl](https://github.com/benoitbzl))
* Keep map centered on the center point of a multi-touch gesture when zooming (#6722) ([#7191](https://github.com/mapbox/mapbox-gl-js/pull/7191)) (h/t [pakastin](https://github.com/pakastin))
* Update the style-spec's old `gl-style-migrate` script to include conversion of legacy functions and filters to their expression equivalents ([#6927](https://github.com/mapbox/mapbox-gl-js/issues/6927), fixed by [#7095](https://github.com/mapbox/mapbox-gl-js/pull/7095))
* Fix `icon-size` for small data-driven values ([#7125](https://github.com/mapbox/mapbox-gl-js/pull/7125))
* Fix bug in the way AJAX requests load local files on iOS web view ([#6610](https://github.com/mapbox/mapbox-gl-js/pull/6610)) (h/t [oscarfonts](https://github.com/oscarfonts))
* Fix bug in which canvas sources would not render in world wrapped tiles at the edge of the viewport ([#7271]https://github.com/mapbox/mapbox-gl-js/issues/7271), fixed by [#7273](https://github.com/mapbox/mapbox-gl-js/pull/7273))

### ✨ Features and improvements
* Performance updates:
  * Improve time to first render by updating how feature ID maps are transferred to the main thread ([#7110](https://github.com/mapbox/mapbox-gl-js/issues/7110), fixed by [#7132](https://github.com/mapbox/mapbox-gl-js/pull/7132))
  * Reduce size of JSON transmitted from worker thread to main thread ([#7124](https://github.com/mapbox/mapbox-gl-js/pull/7124))
  * Improve image/glyph atlas packing algorithm ([#7171](https://github.com/mapbox/mapbox-gl-js/pull/7171))
  * Use murmur hash on symbol instance keys to reduce worker transfer costs ([#7127](https://github.com/mapbox/mapbox-gl-js/pull/7127))
* Add GL state management for uniforms ([#6018](https://github.com/mapbox/mapbox-gl-js/pull/6018))
* Add `symbol-z-order` symbol layout property to style spec ([#7219](https://github.com/mapbox/mapbox-gl-js/pull/7219))
* Implement data-driven styling support for `*-pattern properties` ([#6289](https://github.com/mapbox/mapbox-gl-js/pull/6289))
* Add `Map#fitScreenCoordinates` which fits viewport to two points, similar to `Map#fitBounds` but uses screen coordinates and supports non-zero map bearings ([#6894](https://github.com/mapbox/mapbox-gl-js/pull/6894))
* Re-implement LAB/HSL color space interpolation for expressions ([#5326](https://github.com/mapbox/mapbox-gl-js/issues/5326), fixed by [#7123](https://github.com/mapbox/mapbox-gl-js/pull/7123))
* Enable benchmark testing for Mapbox styles ([#7047](https://github.com/mapbox/mapbox-gl-js/pull/7047))
* Allow `Map#setFeatureState` and `Map#getFeatureState` to accept numeric IDs ([#7106](https://github.com/mapbox/mapbox-gl-js/pull/7106)) (h/t [bfrengley](https://github.com/bfrengley))

## 0.48.0
August 16, 2018

### ⚠️ Breaking changes
* Treat tiles that error with status 404 as empty renderable tiles to prevent rendering duplicate features in some sparse tilesets ([#6803](https://github.com/mapbox/mapbox-gl-js/pull/6803))

### 🐛 Bug fixes
* Fix issue where `text-max-angle` property was being calculated incorrectly internally, causing potential rendering errors when `"symbol-placement": line`
* Require `feature.id` when using `Map#setFeatureState` ([#6974](https://github.com/mapbox/mapbox-gl-js/pull/6974))
* Fix issue with removing the `GeolocateControl` when user location is being used ([#6977](https://github.com/mapbox/mapbox-gl-js/pull/6977)) (h/t [sergei-zelinsky](https://github.com/sergei-zelinsky))
* Fix memory leak caused by a failure to remove all controls added to the map ([#7042](https://github.com/mapbox/mapbox-gl-js/pull/7042))
* Fix bug where the build would fail when using mapbox-gl webpack 2 and UglifyJSPlugin ([#4359](https://github.com/mapbox/mapbox-gl-js/issues/4359), fixed by [#6956](https://api.github.com/repos/mapbox/mapbox-gl-js/pulls/6956))
* Fix bug where fitBounds called with coordinates outside the bounds of Web Mercator resulted in uncaught error ([#6906](https://github.com/mapbox/mapbox-gl-js/issues/6906), fixed by [#6918](https://api.github.com/repos/mapbox/mapbox-gl-js/pulls/6918))
* Fix bug wherein `Map#querySourceFeatures` was returning bad results on zooms > maxZoom ([#7061](https://github.com/mapbox/mapbox-gl-js/pull/7061))
* Relax typing for equality and order expressions ([#6459](https://github.com/mapbox/mapbox-gl-js/issues/6459), fixed by [#6961](https://api.github.com/repos/mapbox/mapbox-gl-js/pulls/6961))
* Fix bug where `queryPadding` for all layers in a source was set by the first layer, causing incorrect querying on other layers and, in some cases, incorrect firing of events associated with individual layers ([#6909](https://github.com/mapbox/mapbox-gl-js/pull/6909))

### ✨ Features and improvements

* Performance Improvements:
  * Stop unnecessary serialization of symbol source features. ([#7013](https://github.com/mapbox/mapbox-gl-js/pull/7013))
  * Optimize calculation for getting visible tile coordinates ([#6998](https://github.com/mapbox/mapbox-gl-js/pull/6998))
  * Improve performance of creating `{Glyph/Image}Atlas`es ([#7091](https://github.com/mapbox/mapbox-gl-js/pull/7091))
  * Optimize and simplify tile retention logic ([#6995](https://github.com/mapbox/mapbox-gl-js/pull/6995))
* Add a user turnstile event for users accessing Mapbox APIs ([#6980](https://github.com/mapbox/mapbox-gl-js/pull/6980))
* Add support for autogenerating feature ids for GeoJSON sources so they can be used more easily with the `Map#setFeatureState` API ([#7043](https://www.github.com/mapbox/mapbox-gl-js/pull/7043))) ([#7091](https://github.com/mapbox/mapbox-gl-js/pull/7091))
* Add ability to style symbol layers labels with multiple fonts and text sizes via `"format"` expression ([#6994](https://www.github.com/mapbox/mapbox-gl-js/pull/6994))
* Add customAttribution option to AttributionControl ([#7033](https://github.com/mapbox/mapbox-gl-js/pull/7033)) (h/t [mklopets](https://github.com/mklopets))
* Publish Flow type definitions alongside compiled bundle ([#7079](https://api.github.com/repos/mapbox/mapbox-gl-js/pulls/7079))
* Introduce symbol cross fading when crossing integer zoom levels to prevent labels from disappearing before newly loaded tiles' labels can be rendered ([#6951](https://github.com/mapbox/mapbox-gl-js/pull/6951))
* Improvements in label collision detection ([#6925](https://api.github.com/repos/mapbox/mapbox-gl-js/pulls/6925)))

## 0.47.0

### ✨ Features and improvements
* Add configurable drag pan threshold ([#6809](https://github.com/mapbox/mapbox-gl-js/pull/6809)) (h/t [msbarry](https://github.com/msbarry))
* Add `raster-resampling` raster paint property ([#6411](https://github.com/mapbox/mapbox-gl-js/pull/6411)) (h/t [andrewharvey](https://github.com/andrewharvey))
* Add `symbol-placement: line-center` ([#6821](https://github.com/mapbox/mapbox-gl-js/pull/6821))
* Add methods for inspecting GeoJSON clusters ([#3318](https://github.com/mapbox/mapbox-gl-js/issues/3318), fixed by [#6829](https://github.com/mapbox/mapbox-gl-js/pull/6829))
* Add warning to geolocate control when unsupported ([#6923](https://github.com/mapbox/mapbox-gl-js/pull/6923)) (h/t [aendrew](https://github.com/aendrew))
* Upgrade geojson-vt to 3.1.4 ([#6942](https://github.com/mapbox/mapbox-gl-js/pull/6942))
* Include link to license in compiled bundle ([#6975](https://github.com/mapbox/mapbox-gl-js/pull/6975))

### 🐛 Bug fixes
* Use updateData instead of re-creating buffers for repopulated paint arrays ([#6853](https://github.com/mapbox/mapbox-gl-js/pull/6853))
* Fix ScrollZoom handler setting tr.zoom = NaN ([#6924](https://github.com/mapbox/mapbox-gl-js/pull/6924))
  - Failed to invert matrix error ([#6486](https://github.com/mapbox/mapbox-gl-js/issues/6486), fixed by [#6924](https://github.com/mapbox/mapbox-gl-js/pull/6924))
  - Fixing matrix errors ([#6782](https://github.com/mapbox/mapbox-gl-js/issues/6782), fixed by [#6924](https://github.com/mapbox/mapbox-gl-js/pull/6924))
* Fix heatmap tile clipping when layers are ordered above it ([#6806](https://github.com/mapbox/mapbox-gl-js/issues/6806), fixed by [#6807](https://github.com/mapbox/mapbox-gl-js/pull/6807))
* Fix video source in safari (macOS and iOS) ([#6443](https://github.com/mapbox/mapbox-gl-js/issues/6443), fixed by [#6811](https://github.com/mapbox/mapbox-gl-js/pull/6811))
* Do not reload errored tiles ([#6813](https://github.com/mapbox/mapbox-gl-js/pull/6813))
* Fix send / remove timing bug in Dispatcher ([#6756](https://github.com/mapbox/mapbox-gl-js/pull/6756), fixed by [#6826](https://github.com/mapbox/mapbox-gl-js/pull/6826))
* Fix flyTo not zooming to exact given zoom ([#6828](https://github.com/mapbox/mapbox-gl-js/pull/6828))
* Don't stop animation on map resize ([#6636](https://github.com/mapbox/mapbox-gl-js/pull/6636))
* Fix map.getBounds() with rotated map ([#6875](https://github.com/mapbox/mapbox-gl-js/pull/6875)) (h/t [zoltan-mihalyi](https://github.com/zoltan-mihalyi))
* Support collators in feature filter expressions. ([#6929](https://github.com/mapbox/mapbox-gl-js/pull/6929))
* Fix Webpack production mode compatibility ([#6981](https://github.com/mapbox/mapbox-gl-js/pull/6981))

## 0.46.0

### ⚠️ Breaking changes

* Align implicit type casting behavior of `match` expressions with with `case/==` ([#6684](https://github.com/mapbox/mapbox-gl-js/pull/6684))

### ✨ Features and improvements

* :tada: Add `Map#setFeatureState` and `feature-state` expression to support interactive styling ([#6263](https://github.com/mapbox/mapbox-gl-js/pull/6263))
* Create draggable `Marker` with `setDraggable` ([#6687](https://github.com/mapbox/mapbox-gl-js/pull/6687))
* Add `Map#listImages` for listing all currently active sprites/images ([#6381](https://github.com/mapbox/mapbox-gl-js/issues/6381))
* Add "crossSourceCollisions" option to disable cross-source collision detection ([#6566](https://github.com/mapbox/mapbox-gl-js/pull/6566))
* Handle `text/icon-rotate` for symbols with `symbol-placement: point` ([#6075](https://github.com/mapbox/mapbox-gl-js/issues/6075))
* Automatically compact Mapbox wordmark on narrow maps. ([#4282](https://github.com/mapbox/mapbox-gl-js/issues/4282)) (h/t [andrewharvey](https://github.com/andrewharvey))
* Only show compacted AttributionControl on interactive displays ([#6506](https://github.com/mapbox/mapbox-gl-js/pull/6506)) (h/t [andrewharvey](https://github.com/andrewharvey))
* Use postcss to inline svg files into css, reduce size of mapbox-gl.css ([#6513](https://github.com/mapbox/mapbox-gl-js/pull/6513)) (h/t [andrewharvey](https://github.com/andrewharvey))
* Add support for GeoJSON attribution ([#6364](https://github.com/mapbox/mapbox-gl-js/pull/6364)) (h/t [andrewharvey](https://github.com/andrewharvey))
* Add instructions for running individual unit and render tests ([#6686](https://github.com/mapbox/mapbox-gl-js/pull/6686))
* Make Map constructor fail if WebGL init fails. ([#6744](https://github.com/mapbox/mapbox-gl-js/pull/6744)) (h/t [uforic](https://github.com/uforic))
* Add browser fallback code for `collectResourceTiming: true` in web workers ([#6721](https://github.com/mapbox/mapbox-gl-js/pull/6721))
* Remove ignored usage of gl.lineWidth ([#5541](https://github.com/mapbox/mapbox-gl-js/pull/5541))
* Split new bounds calculation out of fitBounds into new method ([#6683](https://github.com/mapbox/mapbox-gl-js/pull/6683))
* Allow integration tests to be organized in an arbitrarily deep directory structure ([#3920](https://github.com/mapbox/mapbox-gl-js/issues/3920))
* Make "Missing Mapbox GL JS CSS" a console warning ([#5786](https://github.com/mapbox/mapbox-gl-js/issues/5786))
* Add rel="noopener" to Mapbox attribution link. ([#6729](https://github.com/mapbox/mapbox-gl-js/pull/6729)) (h/t [gorbypark](https://github.com/gorbypark))
* Update to deep equality check in example code ([#6599](https://github.com/mapbox/mapbox-gl-js/pull/6599)) (h/t [jonsadka](https://github.com/jonsadka))
* Upgrades!
  - Upgrade ESM dependency to ^3.0.39 ([#6750](https://github.com/mapbox/mapbox-gl-js/pull/6750))
  - Ditch gl-matrix fork in favor of the original package ([#6751](https://github.com/mapbox/mapbox-gl-js/pull/6751))
  - Update to latest sinon ([#6771](https://github.com/mapbox/mapbox-gl-js/pull/6771))
  - Upgrade to Flow 0.69 ([#6594](https://github.com/mapbox/mapbox-gl-js/pull/6594))
  - Update to mapbox-gl-supported 1.4.0 ([#6773](https://github.com/mapbox/mapbox-gl-js/pull/6773))

### 🐛 Bug fixes

* `collectResourceTiming: true` generates error on iOS9 Safari, IE 11 ([#6690](https://github.com/mapbox/mapbox-gl-js/issues/6690))
* Fix PopupOptions flow type declarations ([#6670](https://github.com/mapbox/mapbox-gl-js/pull/6670)) (h/t [TimPetricola](https://github.com/TimPetricola))
* Add className option to Popup constructor ([#6502](https://github.com/mapbox/mapbox-gl-js/pull/6502)) (h/t [Ashot-KR](https://github.com/Ashot-KR))
* GeoJSON MultiLineStrings with `lineMetrics=true` only rendered first line ([#6649](https://github.com/mapbox/mapbox-gl-js/issues/6649))
* Provide target property for mouseenter/over/leave/out events ([#6623](https://github.com/mapbox/mapbox-gl-js/issues/6623))
* Don't break on sources whose name contains "." ([#6660](https://github.com/mapbox/mapbox-gl-js/issues/6660))
* Rotate and pitch with navigationControl broke in v0.45  ([#6650](https://github.com/mapbox/mapbox-gl-js/issues/6650))
* Zero-width lines remained visible ([#6769](https://github.com/mapbox/mapbox-gl-js/pull/6769))
* Heatmaps inappropriately clipped at tile boundaries ([#6806](https://github.com/mapbox/mapbox-gl-js/issues/6806))
* Use named exports for style-spec entrypoint module ([#6601](https://github.com/mapbox/mapbox-gl-js/issues/6601)
* Don't fire click event if default is prevented on mousedown for a drag event ([#6697](https://github.com/mapbox/mapbox-gl-js/pull/6697), fixes [#6642](https://github.com/mapbox/mapbox-gl-js/issues/6642))
* Double clicking to zoom in breaks map dragging/panning in Edge ([#6740](https://github.com/mapbox/mapbox-gl-js/issues/6740)) (h/t [GUI](https://github.com/GUI))
* \*-transition properties cannot be set with setPaintProperty() ([#6706](https://github.com/mapbox/mapbox-gl-js/issues/6706))
* Marker with `a` element does not open the url when clicked ([#6730](https://github.com/mapbox/mapbox-gl-js/issues/6730))
* `setRTLTextPlugin` fails with relative URLs ([#6719](https://github.com/mapbox/mapbox-gl-js/issues/6719))
* Collision detection incorrect for symbol layers that share the same layout properties ([#6548](https://github.com/mapbox/mapbox-gl-js/pull/6548))
* Fix a possible crash when calling queryRenderedFeatures after querySourceFeatures
 ([#6559](https://github.com/mapbox/mapbox-gl-js/pull/6559))
* Fix a collision detection issue that could cause labels to temporarily be placed too densely during rapid panning ([#5654](https://github.com/mapbox/mapbox-gl-js/issues/5654))

## 0.45.0

### ⚠️ Breaking changes

* `Evented#fire` and `Evented#listens` are now marked as private. Though `Evented` is still exported, and `fire` and `listens` are still functional, we encourage you to seek alternatives; a future version may remove their API accessibility or change its behavior. If you are writing a class that needs event emitting functionality, consider using [`EventEmitter`](https://nodejs.org/api/events.html#events_class_eventemitter) or similar libraries instead.
* The `"to-string"` expression operator now converts `null` to an empty string rather than to `"null"`. [#6534](https://github.com/mapbox/mapbox-gl-js/pull/6534)

### ✨ Features and improvements

* :rainbow: Add `line-gradient` property [#6303](https://github.com/mapbox/mapbox-gl-js/pull/6303)
* Add `abs`, `round`, `floor`, and `ceil` expression operators [#6496](https://github.com/mapbox/mapbox-gl-js/pull/6496)
* Add `collator` expression for controlling case and diacritic sensitivity in string comparisons [#6270](https://github.com/mapbox/mapbox-gl-js/pull/6270)
  - Rename `caseSensitive` and `diacriticSensitive` expressions to `case-sensitive` and `diacritic-sensitive` for consistency [#6598](https://github.com/mapbox/mapbox-gl-js/pull/6598)
  - Prevent `collator` expressions for evaluating as constant to account for potential environment-specific differences in expression evaluation [#6596](https://github.com/mapbox/mapbox-gl-js/pull/6596)
* Add CSS linting to test suite (h/t @jasonbarry) [#6071](https://github.com/mapbox/mapbox-gl-js/pull/6071)
* Add support for configurable maxzoom in `raster-dem` tilesets [#6103](https://github.com/mapbox/mapbox-gl-js/pull/6103)
* Add `Map#isZooming` and `Map#isRotating` methods [#6128](https://github.com/mapbox/mapbox-gl-js/pull/6128), [#6183](https://github.com/mapbox/mapbox-gl-js/pull/6183)
* Add support for Mapzen Terrarium tiles in `raster-dem` sources [#6110](https://github.com/mapbox/mapbox-gl-js/pull/6110)
* Add `preventDefault` method on `mousedown`, `touchstart`, and `dblclick` events [#6218](https://github.com/mapbox/mapbox-gl-js/pull/6218)
* Add `originalEvent` property on `zoomend` and `moveend` for user-initiated scroll events (h/t @stepankuzmin) [#6175](https://github.com/mapbox/mapbox-gl-js/pull/6175)
* Accept arguments of type `value` in [`"length"` expressions](https://www.mapbox.com/mapbox-gl-js/style-spec/#expressions-length) [#6244](https://github.com/mapbox/mapbox-gl-js/pull/6244)
* Introduce `MapWheelEvent`[#6237](https://github.com/mapbox/mapbox-gl-js/pull/6237)
* Add setter for `ScaleControl` units (h/t @ryanhamley) [#6138](https://github.com/mapbox/mapbox-gl-js/pull/6138), [#6274](https://github.com/mapbox/mapbox-gl-js/pull/6274)
* Add `open` event for `Popup` [#6311](https://github.com/mapbox/mapbox-gl-js/pull/6311)
* Explicit `"object"` type assertions are no longer required when using expressions [#6235](https://github.com/mapbox/mapbox-gl-js/pull/6235)
* Add `anchor` option to `Marker` [#6350](https://github.com/mapbox/mapbox-gl-js/pull/6350)
* `HTMLElement` is now passed to `Marker` as part of the `options` object, but the old function signature is still supported for backwards compatibility [#6356](https://github.com/mapbox/mapbox-gl-js/pull/6356)
* Add support for custom colors when using the default `Marker` SVG element (h/t @andrewharvey) [#6416](https://github.com/mapbox/mapbox-gl-js/pull/6416)
* Allow `CanvasSource` initialization from `HTMLElement` [#6424](https://github.com/mapbox/mapbox-gl-js/pull/6424)
* Add `is-supported-script` expression [6260](https://github.com/mapbox/mapbox-gl-js/pull/6260)

### 🐛 Bug fixes

* Align `raster-dem` tiles to pixel grid to eliminate blurry rendering on some devices [#6059](https://github.com/mapbox/mapbox-gl-js/pull/6059)
* Fix label collision circle debug drawing on overzoomed tiles [#6073](https://github.com/mapbox/mapbox-gl-js/pull/6073)
* Improve error reporting for some failed requests [#6126](https://github.com/mapbox/mapbox-gl-js/pull/6126), [#6032](https://github.com/mapbox/mapbox-gl-js/pull/6032)
* Fix several `Map#queryRenderedFeatures` bugs:
  - account for `{text, icon}-offset` when querying[#6135](https://github.com/mapbox/mapbox-gl-js/pull/6135)
  - correctly query features that extend across tile boundaries [#5756](https://github.com/mapbox/mapbox-gl-js/pull/6283)
  - fix querying of `circle` layer features with `-pitch-scaling: 'viewport'` or `-pitch-alignment: 'map'` [#6036](https://github.com/mapbox/mapbox-gl-js/pull/6036)
  - eliminate flicker effects when using query results to set a hover effect by switching from tile-based to viewport-based symbol querying [#6497](https://github.com/mapbox/mapbox-gl-js/pull/6497)
* Preserve browser history state when updating the `Map` hash [#6140](https://github.com/mapbox/mapbox-gl-js/pull/6140)
* Fix undefined behavior when `Map#addLayer` is invoked with an `id` of a preexisting layer [#6147](https://github.com/mapbox/mapbox-gl-js/pull/6147)
* Fix bug where `icon-image` would not be rendered if `text-field` is an empty string [#6164](https://github.com/mapbox/mapbox-gl-js/pull/6164)
* Ensure all camera methods fire `rotatestart` and `rotateend` events [#6187](https://github.com/mapbox/mapbox-gl-js/pull/6187)
* Always hide duplicate labels [#6166](https://github.com/mapbox/mapbox-gl-js/pull/6166)
* Fix `DragHandler` bugs where a left-button mouse click would end a right-button drag rotate and a drag gesture would not end if the control key is down on `mouseup` [#6193](https://github.com/mapbox/mapbox-gl-js/pull/6193)
* Add support for calling `{DragPanHandler, DragRotateHandler}#disable` while a gesture is in progress [#6232](https://github.com/mapbox/mapbox-gl-js/pull/6232)
* Fix `GeolocateControl` user location dot sizing when `Map`'s `<div>` inherits `box-sizing: border-box;` (h/t @andrewharvey) [#6227](https://github.com/mapbox/mapbox-gl-js/pull/6232)
* Fix bug causing an off-by-one error in `array` expression error messages (h/t @drewbo) [#6269](https://github.com/mapbox/mapbox-gl-js/pull/6269)
* Improve error message when an invalid access token triggers a 401 error [#6283](https://github.com/mapbox/mapbox-gl-js/pull/6283)
* Fix bug where lines with `line-width` larger than the sprite height of the `line-pattern` property would render other sprite images [#6246](https://github.com/mapbox/mapbox-gl-js/pull/6246)
* Fix broken touch events for `DragPanHandler` on mobile using Edge (note that zoom/rotate/pitch handlers still do not support Edge touch events [#1928](https://github.com/mapbox/mapbox-gl-js/pull/1928)) [#6325](https://github.com/mapbox/mapbox-gl-js/pull/6325)
* Fix race condition in `VectorTileWorkerSource#reloadTile` causing a rendering timeout [#6308](https://github.com/mapbox/mapbox-gl-js/issues/6308)
* Fix bug causing redundant `gl.stencilFunc` calls due to incorrect state checking (h/t @yangdonglai) [#6330](https://github.com/mapbox/mapbox-gl-js/pull/6330)
* Fix bug where `mousedown` or `touchstart` would cancel camera animations in non-interactive maps [#6338](https://github.com/mapbox/mapbox-gl-js/pull/6338)
* Fix bug causing a full-screen flicker when the map is pitched and a symbol layer uses non-zero `text-translate` [#6365](https://github.com/mapbox/mapbox-gl-js/issues/6365)
* Fix bug in `to-rgba` expression causing division by zero [6388](https://github.com/mapbox/mapbox-gl-js/pull/6388)
* Fix bug in cross-fading for `*-pattern` properties with non-integer zoom stops [#6430](https://github.com/mapbox/mapbox-gl-js/pull/6430)
* Fix bug where calling `Map#remove` on a map with constructor option `hash: true` throws an error (h/t @allthesignals) [#6490](https://github.com/mapbox/mapbox-gl-js/pull/6497)
* Fix bug causing flickering when panning across the anti-meridian [#6438](https://github.com/mapbox/mapbox-gl-js/pull/6438)
* Fix error when using tiles of non-power-of-two size [#6444](https://github.com/mapbox/mapbox-gl-js/pull/6444)
* Fix bug causing `Map#moveLayer(layerId, beforeId)` to remove the layer when `layerId === beforeId` [#6542](https://github.com/mapbox/mapbox-gl-js/pull/6542)
- Fix Rollup build for style-spec module [6575](https://github.com/mapbox/mapbox-gl-js/pull/6575)
- Fix bug causing `Map#querySourceFeatures` to throw an `Uncaught TypeError`(https://github.com/mapbox/mapbox-gl-js/pull/6555)
- Fix issue where label collision detection was inaccurate for some symbol layers that shared layout properties with another layer [#6558](https://github.com/mapbox/mapbox-gl-js/pull/6558)
- Restore `target` property for `mouse{enter,over,leave,out}` events [#6623](https://github.com/mapbox/mapbox-gl-js/pull/6623)

## 0.44.2

### 🐛 Bug fixes

* Workaround a breaking change in Safari causing page to scroll/zoom in response to user actions intended to pan/zoom the map [#6095](https://github.com/mapbox/mapbox-gl-js/issues/6095). (N.B., not to be confused with the workaround from April 2017 dealing with the same breaking change in Chrome [#4259](https://github.com/mapbox/mapbox-gl-js/issues/6095). See also https://github.com/WICG/interventions/issues/18, https://bugs.webkit.org/show_bug.cgi?id=182521, https://bugs.chromium.org/p/chromium/issues/detail?id=639227 .)

## 0.44.1

### 🐛 Bug fixes

* Fix bug causing features from symbol layers to be omitted from `map.queryRenderedFeatures()` [#6074](https://github.com/mapbox/mapbox-gl-js/issues/6074)
* Fix error triggered by simultaneous scroll-zooming and drag-panning. [#6106](https://github.com/mapbox/mapbox-gl-js/issues/6106)
* Fix bug wherein drag-panning failed to resume after a brief pause [#6063](https://github.com/mapbox/mapbox-gl-js/issues/6063)

## 0.44.0

### ✨ Features and improvements

* The CSP policy of a page using mapbox-gl-js no longer needs to include `script-src 'unsafe-eval'` [#559](https://github.com/mapbox/mapbox-gl-js/issues/559)
* Add `LngLatBounds#isEmpty()` method [#5917](https://github.com/mapbox/mapbox-gl-js/pull/5917)
* Updated to flow 0.62.0 [#5923](https://github.com/mapbox/mapbox-gl-js/issues/5923)
* Make compass and zoom controls optional ([#5348](https://github.com/mapbox/mapbox-gl-js/pull/5348)) (h/t @matijs)
* Add `collectResourceTiming` option to the enable collection of [Resource Timing](https://developer.mozilla.org/en-US/docs/Web/API/Resource_Timing_API/Using_the_Resource_Timing_API) data for requests that are made from Web Workers. ([#5948](https://github.com/mapbox/mapbox-gl-js/issues/5948))
* Improve user location dot appearance across browsers ([#5498](https://github.com/mapbox/mapbox-gl-js/pull/5498)) (h/t @jasonbarry)

### 🐛 Bug fixes

* Fix error triggered by `==` and `!=` expressions [#5947](https://github.com/mapbox/mapbox-gl-js/issues/5947)
* Image sources honor `renderWorldCopies` [#5932](https://github.com/mapbox/mapbox-gl-js/pull/5932)
* Fix transitions to default fill-outline-color  [#5953](https://github.com/mapbox/mapbox-gl-js/issues/5953)
* Fix transitions for light properties [#5982](https://github.com/mapbox/mapbox-gl-js/issues/5982)
* Fix minor symbol collisions on pitched maps [#5913](https://github.com/mapbox/mapbox-gl-js/pull/5913)
* Fix memory leaks after `Map#remove()` [#5943](https://github.com/mapbox/mapbox-gl-js/pull/5943), [#5951](https://github.com/mapbox/mapbox-gl-js/pull/5951)
* Fix bug wherein `GeoJSONSource#setData()` caused labels to fade out and back in ([#6002](https://github.com/mapbox/mapbox-gl-js/issues/6002))
* Fix bug that could cause incorrect collisions for labels placed very near to each other at low zoom levels ([#5993](https://github.com/mapbox/mapbox-gl-js/issues/5993))
* Fix bug causing `move` events to be fired out of sync with actual map movements ([#6005](https://github.com/mapbox/mapbox-gl-js/pull/6005))
* Fix bug wherein `Map` did not fire `mouseover` events ([#6000](https://github.com/mapbox/mapbox-gl-js/pull/6000)] (h/t @jay-manday)
* Fix bug causing blurry rendering of raster tiles ([#4552](https://github.com/mapbox/mapbox-gl-js/issues/4552))
* Fix potential memory leak caused by removing layers ([#5995](https://github.com/mapbox/mapbox-gl-js/issues/5995))
* Fix bug causing attribution icon to appear incorrectly in compact maps not using Mapbox data ([#6042](https://github.com/mapbox/mapbox-gl-js/pull/6042))
* Fix positioning of default marker element ([#6012](https://github.com/mapbox/mapbox-gl-js/pull/6012)) (h/t @andrewharvey)

## 0.43.0 (December 21, 2017)

### ⚠️ Breaking changes

* It is now an error to attempt to remove a source that is in use [#5562](https://github.com/mapbox/mapbox-gl-js/pull/5562)
* It is now an error if the layer specified by the `before` parameter to `moveLayer` does not exist [#5679](https://github.com/mapbox/mapbox-gl-js/pull/5679)
* `"colorSpace": "hcl"` now uses shortest-path interpolation for hue [#5811](https://github.com/mapbox/mapbox-gl-js/issues/5811)

### ✨ Features and improvements

* Introduce client-side hillshading with `raster-dem` source type and `hillshade` layer type [#5286](https://github.com/mapbox/mapbox-gl-js/pull/5286)
* GeoJSON sources take 2x less memory and generate tiles 20%–100% faster [#5799](https://github.com/mapbox/mapbox-gl-js/pull/5799)
* Enable data-driven values for text-font [#5698](https://github.com/mapbox/mapbox-gl-js/pull/5698)
* Enable data-driven values for heatmap-radius [#5898](https://github.com/mapbox/mapbox-gl-js/pull/5898)
* Add getter and setter for offset on marker [#5759](https://github.com/mapbox/mapbox-gl-js/pull/5759)
* Add `Map#hasImage` [#5775](https://github.com/mapbox/mapbox-gl-js/pull/5775)
* Improve typing for `==` and `!=` expressions [#5840](https://github.com/mapbox/mapbox-gl-js/pull/5840)
* Made `coalesce` expressions more useful [#5755](https://github.com/mapbox/mapbox-gl-js/issues/5755)
* Enable implicit type assertions for array types [#5738](https://github.com/mapbox/mapbox-gl-js/pull/5738)
* Improve hash control precision [#5767](https://github.com/mapbox/mapbox-gl-js/pull/5767)
* `supported()` now returns false on old IE 11 versions that don't support Web Worker blob URLs [#5801](https://github.com/mapbox/mapbox-gl-js/pull/5801)
* Remove flow globals TileJSON and Transferable [#5668](https://github.com/mapbox/mapbox-gl-js/pull/5668)
* Improve performance of image, video, and canvas sources [#5845](https://github.com/mapbox/mapbox-gl-js/pull/5845)

### 🐛 Bug fixes

* Fix popups and markers lag during pan animation [#4670](https://github.com/mapbox/mapbox-gl-js/issues/4670)
* Fix fading of symbol layers caused by setData [#5716](https://github.com/mapbox/mapbox-gl-js/issues/5716)
* Fix behavior of `to-rgba` and `rgba` expressions [#5778](https://github.com/mapbox/mapbox-gl-js/pull/5778), [#5866](https://github.com/mapbox/mapbox-gl-js/pull/5866)
* Fix cross-fading of `*-pattern` and `line-dasharray` [#5791](https://github.com/mapbox/mapbox-gl-js/pull/5791)
* Fix `colorSpace` function property [#5843](https://github.com/mapbox/mapbox-gl-js/pull/5843)
* Fix style diffing when changing GeoJSON source properties [#5731](https://github.com/mapbox/mapbox-gl-js/issues/5731)
* Fix missing labels when zooming out from overzoomed tile [#5827](https://github.com/mapbox/mapbox-gl-js/issues/5827)
* Fix missing labels when zooming out and quickly using setData [#5837](https://github.com/mapbox/mapbox-gl-js/issues/5837)
* Handle NaN as input to step and interpolate expressions [#5757](https://github.com/mapbox/mapbox-gl-js/pull/5757)
* Clone property values on input and output [#5806](https://github.com/mapbox/mapbox-gl-js/pull/5806)
* Bump geojson-rewind dependency [#5769](https://github.com/mapbox/mapbox-gl-js/pull/5769)
* Allow setting Marker's popup before LngLat [#5893](https://github.com/mapbox/mapbox-gl-js/pull/5893)

## 0.42.2 (November 21, 2017)

### 🐛 Bug fixes

- Add box-sizing to the "mapboxgl-ctrl-scale"-class [#5715](https://github.com/mapbox/mapbox-gl-js/pull/5715)
- Fix rendering in Safari [#5712](https://github.com/mapbox/mapbox-gl-js/issues/5712)
- Fix "Cannot read property 'hasTransition' of undefined" error [#5714](https://github.com/mapbox/mapbox-gl-js/issues/5714)
- Fix misplaced raster tiles [#5713](https://github.com/mapbox/mapbox-gl-js/issues/5713)
- Fix raster tile fading [#5722](https://github.com/mapbox/mapbox-gl-js/issues/5722)
- Ensure that an unset filter is undefined rather than null [#5727](https://github.com/mapbox/mapbox-gl-js/pull/5727)
- Restore pitch-with-rotate to nav control [#5725](https://github.com/mapbox/mapbox-gl-js/pull/5725)
- Validate container option in map constructor [#5695](https://github.com/mapbox/mapbox-gl-js/pull/5695)
- Fix queryRenderedFeatures behavior for features displayed in multiple layers [#5172](https://github.com/mapbox/mapbox-gl-js/issues/5172)

## 0.42.1 (November 17, 2017)

### 🐛 Bug fixes

- Workaround for map flashing bug on Chrome 62+ with Intel Iris Graphics 6100 cards [#5704](https://github.com/mapbox/mapbox-gl-js/pull/5704)
- Rerender map when `map.showCollisionBoxes` is set to `false` [#5673](https://github.com/mapbox/mapbox-gl-js/pull/5673)
- Fix transitions from property default values [#5682](https://github.com/mapbox/mapbox-gl-js/pull/5682)
- Fix runtime updating of `heatmap-color` [#5682](https://github.com/mapbox/mapbox-gl-js/pull/5682)
- Fix mobile Safari `history.replaceState` error [#5613](https://github.com/mapbox/mapbox-gl-js/pull/5613)

### ✨ Features and improvements

- Provide default element for Marker class [#5661](https://github.com/mapbox/mapbox-gl-js/pull/5661)

## 0.42.0 (November 10, 2017)

### ⚠️ Breaking changes

- Require that `heatmap-color` use expressions instead of stop functions [#5624](https://github.com/mapbox/mapbox-gl-js/issues/5624)
- Remove support for validating and migrating v6 styles
- Remove support for validating v7 styles [#5604](https://github.com/mapbox/mapbox-gl-js/pull/5604)
- Remove support for including `{tokens}` in expressions for `text-field` and `icon-image` [#5599](https://github.com/mapbox/mapbox-gl-js/issues/5599)
- Split `curve` expression into `step` and `interpolate` expressions [#5542](https://github.com/mapbox/mapbox-gl-js/pull/5542)
- Disallow interpolation in expressions for `line-dasharray` [#5519](https://github.com/mapbox/mapbox-gl-js/pull/5519)

### ✨ Features and improvements

- Improve label collision detection [#5150](https://github.com/mapbox/mapbox-gl-js/pull/5150)
  - Labels from different sources will now collide with each other
  - Collisions caused by rotation and pitch are now smoothly transitioned with a fade
  - Improved algorithm for fewer erroneous collisions, denser label placement, and greater label stability during rotation
- Add `sqrt` expression [#5493](https://github.com/mapbox/mapbox-gl-js/pull/5493)

### 🐛 Bug fixes and error reporting improvements

- Fix viewport calculations for `fitBounds` when both zooming and padding change [#4846](https://github.com/mapbox/mapbox-gl-js/issues/4846)
- Fix WebGL "range out of bounds for buffer" error caused by sorted symbol layers [#5620](https://github.com/mapbox/mapbox-gl-js/issues/5620)
- Fix symbol fading across tile reloads [#5491](https://github.com/mapbox/mapbox-gl-js/issues/5491)
- Change tile rendering order to better match GL Native [#5601](https://github.com/mapbox/mapbox-gl-js/pull/5601)
- Ensure no errors are triggered when calling `queryRenderedFeatures` on a heatmap layer [#5594](https://github.com/mapbox/mapbox-gl-js/pull/5594)
- Fix bug causing `queryRenderedSymbols` to return results from different sources [#5554](https://github.com/mapbox/mapbox-gl-js/issues/5554)
- Fix CJK rendering issues [#5544](https://github.com/mapbox/mapbox-gl-js/issues/5544), [#5546](https://github.com/mapbox/mapbox-gl-js/issues/5546)
- Account for `circle-stroke-width` in `queryRenderedFeatures` [#5514](https://github.com/mapbox/mapbox-gl-js/pull/5514)
- Fix rendering of fill layers atop raster layers [#5513](https://github.com/mapbox/mapbox-gl-js/pull/5513)
- Fix rendering of circle layers with a `circle-stroke-opacity` of 0 [#5496](https://github.com/mapbox/mapbox-gl-js/issues/5496)
- Fix memory leak caused by actor callbacks [#5443](https://github.com/mapbox/mapbox-gl-js/issues/5443)
- Fix source cache size for raster sources with tile sizes other than 512px [#4313](https://github.com/mapbox/mapbox-gl-js/issues/4313)
- Validate that zoom expressions only appear at the top level of an expression [#5609](https://github.com/mapbox/mapbox-gl-js/issues/5609)
- Validate that step and interpolate expressions don't have any duplicate stops [#5605](https://github.com/mapbox/mapbox-gl-js/issues/5605)
- Fix rendering for `icon-text-fit` with a data-driven `text-size` [#5632](https://github.com/mapbox/mapbox-gl-js/pull/5632)
- Improve validation to catch uses of deprecated function syntax [#5667](https://github.com/mapbox/mapbox-gl-js/pull/5667)
- Permit altitude coordinates in `position` field in GeoJSON [#5608](https://github.com/mapbox/mapbox-gl-js/pull/5608)

## 0.41.0 (October 11, 2017)

### :warning: Breaking changes
- Removed support for paint classes [#3643](https://github.com/mapbox/mapbox-gl-js/pull/3643). Instead, use runtime styling APIs or `Map#setStyle`.
- Reverted the `canvas` source `contextType` option added in 0.40.0 [#5449](https://github.com/mapbox/mapbox-gl-js/pull/5449)

### :bug: Bug fixes
- Clip raster tiles to avoid tile overlap [#5105](https://github.com/mapbox/mapbox-gl-js/pull/5105)
- Guard for offset edgecase in flyTo [#5331](https://github.com/mapbox/mapbox-gl-js/pull/5331)
- Ensure the map is updated after the sprite loads [#5367](https://github.com/mapbox/mapbox-gl-js/pull/5367)
- Limit animation duration on flyTo with maxDuration option [#5349](https://github.com/mapbox/mapbox-gl-js/pull/5349)
- Make double-tapping on make zoom in by a factor of 2 on iOS [#5274](https://github.com/mapbox/mapbox-gl-js/pull/5274)
- Fix rendering error with translucent raster tiles [#5380](https://github.com/mapbox/mapbox-gl-js/pull/5380)
- Error if invalid 'before' argument is passed to Map#addLayer [#5401](https://github.com/mapbox/mapbox-gl-js/pull/5401)
- Revert CanvasSource intermediary image buffer fix [#5449](https://github.com/mapbox/mapbox-gl-js/pull/5449)

### :sparkles: Features and improvements
- Use setData operation when diffing geojson sources [#5332](https://github.com/mapbox/mapbox-gl-js/pull/5332)
- Return early from draw calls on layers where opacity=0 [#5429](https://github.com/mapbox/mapbox-gl-js/pull/5429)
- A [heatmap](https://www.mapbox.com/mapbox-gl-js/example/heatmap-layer/) layer type is now available. This layer type allows you to visualize and explore massive datasets of points, reflecting the shape and density of data well while also looking beautiful. See [the blog post](https://blog.mapbox.com/sneak-peek-at-heatmaps-in-mapbox-gl-73b41d4b16ae) for further details.
  ![](https://cdn-images-1.medium.com/max/1600/1*Dme5MAgdA3pYdTRHUQzvLw.png)
- The value of a style property or filter can now be an [expression](http://www.mapbox.com/mapbox-gl-js/style-spec/#expressions). Expressions are a way of doing data-driven and zoom-driven styling that provides more flexibility and control, and unifies property and filter syntax.

  Previously, data-driven and zoom-driven styling relied on stop functions: you specify a feature property and a set of input-output pairs that essentially define a “scale” for how the style should be calculated based on the feature property. For example, the following would set circle colors on a green-to-red scale based on the value of `feature.properties.population`:

  ```
  "circle-color": {
    "property": "population",
    "stops": [
      [0, "green"],
      [1000000, "red"]
    ]
  }
  ```

  This approach is powerful, but we’ve seen a number of use cases that stop functions don't satisfy. Expressions provide the flexibility to address use cases like these:

  **Multiple feature properties**
  Using more than one feature property to calculate a given style property. E.g., styling land polygon colors based on both `feature.properties.land_use_category` and `feature.properties.elevation`.

  **Arithmetic**
  For some use cases it’s necessary to do some arithmetic on the input data. One example is sizing circles to represent quantitative data. Since a circle’s visual size on the screen is really its area (and A=πr^2), the right way to scale `circle-radius` is `square_root(feature.properties.input_data_value)`. Another example is unit conversions: feature data may include properties that are in some particular unit. Displaying such data in units appropriate to, say, a user’s preference or location, requires being able to do simple arithmetic (multiplication, division) on whatever value is in the data.

  **Conditional logic**
  This is a big one: basic if-then logic, for example to decide exactly what text to display for a label based on which properties are available in the feature or even the length of the name. A key example of this is properly supporting bilingual labels, where we have to decide whether to show local + English, local-only, or English-only, based on the data that’s available for each feature.

  **String manipulation**
  More dynamic control over label text with things like uppercase/lowercase/title case transforms, localized number formatting, etc. Without this functionality, crafting and iterating on label content entails a large data-prep burden.

  **Filters**
  Style layer filters had similar limitations. Moreover, they use a different syntax, even though their job is very similar to that of data-driven styling functions: filters say, “here’s how to look at a feature and decide whether to draw it,” and data-driven style functions say, “here’s how to look at a feature and decide how to size/color/place it.” Expressions provide a unified syntax for defining parts of a style that need to be calculated dynamically from feature data.

  For information on the syntax and behavior of expressions, please see [the documentation](http://www.mapbox.com/mapbox-gl-js/style-spec/#expressions).

### :wrench: Development workflow improvements
- Made the performance benchmarking runner more informative and statistically robust

## 0.40.1 (September 18, 2017)

### :bug: Bug fixes
- Fix bug causing flicker when zooming in on overzoomed tiles [#5295](https://github.com/mapbox/mapbox-gl-js/pull/5295)
- Remove erroneous call to Tile#redoPlacement for zoom-only or low pitch camera changes [#5284](https://github.com/mapbox/mapbox-gl-js/pull/5284)
- Fix bug where `CanvasSource` coordinates were flipped and improve performance for non-animated `CanvasSource`s [#5303](https://github.com/mapbox/mapbox-gl-js/pull/5303)
- Fix bug causing map not to render on some cases on Internet Explorer 11 [#5321](https://github.com/mapbox/mapbox-gl-js/pull/5321)
- Remove upper limit on `fill-extrusion-height` property [#5320](https://github.com/mapbox/mapbox-gl-js/pull/5320)

## 0.40.0 (September 13, 2017)

### :warning: Breaking changes
- `Map#addImage` now requires the image as an `HTMLImageElement`, `ImageData`, or object with `width`, `height`, and
  `data` properties with the same format as `ImageData`. It no longer accepts a raw `ArrayBufferView` in the second
  argument and `width` and `height` options in the third argument.
- `canvas` sources now require a `contextType` option specifying the drawing context associated with the source canvas. [#5155](https://github.com/mapbox/mapbox-gl-js/pull/5155)


### :sparkles: Features and improvements
- Correct rendering for multiple `fill-extrusion` layers on the same map [#5101](https://github.com/mapbox/mapbox-gl-js/pull/5101)
- Add an `icon-anchor` property to symbol layers [#5183](https://github.com/mapbox/mapbox-gl-js/pull/5183)
- Add a per-map `transformRequest` option, allowing users to provide a callback that transforms resource request URLs [#5021](https://github.com/mapbox/mapbox-gl-js/pull/5021)
- Add data-driven styling support for
  - `text-max-width` [#5067](https://github.com/mapbox/mapbox-gl-js/pull/5067)
  - `text-letter-spacing` [#5071](https://github.com/mapbox/mapbox-gl-js/pull/5071)
  - `line-join` [#5020](https://github.com/mapbox/mapbox-gl-js/pull/5020)
- Add support for SDF icons in `Map#addImage()` [#5181](https://github.com/mapbox/mapbox-gl-js/pull/5181)
- Added nautical miles unit to ScaleControl [#5238](https://github.com/mapbox/mapbox-gl-js/pull/5238) (h/t @fmairesse)
- Eliminate the map-wide limit on the number of glyphs and sprites that may be used in a style [#141](https://github.com/mapbox/mapbox-gl-js/issues/141). (Fixed by [#5190](https://github.com/mapbox/mapbox-gl-js/pull/5190), see also [mapbox-gl-native#9213](https://github.com/mapbox/mapbox-gl-native/pull/9213)
- Numerous performance optimizations (including [#5108](https://github.com/mapbox/mapbox-gl-js/pull/5108) h/t @pirxpilot)


### :bug: Bug fixes
- Add missing documentation for mouseenter, mouseover, mouseleave events [#4772](https://github.com/mapbox/mapbox-gl-js/issues/4772)
- Add missing documentation for `Marker#getElement()` method [#5242](https://github.com/mapbox/mapbox-gl-js/pull/5242)
- Fix bug wherein removing canvas source with animate=true leaves map in render loop [#5097](https://github.com/mapbox/mapbox-gl-js/issues/5097)
- Fix fullscreen detection on Firefox [#5272](https://github.com/mapbox/mapbox-gl-js/pull/5272)
- Fix z-fighting on overlapping fills within the same layer [#3320](https://github.com/mapbox/mapbox-gl-js/issues/3320)
- Fix handling of fractional values for `layer.minzoom` [#2929](https://github.com/mapbox/mapbox-gl-js/issues/2929)
- Clarify coordinate ordering in documentation for `center` option [#5042](https://github.com/mapbox/mapbox-gl-js/pull/5042) (h/t @karthikb351)
- Fix output of stop functions where two stops have the same input value [#5020](https://github.com/mapbox/mapbox-gl-js/pull/5020) (h/t @edpop )
- Fix bug wherein using `Map#addLayer()`  with an inline source would mutate its input [#4040](https://github.com/mapbox/mapbox-gl-js/issues/4040)
- Fix invalid css keyframes selector [#5075](https://github.com/mapbox/mapbox-gl-js/pull/5075) (h/t @aar0nr)
- Fix GPU-specific bug wherein canvas sources caused an error [#4262](https://github.com/mapbox/mapbox-gl-js/issues/4262)
- Fix a race condition in symbol layer handling that caused sporadic uncaught errors [#5185](https://github.com/mapbox/mapbox-gl-js/pull/5185)
- Fix bug causing line labels to render incorrectly on overzoomed tiles [#5120](https://github.com/mapbox/mapbox-gl-js/pull/5120)
- Fix bug wherein `NavigationControl` triggered mouse events unexpectedly [#5148](https://github.com/mapbox/mapbox-gl-js/issues/5148)
- Fix bug wherein clicking on the `NavigationControl` compass caused an error in IE 11 [#4784](https://github.com/mapbox/mapbox-gl-js/issues/4784)
- Remove dependency on GPL-3-licensed `fast-stable-stringify` module [#5152](https://github.com/mapbox/mapbox-gl-js/issues/5152)
- Fix bug wherein layer-specific an event listener produced an error after its target layer was removed from the map [#5145](https://github.com/mapbox/mapbox-gl-js/issues/5145)
- Fix `Marker#togglePopup()` failing to return the marker instance [#5116](https://github.com/mapbox/mapbox-gl-js/issues/5116)
- Fix bug wherein a marker's position failed to adapt to the marker element's size changing [#5133](https://github.com/mapbox/mapbox-gl-js/issues/5133)
- Fix rendering bug affecting Broadcom GPUs [#5073](https://github.com/mapbox/mapbox-gl-js/pull/5073)

### :wrench: Development workflow improvements
- Add (and now require) Flow type annotations throughout the majority of the codebase.
- Migrate to CircleCI 2.0 [#4939](https://github.com/mapbox/mapbox-gl-js/pull/4939)


## 0.39.1 (July 24, 2017)

### :bug: Bug fixes
- Fix packaging issue in 0.39.0 [#5025](https://github.com/mapbox/mapbox-gl-js/issues/5025)
- Correctly evaluate enum-based identity functions [#5023](https://github.com/mapbox/mapbox-gl-js/issues/5023)

## 0.39.0 (July 21, 2017)

### :warning: Breaking changes

- `GeolocateControl` breaking changes #4479
  * The option `watchPosition` has been replaced with `trackUserLocation`
  * The camera operation has changed from `jumpTo` (not animated) to `fitBounds` (animated). An effect of this is the map pitch is no longer reset, although the bearing is still reset to 0.
  * The accuracy of the geolocation provided by the device is used to set the view (previously it was fixed at zoom level 17). The `maxZoom` can be controlled via the new `fitBoundsOptions` option (defaults to 15).
- Anchor `Marker`s at their center by default #5019 @andrewharvey
- Increase `significantRotateThreshold` for the `TouchZoomRotateHandler` #4971, @dagjomar

### :sparkles: Features and improvements
- Improve performance of updating GeoJSON sources #4069, @ezheidtmann
- Improve rendering speed of extrusion layers #4818
- Improve line label legibility in pitched views #4781
- Improve line label legibility on curved lines #4853
- Add user location tracking capability to `GeolocateControl` #4479, @andrewharvey
  * New option `showUserLocation` to draw a "dot" as a `Marker` on the map at the user's location
  * An active lock and background state are introduced with `trackUserLocation`. When in active lock the camera will update to follow the user location, however if the camera is changed by the API or UI then the control will enter the background state where it won't update the camera to follow the user location.
  * New option `fitBoundsOptions` to control the camera operation
  * New `trackuserlocationstart` and `trackuserlocationend` events
  * New `LngLat.toBounds` method to extend a point location by a given radius to a `LngLatBounds` object
- Include main CSS file in `package.json` #4809, @tomscholz
- Add property function (data-driven styling) support for `line-width` #4773
- Add property function (data-driven styling) support for `text-anchor` #4997
- Add property function (data-driven styling) support for `text-justify` #5000
- Add `maxTileCacheSize` option #4778, @jczaplew
- Add new `icon-pitch-alignment` and `circle-pitch-alignment` properties #4869 #4871
- Add `Map#getMaxBounds` method #4890, @andrewharvey @lamuertepeluda
- Add option (`localIdeographFontFamily`) to use TinySDF to avoid loading expensive CJK glyphs #4895
- If `config.API_URL` includes a path prepend it to the request URL #4995
- Bump `supercluster` version to expose `cluster_id` property on clustered sources #5002

### :bug: Bug fixes
- Do not display `FullscreenControl` on unsupported devices #4838, @stepankuzmin
- Fix yarn build on Windows machines #4887
- Prevent potential memory leaks by dispatching `loadData` to the same worker every time #4877
- Fix bug preventing the rtlTextPlugin from loading before the initial style `load` #4870
- Fix bug causing runtime-stying to not take effect in some situations #4893
- Prevent requests of vertical glyphs for labels that can't be verticalized #4720
- Fix character detection for Zanabazar Square #4940
- Fix `LogoControl` logic to update correctly, and hide the `<div>` instead of removing it from the DOM when it is not needed #4842
- Fix `GeoJSONSource#serialize` to include all options
- Fix error handling in `GlyphSource#getSimpleGlyphs`#4992
- Fix bug causing `setStyle` to reload raster tiles #4852
- Fix bug causing symbol layers not to render on devices with non-integer device pixel ratios #4989
- Fix bug where `Map#queryRenderedFeatures` would error when returning no results #4993
- Fix bug where `Map#areTilesLoaded` would always be false on `sourcedata` events for reloading tiles #4987
- Fix bug causing categorical property functions to error on non-ascending order stops #4996

### :hammer_and_wrench: Development workflow changes
- Use flow to type much of the code base #4629 #4903 #4909 #4910 #4911 #4913 #4915 #4918 #4932 #4933 #4948 #4949 #4955 #4966 #4967 #4973 :muscle: @jfirebaugh @vicapow
- Use style specification to generate flow type #4958
- Explicitly list which files to publish in `package.json` #4819  @tomscholz
- Move render test ignores to a separate file #4977
- Add code of conduct #5015 :sparkling_heart:

## 0.38.0 (June 9, 2017)

#### New features :sparkles:

- Attenuate label size scaling with distance, improving readability of pitched maps [#4547](https://github.com/mapbox/mapbox-gl-js/pull/4547)

#### Bug fixes :beetle:

- Skip rendering for patterned layers when pattern is missing [#4687](https://github.com/mapbox/mapbox-gl-js/pull/4687)
- Fix bug with map failing to rerender after `webglcontextlost` event [#4725](https://github.com/mapbox/mapbox-gl-js/pull/4725) @cdawi
- Clamp zoom level in `flyTo` to within the map's specified min- and maxzoom to prevent undefined behavior [#4726](https://github.com/mapbox/mapbox-gl-js/pull/4726) @ IvanSanchez
- Fix wordmark rendering in IE [#4741](https://github.com/mapbox/mapbox-gl-js/pull/4741)
- Fix slight pixelwise symbol rendering bugs caused by incorrect sprite calculations [#4737](https://github.com/mapbox/mapbox-gl-js/pull/4737)
- Prevent exceptions thrown by certain `flyTo` calls [#4761](https://github.com/mapbox/mapbox-gl-js/pull/4761)
- Fix "Improve this map" link [#4685](https://github.com/mapbox/mapbox-gl-js/pull/4685)
- Tweak `queryRenderedSymbols` logic to better account for pitch scaling [#4792](https://github.com/mapbox/mapbox-gl-js/pull/4792)
- Fix for symbol layers sometimes failing to render, most frequently in Safari [#4795](https://github.com/mapbox/mapbox-gl-js/pull/4795)
- Apply `text-keep-upright` after `text-offset` to keep labels upright when intended [#4779](https://github.com/mapbox/mapbox-gl-js/pull/4779) **[Potentially breaking :warning: but considered a bugfix]**
- Prevent exceptions thrown by empty GeoJSON tiles [4803](https://github.com/mapbox/mapbox-gl-js/pull/4803)

#### Accessibility improvements :sound:

- Add `aria-label` to popup close button [#4799](https://github.com/mapbox/mapbox-gl-js/pull/4799) @andrewharvey

#### Development workflow + testing improvements :wrench:

- Fix equality assertion bug in tests [#4731](https://github.com/mapbox/mapbox-gl-js/pull/4731) @IvanSanchez
- Benchmark results page improvements [#4746](https://github.com/mapbox/mapbox-gl-js/pull/4746)
- Require node version >=6.4.0, enabling the use of more ES6 features [#4752](https://github.com/mapbox/mapbox-gl-js/pull/4752)
- Document missing `pitchWithRotate` option [#4800](https://github.com/mapbox/mapbox-gl-js/pull/4800) @simast
- Move Github-specific Markdown files into subdirectory [#4806](https://github.com/mapbox/mapbox-gl-js/pull/4806) @tomscholz

## 0.37.0 (May 2nd, 2017)

#### :warning: Breaking changes

- Removed `LngLat#wrapToBestWorld`

#### New features :rocket:

- Improve popup/marker positioning #4577
- Add `Map#isStyleLoaded` and `Map#areTilesLoaded` events #4321
- Support offline sprites using `file:` protocol #4649 @oscarfonts

#### Bug fixes :bug:

- Fix fullscreen control in Firefox #4666
- Fix rendering artifacts that caused tile boundaries to be visible in some cases #4636
- Fix default calculation for categorical zoom-and-property functions #4657
- Fix scaling of images on retina screens #4645
- Rendering error when a transparent image is added via `Map#addImage` #4644
- Fix an issue with rendering lines with duplicate points #4634
- Fix error when switching from data-driven styles to a constant paint value #4611
- Add check to make sure invalid bounds on tilejson don't error out #4641

#### Development workflow improvements :computer:

- Add flowtype interfaces and definitions @vicapow
- Add stylelinting to ensure `mapboxgl-` prefix on all classes #4584 @asantos3026

## 0.36.0 (April 19, 2017)

#### New features :sparkles:

- Replace LogoControl logo with the new Mapbox logo #4598

#### Bug fixes :bug:

- Fix bug with the BoxZoomHandler that made it glitchy if it is enabled after the DragPanHandler #4528
- Fix undefined behavior in `fill_outline` shaders #4600
- Fix `Camera#easeTo` interpolation on pitched maps #4540
- Choose property function interpolation method by the `property`'s type #4614

#### Development workflow improvements :nerd_face:

- Fix crash on missing `style.json` in integration tests
- `gl-style-composite` is now executable in line with the other tools @andrewharvey #4595
- `gl-style-composite` utility now throws an error if a name conflict would occur between layers @andrewharvey #4595

## 0.35.1 (April 12, 2017)

#### Bug fixes :bug:

- Add `.json` extension to style-spec `require` statements for webpack compatibility #4563 @orangemug
- Fix documentation type for `Map#fitBounde` #4569 @andrewharvey
- Fix bug causing {Image,Video,Canvas}Source to throw exception if latitude is outside of +/-85.05113 #4574
- Fix bug causing overzoomed raster tiles to disappear from map #4567
- Fix bug causing queryRenderedFeatures to crash on polygon features that have an `id` field. #4581

## 0.35.0 (April 7, 2017)

#### New features :rocket:
- Use anisotropic filtering to improve rendering of raster tiles on pitched maps #1064
- Add `pitchstart` and `pitchend` events #2449
- Add an optional `layers` parameter to `Map#on` #1002
- Add data-driven styling support for `text-offset` #4495
- Add data-driven styling support for `text-rotate` #3516
- Add data-driven styling support for `icon-image` #4304
- Add data-driven styling support for `{text,icon}-size` #4455

#### Bug fixes :bug:
- Suppress error messages in JS console due to missing tiles #1800
- Fix bug wherein `GeoJSONSource#setData()` could cause unnecessary DOM updates #4447
- Fix bug wherein `Map#flyTo` did not respect the `renderWorldCopies` setting #4449
- Fix regression in browserify support # 4453
- Fix bug causing poor touch event behavior on mobile devices #4259
- Fix bug wherein duplicate stops in property functions could cause an infinite loop #4498
- Respect image height/width in `addImage` api #4531
- Fix bug preventing correct behavior of `shift+zoom` #3334
- Fix bug preventing image source from rendering when coordinate area is too large #4550
- Show image source on horizontally wrapped worlds #4555
- Fix bug in the handling of `refreshedExpiredTiles` option #4549
- Support the TileJSON `bounds` property #1775

#### Development workflow improvements :computer:
- Upgrade flow to 0.42.0 (#4500)


## 0.34.0 (March 17, 2017)

#### New features :rocket:
- Add `Map#addImage` and `Map#removeImage` API to allow adding icon images at runtime #4404
- Simplify non-browserify bundler usage by making the distribution build the main entrypoint #4423

#### Bug fixes :bug:
- Fix issue where coincident start/end points of LineStrings were incorrectly rendered as joined #4413
- Fix bug causing `queryRenderedFeatures` to fail in cases where both multiple sources and data-driven paint properties were present #4417
- Fix bug where tile request errors caused `map.loaded()` to incorrectly return `false` #4425

#### Testing improvements :white_check_mark:
- Improve test coverage across several core modules #4432 #4431 #4422 #4244 :bowing_man:

## 0.33.1 (March 10, 2017)

#### Bug fixes :bug:
- Prevent Mapbox logo from being added to the map more than once #4386
- Add `type='button'` to `FullscreenControl` to prevent button from acting as a form submit #4397
- Fix issue where map would continue to rotate if `Ctrl` key is released before the click during a `DragRotate` event #4389
- Remove double `options.easing` description from the `Map#fitBounds` documentation #4402


## 0.33.0 (March 8, 2017)

#### :warning: Breaking changes
- Automatically add Mapbox wordmark when required by Mapbox TOS #3933
- Increase default `maxZoom` from 20 to 22 #4333
- Deprecate `tiledata` and `tiledataloading` events in favor of `sourcedata` and `sourcedataloading`. #4347
- `mapboxgl.util` is no longer exported #1408
- `"type": "categorical"` is now required for all categorical functions. Previously, some forms of "implicitly" categorical functions worked, and others did not. #3717

#### :white_check_mark: New features
- Add property functions support for most symbol paint properties #4074, #4186, #4226
- Add ability to specify default property value for undefined or invalid property values used in property functions. #4175
- Improve `Map#fitBounds` to accept different values for top, bottom, left, and right `padding` #3890
- Add a `FullscreenControl` for displaying a fullscreen map #3977

#### :beetle: Bug fixes
- Fix validation error on categorical zoom-and-property functions #4220
- Fix bug causing expired resources to be re-requested causing an infinite loop #4255
- Fix problem where `MapDataEvent#isSourceLoaded` always returned false #4254
- Resolve an issue where tiles in the source cache were prematurely deleted, resulting in tiles flickering when zooming in and out and  #4311
- Make sure `MapEventData` is passed through on calls `Map#flyTo` #4342
- Fix incorrect returned values for `Map#isMoving` #4350
- Fix categorical functions not allowing boolean stop domain values #4195
- Fix piecewise-constant functions to allow non-integer zoom levels. #4196
- Fix issues with `$id` in filters #4236 #4237
- Fix a race condition with polygon centroid algorithm causing tiles not to load in some cases. #4273
- Throw a meaningful error when giving non-array `layers` parameter to `queryRenderedFeatures` #4331
- Throw a meaningful error when supplying invalid `minZoom` and `maxZoom` values #4324
- Fix a memory leak when using the RTL Text plugin #4248

#### Dev workflow changes
- Merged the [Mapbox GL style specification](https://github.com/mapbox/mapbox-gl-style-spec) repo to this one (now under `src/style-spec` and `test/unit/style-spec`).

## 0.32.1 (Jan 26, 2017)

#### Bug Fixes

 - Fix bug causing [`mapbox-gl-rtl-text` plugin](https://github.com/mapbox/mapbox-gl-rtl-text) to not work #4055

## 0.32.0 (Jan 26, 2017)

#### Deprecation Notices

- [Style classes](https://www.mapbox.com/mapbox-gl-style-spec/#layer-paint.*) are deprecated and will be removed in an upcoming release of Mapbox GL JS.

#### New Features

 - Add `Map#isSourceLoaded` method #4033
 - Automatically reload tiles based on their `Expires` and `Cache-Control` HTTP headers #3944
 - Add `around=center` option to `scrollZoom` and `touchZoomRotate` interaction handlers #3876
 - Add support for [`mapbox-gl-rtl-text` plugin](https://github.com/mapbox/mapbox-gl-rtl-text) to support right-to-left scripts #3758
 - Add `canvas` source type #3765
 - Add `Map#isMoving` method #2792

#### Bug Fixes

 - Fix bug causing garbled text on zoom #3962
 - Fix bug causing crash in Firefox and Mobile Safari when rendering a large map #4037
 - Fix bug causing raster tiles to flicker during zoom #2467
 - Fix bug causing exception when unsetting and resetting fill-outline-color #3657
 - Fix memory leak when removing raster sources #3951
 - Fix bug causing exception when when zooming in / out on empty GeoJSON tile #3985
 - Fix line join artifacts at very sharp angles #4008

## 0.31.0 (Jan 10 2017)

#### New Features

- Add `renderWorldCopies` option to the `Map` constructor to give users control over whether multiple worlds are rendered in a map #3885

#### Bug Fixes

- Fix performance regression triggered when `Map` pitch or bearing is changed #3938
- Fix null pointer exception caused by trying to clear an `undefined` source #3903

#### Miscellaneous

- Incorporate integration tests formerly at [`mapbox-gl-test-suite`](https://github.com/mapbox/mapbox-gl-test-suite) into this repository #3834

## 0.30.0 (Jan 5 2017)

#### New Features

 - Fire an error when map canvas is larger than allowed by `gl.MAX_RENDERBUFFER_SIZE` #2893
 - Improve error messages when referencing a nonexistent layer id #2597
 - Fire an error when layer uses a `geojson` source and specifies a `source-layer` #3896
 - Add inline source declaration syntax #3857
 - Improve line breaking behavior #3887

#### Performance Improvements

 - Improve `Map#setStyle` performance in some cases #3853

#### Bug Fixes

 - Fix unexpected popup positioning when some offsets are unspecified #3367
 - Fix incorrect interpolation in functions #3838
 - Fix incorrect opacity when multiple backgrounds are rendered #3819
 - Fix exception thrown when instantiating geolocation control in Safari #3844
 - Fix exception thrown when setting `showTileBoundaries` with no sources #3849
 - Fix incorrect rendering of transparent parts of raster layers in some cases #3723
 - Fix non-terminating render loop when zooming in in some cases #3399

## 0.29.0 (December 20 2016)

#### New Features

 - Add support for property functions for many style properties on line layers #3033
 - Make `Map#setStyle` smoothly transition to the new style #3621
 - Add `styledata`, `sourcedata`, `styledataloading`, and `sourcedataloading` events
 - Add `isSourceLoaded` and `source` properties to `MapDataEvent` #3590
 - Remove "max zoom" cap of 20 #3683
 - Add `circle-stroke-*` style properties #3672
 - Add a more helpful error message when the specified `container` element doesn't exist #3719
 - Add `watchPosition` option to `GeolocateControl` #3739
 - Add `positionOptions` option to `GeolocateControl` #3739
 - Add `aria-label` to map canvas #3782
 - Adjust multipoint symbol rendering behavior #3763
 - Add support for property functions for `icon-offset` #3791
 - Improved antialiasing on pitched lines #3790
 - Allow attribution control to collapse to an ⓘ button on smaller screens #3783
 - Improve line breaking algorithm #3743

#### Performance Improvements

 - Fix memory leak when calling `Map#removeSource` #3602
 - Reduce bundle size by adding custom build of `gl-matrix` #3734
 - Improve performance of projection code #3721
 - Improve performance of style function evaluation #3816

#### Bug fixes

 - Fix exception thrown when using `line-color` property functions #3639
 - Fix exception thrown when removing a layer and then adding another layer with the same id but different type #3655
 - Fix exception thrown when passing a single point to `Map#fitBounds` #3655
 - Fix exception thrown occasionally during rapid map mutations #3681
 - Fix rendering defects on pitch=0 on some systems #3740
 - Fix unnecessary CPU usage when displaying a raster layer #3764
 - Fix bug causing sprite after `Map#setStyle` #3829
 - Fix bug preventing `Map` from emitting a `contextmenu` event on Windows browsers #3822

## 0.28.0 (November 17 2016)

#### New features and improvements

- Performance improvements for `Map#addLayer` and `Map#removeLayer` #3584
- Add method for changing layer order at runtime - `Map#moveLayer` #3584
- Update vertical punctuation logic to Unicode 9.0 standard #3608

#### Bug fixes

- Fix data-driven `fill-opacity` rendering when using a `fill-pattern` #3598
- Fix line rendering artifacts #3627
- Fix incorrect rendering of opaque fills on top of transparent fills #2628
- Prevent `AssertionErrors` from pitching raster layers by only calling `Worker#redoPlacement` on vector and GeoJSON sources #3624
- Restore IE11 compatability #3635
- Fix symbol placement for cached tiles #3637


## 0.27.0 (November 11 2016)

#### ⚠️ Breaking changes ⚠️

- Replace `fill-extrude-height` and `fill-extrude-base` properties of `fill` render type with a separate `fill-extrusion` type (with corresponding `fill-extrusion-height` and `fill-extrusion-base` properties), solving problems with render parity and runtime switching between flat and extruded fills. https://github.com/mapbox/mapbox-gl-style-spec/issues/554
- Change the units for extrusion height properties (`fill-extrusion-height`, `fill-extrusion-base`) from "magic numbers" to meters. #3509
- Remove `mapboxgl.Control` class and change the way custom controls should be implemented. #3497
- Remove `mapboxgl.util` functions: `inherit`, `extendAll`, `debounce`, `coalesce`, `startsWith`, `supportsGeolocation`. #3441 #3571
- **`mapboxgl.util` is deprecated** and will be removed in the next release. #1408

#### New features and improvements

- Tons of **performance improvements** that combined make rendering **up to 3 times faster**, especially for complex styles. #3485 #3489 #3490 #3491 #3498 #3499 #3501 #3510 #3514 #3515 #3486 #3527 #3574 ⚡️⚡️⚡️
- 🈯 Added **vertical text writing mode** for languages that support it. #3438
- 🈯 Improved **line breaking of Chinese and Japanese text** in point-placed labels. #3420
- Reduce the default number of worker threads (`mapboxgl.workerCount`) for better performance. #3565
- Automatically use `categorical` style function type when input values are strings. #3384
- Improve control buttons accessibility. #3492
- Remove geolocation button if geolocation is disabled (e.g. the page is not served through `https`). #3571
- Added `Map#getMaxZoom` and `Map#getMinZoom` methods #3592

#### Bugfixes

- Fix several line dash rendering bugs. #3451
- Fix intermittent map flicker when using image sources. #3522
- Fix incorrect rendering of semitransparent `background` layers. #3521
- Fix broken `raster-fade-duration` property. #3532
- Fix handling of extrusion heights with negative values (by clamping to `0`). #3463
- Fix GeoJSON sources not placing labels/icons correctly after map rotation. #3366
- Fix icon/label placement not respecting order for layers with numeric names. #3404
- Fix `queryRenderedFeatures` working incorrectly on colliding labels. #3459
- Fix a bug where changing extrusion properties at runtime sometimes threw an error. #3487 #3468
- Fix a bug where `map.loaded()` always returned `true` when using raster tile sources. #3302
- Fix a bug where moving the map out of bounds sometimes threw `failed to invert matrix` error. #3518
- Fixed `queryRenderedFeatures` throwing an error if no parameters provided. #3542
- Fixed a bug where using multiple `\n` in a text field resulted in an error. #3570

#### Misc

- 🐞 Fix `npm install mapbox-gl` pulling in all `devDependencies`, leading to an extremely slow install. #3377
- Switch the codebase to ES6. #3388 #3408 #3415 #3421
- A lot of internal refactoring to make the codebase simpler and more maintainable.
- Various documentation fixes. #3440

## 0.26.0 (October 13 2016)

#### New Features & Improvements

 * Add `fill-extrude-height` and `fill-extrude-base` style properties (3d buildings) :cityscape: #3223
 * Add customizable `colorSpace` interpolation to functions #3245
 * Add `identity` function type #3274
 * Add depth testing for symbols with `'pitch-alignment': 'map'` #3243
 * Add `dataloading` events for styles and sources #3306
 * Add `Control` suffix to all controls :warning: BREAKING CHANGE :warning: #3355
 * Calculate style layer `ref`s automatically and get rid of user-specified `ref`s :warning: BREAKING CHANGE :warning: #3486

#### Performance Improvements

 * Ensure removing style or source releases all tile resources #3359

#### Bugfixes

 * Fix bug causing an error when `Marker#setLngLat` is called #3294
 * Fix bug causing incorrect coordinates in `touchend` on Android Chrome #3319
 * Fix bug causing incorrect popup positioning at top of screen #3333
 * Restore `tile` property to `data` events fired when a tile is removed #3328
 * Fix bug causing "Improve this map" link to not preload map location #3356

## 0.25.1 (September 30 2016)

#### Bugfixes

  * Fix bug causing attribution to not be shown #3278
  * Fix bug causing exceptions when symbol text has a trailing newline #3281

## 0.25.0 (September 29 2016)

#### Breaking Changes

  * `Evented#off` now require two arguments; omitting the second argument in order to unbind all listeners for an event
     type is no longer supported, as it could cause unintended unbinding of internal listeners.

#### New Features & Improvements

  * Consolidate undocumented data lifecycle events into `data` and `dataloading` events (#3255)
  * Add `auto` value for style spec properties (#3203)

#### Bugfixes

  * Fix bug causing "Map#queryRenderedFeatures" to return no features after map rotation or filter change (#3233)
  * Change webpack build process (#3235) :warning: BREAKING CHANGE :warning:
  * Improved error messages for `LngLat#convert` (#3232)
  * Fix bug where the `tiles` field is omitted from the `RasterTileSource#serialize` method (#3259)
  * Comply with HTML spec by replacing the `div` within the `Navigation` control `<button>` with a `span` element (#3268)
  * Fix bug causing `Marker` instances to be translated to non-whole pixel coordinates that caused blurriness (#3270)

#### Performance Improvements

  * Avoid unnecessary style validation (#3224)
  * Share a single blob URL between all workers (#3239)

## 0.24.0 (September 19 2016)

#### New Features & Improvements

 * Allow querystrings in `mapbox://` URLs #3113
 * Allow "drag rotate" interaction to control pitch #3105
 * Improve performance by decreasing `Worker` script `Blob` size #3158
 * Improve vector tile performance #3067
 * Decrease size of distributed library by removing `package.json` #3174
 * Add support for new lines in `text-field` #3179
 * Make keyboard navigation smoother #3190
 * Make mouse wheel zooming smoother #3189
 * Add better error message when calling `Map#queryRenderedFeatures` on nonexistent layer #3196
 * Add support for imperial units on `Scale` control #3160
 * Add map's pitch to URL hash #3218

#### Bugfixes

 * Fix exception thrown when using box zoom handler #3078
 * Ensure style filters cannot be mutated by reference #3093
 * Fix exceptions thrown when opening marker-bound popup by click #3104
 * Fix bug causing fills with transparent colors and patterns to not render #3107
 * Fix order of latitudes in `Map#getBounds` #3081
 * Fix incorrect evaluation of zoom-and-property functions #2827 #3155
 * Fix incorrect evaluation of property functions #2828 #3155
 * Fix bug causing garbled text rendering when multiple maps are rendered on the page #3086
 * Fix rendering defects caused by `Map#setFilter` and map rotation on iOS 10 #3207
 * Fix bug causing image and video sources to disappear when zooming in #3010


## 0.23.0 (August 25 2016)

#### New Features & Improvements

* Add support for `line-color` property functions #2938
* Add `Scale` control #2940 #3042
* Improve polygon label placement by rendering labels at the pole of inaccessability #3038
* Add `Popup` `offset` option #1962
* Add `Marker#bindPopup` method #3056

#### Performance Improvements

* Improve performance of pages with multiple maps using a shared `WebWorker` pool #2952

#### Bugfixes

* Make `LatLngBounds` obey its documented argument order (`southwest`, `northeast`), allowing bounds across the dateline #2414 :warning: **BREAKING CHANGE** :warning:
* Fix bug causing `fill-opacity` property functions to not render as expected #3061

## 0.22.1 (August 18 2016)

#### New Features & Improvements

 * Reduce library size by using minified version of style specification #2998
 * Add a warning when rendering artifacts occur due to too many symbols or glyphs being rendered in a tile #2966

#### Bugfixes

 * Fix bug causing exception to be thrown by `Map#querySourceFeatures` #3022
 * Fix bug causing `Map#loaded` to return true while there are outstanding tile updates #2847

## 0.22.0 (August 11 2016)

#### Breaking Changes

 * The `GeoJSONSource`, `VideoSource`, `ImageSource` constructors are now private. Please use `map.addSource({...})` to create sources and `map.getSource(...).setData(...)` to update GeoJSON sources. #2667
 * `Map#onError` has been removed. You may catch errors by listening for the `error` event. If no listeners are bound to `error`, error messages will be printed to the console. #2852

#### New Features & Improvements

 * Increase max glyph atlas size to accomodate alphabets with large numbers of characters #2930
 * Add support for filtering features on GeoJSON / vector tile `$id` #2888
 * Update geolocate icon #2973
 * Add a `close` event to `Popup`s #2953
 * Add a `offset` option to `Marker` #2885
 * Print `error` events without any listeners to the console #2852
 * Refactored `Source` interface to prepare for custom source types #2667

#### Bugfixes

 * Fix opacity property-functions for fill layers #2971
 * Fix `DataCloneError` in Firefox and IE11 #2559
 * Fix bug preventing camera animations from being triggered in `moveend` listeners #2944
 * Fix bug preventing `fill-outline-color` from being unset #2964
 * Fix webpack support #2887
 * Prevent buttons in controls from acting like form submit buttons #2935
 * Fix bug preventing map interactions near two controls in the same corner #2932
 * Fix crash resulting for large style batch queue #2926

## 0.21.0 (July 13 2016)

#### Breaking Changes

 * GeoJSON polygon inner rings are now rewound for compliance with the [v2 vector tile](https://github.com/mapbox/vector-tile-spec/blob/master/2.1/README.md#4344-polygon-geometry-type). This may affect some uses of `line-offset`, reversing the direction of the offset. #2889

#### New Features & Improvements

 * Add `text-pitch-alignment` style property #2668
 * Allow query parameters on `mapbox://` URLs #2702
 * Add `icon-text-fit` and `icon-text-fit-padding` style properties #2720
 * Enable property functions for `icon-rotate` #2738
 * Enable property functions for `fill-opacity` #2733
 * Fire `Map#mouseout` events #2777
 * Allow query parameters on all sprite URLs #2772
 * Increase sprite atlas size to 1024px square, allowing more and larger sprites #2802
 * Add `Marker` class #2725 #2810
 * Add `{quadkey}` URL parameter #2805
 * Add `circle-pitch-scale` style property #2821

#### Bugfixes

 * Fix rendering of layers with large numbers of features #2794
 * Fix exceptions thrown during drag-rotate interactions #2840
 * Fix error when adding and removing a layer within the same update cycle #2845
 * Fix false "Geometry exceeds allowed extent" warnings #2568
 * Fix `Map#loaded` returning true while there are outstanding tile updates #2847
 * Fix style validation error thrown while removing a filter #2847
 * Fix event data object not being passed for double click events #2814
 * Fix multipolygons disappearing from map at certain zoom levels #2704
 * Fix exceptions caused by `queryRenderedFeatures` in Safari and Firefox #2822
 * Fix `mapboxgl#supported()` returning `true` in old versions of IE11 mapbox/mapbox-gl-supported#1

## 0.20.1 (June 21 2016)

#### Bugfixes

* Fixed exception thrown when changing `*-translate` properties via `setPaintProperty` (#2762)

## 0.20.0 (June 10 2016)

#### New Features & Improvements

 * Add limited WMS support #2612
 * Add `workerCount` constructor option #2666
 * Improve performance of `locationPoint` and `pointLocation` #2690
 * Remove "Not using VertexArrayObject extension" warning messages #2707
 * Add `version` property to mapboxgl #2660
 * Support property functions in `circle-opacity` and `circle-blur` #2693

#### Bugfixes

* Fix exception thrown by "drag rotate" handler #2680
* Return an empty array instead of an empty object from `queryRenderedFeatures` #2694
* Fix bug causing map to not render in IE

## 0.19.1 (June 2 2016)

#### Bugfixes

* Fix rendering of polygons with more than 35k vertices #2657

## 0.19.0 (May 31 2016)

#### New Features & Improvements

* Allow use of special characters in property field names #2547
* Improve rendering speeds on fill layers #1606
* Add data driven styling support for `fill-color` and `fill-outline-color` #2629
* Add `has` and `!has` filter operators mapbox/feature-filter#15
* Improve keyboard handlers with held-down keys #2530
* Support 'tms' tile scheme #2565
* Add `trackResize` option to `Map` #2591

#### Bugfixes

* Scale circles when map is displayed at a pitch #2541
* Fix background pattern rendering bug #2557
* Fix bug that prevented removal of a `fill-pattern` from a fill layer #2534
* Fix `line-pattern` and `fill-pattern`rendering #2596
* Fix some platform specific rendering bugs #2553
* Return empty object from `queryRenderedFeatures` before the map is loaded #2621
* Fix "there is no texture bound to the unit 1" warnings #2509
* Allow transitioned values to be unset #2561

## 0.18.0 (April 13 2016)

#### New Features & Improvements

* Implement zoom-and-property functions for `circle-color` and `circle-size` #2454
* Dedupe attributions that are substrings of others #2453
* Misc performance improvements #2483 #2488

#### Bugfixes

* Fix errors when unsetting and resetting a style property #2464
* Fix errors when updating paint properties while using classes #2496
* Fix errors caused by race condition in unserializeBuckets #2497
* Fix overzoomed tiles in wrapped worlds #2482
* Fix errors caused by mutating a filter object after calling `Map#setFilter` #2495

## 0.17.0 (April 13 2016)

#### Breaking Changes

* Remove `map.batch` in favor of automatically batching style mutations (i.e. calls to `Map#setLayoutProperty`, `Map#setPaintProperty`, `Map#setFilter`, `Map#setClasses`, etc.) and applying them once per frame, significantly improving performance when updating the style frequently #2355 #2380
* Remove `util.throttle` #2345

#### New Features & Improvements

* Improve performance of all style mutation methods by only recalculating affected properties #2339
* Improve fading of labels and icons #2376
* Improve rendering performance by reducing work done on the main thread #2394
* Validate filters passed to `Map#queryRenderedFeatures` and `Map#querySourceFeatures` #2349
* Display a warning if a vector tile's geometry extent is larger than supported  #2383
* Implement property functions (i.e. data-driven styling) for `circle-color` and `circle-size` #1932
* Add `Popup#setDOMContent` method #2436

#### Bugfixes

* Fix a performance regression caused by using 1 `WebWorker` instead of `# cpus - 1` `WebWorker`s, slowing down tile loading times #2408
* Fix a bug in which `Map#queryRenderedFeatures` would sometimes return features that had been removed #2353
* Fix `clusterMaxZoom` option on `GeoJSONSource` not working as expected #2374
* Fix anti-aliased rendering for pattern fills #2372
* Fix exception caused by calling `Map#queryRenderedFeatures` or `Map#querySourceFeatures` with no arguments
* Fix exception caused by calling `Map#setLayoutProperty` for `text-field` or `icon-image` #2407

## 0.16.0 (March 24 2016)

#### Breaking Changes

* Replace `Map#featuresAt` and `Map#featuresIn` with `Map#queryRenderedFeatures` and `map.querySourceFeatures` (#2224)
    * Replace `featuresAt` and `featuresIn` with `queryRenderedFeatures`
    * Make `queryRenderedFeatures` synchronous, remove the callback and use the return value.
    * Rename `layer` parameter to `layers` and make it an array of layer names.
    * Remove the `radius` parameter. `radius` was used with `featuresAt` to account for style properties like `line-width` and `circle-radius`. `queryRenderedFeatures` accounts for these style properties. If you need to query a larger area, use a bounding box query instead of a point query.
    * Remove the `includeGeometry` parameter because `queryRenderedFeatures` always includes geometries.
* `Map#debug` is renamed to `Map#showTileBoundaries` (#2284)
* `Map#collisionDebug` is renamed to `Map#showCollisionBoxes` (#2284)

#### New Features & Improvements

* Improve overall rendering performance. (#2221)
* Improve performance of `GeoJSONSource#setData`. (#2222)
* Add `Map#setMaxBounds` method (#2234)
* Add `isActive` and `isEnabled` methods to interaction handlers (#2238)
* Add `Map#setZoomBounds` method (#2243)
* Add touch events (#2195)
* Add `map.queryRenderedFeatures` to query the styled and rendered representations of features (#2224)
* Add `map.querySourceFeatures` to get features directly from vector tiles, independent of the style (#2224)
* Add `mapboxgl.Geolocate` control (#1939)
* Make background patterns render seamlessly across tile boundaries (#2305)

#### Bugfixes

* Fix calls to `setFilter`, `setLayoutProperty`, and `setLayerZoomRange` on ref children (#2228)
* Fix `undefined` bucket errors after `setFilter` calls (#2244)
* Fix bugs causing hidden symbols to be rendered (#2246, #2276)
* Fix raster flickering (#2236)
* Fix `queryRenderedFeatures` precision at high zoom levels (#2292)
* Fix holes in GeoJSON data caused by unexpected winding order (#2285)
* Fix bug causing deleted features to be returned by `queryRenderedFeatures` (#2306)
* Fix bug causing unexpected fill patterns to be rendered (#2307)
* Fix popup location with preceding sibling elements (#2311)
* Fix polygon anti-aliasing (#2319)
* Fix slivers between non-adjacent polygons (#2319)
* Fix keyboard shortcuts causing page to scroll (#2312)

## 0.15.0 (March 1 2016)

#### New Features & Improvements

* Add `ImageSource#setCoordinates` and `VideoSource#setCoordinates` (#2184)

#### Bugfixes

* Fix flickering on raster layers (#2211)
* Fix browser hang when zooming quickly on raster layers (#2211)

## 0.14.3 (Feb 25 2016)

#### New Features & Improvements

* Improve responsiveness of zooming out by using cached parent tiles (#2168)
* Improve contextual clues on style API validation (#2170)
* Improve performance of methods including `setData` (#2174)

#### Bugfixes

* Fix incorrectly sized line dashes (#2099)
* Fix bug in which `in` feature filter drops features (#2166)
* Fix bug preventing `Map#load` from firing when tile "Not Found" errors occured (#2176)
* Fix rendering artifacts on mobile GPUs (#2117)

## 0.14.2 (Feb 19 2016)

#### Bugfixes

* Look for loaded parent tiles in cache
* Set tile cache size based on viewport size (#2137)
* Fix tile render order for layer-by-layer
* Remove source update throttling (#2139)
* Make panning while zooming more linear (#2070)
* Round points created during bucket creation (#2067)
* Correct bounds for a rotated or tilted map (#1842)
* Fix overscaled featuresAt (#2103)
* Allow using `tileSize: 512` as a switch to trade retina support for 512px raster tiles
* Fix the serialization of paint classes (#2107)
* Fixed bug where unsetting style properties could mutate the value of other style properties (#2105)
* Less slanted dashed lines near sharp corners (#967)
* Fire map#load if no initial style is set (#2042)

## 0.14.1 (Feb 10 2016)

#### Bugfixes

* Fix incorrectly rotated symbols along lines near tile boundries (#2062)
* Fix broken rendering when a fill layer follows certain symbol layers (#2092)

## 0.14.0 (Feb 8 2016)

#### Breaking Changes

* Switch `GeoJSONSource` clustering options from being measured in extent-units to pixels (#2026)

#### New Features & Improvements

* Improved error message for invalid colors (#2006)
* Added support for tiles with variable extents (#2010)
* Improved `filter` performance and maximum size (#2024)
* Changed circle rendering such that all geometry nodes are drawn, not just the geometry's outer ring (#2027)
* Added `Map#getStyle` method (#1982)

#### Bugfixes

* Fixed bug causing WebGL contexts to be "used up" by calling `mapboxgl.supported()` (#2018)
* Fixed non-deterministic symbol z-order sorting (#2023)
* Fixed garbled labels while zooming (#2012)
* Fixed icon jumping when touching trackpad with two fingers (#1990)
* Fixed overzoomed collision debug labels (#2033)
* Fixed dashes sliding along their line during zooming (#2039)
* Fixed overscaled `minzoom` setting for GeoJSON sources (#1651)
* Fixed overly-strict function validation for duplicate stops (#2075)
* Fixed crash due to `performance.now` not being present on some browsers (#2056)
* Fixed the unsetting of paint properties (#2037)
* Fixed bug causing multiple interaction handler event listeners to be attached (#2069)
* Fixed bug causing only a single debug box to be drawn (#2034)

## 0.13.1 (Jan 27 2016)

#### Bugfixes

* Fixed broken npm package due to outdated bundled modules

## 0.13.0 (Jan 27 2016)

#### Bugfixes

* Fixed easeTo pan, zoom, and rotate when initial rotation != 0 (#1950)
* Fixed rendering of tiles with an extent != 4096 (#1952)
* Fixed missing icon collision boxes (#1978)
* Fixed null `Tile#buffers` errors (#1987)

#### New Features & Improvements

* Added `symbol-avoid-edges` style property (#1951)
* Improved `symbol-max-angle` check algorithm (#1959)
* Added marker clustering! (#1931)
* Added zoomstart, zoom, and zoomend events (#1958)
* Disabled drag on mousedown when using boxzoom (#1907)

## 0.12.4 (Jan 19 2016)

#### Bugfixes

* Fix elementGroups null value errors (#1933)
* Fix some glyph atlas overflow cases (#1923)

## 0.12.3 (Jan 14 2016)

#### API Improvements
* Support inline attribution options in map options (#1865)
* Improve flyTo options (#1854, #1429)

#### Bugfixes
* Fix flickering with overscaled tiles (#1921)
* Remove Node.remove calls for IE browser compatibility (#1900)
* Match patterns at tile boundaries (#1908)
* Fix Tile#positionAt, fix query tests (#1899)
* Fix flickering on streets (#1875)
* Fix text-max-angle property (#1870)
* Fix overscaled line patterns (#1856)
* Fix patterns and icons for mismatched pixelRatios (#1851)
* Fix missing labels when text size 0 at max zoom (#1809)
* Use linear interp when pixel ratios don't match (#1601)
* Fix blank areas, flickering in raster layers (#1876, #675)
* Fix labels slipping/cropping at tile bounds (#757)

#### UX Improvements
* Improve touch handler perceived performance (#1844)

## 0.12.2 (Dec 22 2015)

#### API Improvements

* Support LngLat.convert([w, s, e, n]) (#1812)
* Invalid GeoJSON is now handled better

#### Bugfixes

* Fixed `Popup#addTo` when the popup is already open (#1811)
* Fixed warping when rotating / zooming really fast
* `Map#flyTo` now flies across the antimeridan if shorter (#1853)

## 0.12.1 (Dec 8 2015)

#### Breaking changes

* Reversed the direction of `line-offset` (#1808)
* Renamed `Pinch` interaction handler to `TouchZoomRotate` (#1777)
* Made `Map#update` and `Map#render` private methods (#1798)
* Made `Map#remove` remove created DOM elements (#1789)

#### API Improvements

* Added an method to disable touch rotation (#1777)
* Added a `position` option for `Attribution` (#1689)

#### Bugfixes

* Ensure tile loading errors are properly reported (#1799)
* Ensure re-adding a previously removed pop-up works (#1477)

#### UX Improvements

* Don't round zoom level during double-click interaction (#1640)

## 0.12.0 (Dec 2 2015)

#### API Improvements

* Added `line-offset` style property (#1778)

## 0.11.5 (Dec 1 2015)

#### Bugfixes

* Fixed unstable symbol layer render order when adding / removing layers (#1558)
* Fire map loaded event even if raster tiles have errors
* Fix panning animation during easeTo with zoom change
* Fix pitching animation during flyTo
* Fix pitching animation during easeTo
* Prevent rotation from firing `mouseend` events (#1104)

#### API Improvements

* Fire `mousedown` and `mouseup` events (#1411)
* Fire `movestart` and `moveend` when panning (#1658)
* Added drag events (#1442)
* Request webp images for mapbox:// raster tiles in chrome (#1725)

#### UX Improvements

* Added inertia to map rotation (#620)

## 0.11.4 (Nov 16 2015)

#### Bugfixes

* Fix alpha blending of alpha layers (#1684)

## 0.11.3 (Nov 10 2015)

#### Bugfixes

* Fix GeoJSON rendering and performance (#1685)

#### UX Improvements

* Use SVG assets for UI controls (#1657)
* Zoom out with shift + dblclick (#1666)

## 0.11.2 (Oct 29 2015)

* Misc performance improvements

#### Bugfixes

* Fix sprites on systems with non-integer `devicePixelRatio`s (#1029 #1475 #1476)
* Fix layer minZoom being ignored if not less than source maxZoom
* Fix symbol placement at the start of a line (#1461)
* Fix `raster-opacity` on non-tile sources (#1270)
* Ignore boxzoom on shift-click (#1655)

#### UX Improvements

* Enable line breaks on common punctuation (#1115)

#### API Improvements

* Add toString and toArray methods to LngLat, LngLatBounds (#1571)
* Add `Transform#resize` method
* Add `Map#getLayer` method (#1183)
* Add `Transform#unmodified` property (#1452)
* Propagate WebGL context events (#1612)

## 0.11.1 (Sep 30 2015)

#### Bugfixes

* Add statistics and checkboxes to debug page
* Fix `Map#featuresAt` for non-4096 vector sources (#1529)
* Don't fire `mousemove` on drag-pan
* Fix maxBounds constrains (#1539)
* Fix maxBounds infinite loop (#1538)
* Fix memory leak in worker
* Assert valid `TileCoord`, fix wrap calculation in `TileCoord#cover` (#1483)
* Abort raster tile load if not in viewport (#1490)

#### API Improvements

* Add `Map` event listeners for `mouseup`, `contextmenu` (right click) (#1532)


## 0.11.0 (Sep 11 2015)

#### API Improvements

* Add `Map#featuresIn`: a bounding-box feature query
* Emit stylesheet validation errors (#1436)

#### UX Improvements

* Handle v8 style `center`, `zoom`, `bearing`, `pitch` (#1452)
* Improve circle type styling (#1446)
* Improve dashed and patterned line antialiasing

#### Bugfixes

* Load images in a way that respects Cache-Control headers
* Filter for rtree matches to those crossing bbox
* Log errors by default (#1463)
* Fixed modification of `text-size` via `setLayoutProperty` (#1451)
* Throw on lat > 90 || < -90. (#1443)
* Fix circle clipping bug (#1457)


## 0.10.0 (Aug 21 2015)

#### Breaking changes

* Switched to [longitude, latitude] coordinate order, matching GeoJSON. We anticipate that mapbox-gl-js will be widely used
  with GeoJSON, and in the long term having a coordinate order that is consistent with GeoJSON will lead to less confusion
  and impedance mismatch than will a [latitude, longitude] order.

  The following APIs were renamed:

    * `LatLng` was renamed to `LngLat`
    * `LatLngBounds` was renamed to `LngLatBounds`
    * `Popup#setLatLng` was renamed to `Popup#setLngLat`
    * `Popup#getLatLng` was renamed to `Popup#getLngLat`
    * The `latLng` property of Map events was renamed `lngLat`

  The following APIs now expect array coordinates in [longitude, latitude] order:

    * `LngLat.convert`
    * `LngLatBounds.convert`
    * `Popup#setLngLat`
    * The `center` and `maxBounds` options of the `Map` constructor
    * The arguments to `Map#setCenter`, `Map#fitBounds`, `Map#panTo`, and `Map#project`
    * The `center` option of `Map#jumpTo`, `Map#easeTo`, and `Map#flyTo`
    * The `around` option of `Map#zoomTo`, `Map#rotateTo`, and `Map#easeTo`
    * The `coordinates` properties of video and image sources

* Updated to mapbox-gl-style-spec v8.0.0 ([Changelog](https://github.com/mapbox/mapbox-gl-style-spec/blob/v8.0.0/CHANGELOG.md)). Styles are
  now expected to be version 8. You can use the [gl-style-migrate](https://github.com/mapbox/mapbox-gl-style-lint#migrations)
  utility to update existing styles.

* The format for `mapbox://` style and glyphs URLs has changed. For style URLs, you should now use the format
  `mapbox://styles/:username/:style`. The `:style` portion of the URL no longer contains a username. For font URLs, you
  should now use the format `mapbox://fonts/:username/{fontstack}/{range}.pbf`.
* Mapbox default styles are now hosted via the Styles API rather than www.mapbox.com. You can make use of the Styles API
  with a `mapbox://` style URL pointing to a v8 style, e.g. `mapbox://styles/mapbox/streets-v8`.
* The v8 satellite style (`mapbox://styles/mapbox/satellite-v8`) is now a plain satellite style, and not longer supports labels
  or contour lines via classes. For a labeled satellite style, use `mapbox://styles/mapbox/satellite-hybrid`.

* Removed `mbgl.config.HTTP_URL` and `mbgl.config.FORCE_HTTPS`; https is always used when connecting to the Mapbox API.
* Renamed `mbgl.config.HTTPS_URL` to `mbgl.config.API_URL`.

#### Bugfixes

* Don't draw halo when halo-width is 0 (#1381)
* Reverted shader changes that degraded performance on IE

#### API Improvements

* You can now unset layout and paint properties via the `setLayoutProperty` and `setPaintProperty` APIs
  by passing `undefined` as a property value.
* The `layer` option of `featuresAt` now supports an array of layers.

## 0.9.0 (Jul 29 2015)

* `glyphs` URL now normalizes without the `/v4/` prefix for `mapbox://` urls. Legacy behavior for `mapbox://fontstacks` is still maintained (#1385)
* Expose `geojson-vt` options for GeoJSON sources (#1271)
* bearing snaps to "North" within a tolerance of 7 degrees (#1059)
* Now you can directly mutate the minzoom and maxzoom layer properties with `map.setLayerZoomRange(layerId, minzoom, maxzoom)`
* Exposed `mapboxgl.Control`, a base class used by all UI controls
* Refactored handlers to be individually included in Map options, or enable/disable them individually at runtime, e.g. `map.scrollZoom.disable()`.
* New feature: Batch operations can now be done at once, improving performance for calling multiple style functions: (#1352)

  ```js
  style.batch(function(s) {
      s.addLayer({ id: 'first', type: 'symbol', source: 'streets' });
      s.addLayer({ id: 'second', type: 'symbol', source: 'streets' });
      s.addLayer({ id: 'third', type: 'symbol', source: 'terrain' });
      s.setPaintProperty('first', 'text-color', 'black');
      s.setPaintProperty('first', 'text-halo-color', 'white');
  });
  ```
* Improved documentation
* `featuresAt` performance improvements by exposing `includeGeometry` option
* Better label placement along lines (#1283)
* Improvements to round linejoins on semi-transparent lines (mapbox/mapbox-gl-native#1771)
* Round zoom levels for raster tile loading (2a2aec)
* Source#reload cannot be called if source is not loaded (#1198)
* Events bubble to the canvas container for custom overlays (#1301)
* Move handlers are now bound on mousedown and touchstart events
* map.featuresAt() now works across the dateline

## 0.8.1 (Jun 16 2015)

* No code changes; released only to correct a build issue in 0.8.0.

## 0.8.0 (Jun 15 2015)

#### Breaking changes

* `map.setView(latlng, zoom, bearing)` has been removed. Use
  [`map.jumpTo(options)`](https://www.mapbox.com/mapbox-gl-js/api/#map/jumpto) instead:

  ```js
  map.setView([40, -74.50], 9) // 0.7.0 or earlier
  map.jumpTo({center: [40, -74.50], zoom: 9}); // now
  ```
* [`map.easeTo`](https://www.mapbox.com/mapbox-gl-js/api/#map/easeto) and
  [`map.flyTo`](https://www.mapbox.com/mapbox-gl-js/api/#map/flyto) now accept a single
  options object rather than positional parameters:

  ```js
  map.easeTo([40, -74.50], 9, null, {duration: 400}); // 0.7.0 or earlier
  map.easeTo({center: [40, -74.50], zoom: 9, duration: 400}); // now
  ```
* `mapboxgl.Source` is no longer exported. Use `map.addSource()` instead. See the
  [GeoJSON line](https://www.mapbox.com/mapbox-gl-js/example/geojson-line/) or
  [GeoJSON markers](https://www.mapbox.com/mapbox-gl-js/example/geojson-markers/)
  examples.
* `mapboxgl.util.supported()` moved to [`mapboxgl.supported()`](https://www.mapbox.com/mapbox-gl-js/api/#mapboxgl/supported).

#### UX improvements

* Add perspective rendering (#1049)
* Better and faster labelling (#1079)
* Add touch interactions support on mobile devices (#949)
* Viewport-relative popup arrows (#1065)
* Normalize mousewheel zooming speed (#1060)
* Add proper handling of GeoJSON features that cross the date line (#1275)
* Sort overlapping symbols in the y direction (#470)
* Control buttons are now on a 30 pixel grid (#1143)
* Improve GeoJSON processing performance

#### API Improvements

* Switch to JSDoc for documentation
* Bundling with browserify is now supported
* Validate incoming map styles (#1054)
* Add `Map` `setPitch` `getPitch`
* Add `Map` `dblclick` event. (#1168)
* Add `Map` `getSource` (660a8c1)
* Add `Map` `setFilter` and `getFilter` (#985)
* Add `Map` `failIfMajorPerformanceCaveat` option (#1082)
* Add `Map` `preserveDrawingBuffer` option (#1232)
* Add `VideoSource` `getVideo()` (#1162)
* Support vector tiles with extents other than 4096 (#1227)
* Use a DOM hierarchy that supports evented overlays (#1217)
* Pass `latLng` to the event object (#1068)

#### UX Bugfixes

* Fix rendering glitch on iOS 8 (#750)
* Fix line triangulation errors (#1120, #992)
* Support unicode range 65280-65535 (#1108)
* Fix cracks between fill patterns (#972)
* Fix angle of icons aligned with lines (37a498a)
* Fix dashed line bug for overscaled tiles (#1132)
* Fix icon artifacts caused by sprite neighbors (#1195)

#### API Bugfixes

* Don't fire spurious `moveend` events on mouseup (#1107)
* Fix a race condition in `featuresAt` (#1220)
* Fix for brittle fontstack name convention (#1070)
* Fix broken `Popup` `setHTML` (#1272)
* Fix an issue with cross-origin image requests (#1269)


## 0.7.0 (Mar 3 2015)

#### Breaking

* Rename `Map` `hover` event to `mousemove`.
* Change `featuresAt` to return GeoJSON objects, including geometry (#1010)
* Remove `Map` `canvas` and `container` properties, add `getCanvas` and `getContainer` methods instead

#### UX Improvements

* Improve line label density
* Add boxzoom interaction (#1038)
* Add keyboard interaction (#1034)
* Faster `GeoJSONSource` `setData` without flickering (#973)

#### API Improvements

* Add Popup component (#325)
* Add layer API (#1022)
* Add filter API (#985)
* More efficient filter API (#1018)
* Accept plain old JS object for `addSource` (#1021)
* Reparse overscaled tiles

#### Bugfixes

* Fix `featuresAt` for LineStrings (#1006)
* Fix `tileSize` argument to `GeoJSON` worker (#987)
* Remove extraneous files from the npm package (#1024)
* Hide "improve map" link in print (#988)


## 0.6.0 (Feb 9 2015)

#### Bugfixes

* Add wrapped padding to sprite for repeating images (#972)
* Clear color buffers before rendering (#966)
* Make line-opacity work with line-image (#970)
* event.toElement fallback for Firefox (#932)
* skip duplicate vertices at ends of lines (#776)
* allow characters outside \w to be used in token
* Clear old tiles when new GeoJSON is loaded (#905)

#### Improvements

* Added `map.setPaintProperty()`, `map.getPaintProperty()`, `map.setLayoutProperty()`, and `map.getLayoutProperty()`.
* Switch to ESLint and more strict code rules (#957)
* Grab 2x raster tiles if retina (#754)
* Support for mapbox:// style URLs (#875)

#### Breaking

* Updated to mapbox-gl-style-spec v7.0.0 ([Changelog](https://github.com/mapbox/mapbox-gl-style-spec/blob/a2b0b561ce16015a1ef400dc870326b1b5255091/CHANGELOG.md)). Styles are
  now expected to be version 7. You can use the [gl-style-migrate](https://github.com/mapbox/mapbox-gl-style-lint#migrations)
  utility to update existing styles.
* HTTP_URL and HTTPS_URL config options must no longer include a `/v4` path prefix.
* `addClass`, `removeClass`, `setClasses`, `hasClass`, and `getClasses` are now methods
  on Map.
* `Style#cascade` is now private, pending a public style mutation API (#755).
* The format for `featuresAt` results changed. Instead of result-per-geometry-cross-layer,
  each result has a `layers` array with all layers that contain the feature. This avoids
  duplication of geometry and properties in the result set.


## 0.5.2 (Jan 07 2015)

#### Bugfixes

* Remove tiles for unused sources (#863)
* Fix fill pattern alignment

#### Improvements

* Add GeoJSONSource maxzoom option (#760)
* Return ref layers in featuresAt (#847)
* Return any extra layer keys provided in the stylesheet in featuresAt
* Faster protobuf parsing

## 0.5.1 (Dec 19 2014)

#### Bugfixes

* Fix race conditions with style loading/rendering
* Fix race conditions with setStyle
* Fix map.remove()
* Fix featuresAt properties

## 0.5.0 (Dec 17 2014)

#### Bugfixes

* Fix multiple calls to setStyle

#### Improvements

* `featuresAt` now returns additional information
* Complete style/source/tile event suite:
  style.load, style.error, style.change,
  source.add, source.remove, source.load, source.error, source.change,
  tile.add, tile.remove, tile.load, tile.error
* Vastly improved performance and correctness for GeoJSON sources
* Map#setStyle accepts a style URL
* Support {prefix} in tile URL templates
* Provide a source map with minified source

#### Breaking

* Results format for `featuresAt` changed

## 0.4.2 (Nov 14 2014)

#### Bugfixes

- Ensure only one easing is active at a time (#807)
- Don't require style to perform easings (#817)
- Fix raster tiles sometimes not showing up (#761)

#### Improvements

- Internet Explorer 11 support (experimental)

## 0.4.1 (Nov 10 2014)

#### Bugfixes

- Interpolate to the closest bearing when doing rotation animations (#818)

## 0.4.0 (Nov 4 2014)

#### Breaking

- Updated to mapbox-gl-style-spec v6.0.0 ([Changelog](https://github.com/mapbox/mapbox-gl-style-spec/blob/v6.0.0/CHANGELOG.md)). Styles are
  now expected to be version 6. You can use the [gl-style-migrate](https://github.com/mapbox/mapbox-gl-style-lint#migrations)
  utility to update existing styles.

## 0.3.2 (Oct 23 2014)

#### Bugfixes

- Fix worker initialization with deferred or async scripts

#### Improvements

- Added map.remove()
- CDN assets are now served with gzip compression

## 0.3.1 (Oct 06 2014)

#### Bugfixes

- Fixed iteration over arrays with for/in
- Made browserify deps non-dev (#752)

## 0.3.0 (Sep 23 2014)

#### Breaking

- Updated to mapbox-gl-style-spec v0.0.5 ([Changelog](https://github.com/mapbox/mapbox-gl-style-spec/blob/v0.0.5/CHANGELOG.md)). Styles are
  now expected to be version 5. You can use the [gl-style-migrate](https://github.com/mapbox/mapbox-gl-style-lint#migrations)
  utility to update existing styles.
- Removed support for composite layers for performance reasons. [#523](https://github.com/mapbox/mapbox-gl-js/issues/523#issuecomment-51731405)
- `raster-hue-rotate` units are now degrees.

### Improvements

- Added LatLng#wrap
- Added support for Mapbox fontstack API.
- Added support for remote, non-Mapbox TileJSON sources and inline TileJSON sources (#535, #698).
- Added support for `symbol-avoid-edges` property to allow labels to be placed across tile edges.
- Fixed mkdir issue on Windows (#674).
- Fixed drawing beveled line joins without overlap.

#### Bugfixes

- Fixed performance when underzooming a layer's minzoom.
- Fixed `raster-opacity` for regular raster layers.
- Fixed various corner cases of easing functions.
- Do not modify original stylesheet (#728).
- Inherit video source from source (#699).
- Fixed interactivity for geojson layers.
- Stop dblclick on navigation so the map does not pan (#715).

## 0.2.2 (Aug 12 2014)

#### Breaking

- `map.setBearing()` no longer supports a second argument. Use `map.rotateTo` with an `offset` option and duration 0
if you need to rotate around a point other than the map center.

#### Improvements

- Improved `GeoJSONSource` to also accept URL as `data` option, eliminating a huge performance bottleneck in case of large GeoJSON files.
[#669](https://github.com/mapbox/mapbox-gl-js/issues/669) [#671](https://github.com/mapbox/mapbox-gl-js/issues/671)
- Switched to a different fill outlines rendering approach. [#668](https://github.com/mapbox/mapbox-gl-js/issues/668)
- Made the minified build 12% smaller gzipped (66 KB now).
- Added `around` option to `Map` `zoomTo`/`rotateTo`.
- Made the permalink hash more compact.
- Bevel linejoins no longer overlap and look much better when drawn with transparency.

#### Bugfixes

- Fixed the **broken minified build**. [#679](https://github.com/mapbox/mapbox-gl-js/issues/679)
- Fixed **blurry icons** rendering. [#666](https://github.com/mapbox/mapbox-gl-js/issues/666)
- Fixed `util.supports` WebGL detection producing false positives in some cases. [#677](https://github.com/mapbox/mapbox-gl-js/issues/677)
- Fixed invalid font configuration completely blocking tile rendering.  [#662](https://github.com/mapbox/mapbox-gl-js/issues/662)
- Fixed `Map` `project`/`unproject` to properly accept array-form values.
- Fixed sprite loading race condition. [#593](https://github.com/mapbox/mapbox-gl-js/issues/593)
- Fixed `GeoJSONSource` `setData` not updating the map until zoomed or panned. [#676](https://github.com/mapbox/mapbox-gl-js/issues/676)

## 0.2.1 (Aug 8 2014)

#### Breaking

- Changed `Navigation` control signature: now it doesn't need `map` in constructor
and gets added with `map.addControl(nav)` or `nav.addTo(map)`.
- Updated CSS classes to have consistent naming prefixed with `mapboxgl-`.

#### Improvements

- Added attribution control (present by default, disable by passing `attributionControl: false` in options).
- Added rotation by dragging the compass control.
- Added grabbing cursors for the map by default.
- Added `util.inherit` and `util.debounce` functions.
- Changed the default debug page style to OSM Bright.
- Token replacements now support dashes.
- Improved navigation control design.

#### Bugfixes

- Fixed compass control to rotate its icon with the map.
- Fixed navigation control cursors.
- Fixed inertia going to the wrong direction in a rotated map.
- Fixed inertia race condition where error was sometimes thrown after erratic panning/zooming.


## 0.2.0 (Aug 6 2014)

- First public release.<|MERGE_RESOLUTION|>--- conflicted
+++ resolved
@@ -3,11 +3,8 @@
 ### Features and improvements
 
 - *...Add new stuff here...*
-<<<<<<< HEAD
 - Bring in typescript definitions file (#24) 
-=======
 - Update example links to https://maplibre.org/maplibre-gl-js-docs/ (#131)
->>>>>>> fd16a60a
 - Improve performance of layers with constant `*-sort-key` (#78)
 
 ### 🐞 Bug fixes
