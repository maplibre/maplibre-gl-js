--- conflicted
+++ resolved
@@ -34,11 +34,8 @@
 - Improve attribution controls accessibility. See [#359](https://github.com/maplibre/maplibre-gl-js/issues/359)
 - Allow maxPitch value up to 85, use values greater than 60 at your own risk (#574)
 - `getImage` uses createImageBitmap when supported (#650)
-<<<<<<< HEAD
 - Allow setting a custom pixel ratio by adding a `MapOptions#pixelRatio` property and a `Map#setPixelRatio` method (#769)
 - *...Add new stuff here...*
-=======
->>>>>>> 1d516bb9
 
 ### 🐞 Bug fixes
 
