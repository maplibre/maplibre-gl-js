--- conflicted
+++ resolved
@@ -1,11 +1,8 @@
 ## main
 
 ### ✨ Features and improvements
-<<<<<<< HEAD
+- Support Terrain in Globe projection ([#4976](https://github.com/maplibre/maplibre-gl-js/pull/4976))
 - Improved performance of the `coveringTiles` (tile culling) function for globe ([#4937](https://github.com/maplibre/maplibre-gl-js/pull/4937))
-=======
-- Support Terrain in Globe projection ([#4976](https://github.com/maplibre/maplibre-gl-js/pull/4976))
->>>>>>> 33492164
 - _...Add new stuff here..._
 
 ### 🐞 Bug fixes
