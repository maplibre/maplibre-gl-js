--- conflicted
+++ resolved
@@ -29,15 +29,9 @@
             return 'Color';
         case 'padding':
             return 'Padding';
-<<<<<<< HEAD
-        case 'number-array':
-            return 'NumberArray';
-        case 'color-array':
-=======
         case 'numberArray':
             return 'NumberArray';
         case 'colorArray':
->>>>>>> ee0c3487
             return 'ColorArray';
         case 'variableAnchorOffsetCollection':
             return 'VariableAnchorOffsetCollection';
