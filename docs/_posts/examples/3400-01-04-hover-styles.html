---
layout: example
category: example
title: Highlight features under the mouse pointer
description: Using queryRenderedFeatures and a filter to change hover styles
---
<div id='map'></div>
<script>
var map = new mapboxgl.Map({
    container: 'map',
    style: 'mapbox://styles/mapbox/streets-v9',
    center: [-100.486052, 37.830348],
    zoom: 2
});

map.on('load', function () {
    map.addSource("states", {
        "type": "geojson",
        "data": "https://d2ad6b4ur7yvpq.cloudfront.net/naturalearth-3.3.0/ne_110m_admin_1_states_provinces.geojson"
    });

    map.addLayer({
        "id": "state-fills",
        "type": "fill",
        "source": "states",
        "layout": {},
        "paint": {
            "fill-color": "#627BC1",
            "fill-opacity": 0.5
        }
    });

    map.addLayer({
        "id": "state-borders",
        "type": "line",
        "source": "states",
        "layout": {},
        "paint": {
            "line-color": "#627BC1",
            "line-width": 2
        }
    });

    map.addLayer({
        "id": "route-hover",
        "type": "fill",
        "source": "states",
        "layout": {},
        "paint": {
            "fill-color": "#627BC1",
            "fill-opacity": 1
        },
        "filter": ["==", "name", ""]
    });

    // When the user moves their mouse over the page, we look for features
    // at the mouse position (e.point) and within the states layer (states-fill).
    // If a feature is found, then we'll update the filter in the route-hover
    // layer to only show that state, thus making a hover effect.
    map.on("mousemove", function(e) {
        var features = map.queryRenderedFeatures(e.point, { layers: ["state-fills"] });
        if (features.length) {
            map.setFilter("route-hover", ["==", "name", features[0].properties.name]);
        } else {
            map.setFilter("route-hover", ["==", "name", ""]);
        }
    });

    // Reset the route-hover layer's filter when the mouse leaves the map
<<<<<<< HEAD
    map.on("mouseout", function(e) {
        map.setFilter("route-hover", ["==", "name", ""]);
    }
=======
    map.on("mouseout", function() {
        map.setFilter("route-hover", ["==", "name", ""]);
    });
>>>>>>> 2385d47b
});
</script><|MERGE_RESOLUTION|>--- conflicted
+++ resolved
@@ -67,14 +67,8 @@
     });
 
     // Reset the route-hover layer's filter when the mouse leaves the map
-<<<<<<< HEAD
-    map.on("mouseout", function(e) {
-        map.setFilter("route-hover", ["==", "name", ""]);
-    }
-=======
     map.on("mouseout", function() {
         map.setFilter("route-hover", ["==", "name", ""]);
     });
->>>>>>> 2385d47b
 });
 </script>