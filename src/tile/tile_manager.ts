--- conflicted
+++ resolved
@@ -73,11 +73,7 @@
     _sourceErrored: boolean;
     _inViewTiles: InViewTiles;
     _prevLng: number;
-<<<<<<< HEAD
-    _cache: BoundedLRUCache<string, Tile>;
-=======
-    _outOfViewCache: TileCache;
->>>>>>> a2add469
+    _outOfViewCache: BoundedLRUCache<string, Tile>;
     _timers: Record<string, ReturnType<typeof setTimeout>>;
     _maxTileCacheSize: number;
     _maxTileCacheZoomLevels: number;
@@ -115,16 +111,11 @@
 
         this._source = createSource(id, options, dispatcher, this);
 
-<<<<<<< HEAD
-        this._tiles = {};
-        this._cache = new BoundedLRUCache<string, Tile>({
+        this._inViewTiles = {};
+        this._outOfViewCache = new BoundedLRUCache<string, Tile>({
             maxEntries: 1000,
             onRemove: (tile) => this._unloadTile(tile)
         });
-=======
-        this._inViewTiles = new InViewTiles();
-        this._outOfViewCache = new TileCache(0, (tile) => this._unloadTile(tile));
->>>>>>> a2add469
         this._timers = {};
         this._maxTileCacheSize = null;
         this._maxTileCacheZoomLevels = null;
@@ -275,12 +266,8 @@
             return;
         }
 
-<<<<<<< HEAD
         // Clear the tile cache
-        this._cache.clear();
-=======
-        this._outOfViewCache.reset();
->>>>>>> a2add469
+        this._outOfViewCache.clear();
 
         for (const id of this._inViewTiles.getAllIds()) {
             const tile = this._inViewTiles.getTileById(id);
@@ -453,7 +440,6 @@
     updateCacheSize(transform: IReadonlyTransform) {
         const widthInTiles = Math.ceil(transform.width / this._source.tileSize) + 1;
         const heightInTiles = Math.ceil(transform.height / this._source.tileSize) + 1;
-<<<<<<< HEAD
         const numTilesInView = widthInTiles * heightInTiles;
 
         const numZoomLevels = this._maxTileCacheZoomLevels ?? config.MAX_TILE_CACHE_ZOOM_LEVELS;
@@ -463,17 +449,7 @@
             Math.min(this._maxTileCacheSize, numTilesAcrossZooms) :
             numTilesAcrossZooms;
 
-        this._cache.setMaxSize(maxCacheSize);
-=======
-        const approxTilesInView = widthInTiles * heightInTiles;
-        const commonZoomRange = this._maxTileCacheZoomLevels === null ?
-            config.MAX_TILE_CACHE_ZOOM_LEVELS : this._maxTileCacheZoomLevels;
-        const viewDependentMaxSize = Math.floor(approxTilesInView * commonZoomRange);
-        const maxSize = typeof this._maxTileCacheSize === 'number' ?
-            Math.min(this._maxTileCacheSize, viewDependentMaxSize) : viewDependentMaxSize;
-
-        this._outOfViewCache.setMaxSize(maxSize);
->>>>>>> a2add469
+        this._outOfViewCache.setMaxSize(maxCacheSize);
     }
 
     handleWrapJump(lng: number) {
@@ -707,23 +683,8 @@
         if (tile)
             return tile;
 
-<<<<<<< HEAD
         // Check the cache for the tile first
         tile = this._takeTileFromCache(tileID);
-=======
-        tile = this._outOfViewCache.getAndRemove(tileID);
-        if (tile) {
-            //reset fading logic to remove stale fading data from cache
-            tile.resetFadeLogic();
-
-            // set timer for the reloading of the tile upon expiration
-            this._setTileReloadTimer(tileID.key, tile);
-
-            // set the tileID because the cached tile could have had a different wrap value
-            tile.tileID = tileID;
-            this._state.initializeTileState(tile, this.map ? this.map.painter : null);
-        }
->>>>>>> a2add469
 
         const cached = tile;
 
@@ -748,7 +709,7 @@
     _takeTileFromCache(tileID: OverscaledTileID): Tile | null {
         const cacheKey = this._getCacheKey(tileID);
 
-        const tile = this._cache.take(cacheKey);
+        const tile = this._outOfViewCache.take(cacheKey);
         if (!tile) return null;
 
         // If tile is expired, unload it (same behavior as onRemove inside the cache) and ignore
@@ -772,7 +733,7 @@
      */
     _addTileToCache(tile: Tile) {
         const cacheKey = this._getCacheKey(tile.tileID);
-        this._cache.set(cacheKey, tile);
+        this._outOfViewCache.set(cacheKey, tile);
     }
 
     /**
@@ -848,12 +809,8 @@
             return;
 
         if (tile.hasData() && tile.state !== 'reloading') {
-<<<<<<< HEAD
             // Cache the removed tile
             this._addTileToCache(tile);
-=======
-            this._outOfViewCache.add(tile.tileID, tile, tile.getExpiryTimeout());
->>>>>>> a2add469
         } else {
             tile.aborted = true;
             this._abortTile(tile);
@@ -896,12 +853,8 @@
             this._removeTile(id);
         }
 
-<<<<<<< HEAD
         // Clear the tile cache
-        this._cache.clear();
-=======
-        this._outOfViewCache.reset();
->>>>>>> a2add469
+        this._outOfViewCache.clear();
     }
 
     /**
@@ -1055,10 +1008,7 @@
                 this._reloadTile(id, 'reloading');
             }
         }
-<<<<<<< HEAD
         // Clean the tile cache
-        this._cache.filter(tile => !tile.hasDependency(namespaces, keys));
-=======
         this._outOfViewCache.filter(tile => !tile.hasDependency(namespaces, keys));
     }
 
@@ -1069,6 +1019,5 @@
             }
         }
         return true;
->>>>>>> a2add469
     }
 }