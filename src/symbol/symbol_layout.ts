--- conflicted
+++ resolved
@@ -293,12 +293,8 @@
     layoutIconSize: number,
     textOffset: [number, number],
     isSDFIcon: boolean,
-<<<<<<< HEAD
     canonical: CanonicalTileID,
     subdivisionGranularity: SubdivisionGranularitySetting) {
-=======
-    canonical: CanonicalTileID) {
->>>>>>> c613b608
     // To reduce the number of labels that jump around when zooming we need
     // to use a text-size value that is the same for all zoom levels.
     // bucket calculates text-size at a high zoom level so that all tiles can
