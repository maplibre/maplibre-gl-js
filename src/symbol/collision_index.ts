--- conflicted
+++ resolved
@@ -154,11 +154,10 @@
 
         const [tlX, tlY, brX, brY] = projectedBox.box;
 
-<<<<<<< HEAD
         placedCollisionCircles.push(tlX, tlY, 20, 0);
 
-        const projectionOccluded = (pitchWithMap ? projectedBox.allPointsOccluded : this.transform.isLocationOccluded(tileCoordinatesToLocation(x, y, unwrappedTileID.canonical)));
-=======
+        placedCollisionCircles.push(tlX, tlY, 20, 0);
+
         // Conditions are ordered from the fastest to evaluate to the slowest.
         let unplaceable = false;
         if (pitchWithMap) {
@@ -168,7 +167,6 @@
         }
         unplaceable ||= projectedPoint.perspectiveRatio < this.perspectiveRatioCutoff;
         unplaceable ||= !this.isInsideGrid(tlX, tlY, brX, brY);
->>>>>>> b841ccc3
 
         if (unplaceable ||
             (overlapMode !== 'always' && this.grid.hitTest(tlX, tlY, brX, brY, overlapMode, collisionGroupPredicate))) {
