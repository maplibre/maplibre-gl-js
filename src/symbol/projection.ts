import Point from '@mapbox/point-geometry';

import {mat4, vec4} from 'gl-matrix';
import * as symbolSize from './symbol_size';
import {addDynamicAttributes} from '../data/bucket/symbol_bucket';

import type Painter from '../render/painter';
import type Transform from '../geo/transform';
import type SymbolBucket from '../data/bucket/symbol_bucket';
import type {
    GlyphOffsetArray,
    SymbolLineVertexArray,
    SymbolDynamicLayoutArray
} from '../data/array_types.g';
import {WritingMode} from '../symbol/shaping';

export {updateLineLabels, hideGlyphs, getLabelPlaneMatrix, getGlCoordMatrix, project, getPerspectiveRatio, placeFirstAndLastGlyph, placeGlyphAlongLine, xyTransformMat4};

/*
 * # Overview of coordinate spaces
 *
 * ## Tile coordinate spaces
 * Each label has an anchor. Some labels have corresponding line geometries.
 * The points for both anchors and lines are stored in tile units. Each tile has it's own
 * coordinate space going from (0, 0) at the top left to (EXTENT, EXTENT) at the bottom right.
 *
 * ## GL coordinate space
 * At the end of everything, the vertex shader needs to produce a position in GL coordinate space,
 * which is (-1, 1) at the top left and (1, -1) in the bottom right.
 *
 * ## Map pixel coordinate spaces
 * Each tile has a pixel coordinate space. It's just the tile units scaled so that one unit is
 * whatever counts as 1 pixel at the current zoom.
 * This space is used for pitch-alignment=map, rotation-alignment=map
 *
 * ## Rotated map pixel coordinate spaces
 * Like the above, but rotated so axis of the space are aligned with the viewport instead of the tile.
 * This space is used for pitch-alignment=map, rotation-alignment=viewport
 *
 * ## Viewport pixel coordinate space
 * (0, 0) is at the top left of the canvas and (pixelWidth, pixelHeight) is at the bottom right corner
 * of the canvas. This space is used for pitch-alignment=viewport
 *
 *
 * # Vertex projection
 * It goes roughly like this:
 * 1. project the anchor and line from tile units into the correct label coordinate space
 *      - map pixel space           pitch-alignment=map         rotation-alignment=map
 *      - rotated map pixel space   pitch-alignment=map         rotation-alignment=viewport
 *      - viewport pixel space      pitch-alignment=viewport    rotation-alignment=*
 * 2. if the label follows a line, find the point along the line that is the correct distance from the anchor.
 * 3. add the glyph's corner offset to the point from step 3
 * 4. convert from the label coordinate space to gl coordinates
 *
 * For horizontal labels we want to do step 1 in the shader for performance reasons (no cpu work).
 *      This is what `u_label_plane_matrix` is used for.
 * For labels aligned with lines we have to steps 1 and 2 on the cpu since we need access to the line geometry.
 *      This is what `updateLineLabels(...)` does.
 *      Since the conversion is handled on the cpu we just set `u_label_plane_matrix` to an identity matrix.
 *
 * Steps 3 and 4 are done in the shaders for all labels.
 */

/*
 * Returns a matrix for converting from tile units to the correct label coordinate space.
 */
function getLabelPlaneMatrix(posMatrix: mat4,
    pitchWithMap: boolean,
    rotateWithMap: boolean,
    transform: Transform,
    pixelsToTileUnits: number) {
    const m = mat4.create();
    if (pitchWithMap) {
        mat4.scale(m, m, [1 / pixelsToTileUnits, 1 / pixelsToTileUnits, 1]);
        if (!rotateWithMap) {
            mat4.rotateZ(m, m, transform.angle);
        }
    } else {
        mat4.multiply(m, transform.labelPlaneMatrix, posMatrix);
    }
    return m;
}

/*
 * Returns a matrix for converting from the correct label coordinate space to gl coords.
 */
function getGlCoordMatrix(posMatrix: mat4,
    pitchWithMap: boolean,
    rotateWithMap: boolean,
    transform: Transform,
    pixelsToTileUnits: number) {
    if (pitchWithMap) {
        const m = mat4.clone(posMatrix);
        mat4.scale(m, m, [pixelsToTileUnits, pixelsToTileUnits, 1]);
        if (!rotateWithMap) {
            mat4.rotateZ(m, m, -transform.angle);
        }
        return m;
    } else {
        return transform.glCoordMatrix;
    }
}

<<<<<<< HEAD
function project(point: Point, matrix: mat4, getElevation: (x: number, y: number) => number) {
    let pos;
    if (getElevation) { // slow because of handle z-index
        pos = vec4.fromValues(point.x, point.y, getElevation(point.x, point.y), 1);
        vec4.transformMat4(pos, pos, matrix);
    } else { // fast because of ignore z-index
        pos = vec4.fromValues(point.x, point.y, 0, 1);
        xyTransformMat4(pos, pos, matrix);
    }
=======
function project(point: Point, matrix: mat4) {
    const pos = [point.x, point.y, 0, 1] as vec4;
    xyTransformMat4(pos, pos, matrix);
>>>>>>> 11811ee4
    const w = pos[3];
    return {
        point: new Point(pos[0] / w, pos[1] / w),
        signedDistanceFromCamera: w
    };
}

function getPerspectiveRatio(cameraToCenterDistance: number, signedDistanceFromCamera: number): number {
    return 0.5 + 0.5 * (cameraToCenterDistance / signedDistanceFromCamera);
}

function isVisible(anchorPos: vec4,
    clippingBuffer: [number, number]) {
    const x = anchorPos[0] / anchorPos[3];
    const y = anchorPos[1] / anchorPos[3];
    const inPaddedViewport = (
        x >= -clippingBuffer[0] &&
        x <= clippingBuffer[0] &&
        y >= -clippingBuffer[1] &&
        y <= clippingBuffer[1]);
    return inPaddedViewport;
}

/*
 *  Update the `dynamicLayoutVertexBuffer` for the buffer with the correct glyph positions for the current map view.
 *  This is only run on labels that are aligned with lines. Horizontal labels are handled entirely in the shader.
 */
function updateLineLabels(bucket: SymbolBucket,
    posMatrix: mat4,
    painter: Painter,
    isText: boolean,
    labelPlaneMatrix: mat4,
    glCoordMatrix: mat4,
    pitchWithMap: boolean,
    keepUpright: boolean,
    getElevation: (x: number, y: number) => number,
    rotateToLine: boolean) {

    const sizeData = isText ? bucket.textSizeData : bucket.iconSizeData;
    const partiallyEvaluatedSize = symbolSize.evaluateSizeForZoom(sizeData, painter.transform.zoom);

    const clippingBuffer: [number, number] = [256 / painter.width * 2 + 1, 256 / painter.height * 2 + 1];

    const dynamicLayoutVertexArray = isText ?
        bucket.text.dynamicLayoutVertexArray :
        bucket.icon.dynamicLayoutVertexArray;
    dynamicLayoutVertexArray.clear();

    const lineVertexArray = bucket.lineVertexArray;
    const placedSymbols = isText ? bucket.text.placedSymbolArray : bucket.icon.placedSymbolArray;

    const aspectRatio = painter.transform.width / painter.transform.height;

    let useVertical = false;

    for (let s = 0; s < placedSymbols.length; s++) {
        const symbol = placedSymbols.get(s);

        // Don't do calculations for vertical glyphs unless the previous symbol was horizontal
        // and we determined that vertical glyphs were necessary.
        // Also don't do calculations for symbols that are collided and fully faded out
        if (symbol.hidden || symbol.writingMode === WritingMode.vertical && !useVertical) {
            hideGlyphs(symbol.numGlyphs, dynamicLayoutVertexArray);
            continue;
        }
        // Awkward... but we're counting on the paired "vertical" symbol coming immediately after its horizontal counterpart
        useVertical = false;

<<<<<<< HEAD
        let anchorPos;
        if (getElevation) {  // slow because of handle z-index
            anchorPos = vec4.fromValues(symbol.anchorX, symbol.anchorY, getElevation(symbol.anchorX, symbol.anchorY), 1);
            vec4.transformMat4(anchorPos, anchorPos, posMatrix);
        } else {  // fast because of ignore z-index
            anchorPos = vec4.fromValues(symbol.anchorX, symbol.anchorY, 0, 1);
            xyTransformMat4(anchorPos, anchorPos, posMatrix);
        }
=======
        const anchorPos = [symbol.anchorX, symbol.anchorY, 0, 1] as vec4;
        vec4.transformMat4(anchorPos, anchorPos, posMatrix);
>>>>>>> 11811ee4

        // Don't bother calculating the correct point for invisible labels.
        if (!isVisible(anchorPos, clippingBuffer)) {
            hideGlyphs(symbol.numGlyphs, dynamicLayoutVertexArray);
            continue;
        }

        const cameraToAnchorDistance = anchorPos[3];
        const perspectiveRatio = getPerspectiveRatio(painter.transform.cameraToCenterDistance, cameraToAnchorDistance);

        const fontSize = symbolSize.evaluateSizeForFeature(sizeData, partiallyEvaluatedSize, symbol);
        const pitchScaledFontSize = pitchWithMap ? fontSize / perspectiveRatio : fontSize * perspectiveRatio;

        const tileAnchorPoint = new Point(symbol.anchorX, symbol.anchorY);
        const anchorPoint = project(tileAnchorPoint, labelPlaneMatrix, getElevation).point;
        const projectionCache = {};

        const placeUnflipped: any = placeGlyphsAlongLine(symbol, pitchScaledFontSize, false /*unflipped*/, keepUpright, posMatrix, labelPlaneMatrix, glCoordMatrix,
            bucket.glyphOffsetArray, lineVertexArray, dynamicLayoutVertexArray, anchorPoint, tileAnchorPoint, projectionCache, aspectRatio, getElevation, rotateToLine);

        useVertical = placeUnflipped.useVertical;

        if (placeUnflipped.notEnoughRoom || useVertical ||
            (placeUnflipped.needsFlipping &&
             (placeGlyphsAlongLine(symbol, pitchScaledFontSize, true /*flipped*/, keepUpright, posMatrix, labelPlaneMatrix, glCoordMatrix,
                 bucket.glyphOffsetArray, lineVertexArray, dynamicLayoutVertexArray, anchorPoint, tileAnchorPoint, projectionCache, aspectRatio, getElevation, rotateToLine) as any).notEnoughRoom)) {
            hideGlyphs(symbol.numGlyphs, dynamicLayoutVertexArray);
        }
    }

    if (isText) {
        bucket.text.dynamicLayoutVertexBuffer.updateData(dynamicLayoutVertexArray);
    } else {
        bucket.icon.dynamicLayoutVertexBuffer.updateData(dynamicLayoutVertexArray);
    }
}

function placeFirstAndLastGlyph(fontScale: number, glyphOffsetArray: GlyphOffsetArray, lineOffsetX: number, lineOffsetY: number, flip: boolean, anchorPoint: Point, tileAnchorPoint: Point, symbol: any, lineVertexArray: SymbolLineVertexArray, labelPlaneMatrix: mat4, projectionCache: any, getElevation: (x: number, y: number) => number, rotateToLine: boolean) {
    const glyphEndIndex = symbol.glyphStartIndex + symbol.numGlyphs;
    const lineStartIndex = symbol.lineStartIndex;
    const lineEndIndex = symbol.lineStartIndex + symbol.lineLength;

    const firstGlyphOffset = glyphOffsetArray.getoffsetX(symbol.glyphStartIndex);
    const lastGlyphOffset = glyphOffsetArray.getoffsetX(glyphEndIndex - 1);

    const firstPlacedGlyph = placeGlyphAlongLine(fontScale * firstGlyphOffset, lineOffsetX, lineOffsetY, flip, anchorPoint, tileAnchorPoint, symbol.segment,
        lineStartIndex, lineEndIndex, lineVertexArray, labelPlaneMatrix, projectionCache, getElevation, rotateToLine);
    if (!firstPlacedGlyph)
        return null;

    const lastPlacedGlyph = placeGlyphAlongLine(fontScale * lastGlyphOffset, lineOffsetX, lineOffsetY, flip, anchorPoint, tileAnchorPoint, symbol.segment,
        lineStartIndex, lineEndIndex, lineVertexArray, labelPlaneMatrix, projectionCache, getElevation, rotateToLine);
    if (!lastPlacedGlyph)
        return null;

    return {first: firstPlacedGlyph, last: lastPlacedGlyph};
}

function requiresOrientationChange(writingMode, firstPoint, lastPoint, aspectRatio) {
    if (writingMode === WritingMode.horizontal) {
        // On top of choosing whether to flip, choose whether to render this version of the glyphs or the alternate
        // vertical glyphs. We can't just filter out vertical glyphs in the horizontal range because the horizontal
        // and vertical versions can have slightly different projections which could lead to angles where both or
        // neither showed.
        const rise = Math.abs(lastPoint.y - firstPoint.y);
        const run = Math.abs(lastPoint.x - firstPoint.x) * aspectRatio;
        if (rise > run) {
            return {useVertical: true};
        }
    }

    if (writingMode === WritingMode.vertical ? firstPoint.y < lastPoint.y : firstPoint.x > lastPoint.x) {
        // Includes "horizontalOnly" case for labels without vertical glyphs
        return {needsFlipping: true};
    }

    return null;
}

function placeGlyphsAlongLine(symbol, fontSize, flip, keepUpright, posMatrix, labelPlaneMatrix, glCoordMatrix, glyphOffsetArray, lineVertexArray, dynamicLayoutVertexArray, anchorPoint, tileAnchorPoint, projectionCache, aspectRatio, getElevation, rotateToLine) {
    const fontScale = fontSize / 24;
    const lineOffsetX = symbol.lineOffsetX * fontScale;
    const lineOffsetY = symbol.lineOffsetY * fontScale;

    let placedGlyphs;
    if (symbol.numGlyphs > 1) {
        const glyphEndIndex = symbol.glyphStartIndex + symbol.numGlyphs;
        const lineStartIndex = symbol.lineStartIndex;
        const lineEndIndex = symbol.lineStartIndex + symbol.lineLength;

        // Place the first and the last glyph in the label first, so we can figure out
        // the overall orientation of the label and determine whether it needs to be flipped in keepUpright mode
        const firstAndLastGlyph = placeFirstAndLastGlyph(fontScale, glyphOffsetArray, lineOffsetX, lineOffsetY, flip, anchorPoint, tileAnchorPoint, symbol, lineVertexArray, labelPlaneMatrix, projectionCache, getElevation, rotateToLine);
        if (!firstAndLastGlyph) {
            return {notEnoughRoom: true};
        }
        const firstPoint = project(firstAndLastGlyph.first.point, glCoordMatrix, getElevation).point;
        const lastPoint = project(firstAndLastGlyph.last.point, glCoordMatrix, getElevation).point;

        if (keepUpright && !flip) {
            const orientationChange = requiresOrientationChange(symbol.writingMode, firstPoint, lastPoint, aspectRatio);
            if (orientationChange) {
                return orientationChange;
            }
        }

        placedGlyphs = [firstAndLastGlyph.first];
        for (let glyphIndex = symbol.glyphStartIndex + 1; glyphIndex < glyphEndIndex - 1; glyphIndex++) {
            // Since first and last glyph fit on the line, we're sure that the rest of the glyphs can be placed
            // $FlowFixMe
            placedGlyphs.push(placeGlyphAlongLine(fontScale * glyphOffsetArray.getoffsetX(glyphIndex), lineOffsetX, lineOffsetY, flip, anchorPoint, tileAnchorPoint, symbol.segment,
                lineStartIndex, lineEndIndex, lineVertexArray, labelPlaneMatrix, projectionCache, getElevation, rotateToLine));
        }
        placedGlyphs.push(firstAndLastGlyph.last);
    } else {
        // Only a single glyph to place
        // So, determine whether to flip based on projected angle of the line segment it's on
        if (keepUpright && !flip) {
            const a = project(tileAnchorPoint, posMatrix, getElevation).point;
            const tileVertexIndex = (symbol.lineStartIndex + symbol.segment + 1);
            // $FlowFixMe
            const tileSegmentEnd = new Point(lineVertexArray.getx(tileVertexIndex), lineVertexArray.gety(tileVertexIndex));
            const projectedVertex = project(tileSegmentEnd, posMatrix, getElevation);
            // We know the anchor will be in the viewport, but the end of the line segment may be
            // behind the plane of the camera, in which case we can use a point at any arbitrary (closer)
            // point on the segment.
            const b = (projectedVertex.signedDistanceFromCamera > 0) ?
                projectedVertex.point :
                projectTruncatedLineSegment(tileAnchorPoint, tileSegmentEnd, a, 1, posMatrix, getElevation);

            const orientationChange = requiresOrientationChange(symbol.writingMode, a, b, aspectRatio);
            if (orientationChange) {
                return orientationChange;
            }
        }
        // $FlowFixMe
        const singleGlyph = placeGlyphAlongLine(fontScale * glyphOffsetArray.getoffsetX(symbol.glyphStartIndex), lineOffsetX, lineOffsetY, flip, anchorPoint, tileAnchorPoint, symbol.segment,
            symbol.lineStartIndex, symbol.lineStartIndex + symbol.lineLength, lineVertexArray, labelPlaneMatrix, projectionCache, getElevation, rotateToLine);
        if (!singleGlyph)
            return {notEnoughRoom: true};

        placedGlyphs = [singleGlyph];
    }

    for (const glyph of placedGlyphs) {
        addDynamicAttributes(dynamicLayoutVertexArray, glyph.point, glyph.angle);
    }
    return {};
}

function projectTruncatedLineSegment(previousTilePoint: Point, currentTilePoint: Point, previousProjectedPoint: Point, minimumLength: number, projectionMatrix: mat4, getElevation: (x: number, y: number) => number) {
    // We are assuming "previousTilePoint" won't project to a point within one unit of the camera plane
    // If it did, that would mean our label extended all the way out from within the viewport to a (very distant)
    // point near the plane of the camera. We wouldn't be able to render the label anyway once it crossed the
    // plane of the camera.
    const projectedUnitVertex = project(previousTilePoint.add(previousTilePoint.sub(currentTilePoint)._unit()), projectionMatrix, getElevation).point;
    const projectedUnitSegment = previousProjectedPoint.sub(projectedUnitVertex);

    return previousProjectedPoint.add(projectedUnitSegment._mult(minimumLength / projectedUnitSegment.mag()));
}

function placeGlyphAlongLine(
    offsetX: number,
    lineOffsetX: number,
    lineOffsetY: number,
    flip: boolean,
    anchorPoint: Point,
    tileAnchorPoint: Point,
    anchorSegment: number,
    lineStartIndex: number,
    lineEndIndex: number,
    lineVertexArray: SymbolLineVertexArray,
    labelPlaneMatrix: mat4,
    projectionCache: {
        [_: number]: Point;
    },
    getElevation: (x: number, y: number) => number,
    rotateToLine: boolean) {

    const combinedOffsetX = flip ?
        offsetX - lineOffsetX :
        offsetX + lineOffsetX;

    let dir = combinedOffsetX > 0 ? 1 : -1;

    let angle = 0;
    if (flip) {
        // The label needs to be flipped to keep text upright.
        // Iterate in the reverse direction.
        dir *= -1;
        angle = Math.PI;
    }

    if (dir < 0) angle += Math.PI;

    let currentIndex = dir > 0 ?
        lineStartIndex + anchorSegment :
        lineStartIndex + anchorSegment + 1;

    let current = anchorPoint;
    let prev = anchorPoint;
    let distanceToPrev = 0;
    let currentSegmentDistance = 0;
    const absOffsetX = Math.abs(combinedOffsetX);
    const pathVertices = [];

    while (distanceToPrev + currentSegmentDistance <= absOffsetX) {
        currentIndex += dir;

        // offset does not fit on the projected line
        if (currentIndex < lineStartIndex || currentIndex >= lineEndIndex)
            return null;

        prev = current;
        pathVertices.push(current);

        current = projectionCache[currentIndex];
        if (current === undefined) {
            const currentVertex = new Point(lineVertexArray.getx(currentIndex), lineVertexArray.gety(currentIndex));
            const projection = project(currentVertex, labelPlaneMatrix, getElevation);
            if (projection.signedDistanceFromCamera > 0) {
                current = projectionCache[currentIndex] = projection.point;
            } else {
                // The vertex is behind the plane of the camera, so we can't project it
                // Instead, we'll create a vertex along the line that's far enough to include the glyph
                const previousLineVertexIndex = currentIndex - dir;
                const previousTilePoint = distanceToPrev === 0 ?
                    tileAnchorPoint :
                    new Point(lineVertexArray.getx(previousLineVertexIndex), lineVertexArray.gety(previousLineVertexIndex));
                // Don't cache because the new vertex might not be far enough out for future glyphs on the same segment
                current = projectTruncatedLineSegment(previousTilePoint, currentVertex, prev, absOffsetX - distanceToPrev + 1, labelPlaneMatrix, getElevation);
            }
        }

        distanceToPrev += currentSegmentDistance;
        currentSegmentDistance = prev.dist(current);
    }

    // The point is on the current segment. Interpolate to find it.
    const segmentInterpolationT = (absOffsetX - distanceToPrev) / currentSegmentDistance;
    const prevToCurrent = current.sub(prev);
    const p = prevToCurrent.mult(segmentInterpolationT)._add(prev);

    // offset the point from the line to text-offset and icon-offset
    p._add(prevToCurrent._unit()._perp()._mult(lineOffsetY * dir));

    const segmentAngle = angle + Math.atan2(current.y - prev.y, current.x - prev.x);

    pathVertices.push(p);

    return {
        point: p,
        angle: rotateToLine ? segmentAngle : 0.0,
        path: pathVertices
    };
}

const hiddenGlyphAttributes = new Float32Array([-Infinity, -Infinity, 0, -Infinity, -Infinity, 0, -Infinity, -Infinity, 0, -Infinity, -Infinity, 0]);

// Hide them by moving them offscreen. We still need to add them to the buffer
// because the dynamic buffer is paired with a static buffer that doesn't get updated.
function hideGlyphs(num: number, dynamicLayoutVertexArray: SymbolDynamicLayoutArray) {
    for (let i = 0; i < num; i++) {
        const offset = dynamicLayoutVertexArray.length;
        dynamicLayoutVertexArray.resize(offset + 4);
        // Since all hidden glyphs have the same attributes, we can build up the array faster with a single call to Float32Array.set
        // for each set of four vertices, instead of calling addDynamicAttributes for each vertex.
        dynamicLayoutVertexArray.float32.set(hiddenGlyphAttributes, offset * 3);
    }
}

// For line label layout, we're not using z output and our w input is always 1
// This custom matrix transformation ignores those components to make projection faster
function xyTransformMat4(out: vec4, a: vec4, m: mat4) {
    const x = a[0], y = a[1];
    out[0] = m[0] * x + m[4] * y + m[12];
    out[1] = m[1] * x + m[5] * y + m[13];
    out[3] = m[3] * x + m[7] * y + m[15];
    return out;
}<|MERGE_RESOLUTION|>--- conflicted
+++ resolved
@@ -101,21 +101,16 @@
     }
 }
 
-<<<<<<< HEAD
 function project(point: Point, matrix: mat4, getElevation: (x: number, y: number) => number) {
     let pos;
     if (getElevation) { // slow because of handle z-index
-        pos = vec4.fromValues(point.x, point.y, getElevation(point.x, point.y), 1);
+        pos = [point.x, point.y, getElevation(point.x, point.y), 1] as vec4;
         vec4.transformMat4(pos, pos, matrix);
     } else { // fast because of ignore z-index
-        pos = vec4.fromValues(point.x, point.y, 0, 1);
+        pos = [point.x, point.y, 0, 1] as vec4;
         xyTransformMat4(pos, pos, matrix);
     }
-=======
-function project(point: Point, matrix: mat4) {
-    const pos = [point.x, point.y, 0, 1] as vec4;
-    xyTransformMat4(pos, pos, matrix);
->>>>>>> 11811ee4
+
     const w = pos[3];
     return {
         point: new Point(pos[0] / w, pos[1] / w),
@@ -184,19 +179,14 @@
         // Awkward... but we're counting on the paired "vertical" symbol coming immediately after its horizontal counterpart
         useVertical = false;
 
-<<<<<<< HEAD
         let anchorPos;
         if (getElevation) {  // slow because of handle z-index
-            anchorPos = vec4.fromValues(symbol.anchorX, symbol.anchorY, getElevation(symbol.anchorX, symbol.anchorY), 1);
+            anchorPos = [symbol.anchorX, symbol.anchorY, getElevation(symbol.anchorX, symbol.anchorY), 1] as vec4;
             vec4.transformMat4(anchorPos, anchorPos, posMatrix);
         } else {  // fast because of ignore z-index
-            anchorPos = vec4.fromValues(symbol.anchorX, symbol.anchorY, 0, 1);
+            anchorPos = [symbol.anchorX, symbol.anchorY, 0, 1] as vec4;
             xyTransformMat4(anchorPos, anchorPos, posMatrix);
         }
-=======
-        const anchorPos = [symbol.anchorX, symbol.anchorY, 0, 1] as vec4;
-        vec4.transformMat4(anchorPos, anchorPos, posMatrix);
->>>>>>> 11811ee4
 
         // Don't bother calculating the correct point for invisible labels.
         if (!isVisible(anchorPos, clippingBuffer)) {
