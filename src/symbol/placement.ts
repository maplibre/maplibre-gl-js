--- conflicted
+++ resolved
@@ -336,24 +336,6 @@
     }
 
     attemptAnchorPlacement(
-<<<<<<< HEAD
-      anchor: TextAnchor,
-      textBox: SingleCollisionBox,
-      width: number,
-      height: number,
-      textBoxScale: number,
-      rotateWithMap: boolean,
-      pitchWithMap: boolean,
-      textPixelRatio: number,
-      posMatrix: mat4,
-      collisionGroup: CollisionGroup,
-      textAllowOverlap: boolean,
-      symbolInstance: SymbolInstance,
-      bucket: SymbolBucket,
-      orientation: number,
-      iconBox?: SingleCollisionBox | null,
-      getElevation?: any
-=======
         anchor: TextAnchor,
         textBox: SingleCollisionBox,
         width: number,
@@ -368,8 +350,8 @@
         symbolInstance: SymbolInstance,
         bucket: SymbolBucket,
         orientation: number,
-        iconBox?: SingleCollisionBox | null
->>>>>>> 1298a762
+        iconBox?: SingleCollisionBox | null,
+        getElevation?: any
     ): {
             shift: Point;
             placedGlyphBoxes: {
@@ -385,22 +367,14 @@
             shiftVariableCollisionBox(
                 textBox, shift.x, shift.y,
                 rotateWithMap, pitchWithMap, this.transform.angle),
-<<<<<<< HEAD
-            textAllowOverlap, textPixelRatio, posMatrix, collisionGroup.predicate, getElevation);
-=======
-            textOverlapMode, textPixelRatio, posMatrix, collisionGroup.predicate);
->>>>>>> 1298a762
+            textOverlapMode, textPixelRatio, posMatrix, collisionGroup.predicate, getElevation);
 
         if (iconBox) {
             const placedIconBoxes = this.collisionIndex.placeCollisionBox(
                 shiftVariableCollisionBox(
                     iconBox, shift.x, shift.y,
                     rotateWithMap, pitchWithMap, this.transform.angle),
-<<<<<<< HEAD
-                textAllowOverlap, textPixelRatio, posMatrix, collisionGroup.predicate, getElevation);
-=======
-                textOverlapMode, textPixelRatio, posMatrix, collisionGroup.predicate);
->>>>>>> 1298a762
+                textOverlapMode, textPixelRatio, posMatrix, collisionGroup.predicate, getElevation);
             if (placedIconBoxes.box.length === 0) return;
         }
 
@@ -517,11 +491,11 @@
             }
 
             // update elevation of collisionArrays
-            let tileID = this.retainedQueryData[bucket.bucketInstanceId].tileID;
-            let getElevation = (x: number, y: number) => this.transform.terrainSourceCache.getElevationWithExaggeration(tileID, x, y);
-            for (let boxType of ['textBox', 'verticalTextBox', 'iconBox', 'verticalIconBox']) {
-               const box = collisionArrays[boxType];
-               if (box) box.elevation = getElevation(box.anchorPointX, box.anchorPointY);
+            const tileID = this.retainedQueryData[bucket.bucketInstanceId].tileID;
+            const getElevation = (x: number, y: number) => this.transform.terrainSourceCache.getElevationWithExaggeration(tileID, x, y);
+            for (const boxType of ['textBox', 'verticalTextBox', 'iconBox', 'verticalIconBox']) {
+                const box = collisionArrays[boxType];
+                if (box) box.elevation = getElevation(box.anchorPointX, box.anchorPointY);
             }
 
             const textBox = collisionArrays.textBox;
@@ -558,17 +532,14 @@
 
                 if (!layout.get('text-variable-anchor')) {
                     const placeBox = (collisionTextBox, orientation) => {
-<<<<<<< HEAD
-                        const placedFeature = this.collisionIndex.placeCollisionBox(collisionTextBox, textAllowOverlap,
-                                                                                  textPixelRatio, posMatrix, collisionGroup.predicate, getElevation);
-=======
                         const placedFeature = this.collisionIndex.placeCollisionBox(
                             collisionTextBox,
                             textOverlapMode,
                             textPixelRatio,
                             posMatrix,
-                            collisionGroup.predicate);
->>>>>>> 1298a762
+                            collisionGroup.predicate,
+                            getElevation
+                        );
                         if (placedFeature && placedFeature.box && placedFeature.box.length) {
                             this.markUsedOrientation(bucket, orientation, symbolInstance);
                             this.placedOrientations[symbolInstance.crossTileID] = orientation;
@@ -623,11 +594,7 @@
                             const result = this.attemptAnchorPlacement(
                                 anchor, collisionTextBox, width, height,
                                 textBoxScale, rotateWithMap, pitchWithMap, textPixelRatio, posMatrix,
-<<<<<<< HEAD
-                                collisionGroup, allowOverlap, symbolInstance, bucket, orientation, variableIconBox, getElevation);
-=======
-                                collisionGroup, overlapMode, symbolInstance, bucket, orientation, variableIconBox);
->>>>>>> 1298a762
+                                collisionGroup, overlapMode, symbolInstance, bucket, orientation, variableIconBox, getElevation);
 
                             if (result) {
                                 placedBox = result.placedGlyphBoxes;
@@ -689,22 +656,6 @@
                 const textPixelPadding = layout.get('text-padding');
                 const circlePixelDiameter = symbolInstance.collisionCircleDiameter;
 
-<<<<<<< HEAD
-                placedGlyphCircles = this.collisionIndex.placeCollisionCircles(textAllowOverlap,
-                        placedSymbol,
-                        bucket.lineVertexArray,
-                        bucket.glyphOffsetArray,
-                        fontSize,
-                        posMatrix,
-                        textLabelPlaneMatrix,
-                        labelToScreenMatrix,
-                        showCollisionBoxes,
-                        pitchWithMap,
-                        collisionGroup.predicate,
-                        circlePixelDiameter,
-                        textPixelPadding,
-                        getElevation);
-=======
                 placedGlyphCircles = this.collisionIndex.placeCollisionCircles(
                     textOverlapMode,
                     placedSymbol,
@@ -718,8 +669,9 @@
                     pitchWithMap,
                     collisionGroup.predicate,
                     circlePixelDiameter,
-                    textPixelPadding);
->>>>>>> 1298a762
+                    textPixelPadding,
+                    getElevation
+                );
 
                 assert(!placedGlyphCircles.circles.length || (!placedGlyphCircles.collisionDetected || showCollisionBoxes));
                 // If text-overlap is set to 'always', force "placedCircles" to true
@@ -735,7 +687,6 @@
             }
 
             if (collisionArrays.iconBox) {
-
                 const placeIconFeature = iconBox => {
                     const shiftedIconBox = hasIconTextFit && shift ?
                         shiftVariableCollisionBox(
@@ -743,11 +694,7 @@
                             rotateWithMap, pitchWithMap, this.transform.angle) :
                         iconBox;
                     return this.collisionIndex.placeCollisionBox(shiftedIconBox,
-<<<<<<< HEAD
-                        iconAllowOverlap, textPixelRatio, posMatrix, collisionGroup.predicate, getElevation);
-=======
-                        iconOverlapMode, textPixelRatio, posMatrix, collisionGroup.predicate);
->>>>>>> 1298a762
+                        iconOverlapMode, textPixelRatio, posMatrix, collisionGroup.predicate, getElevation);
                 };
 
                 if (placedVerticalText && placedVerticalText.box && placedVerticalText.box.length && collisionArrays.verticalIconBox) {
