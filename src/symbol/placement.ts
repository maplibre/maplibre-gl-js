import CollisionIndex from './collision_index';
import type {FeatureKey} from './collision_index';
import EXTENT from '../data/extent';
import * as symbolSize from './symbol_size';
import * as projection from './projection';
import {getAnchorJustification, evaluateVariableOffset} from './symbol_layout';
import {getAnchorAlignment, WritingMode} from './shaping';
import {mat4} from 'gl-matrix';
import assert from 'assert';
import pixelsToTileUnits from '../source/pixels_to_tile_units';
import Point from '../util/point';
import type Transform from '../geo/transform';
import type StyleLayer from '../style/style_layer';
import {PossiblyEvaluated} from '../style/properties';
import type {SymbolLayoutProps, SymbolLayoutPropsPossiblyEvaluated} from '../style/style_layer/symbol_style_layer_properties';
<<<<<<< HEAD
import {getOverlapMode, OverlapMode} from '../style/style_layer/symbol_style_layer';
=======
>>>>>>> be9d6cb6

import type Tile from '../source/tile';
import SymbolBucket, {CollisionArrays, SingleCollisionBox} from '../data/bucket/symbol_bucket';

import type {CollisionBoxArray, CollisionVertexArray, SymbolInstance} from '../data/array_types';
import type FeatureIndex from '../data/feature_index';
import type {OverscaledTileID} from '../source/tile_id';
import type {TextAnchor} from './symbol_layout';

class OpacityState {
    opacity: number;
    placed: boolean;
    constructor(prevState: OpacityState, increment: number, placed: boolean, skipFade?: boolean | null) {
        if (prevState) {
            this.opacity = Math.max(0, Math.min(1, prevState.opacity + (prevState.placed ? increment : -increment)));
        } else {
            this.opacity = (skipFade && placed) ? 1 : 0;
        }
        this.placed = placed;
    }
    isHidden() {
        return this.opacity === 0 && !this.placed;
    }
}

class JointOpacityState {
    text: OpacityState;
    icon: OpacityState;
    constructor(prevState: JointOpacityState, increment: number, placedText: boolean, placedIcon: boolean, skipFade?: boolean | null) {
        this.text = new OpacityState(prevState ? prevState.text : null, increment, placedText, skipFade);
        this.icon = new OpacityState(prevState ? prevState.icon : null, increment, placedIcon, skipFade);
    }
    isHidden() {
        return this.text.isHidden() && this.icon.isHidden();
    }
}

class JointPlacement {
    text: boolean;
    icon: boolean;
    // skipFade = outside viewport, but within CollisionIndex::viewportPadding px of the edge
    // Because these symbols aren't onscreen yet, we can skip the "fade in" animation,
    // and if a subsequent viewport change brings them into view, they'll be fully
    // visible right away.
    skipFade: boolean;
    constructor(text: boolean, icon: boolean, skipFade: boolean) {
        this.text = text;
        this.icon = icon;
        this.skipFade = skipFade;
    }
}

class CollisionCircleArray {
    // Stores collision circles and placement matrices of a bucket for debug rendering.
    invProjMatrix: mat4;
    viewportMatrix: mat4;
    circles: Array<number>;

    constructor() {
        this.invProjMatrix = mat4.create();
        this.viewportMatrix = mat4.create();
        this.circles = [];
    }
}

export class RetainedQueryData {
    bucketInstanceId: number;
    featureIndex: FeatureIndex;
    sourceLayerIndex: number;
    bucketIndex: number;
    tileID: OverscaledTileID;
    featureSortOrder: Array<number>;
    constructor(bucketInstanceId: number,
                featureIndex: FeatureIndex,
                sourceLayerIndex: number,
                bucketIndex: number,
                tileID: OverscaledTileID) {
        this.bucketInstanceId = bucketInstanceId;
        this.featureIndex = featureIndex;
        this.sourceLayerIndex = sourceLayerIndex;
        this.bucketIndex = bucketIndex;
        this.tileID = tileID;
    }
}

type CollisionGroup = {
  ID: number;
  predicate?: (key: FeatureKey) => boolean;
};

class CollisionGroups {
    collisionGroups: {[groupName: string]: CollisionGroup};
    maxGroupID: number;
    crossSourceCollisions: boolean;

    constructor(crossSourceCollisions: boolean) {
        this.crossSourceCollisions = crossSourceCollisions;
        this.maxGroupID = 0;
        this.collisionGroups = {};
    }

    get(sourceID: string) {
        // The predicate/groupID mechanism allows for arbitrary grouping,
        // but the current interface defines one source == one group when
        // crossSourceCollisions == true.
        if (!this.crossSourceCollisions) {
            if (!this.collisionGroups[sourceID]) {
                const nextGroupID = ++this.maxGroupID;
                this.collisionGroups[sourceID] = {
                    ID: nextGroupID,
                    predicate: (key) => {
                        return key.collisionGroupID === nextGroupID;
                    }
                };
            }
            return this.collisionGroups[sourceID];
        } else {
            return {ID: 0, predicate: null};
        }
    }
}

function calculateVariableLayoutShift(
  anchor: TextAnchor,
  width: number,
  height: number,
  textOffset: [number, number],
  textBoxScale: number
): Point {
    const {horizontalAlign, verticalAlign} = getAnchorAlignment(anchor);
    const shiftX = -(horizontalAlign - 0.5) * width;
    const shiftY = -(verticalAlign - 0.5) * height;
    const offset = evaluateVariableOffset(anchor, textOffset);
    return new Point(
        shiftX + offset[0] * textBoxScale,
        shiftY + offset[1] * textBoxScale
    );
}

function shiftVariableCollisionBox(collisionBox: SingleCollisionBox,
                                  shiftX: number, shiftY: number,
                                  rotateWithMap: boolean, pitchWithMap: boolean,
                                  angle: number) {
    const {x1, x2, y1, y2, anchorPointX, anchorPointY} = collisionBox;
    const rotatedOffset = new Point(shiftX, shiftY);
    if (rotateWithMap) {
        rotatedOffset._rotate(pitchWithMap ? angle : -angle);
    }
    return {
        x1: x1 + rotatedOffset.x,
        y1: y1 + rotatedOffset.y,
        x2: x2 + rotatedOffset.x,
        y2: y2 + rotatedOffset.y,
        // symbol anchor point stays the same regardless of text-anchor
        anchorPointX,
        anchorPointY
    };
}

export type VariableOffset = {
    textOffset: [number, number];
    width: number;
    height: number;
    anchor: TextAnchor;
    textBoxScale: number;
    prevAnchor?: TextAnchor;
};

type TileLayerParameters = {
<<<<<<< HEAD
  bucket: SymbolBucket;
  layout: PossiblyEvaluated<SymbolLayoutProps, SymbolLayoutPropsPossiblyEvaluated>;
  posMatrix: mat4;
  textLabelPlaneMatrix: mat4;
  labelToScreenMatrix: mat4;
  scale: number;
  textPixelRatio: number;
  holdingForFade: boolean;
  collisionBoxArray: CollisionBoxArray;
  partiallyEvaluatedTextSize: {
    uSize: number;
    uSizeT: number;
  };
  collisionGroup: CollisionGroup;
=======
    bucket: SymbolBucket;
    layout: PossiblyEvaluated<SymbolLayoutProps, SymbolLayoutPropsPossiblyEvaluated>;
    posMatrix: mat4;
    textLabelPlaneMatrix: mat4;
    labelToScreenMatrix: mat4;
    scale: number;
    textPixelRatio: number;
    holdingForFade: boolean;
    collisionBoxArray: CollisionBoxArray;
    partiallyEvaluatedTextSize: {
        uSize: number;
        uSizeT: number;
    };
    collisionGroup: CollisionGroup;
>>>>>>> be9d6cb6
};

export type BucketPart = {
    sortKey?: number | void;
    symbolInstanceStart: number;
    symbolInstanceEnd: number;
    parameters: TileLayerParameters;
};

export type CrossTileID = string | number;

export class Placement {
    transform: Transform;
    collisionIndex: CollisionIndex;
    placements: {
      [_ in CrossTileID]: JointPlacement;
    };
    opacities: {
      [_ in CrossTileID]: JointOpacityState;
    };
    variableOffsets: {
      [_ in CrossTileID]: VariableOffset;
    };
    placedOrientations: {
      [_ in CrossTileID]: number;
    };
    commitTime: number;
    prevZoomAdjustment: number;
    lastPlacementChangeTime: number;
    stale: boolean;
    fadeDuration: number;
    retainedQueryData: {
      [_: number]: RetainedQueryData;
    };
    collisionGroups: CollisionGroups;
    prevPlacement: Placement;
    zoomAtLastRecencyCheck: number;
    collisionCircleArrays: {
      [k in any]: CollisionCircleArray;
    };

    constructor(transform: Transform, fadeDuration: number, crossSourceCollisions: boolean, prevPlacement?: Placement) {
        this.transform = transform.clone();
        this.collisionIndex = new CollisionIndex(this.transform);
        this.placements = {};
        this.opacities = {};
        this.variableOffsets = {};
        this.stale = false;
        this.commitTime = 0;
        this.fadeDuration = fadeDuration;
        this.retainedQueryData = {};
        this.collisionGroups = new CollisionGroups(crossSourceCollisions);
        this.collisionCircleArrays = {};

        this.prevPlacement = prevPlacement;
        if (prevPlacement) {
            prevPlacement.prevPlacement = undefined; // Only hold on to one placement back
        }

        this.placedOrientations = {};
    }

    getBucketParts(results: Array<BucketPart>, styleLayer: StyleLayer, tile: Tile, sortAcrossTiles: boolean) {
        const symbolBucket = (tile.getBucket(styleLayer) as SymbolBucket);
        const bucketFeatureIndex = tile.latestFeatureIndex;
        if (!symbolBucket || !bucketFeatureIndex || styleLayer.id !== symbolBucket.layerIds[0])
            return;

        const collisionBoxArray = tile.collisionBoxArray;

        const layout = symbolBucket.layers[0].layout;

        const scale = Math.pow(2, this.transform.zoom - tile.tileID.overscaledZ);
        const textPixelRatio = tile.tileSize / EXTENT;

        const posMatrix = this.transform.calculatePosMatrix(tile.tileID.toUnwrapped());

        const pitchWithMap = layout.get('text-pitch-alignment') === 'map';
        const rotateWithMap = layout.get('text-rotation-alignment') === 'map';
        const pixelsToTiles = pixelsToTileUnits(tile, 1, this.transform.zoom);

        const textLabelPlaneMatrix = projection.getLabelPlaneMatrix(posMatrix,
                pitchWithMap,
                rotateWithMap,
                this.transform,
                pixelsToTiles);

        let labelToScreenMatrix = null;

        if (pitchWithMap) {
            const glMatrix = projection.getGlCoordMatrix(
                posMatrix,
                pitchWithMap,
                rotateWithMap,
                this.transform,
                pixelsToTiles);

            labelToScreenMatrix = mat4.multiply([] as any, this.transform.labelPlaneMatrix, glMatrix);
        }

        // As long as this placement lives, we have to hold onto this bucket's
        // matching FeatureIndex/data for querying purposes
        this.retainedQueryData[symbolBucket.bucketInstanceId] = new RetainedQueryData(
            symbolBucket.bucketInstanceId,
            bucketFeatureIndex,
            symbolBucket.sourceLayerIndex,
            symbolBucket.index,
            tile.tileID
        );

        const parameters = {
            bucket: symbolBucket,
            layout,
            posMatrix,
            textLabelPlaneMatrix,
            labelToScreenMatrix,
            scale,
            textPixelRatio,
            holdingForFade: tile.holdingForFade(),
            collisionBoxArray,
            partiallyEvaluatedTextSize: symbolSize.evaluateSizeForZoom(symbolBucket.textSizeData, this.transform.zoom),
            collisionGroup: this.collisionGroups.get(symbolBucket.sourceID)
        };

        if (sortAcrossTiles) {
            for (const range of symbolBucket.sortKeyRanges) {
                const {sortKey, symbolInstanceStart, symbolInstanceEnd} = range;
                results.push({sortKey, symbolInstanceStart, symbolInstanceEnd, parameters});
            }
        } else {
            results.push({
                symbolInstanceStart: 0,
                symbolInstanceEnd: symbolBucket.symbolInstances.length,
                parameters
            });
        }
    }

    attemptAnchorPlacement(
      anchor: TextAnchor,
      textBox: SingleCollisionBox,
      width: number,
      height: number,
      textBoxScale: number,
      rotateWithMap: boolean,
      pitchWithMap: boolean,
      textPixelRatio: number,
      posMatrix: mat4,
      collisionGroup: CollisionGroup,
      textOverlapMode: OverlapMode,
      symbolInstance: SymbolInstance,
      bucket: SymbolBucket,
      orientation: number,
      iconBox?: SingleCollisionBox | null
    ): {
      shift: Point;
      placedGlyphBoxes: {
        box: Array<number>;
        offscreen: boolean;
      };
    } {

        const textOffset = [symbolInstance.textOffset0, symbolInstance.textOffset1] as [number, number];
        const shift = calculateVariableLayoutShift(anchor, width, height, textOffset, textBoxScale);

        const placedGlyphBoxes = this.collisionIndex.placeCollisionBox(
            shiftVariableCollisionBox(
                textBox, shift.x, shift.y,
                rotateWithMap, pitchWithMap, this.transform.angle),
            textOverlapMode, textPixelRatio, posMatrix, collisionGroup.predicate);

        if (iconBox) {
            const placedIconBoxes = this.collisionIndex.placeCollisionBox(
                shiftVariableCollisionBox(
                    iconBox, shift.x, shift.y,
                    rotateWithMap, pitchWithMap, this.transform.angle),
                textOverlapMode, textPixelRatio, posMatrix, collisionGroup.predicate);
            if (placedIconBoxes.box.length === 0) return;
        }

        if (placedGlyphBoxes.box.length > 0) {
            let prevAnchor;
            // If this label was placed in the previous placement, record the anchor position
            // to allow us to animate the transition
            if (this.prevPlacement &&
                this.prevPlacement.variableOffsets[symbolInstance.crossTileID] &&
                this.prevPlacement.placements[symbolInstance.crossTileID] &&
                this.prevPlacement.placements[symbolInstance.crossTileID].text) {
                prevAnchor = this.prevPlacement.variableOffsets[symbolInstance.crossTileID].anchor;
            }
            assert(symbolInstance.crossTileID !== 0);
            this.variableOffsets[symbolInstance.crossTileID] = {
                textOffset,
                width,
                height,
                anchor,
                textBoxScale,
                prevAnchor
            };
            this.markUsedJustification(bucket, anchor, symbolInstance, orientation);

            if (bucket.allowVerticalPlacement) {
                this.markUsedOrientation(bucket, orientation, symbolInstance);
                this.placedOrientations[symbolInstance.crossTileID] = orientation;
            }

            return {shift, placedGlyphBoxes};
        }
    }

    placeLayerBucketPart(bucketPart: BucketPart, seenCrossTileIDs: {
      [k in string | number]: boolean;
    }, showCollisionBoxes: boolean) {

        const {
            bucket,
            layout,
            posMatrix,
            textLabelPlaneMatrix,
            labelToScreenMatrix,
            textPixelRatio,
            holdingForFade,
            collisionBoxArray,
            partiallyEvaluatedTextSize,
            collisionGroup
        } = bucketPart.parameters;

        const textOptional = layout.get('text-optional');
        const iconOptional = layout.get('icon-optional');
        const textOverlapMode = getOverlapMode(layout, 'text-overlap', 'text-allow-overlap');
        const textAlwaysOverlap = textOverlapMode === 'always';
        const iconOverlapMode = getOverlapMode(layout, 'icon-overlap', 'icon-allow-overlap');
        const iconAlwaysOverlap = iconOverlapMode === 'always';
        const rotateWithMap = layout.get('text-rotation-alignment') === 'map';
        const pitchWithMap = layout.get('text-pitch-alignment') === 'map';
        const hasIconTextFit = layout.get('icon-text-fit') !== 'none';
        const zOrderByViewportY = layout.get('symbol-z-order') === 'viewport-y';

        // This logic is similar to the "defaultOpacityState" logic below in updateBucketOpacities
        // If we know a symbol is always supposed to show, force it to be marked visible even if
        // it wasn't placed into the collision index (because some or all of it was outside the range
        // of the collision grid).
        // There is a subtle edge case here we're accepting:
        //  Symbol A has text-allow-overlap: true, icon-allow-overlap: true, icon-optional: false
        //  A's icon is outside the grid, so doesn't get placed
        //  A's text would be inside grid, but doesn't get placed because of icon-optional: false
        //  We still show A because of the allow-overlap settings.
        //  Symbol B has allow-overlap: false, and gets placed where A's text would be
        //  On panning in, there is a short period when Symbol B and Symbol A will overlap
        //  This is the reverse of our normal policy of "fade in on pan", but should look like any other
        //  collision and hopefully not be too noticeable.
        // See https://github.com/mapbox/mapbox-gl-js/issues/7172
        const alwaysShowText = textAlwaysOverlap && (iconAlwaysOverlap || !bucket.hasIconData() || iconOptional);
        const alwaysShowIcon = iconAlwaysOverlap && (textAlwaysOverlap || !bucket.hasTextData() || textOptional);

        if (!bucket.collisionArrays && collisionBoxArray) {
            bucket.deserializeCollisionBoxes(collisionBoxArray);
        }

        const placeSymbol = (symbolInstance: SymbolInstance, collisionArrays: CollisionArrays) => {
            if (seenCrossTileIDs[symbolInstance.crossTileID]) return;
            if (holdingForFade) {
                // Mark all symbols from this tile as "not placed", but don't add to seenCrossTileIDs, because we don't
                // know yet if we have a duplicate in a parent tile that _should_ be placed.
                this.placements[symbolInstance.crossTileID] = new JointPlacement(false, false, false);
                return;
            }

            let placeText = false;
            let placeIcon = false;
            let offscreen = true;
            let shift = null;

            let placed = {box: null, offscreen: null};
            let placedVerticalText = {box: null, offscreen: null};

            let placedGlyphBoxes = null;
            let placedGlyphCircles = null;
            let placedIconBoxes = null;
            let textFeatureIndex = 0;
            let verticalTextFeatureIndex = 0;
            let iconFeatureIndex = 0;

            if (collisionArrays.textFeatureIndex) {
                textFeatureIndex = collisionArrays.textFeatureIndex;
            } else if (symbolInstance.useRuntimeCollisionCircles) {
                textFeatureIndex = symbolInstance.featureIndex;
            }
            if (collisionArrays.verticalTextFeatureIndex) {
                verticalTextFeatureIndex = collisionArrays.verticalTextFeatureIndex;
            }

            const textBox = collisionArrays.textBox;
            if (textBox) {

                const updatePreviousOrientationIfNotPlaced = (isPlaced) => {
                    let previousOrientation = WritingMode.horizontal;
                    if (bucket.allowVerticalPlacement && !isPlaced && this.prevPlacement) {
                        const prevPlacedOrientation = this.prevPlacement.placedOrientations[symbolInstance.crossTileID];
                        if (prevPlacedOrientation) {
                            this.placedOrientations[symbolInstance.crossTileID] = prevPlacedOrientation;
                            previousOrientation = prevPlacedOrientation;
                            this.markUsedOrientation(bucket, previousOrientation, symbolInstance);
                        }
                    }
                    return previousOrientation;
                };

                const placeTextForPlacementModes = (placeHorizontalFn, placeVerticalFn) => {
                    if (bucket.allowVerticalPlacement && symbolInstance.numVerticalGlyphVertices > 0 && collisionArrays.verticalTextBox) {
                        for (const placementMode of bucket.writingModes) {
                            if (placementMode === WritingMode.vertical) {
                                placed = placeVerticalFn();
                                placedVerticalText = placed;
                            } else {
                                placed = placeHorizontalFn();
                            }
                            if (placed && placed.box && placed.box.length) break;
                        }
                    } else {
                        placed = placeHorizontalFn();
                    }
                };

                if (!layout.get('text-variable-anchor')) {
                    const placeBox = (collisionTextBox, orientation) => {
                        const placedFeature = this.collisionIndex.placeCollisionBox(
                            collisionTextBox,
                            textOverlapMode,
                            textPixelRatio,
                            posMatrix,
                            collisionGroup.predicate);
                        if (placedFeature && placedFeature.box && placedFeature.box.length) {
                            this.markUsedOrientation(bucket, orientation, symbolInstance);
                            this.placedOrientations[symbolInstance.crossTileID] = orientation;
                        }
                        return placedFeature;
                    };

                    const placeHorizontal = () => {
                        return placeBox(textBox, WritingMode.horizontal);
                    };

                    const placeVertical = () => {
                        const verticalTextBox = collisionArrays.verticalTextBox;
                        if (bucket.allowVerticalPlacement && symbolInstance.numVerticalGlyphVertices > 0 && verticalTextBox) {
                            return placeBox(verticalTextBox, WritingMode.vertical);
                        }
                        return {box: null, offscreen: null};
                    };

                    placeTextForPlacementModes(placeHorizontal, placeVertical);
                    updatePreviousOrientationIfNotPlaced(placed && placed.box && placed.box.length);

                } else {
                    let anchors = layout.get('text-variable-anchor');

                    // If this symbol was in the last placement, shift the previously used
                    // anchor to the front of the anchor list, only if the previous anchor
                    // is still in the anchor list
                    if (this.prevPlacement && this.prevPlacement.variableOffsets[symbolInstance.crossTileID]) {
                        const prevOffsets = this.prevPlacement.variableOffsets[symbolInstance.crossTileID];
                        if (anchors.indexOf(prevOffsets.anchor) > 0) {
                            anchors = anchors.filter(anchor => anchor !== prevOffsets.anchor);
                            anchors.unshift(prevOffsets.anchor);
                        }
                    }

                    const placeBoxForVariableAnchors = (collisionTextBox, collisionIconBox, orientation) => {
                        const width = collisionTextBox.x2 - collisionTextBox.x1;
                        const height = collisionTextBox.y2 - collisionTextBox.y1;
                        const textBoxScale = symbolInstance.textBoxScale;

                        const variableIconBox = hasIconTextFit && (iconOverlapMode === 'never') ? collisionIconBox : null;

                        let placedBox: {
                          box: Array<number>;
                          offscreen: boolean;
                        } = {box: [], offscreen: false};
                        const placementAttempts = (textOverlapMode !== 'never') ? anchors.length * 2 : anchors.length;
                        for (let i = 0; i < placementAttempts; ++i) {
                            const anchor = anchors[i % anchors.length];
                            const overlapMode = (i >= anchors.length) ? textOverlapMode : 'never';
                            const result = this.attemptAnchorPlacement(
                                anchor, collisionTextBox, width, height,
                                textBoxScale, rotateWithMap, pitchWithMap, textPixelRatio, posMatrix,
                                collisionGroup, overlapMode, symbolInstance, bucket, orientation, variableIconBox);

                            if (result) {
                                placedBox = result.placedGlyphBoxes;
                                if (placedBox && placedBox.box && placedBox.box.length) {
                                    placeText = true;
                                    shift = result.shift;
                                    break;
                                }
                            }
                        }

                        return placedBox;
                    };

                    const placeHorizontal = () => {
                        return placeBoxForVariableAnchors(textBox, collisionArrays.iconBox, WritingMode.horizontal);
                    };

                    const placeVertical = () => {
                        const verticalTextBox = collisionArrays.verticalTextBox;
                        const wasPlaced = placed && placed.box && placed.box.length;
                        if (bucket.allowVerticalPlacement && !wasPlaced && symbolInstance.numVerticalGlyphVertices > 0 && verticalTextBox) {
                            return placeBoxForVariableAnchors(verticalTextBox, collisionArrays.verticalIconBox, WritingMode.vertical);
                        }
                        return {box: null, offscreen: null};
                    };

                    placeTextForPlacementModes(placeHorizontal, placeVertical);

                    if (placed) {
                        placeText = placed.box;
                        offscreen = placed.offscreen;
                    }

                    const prevOrientation = updatePreviousOrientationIfNotPlaced(placed && placed.box);

                    // If we didn't get placed, we still need to copy our position from the last placement for
                    // fade animations
                    if (!placeText && this.prevPlacement) {
                        const prevOffset = this.prevPlacement.variableOffsets[symbolInstance.crossTileID];
                        if (prevOffset) {
                            this.variableOffsets[symbolInstance.crossTileID] = prevOffset;
                            this.markUsedJustification(bucket, prevOffset.anchor, symbolInstance, prevOrientation);
                        }
                    }

                }
            }

            placedGlyphBoxes = placed;
            placeText = placedGlyphBoxes && placedGlyphBoxes.box && placedGlyphBoxes.box.length > 0;

            offscreen = placedGlyphBoxes && placedGlyphBoxes.offscreen;

            if (symbolInstance.useRuntimeCollisionCircles) {
                const placedSymbol = bucket.text.placedSymbolArray.get(symbolInstance.centerJustifiedTextSymbolIndex);
                const fontSize = symbolSize.evaluateSizeForFeature(bucket.textSizeData, partiallyEvaluatedTextSize, placedSymbol);

                const textPixelPadding = layout.get('text-padding');
                const circlePixelDiameter = symbolInstance.collisionCircleDiameter;

                placedGlyphCircles = this.collisionIndex.placeCollisionCircles(
                    textOverlapMode,
                    placedSymbol,
                    bucket.lineVertexArray,
                    bucket.glyphOffsetArray,
                    fontSize,
                    posMatrix,
                    textLabelPlaneMatrix,
                    labelToScreenMatrix,
                    showCollisionBoxes,
                    pitchWithMap,
                    collisionGroup.predicate,
                    circlePixelDiameter,
                    textPixelPadding);

                assert(!placedGlyphCircles.circles.length || (!placedGlyphCircles.collisionDetected || showCollisionBoxes));
                // If text-overlap is set to 'always', force "placedCircles" to true
                // In theory there should always be at least one circle placed
                // in this case, but for now quirks in text-anchor
                // and text-offset may prevent that from being true.
                placeText = textAlwaysOverlap || (placedGlyphCircles.circles.length > 0 && !placedGlyphCircles.collisionDetected);
                offscreen = offscreen && placedGlyphCircles.offscreen;
            }

            if (collisionArrays.iconFeatureIndex) {
                iconFeatureIndex = collisionArrays.iconFeatureIndex;
            }

            if (collisionArrays.iconBox) {

                const placeIconFeature = iconBox => {
                    const shiftedIconBox = hasIconTextFit && shift ?
                        shiftVariableCollisionBox(
                            iconBox, shift.x, shift.y,
                            rotateWithMap, pitchWithMap, this.transform.angle) :
                        iconBox;
                    return this.collisionIndex.placeCollisionBox(shiftedIconBox,
                        iconOverlapMode, textPixelRatio, posMatrix, collisionGroup.predicate);
                };

                if (placedVerticalText && placedVerticalText.box && placedVerticalText.box.length && collisionArrays.verticalIconBox) {
                    placedIconBoxes = placeIconFeature(collisionArrays.verticalIconBox);
                    placeIcon = placedIconBoxes.box.length > 0;
                } else {
                    placedIconBoxes = placeIconFeature(collisionArrays.iconBox);
                    placeIcon = placedIconBoxes.box.length > 0;
                }
                offscreen = offscreen && placedIconBoxes.offscreen;
            }

            const iconWithoutText = textOptional ||
                (symbolInstance.numHorizontalGlyphVertices === 0 && symbolInstance.numVerticalGlyphVertices === 0);
            const textWithoutIcon = iconOptional || symbolInstance.numIconVertices === 0;

            // Combine the scales for icons and text.
            if (!iconWithoutText && !textWithoutIcon) {
                placeIcon = placeText = placeIcon && placeText;
            } else if (!textWithoutIcon) {
                placeText = placeIcon && placeText;
            } else if (!iconWithoutText) {
                placeIcon = placeIcon && placeText;
            }

            if (placeText && placedGlyphBoxes && placedGlyphBoxes.box) {
                if (placedVerticalText && placedVerticalText.box && verticalTextFeatureIndex) {
                    this.collisionIndex.insertCollisionBox(
                        placedGlyphBoxes.box,
                        textOverlapMode,
                        layout.get('text-ignore-placement'),
                        bucket.bucketInstanceId,
                        verticalTextFeatureIndex,
                        collisionGroup.ID);
                } else {
                    this.collisionIndex.insertCollisionBox(
                        placedGlyphBoxes.box,
                        textOverlapMode,
                        layout.get('text-ignore-placement'),
                        bucket.bucketInstanceId,
                        textFeatureIndex,
                        collisionGroup.ID);
                }

            }
            if (placeIcon && placedIconBoxes) {
                this.collisionIndex.insertCollisionBox(
                    placedIconBoxes.box,
                    iconOverlapMode,
                    layout.get('icon-ignore-placement'),
                    bucket.bucketInstanceId,
                    iconFeatureIndex,
                    collisionGroup.ID);
            }
            if (placedGlyphCircles) {
                if (placeText) {
                    this.collisionIndex.insertCollisionCircles(
                        placedGlyphCircles.circles,
                        textOverlapMode,
                        layout.get('text-ignore-placement'),
                        bucket.bucketInstanceId,
                        textFeatureIndex,
                        collisionGroup.ID);
                }

                if (showCollisionBoxes) {
                    const id = bucket.bucketInstanceId;
                    let circleArray = this.collisionCircleArrays[id];

                    // Group collision circles together by bucket. Circles can't be pushed forward for rendering yet as the symbol placement
                    // for a bucket is not guaranteed to be complete before the commit-function has been called
                    if (circleArray === undefined)
                        circleArray = this.collisionCircleArrays[id] = new CollisionCircleArray();

                    for (let i = 0; i < placedGlyphCircles.circles.length; i += 4) {
                        circleArray.circles.push(placedGlyphCircles.circles[i + 0]);              // x
                        circleArray.circles.push(placedGlyphCircles.circles[i + 1]);              // y
                        circleArray.circles.push(placedGlyphCircles.circles[i + 2]);              // radius
                        circleArray.circles.push(placedGlyphCircles.collisionDetected ? 1 : 0);   // collisionDetected-flag
                    }
                }
            }

            assert(symbolInstance.crossTileID !== 0);
            assert(bucket.bucketInstanceId !== 0);

            this.placements[symbolInstance.crossTileID] = new JointPlacement(placeText || alwaysShowText, placeIcon || alwaysShowIcon, offscreen || bucket.justReloaded);
            seenCrossTileIDs[symbolInstance.crossTileID] = true;
        };

        if (zOrderByViewportY) {
            assert(bucketPart.symbolInstanceStart === 0);
            const symbolIndexes = bucket.getSortedSymbolIndexes(this.transform.angle);
            for (let i = symbolIndexes.length - 1; i >= 0; --i) {
                const symbolIndex = symbolIndexes[i];
                placeSymbol(bucket.symbolInstances.get(symbolIndex), bucket.collisionArrays[symbolIndex]);
            }
        } else {
            for (let i = bucketPart.symbolInstanceStart; i < bucketPart.symbolInstanceEnd; i++) {
                placeSymbol(bucket.symbolInstances.get(i), bucket.collisionArrays[i]);
            }
        }

        if (showCollisionBoxes && bucket.bucketInstanceId in this.collisionCircleArrays) {
            const circleArray = this.collisionCircleArrays[bucket.bucketInstanceId];

            // Store viewport and inverse projection matrices per bucket
            mat4.invert(circleArray.invProjMatrix, posMatrix);
            circleArray.viewportMatrix = this.collisionIndex.getViewportMatrix();
        }

        bucket.justReloaded = false;
    }

    markUsedJustification(bucket: SymbolBucket, placedAnchor: TextAnchor, symbolInstance: SymbolInstance, orientation: number) {
        const justifications = {
            'left': symbolInstance.leftJustifiedTextSymbolIndex,
            'center': symbolInstance.centerJustifiedTextSymbolIndex,
            'right': symbolInstance.rightJustifiedTextSymbolIndex
        };

        let autoIndex;
        if (orientation === WritingMode.vertical) {
            autoIndex = symbolInstance.verticalPlacedTextSymbolIndex;
        } else {
            autoIndex = justifications[getAnchorJustification(placedAnchor)];
        }

        const indexes = [
            symbolInstance.leftJustifiedTextSymbolIndex,
            symbolInstance.centerJustifiedTextSymbolIndex,
            symbolInstance.rightJustifiedTextSymbolIndex,
            symbolInstance.verticalPlacedTextSymbolIndex
        ];

        for (const index of indexes) {
            if (index >= 0) {
                if (autoIndex >= 0 && index !== autoIndex) {
                    // There are multiple justifications and this one isn't it: shift offscreen
                    bucket.text.placedSymbolArray.get(index).crossTileID = 0;
                } else {
                    // Either this is the chosen justification or the justification is hardwired: use this one
                    bucket.text.placedSymbolArray.get(index).crossTileID = symbolInstance.crossTileID;
                }
            }
        }
    }

    markUsedOrientation(bucket: SymbolBucket, orientation: number, symbolInstance: SymbolInstance) {
        const horizontal = (orientation === WritingMode.horizontal || orientation === WritingMode.horizontalOnly) ? orientation : 0;
        const vertical = orientation === WritingMode.vertical ? orientation : 0;

        const horizontalIndexes = [
            symbolInstance.leftJustifiedTextSymbolIndex,
            symbolInstance.centerJustifiedTextSymbolIndex,
            symbolInstance.rightJustifiedTextSymbolIndex
        ];

        for (const index of horizontalIndexes) {
            bucket.text.placedSymbolArray.get(index).placedOrientation = horizontal;
        }

        if (symbolInstance.verticalPlacedTextSymbolIndex) {
            bucket.text.placedSymbolArray.get(symbolInstance.verticalPlacedTextSymbolIndex).placedOrientation = vertical;
        }
    }

    commit(now: number): void {
        this.commitTime = now;
        this.zoomAtLastRecencyCheck = this.transform.zoom;

        const prevPlacement = this.prevPlacement;
        let placementChanged = false;

        this.prevZoomAdjustment = prevPlacement ? prevPlacement.zoomAdjustment(this.transform.zoom) : 0;
        const increment = prevPlacement ? prevPlacement.symbolFadeChange(now) : 1;

        const prevOpacities = prevPlacement ? prevPlacement.opacities : {};
        const prevOffsets = prevPlacement ? prevPlacement.variableOffsets : {};
        const prevOrientations = prevPlacement ? prevPlacement.placedOrientations : {};

        // add the opacities from the current placement, and copy their current values from the previous placement
        for (const crossTileID in this.placements) {
            const jointPlacement = this.placements[crossTileID];
            const prevOpacity = prevOpacities[crossTileID];
            if (prevOpacity) {
                this.opacities[crossTileID] = new JointOpacityState(prevOpacity, increment, jointPlacement.text, jointPlacement.icon);
                placementChanged = placementChanged ||
                    jointPlacement.text !== prevOpacity.text.placed ||
                    jointPlacement.icon !== prevOpacity.icon.placed;
            } else {
                this.opacities[crossTileID] = new JointOpacityState(null, increment, jointPlacement.text, jointPlacement.icon, jointPlacement.skipFade);
                placementChanged = placementChanged || jointPlacement.text || jointPlacement.icon;
            }
        }

        // copy and update values from the previous placement that aren't in the current placement but haven't finished fading
        for (const crossTileID in prevOpacities) {
            const prevOpacity = prevOpacities[crossTileID];
            if (!this.opacities[crossTileID]) {
                const jointOpacity = new JointOpacityState(prevOpacity, increment, false, false);
                if (!jointOpacity.isHidden()) {
                    this.opacities[crossTileID] = jointOpacity;
                    placementChanged = placementChanged || prevOpacity.text.placed || prevOpacity.icon.placed;
                }
            }
        }
        for (const crossTileID in prevOffsets) {
            if (!this.variableOffsets[crossTileID] && this.opacities[crossTileID] && !this.opacities[crossTileID].isHidden()) {
                this.variableOffsets[crossTileID] = prevOffsets[crossTileID];
            }
        }

        for (const crossTileID in prevOrientations) {
            if (!this.placedOrientations[crossTileID] && this.opacities[crossTileID] && !this.opacities[crossTileID].isHidden()) {
                this.placedOrientations[crossTileID] = prevOrientations[crossTileID];
            }
        }

        // this.lastPlacementChangeTime is the time of the last commit() that
        // resulted in a placement change -- in other words, the start time of
        // the last symbol fade animation
        assert(!prevPlacement || prevPlacement.lastPlacementChangeTime !== undefined);
        if (placementChanged) {
            this.lastPlacementChangeTime = now;
        } else if (typeof this.lastPlacementChangeTime !== 'number') {
            this.lastPlacementChangeTime = prevPlacement ? prevPlacement.lastPlacementChangeTime : now;
        }
    }

    updateLayerOpacities(styleLayer: StyleLayer, tiles: Array<Tile>) {
        const seenCrossTileIDs = {};
        for (const tile of tiles) {
<<<<<<< HEAD
            const symbolBucket = tile.getBucket(styleLayer) as SymbolBucket;
=======
            const symbolBucket = (tile.getBucket(styleLayer) as SymbolBucket);
>>>>>>> be9d6cb6
            if (symbolBucket && tile.latestFeatureIndex && styleLayer.id === symbolBucket.layerIds[0]) {
                this.updateBucketOpacities(symbolBucket, seenCrossTileIDs, tile.collisionBoxArray);
            }
        }
    }

    updateBucketOpacities(bucket: SymbolBucket, seenCrossTileIDs: {
      [k in string | number]: boolean;
    }, collisionBoxArray?: CollisionBoxArray | null) {
        if (bucket.hasTextData()) bucket.text.opacityVertexArray.clear();
        if (bucket.hasIconData()) bucket.icon.opacityVertexArray.clear();
        if (bucket.hasIconCollisionBoxData()) bucket.iconCollisionBox.collisionVertexArray.clear();
        if (bucket.hasTextCollisionBoxData()) bucket.textCollisionBox.collisionVertexArray.clear();

        const layout = bucket.layers[0].layout;
        const duplicateOpacityState = new JointOpacityState(null, 0, false, false, true);
        const textAllowOverlap = layout.get('text-allow-overlap');
        const iconAllowOverlap = layout.get('icon-allow-overlap');
        const variablePlacement = layout.get('text-variable-anchor');
        const rotateWithMap = layout.get('text-rotation-alignment') === 'map';
        const pitchWithMap = layout.get('text-pitch-alignment') === 'map';
        const hasIconTextFit = layout.get('icon-text-fit') !== 'none';
        // If allow-overlap is true, we can show symbols before placement runs on them
        // But we have to wait for placement if we potentially depend on a paired icon/text
        // with allow-overlap: false.
        // See https://github.com/mapbox/mapbox-gl-js/issues/7032
        const defaultOpacityState = new JointOpacityState(null, 0,
                textAllowOverlap && (iconAllowOverlap || !bucket.hasIconData() || layout.get('icon-optional')),
                iconAllowOverlap && (textAllowOverlap || !bucket.hasTextData() || layout.get('text-optional')),
                true);

        if (!bucket.collisionArrays && collisionBoxArray && ((bucket.hasIconCollisionBoxData() || bucket.hasTextCollisionBoxData()))) {
            bucket.deserializeCollisionBoxes(collisionBoxArray);
        }

        const addOpacities = (iconOrText, numVertices: number, opacity: number) => {
            for (let i = 0; i < numVertices / 4; i++) {
                iconOrText.opacityVertexArray.emplaceBack(opacity);
            }
        };

        for (let s = 0; s < bucket.symbolInstances.length; s++) {
            const symbolInstance = bucket.symbolInstances.get(s);
            const {
                numHorizontalGlyphVertices,
                numVerticalGlyphVertices,
                crossTileID
            } = symbolInstance;

            const isDuplicate = seenCrossTileIDs[crossTileID];

            let opacityState = this.opacities[crossTileID];
            if (isDuplicate) {
                opacityState = duplicateOpacityState;
            } else if (!opacityState) {
                opacityState = defaultOpacityState;
                // store the state so that future placements use it as a starting point
                this.opacities[crossTileID] = opacityState;
            }

            seenCrossTileIDs[crossTileID] = true;

            const hasText = numHorizontalGlyphVertices > 0 || numVerticalGlyphVertices > 0;
            const hasIcon = symbolInstance.numIconVertices > 0;

            const placedOrientation = this.placedOrientations[symbolInstance.crossTileID];
            const horizontalHidden = placedOrientation === WritingMode.vertical;
            const verticalHidden = placedOrientation === WritingMode.horizontal || placedOrientation === WritingMode.horizontalOnly;

            if (hasText) {
                const packedOpacity = packOpacity(opacityState.text);
                // Vertical text fades in/out on collision the same way as corresponding
                // horizontal text. Switch between vertical/horizontal should be instantaneous
                const horizontalOpacity = horizontalHidden ? PACKED_HIDDEN_OPACITY : packedOpacity;
                addOpacities(bucket.text, numHorizontalGlyphVertices, horizontalOpacity);
                const verticalOpacity = verticalHidden ? PACKED_HIDDEN_OPACITY : packedOpacity;
                addOpacities(bucket.text, numVerticalGlyphVertices, verticalOpacity);

                // If this label is completely faded, mark it so that we don't have to calculate
                // its position at render time. If this layer has variable placement, shift the various
                // symbol instances appropriately so that symbols from buckets that have yet to be placed
                // offset appropriately.
                const symbolHidden = opacityState.text.isHidden();
                [
                    symbolInstance.rightJustifiedTextSymbolIndex,
                    symbolInstance.centerJustifiedTextSymbolIndex,
                    symbolInstance.leftJustifiedTextSymbolIndex
                ].forEach(index => {
                    if (index >= 0) {
                        bucket.text.placedSymbolArray.get(index).hidden = symbolHidden || horizontalHidden ? 1 : 0;
                    }
                });

                if (symbolInstance.verticalPlacedTextSymbolIndex >= 0) {
                    bucket.text.placedSymbolArray.get(symbolInstance.verticalPlacedTextSymbolIndex).hidden = symbolHidden || verticalHidden ? 1 : 0;
                }

                const prevOffset = this.variableOffsets[symbolInstance.crossTileID];
                if (prevOffset) {
                    this.markUsedJustification(bucket, prevOffset.anchor, symbolInstance, placedOrientation);
                }

                const prevOrientation = this.placedOrientations[symbolInstance.crossTileID];
                if (prevOrientation) {
                    this.markUsedJustification(bucket, 'left', symbolInstance, prevOrientation);
                    this.markUsedOrientation(bucket, prevOrientation, symbolInstance);
                }
            }

            if (hasIcon) {
                const packedOpacity = packOpacity(opacityState.icon);

                const useHorizontal = !(hasIconTextFit && symbolInstance.verticalPlacedIconSymbolIndex && horizontalHidden);

                if (symbolInstance.placedIconSymbolIndex >= 0) {
                    const horizontalOpacity = useHorizontal ? packedOpacity : PACKED_HIDDEN_OPACITY;
                    addOpacities(bucket.icon, symbolInstance.numIconVertices, horizontalOpacity);
                    bucket.icon.placedSymbolArray.get(symbolInstance.placedIconSymbolIndex).hidden =
                        (opacityState.icon.isHidden() as any);
                }

                if (symbolInstance.verticalPlacedIconSymbolIndex >= 0) {
                    const verticalOpacity = !useHorizontal ? packedOpacity : PACKED_HIDDEN_OPACITY;
                    addOpacities(bucket.icon, symbolInstance.numVerticalIconVertices, verticalOpacity);
                    bucket.icon.placedSymbolArray.get(symbolInstance.verticalPlacedIconSymbolIndex).hidden =
                        (opacityState.icon.isHidden() as any);
                }
            }

            if (bucket.hasIconCollisionBoxData() || bucket.hasTextCollisionBoxData()) {
                const collisionArrays = bucket.collisionArrays[s];
                if (collisionArrays) {
                    let shift = new Point(0, 0);
                    if (collisionArrays.textBox || collisionArrays.verticalTextBox) {
                        let used = true;
                        if (variablePlacement) {
                            const variableOffset = this.variableOffsets[crossTileID];
                            if (variableOffset) {
                                // This will show either the currently placed position or the last
                                // successfully placed position (so you can visualize what collision
                                // just made the symbol disappear, and the most likely place for the
                                // symbol to come back)
                                shift = calculateVariableLayoutShift(variableOffset.anchor,
                                   variableOffset.width,
                                   variableOffset.height,
                                   variableOffset.textOffset,
                                   variableOffset.textBoxScale);
                                if (rotateWithMap) {
                                    shift._rotate(pitchWithMap ? this.transform.angle : -this.transform.angle);
                                }
                            } else {
                                // No offset -> this symbol hasn't been placed since coming on-screen
                                // No single box is particularly meaningful and all of them would be too noisy
                                // Use the center box just to show something's there, but mark it "not used"
                                used = false;
                            }
                        }

                        if (collisionArrays.textBox) {
                            updateCollisionVertices(bucket.textCollisionBox.collisionVertexArray, opacityState.text.placed, !used || horizontalHidden, shift.x, shift.y);
                        }
                        if (collisionArrays.verticalTextBox) {
                            updateCollisionVertices(bucket.textCollisionBox.collisionVertexArray, opacityState.text.placed, !used || verticalHidden, shift.x, shift.y);
                        }
                    }

                    const verticalIconUsed = Boolean(!verticalHidden && collisionArrays.verticalIconBox);

                    if (collisionArrays.iconBox) {
                        updateCollisionVertices(bucket.iconCollisionBox.collisionVertexArray, opacityState.icon.placed, verticalIconUsed,
                            hasIconTextFit ? shift.x : 0,
                            hasIconTextFit ? shift.y : 0);
                    }

                    if (collisionArrays.verticalIconBox) {
                        updateCollisionVertices(bucket.iconCollisionBox.collisionVertexArray, opacityState.icon.placed, !verticalIconUsed,
                            hasIconTextFit ? shift.x : 0,
                            hasIconTextFit ? shift.y : 0);
                    }
                }
            }
        }

        bucket.sortFeatures(this.transform.angle);
        if (this.retainedQueryData[bucket.bucketInstanceId]) {
            this.retainedQueryData[bucket.bucketInstanceId].featureSortOrder = bucket.featureSortOrder;
        }

        if (bucket.hasTextData() && bucket.text.opacityVertexBuffer) {
            bucket.text.opacityVertexBuffer.updateData(bucket.text.opacityVertexArray);
        }
        if (bucket.hasIconData() && bucket.icon.opacityVertexBuffer) {
            bucket.icon.opacityVertexBuffer.updateData(bucket.icon.opacityVertexArray);
        }
        if (bucket.hasIconCollisionBoxData() && bucket.iconCollisionBox.collisionVertexBuffer) {
            bucket.iconCollisionBox.collisionVertexBuffer.updateData(bucket.iconCollisionBox.collisionVertexArray);
        }
        if (bucket.hasTextCollisionBoxData() && bucket.textCollisionBox.collisionVertexBuffer) {
            bucket.textCollisionBox.collisionVertexBuffer.updateData(bucket.textCollisionBox.collisionVertexArray);
        }

        assert(bucket.text.opacityVertexArray.length === bucket.text.layoutVertexArray.length / 4);
        assert(bucket.icon.opacityVertexArray.length === bucket.icon.layoutVertexArray.length / 4);

        // Push generated collision circles to the bucket for debug rendering
        if (bucket.bucketInstanceId in this.collisionCircleArrays) {
            const instance = this.collisionCircleArrays[bucket.bucketInstanceId];

            bucket.placementInvProjMatrix = instance.invProjMatrix;
            bucket.placementViewportMatrix = instance.viewportMatrix;
            bucket.collisionCircleArray = instance.circles;

            delete this.collisionCircleArrays[bucket.bucketInstanceId];
        }
    }

    symbolFadeChange(now: number) {
        return this.fadeDuration === 0 ?
            1 :
            ((now - this.commitTime) / this.fadeDuration + this.prevZoomAdjustment);
    }

    zoomAdjustment(zoom: number) {
        // When zooming out quickly, labels can overlap each other. This
        // adjustment is used to reduce the interval between placement calculations
        // and to reduce the fade duration when zooming out quickly. Discovering the
        // collisions more quickly and fading them more quickly reduces the unwanted effect.
        return Math.max(0, (this.transform.zoom - zoom) / 1.5);
    }

    hasTransitions(now: number) {
        return this.stale ||
            now - this.lastPlacementChangeTime < this.fadeDuration;
    }

    stillRecent(now: number, zoom: number) {
        // The adjustment makes placement more frequent when zooming.
        // This condition applies the adjustment only after the map has
        // stopped zooming. This avoids adding extra jank while zooming.
        const durationAdjustment = this.zoomAtLastRecencyCheck === zoom ?
            (1 - this.zoomAdjustment(zoom)) :
            1;
        this.zoomAtLastRecencyCheck = zoom;

        return this.commitTime + this.fadeDuration * durationAdjustment > now;
    }

    setStale() {
        this.stale = true;
    }
}

function updateCollisionVertices(collisionVertexArray: CollisionVertexArray, placed: boolean, notUsed: boolean | number, shiftX?: number, shiftY?: number) {
    collisionVertexArray.emplaceBack(placed ? 1 : 0, notUsed ? 1 : 0, shiftX || 0, shiftY || 0);
    collisionVertexArray.emplaceBack(placed ? 1 : 0, notUsed ? 1 : 0, shiftX || 0, shiftY || 0);
    collisionVertexArray.emplaceBack(placed ? 1 : 0, notUsed ? 1 : 0, shiftX || 0, shiftY || 0);
    collisionVertexArray.emplaceBack(placed ? 1 : 0, notUsed ? 1 : 0, shiftX || 0, shiftY || 0);
}

// All four vertices for a glyph will have the same opacity state
// So we pack the opacity into a uint8, and then repeat it four times
// to make a single uint32 that we can upload for each glyph in the
// label.
const shift25 = Math.pow(2, 25);
const shift24 = Math.pow(2, 24);
const shift17 = Math.pow(2, 17);
const shift16 = Math.pow(2, 16);
const shift9 = Math.pow(2, 9);
const shift8 = Math.pow(2, 8);
const shift1 = Math.pow(2, 1);
function packOpacity(opacityState: OpacityState): number {
    if (opacityState.opacity === 0 && !opacityState.placed) {
        return 0;
    } else if (opacityState.opacity === 1 && opacityState.placed) {
        return 4294967295;
    }
    const targetBit = opacityState.placed ? 1 : 0;
    const opacityBits = Math.floor(opacityState.opacity * 127);
    return opacityBits * shift25 + targetBit * shift24 +
        opacityBits * shift17 + targetBit * shift16 +
        opacityBits * shift9 + targetBit * shift8 +
        opacityBits * shift1 + targetBit;
}

const PACKED_HIDDEN_OPACITY = 0;<|MERGE_RESOLUTION|>--- conflicted
+++ resolved
@@ -13,10 +13,7 @@
 import type StyleLayer from '../style/style_layer';
 import {PossiblyEvaluated} from '../style/properties';
 import type {SymbolLayoutProps, SymbolLayoutPropsPossiblyEvaluated} from '../style/style_layer/symbol_style_layer_properties';
-<<<<<<< HEAD
 import {getOverlapMode, OverlapMode} from '../style/style_layer/symbol_style_layer';
-=======
->>>>>>> be9d6cb6
 
 import type Tile from '../source/tile';
 import SymbolBucket, {CollisionArrays, SingleCollisionBox} from '../data/bucket/symbol_bucket';
@@ -186,7 +183,6 @@
 };
 
 type TileLayerParameters = {
-<<<<<<< HEAD
   bucket: SymbolBucket;
   layout: PossiblyEvaluated<SymbolLayoutProps, SymbolLayoutPropsPossiblyEvaluated>;
   posMatrix: mat4;
@@ -201,22 +197,6 @@
     uSizeT: number;
   };
   collisionGroup: CollisionGroup;
-=======
-    bucket: SymbolBucket;
-    layout: PossiblyEvaluated<SymbolLayoutProps, SymbolLayoutPropsPossiblyEvaluated>;
-    posMatrix: mat4;
-    textLabelPlaneMatrix: mat4;
-    labelToScreenMatrix: mat4;
-    scale: number;
-    textPixelRatio: number;
-    holdingForFade: boolean;
-    collisionBoxArray: CollisionBoxArray;
-    partiallyEvaluatedTextSize: {
-        uSize: number;
-        uSizeT: number;
-    };
-    collisionGroup: CollisionGroup;
->>>>>>> be9d6cb6
 };
 
 export type BucketPart = {
@@ -936,11 +916,7 @@
     updateLayerOpacities(styleLayer: StyleLayer, tiles: Array<Tile>) {
         const seenCrossTileIDs = {};
         for (const tile of tiles) {
-<<<<<<< HEAD
             const symbolBucket = tile.getBucket(styleLayer) as SymbolBucket;
-=======
-            const symbolBucket = (tile.getBucket(styleLayer) as SymbolBucket);
->>>>>>> be9d6cb6
             if (symbolBucket && tile.latestFeatureIndex && styleLayer.id === symbolBucket.layerIds[0]) {
                 this.updateBucketOpacities(symbolBucket, seenCrossTileIDs, tile.collisionBoxArray);
             }
