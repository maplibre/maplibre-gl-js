--- conflicted
+++ resolved
@@ -900,14 +900,10 @@
         this.mercatorMatrix = mat4.scale([] as any, m, [this.worldSize, this.worldSize, this.worldSize]);
 
         // scale vertically to meters per pixel (inverse of ground resolution):
-<<<<<<< HEAD
-        mat4.scale(m, m, vec3.fromValues(1, 1, this._pixelPerMeter));
+        mat4.scale(m, m, [1, 1, this._pixelPerMeter]);
 
         // matrix for conversion from location to screen coordinates in 2D
         this.pixelMatrix = mat4.multiply(new Float64Array(16) as any, this.labelPlaneMatrix, m);
-=======
-        mat4.scale(m, m, [1, 1, mercatorZfromAltitude(1, this.center.lat) * this.worldSize]);
->>>>>>> 11811ee4
 
         // matrix for conversion from location to GL coordinates (-1 .. 1)
         mat4.translate(m, m, [0, 0, -this.elevation]); // elevate camera over terrain
