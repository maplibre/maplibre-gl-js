import {LngLat} from './lng_lat';
import {LngLatBounds} from './lng_lat_bounds';
import {MercatorCoordinate, mercatorXfromLng, mercatorYfromLat, mercatorZfromAltitude} from './mercator_coordinate';
import Point from '@mapbox/point-geometry';
import {wrap, clamp} from '../util/util';
import {interpolates} from '@maplibre/maplibre-gl-style-spec';
import {EXTENT} from '../data/extent';
import {vec3, vec4, mat4, mat2, vec2} from 'gl-matrix';
import {Aabb, Frustum} from '../util/primitives';
import {EdgeInsets} from './edge_insets';

import {UnwrappedTileID, OverscaledTileID, CanonicalTileID} from '../source/tile_id';
import type {PaddingOptions} from './edge_insets';
import {Terrain} from '../render/terrain';

export const MAX_VALID_LATITUDE = 85.051129;

/**
 * @internal
 * A single transform, generally used for a single tile to be
 * scaled, rotated, and zoomed.
 */
export class Transform {
    tileSize: number;
    tileZoom: number;
    lngRange: [number, number];
    latRange: [number, number];
    scale: number;
    width: number;
    height: number;
    angle: number;
    rotationMatrix: mat2;
    pixelsToGLUnits: [number, number];
    cameraToCenterDistance: number;
    mercatorMatrix: mat4;
<<<<<<< HEAD
    projMatrix: mat4;
    invProjMatrix: mat4;
    alignedProjMatrix: mat4;
    fogMatrix: mat4;
=======
    modelViewProjectionMatrix: mat4;
    invModelViewProjectionMatrix: mat4;
    alignedModelViewProjectionMatrix: mat4;
>>>>>>> 0042d99d
    pixelMatrix: mat4;
    pixelMatrix3D: mat4;
    pixelMatrixInverse: mat4;
    glCoordMatrix: mat4;
    labelPlaneMatrix: mat4;
    minElevationForCurrentTile: number;
    _fov: number;
    _pitch: number;
    _zoom: number;
    _unmodified: boolean;
    _renderWorldCopies: boolean;
    _minZoom: number;
    _maxZoom: number;
    _minPitch: number;
    _maxPitch: number;
    _center: LngLat;
    _elevation: number;
    _pixelPerMeter: number;
    _edgeInsets: EdgeInsets;
    _constraining: boolean;
    _posMatrixCache: {[_: string]: mat4};
    _alignedPosMatrixCache: {[_: string]: mat4};
    _fogMatrixCache: {[_: string]: mat4};

    constructor(minZoom?: number, maxZoom?: number, minPitch?: number, maxPitch?: number, renderWorldCopies?: boolean) {
        this.tileSize = 512; // constant

        this._renderWorldCopies = renderWorldCopies === undefined ? true : !!renderWorldCopies;
        this._minZoom = minZoom || 0;
        this._maxZoom = maxZoom || 22;

        this._minPitch = (minPitch === undefined || minPitch === null) ? 0 : minPitch;
        this._maxPitch = (maxPitch === undefined || maxPitch === null) ? 60 : maxPitch;

        this.setMaxBounds();

        this.width = 0;
        this.height = 0;
        this._center = new LngLat(0, 0);
        this._elevation = 0;
        this.zoom = 0;
        this.angle = 0;
        this._fov = 0.6435011087932844;
        this._pitch = 0;
        this._unmodified = true;
        this._edgeInsets = new EdgeInsets();
        this._posMatrixCache = {};
        this._alignedPosMatrixCache = {};
        this._fogMatrixCache = {};
        this.minElevationForCurrentTile = 0;
    }

    clone(): Transform {
        const clone = new Transform(this._minZoom, this._maxZoom, this._minPitch, this.maxPitch, this._renderWorldCopies);
        clone.apply(this);
        return clone;
    }

    apply(that: Transform) {
        this.tileSize = that.tileSize;
        this.latRange = that.latRange;
        this.width = that.width;
        this.height = that.height;
        this._center = that._center;
        this._elevation = that._elevation;
        this.minElevationForCurrentTile = that.minElevationForCurrentTile;
        this.zoom = that.zoom;
        this.angle = that.angle;
        this._fov = that._fov;
        this._pitch = that._pitch;
        this._unmodified = that._unmodified;
        this._edgeInsets = that._edgeInsets.clone();
        this._calcMatrices();
    }

    get minZoom(): number { return this._minZoom; }
    set minZoom(zoom: number) {
        if (this._minZoom === zoom) return;
        this._minZoom = zoom;
        this.zoom = Math.max(this.zoom, zoom);
    }

    get maxZoom(): number { return this._maxZoom; }
    set maxZoom(zoom: number) {
        if (this._maxZoom === zoom) return;
        this._maxZoom = zoom;
        this.zoom = Math.min(this.zoom, zoom);
    }

    get minPitch(): number { return this._minPitch; }
    set minPitch(pitch: number) {
        if (this._minPitch === pitch) return;
        this._minPitch = pitch;
        this.pitch = Math.max(this.pitch, pitch);
    }

    get maxPitch(): number { return this._maxPitch; }
    set maxPitch(pitch: number) {
        if (this._maxPitch === pitch) return;
        this._maxPitch = pitch;
        this.pitch = Math.min(this.pitch, pitch);
    }

    get renderWorldCopies(): boolean { return this._renderWorldCopies; }
    set renderWorldCopies(renderWorldCopies: boolean) {
        if (renderWorldCopies === undefined) {
            renderWorldCopies = true;
        } else if (renderWorldCopies === null) {
            renderWorldCopies = false;
        }

        this._renderWorldCopies = renderWorldCopies;
    }

    get worldSize(): number {
        return this.tileSize * this.scale;
    }

    get centerOffset(): Point {
        return this.centerPoint._sub(this.size._div(2));
    }

    get size(): Point {
        return new Point(this.width, this.height);
    }

    get bearing(): number {
        return -this.angle / Math.PI * 180;
    }
    set bearing(bearing: number) {
        const b = -wrap(bearing, -180, 180) * Math.PI / 180;
        if (this.angle === b) return;
        this._unmodified = false;
        this.angle = b;
        this._calcMatrices();

        // 2x2 matrix for rotating points
        this.rotationMatrix = mat2.create();
        mat2.rotate(this.rotationMatrix, this.rotationMatrix, this.angle);
    }

    get pitch(): number {
        return this._pitch / Math.PI * 180;
    }
    set pitch(pitch: number) {
        const p = clamp(pitch, this.minPitch, this.maxPitch) / 180 * Math.PI;
        if (this._pitch === p) return;
        this._unmodified = false;
        this._pitch = p;
        this._calcMatrices();
    }

    get fov(): number {
        return this._fov / Math.PI * 180;
    }
    set fov(fov: number) {
        fov = Math.max(0.01, Math.min(60, fov));
        if (this._fov === fov) return;
        this._unmodified = false;
        this._fov = fov / 180 * Math.PI;
        this._calcMatrices();
    }

    get zoom(): number { return this._zoom; }
    set zoom(zoom: number) {
        const constrainedZoom = Math.min(Math.max(zoom, this.minZoom), this.maxZoom);
        if (this._zoom === constrainedZoom) return;
        this._unmodified = false;
        this._zoom = constrainedZoom;
        this.tileZoom = Math.max(0, Math.floor(constrainedZoom));
        this.scale = this.zoomScale(constrainedZoom);
        this._constrain();
        this._calcMatrices();
    }

    get center(): LngLat { return this._center; }
    set center(center: LngLat) {
        if (center.lat === this._center.lat && center.lng === this._center.lng) return;
        this._unmodified = false;
        this._center = center;
        this._constrain();
        this._calcMatrices();
    }

    /**
     * Elevation at current center point, meters above sea level
     */
    get elevation(): number { return this._elevation; }
    set elevation(elevation: number) {
        if (elevation === this._elevation) return;
        this._elevation = elevation;
        this._constrain();
        this._calcMatrices();
    }

    get padding(): PaddingOptions { return this._edgeInsets.toJSON(); }
    set padding(padding: PaddingOptions) {
        if (this._edgeInsets.equals(padding)) return;
        this._unmodified = false;
        //Update edge-insets in place
        this._edgeInsets.interpolate(this._edgeInsets, padding, 1);
        this._calcMatrices();
    }

    /**
     * The center of the screen in pixels with the top-left corner being (0,0)
     * and +y axis pointing downwards. This accounts for padding.
     */
    get centerPoint(): Point {
        return this._edgeInsets.getCenter(this.width, this.height);
    }

    /**
     * Returns if the padding params match
     *
     * @param padding - the padding to check against
     * @returns true if they are equal, false otherwise
     */
    isPaddingEqual(padding: PaddingOptions): boolean {
        return this._edgeInsets.equals(padding);
    }

    /**
     * Helper method to update edge-insets in place
     *
     * @param start - the starting padding
     * @param target - the target padding
     * @param t - the step/weight
     */
    interpolatePadding(start: PaddingOptions, target: PaddingOptions, t: number) {
        this._unmodified = false;
        this._edgeInsets.interpolate(start, target, t);
        this._constrain();
        this._calcMatrices();
    }

    /**
     * Return a zoom level that will cover all tiles the transform
     * @param options - the options
     * @returns zoom level An integer zoom level at which all tiles will be visible.
     */
    coveringZoomLevel(options: {
        /**
         * Target zoom level. If true, the value will be rounded to the closest integer. Otherwise the value will be floored.
         */
        roundZoom?: boolean;
        /**
         * Tile size, expressed in screen pixels.
         */
        tileSize: number;
    }): number {
        const z = (options.roundZoom ? Math.round : Math.floor)(
            this.zoom + this.scaleZoom(this.tileSize / options.tileSize)
        );
        // At negative zoom levels load tiles from z0 because negative tile zoom levels don't exist.
        return Math.max(0, z);
    }

    /**
     * Return any "wrapped" copies of a given tile coordinate that are visible
     * in the current view.
     */
    getVisibleUnwrappedCoordinates(tileID: CanonicalTileID) {
        const result = [new UnwrappedTileID(0, tileID)];
        if (this._renderWorldCopies) {
            const utl = this.pointCoordinate(new Point(0, 0));
            const utr = this.pointCoordinate(new Point(this.width, 0));
            const ubl = this.pointCoordinate(new Point(this.width, this.height));
            const ubr = this.pointCoordinate(new Point(0, this.height));
            const w0 = Math.floor(Math.min(utl.x, utr.x, ubl.x, ubr.x));
            const w1 = Math.floor(Math.max(utl.x, utr.x, ubl.x, ubr.x));

            // Add an extra copy of the world on each side to properly render ImageSources and CanvasSources.
            // Both sources draw outside the tile boundaries of the tile that "contains them" so we need
            // to add extra copies on both sides in case offscreen tiles need to draw into on-screen ones.
            const extraWorldCopy = 1;

            for (let w = w0 - extraWorldCopy; w <= w1 + extraWorldCopy; w++) {
                if (w === 0) continue;
                result.push(new UnwrappedTileID(w, tileID));
            }
        }
        return result;
    }

    /**
     * Return all coordinates that could cover this transform for a covering
     * zoom level.
     * @param options - the options
     * @returns OverscaledTileIDs
     */
    coveringTiles(
        options: {
            tileSize: number;
            minzoom?: number;
            maxzoom?: number;
            roundZoom?: boolean;
            reparseOverscaled?: boolean;
            renderWorldCopies?: boolean;
            terrain?: Terrain;
        }
    ): Array<OverscaledTileID> {
        let z = this.coveringZoomLevel(options);
        const actualZ = z;

        if (options.minzoom !== undefined && z < options.minzoom) return [];
        if (options.maxzoom !== undefined && z > options.maxzoom) z = options.maxzoom;

        const cameraCoord = this.pointCoordinate(this.getCameraPoint());
        const centerCoord = MercatorCoordinate.fromLngLat(this.center);
        const numTiles = Math.pow(2, z);
        const cameraPoint = [numTiles * cameraCoord.x, numTiles * cameraCoord.y, 0];
        const centerPoint = [numTiles * centerCoord.x, numTiles * centerCoord.y, 0];
        const cameraFrustum = Frustum.fromInvProjectionMatrix(this.invModelViewProjectionMatrix, this.worldSize, z);

        // No change of LOD behavior for pitch lower than 60 and when there is no top padding: return only tile ids from the requested zoom level
        let minZoom = options.minzoom || 0;
        // Use 0.1 as an epsilon to avoid for explicit == 0.0 floating point checks
        if (!options.terrain && this.pitch <= 60.0 && this._edgeInsets.top < 0.1)
            minZoom = z;

        // There should always be a certain number of maximum zoom level tiles surrounding the center location in 2D or in front of the camera in 3D
        const radiusOfMaxLvlLodInTiles = options.terrain ? 2 / Math.min(this.tileSize, options.tileSize) * this.tileSize : 3;

        const newRootTile = (wrap: number): any => {
            return {
                aabb: new Aabb([wrap * numTiles, 0, 0], [(wrap + 1) * numTiles, numTiles, 0]),
                zoom: 0,
                x: 0,
                y: 0,
                wrap,
                fullyVisible: false
            };
        };

        // Do a depth-first traversal to find visible tiles and proper levels of detail
        const stack = [];
        const result = [];
        const maxZoom = z;
        const overscaledZ = options.reparseOverscaled ? actualZ : z;

        if (this._renderWorldCopies) {
            // Render copy of the globe thrice on both sides
            for (let i = 1; i <= 3; i++) {
                stack.push(newRootTile(-i));
                stack.push(newRootTile(i));
            }
        }

        stack.push(newRootTile(0));

        while (stack.length > 0) {
            const it = stack.pop();
            const x = it.x;
            const y = it.y;
            let fullyVisible = it.fullyVisible;

            // Visibility of a tile is not required if any of its ancestor if fully inside the frustum
            if (!fullyVisible) {
                const intersectResult = it.aabb.intersects(cameraFrustum);

                if (intersectResult === 0)
                    continue;

                fullyVisible = intersectResult === 2;
            }

            const refPoint = options.terrain ? cameraPoint : centerPoint;
            const distanceX = it.aabb.distanceX(refPoint);
            const distanceY = it.aabb.distanceY(refPoint);
            const longestDim = Math.max(Math.abs(distanceX), Math.abs(distanceY));

            // We're using distance based heuristics to determine if a tile should be split into quadrants or not.
            // radiusOfMaxLvlLodInTiles defines that there's always a certain number of maxLevel tiles next to the map center.
            // Using the fact that a parent node in quadtree is twice the size of its children (per dimension)
            // we can define distance thresholds for each relative level:
            // f(k) = offset + 2 + 4 + 8 + 16 + ... + 2^k. This is the same as "offset+2^(k+1)-2"
            const distToSplit = radiusOfMaxLvlLodInTiles + (1 << (maxZoom - it.zoom)) - 2;

            // Have we reached the target depth or is the tile too far away to be any split further?
            if (it.zoom === maxZoom || (longestDim > distToSplit && it.zoom >= minZoom)) {
                const dz = maxZoom - it.zoom, dx = cameraPoint[0] - 0.5 - (x << dz), dy = cameraPoint[1] - 0.5 - (y << dz);
                result.push({
                    tileID: new OverscaledTileID(it.zoom === maxZoom ? overscaledZ : it.zoom, it.wrap, it.zoom, x, y),
                    distanceSq: vec2.sqrLen([centerPoint[0] - 0.5 - x, centerPoint[1] - 0.5 - y]),
                    // this variable is currently not used, but may be important to reduce the amount of loaded tiles
                    tileDistanceToCamera: Math.sqrt(dx * dx + dy * dy)
                });
                continue;
            }

            for (let i = 0; i < 4; i++) {
                const childX = (x << 1) + (i % 2);
                const childY = (y << 1) + (i >> 1);
                const childZ = it.zoom + 1;
                let quadrant = it.aabb.quadrant(i);
                if (options.terrain) {
                    const tileID = new OverscaledTileID(childZ, it.wrap, childZ, childX, childY);
                    const minMax = options.terrain.getMinMaxElevation(tileID);
                    const minElevation = minMax.minElevation ?? this.elevation;
                    const maxElevation = minMax.maxElevation ?? this.elevation;
                    quadrant = new Aabb(
                        [quadrant.min[0], quadrant.min[1], minElevation] as vec3,
                        [quadrant.max[0], quadrant.max[1], maxElevation] as vec3
                    );
                }
                stack.push({aabb: quadrant, zoom: childZ, x: childX, y: childY, wrap: it.wrap, fullyVisible});
            }
        }

        return result.sort((a, b) => a.distanceSq - b.distanceSq).map(a => a.tileID);
    }

    resize(width: number, height: number) {
        this.width = width;
        this.height = height;

        this.pixelsToGLUnits = [2 / width, -2 / height];
        this._constrain();
        this._calcMatrices();
    }

    get unmodified(): boolean { return this._unmodified; }

    zoomScale(zoom: number) { return Math.pow(2, zoom); }
    scaleZoom(scale: number) { return Math.log(scale) / Math.LN2; }

    /**
     * Convert from LngLat to world coordinates (Mercator coordinates scaled by 512)
     * @param lnglat - the lngLat
     * @returns Point
     */
    project(lnglat: LngLat) {
        const lat = clamp(lnglat.lat, -MAX_VALID_LATITUDE, MAX_VALID_LATITUDE);
        return new Point(
            mercatorXfromLng(lnglat.lng) * this.worldSize,
            mercatorYfromLat(lat) * this.worldSize);
    }

    /**
     * Convert from world coordinates ([0, 512],[0, 512]) to LngLat ([-180, 180], [-90, 90])
     * @param point - world coordinate
     * @returns LngLat
     */
    unproject(point: Point): LngLat {
        return new MercatorCoordinate(point.x / this.worldSize, point.y / this.worldSize).toLngLat();
    }

    get point(): Point { return this.project(this.center); }

    /**
     * get the camera position in LngLat and altitudes in meter
     * @returns An object with lngLat & altitude.
     */
    getCameraPosition(): {
        lngLat: LngLat;
        altitude: number;
    } {
        const lngLat = this.pointLocation(this.getCameraPoint());
        const altitude = Math.cos(this._pitch) * this.cameraToCenterDistance / this._pixelPerMeter;
        return {lngLat, altitude: altitude + this.elevation};
    }

    /**
     * This method works in combination with freezeElevation activated.
     * freezeElevation is enabled during map-panning because during this the camera should sit in constant height.
     * After panning finished, call this method to recalculate the zoomlevel for the current camera-height in current terrain.
     * @param terrain - the terrain
     */
    recalculateZoom(terrain: Terrain) {
        const origElevation = this.elevation;
        const origAltitude = Math.cos(this._pitch) * this.cameraToCenterDistance / this._pixelPerMeter;

        // find position the camera is looking on
        const center = this.pointLocation(this.centerPoint, terrain);
        const elevation = terrain.getElevationForLngLatZoom(center, this.tileZoom);
        const deltaElevation = this.elevation - elevation;
        if (!deltaElevation) return;

        // The camera's altitude off the ground + the ground's elevation = a constant:
        // this means the camera stays at the same total height.
        const requiredAltitude = origAltitude + origElevation - elevation;
        // Since altitude = Math.cos(this._pitch) * this.cameraToCenterDistance / pixelPerMeter:
        const requiredPixelPerMeter = Math.cos(this._pitch) * this.cameraToCenterDistance / requiredAltitude;
        // Since pixelPerMeter = mercatorZfromAltitude(1, center.lat) * worldSize:
        const requiredWorldSize = requiredPixelPerMeter / mercatorZfromAltitude(1, center.lat);
        // Since worldSize = this.tileSize * scale:
        const requiredScale = requiredWorldSize / this.tileSize;
        const zoom = this.scaleZoom(requiredScale);

        // update matrices
        this._elevation = elevation;
        this._center = center;
        this.zoom = zoom;
    }

    setLocationAtPoint(lnglat: LngLat, point: Point) {
        const a = this.pointCoordinate(point);
        const b = this.pointCoordinate(this.centerPoint);
        const loc = this.locationCoordinate(lnglat);
        const newCenter = new MercatorCoordinate(
            loc.x - (a.x - b.x),
            loc.y - (a.y - b.y));
        this.center = this.coordinateLocation(newCenter);
        if (this._renderWorldCopies) {
            this.center = this.center.wrap();
        }
    }

    /**
     * Given a LngLat location, return the screen point that corresponds to it
     * @param lnglat - location
     * @param terrain - optional terrain
     * @returns screen point
     */
    locationPoint(lnglat: LngLat, terrain?: Terrain): Point {
        return terrain ?
            this.coordinatePoint(this.locationCoordinate(lnglat), terrain.getElevationForLngLatZoom(lnglat, this.tileZoom), this.pixelMatrix3D) :
            this.coordinatePoint(this.locationCoordinate(lnglat));
    }

    /**
     * Given a point on screen, return its lnglat
     * @param p - screen point
     * @param terrain - optional terrain
     * @returns lnglat location
     */
    pointLocation(p: Point, terrain?: Terrain): LngLat {
        return this.coordinateLocation(this.pointCoordinate(p, terrain));
    }

    /**
     * Given a geographical lnglat, return an unrounded
     * coordinate that represents it at low zoom level.
     * @param lnglat - the location
     * @returns The mercator coordinate
     */
    locationCoordinate(lnglat: LngLat): MercatorCoordinate {
        return MercatorCoordinate.fromLngLat(lnglat);
    }

    /**
     * Given a Coordinate, return its geographical position.
     * @param coord - mercator coordinates
     * @returns lng and lat
     */
    coordinateLocation(coord: MercatorCoordinate): LngLat {
        return coord && coord.toLngLat();
    }

    /**
     * Given a Point, return its mercator coordinate.
     * @param p - the point
     * @param terrain - optional terrain
     * @returns lnglat
     */
    pointCoordinate(p: Point, terrain?: Terrain): MercatorCoordinate {
        // get point-coordinate from terrain coordinates framebuffer
        if (terrain) {
            const coordinate = terrain.pointCoordinate(p);
            if (coordinate != null) {
                return coordinate;
            }
        }

        // calculate point-coordinate on flat earth
        const targetZ = 0;
        // since we don't know the correct projected z value for the point,
        // unproject two points to get a line and then find the point on that
        // line with z=0

        const coord0 = [p.x, p.y, 0, 1] as vec4;
        const coord1 = [p.x, p.y, 1, 1] as vec4;

        vec4.transformMat4(coord0, coord0, this.pixelMatrixInverse);
        vec4.transformMat4(coord1, coord1, this.pixelMatrixInverse);

        const w0 = coord0[3];
        const w1 = coord1[3];
        const x0 = coord0[0] / w0;
        const x1 = coord1[0] / w1;
        const y0 = coord0[1] / w0;
        const y1 = coord1[1] / w1;
        const z0 = coord0[2] / w0;
        const z1 = coord1[2] / w1;

        const t = z0 === z1 ? 0 : (targetZ - z0) / (z1 - z0);

        return new MercatorCoordinate(
            interpolates.number(x0, x1, t) / this.worldSize,
            interpolates.number(y0, y1, t) / this.worldSize);
    }

    /**
     * Given a coordinate, return the screen point that corresponds to it
     * @param coord - the coordinates
     * @param elevation - the elevation
     * @param pixelMatrix - the pixel matrix
     * @returns screen point
     */
    coordinatePoint(coord: MercatorCoordinate, elevation: number = 0, pixelMatrix = this.pixelMatrix): Point {
        const p = [coord.x * this.worldSize, coord.y * this.worldSize, elevation, 1] as vec4;
        vec4.transformMat4(p, p, pixelMatrix);
        return new Point(p[0] / p[3], p[1] / p[3]);
    }

    /**
     * Returns the map's geographical bounds. When the bearing or pitch is non-zero, the visible region is not
     * an axis-aligned rectangle, and the result is the smallest bounds that encompasses the visible region.
     * @returns Returns a {@link LngLatBounds} object describing the map's geographical bounds.
     */
    getBounds(): LngLatBounds {
        const top = Math.max(0, this.height / 2 - this.getHorizon());
        return new LngLatBounds()
            .extend(this.pointLocation(new Point(0, top)))
            .extend(this.pointLocation(new Point(this.width, top)))
            .extend(this.pointLocation(new Point(this.width, this.height)))
            .extend(this.pointLocation(new Point(0, this.height)));
    }

    /**
     * Returns the maximum geographical bounds the map is constrained to, or `null` if none set.
     * @returns max bounds
     */
    getMaxBounds(): LngLatBounds | null {
        if (!this.latRange || this.latRange.length !== 2 ||
            !this.lngRange || this.lngRange.length !== 2) return null;

        return new LngLatBounds([this.lngRange[0], this.latRange[0]], [this.lngRange[1], this.latRange[1]]);
    }

    /**
     * Calculate pixel height of the visible horizon in relation to map-center (e.g. height/2),
     * multiplied by a static factor to simulate the earth-radius.
     * The calculated value is the horizontal line from the camera-height to sea-level.
     * @returns Horizon above center in pixels.
     */
    getHorizon(): number {
        return Math.tan(Math.PI / 2 - this._pitch) * this.cameraToCenterDistance * 0.85;
    }

    /**
     * Sets or clears the map's geographical constraints.
     * @param bounds - A {@link LngLatBounds} object describing the new geographic boundaries of the map.
     */
    setMaxBounds(bounds?: LngLatBounds | null) {
        if (bounds) {
            this.lngRange = [bounds.getWest(), bounds.getEast()];
            this.latRange = [bounds.getSouth(), bounds.getNorth()];
            this._constrain();
        } else {
            this.lngRange = null;
            this.latRange = [-MAX_VALID_LATITUDE, MAX_VALID_LATITUDE];
        }
    }

    calculateTileMatrix(unwrappedTileID: UnwrappedTileID): mat4 {
        const canonical = unwrappedTileID.canonical;
        const scale = this.worldSize / this.zoomScale(canonical.z);
        const unwrappedX = canonical.x + Math.pow(2, canonical.z) * unwrappedTileID.wrap;

        const worldMatrix = mat4.identity(new Float64Array(16) as any);
        mat4.translate(worldMatrix, worldMatrix, [unwrappedX * scale, canonical.y * scale, 0]);
        mat4.scale(worldMatrix, worldMatrix, [scale / EXTENT, scale / EXTENT, 1]);
        return worldMatrix;
    }

    /**
     * Calculate the posMatrix that, given a tile coordinate, would be used to display the tile on a map.
     * @param unwrappedTileID - the tile ID
     */
    calculatePosMatrix(unwrappedTileID: UnwrappedTileID, aligned: boolean = false): mat4 {
        const posMatrixKey = unwrappedTileID.key;
        const cache = aligned ? this._alignedPosMatrixCache : this._posMatrixCache;
        if (cache[posMatrixKey]) {
            return cache[posMatrixKey];
        }

<<<<<<< HEAD
        const posMatrix = this.calculateTileMatrix(unwrappedTileID);
        mat4.multiply(posMatrix, aligned ? this.alignedProjMatrix : this.projMatrix, posMatrix);
=======
        const canonical = unwrappedTileID.canonical;
        const scale = this.worldSize / this.zoomScale(canonical.z);
        const unwrappedX = canonical.x + Math.pow(2, canonical.z) * unwrappedTileID.wrap;

        const posMatrix = mat4.identity(new Float64Array(16) as any);
        mat4.translate(posMatrix, posMatrix, [unwrappedX * scale, canonical.y * scale, 0]);
        mat4.scale(posMatrix, posMatrix, [scale / EXTENT, scale / EXTENT, 1]);
        mat4.multiply(posMatrix, aligned ? this.alignedModelViewProjectionMatrix : this.modelViewProjectionMatrix, posMatrix);
>>>>>>> 0042d99d

        cache[posMatrixKey] = new Float32Array(posMatrix);
        return cache[posMatrixKey];
    }

    /**
     * Calculate the fogMatrix that, given a tile coordinate, would be used to calculate fog on the map.
     * @param unwrappedTileID - the tile ID
     * @private
     */
    calculateFogMatrix(unwrappedTileID: UnwrappedTileID): mat4 {
        const posMatrixKey = unwrappedTileID.key;
        const cache = this._fogMatrixCache;
        if (cache[posMatrixKey]) {
            return cache[posMatrixKey];
        }

        const fogMatrix = this.calculateTileMatrix(unwrappedTileID);
        mat4.multiply(fogMatrix, this.fogMatrix, fogMatrix);

        cache[posMatrixKey] = new Float32Array(fogMatrix);
        return cache[posMatrixKey];
    }

    customLayerMatrix(): mat4 {
        return this.mercatorMatrix.slice() as any;
    }

    /**
     * Get center lngLat and zoom to ensure that
     * 1) everything beyond the bounds is excluded
     * 2) a given lngLat is as near the center as possible
     * Bounds are those set by maxBounds or North & South "Poles" and, if only 1 globe is displayed, antimeridian.
     */
    getConstrained(lngLat: LngLat, zoom: number): {center: LngLat; zoom: number} {
        zoom = clamp(+zoom, this.minZoom, this.maxZoom);
        const result = {
            center: new LngLat(lngLat.lng, lngLat.lat),
            zoom
        };

        let lngRange = this.lngRange;

        if (!this._renderWorldCopies && lngRange === null) {
            const almost180 = 180 - 1e-10;
            lngRange = [-almost180, almost180];
        }

        const worldSize = this.tileSize * this.zoomScale(result.zoom); // A world size for the requested zoom level, not the current world size
        let minY = 0;
        let maxY = worldSize;
        let minX = 0;
        let maxX = worldSize;
        let scaleY = 0;
        let scaleX = 0;
        const {x: screenWidth, y: screenHeight} = this.size;

        if (this.latRange) {
            const latRange = this.latRange;
            minY = mercatorYfromLat(latRange[1]) * worldSize;
            maxY = mercatorYfromLat(latRange[0]) * worldSize;
            const shouldZoomIn = maxY - minY < screenHeight;
            if (shouldZoomIn) scaleY = screenHeight / (maxY - minY);
        }

        if (lngRange) {
            minX = wrap(
                mercatorXfromLng(lngRange[0]) * worldSize,
                0,
                worldSize
            );
            maxX = wrap(
                mercatorXfromLng(lngRange[1]) * worldSize,
                0,
                worldSize
            );

            if (maxX < minX) maxX += worldSize;

            const shouldZoomIn = maxX - minX < screenWidth;
            if (shouldZoomIn) scaleX = screenWidth / (maxX - minX);
        }

        const {x: originalX, y: originalY} = this.project.call({worldSize}, lngLat);
        let modifiedX, modifiedY;

        const scale = Math.max(scaleX || 0, scaleY || 0);

        if (scale) {
            // zoom in to exclude all beyond the given lng/lat ranges
            const newPoint = new Point(
                scaleX ? (maxX + minX) / 2 : originalX,
                scaleY ? (maxY + minY) / 2 : originalY);
            result.center = this.unproject.call({worldSize}, newPoint).wrap();
            result.zoom += this.scaleZoom(scale);
            return result;
        }

        if (this.latRange) {
            const h2 = screenHeight / 2;
            if (originalY - h2 < minY) modifiedY = minY + h2;
            if (originalY + h2 > maxY) modifiedY = maxY - h2;
        }

        if (lngRange) {
            const centerX = (minX + maxX) / 2;
            let wrappedX = originalX;
            if (this._renderWorldCopies) {
                wrappedX = wrap(originalX, centerX - worldSize / 2, centerX + worldSize / 2);
            }
            const w2 = screenWidth / 2;

            if (wrappedX - w2 < minX) modifiedX = minX + w2;
            if (wrappedX + w2 > maxX) modifiedX = maxX - w2;
        }

        // pan the map if the screen goes off the range
        if (modifiedX !== undefined || modifiedY !== undefined) {
            const newPoint = new Point(modifiedX ?? originalX, modifiedY ?? originalY);
            result.center = this.unproject.call({worldSize}, newPoint).wrap();
        }

        return result;
    }

    _constrain() {
        if (!this.center || !this.width || !this.height || this._constraining) return;
        this._constraining = true;
        const unmodified = this._unmodified;
        const {center, zoom} = this.getConstrained(this.center, this.zoom);
        this.center = center;
        this.zoom = zoom;
        this._unmodified = unmodified;
        this._constraining = false;
    }

    _calcMatrices() {
        if (!this.height) return;

        const halfFov = this._fov / 2;
        const offset = this.centerOffset;
        const x = this.point.x, y = this.point.y;
        this.cameraToCenterDistance = 0.5 / Math.tan(halfFov) * this.height;
        this._pixelPerMeter = mercatorZfromAltitude(1, this.center.lat) * this.worldSize;

        let m = mat4.identity(new Float64Array(16) as any);
        mat4.scale(m, m, [this.width / 2, -this.height / 2, 1]);
        mat4.translate(m, m, [1, -1, 0]);
        this.labelPlaneMatrix = m;

        m = mat4.identity(new Float64Array(16) as any);
        mat4.scale(m, m, [1, -1, 1]);
        mat4.translate(m, m, [-1, -1, 0]);
        mat4.scale(m, m, [2 / this.width, 2 / this.height, 1]);
        this.glCoordMatrix = m;

        // Calculate the camera to sea-level distance in pixel in respect of terrain
        const cameraToSeaLevelDistance = this.cameraToCenterDistance + this._elevation * this._pixelPerMeter / Math.cos(this._pitch);
        // In case of negative minimum elevation (e.g. the dead see, under the sea maps) use a lower plane for calculation
        const minElevation = Math.min(this.elevation, this.minElevationForCurrentTile);
        const cameraToLowestPointDistance = cameraToSeaLevelDistance - minElevation * this._pixelPerMeter / Math.cos(this._pitch);
        const lowestPlane = minElevation < 0 ? cameraToLowestPointDistance : cameraToSeaLevelDistance;

        // Find the distance from the center point [width/2 + offset.x, height/2 + offset.y] to the
        // center top point [width/2 + offset.x, 0] in Z units, using the law of sines.
        // 1 Z unit is equivalent to 1 horizontal px at the center of the map
        // (the distance between[width/2, height/2] and [width/2 + 1, height/2])
        const groundAngle = Math.PI / 2 + this._pitch;
        const fovAboveCenter = this._fov * (0.5 + offset.y / this.height);
        const topHalfSurfaceDistance = Math.sin(fovAboveCenter) * lowestPlane / Math.sin(clamp(Math.PI - groundAngle - fovAboveCenter, 0.01, Math.PI - 0.01));

        // Find the distance from the center point to the horizon
        const horizon = this.getHorizon();
        const horizonAngle = Math.atan(horizon / this.cameraToCenterDistance);
        const fovCenterToHorizon = 2 * horizonAngle * (0.5 + offset.y / (horizon * 2));
        const topHalfSurfaceDistanceHorizon = Math.sin(fovCenterToHorizon) * lowestPlane / Math.sin(clamp(Math.PI - groundAngle - fovCenterToHorizon, 0.01, Math.PI - 0.01));

        // Calculate z distance of the farthest fragment that should be rendered.
        // Add a bit extra to avoid precision problems when a fragment's distance is exactly `furthestDistance`
        const topHalfMinDistance = Math.min(topHalfSurfaceDistance, topHalfSurfaceDistanceHorizon);
        const farZ = (Math.cos(Math.PI / 2 - this._pitch) * topHalfMinDistance + lowestPlane) * 1.01;

        // The larger the value of nearZ is
        // - the more depth precision is available for features (good)
        // - clipping starts appearing sooner when the camera is close to 3d features (bad)
        //
        // Other values work for mapbox-gl-js but deck.gl was encountering precision issues
        // when rendering custom layers. This value was experimentally chosen and
        // seems to solve z-fighting issues in deck.gl while not clipping buildings too close to the camera.
        const nearZ = this.height / 50;

        // matrix for conversion from location to clip space(-1 .. 1)
        m = new Float64Array(16) as any;
        mat4.perspective(m, this._fov, this.width / this.height, nearZ, farZ);

        // Apply center of perspective offset
        m[8] = -offset.x * 2 / this.width;
        m[9] = offset.y * 2 / this.height;

        mat4.scale(m, m, [1, -1, 1]);
        mat4.translate(m, m, [0, 0, -this.cameraToCenterDistance]);
        mat4.rotateX(m, m, this._pitch);
        mat4.rotateZ(m, m, this.angle);
        mat4.translate(m, m, [-x, -y, 0]);

        // The mercatorMatrix can be used to transform points from mercator coordinates
        // ([0, 0] nw, [1, 1] se) to clip space.
        this.mercatorMatrix = mat4.scale([] as any, m, [this.worldSize, this.worldSize, this.worldSize]);

        // scale vertically to meters per pixel (inverse of ground resolution):
        mat4.scale(m, m, [1, 1, this._pixelPerMeter]);

        // matrix for conversion from world space to screen coordinates in 2D
        this.pixelMatrix = mat4.multiply(new Float64Array(16) as any, this.labelPlaneMatrix, m);

        // matrix for conversion from world space to clip space (-1 .. 1)
        mat4.translate(m, m, [0, 0, -this.elevation]); // elevate camera over terrain
        this.modelViewProjectionMatrix = m;
        this.invModelViewProjectionMatrix = mat4.invert([] as any, m);

        // create a fog matrix, same es proj-matrix but with near clipping-plane in mapcenter
        // needed to calculate a correct z-value for fog calculation, because projMatrix z value is not
        this.fogMatrix = new Float64Array(16) as any;
        mat4.perspective(this.fogMatrix, this._fov, this.width / this.height, cameraToSeaLevelDistance, farZ);
        this.fogMatrix[8] = -offset.x * 2 / this.width;
        this.fogMatrix[9] = offset.y * 2 / this.height;
        mat4.scale(this.fogMatrix, this.fogMatrix, [1, -1, 1]);
        mat4.translate(this.fogMatrix, this.fogMatrix, [0, 0, -this.cameraToCenterDistance]);
        mat4.rotateX(this.fogMatrix, this.fogMatrix, this._pitch);
        mat4.rotateZ(this.fogMatrix, this.fogMatrix, this.angle);
        mat4.translate(this.fogMatrix, this.fogMatrix, [-x, -y, 0]);
        mat4.scale(this.fogMatrix, this.fogMatrix, [1, 1, this._pixelPerMeter]);
        mat4.translate(this.fogMatrix, this.fogMatrix, [0, 0, -this.elevation]); // elevate camera over terrain

        // matrix for conversion from world space to screen coordinates in 3D
        this.pixelMatrix3D = mat4.multiply(new Float64Array(16) as any, this.labelPlaneMatrix, m);

        // Make a second projection matrix that is aligned to a pixel grid for rendering raster tiles.
        // We're rounding the (floating point) x/y values to achieve to avoid rendering raster images to fractional
        // coordinates. Additionally, we adjust by half a pixel in either direction in case that viewport dimension
        // is an odd integer to preserve rendering to the pixel grid. We're rotating this shift based on the angle
        // of the transformation so that 0°, 90°, 180°, and 270° rasters are crisp, and adjust the shift so that
        // it is always <= 0.5 pixels.
        const xShift = (this.width % 2) / 2, yShift = (this.height % 2) / 2,
            angleCos = Math.cos(this.angle), angleSin = Math.sin(this.angle),
            dx = x - Math.round(x) + angleCos * xShift + angleSin * yShift,
            dy = y - Math.round(y) + angleCos * yShift + angleSin * xShift;
        const alignedM = new Float64Array(m) as any as mat4;
        mat4.translate(alignedM, alignedM, [dx > 0.5 ? dx - 1 : dx, dy > 0.5 ? dy - 1 : dy, 0]);
        this.alignedModelViewProjectionMatrix = alignedM;

        // inverse matrix for conversion from screen coordinates to location
        m = mat4.invert(new Float64Array(16) as any, this.pixelMatrix);
        if (!m) throw new Error('failed to invert matrix');
        this.pixelMatrixInverse = m;

        this._posMatrixCache = {};
        this._alignedPosMatrixCache = {};
        this._fogMatrixCache = {};
    }

    maxPitchScaleFactor() {
        // calcMatrices hasn't run yet
        if (!this.pixelMatrixInverse) return 1;

        const coord = this.pointCoordinate(new Point(0, 0));
        const p = [coord.x * this.worldSize, coord.y * this.worldSize, 0, 1] as vec4;
        const topPoint = vec4.transformMat4(p, p, this.pixelMatrix);
        return topPoint[3] / this.cameraToCenterDistance;
    }

    /**
     * The camera looks at the map from a 3D (lng, lat, altitude) location. Let's use `cameraLocation`
     * as the name for the location under the camera and on the surface of the earth (lng, lat, 0).
     * `cameraPoint` is the projected position of the `cameraLocation`.
     *
     * This point is useful to us because only fill-extrusions that are between `cameraPoint` and
     * the query point on the surface of the earth can extend and intersect the query.
     *
     * When the map is not pitched the `cameraPoint` is equivalent to the center of the map because
     * the camera is right above the center of the map.
     */
    getCameraPoint() {
        const pitch = this._pitch;
        const yOffset = Math.tan(pitch) * (this.cameraToCenterDistance || 1);
        return this.centerPoint.add(new Point(0, yOffset));
    }

    /**
     * When the map is pitched, some of the 3D features that intersect a query will not intersect
     * the query at the surface of the earth. Instead the feature may be closer and only intersect
     * the query because it extrudes into the air.
     * @param queryGeometry - For point queries, the line from the query point to the "camera point",
     * for other geometries, the envelope of the query geometry and the "camera point"
     * @returns a geometry that includes all of the original query as well as all possible ares of the
     * screen where the *base* of a visible extrusion could be.
     *
     */
    getCameraQueryGeometry(queryGeometry: Array<Point>): Array<Point> {
        const c = this.getCameraPoint();

        if (queryGeometry.length === 1) {
            return [queryGeometry[0], c];
        } else {
            let minX = c.x;
            let minY = c.y;
            let maxX = c.x;
            let maxY = c.y;
            for (const p of queryGeometry) {
                minX = Math.min(minX, p.x);
                minY = Math.min(minY, p.y);
                maxX = Math.max(maxX, p.x);
                maxY = Math.max(maxY, p.y);
            }
            return [
                new Point(minX, minY),
                new Point(maxX, minY),
                new Point(maxX, maxY),
                new Point(minX, maxY),
                new Point(minX, minY)
            ];
        }
    }
    /**
     * Return the distance to the camera in clip space from a LngLat.
     * This can be compared to the value from the depth buffer (terrain.depthAtPoint)
     * to determine whether a point is occluded.
     * @param lngLat - the point
     * @param elevation - the point's elevation
     * @returns depth value in clip space (between 0 and 1)
     */
    lngLatToCameraDepth(lngLat: LngLat, elevation: number) {
        const coord = this.locationCoordinate(lngLat);
        const p = [coord.x * this.worldSize, coord.y * this.worldSize, elevation, 1] as vec4;
        vec4.transformMat4(p, p, this.modelViewProjectionMatrix);
        return (p[2] / p[3]);
    }
}<|MERGE_RESOLUTION|>--- conflicted
+++ resolved
@@ -33,16 +33,10 @@
     pixelsToGLUnits: [number, number];
     cameraToCenterDistance: number;
     mercatorMatrix: mat4;
-<<<<<<< HEAD
-    projMatrix: mat4;
-    invProjMatrix: mat4;
-    alignedProjMatrix: mat4;
-    fogMatrix: mat4;
-=======
     modelViewProjectionMatrix: mat4;
     invModelViewProjectionMatrix: mat4;
     alignedModelViewProjectionMatrix: mat4;
->>>>>>> 0042d99d
+    fogMatrix: mat4;
     pixelMatrix: mat4;
     pixelMatrix3D: mat4;
     pixelMatrixInverse: mat4;
@@ -721,19 +715,8 @@
             return cache[posMatrixKey];
         }
 
-<<<<<<< HEAD
         const posMatrix = this.calculateTileMatrix(unwrappedTileID);
-        mat4.multiply(posMatrix, aligned ? this.alignedProjMatrix : this.projMatrix, posMatrix);
-=======
-        const canonical = unwrappedTileID.canonical;
-        const scale = this.worldSize / this.zoomScale(canonical.z);
-        const unwrappedX = canonical.x + Math.pow(2, canonical.z) * unwrappedTileID.wrap;
-
-        const posMatrix = mat4.identity(new Float64Array(16) as any);
-        mat4.translate(posMatrix, posMatrix, [unwrappedX * scale, canonical.y * scale, 0]);
-        mat4.scale(posMatrix, posMatrix, [scale / EXTENT, scale / EXTENT, 1]);
         mat4.multiply(posMatrix, aligned ? this.alignedModelViewProjectionMatrix : this.modelViewProjectionMatrix, posMatrix);
->>>>>>> 0042d99d
 
         cache[posMatrixKey] = new Float32Array(posMatrix);
         return cache[posMatrixKey];
