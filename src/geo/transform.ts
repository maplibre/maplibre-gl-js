import {LngLat} from './lng_lat';
import {LngLatBounds} from './lng_lat_bounds';
import {MercatorCoordinate, mercatorXfromLng, mercatorYfromLat, mercatorZfromAltitude} from './mercator_coordinate';
import Point from '@mapbox/point-geometry';
import {wrap, clamp} from '../util/util';
import {interpolates} from '@maplibre/maplibre-gl-style-spec';
import {EXTENT} from '../data/extent';
import {vec3, vec4, mat4, mat2, vec2} from 'gl-matrix';
import {Aabb, Frustum} from '../util/primitives';
import {EdgeInsets} from './edge_insets';

import {UnwrappedTileID, OverscaledTileID, CanonicalTileID} from '../source/tile_id';
import type {PaddingOptions} from './edge_insets';
import {Terrain} from '../render/terrain';

/**
 * @internal
 * A single transform, generally used for a single tile to be
 * scaled, rotated, and zoomed.
 */
export class Transform {
    tileSize: number;
    tileZoom: number;
    lngRange: [number, number];
    latRange: [number, number];
    maxValidLatitude: number;
    scale: number;
    width: number;
    height: number;
    angle: number;
    rotationMatrix: mat2;
    pixelsToGLUnits: [number, number];
    cameraToCenterDistance: number;
    mercatorMatrix: mat4;
    projMatrix: mat4;
    fogMatrix: mat4;
    invProjMatrix: mat4;
    alignedProjMatrix: mat4;
    pixelMatrix: mat4;
    pixelMatrix3D: mat4;
    pixelMatrixInverse: mat4;
    glCoordMatrix: mat4;
    labelPlaneMatrix: mat4;
    minElevationForCurrentTile: number;
    _fov: number;
    _pitch: number;
    _zoom: number;
    _unmodified: boolean;
    _renderWorldCopies: boolean;
    _minZoom: number;
    _maxZoom: number;
    _minPitch: number;
    _maxPitch: number;
    _center: LngLat;
    _elevation: number;
    _pixelPerMeter: number;
    _edgeInsets: EdgeInsets;
    _constraining: boolean;
    _posMatrixCache: {[_: string]: mat4};
    _alignedPosMatrixCache: {[_: string]: mat4};
<<<<<<< HEAD
    _fogMatrixCache: {[_: string]: mat4};
    _minEleveationForCurrentTile: number;
=======
>>>>>>> 533de481

    constructor(minZoom?: number, maxZoom?: number, minPitch?: number, maxPitch?: number, renderWorldCopies?: boolean) {
        this.tileSize = 512; // constant
        this.maxValidLatitude = 85.051129; // constant

        this._renderWorldCopies = renderWorldCopies === undefined ? true : !!renderWorldCopies;
        this._minZoom = minZoom || 0;
        this._maxZoom = maxZoom || 22;

        this._minPitch = (minPitch === undefined || minPitch === null) ? 0 : minPitch;
        this._maxPitch = (maxPitch === undefined || maxPitch === null) ? 60 : maxPitch;

        this.setMaxBounds();

        this.width = 0;
        this.height = 0;
        this._center = new LngLat(0, 0);
        this._elevation = 0;
        this.zoom = 0;
        this.angle = 0;
        this._fov = 0.6435011087932844;
        this._pitch = 0;
        this._unmodified = true;
        this._edgeInsets = new EdgeInsets();
        this._posMatrixCache = {};
        this._alignedPosMatrixCache = {};
<<<<<<< HEAD
        this._fogMatrixCache = {};
        this._minEleveationForCurrentTile = 0;
=======
        this.minElevationForCurrentTile = 0;
>>>>>>> 533de481
    }

    clone(): Transform {
        const clone = new Transform(this._minZoom, this._maxZoom, this._minPitch, this.maxPitch, this._renderWorldCopies);
        clone.apply(this);
        return clone;
    }

    apply(that: Transform) {
        this.tileSize = that.tileSize;
        this.latRange = that.latRange;
        this.width = that.width;
        this.height = that.height;
        this._center = that._center;
        this._elevation = that._elevation;
        this.minElevationForCurrentTile = that.minElevationForCurrentTile;
        this.zoom = that.zoom;
        this.angle = that.angle;
        this._fov = that._fov;
        this._pitch = that._pitch;
        this._unmodified = that._unmodified;
        this._edgeInsets = that._edgeInsets.clone();
        this._calcMatrices();
    }

    get minZoom(): number { return this._minZoom; }
    set minZoom(zoom: number) {
        if (this._minZoom === zoom) return;
        this._minZoom = zoom;
        this.zoom = Math.max(this.zoom, zoom);
    }

    get maxZoom(): number { return this._maxZoom; }
    set maxZoom(zoom: number) {
        if (this._maxZoom === zoom) return;
        this._maxZoom = zoom;
        this.zoom = Math.min(this.zoom, zoom);
    }

    get minPitch(): number { return this._minPitch; }
    set minPitch(pitch: number) {
        if (this._minPitch === pitch) return;
        this._minPitch = pitch;
        this.pitch = Math.max(this.pitch, pitch);
    }

    get maxPitch(): number { return this._maxPitch; }
    set maxPitch(pitch: number) {
        if (this._maxPitch === pitch) return;
        this._maxPitch = pitch;
        this.pitch = Math.min(this.pitch, pitch);
    }

    get renderWorldCopies(): boolean { return this._renderWorldCopies; }
    set renderWorldCopies(renderWorldCopies: boolean) {
        if (renderWorldCopies === undefined) {
            renderWorldCopies = true;
        } else if (renderWorldCopies === null) {
            renderWorldCopies = false;
        }

        this._renderWorldCopies = renderWorldCopies;
    }

    get worldSize(): number {
        return this.tileSize * this.scale;
    }

    get centerOffset(): Point {
        return this.centerPoint._sub(this.size._div(2));
    }

    get size(): Point {
        return new Point(this.width, this.height);
    }

    get bearing(): number {
        return -this.angle / Math.PI * 180;
    }
    set bearing(bearing: number) {
        const b = -wrap(bearing, -180, 180) * Math.PI / 180;
        if (this.angle === b) return;
        this._unmodified = false;
        this.angle = b;
        this._calcMatrices();

        // 2x2 matrix for rotating points
        this.rotationMatrix = mat2.create();
        mat2.rotate(this.rotationMatrix, this.rotationMatrix, this.angle);
    }

    get pitch(): number {
        return this._pitch / Math.PI * 180;
    }
    set pitch(pitch: number) {
        const p = clamp(pitch, this.minPitch, this.maxPitch) / 180 * Math.PI;
        if (this._pitch === p) return;
        this._unmodified = false;
        this._pitch = p;
        this._calcMatrices();
    }

    get fov(): number {
        return this._fov / Math.PI * 180;
    }
    set fov(fov: number) {
        fov = Math.max(0.01, Math.min(60, fov));
        if (this._fov === fov) return;
        this._unmodified = false;
        this._fov = fov / 180 * Math.PI;
        this._calcMatrices();
    }

    get zoom(): number { return this._zoom; }
    set zoom(zoom: number) {
        const constrainedZoom = Math.min(Math.max(zoom, this.minZoom), this.maxZoom);
        if (this._zoom === constrainedZoom) return;
        this._unmodified = false;
        this._zoom = constrainedZoom;
        this.tileZoom = Math.max(0, Math.floor(constrainedZoom));
        this.scale = this.zoomScale(constrainedZoom);
        this._constrain();
        this._calcMatrices();
    }

    get center(): LngLat { return this._center; }
    set center(center: LngLat) {
        if (center.lat === this._center.lat && center.lng === this._center.lng) return;
        this._unmodified = false;
        this._center = center;
        this._constrain();
        this._calcMatrices();
    }

    get elevation(): number { return this._elevation; }
    set elevation(elevation: number) {
        if (elevation === this._elevation) return;
        this._elevation = elevation;
        this._constrain();
        this._calcMatrices();
    }

    get padding(): PaddingOptions { return this._edgeInsets.toJSON(); }
    set padding(padding: PaddingOptions) {
        if (this._edgeInsets.equals(padding)) return;
        this._unmodified = false;
        //Update edge-insets inplace
        this._edgeInsets.interpolate(this._edgeInsets, padding, 1);
        this._calcMatrices();
    }

    /**
     * The center of the screen in pixels with the top-left corner being (0,0)
     * and +y axis pointing downwards. This accounts for padding.
     */
    get centerPoint(): Point {
        return this._edgeInsets.getCenter(this.width, this.height);
    }

    /**
     * Returns if the padding params match
     *
     * @param padding - the padding to check against
     * @returns true if they are equal, false otherwise
     */
    isPaddingEqual(padding: PaddingOptions): boolean {
        return this._edgeInsets.equals(padding);
    }

    /**
     * Helper method to update edge-insets in place
     *
     * @param start - the starting padding
     * @param target - the target padding
     * @param t - the step/weight
     */
    interpolatePadding(start: PaddingOptions, target: PaddingOptions, t: number) {
        this._unmodified = false;
        this._edgeInsets.interpolate(start, target, t);
        this._constrain();
        this._calcMatrices();
    }

    /**
     * Return a zoom level that will cover all tiles the transform
     * @param options - the options
     * @returns zoom level An integer zoom level at which all tiles will be visible.
     */
    coveringZoomLevel(options: {
        /**
         * Target zoom level. If true, the value will be rounded to the closest integer. Otherwise the value will be floored.
         */
        roundZoom?: boolean;
        /**
         * Tile size, expressed in screen pixels.
         */
        tileSize: number;
    }): number {
        const z = (options.roundZoom ? Math.round : Math.floor)(
            this.zoom + this.scaleZoom(this.tileSize / options.tileSize)
        );
        // At negative zoom levels load tiles from z0 because negative tile zoom levels don't exist.
        return Math.max(0, z);
    }

    /**
     * Return any "wrapped" copies of a given tile coordinate that are visible
     * in the current view.
     */
    getVisibleUnwrappedCoordinates(tileID: CanonicalTileID) {
        const result = [new UnwrappedTileID(0, tileID)];
        if (this._renderWorldCopies) {
            const utl = this.pointCoordinate(new Point(0, 0));
            const utr = this.pointCoordinate(new Point(this.width, 0));
            const ubl = this.pointCoordinate(new Point(this.width, this.height));
            const ubr = this.pointCoordinate(new Point(0, this.height));
            const w0 = Math.floor(Math.min(utl.x, utr.x, ubl.x, ubr.x));
            const w1 = Math.floor(Math.max(utl.x, utr.x, ubl.x, ubr.x));

            // Add an extra copy of the world on each side to properly render ImageSources and CanvasSources.
            // Both sources draw outside the tile boundaries of the tile that "contains them" so we need
            // to add extra copies on both sides in case offscreen tiles need to draw into on-screen ones.
            const extraWorldCopy = 1;

            for (let w = w0 - extraWorldCopy; w <= w1 + extraWorldCopy; w++) {
                if (w === 0) continue;
                result.push(new UnwrappedTileID(w, tileID));
            }
        }
        return result;
    }

    /**
     * Return all coordinates that could cover this transform for a covering
     * zoom level.
     * @param options - the options
     * @returns OverscaledTileIDs
     */
    coveringTiles(
        options: {
            tileSize: number;
            minzoom?: number;
            maxzoom?: number;
            roundZoom?: boolean;
            reparseOverscaled?: boolean;
            renderWorldCopies?: boolean;
            terrain?: Terrain;
        }
    ): Array<OverscaledTileID> {
        let z = this.coveringZoomLevel(options);
        const actualZ = z;

        if (options.minzoom !== undefined && z < options.minzoom) return [];
        if (options.maxzoom !== undefined && z > options.maxzoom) z = options.maxzoom;

        const cameraCoord = this.pointCoordinate(this.getCameraPoint());
        const centerCoord = MercatorCoordinate.fromLngLat(this.center);
        const numTiles = Math.pow(2, z);
        const cameraPoint = [numTiles * cameraCoord.x, numTiles * cameraCoord.y, 0];
        const centerPoint = [numTiles * centerCoord.x, numTiles * centerCoord.y, 0];
        const cameraFrustum = Frustum.fromInvProjectionMatrix(this.invProjMatrix, this.worldSize, z);

        // No change of LOD behavior for pitch lower than 60 and when there is no top padding: return only tile ids from the requested zoom level
        let minZoom = options.minzoom || 0;
        // Use 0.1 as an epsilon to avoid for explicit == 0.0 floating point checks
        if (!options.terrain && this.pitch <= 60.0 && this._edgeInsets.top < 0.1)
            minZoom = z;

        // There should always be a certain number of maximum zoom level tiles surrounding the center location in 2D or in front of the camera in 3D
        const radiusOfMaxLvlLodInTiles = options.terrain ? 2 / Math.min(this.tileSize, options.tileSize) * this.tileSize : 3;

        const newRootTile = (wrap: number): any => {
            return {
                aabb: new Aabb([wrap * numTiles, 0, 0], [(wrap + 1) * numTiles, numTiles, 0]),
                zoom: 0,
                x: 0,
                y: 0,
                wrap,
                fullyVisible: false
            };
        };

        // Do a depth-first traversal to find visible tiles and proper levels of detail
        const stack = [];
        const result = [];
        const maxZoom = z;
        const overscaledZ = options.reparseOverscaled ? actualZ : z;

        if (this._renderWorldCopies) {
            // Render copy of the globe thrice on both sides
            for (let i = 1; i <= 3; i++) {
                stack.push(newRootTile(-i));
                stack.push(newRootTile(i));
            }
        }

        stack.push(newRootTile(0));

        while (stack.length > 0) {
            const it = stack.pop();
            const x = it.x;
            const y = it.y;
            let fullyVisible = it.fullyVisible;

            // Visibility of a tile is not required if any of its ancestor if fully inside the frustum
            if (!fullyVisible) {
                const intersectResult = it.aabb.intersects(cameraFrustum);

                if (intersectResult === 0)
                    continue;

                fullyVisible = intersectResult === 2;
            }

            const refPoint = options.terrain ? cameraPoint : centerPoint;
            const distanceX = it.aabb.distanceX(refPoint);
            const distanceY = it.aabb.distanceY(refPoint);
            const longestDim = Math.max(Math.abs(distanceX), Math.abs(distanceY));

            // We're using distance based heuristics to determine if a tile should be split into quadrants or not.
            // radiusOfMaxLvlLodInTiles defines that there's always a certain number of maxLevel tiles next to the map center.
            // Using the fact that a parent node in quadtree is twice the size of its children (per dimension)
            // we can define distance thresholds for each relative level:
            // f(k) = offset + 2 + 4 + 8 + 16 + ... + 2^k. This is the same as "offset+2^(k+1)-2"
            const distToSplit = radiusOfMaxLvlLodInTiles + (1 << (maxZoom - it.zoom)) - 2;

            // Have we reached the target depth or is the tile too far away to be any split further?
            if (it.zoom === maxZoom || (longestDim > distToSplit && it.zoom >= minZoom)) {
                const dz = maxZoom - it.zoom, dx = cameraPoint[0] - 0.5 - (x << dz), dy = cameraPoint[1] - 0.5 - (y << dz);
                result.push({
                    tileID: new OverscaledTileID(it.zoom === maxZoom ? overscaledZ : it.zoom, it.wrap, it.zoom, x, y),
                    distanceSq: vec2.sqrLen([centerPoint[0] - 0.5 - x, centerPoint[1] - 0.5 - y]),
                    // this variable is currently not used, but may be important to reduce the amount of loaded tiles
                    tileDistanceToCamera: Math.sqrt(dx * dx + dy * dy)
                });
                continue;
            }

            for (let i = 0; i < 4; i++) {
                const childX = (x << 1) + (i % 2);
                const childY = (y << 1) + (i >> 1);
                const childZ = it.zoom + 1;
                let quadrant = it.aabb.quadrant(i);
                if (options.terrain) {
                    const tileID = new OverscaledTileID(childZ, it.wrap, childZ, childX, childY);
                    const minMax = options.terrain.getMinMaxElevation(tileID);
                    const minElevation = minMax.minElevation ?? this.elevation;
                    const maxElevation = minMax.maxElevation ?? this.elevation;
                    quadrant = new Aabb(
                        [quadrant.min[0], quadrant.min[1], minElevation] as vec3,
                        [quadrant.max[0], quadrant.max[1], maxElevation] as vec3
                    );
                }
                stack.push({aabb: quadrant, zoom: childZ, x: childX, y: childY, wrap: it.wrap, fullyVisible});
            }
        }

        return result.sort((a, b) => a.distanceSq - b.distanceSq).map(a => a.tileID);
    }

    resize(width: number, height: number) {
        this.width = width;
        this.height = height;

        this.pixelsToGLUnits = [2 / width, -2 / height];
        this._constrain();
        this._calcMatrices();
    }

    get unmodified(): boolean { return this._unmodified; }

    zoomScale(zoom: number) { return Math.pow(2, zoom); }
    scaleZoom(scale: number) { return Math.log(scale) / Math.LN2; }

    /**
     * Convert from LngLat to world coordinates (Mercator coordinates scaled by 512)
     * @param lngLat - the lngLat
     * @returns Point
     */
    project(lnglat: LngLat) {
        const lat = clamp(lnglat.lat, -this.maxValidLatitude, this.maxValidLatitude);
        return new Point(
            mercatorXfromLng(lnglat.lng) * this.worldSize,
            mercatorYfromLat(lat) * this.worldSize);
    }

    /**
     * Convert from world coordinates ([0, 512],[0, 512]) to LngLat ([-180, 180], [-90, 90])
     * @param point - world coordinate
     * @returns LngLat
     */
    unproject(point: Point): LngLat {
        return new MercatorCoordinate(point.x / this.worldSize, point.y / this.worldSize).toLngLat();
    }

    get point(): Point { return this.project(this.center); }

    /**
     * get the camera position in LngLat and altitudes in meter
     * @returns An object with lngLat & altitude.
     */
    getCameraPosition(): {
        lngLat: LngLat;
        altitude: number;
    } {
        const lngLat = this.pointLocation(this.getCameraPoint());
        const altitude = Math.cos(this._pitch) * this.cameraToCenterDistance / this._pixelPerMeter;
        return {lngLat, altitude: altitude + this.elevation};
    }

    /**
     * This method works in combination with freezeElevation activated.
     * freezeElevtion is enabled during map-panning because during this the camera should sit in constant height.
     * After panning finished, call this method to recalculate the zoomlevel for the current camera-height in current terrain.
     * @param terrain - the terrain
     */
    recalculateZoom(terrain: Terrain) {
        // find position the camera is looking on
        const center = this.pointLocation(this.centerPoint, terrain);
        const elevation = terrain.getElevationForLngLatZoom(center, this.tileZoom);
        const deltaElevation = this.elevation - elevation;
        if (!deltaElevation) return;

        // calculate mercator distance between camera & target
        const cameraPosition = this.getCameraPosition();
        const camera = MercatorCoordinate.fromLngLat(cameraPosition.lngLat, cameraPosition.altitude);
        const target = MercatorCoordinate.fromLngLat(center, elevation);
        const dx = camera.x - target.x, dy = camera.y - target.y, dz = camera.z - target.z;
        const distance = Math.sqrt(dx * dx + dy * dy + dz * dz);

        // from this distance we calculate the new zoomlevel
        const zoom = this.scaleZoom(this.cameraToCenterDistance / distance / this.tileSize);

        // update matrices
        this._elevation = elevation;
        this._center = center;
        this.zoom = zoom;
    }

    setLocationAtPoint(lnglat: LngLat, point: Point) {
        const a = this.pointCoordinate(point);
        const b = this.pointCoordinate(this.centerPoint);
        const loc = this.locationCoordinate(lnglat);
        const newCenter = new MercatorCoordinate(
            loc.x - (a.x - b.x),
            loc.y - (a.y - b.y));
        this.center = this.coordinateLocation(newCenter);
        if (this._renderWorldCopies) {
            this.center = this.center.wrap();
        }
    }

    /**
     * Given a LngLat location, return the screen point that corresponds to it
     * @param lnglat - location
     * @param terrain - optional terrain
     * @returns screen point
     */
    locationPoint(lnglat: LngLat, terrain?: Terrain): Point {
        return terrain ?
            this.coordinatePoint(this.locationCoordinate(lnglat), terrain.getElevationForLngLatZoom(lnglat, this.tileZoom), this.pixelMatrix3D) :
            this.coordinatePoint(this.locationCoordinate(lnglat));
    }

    /**
     * Given a point on screen, return its lnglat
     * @param p - screen point
     * @param terrain - optional terrain
     * @returns lnglat location
     */
    pointLocation(p: Point, terrain?: Terrain): LngLat {
        return this.coordinateLocation(this.pointCoordinate(p, terrain));
    }

    /**
     * Given a geographical lnglat, return an unrounded
     * coordinate that represents it at low zoom level.
     * @param lnglat - the location
     * @returns The mercator coordinate
     */
    locationCoordinate(lnglat: LngLat): MercatorCoordinate {
        return MercatorCoordinate.fromLngLat(lnglat);
    }

    /**
     * Given a Coordinate, return its geographical position.
     * @param coord - mercator coordinates
     * @returns lng and lat
     */
    coordinateLocation(coord: MercatorCoordinate): LngLat {
        return coord && coord.toLngLat();
    }

    /**
     * Given a Point, return its mercator coordinate.
     * @param p - the point
     * @param terrain - optional terrain
     * @returns lnglat
     */
    pointCoordinate(p: Point, terrain?: Terrain): MercatorCoordinate {
        // get point-coordinate from terrain coordinates framebuffer
        if (terrain) {
            const coordinate = terrain.pointCoordinate(p);
            if (coordinate != null) {
                return coordinate;
            }
        }

        // calculate point-coordinate on flat earth
        const targetZ = 0;
        // since we don't know the correct projected z value for the point,
        // unproject two points to get a line and then find the point on that
        // line with z=0

        const coord0 = [p.x, p.y, 0, 1] as vec4;
        const coord1 = [p.x, p.y, 1, 1] as vec4;

        vec4.transformMat4(coord0, coord0, this.pixelMatrixInverse);
        vec4.transformMat4(coord1, coord1, this.pixelMatrixInverse);

        const w0 = coord0[3];
        const w1 = coord1[3];
        const x0 = coord0[0] / w0;
        const x1 = coord1[0] / w1;
        const y0 = coord0[1] / w0;
        const y1 = coord1[1] / w1;
        const z0 = coord0[2] / w0;
        const z1 = coord1[2] / w1;

        const t = z0 === z1 ? 0 : (targetZ - z0) / (z1 - z0);

        return new MercatorCoordinate(
            interpolates.number(x0, x1, t) / this.worldSize,
            interpolates.number(y0, y1, t) / this.worldSize);
    }

    /**
     * Given a coordinate, return the screen point that corresponds to it
     * @param coord - the coordinates
     * @param elevation - the elevation
     * @param pixelMatrix - the pixel matrix
     * @returns screen point
     */
    coordinatePoint(coord: MercatorCoordinate, elevation: number = 0, pixelMatrix = this.pixelMatrix): Point {
        const p = [coord.x * this.worldSize, coord.y * this.worldSize, elevation, 1] as vec4;
        vec4.transformMat4(p, p, pixelMatrix);
        return new Point(p[0] / p[3], p[1] / p[3]);
    }

    /**
     * Returns the map's geographical bounds. When the bearing or pitch is non-zero, the visible region is not
     * an axis-aligned rectangle, and the result is the smallest bounds that encompasses the visible region.
     * @returns Returns a {@link LngLatBounds} object describing the map's geographical bounds.
     */
    getBounds(): LngLatBounds {
        const top = Math.max(0, this.height / 2 - this.getHorizon());
        return new LngLatBounds()
            .extend(this.pointLocation(new Point(0, top)))
            .extend(this.pointLocation(new Point(this.width, top)))
            .extend(this.pointLocation(new Point(this.width, this.height)))
            .extend(this.pointLocation(new Point(0, this.height)));
    }

    /**
     * Returns the maximum geographical bounds the map is constrained to, or `null` if none set.
     * @returns max bounds
     */
    getMaxBounds(): LngLatBounds | null {
        if (!this.latRange || this.latRange.length !== 2 ||
            !this.lngRange || this.lngRange.length !== 2) return null;

        return new LngLatBounds([this.lngRange[0], this.latRange[0]], [this.lngRange[1], this.latRange[1]]);
    }

    /**
     * Calculate pixel height of the visible horizon in relation to map-center (e.g. height/2),
     * multiplied by a static factor to simulate the earth-radius.
     * The calculated value is the horizontal line from the camera-height to sea-level.
     * @returns Horizon above center in pixels.
     */
    getHorizon(): number {
        return Math.tan(Math.PI / 2 - this._pitch) * this.cameraToCenterDistance * 0.85;
    }

    /**
     * Sets or clears the map's geographical constraints.
     * @param bounds - A {@link LngLatBounds} object describing the new geographic boundaries of the map.
     */
    setMaxBounds(bounds?: LngLatBounds | null) {
        if (bounds) {
            this.lngRange = [bounds.getWest(), bounds.getEast()];
            this.latRange = [bounds.getSouth(), bounds.getNorth()];
            this._constrain();
        } else {
            this.lngRange = null;
            this.latRange = [-this.maxValidLatitude, this.maxValidLatitude];
        }
    }

    calculateTileMatrix(unwrappedTileID: UnwrappedTileID): mat4 {
        const canonical = unwrappedTileID.canonical;
        const scale = this.worldSize / this.zoomScale(canonical.z);
        const unwrappedX = canonical.x + Math.pow(2, canonical.z) * unwrappedTileID.wrap;

        const worldMatrix = mat4.identity(new Float64Array(16) as any);
        mat4.translate(worldMatrix, worldMatrix, [unwrappedX * scale, canonical.y * scale, 0]);
        mat4.scale(worldMatrix, worldMatrix, [scale / EXTENT, scale / EXTENT, 1]);
        return worldMatrix;
    }

    /**
     * Calculate the posMatrix that, given a tile coordinate, would be used to display the tile on a map.
     * @param unwrappedTileID - the tile ID
     */
    calculatePosMatrix(unwrappedTileID: UnwrappedTileID, aligned: boolean = false): mat4 {
        const posMatrixKey = unwrappedTileID.key;
        const cache = aligned ? this._alignedPosMatrixCache : this._posMatrixCache;
        if (cache[posMatrixKey]) {
            return cache[posMatrixKey];
        }

        const posMatrix = this.calculateTileMatrix(unwrappedTileID);
        mat4.multiply(posMatrix, aligned ? this.alignedProjMatrix : this.projMatrix, posMatrix);

        cache[posMatrixKey] = new Float32Array(posMatrix);
        return cache[posMatrixKey];
    }

    /**
     * Calculate the fogMatrix that, given a tile coordinate, would be used to calculate fog on the map.
     * @param unwrappedTileID - the tile ID
     * @private
     */
    calculateFogMatrix(unwrappedTileID: UnwrappedTileID): mat4 {
        const posMatrixKey = unwrappedTileID.key;
        const cache = this._fogMatrixCache;
        if (cache[posMatrixKey]) {
            return cache[posMatrixKey];
        }

        const fogMatrix = this.calculateTileMatrix(unwrappedTileID);
        mat4.multiply(fogMatrix, this.fogMatrix, fogMatrix);

        cache[posMatrixKey] = new Float32Array(fogMatrix);
        return cache[posMatrixKey];
    }

    customLayerMatrix(): mat4 {
        return this.mercatorMatrix.slice() as any;
    }

    _constrain() {
        if (!this.center || !this.width || !this.height || this._constraining) return;

        this._constraining = true;

        let minY = -90;
        let maxY = 90;
        let minX = -180;
        let maxX = 180;
        let sy, sx, x2, y2;
        const size = this.size,
            unmodified = this._unmodified;

        if (this.latRange) {
            const latRange = this.latRange;
            minY = mercatorYfromLat(latRange[1]) * this.worldSize;
            maxY = mercatorYfromLat(latRange[0]) * this.worldSize;
            sy = maxY - minY < size.y ? size.y / (maxY - minY) : 0;
        }

        if (this.lngRange) {
            const lngRange = this.lngRange;

            minX = wrap(
                mercatorXfromLng(lngRange[0]) * this.worldSize,
                0,
                this.worldSize
            );
            maxX = wrap(
                mercatorXfromLng(lngRange[1]) * this.worldSize,
                0,
                this.worldSize
            );

            if (maxX < minX) maxX += this.worldSize;

            sx = maxX - minX < size.x ? size.x / (maxX - minX) : 0;
        }

        const point = this.point;

        // how much the map should scale to fit the screen into given latitude/longitude ranges
        const s = Math.max(sx || 0, sy || 0);

        if (s) {
            this.center = this.unproject(new Point(
                sx ? (maxX + minX) / 2 : point.x,
                sy ? (maxY + minY) / 2 : point.y));
            this.zoom += this.scaleZoom(s);
            this._unmodified = unmodified;
            this._constraining = false;
            return;
        }

        if (this.latRange) {
            const y = point.y,
                h2 = size.y / 2;

            if (y - h2 < minY) y2 = minY + h2;
            if (y + h2 > maxY) y2 = maxY - h2;
        }

        if (this.lngRange) {
            const centerX = (minX + maxX) / 2;
            const x = wrap(point.x, centerX - this.worldSize / 2, centerX + this.worldSize / 2);
            const w2 = size.x / 2;

            if (x - w2 < minX) x2 = minX + w2;
            if (x + w2 > maxX) x2 = maxX - w2;
        }

        // pan the map if the screen goes off the range
        if (x2 !== undefined || y2 !== undefined) {
            this.center = this.unproject(new Point(
                x2 !== undefined ? x2 : point.x,
                y2 !== undefined ? y2 : point.y)).wrap();
        }

        this._unmodified = unmodified;
        this._constraining = false;
    }

    _calcMatrices() {
        if (!this.height) return;

        const halfFov = this._fov / 2;
        const offset = this.centerOffset;
        const x = this.point.x, y = this.point.y;
        this.cameraToCenterDistance = 0.5 / Math.tan(halfFov) * this.height;
        this._pixelPerMeter = mercatorZfromAltitude(1, this.center.lat) * this.worldSize;

        let m = mat4.identity(new Float64Array(16) as any);
        mat4.scale(m, m, [this.width / 2, -this.height / 2, 1]);
        mat4.translate(m, m, [1, -1, 0]);
        this.labelPlaneMatrix = m;

        m = mat4.identity(new Float64Array(16) as any);
        mat4.scale(m, m, [1, -1, 1]);
        mat4.translate(m, m, [-1, -1, 0]);
        mat4.scale(m, m, [2 / this.width, 2 / this.height, 1]);
        this.glCoordMatrix = m;

        // Calculate the camera to sea-level distance in pixel in respect of terrain
        const cameraToSeaLevelDistance = this.cameraToCenterDistance + this._elevation * this._pixelPerMeter / Math.cos(this._pitch);
        // In case of negative minimum elevation (e.g. the dead see, under the sea maps) use a lower plane for calculation
        const minElevation = Math.min(this.elevation, this.minElevationForCurrentTile);
        const cameraToLowestPointDistance = cameraToSeaLevelDistance - minElevation * this._pixelPerMeter / Math.cos(this._pitch);
        const lowestPlane = minElevation < 0 ? cameraToLowestPointDistance : cameraToSeaLevelDistance;

        // Find the distance from the center point [width/2 + offset.x, height/2 + offset.y] to the
        // center top point [width/2 + offset.x, 0] in Z units, using the law of sines.
        // 1 Z unit is equivalent to 1 horizontal px at the center of the map
        // (the distance between[width/2, height/2] and [width/2 + 1, height/2])
        const groundAngle = Math.PI / 2 + this._pitch;
        const fovAboveCenter = this._fov * (0.5 + offset.y / this.height);
        const topHalfSurfaceDistance = Math.sin(fovAboveCenter) * lowestPlane / Math.sin(clamp(Math.PI - groundAngle - fovAboveCenter, 0.01, Math.PI - 0.01));

        // Find the distance from the center point to the horizon
        const horizon = this.getHorizon();
        const horizonAngle = Math.atan(horizon / this.cameraToCenterDistance);
        const fovCenterToHorizon = 2 * horizonAngle * (0.5 + offset.y / (horizon * 2));
        const topHalfSurfaceDistanceHorizon = Math.sin(fovCenterToHorizon) * lowestPlane / Math.sin(clamp(Math.PI - groundAngle - fovCenterToHorizon, 0.01, Math.PI - 0.01));

        // Calculate z distance of the farthest fragment that should be rendered.
        // Add a bit extra to avoid precision problems when a fragment's distance is exactly `furthestDistance`
        const topHalfMinDistance = Math.min(topHalfSurfaceDistance, topHalfSurfaceDistanceHorizon);
        const farZ = (Math.cos(Math.PI / 2 - this._pitch) * topHalfMinDistance + lowestPlane) * 1.01;

        // The larger the value of nearZ is
        // - the more depth precision is available for features (good)
        // - clipping starts appearing sooner when the camera is close to 3d features (bad)
        //
        // Other values work for mapbox-gl-js but deckgl was encountering precision issues
        // when rendering custom layers. This value was experimentally chosen and
        // seems to solve z-fighting issues in deckgl while not clipping buildings too close to the camera.
        const nearZ = this.height / 50;

        // matrix for conversion from location to clip space(-1 .. 1)
        m = new Float64Array(16) as any;
        mat4.perspective(m, this._fov, this.width / this.height, nearZ, farZ);

        // Apply center of perspective offset
        m[8] = -offset.x * 2 / this.width;
        m[9] = offset.y * 2 / this.height;

        mat4.scale(m, m, [1, -1, 1]);
        mat4.translate(m, m, [0, 0, -this.cameraToCenterDistance]);
        mat4.rotateX(m, m, this._pitch);
        mat4.rotateZ(m, m, this.angle);
        mat4.translate(m, m, [-x, -y, 0]);

        // The mercatorMatrix can be used to transform points from mercator coordinates
        // ([0, 0] nw, [1, 1] se) to clip space.
        this.mercatorMatrix = mat4.scale([] as any, m, [this.worldSize, this.worldSize, this.worldSize]);

        // scale vertically to meters per pixel (inverse of ground resolution):
        mat4.scale(m, m, [1, 1, this._pixelPerMeter]);

        // matrix for conversion from world space to screen coordinates in 2D
        this.pixelMatrix = mat4.multiply(new Float64Array(16) as any, this.labelPlaneMatrix, m);

        // matrix for conversion from world space to clip space (-1 .. 1)
        mat4.translate(m, m, [0, 0, -this.elevation]); // elevate camera over terrain
        this.projMatrix = m;
        this.invProjMatrix = mat4.invert([] as any, m);

<<<<<<< HEAD
        // create a fog matrix, same es proj-matrix but with near clipping-plane in mapcenter
        // needed to calculate a correct z-value for fog calculation, because projMatrix z value is not
        this.fogMatrix = new Float64Array(16) as any;
        mat4.perspective(this.fogMatrix, this._fov, this.width / this.height, this.cameraToSeaLevelDistance, farZ);
        this.fogMatrix[8] = -offset.x * 2 / this.width;
        this.fogMatrix[9] = offset.y * 2 / this.height;
        mat4.scale(this.fogMatrix, this.fogMatrix, [1, -1, 1]);
        mat4.translate(this.fogMatrix, this.fogMatrix, [0, 0, -this.cameraToCenterDistance]);
        mat4.rotateX(this.fogMatrix, this.fogMatrix, this._pitch);
        mat4.rotateZ(this.fogMatrix, this.fogMatrix, this.angle);
        mat4.translate(this.fogMatrix, this.fogMatrix, [-x, -y, 0]);
        mat4.scale(this.fogMatrix, this.fogMatrix, [1, 1, this._pixelPerMeter]);
        mat4.translate(this.fogMatrix, this.fogMatrix, [0, 0, -this.elevation]); // elevate camera over terrain

        // matrix for conversion from location to screen coordinates in 2D
=======
        // matrix for conversion from world space to screen coordinates in 3D
>>>>>>> 533de481
        this.pixelMatrix3D = mat4.multiply(new Float64Array(16) as any, this.labelPlaneMatrix, m);

        // Make a second projection matrix that is aligned to a pixel grid for rendering raster tiles.
        // We're rounding the (floating point) x/y values to achieve to avoid rendering raster images to fractional
        // coordinates. Additionally, we adjust by half a pixel in either direction in case that viewport dimension
        // is an odd integer to preserve rendering to the pixel grid. We're rotating this shift based on the angle
        // of the transformation so that 0°, 90°, 180°, and 270° rasters are crisp, and adjust the shift so that
        // it is always <= 0.5 pixels.
        const xShift = (this.width % 2) / 2, yShift = (this.height % 2) / 2,
            angleCos = Math.cos(this.angle), angleSin = Math.sin(this.angle),
            dx = x - Math.round(x) + angleCos * xShift + angleSin * yShift,
            dy = y - Math.round(y) + angleCos * yShift + angleSin * xShift;
        const alignedM = new Float64Array(m) as any as mat4;
        mat4.translate(alignedM, alignedM, [dx > 0.5 ? dx - 1 : dx, dy > 0.5 ? dy - 1 : dy, 0]);
        this.alignedProjMatrix = alignedM;

        // inverse matrix for conversion from screen coordinates to location
        m = mat4.invert(new Float64Array(16) as any, this.pixelMatrix);
        if (!m) throw new Error('failed to invert matrix');
        this.pixelMatrixInverse = m;

        this._posMatrixCache = {};
        this._alignedPosMatrixCache = {};
        this._fogMatrixCache = {};
    }

    maxPitchScaleFactor() {
        // calcMatrices hasn't run yet
        if (!this.pixelMatrixInverse) return 1;

        const coord = this.pointCoordinate(new Point(0, 0));
        const p = [coord.x * this.worldSize, coord.y * this.worldSize, 0, 1] as vec4;
        const topPoint = vec4.transformMat4(p, p, this.pixelMatrix);
        return topPoint[3] / this.cameraToCenterDistance;
    }

    /**
     * The camera looks at the map from a 3D (lng, lat, altitude) location. Let's use `cameraLocation`
     * as the name for the location under the camera and on the surface of the earth (lng, lat, 0).
     * `cameraPoint` is the projected position of the `cameraLocation`.
     *
     * This point is useful to us because only fill-extrusions that are between `cameraPoint` and
     * the query point on the surface of the earth can extend and intersect the query.
     *
     * When the map is not pitched the `cameraPoint` is equivalent to the center of the map because
     * the camera is right above the center of the map.
     */
    getCameraPoint() {
        const pitch = this._pitch;
        const yOffset = Math.tan(pitch) * (this.cameraToCenterDistance || 1);
        return this.centerPoint.add(new Point(0, yOffset));
    }

    /**
     * When the map is pitched, some of the 3D features that intersect a query will not intersect
     * the query at the surface of the earth. Instead the feature may be closer and only intersect
     * the query because it extrudes into the air.
     * @param queryGeometry - For point queries, the line from the query point to the "camera point",
     * for other geometries, the envelope of the query geometry and the "camera point"
     * @returns a geometry that includes all of the original query as well as all possible ares of the
     * screen where the *base* of a visible extrusion could be.
     *
     */
    getCameraQueryGeometry(queryGeometry: Array<Point>): Array<Point> {
        const c = this.getCameraPoint();

        if (queryGeometry.length === 1) {
            return [queryGeometry[0], c];
        } else {
            let minX = c.x;
            let minY = c.y;
            let maxX = c.x;
            let maxY = c.y;
            for (const p of queryGeometry) {
                minX = Math.min(minX, p.x);
                minY = Math.min(minY, p.y);
                maxX = Math.max(maxX, p.x);
                maxY = Math.max(maxY, p.y);
            }
            return [
                new Point(minX, minY),
                new Point(maxX, minY),
                new Point(maxX, maxY),
                new Point(minX, maxY),
                new Point(minX, minY)
            ];
        }
    }
    /**
     * Return the distance to the camera in clip space from a LngLat.
     * This can be compared to the value from the depth buffer (terrain.depthAtPoint)
     * to determine whether a point is occluded.
     * @param lngLat - the point
     * @param elevation - the point's elevation
     * @returns depth value in clip space (between 0 and 1)
     */
    lngLatToCameraDepth(lngLat: LngLat, elevation: number) {
        const coord = this.locationCoordinate(lngLat);
        const p = [coord.x * this.worldSize, coord.y * this.worldSize, elevation, 1] as vec4;
        vec4.transformMat4(p, p, this.projMatrix);
        return (p[2] / p[3]);
    }
}<|MERGE_RESOLUTION|>--- conflicted
+++ resolved
@@ -58,11 +58,8 @@
     _constraining: boolean;
     _posMatrixCache: {[_: string]: mat4};
     _alignedPosMatrixCache: {[_: string]: mat4};
-<<<<<<< HEAD
     _fogMatrixCache: {[_: string]: mat4};
     _minEleveationForCurrentTile: number;
-=======
->>>>>>> 533de481
 
     constructor(minZoom?: number, maxZoom?: number, minPitch?: number, maxPitch?: number, renderWorldCopies?: boolean) {
         this.tileSize = 512; // constant
@@ -89,12 +86,8 @@
         this._edgeInsets = new EdgeInsets();
         this._posMatrixCache = {};
         this._alignedPosMatrixCache = {};
-<<<<<<< HEAD
         this._fogMatrixCache = {};
         this._minEleveationForCurrentTile = 0;
-=======
-        this.minElevationForCurrentTile = 0;
->>>>>>> 533de481
     }
 
     clone(): Transform {
@@ -912,7 +905,6 @@
         this.projMatrix = m;
         this.invProjMatrix = mat4.invert([] as any, m);
 
-<<<<<<< HEAD
         // create a fog matrix, same es proj-matrix but with near clipping-plane in mapcenter
         // needed to calculate a correct z-value for fog calculation, because projMatrix z value is not
         this.fogMatrix = new Float64Array(16) as any;
@@ -927,10 +919,7 @@
         mat4.scale(this.fogMatrix, this.fogMatrix, [1, 1, this._pixelPerMeter]);
         mat4.translate(this.fogMatrix, this.fogMatrix, [0, 0, -this.elevation]); // elevate camera over terrain
 
-        // matrix for conversion from location to screen coordinates in 2D
-=======
         // matrix for conversion from world space to screen coordinates in 3D
->>>>>>> 533de481
         this.pixelMatrix3D = mat4.multiply(new Float64Array(16) as any, this.labelPlaneMatrix, m);
 
         // Make a second projection matrix that is aligned to a pixel grid for rendering raster tiles.
