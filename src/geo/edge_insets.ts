--- conflicted
+++ resolved
@@ -1,12 +1,7 @@
-<<<<<<< HEAD
-import {number} from "../style-spec/util/interpolate";
+
+import {number} from '../style-spec/util/interpolate';
 import Point from '../util/point';
-import {clamp} from "../util/util";
-=======
-import {number} from '../style-spec/util/interpolate';
-import Point from '../symbol/point';
 import {clamp} from '../util/util';
->>>>>>> b6ac656a
 
 /**
  * An `EdgeInset` object represents screen space padding applied to the edges of the viewport.
