import {mat2, mat4, vec3, vec4} from 'gl-matrix';
import {MAX_VALID_LATITUDE, TransformHelper} from '../transform_helper';
import {MercatorTransform} from './mercator_transform';
import {LngLat, LngLatLike, earthRadius} from '../lng_lat';
import {angleToRotateBetweenVectors2D, clamp, createIdentityMat4f64, createMat4f64, createVec3f64, createVec4f64, differenceOfAnglesDegrees, distanceOfAnglesRadians, easeCubicInOut, lerp, pointPlaneSignedDistance, warnOnce} from '../../util/util';
import {UnwrappedTileID, OverscaledTileID, CanonicalTileID} from '../../source/tile_id';
import Point from '@mapbox/point-geometry';
import {browser} from '../../util/browser';
import {Terrain} from '../../render/terrain';
import {GlobeProjection, globeConstants} from './globe';
import {MercatorCoordinate} from '../mercator_coordinate';
import {PointProjection} from '../../symbol/projection';
import {LngLatBounds} from '../lng_lat_bounds';
import {IReadonlyTransform, ITransform, TransformUpdateResult} from '../transform_interface';
import {PaddingOptions} from '../edge_insets';
import {tileCoordinatesToMercatorCoordinates} from './mercator_utils';
import {angularCoordinatesToSurfaceVector, getGlobeRadiusPixels, getZoomAdjustment, mercatorCoordinatesToAngularCoordinatesRadians, projectTileCoordinatesToSphere, sphereSurfacePointToCoordinates} from './globe_utils';
import {EXTENT} from '../../data/extent';
import type {ProjectionData, ProjectionDataParams} from './projection_data';
<<<<<<< HEAD
import {globeCoveringTiles, GlobeTileAABBCache} from './globe_covering_tiles';
=======
import {GlobeCoveringTilesDetailsProvider} from './globe_covering_tiles_details_provider';
>>>>>>> 6eeafe9c
import {Frustum} from '../../util/primitives';
import {CoveringTilesDetailsProvider} from './covering_tiles_details_provider';

/**
 * Describes the intersection of ray and sphere.
 * When null, no intersection occurred.
 * When both "t" values are the same, the ray just touched the sphere's surface.
 * When both value are different, a full intersection occurred.
 */
type RaySphereIntersection = {
    /**
     * The ray parameter for intersection that is "less" along the ray direction.
     * Note that this value can be negative, meaning that this intersection occurred before the ray's origin.
     * The intersection point can be computed as `origin + direction * tMin`.
     */
    tMin: number;
    /**
     * The ray parameter for intersection that is "more" along the ray direction.
     * Note that this value can be negative, meaning that this intersection occurred before the ray's origin.
     * The intersection point can be computed as `origin + direction * tMax`.
     */
    tMax: number;
} | null;

export class GlobeTransform implements ITransform {
    private _helper: TransformHelper;

    //
    // Implementation of transform getters and setters
    //

    get pixelsToClipSpaceMatrix(): mat4 {
        return this._helper.pixelsToClipSpaceMatrix;
    }
    get clipSpaceToPixelsMatrix(): mat4 {
        return this._helper.clipSpaceToPixelsMatrix;
    }
    get pixelsToGLUnits(): [number, number] {
        return this._helper.pixelsToGLUnits;
    }
    get centerOffset(): Point {
        return this._helper.centerOffset;
    }
    get size(): Point {
        return this._helper.size;
    }
    get rotationMatrix(): mat2 {
        return this._helper.rotationMatrix;
    }
    get centerPoint(): Point {
        return this._helper.centerPoint;
    }
    get pixelsPerMeter(): number {
        return this._helper.pixelsPerMeter;
    }
    setMinZoom(zoom: number): void {
        this._helper.setMinZoom(zoom);
    }
    setMaxZoom(zoom: number): void {
        this._helper.setMaxZoom(zoom);
    }
    setMinPitch(pitch: number): void {
        this._helper.setMinPitch(pitch);
    }
    setMaxPitch(pitch: number): void {
        this._helper.setMaxPitch(pitch);
    }
    setRenderWorldCopies(_renderWorldCopies: boolean): void {
    }
    setBearing(bearing: number): void {
        this._helper.setBearing(bearing);
    }
    setPitch(pitch: number): void {
        this._helper.setPitch(pitch);
    }
    setRoll(roll: number): void {
        this._helper.setRoll(roll);
    }
    setFov(fov: number): void {
        this._helper.setFov(fov);
    }
    setZoom(zoom: number): void {
        this._helper.setZoom(zoom);
    }
    setCenter(center: LngLat): void {
        this._helper.setCenter(center);
    }
    setElevation(elevation: number): void {
        this._helper.setElevation(elevation);
    }
    setMinElevationForCurrentTile(elevation: number): void {
        this._helper.setMinElevationForCurrentTile(elevation);
    }
    setPadding(padding: PaddingOptions): void {
        this._helper.setPadding(padding);
    }
    interpolatePadding(start: PaddingOptions, target: PaddingOptions, t: number): void {
        return this._helper.interpolatePadding(start, target, t);
    }
    isPaddingEqual(padding: PaddingOptions): boolean {
        return this._helper.isPaddingEqual(padding);
    }
    resize(width: number, height: number): void {
        this._helper.resize(width, height);
    }
    getMaxBounds(): LngLatBounds {
        return this._helper.getMaxBounds();
    }
    setMaxBounds(bounds?: LngLatBounds): void {
        this._helper.setMaxBounds(bounds);
    }
    getCameraQueryGeometry(queryGeometry: Point[]): Point[] {
        return this._helper.getCameraQueryGeometry(this.getCameraPoint(), queryGeometry);
    }

    get tileSize(): number {
        return this._helper.tileSize;
    }
    get tileZoom(): number {
        return this._helper.tileZoom;
    }
    get scale(): number {
        return this._helper.scale;
    }
    get worldSize(): number {
        return this._helper.worldSize;
    }
    get width(): number {
        return this._helper.width;
    }
    get height(): number {
        return this._helper.height;
    }
    get lngRange(): [number, number] {
        return this._helper.lngRange;
    }
    get latRange(): [number, number] {
        return this._helper.latRange;
    }
    get minZoom(): number {
        return this._helper.minZoom;
    }
    get maxZoom(): number {
        return this._helper.maxZoom;
    }
    get zoom(): number {
        return this._helper.zoom;
    }
    get center(): LngLat {
        return this._helper.center;
    }
    get minPitch(): number {
        return this._helper.minPitch;
    }
    get maxPitch(): number {
        return this._helper.maxPitch;
    }
    get pitch(): number {
        return this._helper.pitch;
    }
    get pitchInRadians(): number {
        return this._helper.pitchInRadians;
    }
    get roll(): number {
        return this._helper.roll;
    }
    get rollInRadians(): number {
        return this._helper.rollInRadians;
    }
    get bearing(): number {
        return this._helper.bearing;
    }
    get bearingInRadians(): number {
        return this._helper.bearingInRadians;
    }
    get fov(): number {
        return this._helper.fov;
    }
    get fovInRadians(): number {
        return this._helper.fovInRadians;
    }
    get elevation(): number {
        return this._helper.elevation;
    }
    get minElevationForCurrentTile(): number {
        return this._helper.minElevationForCurrentTile;
    }
    get padding(): PaddingOptions {
        return this._helper.padding;
    }
    get unmodified(): boolean {
        return this._helper.unmodified;
    }
    get renderWorldCopies(): boolean {
        return false;
    }

    //
    // Implementation of globe transform
    //

    private _cachedClippingPlane: vec4 = createVec4f64();
    private _cachedFrustum: Frustum;

    // Transition handling
    private _lastGlobeStateEnabled: boolean = true;

    /**
     * Stores when {@link newFrameUpdate} was last called.
     * Serves as a unified clock for globe (instead of each function using a slightly different value from `browser.now()`).
     */
    private _lastUpdateTimeSeconds = browser.now() / 1000.0;
    /**
     * Stores when switch from globe to mercator or back last occurred, for animation purposes.
     * This switch can be caused either by the map passing the threshold zoom level,
     * or by {@link setGlobeViewAllowed} being called.
     */
    private _lastGlobeChangeTimeSeconds: number = browser.now() / 1000 - 10; // Ten seconds before transform creation

    private _skipNextAnimation: boolean = true;

    private _projectionMatrix: mat4 = createIdentityMat4f64();
    private _globeViewProjMatrix: mat4 = createIdentityMat4f64();
    private _globeViewProjMatrixNoCorrection: mat4 = createIdentityMat4f64();
    private _globeViewProjMatrixNoCorrectionInverted: mat4 = createIdentityMat4f64();
    private _globeProjMatrixInverted: mat4 = createIdentityMat4f64();

    private _cameraPosition: vec3 = createVec3f64();
    private _aabbCache = new GlobeTileAABBCache();

    /**
     * Whether globe projection is allowed to be used.
     * Set with {@link setGlobeViewAllowed}.
     * Can be used to dynamically disable globe projection without changing the map's projection,
     * which would cause a map reload.
     */
    private _globeProjectionAllowed = true;

    /**
     * Note: projection instance should only be accessed in the {@link newFrameUpdate} function.
     * to ensure the transform's state isn't unintentionally changed.
     */
    private _projectionInstance: GlobeProjection;
    private _globeLatitudeErrorCorrectionRadians: number = 0;

    /**
     * True when globe render path should be used instead of the old but simpler mercator rendering.
     * Globe automatically transitions to mercator at high zoom levels, which causes a switch from
     * globe to mercator render path.
     */
    get isGlobeRendering(): boolean {
        return this._globeness > 0;
    }

    /**
     * Globe projection can smoothly interpolate between globe view and mercator. This variable controls this interpolation.
     * Value 0 is mercator, value 1 is globe, anything between is an interpolation between the two projections.
     */
    private _globeness: number = 1.0;
    private _mercatorTransform: MercatorTransform;

    private _nearZ;
    private _farZ;

    private _coveringTilesDetailsProvider;

    public constructor(globeProjection: GlobeProjection, globeProjectionEnabled: boolean = true) {
        this._helper = new TransformHelper({
            calcMatrices: () => { this._calcMatrices(); },
            getConstrained: (center, zoom) => { return this.getConstrained(center, zoom); }
        });
        this._globeProjectionAllowed = globeProjectionEnabled;
        this._globeness = globeProjectionEnabled ? 1 : 0; // When transform is cloned for use in symbols, `_updateAnimation` function which usually sets this value never gets called.
        this._projectionInstance = globeProjection;
        this._mercatorTransform = new MercatorTransform();
        this._coveringTilesDetailsProvider = new GlobeCoveringTilesDetailsProvider();
    }

    clone(): ITransform {
        const clone = new GlobeTransform(null, this._globeProjectionAllowed);
        clone._applyGlobeTransform(this);
        clone.apply(this);
        return clone;
    }

    public apply(that: IReadonlyTransform): void {
        this._helper.apply(that);
        this._mercatorTransform.apply(this);
    }

    private _applyGlobeTransform(that: GlobeTransform): void {
        this._globeness = that._globeness;
        this._globeLatitudeErrorCorrectionRadians = that._globeLatitudeErrorCorrectionRadians;
    }

    public get projectionMatrix(): mat4 { return this.isGlobeRendering ? this._projectionMatrix : this._mercatorTransform.projectionMatrix; }

    public get modelViewProjectionMatrix(): mat4 { return this.isGlobeRendering ? this._globeViewProjMatrixNoCorrection : this._mercatorTransform.modelViewProjectionMatrix; }

    public get inverseProjectionMatrix(): mat4 { return this.isGlobeRendering ? this._globeProjMatrixInverted : this._mercatorTransform.inverseProjectionMatrix; }

    public get cameraPosition(): vec3 {
        // Return a copy - don't let outside code mutate our precomputed camera position.
        const copy = createVec3f64(); // Ensure the resulting vector is float64s
        copy[0] = this._cameraPosition[0];
        copy[1] = this._cameraPosition[1];
        copy[2] = this._cameraPosition[2];
        return copy;
    }

    get cameraToCenterDistance(): number {
        // Globe uses the same cameraToCenterDistance as mercator.
        return this._mercatorTransform.cameraToCenterDistance;
    }

    public get nearZ(): number { return this._nearZ; }
    public get farZ(): number { return this._farZ; }

    /**
     * Returns whether globe view is allowed.
     * When allowed, globe fill function as normal, displaying a 3D planet,
     * but transitioning to mercator at high zoom levels.
     * Otherwise, mercator will be used at all zoom levels instead.
     * Set with {@link setGlobeViewAllowed}.
     */
    public getGlobeViewAllowed(): boolean {
        return this._globeProjectionAllowed;
    }

    /**
     * Sets whether globe view is allowed. When allowed, globe fill function as normal, displaying a 3D planet,
     * but transitioning to mercator at high zoom levels.
     * Otherwise, mercator will be used at all zoom levels instead.
     * When globe is caused to transition to mercator by this function, the transition will be animated.
     * @param allow - Sets whether glove view is allowed.
     * @param animateTransition - Controls whether the transition between globe view and mercator (if triggered by this call) should be animated. True by default.
     */
    public setGlobeViewAllowed(allow: boolean, animateTransition: boolean = true) {
        if (allow === this._globeProjectionAllowed) {
            return;
        }

        if (!animateTransition) {
            this._skipNextAnimation = true;
        }
        this._globeProjectionAllowed = allow;
        this._lastGlobeChangeTimeSeconds = this._lastUpdateTimeSeconds;
    }

    /**
     * Should be called at the beginning of every frame to synchronize the transform with the underlying projection.
     */
    newFrameUpdate(): TransformUpdateResult {
        this._lastUpdateTimeSeconds = browser.now() / 1000.0;
        const oldGlobeRendering = this.isGlobeRendering;
        this._globeness = this._computeGlobenessAnimation();
        // Everything below this comment must happen AFTER globeness update
        this._updateErrorCorrectionValue();
        this._aabbCache.swapCaches();
        this._calcMatrices();

        if (oldGlobeRendering === this.isGlobeRendering) {
            return {
                forcePlacementUpdate: false,
            };
        } else {
            return {
                forcePlacementUpdate: true,
                fireProjectionEvent: {
                    type: 'projectiontransition',
                    newProjection: this.isGlobeRendering ? 'globe' : 'globe-mercator',
                },
                forceSourceUpdate: true,
            };
        }
    }

    /**
     * This function should never be called on a cloned transform, thus ensuring that
     * the state of a cloned transform is never changed after creation.
     */
    private _updateErrorCorrectionValue(): void {
        if (!this._projectionInstance) {
            return;
        }
        this._projectionInstance.useGlobeRendering = this.isGlobeRendering;
        this._projectionInstance.errorQueryLatitudeDegrees = this.center.lat;
        this._globeLatitudeErrorCorrectionRadians = this._projectionInstance.latitudeErrorCorrectionRadians;
    }

    /**
     * Compute new globeness, if needed.
     */
    private _computeGlobenessAnimation(): number {
        // Update globe transition animation
        const globeState = this._globeProjectionAllowed && this.zoom < globeConstants.maxGlobeZoom;
        const currentTimeSeconds = this._lastUpdateTimeSeconds;
        if (globeState !== this._lastGlobeStateEnabled) {
            this._lastGlobeChangeTimeSeconds = currentTimeSeconds;
            this._lastGlobeStateEnabled = globeState;
        }

        const oldGlobeness = this._globeness;

        // Transition parameter, where 0 is the start and 1 is end.
        const globeTransition = Math.min(Math.max((currentTimeSeconds - this._lastGlobeChangeTimeSeconds) / globeConstants.globeTransitionTimeSeconds, 0.0), 1.0);
        let newGlobeness = globeState ? globeTransition : (1.0 - globeTransition);

        if (this._skipNextAnimation) {
            newGlobeness = globeState ? 1.0 : 0.0;
            this._lastGlobeChangeTimeSeconds = currentTimeSeconds - globeConstants.globeTransitionTimeSeconds * 2.0;
            this._skipNextAnimation = false;
        }

        newGlobeness = easeCubicInOut(newGlobeness); // Smooth animation

        if (oldGlobeness !== newGlobeness) {
            this.setCenter(new LngLat(
                this._mercatorTransform.center.lng + differenceOfAnglesDegrees(this._mercatorTransform.center.lng, this.center.lng) * newGlobeness,
                lerp(this._mercatorTransform.center.lat, this.center.lat, newGlobeness)
            ));
            this.setZoom(lerp(this._mercatorTransform.zoom, this.zoom, newGlobeness));
        }

        return newGlobeness;
    }

    isRenderingDirty(): boolean {
        // Globe transition
        return (this._lastUpdateTimeSeconds - this._lastGlobeChangeTimeSeconds) < globeConstants.globeTransitionTimeSeconds;
    }

    getProjectionData(params: ProjectionDataParams): ProjectionData {
        const {overscaledTileID, aligned, ignoreTerrainMatrix, ignoreGlobeMatrix} = params;
        const data = this._mercatorTransform.getProjectionData({overscaledTileID, aligned, ignoreTerrainMatrix});

        // Set 'projectionMatrix' to actual globe transform
        if (this.isGlobeRendering) {
            data.mainMatrix = this._globeViewProjMatrix;
        }

        data.clippingPlane = this._cachedClippingPlane as [number, number, number, number];
        data.projectionTransition = ignoreGlobeMatrix ? 0 : this._globeness;

        return data;
    }

    private _computeClippingPlane(globeRadiusPixels: number): vec4 {
        // We want to compute a plane equation that, when applied to the unit sphere generated
        // in the vertex shader, places all visible parts of the sphere into the positive half-space
        // and all the non-visible parts in the negative half-space.
        // We can then use that to accurately clip all non-visible geometry.

        // cam....------------A
        //        ....        |
        //            ....    |
        //                ....B
        //                ggggggggg
        //          gggggg    |   .gggggg
        //       ggg          |       ...ggg    ^
        //     gg             |                 |
        //    g               |                 y
        //    g               |                 |
        //   g                C                 #---x--->
        //
        // Notes:
        // - note the coordinate axes
        // - "g" marks the globe edge
        // - the dotted line is the camera center "ray" - we are looking in this direction
        // - "cam" is camera origin
        // - "C" is globe center
        // - "B" is the point on "top" of the globe - camera is looking at B - "B" is the intersection between the camera center ray and the globe
        // - this._pitchInRadians is the angle at B between points cam,B,A
        // - this.cameraToCenterDistance is the distance from camera to "B"
        // - globe radius is (0.5 * this.worldSize)
        // - "T" is any point where a tangent line from "cam" touches the globe surface
        // - elevation is assumed to be zero - globe rendering must be separate from terrain rendering anyway

        const pitch = this.pitchInRadians;
        // scale things so that the globe radius is 1
        const distanceCameraToB = this.cameraToCenterDistance / globeRadiusPixels;
        const radius = 1;

        // Distance from camera to "A" - the point at the same elevation as camera, right above center point on globe
        const distanceCameraToA = Math.sin(pitch) * distanceCameraToB;
        // Distance from "A" to "C"
        const distanceAtoC = (Math.cos(pitch) * distanceCameraToB + radius);
        // Distance from camera to "C" - the globe center
        const distanceCameraToC = Math.sqrt(distanceCameraToA * distanceCameraToA + distanceAtoC * distanceAtoC);
        // cam - C - T angle cosine (at C)
        const camCTcosine = radius / distanceCameraToC;
        // Distance from globe center to the plane defined by all possible "T" points
        const tangentPlaneDistanceToC = camCTcosine * radius;

        let vectorCtoCamX = -distanceCameraToA;
        let vectorCtoCamY = distanceAtoC;
        // Normalize the vector
        const vectorCtoCamLength = Math.sqrt(vectorCtoCamX * vectorCtoCamX + vectorCtoCamY * vectorCtoCamY);
        vectorCtoCamX /= vectorCtoCamLength;
        vectorCtoCamY /= vectorCtoCamLength;

        // Note the swizzled components
        const planeVector: vec3 = [0, vectorCtoCamX, vectorCtoCamY];
        // Apply transforms - lat, lng and angle (NOT pitch - already accounted for, as it affects the tangent plane)
        vec3.rotateZ(planeVector, planeVector, [0, 0, 0], -this.bearingInRadians);
        vec3.rotateX(planeVector, planeVector, [0, 0, 0], -1 * this.center.lat * Math.PI / 180.0);
        vec3.rotateY(planeVector, planeVector, [0, 0, 0], this.center.lng * Math.PI / 180.0);
        // Scale the plane vector up
        // we don't want the actually visible parts of the sphere to end up beyond distance 1 from the plane - otherwise they would be clipped by the near plane.
        const scale = 0.25;
        vec3.scale(planeVector, planeVector, scale);
        return [...planeVector, -tangentPlaneDistanceToC * scale];
    }

    public isLocationOccluded(location: LngLat): boolean {
        return !this.isSurfacePointVisible(angularCoordinatesToSurfaceVector(location));
    }

    public transformLightDirection(dir: vec3): vec3 {
        const sphereX = this._helper._center.lng * Math.PI / 180.0;
        const sphereY = this._helper._center.lat * Math.PI / 180.0;

        const len = Math.cos(sphereY);
        const spherePos: vec3 = [
            Math.sin(sphereX) * len,
            Math.sin(sphereY),
            Math.cos(sphereX) * len
        ];

        const axisRight: vec3 = [spherePos[2], 0.0, -spherePos[0]]; // Equivalent to cross(vec3(0.0, 1.0, 0.0), vec)
        const axisDown: vec3 = [0, 0, 0];
        vec3.cross(axisDown, axisRight, spherePos);
        vec3.normalize(axisRight, axisRight);
        vec3.normalize(axisDown, axisDown);

        const transformed: vec3 = [
            axisRight[0] * dir[0] + axisDown[0] * dir[1] + spherePos[0] * dir[2],
            axisRight[1] * dir[0] + axisDown[1] * dir[1] + spherePos[1] * dir[2],
            axisRight[2] * dir[0] + axisDown[2] * dir[1] + spherePos[2] * dir[2]
        ];

        const normalized: vec3 = [0, 0, 0];
        vec3.normalize(normalized, transformed);
        return normalized;
    }

    private getAnimatedLatitude() {
        return lerp(this._mercatorTransform.center.lat, this._helper._center.lat, this._globeness);
    }

    public getPixelScale(): number {
        return lerp(this._mercatorTransform.getPixelScale(), 1.0 / Math.cos(this.getAnimatedLatitude() * Math.PI / 180), this._globeness);
    }

    public getCircleRadiusCorrection(): number {
        return lerp(this._mercatorTransform.getCircleRadiusCorrection(), Math.cos(this.getAnimatedLatitude() * Math.PI / 180), this._globeness);
    }

    public getPitchedTextCorrection(textAnchorX: number, textAnchorY: number, tileID: UnwrappedTileID): number {
        const mercatorCorrection = this._mercatorTransform.getPitchedTextCorrection(textAnchorX, textAnchorY, tileID);
        if (!this.isGlobeRendering) {
            return mercatorCorrection;
        }
        const mercator = tileCoordinatesToMercatorCoordinates(textAnchorX, textAnchorY, tileID.canonical);
        const angular = mercatorCoordinatesToAngularCoordinatesRadians(mercator.x, mercator.y);
        return lerp(mercatorCorrection, this.getCircleRadiusCorrection() / Math.cos(angular[1]), this._globeness);
    }

    public projectTileCoordinates(x: number, y: number, unwrappedTileID: UnwrappedTileID, getElevation: (x: number, y: number) => number): PointProjection {
        if (!this.isGlobeRendering) {
            return this._mercatorTransform.projectTileCoordinates(x, y, unwrappedTileID, getElevation);
        }

        const canonical = unwrappedTileID.canonical;
        const spherePos = projectTileCoordinatesToSphere(x, y, canonical.x, canonical.y, canonical.z);
        const elevation = getElevation ? getElevation(x, y) : 0.0;
        const vectorMultiplier = 1.0 + elevation / earthRadius;
        const pos: vec4 = [spherePos[0] * vectorMultiplier, spherePos[1] * vectorMultiplier, spherePos[2] * vectorMultiplier, 1];
        vec4.transformMat4(pos, pos, this._globeViewProjMatrixNoCorrection);

        // Also check whether the point projects to the backfacing side of the sphere.
        const plane = this._cachedClippingPlane;
        // dot(position on sphere, occlusion plane equation)
        const dotResult = plane[0] * spherePos[0] + plane[1] * spherePos[1] + plane[2] * spherePos[2] + plane[3];
        const isOccluded = dotResult < 0.0;

        return {
            point: new Point(pos[0] / pos[3], pos[1] / pos[3]),
            signedDistanceFromCamera: pos[3],
            isOccluded
        };
    }

    private _calcMatrices(): void {
        if (!this._helper._width || !this._helper._height) {
            return;
        }

        if (this._mercatorTransform) {
            this._mercatorTransform.apply(this, true);
        }

        const globeRadiusPixels = getGlobeRadiusPixels(this.worldSize, this.center.lat);

        // Construct a completely separate matrix for globe view
        const globeMatrix = createMat4f64();
        const globeMatrixUncorrected = createMat4f64();
        this._nearZ = 0.5;
        this._farZ = this.cameraToCenterDistance + globeRadiusPixels * 2.0; // just set the far plane far enough - we will calculate our own z in the vertex shader anyway
        mat4.perspective(globeMatrix, this.fovInRadians, this.width / this.height, this._nearZ, this._farZ);

        // Apply center of perspective offset
        const offset = this.centerOffset;
        globeMatrix[8] = -offset.x * 2 / this._helper._width;
        globeMatrix[9] = offset.y * 2 / this._helper._height;
        this._projectionMatrix = mat4.clone(globeMatrix);

        this._globeProjMatrixInverted = createMat4f64();
        mat4.invert(this._globeProjMatrixInverted, globeMatrix);
        mat4.translate(globeMatrix, globeMatrix, [0, 0, -this.cameraToCenterDistance]);
        mat4.rotateZ(globeMatrix, globeMatrix, this.rollInRadians);
        mat4.rotateX(globeMatrix, globeMatrix, -this.pitchInRadians);
        mat4.rotateZ(globeMatrix, globeMatrix, this.bearingInRadians);
        mat4.translate(globeMatrix, globeMatrix, [0.0, 0, -globeRadiusPixels]);
        // Rotate the sphere to center it on viewed coordinates

        const scaleVec = createVec3f64();
        scaleVec[0] = globeRadiusPixels;
        scaleVec[1] = globeRadiusPixels;
        scaleVec[2] = globeRadiusPixels;

        // Keep a atan-correction-free matrix for transformations done on the CPU with accurate math
        mat4.rotateX(globeMatrixUncorrected, globeMatrix, this.center.lat * Math.PI / 180.0);
        mat4.rotateY(globeMatrixUncorrected, globeMatrixUncorrected, -this.center.lng * Math.PI / 180.0);
        mat4.scale(globeMatrixUncorrected, globeMatrixUncorrected, scaleVec); // Scale the unit sphere to a sphere with diameter of 1
        this._globeViewProjMatrixNoCorrection = globeMatrixUncorrected;

        mat4.rotateX(globeMatrix, globeMatrix, this.center.lat * Math.PI / 180.0 - this._globeLatitudeErrorCorrectionRadians);
        mat4.rotateY(globeMatrix, globeMatrix, -this.center.lng * Math.PI / 180.0);
        mat4.scale(globeMatrix, globeMatrix, scaleVec); // Scale the unit sphere to a sphere with diameter of 1
        this._globeViewProjMatrix = globeMatrix;

        this._globeViewProjMatrixNoCorrectionInverted = createMat4f64();
        mat4.invert(this._globeViewProjMatrixNoCorrectionInverted, globeMatrixUncorrected);

        const zero = createVec3f64();
        this._cameraPosition = createVec3f64();
        this._cameraPosition[2] = this.cameraToCenterDistance / globeRadiusPixels;
        vec3.rotateZ(this._cameraPosition, this._cameraPosition, zero, -this.rollInRadians);
        vec3.rotateX(this._cameraPosition, this._cameraPosition, zero, this.pitchInRadians);
        vec3.rotateZ(this._cameraPosition, this._cameraPosition, zero, -this.bearingInRadians);
        vec3.add(this._cameraPosition, this._cameraPosition, [0, 0, 1]);
        vec3.rotateX(this._cameraPosition, this._cameraPosition, zero, -this.center.lat * Math.PI / 180.0);
        vec3.rotateY(this._cameraPosition, this._cameraPosition, zero, this.center.lng * Math.PI / 180.0);

        this._cachedClippingPlane = this._computeClippingPlane(globeRadiusPixels);

        const matrix = mat4.clone(this._globeViewProjMatrixNoCorrectionInverted);
        mat4.scale(matrix, matrix, [1, 1, -1]);
        this._cachedFrustum = Frustum.fromInvProjectionMatrix(matrix);
    }

    calculateFogMatrix(_unwrappedTileID: UnwrappedTileID): mat4 {
        warnOnce('calculateFogMatrix is not supported on globe projection.');
        const m = createMat4f64();
        mat4.identity(m);
        return m;
    }

    getVisibleUnwrappedCoordinates(tileID: CanonicalTileID): UnwrappedTileID[] {
        // Globe has no wrap.
        return [new UnwrappedTileID(0, tileID)];
    }

<<<<<<< HEAD
    coveringTiles(options: CoveringTilesOptions): OverscaledTileID[] {
        if (!this.isGlobeRendering) {
            return this._mercatorTransform.coveringTiles(options);
        }

        const coveringZ = this.coveringZoomLevel(options);
        const cameraCoord = this.screenPointToMercatorCoordinate(this.getCameraPoint());
        const centerCoord = MercatorCoordinate.fromLngLat(this.center);

        return globeCoveringTiles(this._cachedFrustum, this._cachedClippingPlane, cameraCoord, centerCoord, coveringZ, options, this._aabbCache);
=======
    getCameraFrustum(): Frustum {
        return this.isGlobeRendering ? this._cachedFrustum : this._mercatorTransform.getCameraFrustum();
    }
    getClippingPlane(): vec4 | null {
        return this.isGlobeRendering ? this._cachedClippingPlane : this._mercatorTransform.getClippingPlane();
    }
    getCoveringTilesDetailsProvider(): CoveringTilesDetailsProvider {
        return this.isGlobeRendering ? this._coveringTilesDetailsProvider : this._mercatorTransform.getCoveringTilesDetailsProvider();
>>>>>>> 6eeafe9c
    }

    recalculateZoomAndCenter(terrain?: Terrain): void {
        this._mercatorTransform.recalculateZoomAndCenter(terrain);
        this.apply(this._mercatorTransform);
    }

    maxPitchScaleFactor(): number {
        // Using mercator version of this should be good enough approximation for globe.
        return this._mercatorTransform.maxPitchScaleFactor();
    }

    getCameraPoint(): Point {
        return this._mercatorTransform.getCameraPoint();
    }

    getCameraAltitude(): number {
        return this._mercatorTransform.getCameraAltitude();
    }

    getCameraLngLat(): LngLat {
        return this._mercatorTransform.getCameraLngLat();
    }

    lngLatToCameraDepth(lngLat: LngLat, elevation: number): number {
        if (!this.isGlobeRendering) {
            return this._mercatorTransform.lngLatToCameraDepth(lngLat, elevation);
        }
        if (!this._globeViewProjMatrixNoCorrection) {
            return 1.0; // _calcMatrices hasn't run yet
        }
        const vec = angularCoordinatesToSurfaceVector(lngLat);
        vec3.scale(vec, vec, (1.0 + elevation / earthRadius));
        const result = createVec4f64();
        vec4.transformMat4(result, [vec[0], vec[1], vec[2], 1], this._globeViewProjMatrixNoCorrection);
        return result[2] / result[3];
    }

    precacheTiles(coords: OverscaledTileID[]): void {
        this._mercatorTransform.precacheTiles(coords);
    }

    getBounds(): LngLatBounds {
        if (!this.isGlobeRendering) {
            return this._mercatorTransform.getBounds();
        }

        const xMid = this.width * 0.5;
        const yMid = this.height * 0.5;

        // LngLat extremes will probably tend to be in screen corners or in middle of screen edges.
        // These test points should result in a pretty good approximation.
        const testPoints = [
            new Point(0, 0),
            new Point(xMid, 0),
            new Point(this.width, 0),
            new Point(this.width, yMid),
            new Point(this.width, this.height),
            new Point(xMid, this.height),
            new Point(0, this.height),
            new Point(0, yMid),
        ];

        const projectedPoints = [];
        for (const p of testPoints) {
            projectedPoints.push(this.unprojectScreenPoint(p));
        }

        // We can't construct a simple min/max aabb, since points might lie on either side of the antimeridian.
        // We will instead compute the furthest points relative to map center.
        // We also take advantage of the fact that `unprojectScreenPoint` will snap pixels
        // outside the planet to the closest point on the planet's horizon.
        let mostEast = 0, mostWest = 0, mostNorth = 0, mostSouth = 0; // We will store these values signed.
        const center = this.center;
        for (const p of projectedPoints) {
            const dLng = differenceOfAnglesDegrees(center.lng, p.lng);
            const dLat = differenceOfAnglesDegrees(center.lat, p.lat);
            if (dLng < mostWest) {
                mostWest = dLng;
            }
            if (dLng > mostEast) {
                mostEast = dLng;
            }
            if (dLat < mostSouth) {
                mostSouth = dLat;
            }
            if (dLat > mostNorth) {
                mostNorth = dLat;
            }
        }

        const boundsArray: [number, number, number, number] = [
            center.lng + mostWest,  // west
            center.lat + mostSouth, // south
            center.lng + mostEast,  // east
            center.lat + mostNorth  // north
        ];

        // Sometimes the poles might end up not being on the horizon,
        // thus not being detected as the northernmost/southernmost points.
        // We fix that here.
        if (this.isSurfacePointOnScreen([0, 1, 0])) {
            // North pole is visible
            // This also means that the entire longitude range must be visible
            boundsArray[3] = 90;
            boundsArray[0] = -180;
            boundsArray[2] = 180;
        }
        if (this.isSurfacePointOnScreen([0, -1, 0])) {
            // South pole is visible
            boundsArray[1] = -90;
            boundsArray[0] = -180;
            boundsArray[2] = 180;
        }

        return new LngLatBounds(boundsArray);
    }

    getConstrained(lngLat: LngLat, zoom: number): { center: LngLat; zoom: number } {
        // Globe: TODO: respect _lngRange, _latRange
        // It is possible to implement exact constrain for globe, but I don't think it is worth the effort.
        const constrainedLat = clamp(lngLat.lat, -MAX_VALID_LATITUDE, MAX_VALID_LATITUDE);
        const constrainedZoom = clamp(+zoom, this.minZoom + getZoomAdjustment(0, constrainedLat), this.maxZoom);
        return {
            center: new LngLat(
                lngLat.lng,
                constrainedLat
            ),
            zoom: constrainedZoom
        };
    }

    calculateCenterFromCameraLngLatAlt(ll: LngLat, alt: number, bearing?: number, pitch?: number): {center: LngLat; elevation: number; zoom: number} {
        return this._mercatorTransform.calculateCenterFromCameraLngLatAlt(ll, alt, bearing, pitch);
    }

    /**
     * Note: automatically adjusts zoom to keep planet size consistent
     * (same size before and after a {@link setLocationAtPoint} call).
     */
    setLocationAtPoint(lnglat: LngLat, point: Point): void {
        if (!this.isGlobeRendering) {
            this._mercatorTransform.setLocationAtPoint(lnglat, point);
            this.apply(this._mercatorTransform);
            return;
        }
        // This returns some fake coordinates for pixels that do not lie on the planet.
        // Whatever uses this `setLocationAtPoint` function will need to account for that.
        const pointLngLat = this.unprojectScreenPoint(point);
        const vecToPixelCurrent = angularCoordinatesToSurfaceVector(pointLngLat);
        const vecToTarget = angularCoordinatesToSurfaceVector(lnglat);

        const zero = createVec3f64();
        vec3.zero(zero);

        const rotatedPixelVector = createVec3f64();
        vec3.rotateY(rotatedPixelVector, vecToPixelCurrent, zero, -this.center.lng * Math.PI / 180.0);
        vec3.rotateX(rotatedPixelVector, rotatedPixelVector, zero, this.center.lat * Math.PI / 180.0);

        // We are looking for the lng,lat that will rotate `vecToTarget`
        // so that it is equal to `rotatedPixelVector`.

        // The second rotation around X axis cannot change the X component,
        // so we first must find the longitude such that rotating `vecToTarget` with it
        // will place it so its X component is equal to X component of `rotatedPixelVector`.
        // There will exist zero, one or two longitudes that satisfy this.

        //      x  |
        //     /   |
        //    /    | the line is the target X - rotatedPixelVector.x
        //   /     | the x is vecToTarget projected to x,z plane
        //  .      | the dot is origin
        //
        // We need to rotate vecToTarget so that it intersects the line.
        // If vecToTarget is shorter than the distance to the line from origin, it is impossible.

        // Otherwise, we compute the intersection of the line with a ring with radius equal to
        // length of vecToTarget projected to XZ plane.

        const vecToTargetXZLengthSquared = vecToTarget[0] * vecToTarget[0] + vecToTarget[2] * vecToTarget[2];
        const targetXSquared = rotatedPixelVector[0] * rotatedPixelVector[0];
        if (vecToTargetXZLengthSquared < targetXSquared) {
            // Zero solutions - setLocationAtPoint is impossible.
            return;
        }

        // The intersection's Z coordinates
        const intersectionA = Math.sqrt(vecToTargetXZLengthSquared - targetXSquared);
        const intersectionB = -intersectionA; // the second solution

        const lngA = angleToRotateBetweenVectors2D(vecToTarget[0], vecToTarget[2], rotatedPixelVector[0], intersectionA);
        const lngB = angleToRotateBetweenVectors2D(vecToTarget[0], vecToTarget[2], rotatedPixelVector[0], intersectionB);

        const vecToTargetLngA = createVec3f64();
        vec3.rotateY(vecToTargetLngA, vecToTarget, zero, -lngA);
        const latA = angleToRotateBetweenVectors2D(vecToTargetLngA[1], vecToTargetLngA[2], rotatedPixelVector[1], rotatedPixelVector[2]);
        const vecToTargetLngB = createVec3f64();
        vec3.rotateY(vecToTargetLngB, vecToTarget, zero, -lngB);
        const latB = angleToRotateBetweenVectors2D(vecToTargetLngB[1], vecToTargetLngB[2], rotatedPixelVector[1], rotatedPixelVector[2]);
        // Is at least one of the needed latitudes valid?

        const limit = Math.PI * 0.5;

        const isValidA = latA >= -limit && latA <= limit;
        const isValidB = latB >= -limit && latB <= limit;

        let validLng: number;
        let validLat: number;
        if (isValidA && isValidB) {
            // Pick the solution that is closer to current map center.
            const centerLngRadians = this.center.lng * Math.PI / 180.0;
            const centerLatRadians = this.center.lat * Math.PI / 180.0;
            const lngDistA = distanceOfAnglesRadians(lngA, centerLngRadians);
            const latDistA = distanceOfAnglesRadians(latA, centerLatRadians);
            const lngDistB = distanceOfAnglesRadians(lngB, centerLngRadians);
            const latDistB = distanceOfAnglesRadians(latB, centerLatRadians);

            if ((lngDistA + latDistA) < (lngDistB + latDistB)) {
                validLng = lngA;
                validLat = latA;
            } else {
                validLng = lngB;
                validLat = latB;
            }
        } else if (isValidA) {
            validLng = lngA;
            validLat = latA;
        } else if (isValidB) {
            validLng = lngB;
            validLat = latB;
        } else {
            // No solution.
            return;
        }

        const newLng = validLng / Math.PI * 180;
        const newLat = validLat / Math.PI * 180;
        const oldLat = this.center.lat;
        this.setCenter(new LngLat(newLng, clamp(newLat, -90, 90)));
        this.setZoom(this.zoom + getZoomAdjustment(oldLat, this.center.lat));
    }

    locationToScreenPoint(lnglat: LngLat, terrain?: Terrain): Point {
        if (!this.isGlobeRendering) {
            return this._mercatorTransform.locationToScreenPoint(lnglat, terrain);
        }

        const pos = angularCoordinatesToSurfaceVector(lnglat);

        if (terrain) {
            const elevation = terrain.getElevationForLngLatZoom(lnglat, this._helper._tileZoom);
            vec3.scale(pos, pos, 1.0 + elevation / earthRadius);
        }

        return this._projectSurfacePointToScreen(pos);
    }

    /**
     * Projects a given vector on the surface of a unit sphere (or possible above the surface)
     * and returns its coordinates on screen in pixels.
     */
    private _projectSurfacePointToScreen(pos: vec3): Point {
        const projected = createVec4f64();
        vec4.transformMat4(projected, [...pos, 1] as vec4, this._globeViewProjMatrixNoCorrection);
        projected[0] /= projected[3];
        projected[1] /= projected[3];
        return new Point(
            (projected[0] * 0.5 + 0.5) * this.width,
            (-projected[1] * 0.5 + 0.5) * this.height
        );
    }

    screenPointToMercatorCoordinate(p: Point, terrain?: Terrain): MercatorCoordinate {
        if (!this.isGlobeRendering || terrain) {
            // Mercator has terrain handling implemented properly and since terrain
            // simply draws tile coordinates into a special framebuffer, this works well even for globe.
            return this._mercatorTransform.screenPointToMercatorCoordinate(p, terrain);
        }
        return MercatorCoordinate.fromLngLat(this.unprojectScreenPoint(p));
    }

    screenPointToLocation(p: Point, terrain?: Terrain): LngLat {
        if (!this.isGlobeRendering || terrain) {
            // Mercator has terrain handling implemented properly and since terrain
            // simply draws tile coordinates into a special framebuffer, this works well even for globe.
            return this._mercatorTransform.screenPointToLocation(p, terrain);
        }
        return this.unprojectScreenPoint(p);
    }

    isPointOnMapSurface(p: Point, terrain?: Terrain): boolean {
        if (!this.isGlobeRendering) {
            return this._mercatorTransform.isPointOnMapSurface(p, terrain);
        }

        const rayOrigin = this._cameraPosition;
        const rayDirection = this.getRayDirectionFromPixel(p);

        const intersection = this.rayPlanetIntersection(rayOrigin, rayDirection);

        return !!intersection;
    }

    /**
     * Computes normalized direction of a ray from the camera to the given screen pixel.
     */
    getRayDirectionFromPixel(p: Point): vec3 {
        const pos = createVec4f64();
        pos[0] = (p.x / this.width) * 2.0 - 1.0;
        pos[1] = ((p.y / this.height) * 2.0 - 1.0) * -1.0;
        pos[2] = 1;
        pos[3] = 1;
        vec4.transformMat4(pos, pos, this._globeViewProjMatrixNoCorrectionInverted);
        pos[0] /= pos[3];
        pos[1] /= pos[3];
        pos[2] /= pos[3];
        const ray = createVec3f64();
        ray[0] = pos[0] - this._cameraPosition[0];
        ray[1] = pos[1] - this._cameraPosition[1];
        ray[2] = pos[2] - this._cameraPosition[2];
        const rayNormalized: vec3 = createVec3f64();
        vec3.normalize(rayNormalized, ray);
        return rayNormalized;
    }

    /**
     * For a given point on the unit sphere of the planet, returns whether it is visible from
     * camera's position (not taking into account camera rotation at all).
     */
    private isSurfacePointVisible(p: vec3): boolean {
        if (!this.isGlobeRendering) {
            return true;
        }
        const plane = this._cachedClippingPlane;
        // dot(position on sphere, occlusion plane equation)
        const dotResult = plane[0] * p[0] + plane[1] * p[1] + plane[2] * p[2] + plane[3];
        return dotResult >= 0.0;
    }

    /**
     * Returns whether surface point is visible on screen.
     * It must both project to a pixel in screen bounds and not be occluded by the planet.
     */
    private isSurfacePointOnScreen(vec: vec3): boolean {
        if (!this.isSurfacePointVisible(vec)) {
            return false;
        }

        const projected = createVec4f64();
        vec4.transformMat4(projected, [...vec, 1] as vec4, this._globeViewProjMatrixNoCorrection);
        projected[0] /= projected[3];
        projected[1] /= projected[3];
        projected[2] /= projected[3];
        return projected[0] > -1 && projected[0] < 1 &&
            projected[1] > -1 && projected[1] < 1 &&
            projected[2] > -1 && projected[2] < 1;
    }

    /**
     * Returns the two intersection points of the ray and the planet's sphere,
     * or null if no intersection occurs.
     * The intersections are encoded as the parameter for parametric ray equation,
     * with `tMin` being the first intersection and `tMax` being the second.
     * Eg. the nearer intersection point can then be computed as `origin + direction * tMin`.
     * @param origin - The ray origin.
     * @param direction - The normalized ray direction.
     */
    private rayPlanetIntersection(origin: vec3, direction: vec3): RaySphereIntersection {
        const originDotDirection = vec3.dot(origin, direction);
        const planetRadiusSquared = 1.0; // planet is a unit sphere, so its radius squared is 1

        // Ray-sphere intersection involves a quadratic equation.
        // However solving it in the traditional schoolbook way leads to floating point precision issues.
        // Here we instead use the approach suggested in the book Ray Tracing Gems, chapter 7.
        // https://www.realtimerendering.com/raytracinggems/rtg/index.html
        const inner = createVec3f64();
        const scaledDir = createVec3f64();
        vec3.scale(scaledDir, direction, originDotDirection);
        vec3.sub(inner, origin, scaledDir);
        const discriminant = planetRadiusSquared - vec3.dot(inner, inner);

        if (discriminant < 0) {
            return null;
        }

        const c = vec3.dot(origin, origin) - planetRadiusSquared;
        const q = -originDotDirection + (originDotDirection < 0 ? 1 : -1) * Math.sqrt(discriminant);
        const t0 = c / q;
        const t1 = q;
        // Assume the ray origin is never inside the sphere
        const tMin = Math.min(t0, t1);
        const tMax = Math.max(t0, t1);
        return {
            tMin,
            tMax
        };
    }

    /**
     * @internal
     * Returns a {@link LngLat} representing geographical coordinates that correspond to the specified pixel coordinates.
     * Note: if the point does not lie on the globe, returns a location on the visible globe horizon (edge) that is
     * as close to the point as possible.
     * @param p - Screen point in pixels to unproject.
     * @param terrain - Optional terrain.
     */
    private unprojectScreenPoint(p: Point): LngLat {
        // Here we compute the intersection of the ray towards the pixel at `p` and the planet sphere.
        // As always, we assume that the planet is centered at 0,0,0 and has radius 1.
        // Ray origin is `_cameraPosition` and direction is `rayNormalized`.
        const rayOrigin = this._cameraPosition;
        const rayDirection = this.getRayDirectionFromPixel(p);
        const intersection = this.rayPlanetIntersection(rayOrigin, rayDirection);

        if (intersection) {
            // Ray intersects the sphere -> compute intersection LngLat.
            // Assume the ray origin is never inside the sphere - just use tMin
            const intersectionPoint = createVec3f64();
            vec3.add(intersectionPoint, rayOrigin, [
                rayDirection[0] * intersection.tMin,
                rayDirection[1] * intersection.tMin,
                rayDirection[2] * intersection.tMin
            ]);
            const sphereSurface = createVec3f64();
            vec3.normalize(sphereSurface, intersectionPoint);
            return sphereSurfacePointToCoordinates(sphereSurface);
        }

        // Ray does not intersect the sphere -> find the closest point on the horizon to the ray.
        // Intersect the ray with the clipping plane, since we know that the intersection of the clipping plane and the sphere is the horizon.
        const directionDotPlaneXyz = this._cachedClippingPlane[0] * rayDirection[0] + this._cachedClippingPlane[1] * rayDirection[1] + this._cachedClippingPlane[2] * rayDirection[2];
        const originToPlaneDistance = pointPlaneSignedDistance(this._cachedClippingPlane, rayOrigin);
        const distanceToIntersection = -originToPlaneDistance / directionDotPlaneXyz;

        const maxRayLength = 2.0; // One globe diameter
        const planeIntersection = createVec3f64();

        if (distanceToIntersection > 0) {
            vec3.add(planeIntersection, rayOrigin, [
                rayDirection[0] * distanceToIntersection,
                rayDirection[1] * distanceToIntersection,
                rayDirection[2] * distanceToIntersection
            ]);
        } else {
            // When the ray takes too long to hit the plane (>maxRayLength), or if the plane intersection is behind the camera, handle things differently.
            // Take a point along the ray at distance maxRayLength, project it to clipping plane, then continue as normal to find the horizon point.
            const distantPoint = createVec3f64();
            vec3.add(distantPoint, rayOrigin, [
                rayDirection[0] * maxRayLength,
                rayDirection[1] * maxRayLength,
                rayDirection[2] * maxRayLength
            ]);
            const distanceFromPlane = pointPlaneSignedDistance(this._cachedClippingPlane, distantPoint);
            vec3.sub(planeIntersection, distantPoint, [
                this._cachedClippingPlane[0] * distanceFromPlane,
                this._cachedClippingPlane[1] * distanceFromPlane,
                this._cachedClippingPlane[2] * distanceFromPlane
            ]);
        }

        const closestOnHorizon = createVec3f64();
        vec3.normalize(closestOnHorizon, planeIntersection);
        return sphereSurfacePointToCoordinates(closestOnHorizon);
    }

    getMatrixForModel(location: LngLatLike, altitude?: number): mat4 {
        if (!this.isGlobeRendering) {
            return this._mercatorTransform.getMatrixForModel(location, altitude);
        }
        const lnglat = LngLat.convert(location);
        const scale = 1.0 / earthRadius;

        const m = createIdentityMat4f64();
        mat4.rotateY(m, m, lnglat.lng / 180.0 * Math.PI);
        mat4.rotateX(m, m, -lnglat.lat / 180.0 * Math.PI);
        mat4.translate(m, m, [0, 0, 1 + altitude / earthRadius]);
        mat4.rotateX(m, m, Math.PI * 0.5);
        mat4.scale(m, m, [scale, scale, scale]);
        return m;
    }

    getProjectionDataForCustomLayer(): ProjectionData {
        const projectionData = this.getProjectionData({overscaledTileID: new OverscaledTileID(0, 0, 0, 0, 0)});
        projectionData.tileMercatorCoords = [0, 0, 1, 1];

        // Even though we requested projection data for the mercator base tile which covers the entire mercator range,
        // the shader projection machinery still expects inputs to be in tile units range [0..EXTENT].
        // Since custom layers are expected to supply mercator coordinates [0..1], we need to rescale
        // the fallback projection matrix by EXTENT.
        // Note that the regular projection matrices do not need to be modified, since the rescaling happens by setting
        // the `u_projection_tile_mercator_coords` uniform correctly.
        const fallbackMatrixScaled = createMat4f64();
        mat4.scale(fallbackMatrixScaled, projectionData.fallbackMatrix, [EXTENT, EXTENT, 1]);

        projectionData.fallbackMatrix = fallbackMatrixScaled;
        return projectionData;
    }

    getFastPathSimpleProjectionMatrix(tileID: OverscaledTileID): mat4 {
        if (!this.isGlobeRendering) {
            return this._mercatorTransform.getFastPathSimpleProjectionMatrix(tileID);
        }
        return undefined;
    }
}<|MERGE_RESOLUTION|>--- conflicted
+++ resolved
@@ -17,11 +17,7 @@
 import {angularCoordinatesToSurfaceVector, getGlobeRadiusPixels, getZoomAdjustment, mercatorCoordinatesToAngularCoordinatesRadians, projectTileCoordinatesToSphere, sphereSurfacePointToCoordinates} from './globe_utils';
 import {EXTENT} from '../../data/extent';
 import type {ProjectionData, ProjectionDataParams} from './projection_data';
-<<<<<<< HEAD
-import {globeCoveringTiles, GlobeTileAABBCache} from './globe_covering_tiles';
-=======
 import {GlobeCoveringTilesDetailsProvider} from './globe_covering_tiles_details_provider';
->>>>>>> 6eeafe9c
 import {Frustum} from '../../util/primitives';
 import {CoveringTilesDetailsProvider} from './covering_tiles_details_provider';
 
@@ -250,7 +246,6 @@
     private _globeProjMatrixInverted: mat4 = createIdentityMat4f64();
 
     private _cameraPosition: vec3 = createVec3f64();
-    private _aabbCache = new GlobeTileAABBCache();
 
     /**
      * Whether globe projection is allowed to be used.
@@ -380,7 +375,6 @@
         this._globeness = this._computeGlobenessAnimation();
         // Everything below this comment must happen AFTER globeness update
         this._updateErrorCorrectionValue();
-        this._aabbCache.swapCaches();
         this._calcMatrices();
 
         if (oldGlobeRendering === this.isGlobeRendering) {
@@ -696,18 +690,6 @@
         return [new UnwrappedTileID(0, tileID)];
     }
 
-<<<<<<< HEAD
-    coveringTiles(options: CoveringTilesOptions): OverscaledTileID[] {
-        if (!this.isGlobeRendering) {
-            return this._mercatorTransform.coveringTiles(options);
-        }
-
-        const coveringZ = this.coveringZoomLevel(options);
-        const cameraCoord = this.screenPointToMercatorCoordinate(this.getCameraPoint());
-        const centerCoord = MercatorCoordinate.fromLngLat(this.center);
-
-        return globeCoveringTiles(this._cachedFrustum, this._cachedClippingPlane, cameraCoord, centerCoord, coveringZ, options, this._aabbCache);
-=======
     getCameraFrustum(): Frustum {
         return this.isGlobeRendering ? this._cachedFrustum : this._mercatorTransform.getCameraFrustum();
     }
@@ -716,7 +698,6 @@
     }
     getCoveringTilesDetailsProvider(): CoveringTilesDetailsProvider {
         return this.isGlobeRendering ? this._coveringTilesDetailsProvider : this._mercatorTransform.getCoveringTilesDetailsProvider();
->>>>>>> 6eeafe9c
     }
 
     recalculateZoomAndCenter(terrain?: Terrain): void {
