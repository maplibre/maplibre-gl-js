--- conflicted
+++ resolved
@@ -2,21 +2,12 @@
 import {MercatorProjection} from './mercator_projection';
 import {MercatorTransform} from './mercator_transform';
 import {MercatorCameraHelper} from './mercator_camera_helper';
-<<<<<<< HEAD
 import {VerticalPerspectiveProjection} from './vertical_perspective_projection';
 import {GlobeTransform} from './globe_transform';
 import {VerticalPerspectiveCameraHelper} from './vertical_perspective_camera_helper';
 import {VerticalPerspectiveTransform} from './vertical_perspective_transform';
 import {GlobeProjection} from './globe_projection';
 import {GlobeCameraHelper} from './globe_camera_helper';
-=======
-import {GlobeProjection} from './globe_projection';
-import {GlobeTransform} from './globe_transform';
-import {GlobeCameraHelper} from './globe_camera_helper';
-import {VerticalPerspectiveCameraHelper} from './vertical_perspective_camera_helper';
-import {VerticalPerspectiveTransform} from './vertical_perspective_transform';
-import {VerticalPerspectiveProjection} from './vertical_perspective_projection';
->>>>>>> 6275dd21
 
 import type {ProjectionSpecification} from '@maplibre/maplibre-gl-style-spec';
 import type {Projection} from './projection';
@@ -40,13 +31,13 @@
         case 'globe':
         {
             const globeProjection = new GlobeProjection({type: [
-                "interpolate",
-                ["linear"],
-                ["zoom"],
+                'interpolate',
+                ['linear'],
+                ['zoom'],
                 10,
-                "vertical-perspective",
+                'vertical-perspective',
                 12,
-                "mercator"
+                'mercator'
             ]});
             return {
                 projection: globeProjection,
