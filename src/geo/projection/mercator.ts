--- conflicted
+++ resolved
@@ -1,13 +1,7 @@
 import {mat4, vec3, vec4} from 'gl-matrix';
-<<<<<<< HEAD
-import type {Projection, ProjectionGPUContext, TransformLike} from './projection';
+import type {Projection, ProjectionGPUContext} from './projection';
 import type {UnwrappedTileID} from '../../source/tile_id';
 import Point from '@mapbox/point-geometry';
-=======
-import type {Projection, ProjectionGPUContext} from './projection';
-import type {CanonicalTileID, UnwrappedTileID} from '../../source/tile_id';
-import type Point from '@mapbox/point-geometry';
->>>>>>> c8d56d71
 import type {Tile} from '../../source/tile';
 import type {ProjectionData} from '../../render/program/projection_program';
 import {pixelsToTileUnits} from '../../source/pixels_to_tile_units';
@@ -139,15 +133,11 @@
         return 1.0;
     }
 
-<<<<<<< HEAD
     public getPitchedTextCorrection(_transformCenter: any, _textAnchor: any, _tileID: any): number {
         return 1.0;
     }
 
     public translatePosition(transform: TransformLike, tile: Tile, translate: [number, number], translateAnchor: 'map' | 'viewport'): [number, number] {
-=======
-    public translatePosition(transform: { angle: number; zoom: number }, tile: Tile, translate: [number, number], translateAnchor: 'map' | 'viewport'): [number, number] {
->>>>>>> c8d56d71
         return translatePosition(transform, tile, translate, translateAnchor);
     }
 
