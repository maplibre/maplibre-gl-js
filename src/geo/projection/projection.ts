--- conflicted
+++ resolved
@@ -1,28 +1,14 @@
-<<<<<<< HEAD
 import {mat4, vec3} from 'gl-matrix';
 import {Tile} from '../../source/tile';
 import {CanonicalTileID, UnwrappedTileID} from '../../source/tile_id';
-import {Transform} from '../transform';
 import Point from '@mapbox/point-geometry';
 import {ProjectionData} from '../../render/program/projection_program';
 import {PreparedShader} from '../../shaders/shaders';
 import {Context} from '../../gl/context';
 import {Mesh} from '../../render/mesh';
 import {Program} from '../../render/program';
-import {LngLat} from '../lng_lat';
-=======
-import type {mat4, vec3} from 'gl-matrix';
-import type {Tile} from '../../source/tile';
-import type {CanonicalTileID, UnwrappedTileID} from '../../source/tile_id';
-import type {ProjectionData} from '../../render/program/projection_program';
-import type {PreparedShader} from '../../shaders/shaders';
-import type {Context} from '../../gl/context';
-import type {Mesh} from '../../render/mesh';
-import type {Program} from '../../render/program';
 import type {SubdivisionGranularitySetting} from '../../render/subdivision_granularity_settings';
-import type Point from '@mapbox/point-geometry';
 import type {LngLat} from '../lng_lat';
->>>>>>> 1ccdb029
 
 export type ProjectionGPUContext = {
     context: Context;
@@ -194,7 +180,6 @@
 
     /**
      * @internal
-<<<<<<< HEAD
      * Transform of `LngLat` coordinate with its `elevation` with the projection.
      * @param lngLat - The longitude and latitude coordinate to transform.
      * @param elev - The elevation coordinate to transform.
@@ -206,12 +191,13 @@
      * Return true if the projection correspond to a Globe.
      */
     isGlobe(): boolean;
-=======
+
+    /**
+     * @internal
      * Returns light direction transformed to be in the same space as 3D features under this projection. Mostly used for globe + fill-extrusion.
      * @param transform - Current map transform.
      * @param dir - The light direction.
      * @returns A new vector with the transformed light direction.
      */
     transformLightDirection(transform: { center: LngLat }, dir: vec3): vec3;
->>>>>>> 1ccdb029
 }