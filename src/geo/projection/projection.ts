--- conflicted
+++ resolved
@@ -160,11 +160,7 @@
      * Allows the projection to adjust the radius of `circle-pitch-alignment: 'map'` circles and heatmap kernels based on the map's latitude.
      * Circle radius and heatmap kernel radius is multiplied by this value.
      */
-<<<<<<< HEAD
     getCircleRadiusCorrection(transformCenter: LngLat): number;
-=======
-    getPixelScale(transform: { center: LngLat }): number;
->>>>>>> c8d56d71
 
     /**
      * @internal
@@ -174,11 +170,7 @@
      * @param textAnchor - Text anchor position inside the tile.
      * @param tileID - The tile coordinates.
      */
-<<<<<<< HEAD
     getPitchedTextCorrection(transformCenter: LngLat, textAnchor: Point, tileID: UnwrappedTileID): number;
-=======
-    getCircleRadiusCorrection(transform: { center: LngLat }): number;
->>>>>>> c8d56d71
 
     /**
      * @internal
@@ -202,8 +194,7 @@
      * @param dir - The light direction.
      * @returns A new vector with the transformed light direction.
      */
-<<<<<<< HEAD
-    transformLightDirection(transform: TransformLike, dir: vec3): vec3;
+    transformLightDirection(transform: { center: LngLat }, dir: vec3): vec3;
 
     //
     // Projection and unprojection of points, LatLng coordinates, tile coordinates, etc.
@@ -239,7 +230,4 @@
     unprojectScreenPoint(p: Point, transform: Transform, terrain?: Terrain): LngLat;
 
     getCenterForLocationAtPoint(lnglat: LngLat, point: Point, transform: Transform): LngLat;
-=======
-    transformLightDirection(transform: { center: LngLat }, dir: vec3): vec3;
->>>>>>> c8d56d71
 }