--- conflicted
+++ resolved
@@ -49,13 +49,7 @@
     vec2 posInTile = a_pos + u_fill_translate;
 
     #ifdef GLOBE
-<<<<<<< HEAD
         vec3 spherePos = projectToSphere(posInTile, a_pos);
-        vec3 elevatedPos = spherePos * (1.0 + elevation / GLOBE_RADIUS);
-        v_sphere_pos = elevatedPos;
-=======
-        vec3 spherePos = projectToSphere(posInTile);
->>>>>>> abf6d6e2
         gl_Position = interpolateProjectionFor3D(posInTile, spherePos, elevation);
     #else
         gl_Position = u_projection_matrix * vec4(posInTile, elevation, 1.0);
