--- conflicted
+++ resolved
@@ -19,11 +19,7 @@
 #endif
 
 #ifdef GLOBE
-<<<<<<< HEAD
-out vec3 v_sphere_pos;
-=======
     out vec3 v_sphere_pos;
->>>>>>> a81b9d0d
 #endif
 
 out vec2 v_pos_a;
@@ -81,21 +77,12 @@
     vec2 posInTile = a_pos + u_fill_translate;
 
     #ifdef GLOBE
-<<<<<<< HEAD
-    vec3 spherePos = projectToSphere(posInTile);
-    vec3 elevatedPos = spherePos * (1.0 + elevation / GLOBE_RADIUS);
-    v_sphere_pos = elevatedPos;
-    gl_Position = interpolateProjectionFor3D(posInTile, spherePos, elevation);
-    #else
-    gl_Position = u_projection_matrix * vec4(posInTile, elevation, 1.0);
-=======
         vec3 spherePos = projectToSphere(posInTile);
         vec3 elevatedPos = spherePos * (1.0 + elevation / GLOBE_RADIUS);
         v_sphere_pos = elevatedPos;
         gl_Position = interpolateProjectionFor3D(posInTile, spherePos, elevation);
     #else
         gl_Position = u_projection_matrix * vec4(posInTile, elevation, 1.0);
->>>>>>> a81b9d0d
     #endif
 
     vec2 pos = normal.x == 1.0 && normal.y == 0.0 && normal.z == 16384.0
