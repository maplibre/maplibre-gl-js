--- conflicted
+++ resolved
@@ -870,7 +870,24 @@
         map.setCenter([180, 0]);
         expect(popup.getElement().style.opacity).toBe('0.2');
     });
-<<<<<<< HEAD
+
+    test('Popup resets opacity when no longer behind globe', async () => {
+        const map = createMap();
+
+        const popup = new Popup({locationOccludedOpacity: 0.3})
+            .setLngLat([0, 0])
+            .setText('Test')
+            .addTo(map);
+
+        await map.once('load');
+        map.setProjection({
+            type: 'globe'
+        });
+        map.setCenter([180, 0]);
+        expect(popup.getElement().style.opacity).toBe('0.3');
+        map.setCenter([0, 0]);
+        expect(popup.getElement().style.opacity).toBe('');
+    });
 
     describe('popupPadding', () => {
         test('accepts numeric padding value', () => {
@@ -914,38 +931,38 @@
 
             const updateSpy = vi.spyOn(popup, '_update');
             popup.setPopupPadding(15);
-            
+
             expect(popup.options.popupPadding).toBe(15);
             expect(updateSpy).toHaveBeenCalled();
         });
 
         test('padding affects popup positioning near edges', () => {
             const map = createMap();
-            
+
             // Position popup near the top-left corner to trigger anchor selection
             const nearCornerLngLat = map.unproject([50, 50]);
-            
+
             // Create popup without padding
             const popupNoPadding = new Popup()
                 .setText('Test popup without padding')
                 .setLngLat(nearCornerLngLat)
                 .addTo(map);
-            
+
             // Get the anchor class to verify positioning
             const elementNoPadding = popupNoPadding.getElement();
             const initialAnchor = Array.from(elementNoPadding.classList).find(cls => cls.includes('anchor'));
-            
+
             popupNoPadding.remove();
-            
+
             // Create popup with padding
             const popupWithPadding = new Popup({popupPadding: 50})
                 .setText('Test popup with padding')
                 .setLngLat(nearCornerLngLat)
                 .addTo(map);
-            
+
             const elementWithPadding = popupWithPadding.getElement();
             const paddedAnchor = Array.from(elementWithPadding.classList).find(cls => cls.includes('anchor'));
-            
+
             // The anchor class might be different when padding is applied
             // This is a more reliable check than transform strings
             expect(paddedAnchor).toBeDefined();
@@ -1002,11 +1019,11 @@
 
         test('CRITICAL: backward compatibility - no padding behaves exactly like before', () => {
             const map = createMap();
-            
+
             // Test various positions with no padding
             const testPositions = [
                 [0, 0],           // center
-                [170, 0],         // near right edge  
+                [170, 0],         // near right edge
                 [-170, 0],        // near left edge
                 [0, 80],          // near top
                 [0, -80],         // near bottom
@@ -1015,27 +1032,27 @@
                 [170, -80],       // bottom-right corner
                 [-170, -80],      // bottom-left corner
             ];
-            
+
             testPositions.forEach(([lng, lat]) => {
                 const popupWithUndefined = new Popup()
                     .setText('Test')
                     .setLngLat([lng, lat])
                     .addTo(map);
-                    
+
                 const popupWithZero = new Popup({popupPadding: 0})
                     .setText('Test')
                     .setLngLat([lng, lat])
                     .addTo(map);
-                    
+
                 const elementUndefined = popupWithUndefined.getElement();
                 const elementZero = popupWithZero.getElement();
-                
+
                 // Both should have identical anchor classes
                 const anchorUndefined = Array.from(elementUndefined.classList).find(cls => cls.includes('anchor'));
                 const anchorZero = Array.from(elementZero.classList).find(cls => cls.includes('anchor'));
-                
+
                 expect(anchorUndefined).toBe(anchorZero);
-                
+
                 popupWithUndefined.remove();
                 popupWithZero.remove();
             });
@@ -1043,29 +1060,29 @@
 
         test('CRITICAL: manually set anchors ignore padding completely', () => {
             const map = createMap();
-            
+
             const manualAnchors: PositionAnchor[] = ['top', 'bottom', 'left', 'right', 'top-left', 'top-right', 'bottom-left', 'bottom-right', 'center'];
-            
+
             manualAnchors.forEach(anchor => {
                 const popupNoPadding = new Popup({anchor})
                     .setText('Test')
                     .setLngLat([0, 0])
                     .addTo(map);
-                    
+
                 const popupWithPadding = new Popup({anchor, popupPadding: 100})
                     .setText('Test')
                     .setLngLat([0, 0])
                     .addTo(map);
-                    
+
                 const elementNoPadding = popupNoPadding.getElement();
                 const elementWithPadding = popupWithPadding.getElement();
-                
+
                 // Both should have identical positioning because anchor is manually set
                 const transformNoPadding = elementNoPadding.style.transform;
                 const transformWithPadding = elementWithPadding.style.transform;
-                
+
                 expect(transformNoPadding).toBe(transformWithPadding);
-                
+
                 popupNoPadding.remove();
                 popupWithPadding.remove();
             });
@@ -1073,22 +1090,22 @@
 
         test('CRITICAL: offset and padding interaction preserves offset behavior', () => {
             const map = createMap();
-            
+
             const offset = {top: [0, -20], bottom: [0, 20], left: [20, 0], right: [-20, 0]} as any;
-            
+
             // Test that offset is still applied correctly when padding is present
             const popup = new Popup({offset, popupPadding: 10})
                 .setText('Test with offset and padding')
                 .setLngLat([0, 0])
                 .addTo(map);
-                
+
             expect(popup.getElement()).toBeDefined();
             // The fact that it renders without error confirms offset handling is intact
         });
 
         test('CRITICAL: edge cases - negative, zero, extreme values', () => {
             const map = createMap();
-            
+
             const edgeCases = [
                 0,                              // zero
                 -10,                            // negative
@@ -1098,14 +1115,14 @@
                 {top: -50, right: 0, bottom: Infinity, left: NaN}, // mixed problematic values
                 [0, -10, 20, -30],             // mixed negative array
             ];
-            
+
             edgeCases.forEach((padding, index) => {
                 try {
                     const popup = new Popup({popupPadding: padding as any})
                         .setText(`Edge case ${index}`)
                         .setLngLat([0, 0])
                         .addTo(map);
-                        
+
                     // Should not crash
                     expect(popup.getElement()).toBeDefined();
                     popup.remove();
@@ -1118,25 +1135,25 @@
 
         test('CRITICAL: trackPointer compatibility', () => {
             const map = createMap();
-            
+
             const popup = new Popup({popupPadding: 20})
                 .setText('Track pointer test')
                 .trackPointer()
                 .addTo(map);
-                
+
             // Should not crash and should have track-pointer class
             expect(popup.getElement().classList.contains('maplibregl-popup-track-pointer')).toBeTruthy();
             expect(map._canvasContainer.classList.contains('maplibregl-track-pointer')).toBeTruthy();
-            
+
             popup.remove();
         });
 
         test('CRITICAL: performance impact assessment', () => {
             const map = createMap();
-            
+
             // Measure performance of popup creation with and without padding
             const iterations = 100;
-            
+
             const startNoPadding = performance.now();
             for (let i = 0; i < iterations; i++) {
                 const popup = new Popup()
@@ -1146,7 +1163,7 @@
                 popup.remove();
             }
             const endNoPadding = performance.now();
-            
+
             const startWithPadding = performance.now();
             for (let i = 0; i < iterations; i++) {
                 const popup = new Popup({popupPadding: 20})
@@ -1156,34 +1173,17 @@
                 popup.remove();
             }
             const endWithPadding = performance.now();
-            
+
             const noPaddingTime = endNoPadding - startNoPadding;
             const withPaddingTime = endWithPadding - startWithPadding;
             const overhead = withPaddingTime - noPaddingTime;
             const overheadPercent = (overhead / noPaddingTime) * 100;
-            
+
             console.log(`Performance impact: ${overhead.toFixed(2)}ms (${overheadPercent.toFixed(1)}% overhead)`);
-            
+
             // Should not have more than 50% performance overhead
             expect(overheadPercent).toBeLessThan(50);
         });
-=======
-    test('Popup resets opacity when no longer behind globe', async () => {
-        const map = createMap();
-
-        const popup = new Popup({locationOccludedOpacity: 0.3})
-            .setLngLat([0, 0])
-            .setText('Test')
-            .addTo(map);
-
-        await map.once('load');
-        map.setProjection({
-            type: 'globe'
-        });
-        map.setCenter([180, 0]);
-        expect(popup.getElement().style.opacity).toBe('0.3');
-        map.setCenter([0, 0]);
-        expect(popup.getElement().style.opacity).toBe('');
->>>>>>> 4e4fb2e7
+
     });
 });