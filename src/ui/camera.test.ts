import {Camera, CameraOptions} from '../ui/camera';
import {TaskQueue, TaskID} from '../util/task_queue';
import {browser} from '../util/browser';
import {fixedLngLat, fixedNum} from '../../test/unit/lib/fixed';
import {setMatchMedia} from '../util/test/util';
import {mercatorZfromAltitude} from '../geo/mercator_coordinate';
import {Terrain} from '../render/terrain';
import {LngLat, LngLatLike} from '../geo/lng_lat';
import {Event} from '../util/evented';
import {LngLatBounds} from '../geo/lng_lat_bounds';
import {MercatorTransform} from '../geo/projection/mercator_transform';
import {GlobeTransform} from '../geo/projection/globe_transform';
import {getZoomAdjustment} from '../geo/projection/globe_utils';
import {GlobeCameraHelper} from '../geo/projection/globe_camera_helper';
import {GlobeProjection} from '../geo/projection/globe';
import {MercatorCameraHelper} from '../geo/projection/mercator_camera_helper';

beforeEach(() => {
    setMatchMedia();
    Object.defineProperty(browser, 'prefersReducedMotion', {value: false});
});

class CameraMock extends Camera {
    // eslint-disable-next-line
    _requestRenderFrame(a: () => void): TaskID {
        return undefined;
    }

    _cancelRenderFrame(_: TaskID): void {
        return undefined;
    }
}

function attachSimulateFrame(camera) {
    const queue = new TaskQueue();
    camera._requestRenderFrame = (cb) => queue.add(cb);
    camera._cancelRenderFrame = (id) => queue.remove(id);
    camera.simulateFrame = () => queue.run();
    return camera;
}

function createCamera(options?) {
    options = options || {};

    const transform = options.globe ? new GlobeTransform({} as any, true) : new MercatorTransform();
    transform.setMinZoom(0);
    transform.setMaxZoom(20);
    transform.setMinPitch(0);
    transform.setMaxPitch(60);
    transform.setRenderWorldCopies(options.renderWorldCopies);
    transform.resize(512, 512);

    const camera = attachSimulateFrame(new CameraMock(transform, new MercatorCameraHelper(), {} as any));
    if (options.globe) {
        camera.cameraHelper = new GlobeCameraHelper({useGlobeRendering: true} as GlobeProjection);
    }
    camera.jumpTo(options);

    camera._update = () => {};
    camera._elevateCameraIfInsideTerrain = (_tr : any) => ({});

    return camera;
}

function createCameraGlobe(options?) {
    options = options || {};
    options.globe = true;
    return createCamera(options);
}

function createCameraGlobeZoomed() {
    return createCameraGlobe({
        zoom: 3
    });
}

function assertTransitionTime(done, camera, min, max) {
    let startTime;
    camera
        .on('movestart', () => { startTime = new Date(); })
        .on('moveend', () => {
            const endTime = new Date();
            const timeDiff = endTime.getTime() - startTime.getTime();
            expect(timeDiff >= min && timeDiff < max).toBeTruthy();
            done();
        });
}

describe('#calculateCameraOptionsFromTo', () => {
    // Choose initial zoom to avoid center being constrained by mercator latitude limits.
    const camera = createCamera({zoom: 1});

    test('look at north', () => {
        const cameraOptions: CameraOptions = camera.calculateCameraOptionsFromTo({lng: 1, lat: 0}, 0, {lng: 1, lat: 1});
        expect(cameraOptions).toBeDefined();
        expect(cameraOptions.center).toBeDefined();
        expect(cameraOptions.bearing).toBeCloseTo(0);
    });

    test('look at west', () => {
        const cameraOptions = camera.calculateCameraOptionsFromTo({lng: 1, lat: 0}, 0, {lng: 0, lat: 0});
        expect(cameraOptions).toBeDefined();
        expect(cameraOptions.bearing).toBeCloseTo(-90);
    });

    test('pitch 45', () => {
        // altitude same as grounddistance => 45°
        // distance between lng x and lng x+1 is 111.2km at same lat
        const cameraOptions: CameraOptions = camera.calculateCameraOptionsFromTo({lng: 1, lat: 0}, 111200, {lng: 0, lat: 0});
        expect(cameraOptions).toBeDefined();
        expect(cameraOptions.pitch).toBeCloseTo(45);
    });

    test('pitch 90', () => {
        const cameraOptions = camera.calculateCameraOptionsFromTo({lng: 1, lat: 0}, 0, {lng: 0, lat: 0});
        expect(cameraOptions).toBeDefined();
        expect(cameraOptions.pitch).toBeCloseTo(90);
    });

    test('pitch 153.435', () => {

        // distance between lng x and lng x+1 is 111.2km at same lat
        // (elevation difference of cam and center) / 2 = grounddistance =>
        // acos(111.2 / sqrt(111.2² + (111.2 * 2)²)) = acos(1/sqrt(5)) => 63.435 + 90 (looking up) = 153.435
        const cameraOptions: CameraOptions = camera.calculateCameraOptionsFromTo({lng: 1, lat: 0}, 111200, {lng: 0, lat: 0}, 111200 * 3);
        expect(cameraOptions).toBeDefined();
        expect(cameraOptions.pitch).toBeCloseTo(153.435);
    });

    test('zoom distance 1000', () => {
        const expectedZoom = Math.log2(camera.transform.cameraToCenterDistance / mercatorZfromAltitude(1000, 0) / camera.transform.tileSize);
        const cameraOptions = camera.calculateCameraOptionsFromTo({lng: 0, lat: 0}, 0, {lng: 0, lat: 0}, 1000);

        expect(cameraOptions).toBeDefined();
        expect(cameraOptions.zoom).toBeCloseTo(expectedZoom);
    });

    test('zoom distance 1 lng (111.2km), 111.2km altitude away', () => {
        const expectedZoom = Math.log2(camera.transform.cameraToCenterDistance / mercatorZfromAltitude(Math.hypot(111200, 111200), 0) / camera.transform.tileSize);
        const cameraOptions = camera.calculateCameraOptionsFromTo({lng: 0, lat: 0}, 0, {lng: 1, lat: 0}, 111200);

        expect(cameraOptions).toBeDefined();
        expect(cameraOptions.zoom).toBeCloseTo(expectedZoom);
    });

    test('same To as From error', () => {
        expect(() => { camera.calculateCameraOptionsFromTo({lng: 0, lat: 0}, 0, {lng: 0, lat: 0}, 0); }).toThrow();
    });
});

describe('#jumpTo', () => {
    // Choose initial zoom to avoid center being constrained by mercator latitude limits.
    const camera = createCamera({zoom: 1});

    test('sets center', () => {
        camera.jumpTo({center: [1, 2]});
        expect(camera.getCenter()).toEqual({lng: 1, lat: 2});
    });

    test('throws on invalid center argument', () => {
        expect(() => {
            camera.jumpTo({center: 1});
        }).toThrow(Error);
    });

    test('keeps current center if not specified', () => {
        camera.jumpTo({});
        expect(camera.getCenter()).toEqual({lng: 1, lat: 2});
    });

    test('sets zoom', () => {
        camera.jumpTo({zoom: 3});
        expect(camera.getZoom()).toBe(3);
    });

    test('keeps current zoom if not specified', () => {
        camera.jumpTo({});
        expect(camera.getZoom()).toBe(3);
    });

    test('sets bearing', () => {
        camera.jumpTo({bearing: 4});
        expect(camera.getBearing()).toBe(4);
    });

    test('keeps current bearing if not specified', () => {
        camera.jumpTo({});
        expect(camera.getBearing()).toBe(4);
    });

    test('sets pitch', () => {
        camera.jumpTo({pitch: 45});
        expect(camera.getPitch()).toBe(45);
    });

    test('keeps current pitch if not specified', () => {
        camera.jumpTo({});
        expect(camera.getPitch()).toBe(45);
    });

    test('sets multiple properties', () => {
        camera.jumpTo({
            center: [10, 20],
            zoom: 10,
            bearing: 180,
            pitch: 60
        });
        expect(camera.getCenter()).toEqual({lng: 10, lat: 20});
        expect(camera.getZoom()).toBe(10);
        expect(camera.getBearing()).toBe(180);
        expect(camera.getPitch()).toBe(60);
    });

    test('emits move events, preserving eventData', () => {
        let started, moved, ended;
        const eventData = {data: 'ok'};

        camera
            .on('movestart', (d) => { started = d.data; })
            .on('move', (d) => { moved = d.data; })
            .on('moveend', (d) => { ended = d.data; });

        camera.jumpTo({center: [1, 2]}, eventData);
        expect(started).toBe('ok');
        expect(moved).toBe('ok');
        expect(ended).toBe('ok');
    });

    test('emits zoom events, preserving eventData', () => {
        let started, zoomed, ended;
        const eventData = {data: 'ok'};

        camera
            .on('zoomstart', (d) => { started = d.data; })
            .on('zoom', (d) => { zoomed = d.data; })
            .on('zoomend', (d) => { ended = d.data; });

        camera.jumpTo({zoom: 3}, eventData);
        expect(started).toBe('ok');
        expect(zoomed).toBe('ok');
        expect(ended).toBe('ok');
    });

    test('emits rotate events, preserving eventData', () => {
        let started, rotated, ended;
        const eventData = {data: 'ok'};

        camera
            .on('rotatestart', (d) => { started = d.data; })
            .on('rotate', (d) => { rotated = d.data; })
            .on('rotateend', (d) => { ended = d.data; });

        camera.jumpTo({bearing: 90}, eventData);
        expect(started).toBe('ok');
        expect(rotated).toBe('ok');
        expect(ended).toBe('ok');
    });

    test('emits pitch events, preserving eventData', () => {
        let started, pitched, ended;
        const eventData = {data: 'ok'};

        camera
            .on('pitchstart', (d) => { started = d.data; })
            .on('pitch', (d) => { pitched = d.data; })
            .on('pitchend', (d) => { ended = d.data; });

        camera.jumpTo({pitch: 10}, eventData);
        expect(started).toBe('ok');
        expect(pitched).toBe('ok');
        expect(ended).toBe('ok');
    });

    test('cancels in-progress easing', () => {
        camera.panTo([3, 4]);
        expect(camera.isEasing()).toBeTruthy();
        camera.jumpTo({center: [1, 2]});
        expect(!camera.isEasing()).toBeTruthy();
    });
});

describe('#setCenter', () => {
    // Choose initial zoom to avoid center being constrained by mercator latitude limits.
    const camera = createCamera({zoom: 1});

    test('sets center', () => {
        camera.setCenter([1, 2]);
        expect(camera.getCenter()).toEqual({lng: 1, lat: 2});
    });

    test('throws on invalid center argument', () => {
        expect(() => {
            camera.jumpTo({center: 1});
        }).toThrow(Error);
    });

    test('emits move events, preserving eventData', () => {
        let started, moved, ended;
        const eventData = {data: 'ok'};

        camera.on('movestart', (d) => { started = d.data; })
            .on('move', (d) => { moved = d.data; })
            .on('moveend', (d) => { ended = d.data; });

        camera.setCenter([10, 20], eventData);
        expect(started).toBe('ok');
        expect(moved).toBe('ok');
        expect(ended).toBe('ok');
    });

    test('cancels in-progress easing', () => {
        camera.panTo([3, 4]);
        expect(camera.isEasing()).toBeTruthy();
        camera.setCenter([1, 2]);
        expect(!camera.isEasing()).toBeTruthy();
    });
});

describe('#setZoom', () => {
    const camera = createCamera();

    test('sets zoom', () => {
        camera.setZoom(3);
        expect(camera.getZoom()).toBe(3);
    });

    test('emits move and zoom events, preserving eventData', () => {
        let movestarted, moved, moveended, zoomstarted, zoomed, zoomended;
        const eventData = {data: 'ok'};

        camera
            .on('movestart', (d) => { movestarted = d.data; })
            .on('move', (d) => { moved = d.data; })
            .on('moveend', (d) => { moveended = d.data; })
            .on('zoomstart', (d) => { zoomstarted = d.data; })
            .on('zoom', (d) => { zoomed = d.data; })
            .on('zoomend', (d) => { zoomended = d.data; });

        camera.setZoom(4, eventData);
        expect(movestarted).toBe('ok');
        expect(moved).toBe('ok');
        expect(moveended).toBe('ok');
        expect(zoomstarted).toBe('ok');
        expect(zoomed).toBe('ok');
        expect(zoomended).toBe('ok');
    });

    test('cancels in-progress easing', () => {
        camera.panTo([3, 4]);
        expect(camera.isEasing()).toBeTruthy();
        camera.setZoom(5);
        expect(!camera.isEasing()).toBeTruthy();
    });
});

describe('#setBearing', () => {
    const camera = createCamera();

    test('sets bearing', () => {
        camera.setBearing(4);
        expect(camera.getBearing()).toBe(4);
    });

    test('emits move and rotate events, preserving eventData', () => {
        let movestarted, moved, moveended, rotatestarted, rotated, rotateended;
        const eventData = {data: 'ok'};

        camera
            .on('movestart', (d) => { movestarted = d.data; })
            .on('move', (d) => { moved = d.data; })
            .on('moveend', (d) => { moveended = d.data; })
            .on('rotatestart', (d) => { rotatestarted = d.data; })
            .on('rotate', (d) => { rotated = d.data; })
            .on('rotateend', (d) => { rotateended = d.data; });

        camera.setBearing(5, eventData);
        expect(movestarted).toBe('ok');
        expect(moved).toBe('ok');
        expect(moveended).toBe('ok');
        expect(rotatestarted).toBe('ok');
        expect(rotated).toBe('ok');
        expect(rotateended).toBe('ok');
    });

    test('cancels in-progress easing', () => {
        camera.panTo([3, 4]);
        expect(camera.isEasing()).toBeTruthy();
        camera.setBearing(6);
        expect(!camera.isEasing()).toBeTruthy();
    });
});

describe('#setPadding', () => {
    test('sets padding', () => {
        const camera = createCamera();
        const padding = {left: 300, top: 100, right: 50, bottom: 10};
        camera.setPadding(padding);
        expect(camera.getPadding()).toEqual(padding);
    });

    test('existing padding is retained if no new values are passed in', () => {
        const camera = createCamera();
        const padding = {left: 300, top: 100, right: 50, bottom: 10};
        camera.setPadding(padding);
        camera.setPadding({});

        const currentPadding = camera.getPadding();
        expect(currentPadding).toEqual(padding);
    });

    test('doesn\'t change padding thats already present if new value isn\'t passed in', () => {
        const camera = createCamera();
        const padding = {left: 300, top: 100, right: 50, bottom: 10};
        camera.setPadding(padding);
        const padding1 = {right: 100};
        camera.setPadding(padding1);

        const currentPadding = camera.getPadding();
        expect(currentPadding.left).toBe(padding.left);
        expect(currentPadding.top).toBe(padding.top);
        // padding1 here
        expect(currentPadding.right).toBe(padding1.right);
        expect(currentPadding.bottom).toBe(padding.bottom);
    });
});

describe('#panBy', () => {
    test('pans by specified amount', () => {
        const camera = createCamera();
        camera.panBy([100, 0], {duration: 0});
        expect(fixedLngLat(camera.getCenter())).toEqual({lng: 70.3125, lat: 0});
    });

    test('pans relative to viewport on a rotated camera', () => {
        const camera = createCamera({bearing: 180});
        camera.panBy([100, 0], {duration: 0});
        expect(fixedLngLat(camera.getCenter())).toEqual({lng: -70.3125, lat: 0});
    });

    test('emits move events, preserving eventData', () => new Promise<void>(done => {
        const camera = createCamera();
        let started, moved;
        const eventData = {data: 'ok'};

        camera
            .on('movestart', (d) => { started = d.data; })
            .on('move', (d) => { moved = d.data; })
            .on('moveend', (d) => {
                expect(started).toBe('ok');
                expect(moved).toBe('ok');
                expect(d.data).toBe('ok');
                done();
            });

        camera.panBy([100, 0], {duration: 0}, eventData);
    }));

    test('suppresses movestart if noMoveStart option is true', () => new Promise<void>(done => {
        const camera = createCamera();
        let started;

        // fire once in advance to satisfy assertions that moveend only comes after movestart
        camera.fire('movestart');

        camera
            .on('movestart', () => { started = true; })
            .on('moveend', () => {
                expect(!started).toBeTruthy();
                done();
            });

        camera.panBy([100, 0], {duration: 0, noMoveStart: true});
    }));
});

describe('#panTo', () => {
    test('pans to specified location', () => {
        const camera = createCamera();
        camera.panTo([100, 0], {duration: 0});
        expect(camera.getCenter()).toEqual({lng: 100, lat: 0});
    });

    test('throws on invalid center argument', () => {
        const camera = createCamera();
        expect(() => {
            camera.panTo({center: 1});
        }).toThrow(Error);
    });

    test('pans with specified offset', () => {
        const camera = createCamera();
        camera.panTo([100, 0], {offset: [100, 0], duration: 0});
        expect(fixedLngLat(camera.getCenter())).toEqual({lng: 29.6875, lat: 0});
    });

    test('pans with specified offset relative to viewport on a rotated camera', () => {
        const camera = createCamera({bearing: 180});
        camera.panTo([100, 0], {offset: [100, 0], duration: 0});
        expect(fixedLngLat(camera.getCenter())).toEqual({lng: 170.3125, lat: 0});
    });

    test('emits move events, preserving eventData', () => new Promise<void>(done => {
        const camera = createCamera();
        let started, moved;
        const eventData = {data: 'ok'};

        camera
            .on('movestart', (d) => { started = d.data; })
            .on('move', (d) => { moved = d.data; })
            .on('moveend', (d) => {
                expect(started).toBe('ok');
                expect(moved).toBe('ok');
                expect(d.data).toBe('ok');
                done();
            });

        camera.panTo([100, 0], {duration: 0}, eventData);
    }));

    test('suppresses movestart if noMoveStart option is true', () => new Promise<void>(done => {
        const camera = createCamera();
        let started;

        // fire once in advance to satisfy assertions that moveend only comes after movestart
        camera.fire('movestart');

        camera
            .on('movestart', () => { started = true; })
            .on('moveend', () => {
                expect(!started).toBeTruthy();
                done();
            });

        camera.panTo([100, 0], {duration: 0, noMoveStart: true});
    }));
});

describe('#zoomTo', () => {
    test('zooms to specified level', () => {
        const camera = createCamera();
        camera.zoomTo(3.2, {duration: 0});
        expect(camera.getZoom()).toBe(3.2);
    });

    test('zooms around specified location', () => {
        const camera = createCamera();
        camera.zoomTo(3.2, {around: [5, 0], duration: 0});
        expect(camera.getZoom()).toBe(3.2);
        expect(fixedLngLat(camera.getCenter())).toEqual(fixedLngLat({lng: 4.455905897939886, lat: 0}));
    });

    test('zooms with specified offset', () => {
        const camera = createCamera();
        camera.zoomTo(3.2, {offset: [100, 0], duration: 0});
        expect(camera.getZoom()).toBe(3.2);
        expect(fixedLngLat(camera.getCenter())).toEqual(fixedLngLat({lng: 62.66117668978015, lat: 0}));
    });

    test('zooms with specified offset relative to viewport on a rotated camera', () => {
        const camera = createCamera({bearing: 180});
        camera.zoomTo(3.2, {offset: [100, 0], duration: 0});
        expect(camera.getZoom()).toBe(3.2);
        expect(fixedLngLat(camera.getCenter())).toEqual(fixedLngLat({lng: -62.66117668978012, lat: 0}));
    });

    test('emits move and zoom events, preserving eventData', () => {
        const camera = createCamera();
        let movestarted, moved, zoomstarted, zoomed;
        const eventData = {data: 'ok'};

        expect.assertions(6);

        camera
            .on('movestart', (d) => { movestarted = d.data; })
            .on('move', (d) => { moved = d.data; })
            .on('moveend', (d) => {
                expect(movestarted).toBe('ok');
                expect(moved).toBe('ok');
                expect(d.data).toBe('ok');
            });

        camera
            .on('zoomstart', (d) => { zoomstarted = d.data; })
            .on('zoom', (d) => { zoomed = d.data; })
            .on('zoomend', (d) => {
                expect(zoomstarted).toBe('ok');
                expect(zoomed).toBe('ok');
                expect(d.data).toBe('ok');
            });

        camera.zoomTo(5, {duration: 0}, eventData);
    });
});

describe('#rotateTo', () => {
    test('rotates to specified bearing', () => {
        const camera = createCamera();
        camera.rotateTo(90, {duration: 0});
        expect(camera.getBearing()).toBe(90);
    });

    test('rotates around specified location', () => {
        const camera = createCamera({zoom: 3});
        camera.rotateTo(90, {around: [5, 0], duration: 0});
        expect(camera.getBearing()).toBe(90);
        expect(fixedLngLat(camera.getCenter())).toEqual(fixedLngLat({lng: 4.999999999999972, lat: 4.993665859353271}));
    });

    test('rotates around specified location, constrained to fit the view', () => {
        const camera = createCamera({zoom: 0});
        camera.rotateTo(90, {around: [5, 0], duration: 0});
        expect(camera.getBearing()).toBe(90);
        expect(fixedLngLat(camera.getCenter())).toEqual(fixedLngLat({lng: 4.999999999999972, lat: 0.000002552471840999715}));
    });

    test('rotates with specified offset', () => {
        const camera = createCamera({zoom: 1});
        camera.rotateTo(90, {offset: [200, 0], duration: 0});
        expect(camera.getBearing()).toBe(90);
        expect(fixedLngLat(camera.getCenter())).toEqual(fixedLngLat({lng: 70.3125, lat: 57.3265212252}));
    });

    test('rotates with specified offset, constrained to fit the view', () => {
        const camera = createCamera({zoom: 0});
        camera.rotateTo(90, {offset: [100, 0], duration: 0});
        expect(camera.getBearing()).toBe(90);
        expect(fixedLngLat(camera.getCenter())).toEqual(fixedLngLat({lng: 70.3125, lat: 0.000002552471840999715}));
    });

    test('rotates with specified offset relative to viewport on a rotated camera', () => {
        const camera = createCamera({bearing: 180, zoom: 1});
        camera.rotateTo(90, {offset: [200, 0], duration: 0});
        expect(camera.getBearing()).toBe(90);
        expect(fixedLngLat(camera.getCenter())).toEqual(fixedLngLat({lng: -70.3125, lat: 57.3265212252}));
    });

    test('emits move and rotate events, preserving eventData', () => {
        const camera = createCamera();
        let movestarted, moved, rotatestarted, rotated;
        const eventData = {data: 'ok'};

        expect.assertions(6);

        camera
            .on('movestart', (d) => { movestarted = d.data; })
            .on('move', (d) => { moved = d.data; })
            .on('moveend', (d) => {
                expect(movestarted).toBe('ok');
                expect(moved).toBe('ok');
                expect(d.data).toBe('ok');
            });

        camera
            .on('rotatestart', (d) => { rotatestarted = d.data; })
            .on('rotate', (d) => { rotated = d.data; })
            .on('rotateend', (d) => {
                expect(rotatestarted).toBe('ok');
                expect(rotated).toBe('ok');
                expect(d.data).toBe('ok');
            });

        camera.rotateTo(90, {duration: 0}, eventData);
    });
});

describe('#easeTo', () => {
    test('pans to specified location', () => {
        const camera = createCamera();
        camera.easeTo({center: [100, 0], duration: 0});
        expect(camera.getCenter()).toEqual({lng: 100, lat: 0});
    });

    test('zooms to specified level', () => {
        const camera = createCamera();
        camera.easeTo({zoom: 3.2, duration: 0});
        expect(camera.getZoom()).toBe(3.2);
    });

    test('rotates to specified bearing', () => {
        const camera = createCamera();
        camera.easeTo({bearing: 90, duration: 0});
        expect(camera.getBearing()).toBe(90);
    });

    test('pitches to specified pitch', () => {
        const camera = createCamera();
        camera.easeTo({pitch: 45, duration: 0});
        expect(camera.getPitch()).toBe(45);
    });

    test('pans and zooms', () => {
        const camera = createCamera();
        camera.easeTo({center: [100, 0], zoom: 3.2, duration: 0});
        expect(fixedLngLat(camera.getCenter())).toEqual(fixedLngLat({lng: 100, lat: 0}));
        expect(camera.getZoom()).toBe(3.2);
    });

    test('zooms around a point', () => {
        const camera = createCamera();
        camera.easeTo({around: [100, 0], zoom: 3, duration: 0});
        expect(fixedLngLat(camera.getCenter())).toEqual(fixedLngLat({lng: 87.5, lat: 0}));
        expect(camera.getZoom()).toBe(3);
    });

    test('pans and rotates', () => {
        const camera = createCamera();
        camera.easeTo({center: [100, 0], bearing: 90, duration: 0});
        expect(camera.getCenter()).toEqual({lng: 100, lat: 0});
        expect(camera.getBearing()).toBe(90);
    });

    test('zooms and rotates', () => {
        const camera = createCamera();
        camera.easeTo({zoom: 3.2, bearing: 90, duration: 0});
        expect(camera.getZoom()).toBe(3.2);
        expect(camera.getBearing()).toBe(90);
    });

    test('pans, zooms, and rotates', () => {
        const camera = createCamera({bearing: -90});
        camera.easeTo({center: [100, 0], zoom: 3.2, bearing: 90, duration: 0});
        expect(fixedLngLat(camera.getCenter())).toEqual(fixedLngLat({lng: 100, lat: 0}));
        expect(camera.getZoom()).toBe(3.2);
        expect(camera.getBearing()).toBe(90);
    });

    test('noop', () => {
        const camera = createCamera();
        camera.easeTo({duration: 0});
        expect(fixedLngLat(camera.getCenter())).toEqual({lng: 0, lat: 0});
        expect(camera.getZoom()).toBe(0);
        expect(camera.getBearing()).toBeCloseTo(0);
    });

    test('noop with offset', () => {
        const camera = createCamera();
        camera.easeTo({offset: [100, 0], duration: 0});
        expect(fixedLngLat(camera.getCenter())).toEqual({lng: 0, lat: 0});
        expect(camera.getZoom()).toBe(0);
        expect(camera.getBearing()).toBeCloseTo(0);
    });

    test('pans with specified offset', () => {
        const camera = createCamera();
        camera.easeTo({center: [100, 0], offset: [100, 0], duration: 0});
        expect(fixedLngLat(camera.getCenter())).toEqual({lng: 29.6875, lat: 0});
    });

    test('pans with specified offset relative to viewport on a rotated camera', () => {
        const camera = createCamera({bearing: 180});
        camera.easeTo({center: [100, 0], offset: [100, 0], duration: 0});
        expect(fixedLngLat(camera.getCenter())).toEqual({lng: 170.3125, lat: 0});
    });

    test('zooms with specified offset', () => {
        const camera = createCamera();
        camera.easeTo({zoom: 3.2, offset: [100, 0], duration: 0});
        expect(camera.getZoom()).toBe(3.2);
        expect(fixedLngLat(camera.getCenter())).toEqual(fixedLngLat({lng: 62.66117668978015, lat: 0}));
    });

    test('zooms with specified offset relative to viewport on a rotated camera', () => {
        const camera = createCamera({bearing: 180});
        camera.easeTo({zoom: 3.2, offset: [100, 0], duration: 0});
        expect(camera.getZoom()).toBe(3.2);
        expect(fixedLngLat(camera.getCenter())).toEqual(fixedLngLat({lng: -62.66117668978012, lat: 0}));
    });

    test('rotates with specified offset', () => {
        const camera = createCamera();
        camera.easeTo({bearing: 90, offset: [100, 0], duration: 0});
        expect(camera.getBearing()).toBe(90);
        expect(fixedLngLat(camera.getCenter())).toEqual(fixedLngLat({lng: 70.3125, lat: 0.000002552471840999715}));
    });

    test('rotates with specified offset relative to viewport on a rotated camera', () => {
        const camera = createCamera({bearing: 180});
        camera.easeTo({bearing: 90, offset: [100, 0], duration: 0});
        expect(camera.getBearing()).toBe(90);
        expect(fixedLngLat(camera.getCenter())).toEqual(fixedLngLat({lng: -70.3125, lat: 0.000002552471840999715}));
    });

    test('emits move, zoom, rotate, and pitch events, preserving eventData', () => {
        const camera = createCamera();
        let movestarted, moved, zoomstarted, zoomed, rotatestarted, rotated, pitchstarted, pitched;
        const eventData = {data: 'ok'};

        expect.assertions(18);

        camera
            .on('movestart', (d) => { movestarted = d.data; })
            .on('move', (d) => { moved = d.data; })
            .on('moveend', (d) => {
                expect(camera._zooming).toBeFalsy();
                expect(camera._panning).toBeFalsy();
                expect(camera._rotating).toBeFalsy();

                expect(movestarted).toBe('ok');
                expect(moved).toBe('ok');
                expect(zoomed).toBe('ok');
                expect(rotated).toBe('ok');
                expect(pitched).toBe('ok');
                expect(d.data).toBe('ok');
            });

        camera
            .on('zoomstart', (d) => { zoomstarted = d.data; })
            .on('zoom', (d) => { zoomed = d.data; })
            .on('zoomend', (d) => {
                expect(zoomstarted).toBe('ok');
                expect(zoomed).toBe('ok');
                expect(d.data).toBe('ok');
            });

        camera
            .on('rotatestart', (d) => { rotatestarted = d.data; })
            .on('rotate', (d) => { rotated = d.data; })
            .on('rotateend', (d) => {
                expect(rotatestarted).toBe('ok');
                expect(rotated).toBe('ok');
                expect(d.data).toBe('ok');
            });

        camera
            .on('pitchstart', (d) => { pitchstarted = d.data; })
            .on('pitch', (d) => { pitched = d.data; })
            .on('pitchend', (d) => {
                expect(pitchstarted).toBe('ok');
                expect(pitched).toBe('ok');
                expect(d.data).toBe('ok');
            });

        camera.easeTo(
            {center: [100, 0], zoom: 3.2, bearing: 90, duration: 0, pitch: 45},
            eventData);
    });

    test('does not emit zoom events if not zooming', () => new Promise<void>((done) => {
        const camera = createCamera();

        camera
            .on('zoomstart', () => { throw new Error('zoomstart failed'); })
            .on('zoom', () => { throw new Error('zoom failed'); })
            .on('zoomend', () => { throw new Error('zoomend failed'); })
            .on('moveend', () => { done(); });

        camera.easeTo({center: [100, 0], duration: 0});
    }));

    test('stops existing ease', () => {
        const camera = createCamera();
        camera.easeTo({center: [200, 0], duration: 100});
        camera.easeTo({center: [100, 0], duration: 0});
        expect(camera.getCenter()).toEqual({lng: 100, lat: 0});
    });

    test('can be called from within a moveend event handler', () => new Promise<void>(done => {
        const camera = createCamera();
        const stub = jest.spyOn(browser, 'now');

        stub.mockImplementation(() => 0);
        camera.easeTo({center: [100, 0], duration: 10});

        camera.once('moveend', () => {
            camera.easeTo({center: [200, 0], duration: 10});
            camera.once('moveend', () => {
                camera.easeTo({center: [300, 0], duration: 10});
                camera.once('moveend', () => {
                    done();
                });

                setTimeout(() => {
                    stub.mockImplementation(() => 30);
                    camera.simulateFrame();
                }, 0);
            });

            // setTimeout to avoid a synchronous callback
            setTimeout(() => {
                stub.mockImplementation(() => 20);
                camera.simulateFrame();
            }, 0);
        });

        // setTimeout to avoid a synchronous callback
        setTimeout(() => {
            stub.mockImplementation(() => 10);
            camera.simulateFrame();
        }, 0);
    }));

    test('pans eastward across the antimeridian', () => new Promise<void>(done => {
        const camera = createCamera();
        const stub = jest.spyOn(browser, 'now');

        camera.setCenter([170, 0]);
        let crossedAntimeridian;

        camera.on('move', () => {
            if (camera.getCenter().lng > 170) {
                crossedAntimeridian = true;
            }
        });

        camera.on('moveend', () => {
            expect(crossedAntimeridian).toBeTruthy();
            done();
        });

        stub.mockImplementation(() => 0);
        camera.easeTo({center: [-170, 0], duration: 10});

        setTimeout(() => {
            stub.mockImplementation(() => 1);
            camera.simulateFrame();

            setTimeout(() => {
                stub.mockImplementation(() => 10);
                camera.simulateFrame();
            }, 0);
        }, 0);
    }));

    test('does not pan eastward across the antimeridian on a single-globe mercator map', () => new Promise<void>(done => {
        const camera = createCamera({renderWorldCopies: false, zoom: 2});
        camera.setCenter([170, 0]);
        const initialLng = camera.getCenter().lng;
        camera.on('moveend', () => {
            expect(camera.getCenter().lng).toBeCloseTo(initialLng, 0);
            done();
        });
        camera.easeTo({center: [210, 0], duration: 0});
    }));

    test('pans westward across the antimeridian', () => new Promise<void>(done => {
        const camera = createCamera();
        const stub = jest.spyOn(browser, 'now');

        camera.setCenter([-170, 0]);
        let crossedAntimeridian;

        camera.on('move', () => {
            if (camera.getCenter().lng < -170) {
                crossedAntimeridian = true;
            }
        });

        camera.on('moveend', () => {
            expect(crossedAntimeridian).toBeTruthy();
            done();
        });

        stub.mockImplementation(() => 0);
        camera.easeTo({center: [170, 0], duration: 10});

        setTimeout(() => {
            stub.mockImplementation(() => 1);
            camera.simulateFrame();

            setTimeout(() => {
                stub.mockImplementation(() => 10);
                camera.simulateFrame();
            }, 0);
        }, 0);
    }));

    test('does not pan westward across the antimeridian on a single-globe mercator map', () => new Promise<void>(done => {
        const camera = createCamera({renderWorldCopies: false, zoom: 2});
        camera.setCenter([-170, 0]);
        const initialLng = camera.getCenter().lng;
        camera.on('moveend', () => {
            expect(camera.getCenter().lng).toBeCloseTo(initialLng, 0);
            done();
        });
        camera.easeTo({center: [-210, 0], duration: 0});
    }));

    test('animation occurs when prefers-reduced-motion: reduce is set but overridden by essential: true', () => new Promise<void>(done => {
        const camera = createCamera();
        Object.defineProperty(browser, 'prefersReducedMotion', {value: true});
        const stubNow = jest.spyOn(browser, 'now');

        // camera transition expected to take in this range when prefersReducedMotion is set and essential: true,
        // when a duration of 200 is requested
        const min = 100;
        const max = 300;

        let startTime;
        camera
            .on('movestart', () => { startTime = browser.now(); })
            .on('moveend', () => {
                const endTime = browser.now();
                const timeDiff = endTime - startTime;
                expect(timeDiff >= min && timeDiff < max).toBeTruthy();
                done();
            });

        setTimeout(() => {
            stubNow.mockImplementation(() => 0);
            camera.simulateFrame();

            camera.easeTo({center: [100, 0], zoom: 3.2, bearing: 90, duration: 200, essential: true});

            setTimeout(() => {
                stubNow.mockImplementation(() => 200);
                camera.simulateFrame();
            }, 0);
        }, 0);
    }));

    test('duration is 0 when prefers-reduced-motion: reduce is set', () => new Promise<void>(done => {
        const camera = createCamera();
        Object.defineProperty(browser, 'prefersReducedMotion', {value: true});
        assertTransitionTime(done, camera, 0, 10);
        camera.easeTo({center: [100, 0], zoom: 3.2, bearing: 90, duration: 1000});
    }));

    test('jumpTo on("move") during easeTo with zoom, pitch, etc', () => new Promise<void>(done => {
        const camera = createCamera();

        camera.on('moveend', (e: Event & {done?: true}) => {
            if ('done' in e) {
                setTimeout(() => {
                    done();
                }, 50);
            }
        });

        camera.easeTo({zoom: 20, bearing: 90, pitch: 60, duration: 500}, {done: true});
        camera.once('move', () => {
            camera.jumpTo({pitch: 40});
        });

        camera.simulateFrame();
        camera.simulateFrame();
    }));

    test('jumpTo on("zoom") during easeTo', () => new Promise<void>(done => {
        const camera = createCamera();

        camera.on('moveend', (e: Event & {done?: true}) => {
            if ('done' in e) {
                setTimeout(() => {
                    done();
                }, 50);
            }
        });

        camera.easeTo({zoom: 20, duration: 500}, {done: true});
        camera.once('zoom', () => {
            camera.jumpTo({pitch: 40});
        });

        camera.simulateFrame();
        camera.simulateFrame();
    }));

    test('jumpTo on("pitch") during easeTo', () => new Promise<void>(done => {
        const camera = createCamera();

        camera.on('moveend', (e: Event & {done?: true}) => {
            if ('done' in e) {
                setTimeout(() => {
                    done();
                }, 50);
            }
        });

        camera.easeTo({pitch: 60, duration: 500}, {done: true});
        camera.once('pitch', () => {
            camera.jumpTo({pitch: 40});
        });

        camera.simulateFrame();
        camera.simulateFrame();
    }));

    test('jumpTo on("rotate") during easeTo', () => new Promise<void>(done => {
        const camera = createCamera();

        camera.on('moveend', (e: Event & {done?: true}) => {
            if ('done' in e) {
                setTimeout(() => {
                    done();
                }, 50);
            }
        });

        camera.easeTo({bearing: 90, duration: 500}, {done: true});
        camera.once('rotate', () => {
            camera.jumpTo({pitch: 40});
        });

        camera.simulateFrame();
        camera.simulateFrame();
    }));
});

describe('#flyTo', () => {
    test('pans to specified location', () => {
        const camera = createCamera();
        camera.flyTo({center: [100, 0], animate: false});
        expect(fixedLngLat(camera.getCenter())).toEqual({lng: 100, lat: 0});
    });

    test('throws on invalid center argument', () => {
        const camera = createCamera();
        expect(() => {
            camera.flyTo({center: 1});
        }).toThrow(Error);
    });

    test('does not throw when cameras current zoom is sufficiently greater than passed zoom option', () => {
        const camera = createCamera({zoom: 22, center: [0, 0]});
        expect(() => camera.flyTo({zoom: 10, center: [0, 0]})).not.toThrow();
    });

    test('does not throw when cameras current zoom is above maxzoom and an offset creates infinite zoom out factor', () => {
        const transform = new MercatorTransform(0, 20.9999, 0, 60, true);
        transform.resize(512, 512);
        const camera = attachSimulateFrame(new CameraMock(transform, new MercatorCameraHelper(), {} as any))
            .jumpTo({zoom: 21, center: [0, 0]});
        camera._update = () => {};
        expect(() => camera.flyTo({zoom: 7.5, center: [0, 0], offset: [0, 70]})).not.toThrow();
    });

    test('zooms to specified level', () => {
        const camera = createCamera();
        camera.flyTo({zoom: 3.2, animate: false});
        expect(fixedNum(camera.getZoom())).toBe(3.2);
    });

    test('zooms to integer level without floating point errors', () => {
        const camera = createCamera({zoom: 0.6});
        camera.flyTo({zoom: 2, animate: false});
        expect(camera.getZoom()).toBe(2);
    });

    test('Zoom out from the same position to the same position with animation', () => new Promise<void>(done => {
        const pos = {lng: 0, lat: 0};
        const camera = createCamera({zoom: 20, center: pos});
        const stub = jest.spyOn(browser, 'now');

        camera.once('zoomend', () => {
            expect(fixedLngLat(camera.getCenter())).toEqual(fixedLngLat(pos));
            expect(camera.getZoom()).toBe(19);
            done();
        });

        stub.mockImplementation(() => 0);
        camera.flyTo({zoom: 19, center: pos, duration: 2});

        stub.mockImplementation(() => 3);
        camera.simulateFrame();
    }));

    test('rotates to specified bearing', () => {
        const camera = createCamera();
        camera.flyTo({bearing: 90, animate: false});
        expect(camera.getBearing()).toBe(90);
    });

    test('tilts to specified pitch', () => {
        const camera = createCamera();
        camera.flyTo({pitch: 45, animate: false});
        expect(camera.getPitch()).toBe(45);
    });

    test('pans and zooms', () => {
        const camera = createCamera();
        camera.flyTo({center: [100, 0], zoom: 3.2, animate: false});
        expect(fixedLngLat(camera.getCenter())).toEqual({lng: 100, lat: 0});
        expect(fixedNum(camera.getZoom())).toBe(3.2);
    });

    test('pans and rotates', () => {
        const camera = createCamera();
        camera.flyTo({center: [100, 0], bearing: 90, animate: false});
        expect(fixedLngLat(camera.getCenter())).toEqual({lng: 100, lat: 0});
        expect(camera.getBearing()).toBe(90);
    });

    test('zooms and rotates', () => {
        const camera = createCamera();
        camera.flyTo({zoom: 3.2, bearing: 90, animate: false});
        expect(fixedNum(camera.getZoom())).toBe(3.2);
        expect(camera.getBearing()).toBe(90);
    });

    test('pans, zooms, and rotates', () => {
        const camera = createCamera();
        camera.flyTo({center: [100, 0], zoom: 3.2, bearing: 90, duration: 0, animate: false});
        expect(fixedLngLat(camera.getCenter())).toEqual({lng: 100, lat: 0});
        expect(fixedNum(camera.getZoom())).toBe(3.2);
        expect(camera.getBearing()).toBe(90);
    });

    test('noop', () => {
        const camera = createCamera();
        camera.flyTo({animate: false});
        expect(fixedLngLat(camera.getCenter())).toEqual({lng: 0, lat: 0});
        expect(camera.getZoom()).toBe(0);
        expect(camera.getBearing()).toBeCloseTo(0);
    });

    test('noop with offset', () => {
        const camera = createCamera();
        camera.flyTo({offset: [100, 0], animate: false});
        expect(fixedLngLat(camera.getCenter())).toEqual({lng: 0, lat: 0});
        expect(camera.getZoom()).toBe(0);
        expect(camera.getBearing()).toBeCloseTo(0);
    });

    test('pans with specified offset', () => {
        const camera = createCamera();
        camera.flyTo({center: [100, 0], offset: [100, 0], animate: false});
        expect(fixedLngLat(camera.getCenter())).toEqual({lng: 29.6875, lat: 0});
    });

    test('pans with specified offset relative to viewport on a rotated camera', () => {
        const camera = createCamera({bearing: 180});
        camera.easeTo({center: [100, 0], offset: [100, 0], animate: false});
        expect(fixedLngLat(camera.getCenter())).toEqual({lng: 170.3125, lat: 0});
    });

    test('emits move, zoom, rotate, and pitch events, preserving eventData', () => {
        expect.assertions(18);

        const camera = createCamera();
        let movestarted, moved, zoomstarted, zoomed, rotatestarted, rotated, pitchstarted, pitched;
        const eventData = {data: 'ok'};

        camera
            .on('movestart', (d) => { movestarted = d.data; })
            .on('move', (d) => { moved = d.data; })
            .on('rotate', (d) => { rotated = d.data; })
            .on('pitch', (d) => { pitched = d.data; })
            .on('moveend', (d) => {
                expect(camera._zooming).toBeFalsy();
                expect(camera._panning).toBeFalsy();
                expect(camera._rotating).toBeFalsy();

                expect(movestarted).toBe('ok');
                expect(moved).toBe('ok');
                expect(zoomed).toBe('ok');
                expect(rotated).toBe('ok');
                expect(pitched).toBe('ok');
                expect(d.data).toBe('ok');
            });

        camera
            .on('zoomstart', (d) => { zoomstarted = d.data; })
            .on('zoom', (d) => { zoomed = d.data; })
            .on('zoomend', (d) => {
                expect(zoomstarted).toBe('ok');
                expect(zoomed).toBe('ok');
                expect(d.data).toBe('ok');
            });

        camera
            .on('rotatestart', (d) => { rotatestarted = d.data; })
            .on('rotate', (d) => { rotated = d.data; })
            .on('rotateend', (d) => {
                expect(rotatestarted).toBe('ok');
                expect(rotated).toBe('ok');
                expect(d.data).toBe('ok');
            });

        camera
            .on('pitchstart', (d) => { pitchstarted = d.data; })
            .on('pitch', (d) => { pitched = d.data; })
            .on('pitchend', (d) => {
                expect(pitchstarted).toBe('ok');
                expect(pitched).toBe('ok');
                expect(d.data).toBe('ok');
            });

        camera.flyTo(
            {center: [100, 0], zoom: 3.2, bearing: 90, duration: 0, pitch: 45, animate: false},
            eventData);
    });

    test('for short flights, emits (solely) move events, preserving eventData', () => new Promise<void>(done => {
        //As I type this, the code path for guiding super-short flights is (and will probably remain) different.
        //As such; it deserves a separate test case. This test case flies the map from A to A.
        const camera = createCamera({center: [100, 0]});
        let movestarted, moved,
            zoomstarted, zoomed, zoomended,
            rotatestarted, rotated, rotateended,
            pitchstarted, pitched, pitchended;
        const eventData = {data: 'ok'};

        camera
            .on('movestart', (d) => { movestarted = d.data; })
            .on('move', (d) => { moved = d.data; })
            .on('zoomstart', (d) => { zoomstarted = d.data; })
            .on('zoom', (d) => { zoomed = d.data; })
            .on('zoomend', (d) => { zoomended = d.data; })
            .on('rotatestart', (d) => { rotatestarted = d.data; })
            .on('rotate', (d) => { rotated = d.data; })
            .on('rotateend', (d) => { rotateended = d.data; })
            .on('pitchstart', (d) => { pitchstarted = d.data; })
            .on('pitch', (d) => { pitched = d.data; })
            .on('pitchend', (d) => { pitchended = d.data; })
            .on('moveend', (d) => {
                expect(camera._zooming).toBeFalsy();
                expect(camera._panning).toBeFalsy();
                expect(camera._rotating).toBeFalsy();

                expect(movestarted).toBe('ok');
                expect(moved).toBe('ok');
                expect(zoomstarted).toBeUndefined();
                expect(zoomed).toBeUndefined();
                expect(zoomended).toBeUndefined();
                expect(rotatestarted).toBeUndefined();
                expect(rotated).toBeUndefined();
                expect(rotateended).toBeUndefined();
                expect(pitched).toBeUndefined();
                expect(pitchstarted).toBeUndefined();
                expect(pitchended).toBeUndefined();
                expect(d.data).toBe('ok');
                done();
            });

        const stub = jest.spyOn(browser, 'now');
        stub.mockImplementation(() => 0);

        camera.flyTo({center: [100, 0], duration: 10}, eventData);

        setTimeout(() => {
            stub.mockImplementation(() => 1);
            camera.simulateFrame();

            setTimeout(() => {
                stub.mockImplementation(() => 10);
                camera.simulateFrame();
            }, 0);
        }, 0);
    }));

    test('stops existing ease', () => {
        const camera = createCamera();
        camera.flyTo({center: [200, 0], duration: 100});
        camera.flyTo({center: [100, 0], duration: 0});
        expect(fixedLngLat(camera.getCenter())).toEqual({lng: 100, lat: 0});
    });

    test('can be called from within a moveend event handler', () => new Promise<void>(done => {
        const camera = createCamera();
        const stub = jest.spyOn(browser, 'now');
        stub.mockImplementation(() => 0);

        camera.flyTo({center: [100, 0], duration: 10});
        camera.once('moveend', () => {
            camera.flyTo({center: [200, 0], duration: 10});
            camera.once('moveend', () => {
                camera.flyTo({center: [300, 0], duration: 10});
                camera.once('moveend', () => {
                    done();
                });
            });
        });

        setTimeout(() => {
            stub.mockImplementation(() => 10);
            camera.simulateFrame();

            setTimeout(() => {
                stub.mockImplementation(() => 20);
                camera.simulateFrame();

                setTimeout(() => {
                    stub.mockImplementation(() => 30);
                    camera.simulateFrame();
                }, 0);
            }, 0);
        }, 0);
    }));

    test('ascends', () => new Promise<void>(done => {
        const camera = createCamera();
        camera.setZoom(18);
        let ascended;

        camera.on('zoom', () => {
            if (camera.getZoom() < 18) {
                ascended = true;
            }
        });

        camera.on('moveend', () => {
            expect(ascended).toBeTruthy();
            done();
        });

        const stub = jest.spyOn(browser, 'now');
        stub.mockImplementation(() => 0);

        camera.flyTo({center: [100, 0], zoom: 18, duration: 10});

        setTimeout(() => {
            stub.mockImplementation(() => 1);
            camera.simulateFrame();

            setTimeout(() => {
                stub.mockImplementation(() => 10);
                camera.simulateFrame();
            }, 0);
        }, 0);
    }));

    test('pans eastward across the prime meridian', () => new Promise<void>(done => {
        const camera = createCamera();
        const stub = jest.spyOn(browser, 'now');

        camera.setCenter([-10, 0]);
        let crossedPrimeMeridian;

        camera.on('move', () => {
            if (Math.abs(camera.getCenter().lng) < 10) {
                crossedPrimeMeridian = true;
            }
        });

        camera.on('moveend', () => {
            expect(crossedPrimeMeridian).toBeTruthy();
            done();
        });

        stub.mockImplementation(() => 0);
        camera.flyTo({center: [10, 0], duration: 20});

        setTimeout(() => {
            stub.mockImplementation(() => 1);
            camera.simulateFrame();

            setTimeout(() => {
                stub.mockImplementation(() => 20);
                camera.simulateFrame();
            }, 0);
        }, 0);
    }));

    test('pans westward across the prime meridian', () => new Promise<void>(done => {
        const camera = createCamera();
        const stub = jest.spyOn(browser, 'now');

        camera.setCenter([10, 0]);
        let crossedPrimeMeridian;

        camera.on('move', () => {
            if (Math.abs(camera.getCenter().lng) < 10) {
                crossedPrimeMeridian = true;
            }
        });

        camera.on('moveend', () => {
            expect(crossedPrimeMeridian).toBeTruthy();
            done();
        });

        stub.mockImplementation(() => 0);
        camera.flyTo({center: [-10, 0], duration: 20});

        setTimeout(() => {
            stub.mockImplementation(() => 1);
            camera.simulateFrame();

            setTimeout(() => {
                stub.mockImplementation(() => 20);
                camera.simulateFrame();
            }, 0);
        }, 0);
    }));

    test('pans eastward across the antimeridian', () => new Promise<void>(done => {
        const camera = createCamera();
        const stub = jest.spyOn(browser, 'now');

        camera.setCenter([170, 0]);
        let crossedAntimeridian;

        camera.on('move', () => {
            if (camera.getCenter().lng > 170) {
                crossedAntimeridian = true;
            }
        });

        camera.on('moveend', () => {
            expect(crossedAntimeridian).toBeTruthy();
            done();
        });

        stub.mockImplementation(() => 0);
        camera.flyTo({center: [-170, 0], duration: 20});

        setTimeout(() => {
            stub.mockImplementation(() => 1);
            camera.simulateFrame();

            setTimeout(() => {
                stub.mockImplementation(() => 20);
                camera.simulateFrame();
            }, 0);
        }, 0);
    }));

    test('pans westward across the antimeridian', () => new Promise<void>(done => {
        const camera = createCamera();
        const stub = jest.spyOn(browser, 'now');

        camera.setCenter([-170, 0]);
        let crossedAntimeridian;

        camera.on('move', () => {
            if (camera.getCenter().lng < -170) {
                crossedAntimeridian = true;
            }
        });

        camera.on('moveend', () => {
            expect(crossedAntimeridian).toBeTruthy();
            done();
        });

        stub.mockImplementation(() => 0);
        camera.flyTo({center: [170, 0], duration: 10});

        setTimeout(() => {
            stub.mockImplementation(() => 1);
            camera.simulateFrame();

            setTimeout(() => {
                stub.mockImplementation(() => 10);
                camera.simulateFrame();
            }, 0);
        }, 0);
    }));

    test('does not pan eastward across the antimeridian if no world copies', () => new Promise<void>(done => {
        const camera = createCamera({renderWorldCopies: false});
        const stub = jest.spyOn(browser, 'now');

        camera.setCenter([170, 0]);
        let crossedAntimeridian;

        camera.on('move', () => {
            if (camera.getCenter().lng > 170) {
                crossedAntimeridian = true;
            }
        });

        camera.on('moveend', () => {
            expect(crossedAntimeridian).toBeFalsy();
            done();
        });

        stub.mockImplementation(() => 0);
        camera.flyTo({center: [-170, 0], duration: 10});

        setTimeout(() => {
            stub.mockImplementation(() => 1);
            camera.simulateFrame();

            setTimeout(() => {
                stub.mockImplementation(() => 10);
                camera.simulateFrame();
            }, 0);
        }, 0);
    }));

    test('does not pan westward across the antimeridian if no world copies', () => new Promise<void>(done => {
        const camera = createCamera({renderWorldCopies: false});
        const stub = jest.spyOn(browser, 'now');

        camera.setCenter([-170, 0]);
        let crossedAntimeridian;

        camera.on('move', () => {
            if (fixedLngLat(camera.getCenter(), 10).lng < -170) {
                crossedAntimeridian = true;
            }
        });

        camera.on('moveend', () => {
            expect(crossedAntimeridian).toBeFalsy();
            done();
        });

        stub.mockImplementation(() => 0);
        camera.flyTo({center: [170, 0], duration: 10});

        setTimeout(() => {
            stub.mockImplementation(() => 1);
            camera.simulateFrame();

            setTimeout(() => {
                stub.mockImplementation(() => 10);
                camera.simulateFrame();
            }, 0);
        }, 0);
    }));

    test('jumps back to world 0 when crossing the antimeridian', () => new Promise<void>(done => {
        const camera = createCamera();
        const stub = jest.spyOn(browser, 'now');

        camera.setCenter([-170, 0]);

        let leftWorld0 = false;

        camera.on('move', () => {
            leftWorld0 = leftWorld0 || (camera.getCenter().lng < -180);
        });

        camera.on('moveend', () => {
            expect(leftWorld0).toBeFalsy();
            done();
        });

        stub.mockImplementation(() => 0);
        camera.flyTo({center: [170, 0], duration: 10});

        setTimeout(() => {
            stub.mockImplementation(() => 1);
            camera.simulateFrame();

            setTimeout(() => {
                stub.mockImplementation(() => 10);
                camera.simulateFrame();
            }, 0);
        }, 0);
    }));

    test('peaks at the specified zoom level', () => new Promise<void>(done => {
        const camera = createCamera({zoom: 20});
        const stub = jest.spyOn(browser, 'now');

        const minZoom = 1;
        let zoomed = false;

        camera.on('zoom', () => {
            const zoom = camera.getZoom();
            if (zoom < 1) {
                throw new Error(`${zoom} should be >= ${minZoom} during flyTo`);
            }

            if (camera.getZoom() < (minZoom + 1)) {
                zoomed = true;
            }
        });

        camera.on('moveend', () => {
            expect(zoomed).toBeTruthy();
            done();
        });

        stub.mockImplementation(() => 0);
        camera.flyTo({center: [1, 0], zoom: 20, minZoom, duration: 10});

        setTimeout(() => {
            stub.mockImplementation(() => 3);
            camera.simulateFrame();

            setTimeout(() => {
                stub.mockImplementation(() => 10);
                camera.simulateFrame();
            }, 0);
        }, 0);
    }));

    test('respects transform\'s maxZoom', () => new Promise<void>(done => {
        const transform = new MercatorTransform(2, 10, 0, 60, false);
        transform.resize(512, 512);

        const camera = attachSimulateFrame(new CameraMock(transform, new MercatorCameraHelper(), {} as any));
        camera._update = () => {};

        camera.on('moveend', () => {
            expect(camera.getZoom()).toBeCloseTo(10);
            const {lng, lat} = camera.getCenter();
            expect(lng).toBeCloseTo(12);
            expect(lat).toBeCloseTo(34);
            done();
        });

        const stub = jest.spyOn(browser, 'now');
        stub.mockImplementation(() => 0);
        camera.flyTo({center: [12, 34], zoom: 30, duration: 10});

        setTimeout(() => {
            stub.mockImplementation(() => 10);
            camera.simulateFrame();
        }, 0);
    }));

    test('respects transform\'s minZoom', () => new Promise<void>(done => {
        const transform = new MercatorTransform(2, 10, 0, 60, false);
        transform.resize(512, 512);

        const camera = attachSimulateFrame(new CameraMock(transform, new MercatorCameraHelper(), {} as any));
        camera._update = () => {};

        camera.on('moveend', () => {
            expect(camera.getZoom()).toBeCloseTo(2);
            const {lng, lat} = camera.getCenter();
            expect(lng).toBeCloseTo(12);
            expect(lat).toBeCloseTo(34);
            done();
        });

        const stub = jest.spyOn(browser, 'now');
        stub.mockImplementation(() => 0);
        camera.flyTo({center: [12, 34], zoom: 1, duration: 10});

        setTimeout(() => {
            stub.mockImplementation(() => 10);
            camera.simulateFrame();
        }, 0);
    }));

    test('resets duration to 0 if it exceeds maxDuration', () => new Promise<void>(done => {
        let startTime, endTime, timeDiff;
        const camera = createCamera({center: [37.63454, 55.75868], zoom: 18});

        camera
            .on('movestart', () => { startTime = new Date(); })
            .on('moveend', () => {
                endTime = new Date();
                timeDiff = endTime - startTime;
                expect(timeDiff).toBeLessThan(30);
                done();
            });

        camera.flyTo({center: [-122.3998631, 37.7884307], maxDuration: 100});
    }));

    test('flys instantly when prefers-reduce-motion:reduce is set', () => new Promise<void>(done => {
        const camera = createCamera();
        Object.defineProperty(browser, 'prefersReducedMotion', {value: true});
        assertTransitionTime(done, camera, 0, 10);
        camera.flyTo({center: [100, 0], bearing: 90, animate: true});
    }));

    test('check elevation events freezeElevation=false', async () => {
        const camera = createCamera();
        const stub = jest.spyOn(browser, 'now');

        const terrainCallbacks = {prepare: 0, update: 0, finalize: 0} as any;
        camera.terrain = {} as Terrain;
        camera._prepareElevation = () => { terrainCallbacks.prepare++; };
        camera._updateElevation = () => { terrainCallbacks.update++; };
        camera._finalizeElevation = () => { terrainCallbacks.finalize++; };
        camera.setCenter([-10, 0]);
        const moveEnded = camera.once('moveend');

        stub.mockImplementation(() => 0);
        camera.flyTo({center: [10, 0], duration: 20, freezeElevation: false});
        stub.mockImplementation(() => 1);
        camera.simulateFrame();
        stub.mockImplementation(() => 20);
        camera.simulateFrame();
        await moveEnded;
        expect(terrainCallbacks.prepare).toBe(1);
        expect(terrainCallbacks.update).toBe(2);
        expect(terrainCallbacks.finalize).toBe(0);
    });

    test('check elevation events freezeElevation=true', async() => {
        const camera = createCamera();
        const stub = jest.spyOn(browser, 'now');

        const terrainCallbacks = {prepare: 0, update: 0, finalize: 0} as any;
        camera.terrain = {} as Terrain;
        camera._prepareElevation = () => { terrainCallbacks.prepare++; };
        camera._updateElevation = () => { terrainCallbacks.update++; };
        camera._finalizeElevation = () => { terrainCallbacks.finalize++; };
        camera.setCenter([-10, 0]);
        const moveEnded = camera.once('moveend');

        stub.mockImplementation(() => 0);
        camera.flyTo({center: [10, 0], duration: 20, freezeElevation: true});
        stub.mockImplementation(() => 1);
        camera.simulateFrame();
        stub.mockImplementation(() => 20);
        camera.simulateFrame();
        await moveEnded;
        expect(terrainCallbacks.prepare).toBe(1);
        expect(terrainCallbacks.update).toBe(0);
        expect(terrainCallbacks.finalize).toBe(1);
    });

    test('check elevation callbacks', () => {
        const camera = createCamera();
        camera.terrain = {
            getElevationForLngLatZoom: () => 100,
            getMinTileElevationForLngLatZoom: () => 200
        };
        camera.transform = {
            elevation: 0,
            recalculateZoom: () => true,
<<<<<<< HEAD
            clone: () => camera.transform,
            apply: () => {},
=======
            setMinElevationForCurrentTile: (_a) => true,
            setElevation: (e) => { camera.transform.elevation = e; }
>>>>>>> ba484496
        };

        camera._prepareElevation([10, 0]);
        // expect(camera._elevationCenter).toBe([10, 0]);
        expect(camera._elevationStart).toBe(0);
        expect(camera._elevationTarget).toBe(100);
        expect(camera._elevationFreeze).toBeTruthy();

        camera.terrain.getElevationForLngLatZoom = () => 200;
        camera._updateElevation(0.5);
        expect(camera._elevationStart).toBe(-100);
        expect(camera._elevationTarget).toBe(200);

        camera._finalizeElevation();
        expect(camera._elevationFreeze).toBeFalsy();
    });
});

describe('#isEasing', () => {
    test('returns false when not easing', () => {
        const camera = createCamera();
        expect(!camera.isEasing()).toBeTruthy();
    });

    test('returns true when panning', () => {
        const camera = createCamera();
        camera.panTo([100, 0], {duration: 1});
        expect(camera.isEasing()).toBeTruthy();
    });

    test('returns false when done panning', () => new Promise<void>(done => {
        const camera = createCamera();
        camera.on('moveend', () => {
            expect(!camera.isEasing()).toBeTruthy();
            done();
        });
        const stub = jest.spyOn(browser, 'now');
        stub.mockImplementation(() => 0);
        camera.panTo([100, 0], {duration: 1});
        setTimeout(() => {
            stub.mockImplementation(() => 1);
            camera.simulateFrame();
        }, 0);
    }));

    test('returns true when zooming', () => {
        const camera = createCamera();
        camera.zoomTo(3.2, {duration: 1});

        expect(camera.isEasing()).toBeTruthy();
    });

    test('returns false when done zooming', () => new Promise<void>(done => {
        const camera = createCamera();
        camera.on('moveend', () => {
            expect(!camera.isEasing()).toBeTruthy();
            done();
        });
        const stub = jest.spyOn(browser, 'now');
        stub.mockImplementation(() => 0);
        camera.zoomTo(3.2, {duration: 1});
        setTimeout(() => {
            stub.mockImplementation(() => 1);
            camera.simulateFrame();
        }, 0);
    }));

    test('returns true when rotating', () => {
        const camera = createCamera();
        camera.rotateTo(90, {duration: 1});
        expect(camera.isEasing()).toBeTruthy();
    });

    test('returns false when done rotating', () => new Promise<void>(done => {
        const camera = createCamera();
        camera.on('moveend', () => {
            expect(!camera.isEasing()).toBeTruthy();
            done();
        });
        const stub = jest.spyOn(browser, 'now');
        stub.mockImplementation(() => 0);
        camera.rotateTo(90, {duration: 1});
        setTimeout(() => {
            stub.mockImplementation(() => 1);
            camera.simulateFrame();
        }, 0);
    }));
});

describe('#stop', () => {
    test('resets camera._zooming', () => {
        const camera = createCamera();
        camera.zoomTo(3.2);
        camera.stop();
        expect(!camera._zooming).toBeTruthy();
    });

    test('resets camera._rotating', () => {
        const camera = createCamera();
        camera.rotateTo(90);
        camera.stop();
        expect(!camera._rotating).toBeTruthy();
    });

    test('emits moveend if panning, preserving eventData', () => new Promise<void>(done => {
        const camera = createCamera();
        const eventData = {data: 'ok'};

        camera.on('moveend', (d) => {
            expect(d.data).toBe('ok');
            done();
        });

        camera.panTo([100, 0], {}, eventData);
        camera.stop();
    }));

    test('emits moveend if zooming, preserving eventData', () => new Promise<void>(done => {
        const camera = createCamera();
        const eventData = {data: 'ok'};

        camera.on('moveend', (d) => {
            expect(d.data).toBe('ok');
            done();
        });

        camera.zoomTo(3.2, {}, eventData);
        camera.stop();
    }));

    test('emits moveend if rotating, preserving eventData', () => new Promise<void>(done => {
        const camera = createCamera();
        const eventData = {data: 'ok'};

        camera.on('moveend', (d) => {
            expect(d.data).toBe('ok');
            done();
        });

        camera.rotateTo(90, {}, eventData);
        camera.stop();
    }));

    test('does not emit moveend if not moving', () => new Promise<void>(done => {
        const camera = createCamera();
        const eventData = {data: 'ok'};

        camera.on('moveend', (d) => {
            expect(d.data).toBe('ok');
            camera.stop();
            done(); // Fails with ".end() called twice" if we get here a second time.
        });

        const stub = jest.spyOn(browser, 'now');
        stub.mockImplementation(() => 0);
        camera.panTo([100, 0], {duration: 1}, eventData);

        setTimeout(() => {
            stub.mockImplementation(() => 1);
            camera.simulateFrame();
        }, 0);
    }));
});

describe('#cameraForBounds', () => {
    test('no options passed', () => {
        const camera = createCamera();
        const bb = [[-133, 16], [-68, 50]];
        const transform = camera.cameraForBounds(bb);

        expect(fixedLngLat(transform.center, 4)).toEqual({lng: -100.5, lat: 34.7171});
        expect(fixedNum(transform.zoom, 3)).toBe(2.469);
    });

    test('bearing positive number', () => {
        const camera = createCamera();
        const bb = [[-133, 16], [-68, 50]];
        const transform = camera.cameraForBounds(bb, {bearing: 175});

        expect(fixedLngLat(transform.center, 4)).toEqual({lng: -100.5, lat: 34.7171});
        expect(fixedNum(transform.zoom, 3)).toBe(2.396);
        expect(transform.bearing).toBe(175);
    });

    test('bearing negative number', () => {
        const camera = createCamera();
        const bb = [[-133, 16], [-68, 50]];
        const transform = camera.cameraForBounds(bb, {bearing: -30});

        expect(fixedLngLat(transform.center, 4)).toEqual({lng: -100.5, lat: 34.7171});
        expect(fixedNum(transform.zoom, 3)).toBe(2.222);
        expect(transform.bearing).toBe(-30);
    });

    test('padding number', () => {
        const camera = createCamera();
        const bb = [[-133, 16], [-68, 50]];
        const transform = camera.cameraForBounds(bb, {padding: 15});

        expect(fixedLngLat(transform.center, 4)).toEqual({lng: -100.5, lat: 34.7171});
        expect(fixedNum(transform.zoom, 3)).toBe(2.382);
    });

    test('padding object', () => {
        const camera = createCamera();
        const bb = [[-133, 16], [-68, 50]];
        const transform = camera.cameraForBounds(bb, {padding: {top: 15, right: 15, bottom: 15, left: 15}, duration: 0});

        expect(fixedLngLat(transform.center, 4)).toEqual({lng: -100.5, lat: 34.7171});
    });

    test('asymmetrical padding', () => {
        const camera = createCamera();
        const bb = [[-133, 16], [-68, 50]];
        const transform = camera.cameraForBounds(bb, {padding: {top: 10, right: 75, bottom: 50, left: 25}, duration: 0});

        expect(fixedLngLat(transform.center, 4)).toEqual({lng: -96.5558, lat: 32.0833});
    });

    test('bearing and asymmetrical padding', () => {
        const camera = createCamera();
        const bb = [[-133, 16], [-68, 50]];
        const transform = camera.cameraForBounds(bb, {bearing: 90, padding: {top: 10, right: 75, bottom: 50, left: 25}, duration: 0});

        expect(fixedLngLat(transform.center, 4)).toEqual({lng: -103.3761, lat: 31.7099});
    });

    test('offset', () => {
        const camera = createCamera();
        const bb = [[-133, 16], [-68, 50]];
        const transform = camera.cameraForBounds(bb, {offset: [0, 100]});

        expect(fixedLngLat(transform.center, 4)).toEqual({lng: -100.5, lat: 44.4717});
    });

    test('offset and padding', () => {
        const camera = createCamera();
        const bb = [[-133, 16], [-68, 50]];
        const transform = camera.cameraForBounds(bb, {padding: {top: 10, right: 75, bottom: 50, left: 25}, offset: [0, 100]});

        expect(fixedLngLat(transform.center, 4)).toEqual({lng: -96.5558, lat: 44.4189});
    });

    test('bearing, asymmetrical padding, and offset', () => {
        const camera = createCamera();
        const bb = [[-133, 16], [-68, 50]];
        const transform = camera.cameraForBounds(bb, {bearing: 90, padding: {top: 10, right: 75, bottom: 50, left: 25}, offset: [0, 100], duration: 0});

        expect(fixedLngLat(transform.center, 4)).toEqual({lng: -103.3761, lat: 43.0929});
    });

    test('asymmetrical transform using LngLatBounds instance', () => {
        const transform = new MercatorTransform(2, 10, 0, 60, false);
        transform.resize(2048, 512);

        const camera = attachSimulateFrame(new CameraMock(transform, new MercatorCameraHelper(), {} as any));
        camera._update = () => {};

        const bb = new LngLatBounds();
        bb.extend([-66.9326, 49.5904]);
        bb.extend([-125.0011, 24.9493]);

        const rotatedTransform = camera.cameraForBounds(bb, {bearing: 45});

        expect(fixedLngLat(rotatedTransform.center, 4)).toEqual({lng: -95.9669, lat: 38.3048});
        expect(fixedNum(rotatedTransform.zoom, 3)).toBe(2.507);
        expect(rotatedTransform.bearing).toBe(45);
    });
});

describe('#fitBounds', () => {
    test('no padding passed', () => {
        const camera = createCamera();
        const bb = [[-133, 16], [-68, 50]];
        camera.fitBounds(bb, {duration: 0});

        expect(fixedLngLat(camera.getCenter(), 4)).toEqual({lng: -100.5, lat: 34.7171});
        expect(fixedNum(camera.getZoom(), 3)).toBe(2.469);
    });

    test('padding number', () => {
        const camera = createCamera();
        const bb = [[-133, 16], [-68, 50]];
        camera.fitBounds(bb, {padding: 15, duration: 0});

        expect(fixedLngLat(camera.getCenter(), 4)).toEqual({lng: -100.5, lat: 34.7171});
        expect(fixedNum(camera.getZoom(), 3)).toBe(2.382);
    });

    test('padding object', () => {
        const camera = createCamera();
        const bb = [[-133, 16], [-68, 50]];
        camera.fitBounds(bb, {padding: {top: 10, right: 75, bottom: 50, left: 25}, duration: 0});

        expect(fixedLngLat(camera.getCenter(), 4)).toEqual({lng: -96.5558, lat: 32.0833});
    });

    test('padding does not get propagated to transform.padding', () => {
        const camera = createCamera();
        const bb = [[-133, 16], [-68, 50]];
        camera.fitBounds(bb, {padding: {top: 10, right: 75, bottom: 50, left: 25}, duration: 0});
        const padding = camera.transform.padding;

        expect(padding).toEqual({
            left: 0,
            right: 0,
            top: 0,
            bottom: 0
        });
    });

    test('fiji (crossing antimeridian)', () => {
        const camera = createCamera();
        const bb = [[175.813127, -20.157768], [-178.340903, -15.449124]];
        camera.fitBounds(bb, {duration: 0});

        expect(fixedLngLat(camera.getCenter(), 4)).toEqual({lng: 178.7361, lat: -17.819});
        expect(fixedNum(camera.getZoom(), 3)).toBe(5.944);
    });

    test('not crossing antimeridian', () => {
        const camera = createCamera();
        const bb = [[-10, -10], [10, 10]];
        camera.fitBounds(bb, {duration: 0});

        expect(fixedLngLat(camera.getCenter(), 4)).toEqual({lng: 0, lat: 0});
        expect(fixedNum(camera.getZoom(), 3)).toBe(4.163);
    });

});

describe('#fitScreenCoordinates', () => {
    test('bearing 225', () => {
        const camera = createCamera();
        const p0 = [128, 128];
        const p1 = [256, 256];
        const bearing = 225;
        camera.fitScreenCoordinates(p0, p1, bearing, {duration: 0});

        expect(fixedLngLat(camera.getCenter(), 4)).toEqual({lng: -45, lat: 40.9799});
        expect(fixedNum(camera.getZoom(), 3)).toBe(1.5);
        expect(camera.getBearing()).toBe(-135);
    });

    test('bearing 0', () => {
        const camera = createCamera();
        const p0 = [128, 128];
        const p1 = [256, 256];
        const bearing = 0;
        camera.fitScreenCoordinates(p0, p1, bearing, {duration: 0});

        expect(fixedLngLat(camera.getCenter(), 4)).toEqual({lng: -45, lat: 40.9799});
        expect(fixedNum(camera.getZoom(), 3)).toBe(2);
        expect(camera.getBearing()).toBeCloseTo(0);
    });

    test('inverted points', () => {
        const camera = createCamera();
        const p1 = [128, 128];
        const p0 = [256, 256];
        const bearing = 0;
        camera.fitScreenCoordinates(p0, p1, bearing, {duration: 0});

        expect(fixedLngLat(camera.getCenter(), 4)).toEqual({lng: -45, lat: 40.9799});
        expect(fixedNum(camera.getZoom(), 3)).toBe(2);
        expect(camera.getBearing()).toBeCloseTo(0);
    });
});

describe('queryTerrainElevation', () => {
    let camera: Camera;

    beforeEach(() => {
        camera = createCamera();
    });

    test('should return null if terrain is not set', () => {
        camera.terrain = null;
        const result = camera.queryTerrainElevation([0, 0]);
        expect(result).toBeNull();
    });

    test('should return the correct elevation', () => {
        // Set up mock transform and terrain objects
        const transform = new MercatorTransform(0, 22, 0, 60, true);
        transform.setElevation(50);
        const terrain = {
            getElevationForLngLatZoom: jest.fn().mockReturnValue(200)
        } as any as Terrain;

        // Set up camera with mock transform and terrain
        camera.transform = transform;
        camera.terrain = terrain;

        // Call queryTerrainElevation with mock lngLat
        const lngLatLike: LngLatLike = [1, 2];
        const expectedElevation = 150; // 200 - 50 = 150
        const result = camera.queryTerrainElevation(lngLatLike);

        // Check that transform.getElevation was called with the correct arguments
        expect(terrain.getElevationForLngLatZoom).toHaveBeenCalledWith(
            expect.objectContaining({
                lng: lngLatLike[0],
                lat: lngLatLike[1],
            }),
            transform.tileZoom
        );

        // Check that the correct elevation value was returned
        expect(result).toEqual(expectedElevation);
    });
});

describe('#transformCameraUpdate', () => {

    test('invoke transformCameraUpdate callback during jumpTo', () => new Promise<void>(done => {
        const camera = createCamera();

        let callbackCount = 0;
        let eventCount = 0;

        camera.transformCameraUpdate = () => {
            callbackCount++;
            return {};
        };

        camera
            .on('move', () => {
                eventCount++;
                expect(eventCount).toBe(callbackCount);
            })
            .on('moveend', () => {
                done();
            });

        camera.jumpTo({center: [100, 0]});
    }));

    test('invoke transformCameraUpdate callback during easeTo', () => new Promise<void>(done => {
        expect.assertions(2);
        const camera = createCamera();
        const stub = jest.spyOn(browser, 'now');
        stub.mockImplementation(() => 0);

        let callbackCount = 0;
        let eventCount = 0;

        camera.transformCameraUpdate = () => {
            callbackCount++;
            return {};
        };

        camera
            .on('move', () => {
                eventCount++;
                expect(eventCount).toBe(callbackCount);
            })
            .on('moveend', () => {
                done();
            });

        camera.easeTo({center: [100, 0], duration: 10});

        setTimeout(() => {
            stub.mockImplementation(() => 1);
            camera.simulateFrame();

            setTimeout(() => {
                stub.mockImplementation(() => 10);
                camera.simulateFrame();
            }, 0);
        }, 0);
    }));

    test('invoke transformCameraUpdate callback during flyTo', () => new Promise<void>(done => {
        expect.assertions(2);
        const camera = createCamera();
        const stub = jest.spyOn(browser, 'now');
        stub.mockImplementation(() => 0);

        let callbackCount = 0;
        let eventCount = 0;

        camera.transformCameraUpdate = () => {
            callbackCount++;
            return {};
        };

        camera
            .on('move', () => {
                eventCount++;
                expect(eventCount).toBe(callbackCount);
            })
            .on('moveend', () => {
                done();
            });

        camera.flyTo({center: [100, 0], duration: 10});

        setTimeout(() => {
            stub.mockImplementation(() => 1);
            camera.simulateFrame();

            setTimeout(() => {
                stub.mockImplementation(() => 10);
                camera.simulateFrame();
            }, 0);
        }, 0);
    }));

    test('transformCameraUpdate overrides proposed camera settings', () => {
        const camera = createCamera();

        camera.transformCameraUpdate = ({center, zoom}) => {
            return {
                center: LngLat.convert([center.lng, center.lat + 10]),
                zoom: Math.round(zoom)
            };
        };

        camera.flyTo({center: [100, 0], zoom: 3.2, animate: false});
        expect(fixedLngLat(camera.getCenter())).toEqual({lng: 100, lat: 10});
        expect(fixedNum(camera.getZoom())).toBe(3);
    });
});

test('createCameraGlobe returns a globe camera', () => {
    const camera = createCameraGlobe();
    expect(typeof camera.cameraHelper._globe === 'undefined').toBeFalsy();
});

describe('#jumpTo globe projection', () => {
    describe('globe specific behavior', () => {
        let camera;

        beforeEach(() => {
            camera = createCameraGlobe({zoom: 1});
        });

        test('changing center with no zoom specified should adjusts zoom', () => {
            camera.jumpTo({center: [0, 40]});
            expect(camera.getCenter()).toEqual({lng: 0, lat: 40});
            expect(camera.getZoom()).toBe(0.6154999996223638);
        });

        test('changing center with zoom specified should not adjusts zoom', () => {
            camera.jumpTo({center: [0, 40], zoom: 3});
            expect(camera.getCenter()).toEqual({lng: 0, lat: 40});
            expect(camera.getZoom()).toBe(3);
        });
    });

    describe('mercator test equivalents', () => {
        // Modifications to this camera from one test should carry over to later tests
        const camera = createCameraGlobe({zoom: 1});

        test('sets center', () => {
            camera.jumpTo({center: [1, 2]});
            expect(camera.getCenter()).toEqual({lng: 1, lat: 2});
        });

        test('throws on invalid center argument', () => {
            expect(() => {
                camera.jumpTo({center: 1});
            }).toThrow(Error);
        });

        test('keeps current center if not specified', () => {
            camera.jumpTo({});
            expect(camera.getCenter()).toEqual({lng: 1, lat: 2});
        });

        test('sets zoom', () => {
            camera.jumpTo({zoom: 3});
            expect(camera.getZoom()).toBe(3);
        });

        test('keeps current zoom if not specified', () => {
            camera.jumpTo({});
            expect(camera.getZoom()).toBe(3);
        });

        test('sets bearing', () => {
            camera.jumpTo({bearing: 4});
            expect(camera.getBearing()).toBe(4);
        });

        test('keeps current bearing if not specified', () => {
            camera.jumpTo({});
            expect(camera.getBearing()).toBe(4);
        });

        test('sets pitch', () => {
            camera.jumpTo({pitch: 45});
            expect(camera.getPitch()).toBe(45);
        });

        test('keeps current pitch if not specified', () => {
            camera.jumpTo({});
            expect(camera.getPitch()).toBe(45);
        });

        test('sets multiple properties', () => {
            camera.jumpTo({
                center: [10, 20],
                zoom: 10,
                bearing: 180,
                pitch: 60
            });
            expect(camera.getCenter()).toEqual({lng: 10, lat: 20});
            expect(camera.getZoom()).toBe(10);
            expect(camera.getBearing()).toBe(180);
            expect(camera.getPitch()).toBe(60);
        });

        test('emits move events, preserving eventData', () => {
            let started, moved, ended;
            const eventData = {data: 'ok'};

            camera
                .on('movestart', (d) => { started = d.data; })
                .on('move', (d) => { moved = d.data; })
                .on('moveend', (d) => { ended = d.data; });

            camera.jumpTo({center: [1, 2]}, eventData);
            expect(started).toBe('ok');
            expect(moved).toBe('ok');
            expect(ended).toBe('ok');
        });

        test('emits zoom events, preserving eventData', () => {
            let started, zoomed, ended;
            const eventData = {data: 'ok'};

            camera
                .on('zoomstart', (d) => { started = d.data; })
                .on('zoom', (d) => { zoomed = d.data; })
                .on('zoomend', (d) => { ended = d.data; });

            camera.jumpTo({zoom: 3}, eventData);
            expect(started).toBe('ok');
            expect(zoomed).toBe('ok');
            expect(ended).toBe('ok');
        });

        test('emits rotate events, preserving eventData', () => {
            let started, rotated, ended;
            const eventData = {data: 'ok'};

            camera
                .on('rotatestart', (d) => { started = d.data; })
                .on('rotate', (d) => { rotated = d.data; })
                .on('rotateend', (d) => { ended = d.data; });

            camera.jumpTo({bearing: 90}, eventData);
            expect(started).toBe('ok');
            expect(rotated).toBe('ok');
            expect(ended).toBe('ok');
        });

        test('emits pitch events, preserving eventData', () => {
            let started, pitched, ended;
            const eventData = {data: 'ok'};

            camera
                .on('pitchstart', (d) => { started = d.data; })
                .on('pitch', (d) => { pitched = d.data; })
                .on('pitchend', (d) => { ended = d.data; });

            camera.jumpTo({pitch: 10}, eventData);
            expect(started).toBe('ok');
            expect(pitched).toBe('ok');
            expect(ended).toBe('ok');
        });

        test('cancels in-progress easing', () => {
            camera.panTo([3, 4]);
            expect(camera.isEasing()).toBeTruthy();
            camera.jumpTo({center: [1, 2]});
            expect(!camera.isEasing()).toBeTruthy();
        });
    });
});

describe('#easeTo globe projection', () => {
    describe('globe specific behavior', () => {
        let camera;

        beforeEach(() => {
            camera = createCameraGlobe({zoom: 1});
        });

        test('changing center with no zoom specified should adjusts zoom', () => {
            camera.easeTo({center: [0, 40], duration: 0});
            expect(camera.getCenter()).toEqual({lng: 0, lat: 40});
            expect(camera.getZoom()).toBe(0.6154999996223638);
        });

        test('changing center with zoom specified should not adjusts zoom', () => {
            camera.easeTo({center: [0, 40], zoom: 3, duration: 0});
            expect(camera.getCenter()).toEqual({lng: 0, lat: 40});
            expect(camera.getZoom()).toBe(3);
        });
    });

    describe('mercator test equivalents', () => {
        test('pans to specified location', () => {
            const camera = createCameraGlobe();
            camera.easeTo({center: [100, 0], duration: 0});
            expect(camera.getCenter()).toEqual({lng: 100, lat: 0});
        });

        test('zooms to specified level', () => {
            const camera = createCameraGlobe();
            camera.easeTo({zoom: 3.2, duration: 0});
            expect(camera.getZoom()).toBe(3.2);
        });

        test('rotates to specified bearing', () => {
            const camera = createCameraGlobe();
            camera.easeTo({bearing: 90, duration: 0});
            expect(camera.getBearing()).toBe(90);
        });

        test('pitches to specified pitch', () => {
            const camera = createCameraGlobe();
            camera.easeTo({pitch: 45, duration: 0});
            expect(camera.getPitch()).toBe(45);
        });

        test('pans and zooms', () => {
            const camera = createCameraGlobe();
            camera.easeTo({center: [100, 0], zoom: 3.2, duration: 0});
            expect(fixedLngLat(camera.getCenter())).toEqual(fixedLngLat({lng: 100, lat: 0}));
            expect(camera.getZoom()).toBe(3.2);
        });

        test('pans and rotates', () => {
            const camera = createCameraGlobe();
            camera.easeTo({center: [100, 0], bearing: 90, duration: 0});
            expect(camera.getCenter()).toEqual({lng: 100, lat: 0});
            expect(camera.getBearing()).toBe(90);
        });

        test('zooms and rotates', () => {
            const camera = createCameraGlobe();
            camera.easeTo({zoom: 3.2, bearing: 90, duration: 0});
            expect(camera.getZoom()).toBe(3.2);
            expect(camera.getBearing()).toBe(90);
        });

        test('pans, zooms, and rotates', () => {
            const camera = createCameraGlobe({bearing: -90});
            camera.easeTo({center: [100, 0], zoom: 3.2, bearing: 90, duration: 0});
            expect(fixedLngLat(camera.getCenter())).toEqual(fixedLngLat({lng: 100, lat: 0}));
            expect(camera.getZoom()).toBe(3.2);
            expect(camera.getBearing()).toBe(90);
        });

        test('noop', () => {
            const camera = createCameraGlobe();
            camera.easeTo({duration: 0});
            expect(fixedLngLat(camera.getCenter())).toEqual({lng: 0, lat: 0});
            expect(camera.getZoom()).toBe(0);
            expect(camera.getBearing()).toBeCloseTo(0);
        });

        // The behavior of "offset" differs from mercator because mercator doesn't follow the docs
        // that offset should be relative to the *target* map state, not *starting* map state.
        // Globe does follow the docs for now.

        test('noop with offset', () => {
            const camera = createCameraGlobe();
            camera.easeTo({offset: [100, 0], duration: 0});
            expect(fixedLngLat(camera.getCenter())).toEqual({lng: -85.920282254, lat: 0});
            expect(camera.getZoom()).toBe(0);
            expect(camera.getBearing()).toBeCloseTo(0);
        });

        test('pans with specified offset', () => {
            const camera = createCameraGlobe();
            camera.easeTo({center: [100, 0], offset: [100, 0], duration: 0});
            expect(fixedLngLat(camera.getCenter())).toEqual({lng: 14.079717746, lat: 0});
        });

        test('pans with specified offset relative to viewport on a rotated camera', () => {
            const camera = createCameraGlobe({bearing: 180});
            camera.easeTo({center: [100, 0], offset: [100, 0], duration: 0});
            expect(fixedLngLat(camera.getCenter())).toEqual({lng: -174.079717746, lat: 0});
        });

        test('zooms with specified offset', () => {
            const camera = createCameraGlobe();
            camera.easeTo({zoom: 3.2, offset: [100, 0], duration: 0});
            expect(camera.getZoom()).toBe(3.2);
            expect(fixedLngLat(camera.getCenter())).toEqual(fixedLngLat({lng: -7.742888378, lat: 0}));
        });

        test('zooms with specified offset relative to viewport on a rotated camera', () => {
            const camera = createCameraGlobe({bearing: 180});
            camera.easeTo({zoom: 3.2, offset: [100, 0], duration: 0});
            expect(camera.getZoom()).toBe(3.2);
            expect(fixedLngLat(camera.getCenter())).toEqual(fixedLngLat({lng: 7.742888378, lat: 0}));
        });

        test('rotates with specified offset', () => {
            const camera = createCameraGlobe();
            camera.easeTo({bearing: 90, offset: [100, 0], duration: 0});
            expect(camera.getBearing()).toBe(90);
            expect(fixedLngLat(camera.getCenter())).toEqual(fixedLngLat({lng: 0, lat: 85.051129}));
        });

        test('rotates with specified offset relative to viewport on a rotated camera', () => {
            const camera = createCameraGlobe({bearing: 180});
            camera.easeTo({bearing: 90, offset: [100, 0], duration: 0});
            expect(camera.getBearing()).toBe(90);
            expect(fixedLngLat(camera.getCenter())).toEqual(fixedLngLat({lng: 0, lat: 85.051129}));
        });

        test('emits zoom events if changing latitude but not zooming', async () => {
            const camera = createCameraGlobe();

            const zoomstart = jest.fn();
            const zoom = jest.fn();
            const zoomend = jest.fn();

            expect.assertions(3);

            camera
                .on('zoomstart', zoomstart)
                .on('zoom', zoom)
                .on('zoomend', zoomend)
                .on('moveend', () => {
                    expect(zoomstart).toHaveBeenCalled();
                    expect(zoom).toHaveBeenCalled();
                    expect(zoomend).toHaveBeenCalled();
                });

            camera.easeTo({center: [0, 20], duration: 0});
        });

        test('does not emit zoom events if not changing latitude and not zooming', async () => {
            const camera = createCameraGlobe();

            expect.assertions(1);

            const spy = jest.fn();
            camera
                .on('zoomstart', spy)
                .on('zoom', spy)
                .on('zoomend', spy)
                .on('moveend', () => {
                    expect(spy).not.toHaveBeenCalled();
                });

            camera.easeTo({center: [100, 0], duration: 0});
        });

        test('pans eastward across the antimeridian', done => {
            const camera = createCameraGlobe();
            const stub = jest.spyOn(browser, 'now');

            camera.setCenter([170, 0]);
            let crossedAntimeridian;

            camera.on('move', () => {
                if (camera.getCenter().lng > 170) {
                    crossedAntimeridian = true;
                }
            });

            camera.on('moveend', () => {
                expect(crossedAntimeridian).toBeTruthy();
                done();
            });

            stub.mockImplementation(() => 0);
            camera.easeTo({center: [-170, 0], duration: 10});

            setTimeout(() => {
                stub.mockImplementation(() => 1);
                camera.simulateFrame();

                setTimeout(() => {
                    stub.mockImplementation(() => 10);
                    camera.simulateFrame();
                }, 0);
            }, 0);
        });

        test('does pan eastward across the antimeridian on a renderWorldCopies: false map if globe is enabled', done => {
            const camera = createCameraGlobe({renderWorldCopies: false, zoom: 2});
            camera.setCenter([170, 0]);
            camera.on('moveend', () => {
                expect(camera.getCenter().lng).toBeCloseTo(-150, 0);
                done();
            });
            camera.easeTo({center: [210, 0], duration: 0});
        });

        test('pans westward across the antimeridian', done => {
            const camera = createCameraGlobe();
            const stub = jest.spyOn(browser, 'now');

            camera.setCenter([-170, 0]);
            let crossedAntimeridian;

            camera.on('move', () => {
                if (camera.getCenter().lng < -170) {
                    crossedAntimeridian = true;
                }
            });

            camera.on('moveend', () => {
                expect(crossedAntimeridian).toBeTruthy();
                done();
            });

            stub.mockImplementation(() => 0);
            camera.easeTo({center: [170, 0], duration: 10});

            setTimeout(() => {
                stub.mockImplementation(() => 1);
                camera.simulateFrame();

                setTimeout(() => {
                    stub.mockImplementation(() => 10);
                    camera.simulateFrame();
                }, 0);
            }, 0);
        });

        test('does pan westward across the antimeridian on a renderWorldCopies: false map if globe is enabled', done => {
            const camera = createCameraGlobe({renderWorldCopies: false, zoom: 2});
            camera.setCenter([-170, 0]);
            camera.on('moveend', () => {
                expect(camera.getCenter().lng).toBeCloseTo(150, 0);
                done();
            });
            camera.easeTo({center: [-210, 0], duration: 0});
        });
    });
});

describe('#flyTo globe projection', () => {
    describe('globe specific behavior', () => {
        let camera;

        beforeEach(() => {
            camera = createCameraGlobe({zoom: 1});
        });

        test('changing center with no zoom specified should adjusts zoom', () => {
            camera.flyTo({center: [0, 40], animate: false});
            expect(camera.getCenter().lng).toBeCloseTo(0, 9);
            expect(camera.getCenter().lat).toBeCloseTo(40, 9);
            expect(camera.getZoom()).toBe(0.6154999996223638);
        });

        test('changing center with zoom specified should not adjusts zoom', () => {
            camera.flyTo({center: [0, 40], zoom: 3, animate: false});
            expect(camera.getCenter().lng).toBeCloseTo(0, 9);
            expect(camera.getCenter().lat).toBeCloseTo(40, 9);
            expect(camera.getZoom()).toBe(3);
        });
    });

    describe('mercator test equivalents', () => {
        test('pans to specified location', () => {
            const camera = createCameraGlobe();
            camera.flyTo({center: [100, 0], animate: false});
            expect(camera.getCenter().lng).toBeCloseTo(100, 9);
            expect(camera.getCenter().lat).toBeCloseTo(0, 9);
        });

        test('throws on invalid center argument', () => {
            const camera = createCameraGlobe();
            expect(() => {
                camera.flyTo({center: 1});
            }).toThrow(Error);
        });

        test('does not throw when cameras current zoom is sufficiently greater than passed zoom option', () => {
            const camera = createCameraGlobe({zoom: 22, center: [0, 0]});
            expect(() => camera.flyTo({zoom: 10, center: [0, 0]})).not.toThrow();
        });

        test('zooms to specified level', () => {
            const camera = createCameraGlobe();
            camera.flyTo({zoom: 3.2, animate: false});
            expect(fixedNum(camera.getZoom())).toBe(3.2);
        });

        test('zooms to integer level without floating point errors', () => {
            const camera = createCameraGlobe({zoom: 0.6});
            camera.flyTo({zoom: 2, animate: false});
            expect(camera.getZoom()).toBe(2);
        });

        test('Zoom out from the same position to the same position with animation', done => {
            const pos = {lng: 0, lat: 0};
            const camera = createCameraGlobe({zoom: 20, center: pos});
            const stub = jest.spyOn(browser, 'now');

            camera.once('zoomend', () => {
                expect(fixedLngLat(camera.getCenter())).toEqual(fixedLngLat(pos));
                expect(camera.getZoom()).toBe(19);
                done();
            });

            stub.mockImplementation(() => 0);
            camera.flyTo({zoom: 19, center: pos, duration: 2});

            stub.mockImplementation(() => 3);
            camera.simulateFrame();
        });

        test('rotates to specified bearing', () => {
            const camera = createCameraGlobe();
            camera.flyTo({bearing: 90, animate: false});
            expect(camera.getBearing()).toBe(90);
        });

        test('tilts to specified pitch', () => {
            const camera = createCameraGlobe();
            camera.flyTo({pitch: 45, animate: false});
            expect(camera.getPitch()).toBe(45);
        });

        test('pans and zooms', () => {
            const camera = createCameraGlobe();
            camera.flyTo({center: [100, 0], zoom: 3.2, animate: false});
            expect(fixedLngLat(camera.getCenter())).toEqual({lng: 100, lat: 0});
            expect(fixedNum(camera.getZoom())).toBe(3.2);
        });

        test('pans and rotates', () => {
            const camera = createCameraGlobe();
            camera.flyTo({center: [100, 0], bearing: 90, animate: false});
            expect(fixedLngLat(camera.getCenter())).toEqual({lng: 100, lat: 0});
            expect(camera.getBearing()).toBe(90);
        });

        test('zooms and rotates', () => {
            const camera = createCameraGlobe();
            camera.flyTo({zoom: 3.2, bearing: 90, animate: false});
            expect(fixedNum(camera.getZoom())).toBe(3.2);
            expect(camera.getBearing()).toBe(90);
        });

        test('pans, zooms, and rotates', () => {
            const camera = createCameraGlobe();
            camera.flyTo({center: [100, 0], zoom: 3.2, bearing: 90, duration: 0, animate: false});
            expect(fixedLngLat(camera.getCenter())).toEqual({lng: 100, lat: 0});
            expect(fixedNum(camera.getZoom())).toBe(3.2);
            expect(camera.getBearing()).toBe(90);
        });

        test('noop', () => {
            const camera = createCameraGlobe();
            camera.flyTo({animate: false});
            expect(fixedLngLat(camera.getCenter())).toEqual({lng: 0, lat: 0});
            expect(camera.getZoom()).toBe(0);
            expect(camera.getBearing()).toBeCloseTo(0);
        });

        // Globe animations with offset are different from mercator because
        // globe animations follow docs, see comment in easeTo globe tests.

        test('noop with offset', () => {
            const camera = createCameraGlobe();
            camera.flyTo({offset: [100, 0], animate: false});
            expect(fixedLngLat(camera.getCenter())).toEqual({lng: -85.920282254, lat: 0});
            expect(camera.getZoom()).toBe(0);
            expect(camera.getBearing()).toBeCloseTo(0);
        });

        test('pans with specified offset', () => {
            const camera = createCameraGlobe();
            camera.flyTo({center: [100, 0], offset: [100, 0], animate: false});
            expect(fixedLngLat(camera.getCenter())).toEqual({lng: 14.079717746, lat: 0});
        });

        test('pans with specified offset relative to viewport on a rotated camera', () => {
            const camera = createCameraGlobe({bearing: 180});
            camera.easeTo({center: [100, 0], offset: [100, 0], animate: false});
            expect(fixedLngLat(camera.getCenter())).toEqual({lng: -174.079717746, lat: 0});
        });

        test('emits move, zoom, rotate, and pitch events, preserving eventData', () => {
            expect.assertions(18);

            const camera = createCameraGlobe();
            let movestarted, moved, zoomstarted, zoomed, rotatestarted, rotated, pitchstarted, pitched;
            const eventData = {data: 'ok'};

            camera
                .on('movestart', (d) => { movestarted = d.data; })
                .on('move', (d) => { moved = d.data; })
                .on('rotate', (d) => { rotated = d.data; })
                .on('pitch', (d) => { pitched = d.data; })
                .on('moveend', (d) => {
                    expect(camera._zooming).toBeFalsy();
                    expect(camera._panning).toBeFalsy();
                    expect(camera._rotating).toBeFalsy();

                    expect(movestarted).toBe('ok');
                    expect(moved).toBe('ok');
                    expect(zoomed).toBe('ok');
                    expect(rotated).toBe('ok');
                    expect(pitched).toBe('ok');
                    expect(d.data).toBe('ok');
                });

            camera
                .on('zoomstart', (d) => { zoomstarted = d.data; })
                .on('zoom', (d) => { zoomed = d.data; })
                .on('zoomend', (d) => {
                    expect(zoomstarted).toBe('ok');
                    expect(zoomed).toBe('ok');
                    expect(d.data).toBe('ok');
                });

            camera
                .on('rotatestart', (d) => { rotatestarted = d.data; })
                .on('rotate', (d) => { rotated = d.data; })
                .on('rotateend', (d) => {
                    expect(rotatestarted).toBe('ok');
                    expect(rotated).toBe('ok');
                    expect(d.data).toBe('ok');
                });

            camera
                .on('pitchstart', (d) => { pitchstarted = d.data; })
                .on('pitch', (d) => { pitched = d.data; })
                .on('pitchend', (d) => {
                    expect(pitchstarted).toBe('ok');
                    expect(pitched).toBe('ok');
                    expect(d.data).toBe('ok');
                });

            camera.flyTo(
                {center: [100, 0], zoom: 3.2, bearing: 90, duration: 0, pitch: 45, animate: false},
                eventData);
        });

        test('for short flights, emits (solely) move events, preserving eventData', done => {
            //As I type this, the code path for guiding super-short flights is (and will probably remain) different.
            //As such; it deserves a separate test case. This test case flies the map from A to A.
            const camera = createCameraGlobe({center: [100, 0]});
            let movestarted, moved,
                zoomstarted, zoomed, zoomended,
                rotatestarted, rotated, rotateended,
                pitchstarted, pitched, pitchended;
            const eventData = {data: 'ok'};

            camera
                .on('movestart', (d) => { movestarted = d.data; })
                .on('move', (d) => { moved = d.data; })
                .on('zoomstart', (d) => { zoomstarted = d.data; })
                .on('zoom', (d) => { zoomed = d.data; })
                .on('zoomend', (d) => { zoomended = d.data; })
                .on('rotatestart', (d) => { rotatestarted = d.data; })
                .on('rotate', (d) => { rotated = d.data; })
                .on('rotateend', (d) => { rotateended = d.data; })
                .on('pitchstart', (d) => { pitchstarted = d.data; })
                .on('pitch', (d) => { pitched = d.data; })
                .on('pitchend', (d) => { pitchended = d.data; })
                .on('moveend', (d) => {
                    expect(camera._zooming).toBeFalsy();
                    expect(camera._panning).toBeFalsy();
                    expect(camera._rotating).toBeFalsy();

                    expect(movestarted).toBe('ok');
                    expect(moved).toBe('ok');
                    expect(zoomstarted).toBeUndefined();
                    expect(zoomed).toBeUndefined();
                    expect(zoomended).toBeUndefined();
                    expect(rotatestarted).toBeUndefined();
                    expect(rotated).toBeUndefined();
                    expect(rotateended).toBeUndefined();
                    expect(pitched).toBeUndefined();
                    expect(pitchstarted).toBeUndefined();
                    expect(pitchended).toBeUndefined();
                    expect(d.data).toBe('ok');
                    done();
                });

            const stub = jest.spyOn(browser, 'now');
            stub.mockImplementation(() => 0);

            camera.flyTo({center: [100, 0], duration: 10}, eventData);

            setTimeout(() => {
                stub.mockImplementation(() => 1);
                camera.simulateFrame();

                setTimeout(() => {
                    stub.mockImplementation(() => 10);
                    camera.simulateFrame();
                }, 0);
            }, 0);
        });

        test('ascends', done => {
            const camera = createCameraGlobe();
            camera.setZoom(18);
            let ascended;
            const normalizedStartZoom = camera.getZoom() + getZoomAdjustment(camera.getCenter().lat, 0);
            camera.on('zoom', () => {
                const normalizedZoom = camera.getZoom() + getZoomAdjustment(camera.getCenter().lat, 0);
                if (normalizedZoom < normalizedStartZoom) {
                    ascended = true;
                }
            });

            camera.on('moveend', () => {
                expect(ascended).toBeTruthy();
                done();
            });

            const stub = jest.spyOn(browser, 'now');
            stub.mockImplementation(() => 0);

            camera.flyTo({center: [100, 0], zoom: 18, duration: 10});

            setTimeout(() => {
                stub.mockImplementation(() => 1);
                camera.simulateFrame();

                setTimeout(() => {
                    stub.mockImplementation(() => 10);
                    camera.simulateFrame();
                }, 0);
            }, 0);
        });

        test('pans eastward across the prime meridian', done => {
            const camera = createCameraGlobe();
            const stub = jest.spyOn(browser, 'now');

            camera.setCenter([-10, 0]);
            let crossedPrimeMeridian;

            camera.on('move', () => {
                if (Math.abs(camera.getCenter().lng) < 10) {
                    crossedPrimeMeridian = true;
                }
            });

            camera.on('moveend', () => {
                expect(crossedPrimeMeridian).toBeTruthy();
                done();
            });

            stub.mockImplementation(() => 0);
            camera.flyTo({center: [10, 0], duration: 20});

            setTimeout(() => {
                stub.mockImplementation(() => 1);
                camera.simulateFrame();

                setTimeout(() => {
                    stub.mockImplementation(() => 20);
                    camera.simulateFrame();
                }, 0);
            }, 0);
        });

        test('pans westward across the prime meridian', done => {
            const camera = createCameraGlobe();
            const stub = jest.spyOn(browser, 'now');

            camera.setCenter([10, 0]);
            let crossedPrimeMeridian;

            camera.on('move', () => {
                if (Math.abs(camera.getCenter().lng) < 10) {
                    crossedPrimeMeridian = true;
                }
            });

            camera.on('moveend', () => {
                expect(crossedPrimeMeridian).toBeTruthy();
                done();
            });

            stub.mockImplementation(() => 0);
            camera.flyTo({center: [-10, 0], duration: 20});

            setTimeout(() => {
                stub.mockImplementation(() => 1);
                camera.simulateFrame();

                setTimeout(() => {
                    stub.mockImplementation(() => 20);
                    camera.simulateFrame();
                }, 0);
            }, 0);
        });

        test('pans eastward across the antimeridian', done => {
            const camera = createCameraGlobe();
            const stub = jest.spyOn(browser, 'now');

            camera.setCenter([170, 0]);
            let crossedAntimeridian;

            camera.on('move', () => {
                if (camera.getCenter().lng > 170) {
                    crossedAntimeridian = true;
                }
            });

            camera.on('moveend', () => {
                expect(crossedAntimeridian).toBeTruthy();
                done();
            });

            stub.mockImplementation(() => 0);
            camera.flyTo({center: [-170, 0], duration: 20});

            setTimeout(() => {
                stub.mockImplementation(() => 1);
                camera.simulateFrame();

                setTimeout(() => {
                    stub.mockImplementation(() => 20);
                    camera.simulateFrame();
                }, 0);
            }, 0);
        });

        test('pans westward across the antimeridian', done => {
            const camera = createCameraGlobe();
            const stub = jest.spyOn(browser, 'now');

            camera.setCenter([-170, 0]);
            let crossedAntimeridian;

            camera.on('move', () => {
                if (camera.getCenter().lng < -170) {
                    crossedAntimeridian = true;
                }
            });

            camera.on('moveend', () => {
                expect(crossedAntimeridian).toBeTruthy();
                done();
            });

            stub.mockImplementation(() => 0);
            camera.flyTo({center: [170, 0], duration: 10});

            setTimeout(() => {
                stub.mockImplementation(() => 1);
                camera.simulateFrame();

                setTimeout(() => {
                    stub.mockImplementation(() => 10);
                    camera.simulateFrame();
                }, 0);
            }, 0);
        });

        test('pans eastward across the antimeridian even if renderWorldCopies: false', done => {
            const camera = createCameraGlobe({renderWorldCopies: false});
            const stub = jest.spyOn(browser, 'now');

            camera.setCenter([170, 0]);
            let crossedAntimeridian;

            camera.on('move', () => {
                if (camera.getCenter().lng > 170) {
                    crossedAntimeridian = true;
                }
            });

            camera.on('moveend', () => {
                expect(crossedAntimeridian).toBeTruthy();
                done();
            });

            stub.mockImplementation(() => 0);
            camera.flyTo({center: [-170, 0], duration: 10});

            setTimeout(() => {
                stub.mockImplementation(() => 1);
                camera.simulateFrame();

                setTimeout(() => {
                    stub.mockImplementation(() => 10);
                    camera.simulateFrame();
                }, 0);
            }, 0);
        });

        test('pans westward across the antimeridian even if renderWorldCopies: false', done => {
            const camera = createCameraGlobe({renderWorldCopies: false});
            const stub = jest.spyOn(browser, 'now');

            camera.setCenter([-170, 0]);
            let crossedAntimeridian;

            camera.on('move', () => {
                if (fixedLngLat(camera.getCenter(), 10).lng < -170) {
                    crossedAntimeridian = true;
                }
            });

            camera.on('moveend', () => {
                expect(crossedAntimeridian).toBeTruthy();
                done();
            });

            stub.mockImplementation(() => 0);
            camera.flyTo({center: [170, 0], duration: 10});

            setTimeout(() => {
                stub.mockImplementation(() => 1);
                camera.simulateFrame();

                setTimeout(() => {
                    stub.mockImplementation(() => 10);
                    camera.simulateFrame();
                }, 0);
            }, 0);
        });

        test('jumps back to world 0 when crossing the antimeridian', done => {
            const camera = createCameraGlobe();
            const stub = jest.spyOn(browser, 'now');

            camera.setCenter([-170, 0]);

            let leftWorld0 = false;

            camera.on('move', () => {
                leftWorld0 = leftWorld0 || (camera.getCenter().lng < -180);
            });

            camera.on('moveend', () => {
                expect(leftWorld0).toBeFalsy();
                done();
            });

            stub.mockImplementation(() => 0);
            camera.flyTo({center: [170, 0], duration: 10});

            setTimeout(() => {
                stub.mockImplementation(() => 1);
                camera.simulateFrame();

                setTimeout(() => {
                    stub.mockImplementation(() => 10);
                    camera.simulateFrame();
                }, 0);
            }, 0);
        });

        test('peaks at the specified zoom level', done => {
            const camera = createCameraGlobe({zoom: 20});
            const stub = jest.spyOn(browser, 'now');

            const minZoom = 1;
            let zoomed = false;

            let leastZoom = 200;
            camera.on('zoom', () => {
                const zoom = camera.getZoom();
                if (zoom < 1) {
                    fail(`${zoom} should be >= ${minZoom} during flyTo`);
                }

                leastZoom = Math.min(leastZoom, zoom);
                if (zoom < (minZoom + 1)) {
                    zoomed = true;
                }
            });

            camera.on('moveend', () => {
                console.log(leastZoom);
                expect(zoomed).toBeTruthy();
                done();
            });

            stub.mockImplementation(() => 0);
            camera.flyTo({center: [1, 0], zoom: 20, minZoom, duration: 10});

            setTimeout(() => {
                stub.mockImplementation(() => 3);
                camera.simulateFrame();

                setTimeout(() => {
                    stub.mockImplementation(() => 10);
                    camera.simulateFrame();
                }, 0);
            }, 0);
        });

        test('respects transform\'s maxZoom', done => {
            const camera = createCameraGlobe();
            camera.transform.setMinZoom(2);
            camera.transform.setMaxZoom(10);

            camera.on('moveend', () => {
                expect(camera.getZoom()).toBeCloseTo(10);
                const {lng, lat} = camera.getCenter();
                expect(lng).toBeCloseTo(12);
                expect(lat).toBeCloseTo(34);
                done();
            });

            const stub = jest.spyOn(browser, 'now');
            stub.mockImplementation(() => 0);
            camera.flyTo({center: [12, 34], zoom: 30, duration: 10});

            setTimeout(() => {
                stub.mockImplementation(() => 10);
                camera.simulateFrame();
            }, 0);
        });

        test('respects transform\'s minZoom', done => {
            const transform = createCameraGlobe().transform;
            transform.setMinZoom(2);
            transform.setMaxZoom(10);

            const camera = attachSimulateFrame(new CameraMock(transform, new MercatorCameraHelper(), {} as any));
            camera._update = () => {};

            const start = camera.getCenter();
            const target = new LngLat(12, 34);

            camera.on('moveend', () => {
                expect(camera.getZoom()).toBeCloseTo(2 + getZoomAdjustment(start.lat, target.lat));
                const {lng, lat} = camera.getCenter();
                expect(lng).toBeCloseTo(12);
                expect(lat).toBeCloseTo(34);
                done();
            });

            const stub = jest.spyOn(browser, 'now');
            stub.mockImplementation(() => 0);
            camera.flyTo({center: target, zoom: 1, duration: 10});

            setTimeout(() => {
                stub.mockImplementation(() => 10);
                camera.simulateFrame();
            }, 0);
        });

        test('resets duration to 0 if it exceeds maxDuration', done => {
            let startTime, endTime, timeDiff;
            const camera = createCameraGlobe({center: [37.63454, 55.75868], zoom: 18});

            camera
                .on('movestart', () => { startTime = new Date(); })
                .on('moveend', () => {
                    endTime = new Date();
                    timeDiff = endTime - startTime;
                    expect(timeDiff).toBeLessThan(30);
                    done();
                });

            camera.flyTo({center: [-122.3998631, 37.7884307], maxDuration: 100});
        });

        // No terrain/elevation tests for globe, as terrain isn't supported (yet?)
    });
});

describe('#fitBounds globe projection', () => {
    test('no padding passed', () => {
        const camera = createCameraGlobe();
        const bb = [[-133, 16], [-68, 50]];
        camera.fitBounds(bb, {duration: 0});

        expect(fixedLngLat(camera.getCenter(), 4)).toEqual({lng: -100.5, lat: 34.7171});
        expect(fixedNum(camera.getZoom(), 3)).toBe(2.496);
    });

    test('padding number', () => {
        const camera = createCameraGlobe();
        const bb = [[-133, 16], [-68, 50]];
        camera.fitBounds(bb, {padding: 15, duration: 0});

        expect(fixedLngLat(camera.getCenter(), 4)).toEqual({lng: -100.5, lat: 34.7171});
        expect(fixedNum(camera.getZoom(), 3)).toBe(2.399);
    });

    test('padding object', () => {
        const camera = createCameraGlobe();
        const bb = [[-133, 16], [-68, 50]];
        camera.fitBounds(bb, {padding: {top: 10, right: 75, bottom: 50, left: 25}, duration: 0});

        expect(fixedLngLat(camera.getCenter(), 4)).toEqual({lng: -96.5558, lat: 32.0833});
    });

    test('padding does not get propagated to transform.padding', () => {
        const camera = createCamera();
        const bb = [[-133, 16], [-68, 50]];
        camera.fitBounds(bb, {padding: {top: 10, right: 75, bottom: 50, left: 25}, duration: 0});
        const padding = camera.transform.padding;

        expect(padding).toEqual({
            left: 0,
            right: 0,
            top: 0,
            bottom: 0
        });
    });
});

describe('#fitScreenCoordinates globe projection', () => {
    test('bearing 225', () => {
        const camera = createCameraGlobeZoomed();
        const p0 = [128, 128];
        const p1 = [256, 256];
        const bearing = 225;
        camera.fitScreenCoordinates(p0, p1, bearing, {duration: 0});

        expect(fixedLngLat(camera.getCenter(), 4)).toEqual({lng: -5.9948, lat: 5.8987});
        expect(fixedNum(camera.getZoom(), 3)).toBe(4.454);
        expect(camera.getBearing()).toBe(-135);
    });

    test('bearing 0', () => {
        const camera = createCameraGlobeZoomed();
        const p0 = [128, 128];
        const p1 = [256, 256];
        const bearing = 0;
        camera.fitScreenCoordinates(p0, p1, bearing, {duration: 0});

        expect(fixedLngLat(camera.getCenter(), 4)).toEqual({lng: -5.9948, lat: 5.8987});
        expect(fixedNum(camera.getZoom(), 3)).toBe(4.936);
        expect(camera.getBearing()).toBeCloseTo(0);
    });

    test('inverted points', () => {
        const camera = createCameraGlobeZoomed();
        const p1 = [128, 128];
        const p0 = [256, 256];
        const bearing = 0;
        camera.fitScreenCoordinates(p0, p1, bearing, {duration: 0});

        expect(fixedLngLat(camera.getCenter(), 4)).toEqual({lng: -5.9948, lat: 5.8987});
        expect(fixedNum(camera.getZoom(), 3)).toBe(4.936);
        expect(camera.getBearing()).toBeCloseTo(0);
    });
});<|MERGE_RESOLUTION|>--- conflicted
+++ resolved
@@ -1799,13 +1799,10 @@
         camera.transform = {
             elevation: 0,
             recalculateZoom: () => true,
-<<<<<<< HEAD
             clone: () => camera.transform,
             apply: () => {},
-=======
             setMinElevationForCurrentTile: (_a) => true,
             setElevation: (e) => { camera.transform.elevation = e; }
->>>>>>> ba484496
         };
 
         camera._prepareElevation([10, 0]);
