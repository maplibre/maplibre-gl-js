--- conflicted
+++ resolved
@@ -2844,18 +2844,6 @@
      * @private
      */
     _render(paintStartTimeStamp: number) {
-<<<<<<< HEAD
-=======
-        let gpuTimer, frameStartTime = 0;
-        const extTimerQuery = this.painter.context.extTimerQuery;
-        const fadeDuration = this._idleTriggered ? this._fadeDuration : 0;
-        if (this.listens('gpu-timing-frame')) {
-            gpuTimer = extTimerQuery.createQueryEXT();
-            extTimerQuery.beginQueryEXT(extTimerQuery.TIME_ELAPSED_EXT, gpuTimer);
-            frameStartTime = browser.now();
-        }
-
->>>>>>> 37b10a46
         // A custom layer may have used the context asynchronously. Mark the state as dirty.
         this.painter.context.setDirty();
         this.painter.setBaseState();
