import {extend, warnOnce, uniqueId, isImageBitmap, type Complete, pick, type Subscription} from '../util/util';
import {browser} from '../util/browser';
import {now} from '../util/time_control';
import {DOM} from '../util/dom';
import packageJSON from '../../package.json' with {type: 'json'};
import {type GetResourceResponse, getJSON} from '../util/ajax';
import {ImageRequest} from '../util/image_request';
import {RequestManager, ResourceType} from '../util/request_manager';
import {Style, type StyleSwapOptions} from '../style/style';
import {EvaluationParameters} from '../style/evaluation_parameters';
import {Painter} from '../render/painter';
import {Hash} from './hash';
import {HandlerManager} from './handler_manager';
import {Camera, type CameraOptions, type CameraUpdateTransformFunction, type FitBoundsOptions} from './camera';
import {LngLat} from '../geo/lng_lat';
import {LngLatBounds} from '../geo/lng_lat_bounds';
import Point from '@mapbox/point-geometry';
import {AttributionControl, type AttributionControlOptions, defaultAttributionControlOptions} from './control/attribution_control';
import {LogoControl} from './control/logo_control';
import {RGBAImage} from '../util/image';
import {Event, ErrorEvent, type Listener} from '../util/evented';
import {type MapEventType, type MapLayerEventType, MapMouseEvent, type MapSourceDataEvent, type MapStyleDataEvent} from './events';
import {TaskQueue} from '../util/task_queue';
import {throttle} from '../util/throttle';
import {webpSupported} from '../util/webp_supported';
import {PerformanceMarkers, PerformanceUtils} from '../util/performance';
import {type Source} from '../source/source';
import {type StyleLayer} from '../style/style_layer';
import {Terrain} from '../render/terrain';
import {RenderToTexture} from '../render/render_to_texture';
import {config} from '../util/config';
import {defaultLocale} from './default_locale';
import {MercatorTransform} from '../geo/projection/mercator_transform';
import {MercatorCameraHelper} from '../geo/projection/mercator_camera_helper';
import {isAbortError} from '../util/abort_error';
import {isFramebufferNotCompleteError} from '../util/framebuffer_error';
import {coveringTiles, type CoveringTilesOptions, createCalculateTileZoomFunction} from '../geo/projection/covering_tiles';
import {CanonicalTileID, type OverscaledTileID} from '../tile/tile_id';

import type {RequestTransformFunction} from '../util/request_manager';
import type {LngLatLike} from '../geo/lng_lat';
import type {LngLatBoundsLike} from '../geo/lng_lat_bounds';
import type {AddLayerObject, FeatureIdentifier, StyleOptions, StyleSetterOptions} from '../style/style';
import type {MapDataEvent} from './events';
import type {StyleImage, StyleImageInterface, StyleImageMetadata} from '../style/style_image';
import type {PointLike} from './camera';
import type {ScrollZoomHandler} from './handler/scroll_zoom';
import type {BoxZoomHandler} from './handler/box_zoom';
import type {AroundCenterOptions, TwoFingersTouchPitchHandler} from './handler/two_fingers_touch';
import type {DragRotateHandler} from './handler/shim/drag_rotate';
import type {DragPanHandler, DragPanOptions} from './handler/shim/drag_pan';
import type {CooperativeGesturesHandler, GestureOptions} from './handler/cooperative_gestures';
import type {KeyboardHandler} from './handler/keyboard';
import type {DoubleClickZoomHandler} from './handler/shim/dblclick_zoom';
import type {TwoFingersTouchZoomRotateHandler} from './handler/shim/two_fingers_touch';
import type {TaskID} from '../util/task_queue';
import type {
    FilterSpecification,
    StyleSpecification,
    LightSpecification,
    SourceSpecification,
    TerrainSpecification,
    ProjectionSpecification,
    SkySpecification,
} from '@maplibre/maplibre-gl-style-spec';
import type {CanvasSourceSpecification} from '../source/canvas_source';
import type {GeoJSONFeature, MapGeoJSONFeature} from '../util/vectortile_to_geojson';
import type {ControlPosition, IControl} from './control/control';
import type {QueryRenderedFeaturesOptions, QuerySourceFeatureOptions} from '../source/query_features';
import type {ITransform, TransformConstrainFunction} from '../geo/transform_interface';
import type {ICameraHelper} from '../geo/projection/camera_helper';

const version = packageJSON.version;

export type WebGLSupportedVersions = 'webgl2' | 'webgl' | undefined;
export type WebGLContextAttributesWithType = WebGLContextAttributes & {contextType?: WebGLSupportedVersions};

/**
 * The {@link Map} options object.
 */
export type MapOptions = {
    /**
     * If `true`, the map's position (zoom, center latitude, center longitude, bearing, and pitch) will be synced with the hash fragment of the page's URL.
     * For example, `http://path/to/my/page.html#2.59/39.26/53.07/-24.1/60`.
     * An additional string may optionally be provided to indicate a parameter-styled hash,
     * e.g. http://path/to/my/page.html#map=2.59/39.26/53.07/-24.1/60&foo=bar, where foo
     * is a custom parameter and bar is an arbitrary hash distinct from the map hash.
     * @defaultValue false
     */
    hash?: boolean | string;
    /**
     * If `false`, no mouse, touch, or keyboard listeners will be attached to the map, so it will not respond to interaction.
     * @defaultValue true
     */
    interactive?: boolean;
    /**
     * The HTML element in which MapLibre GL JS will render the map, or the element's string `id`. The specified element must have no children.
     */
    container: HTMLElement | string;
    /**
     * The threshold, measured in degrees, that determines when the map's
     * bearing will snap to north. For example, with a `bearingSnap` of 7, if the user rotates
     * the map within 7 degrees of north, the map will automatically snap to exact north.
     * @defaultValue 7
     */
    bearingSnap?: number;
    /**
     * If set, an {@link AttributionControl} will be added to the map with the provided options.
     * To disable the attribution control, pass `false`.
     * !!! note
     *     Showing the logo of MapLibre is not required for using MapLibre.
     * @defaultValue compact: true, customAttribution: "MapLibre ...".
     */
    attributionControl?: false | AttributionControlOptions;
    /**
     * If `true`, the MapLibre logo will be shown.
     */
    maplibreLogo?: boolean;
    /**
     * A string representing the position of the MapLibre wordmark on the map. Valid options are `top-left`,`top-right`, `bottom-left`, or `bottom-right`.
     * @defaultValue 'bottom-left'
     */
    logoPosition?: ControlPosition;
    /**
     * Set of WebGLContextAttributes that are applied to the WebGL context of the map.
     * See https://developer.mozilla.org/en-US/docs/Web/API/HTMLCanvasElement/getContext for more details.
     * `contextType` can be set to `webgl2` or `webgl` to force a WebGL version. Not setting it, Maplibre will do it's best to get a suitable context.
     * @defaultValue antialias: false, powerPreference: 'high-performance', preserveDrawingBuffer: false, failIfMajorPerformanceCaveat: false, desynchronized: false, contextType: 'webgl2withfallback'
     */
    canvasContextAttributes?: WebGLContextAttributesWithType;
    /**
     * If `false`, the map won't attempt to re-request tiles once they expire per their HTTP `cacheControl`/`expires` headers.
     * @defaultValue true
     */
    refreshExpiredTiles?: boolean;
    /**
     * If set, the map will be constrained to the given bounds.
     */
    maxBounds?: LngLatBoundsLike;
    /**
     * If `true`, the "scroll to zoom" interaction is enabled. {@link AroundCenterOptions} are passed as options to {@link ScrollZoomHandler.enable}.
     * @defaultValue true
     */
    scrollZoom?: boolean | AroundCenterOptions;
    /**
     * The minimum zoom level of the map (0-24).
     * @defaultValue 0
     */
    minZoom?: number | null;
    /**
     * The maximum zoom level of the map (0-24).
     * @defaultValue 22
     */
    maxZoom?: number | null;
    /**
     * The minimum pitch of the map (0-180).
     * @defaultValue 0
     */
    minPitch?: number | null;
    /**
     * The maximum pitch of the map (0-180).
     * @defaultValue 60
     */
    maxPitch?: number | null;
    /**
     * If `true`, the "box zoom" interaction is enabled (see {@link BoxZoomHandler}).
     * @defaultValue true
     */
    boxZoom?: boolean;
    /**
     * If `true`, the "drag to rotate" interaction is enabled (see {@link DragRotateHandler}).
     * @defaultValue true
     */
    dragRotate?: boolean;
    /**
     * If `true`, the "drag to pan" interaction is enabled. An `Object` value is passed as options to {@link DragPanHandler.enable}.
     * @defaultValue true
     */
    dragPan?: boolean | DragPanOptions;
    /**
     * If `true`, keyboard shortcuts are enabled (see {@link KeyboardHandler}).
     * @defaultValue true
     */
    keyboard?: boolean;
    /**
     * If `true`, the "double click to zoom" interaction is enabled (see {@link DoubleClickZoomHandler}).
     * @defaultValue true
     */
    doubleClickZoom?: boolean;
    /**
     * If `true`, the "pinch to rotate and zoom" interaction is enabled. An `Object` value is passed as options to {@link TwoFingersTouchZoomRotateHandler.enable}.
     * @defaultValue true
     */
    touchZoomRotate?: boolean | AroundCenterOptions;
    /**
     * If `true`, the "drag to pitch" interaction is enabled. An `Object` value is passed as options to {@link TwoFingersTouchPitchHandler.enable}.
     * @defaultValue true
     */
    touchPitch?: boolean | AroundCenterOptions;
    /**
     * If `true` or set to an options object, the map is only accessible on desktop while holding Command/Ctrl and only accessible on mobile with two fingers. Interacting with the map using normal gestures will trigger an informational screen. With this option enabled, "drag to pitch" requires a three-finger gesture. Cooperative gestures are disabled when a map enters fullscreen using {@link FullscreenControl}.
     * @defaultValue false
     */
    cooperativeGestures?: GestureOptions;
    /**
     * If `true`, the map will automatically resize when the browser window resizes.
     * @defaultValue true
     */
    trackResize?: boolean;
    /**
     * The initial geographical centerpoint of the map. If `center` is not specified in the constructor options, MapLibre GL JS will look for it in the map's style object. If it is not specified in the style, either, it will default to `[0, 0]`
     * !!! note
     *     MapLibre GL JS uses longitude, latitude coordinate order (as opposed to latitude, longitude) to match GeoJSON.
     * @defaultValue [0, 0]
     */
    center?: LngLatLike;
    /**
     * The elevation of the initial geographical centerpoint of the map, in meters above sea level. If `elevation` is not specified in the constructor options, it will default to `0`.
     * @defaultValue 0
     */
    elevation?: number;
    /**
     * The initial zoom level of the map. If `zoom` is not specified in the constructor options, MapLibre GL JS will look for it in the map's style object. If it is not specified in the style, either, it will default to `0`.
     * @defaultValue 0
     */
    zoom?: number;
    /**
     * The initial bearing (rotation) of the map, measured in degrees counter-clockwise from north. If `bearing` is not specified in the constructor options, MapLibre GL JS will look for it in the map's style object. If it is not specified in the style, either, it will default to `0`.
     * @defaultValue 0
     */
    bearing?: number;
    /**
     * The initial pitch (tilt) of the map, measured in degrees away from the plane of the screen (0-85). If `pitch` is not specified in the constructor options, MapLibre GL JS will look for it in the map's style object. If it is not specified in the style, either, it will default to `0`. Values greater than 60 degrees are experimental and may result in rendering issues. If you encounter any, please raise an issue with details in the MapLibre project.
     * @defaultValue 0
     */
    pitch?: number;
    /**
     * The initial roll angle of the map, measured in degrees counter-clockwise about the camera boresight. If `roll` is not specified in the constructor options, MapLibre GL JS will look for it in the map's style object. If it is not specified in the style, either, it will default to `0`.
     * @defaultValue 0
     */
    roll?: number;
    /**
     * If `true`, multiple copies of the world will be rendered side by side beyond -180 and 180 degrees longitude. If set to `false`:
     *
     * - When the map is zoomed out far enough that a single representation of the world does not fill the map's entire
     * container, there will be blank space beyond 180 and -180 degrees longitude.
     * - Features that cross 180 and -180 degrees longitude will be cut in two (with one portion on the right edge of the
     * map and the other on the left edge of the map) at every zoom level.
     * @defaultValue true
     */
    renderWorldCopies?: boolean;
    /**
     * The maximum number of tiles stored in the tile cache for a given source. If omitted, the cache will be dynamically sized based on the current viewport which can be set using `maxTileCacheZoomLevels` constructor options.
     * @defaultValue null
     */
    maxTileCacheSize?: number | null;
    /**
     * The maximum number of zoom levels for which to store tiles for a given source. Tile cache dynamic size is calculated by multiplying `maxTileCacheZoomLevels` with the approximate number of tiles in the viewport for a given source.
     * @defaultValue 5
     */
    maxTileCacheZoomLevels?: number;
    /**
     * A callback run before the Map makes a request for an external URL. The callback can be used to modify the url, set headers, or set the credentials property for cross-origin requests.
     * Expected to return an object with a `url` property and optionally `headers` and `credentials` properties.
     * @defaultValue null
     */
    transformRequest?: RequestTransformFunction | null;
    /**
     * A callback run before the map's camera is moved due to user input or animation. The callback can be used to modify the new center, zoom, pitch and bearing.
     * Expected to return an object containing center, zoom, pitch or bearing values to overwrite.
     * @defaultValue null
     */
    transformCameraUpdate?: CameraUpdateTransformFunction | null;
    /**
     * A callback that overrides how the map constrains the viewport's lnglat and zoom to respect the longitude and latitude bounds.
     * @see [Customize the map transform constrain](https://maplibre.org/maplibre-gl-js/docs/examples/customize-the-map-transform-constrain/)
     * Expected to return an object containing center and zoom.
     * @defaultValue null
     */
    transformConstrain?: TransformConstrainFunction | null;
    /**
     * A patch to apply to the default localization table for UI strings, e.g. control tooltips. The `locale` object maps namespaced UI string IDs to translated strings in the target language; see `src/ui/default_locale.js` for an example with all supported string IDs. The object may specify all UI strings (thereby adding support for a new translation) or only a subset of strings (thereby patching the default translation table).
     * For an example, see https://maplibre.org/maplibre-gl-js/docs/examples/locale-switching/
     * Alternatively, search the official plugins page for plugins related to localization.
     * @defaultValue null
     */
    locale?: Record<string, string>;
    /**
     * Controls the duration of the fade-in/fade-out animation for label collisions after initial map load, in milliseconds. This setting affects all symbol layers. This setting does not affect the duration of runtime styling transitions or raster tile cross-fading.
     * @defaultValue 300
     */
    fadeDuration?: number;
    /**
     * If `true`, symbols from multiple sources can collide with each other during collision detection. If `false`, collision detection is run separately for the symbols in each source.
     * @defaultValue true
     */
    crossSourceCollisions?: boolean;
    /**
     * If `true`, Resource Timing API information will be collected for requests made by GeoJSON and Vector Tile web workers (this information is normally inaccessible from the main Javascript thread). Information will be returned in a `resourceTiming` property of relevant `data` events.
     * @defaultValue false
     */
    collectResourceTiming?: boolean;
    /**
     * The max number of pixels a user can shift the mouse pointer during a click for it to be considered a valid click (as opposed to a mouse drag).
     * @defaultValue 3
     */
    clickTolerance?: number;
    /**
     * The initial bounds of the map. If `bounds` is specified, it overrides `center` and `zoom` constructor options.
     */
    bounds?: LngLatBoundsLike;
    /**
     * A {@link FitBoundsOptions} options object to use _only_ when fitting the initial `bounds` provided above.
     */
    fitBoundsOptions?: FitBoundsOptions;
    /**
     * Defines a CSS
     * font-family for locally overriding generation of Chinese, Japanese, and Korean characters.
     * For these characters, font settings from the map's style will be ignored, except for font-weight keywords (light/regular/medium/bold).
     * Set to `false`, to enable font settings from the map's style for these glyph ranges.
     * The purpose of this option is to avoid bandwidth-intensive glyph server requests.
     * @see [Use locally generated ideographs](https://maplibre.org/maplibre-gl-js/docs/examples/use-locally-generated-ideographs/)
     * @defaultValue 'sans-serif'
     */
    localIdeographFontFamily?: string | false;
    /**
     * The map's MapLibre style. This must be a JSON object conforming to
     * the schema described in the [MapLibre Style Specification](https://maplibre.org/maplibre-style-spec/),
     * or a URL to such JSON.
     * When the style is not specified, calling {@link Map.setStyle} is required to render the map.
     */
    style?: StyleSpecification | string;
    /**
     * If `false`, the map's pitch (tilt) control with "drag to rotate" interaction will be disabled.
     * @defaultValue true
     */
    pitchWithRotate?: boolean;
    /**
     * If `false`, the map's roll control with "drag to rotate" interaction will be disabled.
     * @defaultValue false
     */
    rollEnabled?: boolean;
    /**
     * The pixel ratio.
     * The canvas' `width` attribute will be `container.clientWidth * pixelRatio` and its `height` attribute will be `container.clientHeight * pixelRatio`. Defaults to `devicePixelRatio` if not specified.
     */
    pixelRatio?: number;
    /**
     * If false, style validation will be skipped. Useful in production environment.
     * @defaultValue true
     */
    validateStyle?: boolean;
    /**
     * The canvas' `width` and `height` max size. The values are passed as an array where the first element is max width and the second element is max height.
     * You shouldn't set this above WebGl `MAX_TEXTURE_SIZE`.
     * @defaultValue [4096, 4096].
     */
    maxCanvasSize?: [number, number];
    /**
     * Determines whether to cancel, or retain, tiles from the current viewport which are still loading but which belong to a farther (smaller) zoom level than the current one.
     * * If `true`, when zooming in, tiles which didn't manage to load for previous zoom levels will become canceled. This might save some computing resources for slower devices, but the map details might appear more abruptly at the end of the zoom.
     * * If `false`, when zooming in, the previous zoom level(s) tiles will progressively appear, giving a smoother map details experience. However, more tiles will be rendered in a short period of time.
     * @defaultValue true
     */
    cancelPendingTileRequestsWhileZooming?: boolean;
    /**
     * If true, the elevation of the center point will automatically be set to the terrain elevation
     * (or zero if terrain is not enabled). If false, the elevation of the center point will default
     * to sea level and will not automatically update. Defaults to true. Needs to be set to false to
     * keep the camera above ground when pitch \> 90 degrees.
     */
    centerClampedToGround?: boolean;
};

export type AddImageOptions = {

};

// This type is used inside map since all properties are assigned a default value.
export type CompleteMapOptions = Complete<MapOptions>;

type DelegatedListener = {
    layers: string[];
    listener: Listener;
    delegates: {[E in keyof MapEventType]?: Delegate<MapEventType[E]>};
};

type Delegate<E extends Event = Event> = (e: E) => void;

type LostContextStyle = {
    style: StyleSpecification | null;
    images: {[_: string]: StyleImage} | null;
};

const defaultMinZoom = -2;
const defaultMaxZoom = 22;

// the default values, but also the valid range
const defaultMinPitch = 0;
const defaultMaxPitch = 60;

// use this variable to check maxPitch for validity
const maxPitchThreshold = 180;

const defaultOptions: Readonly<Partial<MapOptions>> = {
    hash: false,
    interactive: true,
    bearingSnap: 7,
    attributionControl: defaultAttributionControlOptions,
    maplibreLogo: false,
    refreshExpiredTiles: true,

    canvasContextAttributes: {
        antialias: false,
        preserveDrawingBuffer: false,
        powerPreference: 'high-performance',
        failIfMajorPerformanceCaveat: false,
        desynchronized: false,
        contextType: undefined
    },

    scrollZoom: true,
    minZoom: defaultMinZoom,
    maxZoom: defaultMaxZoom,
    minPitch: defaultMinPitch,
    maxPitch: defaultMaxPitch,

    boxZoom: true,
    dragRotate: true,
    dragPan: true,
    keyboard: true,
    doubleClickZoom: true,
    touchZoomRotate: true,
    touchPitch: true,
    cooperativeGestures: false,

    trackResize: true,

    center: [0, 0],
    elevation: 0,
    zoom: 0,
    bearing: 0,
    pitch: 0,
    roll: 0,

    renderWorldCopies: true,
    maxTileCacheSize: null,
    maxTileCacheZoomLevels: config.MAX_TILE_CACHE_ZOOM_LEVELS,
    transformRequest: null,
    transformCameraUpdate: null,
    transformConstrain: null,
    fadeDuration: 300,
    crossSourceCollisions: true,
    clickTolerance: 3,
    localIdeographFontFamily: 'sans-serif',
    pitchWithRotate: true,
    rollEnabled: false,
    validateStyle: true,
    /**Because GL MAX_TEXTURE_SIZE is usually at least 4096px. */
    maxCanvasSize: [4096, 4096],
    cancelPendingTileRequestsWhileZooming: true,
    centerClampedToGround: true
};

/**
 * The `Map` object represents the map on your page. It exposes methods
 * and properties that enable you to programmatically change the map,
 * and fires events as users interact with it.
 *
 * You create a `Map` by specifying a `container` and other options, see {@link MapOptions} for the full list.
 * Then MapLibre GL JS initializes the map on the page and returns your `Map` object.
 *
 * @group Main
 *
 * @example
 * ```ts
 * let map = new Map({
 *   container: 'map',
 *   center: [-122.420679, 37.772537],
 *   zoom: 13,
 *   style: style_object,
 *   hash: true,
 *   transformRequest: (url, resourceType)=> {
 *     if(resourceType === 'Source' && url.startsWith('http://myHost')) {
 *       return {
 *        url: url.replace('http', 'https'),
 *        headers: { 'my-custom-header': true},
 *        credentials: 'include'  // Include cookies for cross-origin requests
 *      }
 *     }
 *   }
 * });
 * ```
 * @see [Display a map](https://maplibre.org/maplibre-gl-js/docs/examples/display-a-map/)
 */
export class Map extends Camera {
    style: Style;
    painter: Painter;
    handlers: HandlerManager;

    _container: HTMLElement;
    _canvasContainer: HTMLElement;
    _controlContainer: HTMLElement;
    _controlPositions: Partial<Record<ControlPosition, HTMLElement>>;
    _interactive: boolean;
    _showTileBoundaries: boolean;
    _showCollisionBoxes: boolean;
    _showPadding: boolean;
    _showOverdrawInspector: boolean;
    _repaint: boolean;
    _vertices: boolean;
    _canvas: HTMLCanvasElement;
    _maxTileCacheSize: number | null;
    _maxTileCacheZoomLevels: number;
    _frameRequest: AbortController;
    _styleDirty: boolean;
    _sourcesDirty: boolean;
    _placementDirty: boolean;

    _loaded: boolean;
    _idleTriggered = false;
    // accounts for placement finishing as well
    _fullyLoaded: boolean;
    _trackResize: boolean;
    _resizeObserver: ResizeObserver;
    _canvasContextAttributes: WebGLContextAttributesWithType;
    _refreshExpiredTiles: boolean;
    _hash: Hash;
    _delegatedListeners: Record<string, DelegatedListener[]>;
    _fadeDuration: number;
    _crossSourceCollisions: boolean;
    _crossFadingFactor = 1;
    _collectResourceTiming: boolean;
    _renderTaskQueue = new TaskQueue();
    _controls: Array<IControl> = [];
    _mapId = uniqueId();
    _localIdeographFontFamily: string | false;
    _validateStyle: boolean;
    _requestManager: RequestManager;
    _locale: Record<string, string>;
    _removed: boolean;
    _clickTolerance: number;
    _overridePixelRatio: number | null | undefined;
    _maxCanvasSize: [number, number];
    _terrainDataCallback: (e: MapStyleDataEvent | MapSourceDataEvent) => void;

    /**
     * @internal
     * image queue throttling handle. To be used later when clean up
     */
    _imageQueueHandle: number;

    /**
     * @internal
     * Used to store the previous style and images when a context loss occurs, so they can be restored.
     */
    _lostContextStyle: LostContextStyle = {
        style: null,
        images: null
    };

    /**
     * The map's {@link ScrollZoomHandler}, which implements zooming in and out with a scroll wheel or trackpad.
     * Find more details and examples using `scrollZoom` in the {@link ScrollZoomHandler} section.
     */
    scrollZoom: ScrollZoomHandler;

    /**
     * The map's {@link BoxZoomHandler}, which implements zooming using a drag gesture with the Shift key pressed.
     * Find more details and examples using `boxZoom` in the {@link BoxZoomHandler} section.
     */
    boxZoom: BoxZoomHandler;

    /**
     * The map's {@link DragRotateHandler}, which implements rotating the map while dragging with the right
     * mouse button or with the Control key pressed. Find more details and examples using `dragRotate`
     * in the {@link DragRotateHandler} section.
     */
    dragRotate: DragRotateHandler;

    /**
     * The map's {@link DragPanHandler}, which implements dragging the map with a mouse or touch gesture.
     * Find more details and examples using `dragPan` in the {@link DragPanHandler} section.
     */
    dragPan: DragPanHandler;

    /**
     * The map's {@link KeyboardHandler}, which allows the user to zoom, rotate, and pan the map using keyboard
     * shortcuts. Find more details and examples using `keyboard` in the {@link KeyboardHandler} section.
     */
    keyboard: KeyboardHandler;

    /**
     * The map's {@link DoubleClickZoomHandler}, which allows the user to zoom by double clicking.
     * Find more details and examples using `doubleClickZoom` in the {@link DoubleClickZoomHandler} section.
     */
    doubleClickZoom: DoubleClickZoomHandler;

    /**
     * The map's {@link TwoFingersTouchZoomRotateHandler}, which allows the user to zoom or rotate the map with touch gestures.
     * Find more details and examples using `touchZoomRotate` in the {@link TwoFingersTouchZoomRotateHandler} section.
     */
    touchZoomRotate: TwoFingersTouchZoomRotateHandler;

    /**
     * The map's {@link TwoFingersTouchPitchHandler}, which allows the user to pitch the map with touch gestures.
     * Find more details and examples using `touchPitch` in the {@link TwoFingersTouchPitchHandler} section.
     */
    touchPitch: TwoFingersTouchPitchHandler;

    /**
     * The map's {@link CooperativeGesturesHandler}, which allows the user to see cooperative gesture info when user tries to zoom in/out.
     * Find more details and examples using `cooperativeGestures` in the {@link CooperativeGesturesHandler} section.
     */
    cooperativeGestures: CooperativeGesturesHandler;

    /**
     * The map's property which determines whether to cancel, or retain, tiles from the current viewport which are still loading but which belong to a farther (smaller) zoom level than the current one.
     * * If `true`, when zooming in, tiles which didn't manage to load for previous zoom levels will become canceled. This might save some computing resources for slower devices, but the map details might appear more abruptly at the end of the zoom.
     * * If `false`, when zooming in, the previous zoom level(s) tiles will progressively appear, giving a smoother map details experience. However, more tiles will be rendered in a short period of time.
     * @defaultValue true
     */
    cancelPendingTileRequestsWhileZooming: boolean;

    /**
     * The map transform's callback that overrides the default constrain function.
     * @defaultValue null
     */
    transformConstrain: TransformConstrainFunction | null;

    constructor(options: MapOptions) {
        PerformanceUtils.mark(PerformanceMarkers.create);

        const resolvedOptions = {...defaultOptions, ...options, canvasContextAttributes: {
            ...defaultOptions.canvasContextAttributes,
            ...options.canvasContextAttributes
        }} as CompleteMapOptions;

        if (resolvedOptions.minZoom != null && resolvedOptions.maxZoom != null && resolvedOptions.minZoom > resolvedOptions.maxZoom) {
            throw new Error('maxZoom must be greater than or equal to minZoom');
        }

        if (resolvedOptions.minPitch != null && resolvedOptions.maxPitch != null && resolvedOptions.minPitch > resolvedOptions.maxPitch) {
            throw new Error('maxPitch must be greater than or equal to minPitch');
        }

        if (resolvedOptions.minPitch != null && resolvedOptions.minPitch < defaultMinPitch) {
            throw new Error(`minPitch must be greater than or equal to ${defaultMinPitch}`);
        }

        if (resolvedOptions.maxPitch != null && resolvedOptions.maxPitch > maxPitchThreshold) {
            throw new Error(`maxPitch must be less than or equal to ${maxPitchThreshold}`);
        }

        // For now we will use a temporary MercatorTransform instance.
        // Transform specialization will later be set by style when it creates its projection instance.
        // When this happens, the new transform will inherit all properties of this temporary transform.
        const transform = new MercatorTransform();
        const cameraHelper = new MercatorCameraHelper();
        if (resolvedOptions.minZoom !== undefined) {
            transform.setMinZoom(resolvedOptions.minZoom);
        }
        if (resolvedOptions.maxZoom !== undefined) {
            transform.setMaxZoom(resolvedOptions.maxZoom);
        }
        if (resolvedOptions.minPitch !== undefined) {
            transform.setMinPitch(resolvedOptions.minPitch);
        }
        if (resolvedOptions.maxPitch !== undefined) {
            transform.setMaxPitch(resolvedOptions.maxPitch);
        }
        if (resolvedOptions.renderWorldCopies !== undefined) {
            transform.setRenderWorldCopies(resolvedOptions.renderWorldCopies);
        }
        if (resolvedOptions.transformConstrain !== null) {
            transform.setConstrainOverride(resolvedOptions.transformConstrain);
        }

        super(transform, cameraHelper, {bearingSnap: resolvedOptions.bearingSnap});

        this._interactive = resolvedOptions.interactive;
        this._maxTileCacheSize = resolvedOptions.maxTileCacheSize;
        this._maxTileCacheZoomLevels = resolvedOptions.maxTileCacheZoomLevels;
        this._canvasContextAttributes = {...resolvedOptions.canvasContextAttributes};
        this._trackResize = resolvedOptions.trackResize === true;
        this._bearingSnap = resolvedOptions.bearingSnap;
        this._centerClampedToGround = resolvedOptions.centerClampedToGround;
        this._refreshExpiredTiles = resolvedOptions.refreshExpiredTiles === true;
        this._fadeDuration = resolvedOptions.fadeDuration;
        this._crossSourceCollisions = resolvedOptions.crossSourceCollisions === true;
        this._collectResourceTiming = resolvedOptions.collectResourceTiming === true;
        this._locale = {...defaultLocale, ...resolvedOptions.locale};
        this._clickTolerance = resolvedOptions.clickTolerance;
        this._overridePixelRatio = resolvedOptions.pixelRatio;
        this._maxCanvasSize = resolvedOptions.maxCanvasSize;
        this.transformCameraUpdate = resolvedOptions.transformCameraUpdate;
        this.transformConstrain = resolvedOptions.transformConstrain;
        this.cancelPendingTileRequestsWhileZooming = resolvedOptions.cancelPendingTileRequestsWhileZooming === true;

        this._imageQueueHandle = ImageRequest.addThrottleControl(() => this.isMoving());

        this._requestManager = new RequestManager(resolvedOptions.transformRequest);

        if (typeof resolvedOptions.container === 'string') {
            this._container = document.getElementById(resolvedOptions.container);
            if (!this._container) {
                throw new Error(`Container '${resolvedOptions.container}' not found.`);
            }
        } else if (resolvedOptions.container instanceof HTMLElement) {
            this._container = resolvedOptions.container;
        } else {
            throw new Error('Invalid type: \'container\' must be a String or HTMLElement.');
        }

        if (resolvedOptions.maxBounds) {
            this.setMaxBounds(resolvedOptions.maxBounds);
        }

        this._setupContainer();
        this._setupPainter();

        this.on('move', () => this._update(false));
        this.on('moveend', () => this._update(false));
        this.on('zoom', () => this._update(true));
        this.on('terrain', () => {
            this.painter.terrainFacilitator.dirty = true;
            this._update(true);
        });
        this.once('idle', () => { this._idleTriggered = true; });

        if (typeof window !== 'undefined') {
            addEventListener('online', this._onWindowOnline, false);
            let initialResizeEventCaptured = false;
            const throttledResizeCallback = throttle((entries: ResizeObserverEntry[]) => {
                if (this._trackResize && !this._removed) {
                    this.resize(entries);
                    this.redraw();
                }
            }, 50);
            this._resizeObserver = new ResizeObserver((entries) => {
                if (!initialResizeEventCaptured) {
                    initialResizeEventCaptured = true;
                    return;
                }
                throttledResizeCallback(entries);
            });
            this._resizeObserver.observe(this._container);
        }

        this.handlers = new HandlerManager(this, resolvedOptions);

        const hashName = (typeof resolvedOptions.hash === 'string' && resolvedOptions.hash) || undefined;
        this._hash = resolvedOptions.hash && (new Hash(hashName)).addTo(this);
        // don't set position from options if set through hash
        if (!this._hash || !this._hash._onHashChange()) {
            this.jumpTo({
                center: resolvedOptions.center,
                elevation: resolvedOptions.elevation,
                zoom: resolvedOptions.zoom,
                bearing: resolvedOptions.bearing,
                pitch: resolvedOptions.pitch,
                roll: resolvedOptions.roll
            });

            if (resolvedOptions.bounds) {
                this.resize();
                this.fitBounds(resolvedOptions.bounds, extend({}, resolvedOptions.fitBoundsOptions, {duration: 0}));
            }
        }

        // When no style is set or it's using something other than the globe projection, we can constrain the camera.
        // When a style is set with other projections though, we can't constrain the camera until the style is loaded
        // and the correct transform is used. Otherwise, valid points in the desired projection could be rejected
        const shouldConstrainUsingMercatorTransform = typeof resolvedOptions.style === 'string' || !(resolvedOptions.style?.projection?.type === 'globe');
        this.resize(null, shouldConstrainUsingMercatorTransform);

        this._localIdeographFontFamily = resolvedOptions.localIdeographFontFamily;
        this._validateStyle = resolvedOptions.validateStyle;

        if (resolvedOptions.style) this.setStyle(resolvedOptions.style, {localIdeographFontFamily: resolvedOptions.localIdeographFontFamily});

        if (resolvedOptions.attributionControl)
            this.addControl(new AttributionControl(typeof resolvedOptions.attributionControl === 'boolean' ? undefined : resolvedOptions.attributionControl));

        if (resolvedOptions.maplibreLogo)
            this.addControl(new LogoControl(), resolvedOptions.logoPosition);

        this.on('style.load', () => {
            // If we didn't constrain the camera before, we do it now
            if (!shouldConstrainUsingMercatorTransform) this._resizeTransform();
            if (this.transform.unmodified) {
                const coercedOptions = pick(this.style.stylesheet, ['center', 'zoom', 'bearing', 'pitch', 'roll']) as CameraOptions;
                this.jumpTo(coercedOptions);
            }
        });
        this.on('data', (event: MapDataEvent) => {
            this._update(event.dataType === 'style');
            this.fire(new Event(`${event.dataType}data`, event));
        });
        this.on('dataloading', (event: MapDataEvent) => {
            this.fire(new Event(`${event.dataType}dataloading`, event));
        });
        this.on('dataabort', (event: MapDataEvent) => {
            this.fire(new Event('sourcedataabort', event));
        });
    }

    /**
     * @internal
     * Returns a unique number for this map instance which is used for the MapLoadEvent
     * to make sure we only fire one event per instantiated map object.
     * @returns the uniq map ID
     */
    _getMapId() {
        return this._mapId;
    }

    /**
     * Sets a global state property that can be retrieved with the [`global-state` expression](https://maplibre.org/maplibre-style-spec/expressions/#global-state).
     * If the value is null, it resets the property to its default value defined in the [`state` style property](https://maplibre.org/maplibre-style-spec/root/#state).
     *
     * @param propertyName - The name of the state property to set.
     * @param value - The value of the state property to set.
     */
    setGlobalStateProperty(propertyName: string, value: any) {
        this.style.setGlobalStateProperty(propertyName, value);
        return this._update(true);
    }

    /**
     * Returns the global map state
     *
     * @returns The map state object.
    */
    getGlobalState(): Record<string, any> {
        return this.style.getGlobalState();
    }

    /**
     * Adds an {@link IControl} to the map, calling `control.onAdd(this)`.
     *
     * An {@link ErrorEvent} will be fired if the image parameter is invalid.
     *
     * @param control - The {@link IControl} to add.
     * @param position - position on the map to which the control will be added.
     * Valid values are `'top-left'`, `'top-right'`, `'bottom-left'`, and `'bottom-right'`. Defaults to `'top-right'`.
     * @example
     * Add zoom and rotation controls to the map.
     * ```ts
     * map.addControl(new NavigationControl());
     * ```
     * @see [Display map navigation controls](https://maplibre.org/maplibre-gl-js/docs/examples/display-map-navigation-controls/)
     */
    addControl(control: IControl, position?: ControlPosition): Map {
        if (position === undefined) {
            if (control.getDefaultPosition) {
                position = control.getDefaultPosition();
            } else {
                position = 'top-right';
            }
        }
        if (!control || !control.onAdd) {
            return this.fire(new ErrorEvent(new Error(
                'Invalid argument to map.addControl(). Argument must be a control with onAdd and onRemove methods.')));
        }
        const controlElement = control.onAdd(this);
        this._controls.push(control);

        const positionContainer = this._controlPositions[position];
        if (position.indexOf('bottom') !== -1) {
            positionContainer.insertBefore(controlElement, positionContainer.firstChild);
        } else {
            positionContainer.appendChild(controlElement);
        }
        return this;
    }

    /**
     * Removes the control from the map.
     *
     * An {@link ErrorEvent} will be fired if the image parameter is invalid.
     *
     * @param control - The {@link IControl} to remove.
     * @example
     * ```ts
     * // Define a new navigation control.
     * let navigation = new NavigationControl();
     * // Add zoom and rotation controls to the map.
     * map.addControl(navigation);
     * // Remove zoom and rotation controls from the map.
     * map.removeControl(navigation);
     * ```
     */
    removeControl(control: IControl): Map {
        if (!control || !control.onRemove) {
            return this.fire(new ErrorEvent(new Error(
                'Invalid argument to map.removeControl(). Argument must be a control with onAdd and onRemove methods.')));
        }
        const ci = this._controls.indexOf(control);
        if (ci > -1) this._controls.splice(ci, 1);
        control.onRemove(this);
        return this;
    }

    /**
     * Checks if a control exists on the map.
     *
     * @param control - The {@link IControl} to check.
     * @returns true if map contains control.
     * @example
     * ```ts
     * // Define a new navigation control.
     * let navigation = new NavigationControl();
     * // Add zoom and rotation controls to the map.
     * map.addControl(navigation);
     * // Check that the navigation control exists on the map.
     * map.hasControl(navigation);
     * ```
     */
    hasControl(control: IControl): boolean {
        return this._controls.indexOf(control) > -1;
    }

    /**
    * Returns an array of `OverscaledTileID` objects that cover the current viewport for a given tile size.
    * This method is useful for determining which tiles are visible in the current viewport.
    *
    * @param options - Options for calculating the covering tiles.
    * @returns An array of `OverscaledTileID` objects.
    * @example
    * ```ts
    * // Get the tiles to cover the view for a 512x512px tile source
    * const tiles = map.coveringTiles({tileSize: 512});
    * ```
    */
    coveringTiles(options: CoveringTilesOptions): OverscaledTileID[] {
        return coveringTiles(this.transform, options);
    }

    calculateCameraOptionsFromTo(from: LngLat, altitudeFrom: number, to: LngLat, altitudeTo?: number): CameraOptions {
        if (altitudeTo == null && this.terrain) {
            altitudeTo = this.terrain.getElevationForLngLatZoom(to, this.transform.tileZoom);
        }
        return super.calculateCameraOptionsFromTo(from, altitudeFrom, to, altitudeTo);
    }

    /**
     * Resizes the map according to the dimensions of its
     * `container` element.
     *
     * Checks if the map container size changed and updates the map if it has changed.
     * This method must be called after the map's `container` is resized programmatically
     * or when the map is shown after being initially hidden with CSS.
     *
     * Triggers the following events: `movestart`, `move`, `moveend`, and `resize`.
     *
     * @param eventData - Additional properties to be passed to `movestart`, `move`, `resize`, and `moveend`
     * events that get triggered as a result of resize. This can be useful for differentiating the
     * source of an event (for example, user-initiated or programmatically-triggered events).
     * @example
     * Resize the map when the map container is shown after being initially hidden with CSS.
     * ```ts
     * let mapDiv = document.getElementById('map');
     * if (mapDiv.style.visibility === true) map.resize();
     * ```
     */
    resize(eventData?: any, constrainTransform = true): Map {
        const [width, height] = this._containerDimensions();

        const clampedPixelRatio = this._getClampedPixelRatio(width, height);
        this._resizeCanvas(width, height, clampedPixelRatio);
        this.painter.resize(width, height, clampedPixelRatio);

        // check if we've reached GL limits, in that case further clamps pixelRatio
        if (this.painter.overLimit()) {
            const gl = this.painter.context.gl;
            // store updated _maxCanvasSize value
            this._maxCanvasSize = [gl.drawingBufferWidth, gl.drawingBufferHeight];
            const clampedPixelRatio = this._getClampedPixelRatio(width, height);
            this._resizeCanvas(width, height, clampedPixelRatio);
            this.painter.resize(width, height, clampedPixelRatio);
        }

        this._resizeTransform(constrainTransform);

        const fireMoving = !this._moving;
        if (fireMoving) {
            this.stop();
            this.fire(new Event('movestart', eventData))
                .fire(new Event('move', eventData));
        }

        this.fire(new Event('resize', eventData));

        if (fireMoving) this.fire(new Event('moveend', eventData));

        return this;
    }

    _resizeTransform(constrainTransform = true) {
        const [width, height] = this._containerDimensions();

        this.transform.resize(width, height, constrainTransform);
        this._requestedCameraState?.resize(width, height, constrainTransform);
    }

    /**
     * @internal
     * Return the map's pixel ratio eventually scaled down to respect maxCanvasSize.
     * Internally you should use this and not getPixelRatio().
     */
    _getClampedPixelRatio(width: number, height: number): number {
        const {0: maxCanvasWidth, 1: maxCanvasHeight} = this._maxCanvasSize;
        const pixelRatio = this.getPixelRatio();

        const canvasWidth = width * pixelRatio;
        const canvasHeight = height * pixelRatio;

        const widthScaleFactor = canvasWidth > maxCanvasWidth ? (maxCanvasWidth / canvasWidth) : 1;
        const heightScaleFactor = canvasHeight > maxCanvasHeight ? (maxCanvasHeight / canvasHeight) : 1;

        return Math.min(widthScaleFactor, heightScaleFactor) * pixelRatio;
    }

    /**
     * Returns the map's pixel ratio.
     * Note that the pixel ratio actually applied may be lower to respect maxCanvasSize.
     * @returns The pixel ratio.
     */
    getPixelRatio(): number {
        return this._overridePixelRatio ?? devicePixelRatio;
    }

    /**
     * Sets the map's pixel ratio. This allows to override `devicePixelRatio`.
     * After this call, the canvas' `width` attribute will be `container.clientWidth * pixelRatio`
     * and its height attribute will be `container.clientHeight * pixelRatio`.
     * Set this to null to disable `devicePixelRatio` override.
     * Note that the pixel ratio actually applied may be lower to respect maxCanvasSize.
     * @param pixelRatio - The pixel ratio.
     */
    setPixelRatio(pixelRatio: number) {
        this._overridePixelRatio = pixelRatio;
        this.resize();
    }

    /**
     * Returns the map's geographical bounds. When the bearing or pitch is non-zero, the visible region is not
     * an axis-aligned rectangle, and the result is the smallest bounds that encompasses the visible region.
     * @returns The geographical bounds of the map as {@link LngLatBounds}.
     * @example
     * ```ts
     * let bounds = map.getBounds();
     * ```
     */
    getBounds(): LngLatBounds {
        return this.transform.getBounds();
    }

    /**
     * Returns the maximum geographical bounds the map is constrained to, or `null` if none set.
     * @returns The map object.
     * @example
     * ```ts
     * let maxBounds = map.getMaxBounds();
     * ```
     */
    getMaxBounds(): LngLatBounds | null {
        return this.transform.getMaxBounds();
    }

    /**
     * Sets or clears the map's geographical bounds.
     *
     * Pan and zoom operations are constrained within these bounds.
     * If a pan or zoom is performed that would
     * display regions outside these bounds, the map will
     * instead display a position and zoom level
     * as close as possible to the operation's request while still
     * remaining within the bounds.
     *
     * @param bounds - The maximum bounds to set. If `null` or `undefined` is provided, the function removes the map's maximum bounds.
     * @example
     * Define bounds that conform to the `LngLatBoundsLike` object as set the max bounds.
     * ```ts
     * let bounds = [
     *   [-74.04728, 40.68392], // [west, south]
     *   [-73.91058, 40.87764]  // [east, north]
     * ];
     * map.setMaxBounds(bounds);
     * ```
     */
    setMaxBounds(bounds?: LngLatBoundsLike | null): Map {
        this.transform.setMaxBounds(LngLatBounds.convert(bounds));
        return this._update();
    }

    /**
     * Sets or clears the map's minimum zoom level.
     * If the map's current zoom level is lower than the new minimum,
     * the map will zoom to the new minimum.
     *
     * It is not always possible to zoom out and reach the set `minZoom`.
     * Other factors such as map height may restrict zooming. For example,
     * if the map is 512px tall it will not be possible to zoom below zoom 0
     * no matter what the `minZoom` is set to.
     *
     * A {@link ErrorEvent} event will be fired if minZoom is out of bounds.
     *
     * @param minZoom - The minimum zoom level to set (-2 - 24).
     * If `null` or `undefined` is provided, the function removes the current minimum zoom (i.e. sets it to -2).
     * @example
     * ```ts
     * map.setMinZoom(12.25);
     * ```
     */
    setMinZoom(minZoom?: number | null): Map {

        minZoom = minZoom === null || minZoom === undefined ? defaultMinZoom : minZoom;

        if (minZoom >= defaultMinZoom && minZoom <= this.transform.maxZoom) {
            this.transform.setMinZoom(minZoom);
            this._update();

            if (this.getZoom() < minZoom) this.setZoom(minZoom);

            return this;

        } else throw new Error(`minZoom must be between ${defaultMinZoom} and the current maxZoom, inclusive`);
    }

    /**
     * Returns the map's minimum allowable zoom level.
     *
     * @returns minZoom
     * @example
     * ```ts
     * let minZoom = map.getMinZoom();
     * ```
     */
    getMinZoom(): number { return this.transform.minZoom; }

    /**
     * Sets or clears the map's maximum zoom level.
     * If the map's current zoom level is higher than the new maximum,
     * the map will zoom to the new maximum.
     *
     * A {@link ErrorEvent} event will be fired if minZoom is out of bounds.
     *
     * @param maxZoom - The maximum zoom level to set.
     * If `null` or `undefined` is provided, the function removes the current maximum zoom (sets it to 22).
     * @example
     * ```ts
     * map.setMaxZoom(18.75);
     * ```
     */
    setMaxZoom(maxZoom?: number | null): Map {

        maxZoom = maxZoom === null || maxZoom === undefined ? defaultMaxZoom : maxZoom;

        if (maxZoom >= this.transform.minZoom) {
            this.transform.setMaxZoom(maxZoom);
            this._update();

            if (this.getZoom() > maxZoom) this.setZoom(maxZoom);

            return this;

        } else throw new Error('maxZoom must be greater than the current minZoom');
    }

    /**
     * Returns the map's maximum allowable zoom level.
     *
     * @returns The maxZoom
     * @example
     * ```ts
     * let maxZoom = map.getMaxZoom();
     * ```
     */
    getMaxZoom(): number { return this.transform.maxZoom; }

    /**
     * Sets or clears the map's minimum pitch.
     * If the map's current pitch is lower than the new minimum,
     * the map will pitch to the new minimum.
     *
     * A {@link ErrorEvent} event will be fired if minPitch is out of bounds.
     *
     * @param minPitch - The minimum pitch to set (0-180). Values greater than 60 degrees are experimental and may result in rendering issues. If you encounter any, please raise an issue with details in the MapLibre project.
     * If `null` or `undefined` is provided, the function removes the current minimum pitch (i.e. sets it to 0).
     */
    setMinPitch(minPitch?: number | null): Map {

        minPitch = minPitch === null || minPitch === undefined ? defaultMinPitch : minPitch;

        if (minPitch < defaultMinPitch) {
            throw new Error(`minPitch must be greater than or equal to ${defaultMinPitch}`);
        }

        if (minPitch >= defaultMinPitch && minPitch <= this.transform.maxPitch) {
            this.transform.setMinPitch(minPitch);
            this._update();

            if (this.getPitch() < minPitch) this.setPitch(minPitch);

            return this;

        } else throw new Error(`minPitch must be between ${defaultMinPitch} and the current maxPitch, inclusive`);
    }

    /**
     * Returns the map's minimum allowable pitch.
     *
     * @returns The minPitch
     */
    getMinPitch(): number { return this.transform.minPitch; }

    /**
     * Sets or clears the map's maximum pitch.
     * If the map's current pitch is higher than the new maximum,
     * the map will pitch to the new maximum.
     *
     * A {@link ErrorEvent} event will be fired if maxPitch is out of bounds.
     *
     * @param maxPitch - The maximum pitch to set (0-180). Values greater than 60 degrees are experimental and may result in rendering issues. If you encounter any, please raise an issue with details in the MapLibre project.
     * If `null` or `undefined` is provided, the function removes the current maximum pitch (sets it to 60).
     */
    setMaxPitch(maxPitch?: number | null): Map {

        maxPitch = maxPitch === null || maxPitch === undefined ? defaultMaxPitch : maxPitch;

        if (maxPitch > maxPitchThreshold) {
            throw new Error(`maxPitch must be less than or equal to ${maxPitchThreshold}`);
        }

        if (maxPitch >= this.transform.minPitch) {
            this.transform.setMaxPitch(maxPitch);
            this._update();

            if (this.getPitch() > maxPitch) this.setPitch(maxPitch);

            return this;

        } else throw new Error('maxPitch must be greater than the current minPitch');
    }

    /**
     * Returns the map's maximum allowable pitch.
     *
     * @returns The maxPitch
     */
    getMaxPitch(): number { return this.transform.maxPitch; }

    /**
     * Returns the state of `renderWorldCopies`. If `true`, multiple copies of the world will be rendered side by side beyond -180 and 180 degrees longitude. If set to `false`:
     *
     * - When the map is zoomed out far enough that a single representation of the world does not fill the map's entire
     * container, there will be blank space beyond 180 and -180 degrees longitude.
     * - Features that cross 180 and -180 degrees longitude will be cut in two (with one portion on the right edge of the
     * map and the other on the left edge of the map) at every zoom level.
     * @returns The renderWorldCopies
     * @example
     * ```ts
     * let worldCopiesRendered = map.getRenderWorldCopies();
     * ```
     * @see [Render world copies](https://maplibre.org/maplibre-gl-js/docs/examples/render-world-copies/)
     */
    getRenderWorldCopies(): boolean { return this.transform.renderWorldCopies; }

    /**
     * Sets the state of `renderWorldCopies`.
     *
     * @param renderWorldCopies - If `true`, multiple copies of the world will be rendered side by side beyond -180 and 180 degrees longitude. If set to `false`:
     *
     * - When the map is zoomed out far enough that a single representation of the world does not fill the map's entire
     * container, there will be blank space beyond 180 and -180 degrees longitude.
     * - Features that cross 180 and -180 degrees longitude will be cut in two (with one portion on the right edge of the
     * map and the other on the left edge of the map) at every zoom level.
     *
     * `undefined` is treated as `true`, `null` is treated as `false`.
     * @example
     * ```ts
     * map.setRenderWorldCopies(true);
     * ```
     * @see [Render world copies](https://maplibre.org/maplibre-gl-js/docs/examples/render-world-copies/)
     */
    setRenderWorldCopies(renderWorldCopies?: boolean | null): Map {
        this.transform.setRenderWorldCopies(renderWorldCopies);
        return this._update();
    }

    /** Sets or clears the callback overriding how the map constrains the viewport's lnglat and zoom to respect the longitude and latitude bounds.
     *
     * @param constrain - A {@link TransformConstrainFunction} callback defining how the viewport should respect the bounds.
<<<<<<< HEAD
     *
     * `null` clears the callback and reverses the override of the map transform's default constrain function.
=======
     * 
     * `null` clears the callback and reverts the constrain to the map transform's default constrain function.
>>>>>>> 50cc7ef0
     * @example
     * ```ts
     * function customTransformConstrain(lngLat, zoom) {
     *   return {center: lngLat, zoom: zoom ?? 0};
     * };
     * map.setTransformConstrain(customTransformConstrain);
     * ```
     * @see [Customize the map transform constrain](https://maplibre.org/maplibre-gl-js/docs/examples/customize-the-map-transform-constrain/)
     */
    setTransformConstrain(constrain?: TransformConstrainFunction | null): Map {
        this.transform.setConstrainOverride(constrain);
        return this._update();
    }

    /**
     * Returns a [Point](https://github.com/mapbox/point-geometry) representing pixel coordinates, relative to the map's `container`,
     * that correspond to the specified geographical location.
     *
     * @param lnglat - The geographical location to project.
     * @returns The [Point](https://github.com/mapbox/point-geometry) corresponding to `lnglat`, relative to the map's `container`.
     * @example
     * ```ts
     * let coordinate = [-122.420679, 37.772537];
     * let point = map.project(coordinate);
     * ```
     */
    project(lnglat: LngLatLike): Point {
        return this.transform.locationToScreenPoint(LngLat.convert(lnglat), this.style && this.terrain);
    }

    /**
     * Returns a {@link LngLat} representing geographical coordinates that correspond
     * to the specified pixel coordinates.
     *
     * @param point - The pixel coordinates to unproject.
     * @returns The {@link LngLat} corresponding to `point`.
     * @example
     * ```ts
     * map.on('click', (e) => {
     *   // When the map is clicked, get the geographic coordinate.
     *   let coordinate = map.unproject(e.point);
     * });
     * ```
     */
    unproject(point: PointLike): LngLat {
        return this.transform.screenPointToLocation(Point.convert(point), this.terrain);
    }

    /**
     * Returns true if the map is panning, zooming, rotating, or pitching due to a camera animation or user gesture.
     * @returns true if the map is moving.
     * @example
     * ```ts
     * let isMoving = map.isMoving();
     * ```
     */
    isMoving(): boolean {
        return this._moving || this.handlers?.isMoving();
    }

    /**
     * Returns true if the map is zooming due to a camera animation or user gesture.
     * @returns true if the map is zooming.
     * @example
     * ```ts
     * let isZooming = map.isZooming();
     * ```
     */
    isZooming(): boolean {
        return this._zooming || this.handlers?.isZooming();
    }

    /**
     * Returns true if the map is rotating due to a camera animation or user gesture.
     * @returns true if the map is rotating.
     * @example
     * ```ts
     * map.isRotating();
     * ```
     */
    isRotating(): boolean {
        return this._rotating || this.handlers?.isRotating();
    }

    _createDelegatedListener(type: keyof MapEventType | string, layerIds: string[], listener: Listener): DelegatedListener {
        if (type === 'mouseenter' || type === 'mouseover') {
            let mousein = false;
            const mousemove = (e) => {
                const existingLayers = layerIds.filter((layerId) => this.getLayer(layerId));
                const features = existingLayers.length !== 0 ? this.queryRenderedFeatures(e.point, {layers: existingLayers}) : [];
                if (!features.length) {
                    mousein = false;
                } else if (!mousein) {
                    mousein = true;
                    listener.call(this, new MapMouseEvent(type, this, e.originalEvent, {features}));
                }
            };
            const mouseout = () => {
                mousein = false;
            };
            return {layers: layerIds, listener, delegates: {mousemove, mouseout}};
        } else if (type === 'mouseleave' || type === 'mouseout') {
            let mousein = false;
            const mousemove = (e) => {
                const existingLayers = layerIds.filter((layerId) => this.getLayer(layerId));
                const features = existingLayers.length !== 0 ? this.queryRenderedFeatures(e.point, {layers: existingLayers}) : [];
                if (features.length) {
                    mousein = true;
                } else if (mousein) {
                    mousein = false;
                    listener.call(this, new MapMouseEvent(type, this, e.originalEvent));
                }
            };
            const mouseout = (e) => {
                if (mousein) {
                    mousein = false;
                    listener.call(this, new MapMouseEvent(type, this, e.originalEvent));
                }
            };
            return {layers: layerIds, listener, delegates: {mousemove, mouseout}};
        } else {
            const delegate = (e) => {
                const existingLayers = layerIds.filter((layerId) => this.getLayer(layerId));
                const features = existingLayers.length !== 0 ? this.queryRenderedFeatures(e.point, {layers: existingLayers}) : [];
                if (features.length) {
                    // Here we need to mutate the original event, so that preventDefault works as expected.
                    e.features = features;
                    listener.call(this, e);
                    delete e.features;
                }
            };
            return {layers: layerIds, listener, delegates: {[type]: delegate}};
        }
    }

    _saveDelegatedListener(type: keyof MapEventType | string, delegatedListener: DelegatedListener): void {
        this._delegatedListeners = this._delegatedListeners || {};
        this._delegatedListeners[type] = this._delegatedListeners[type] || [];
        this._delegatedListeners[type].push(delegatedListener);
    }

    _removeDelegatedListener(type: string, layerIds: string[], listener: Listener) {
        if (!this._delegatedListeners || !this._delegatedListeners[type]) {
            return;
        }

        const listeners = this._delegatedListeners[type];
        for (let i = 0; i < listeners.length; i++) {
            const delegatedListener = listeners[i];
            if (
                delegatedListener.listener === listener &&
                delegatedListener.layers.length === layerIds.length &&
                delegatedListener.layers.every((layerId: string) => layerIds.includes(layerId))
            ) {
                for (const event in delegatedListener.delegates) {
                    this.off(event, delegatedListener.delegates[event]);
                }
                listeners.splice(i, 1);
                return;
            }
        }
    }

    /**
     * @event
     * Adds a listener for events of a specified type, optionally limited to features in a specified style layer(s).
     * See {@link MapEventType} and {@link MapLayerEventType} for a full list of events and their description.
     *
     * | Event                  | Compatible with `layerId` |
     * |------------------------|---------------------------|
     * | `mousedown`            | yes                       |
     * | `mouseup`              | yes                       |
     * | `mouseover`            | yes                       |
     * | `mouseout`             | yes                       |
     * | `mousemove`            | yes                       |
     * | `mouseenter`           | yes (required)            |
     * | `mouseleave`           | yes (required)            |
     * | `click`                | yes                       |
     * | `dblclick`             | yes                       |
     * | `contextmenu`          | yes                       |
     * | `touchstart`           | yes                       |
     * | `touchend`             | yes                       |
     * | `touchcancel`          | yes                       |
     * | `wheel`                |                           |
     * | `resize`               |                           |
     * | `remove`               |                           |
     * | `touchmove`            |                           |
     * | `movestart`            |                           |
     * | `move`                 |                           |
     * | `moveend`              |                           |
     * | `dragstart`            |                           |
     * | `drag`                 |                           |
     * | `dragend`              |                           |
     * | `zoomstart`            |                           |
     * | `zoom`                 |                           |
     * | `zoomend`              |                           |
     * | `rotatestart`          |                           |
     * | `rotate`               |                           |
     * | `rotateend`            |                           |
     * | `pitchstart`           |                           |
     * | `pitch`                |                           |
     * | `pitchend`             |                           |
     * | `boxzoomstart`         |                           |
     * | `boxzoomend`           |                           |
     * | `boxzoomcancel`        |                           |
     * | `webglcontextlost`     |                           |
     * | `webglcontextrestored` |                           |
     * | `load`                 |                           |
     * | `render`               |                           |
     * | `idle`                 |                           |
     * | `error`                |                           |
     * | `data`                 |                           |
     * | `styledata`            |                           |
     * | `sourcedata`           |                           |
     * | `dataloading`          |                           |
     * | `styledataloading`     |                           |
     * | `sourcedataloading`    |                           |
     * | `styleimagemissing`    |                           |
     * | `dataabort`            |                           |
     * | `sourcedataabort`      |                           |
     *
     * @param type - The event type to listen for. Events compatible with the optional `layerId` parameter are triggered
     * when the cursor enters a visible portion of the specified layer from outside that layer or outside the map canvas.
     * @param layer - The ID of a style layer or a listener if no ID is provided. Event will only be triggered if its location
     * is within a visible feature in this layer. The event will have a `features` property containing
     * an array of the matching features. If `layer` is not supplied, the event will not have a `features` property.
     * Please note that many event types are not compatible with the optional `layer` parameter.
     * @param listener - The function to be called when the event is fired.
     * @example
     * ```ts
     * // Set an event listener that will fire
     * // when the map has finished loading
     * map.on('load', () => {
     *   // Once the map has finished loading,
     *   // add a new layer
     *   map.addLayer({
     *     id: 'points-of-interest',
     *     source: {
     *       type: 'vector',
     *       url: 'https://maplibre.org/maplibre-style-spec/'
     *     },
     *     'source-layer': 'poi_label',
     *     type: 'circle',
     *     paint: {
     *       // MapLibre Style Specification paint properties
     *     },
     *     layout: {
     *       // MapLibre Style Specification layout properties
     *     }
     *   });
     * });
     * ```
     * @example
     * ```ts
     * // Set an event listener that will fire
     * // when a feature on the countries layer of the map is clicked
     * map.on('click', 'countries', (e) => {
     *   new Popup()
     *     .setLngLat(e.lngLat)
     *     .setHTML(`Country name: ${e.features[0].properties.name}`)
     *     .addTo(map);
     * });
     * ```
     * @see [Display popup on click](https://maplibre.org/maplibre-gl-js/docs/examples/display-a-popup-on-click/)
     * @see [Center the map on a clicked symbol](https://maplibre.org/maplibre-gl-js/docs/examples/center-the-map-on-a-clicked-symbol/)
     * @see [Create a hover effect](https://maplibre.org/maplibre-gl-js/docs/examples/create-a-hover-effect/)
     * @see [Create a draggable marker](https://maplibre.org/maplibre-gl-js/docs/examples/create-a-draggable-point/)
     */
    on<T extends keyof MapLayerEventType>(
        type: T,
        layer: string,
        listener: (ev: MapLayerEventType[T] & Object) => void,
    ): Subscription;
    /**
     * Overload of the `on` method that allows to listen to events specifying multiple layers.
     * @event
     * @param type - The type of the event.
     * @param layerIds - The array of style layer IDs.
     * @param listener - The listener callback.
     */
    on<T extends keyof MapLayerEventType>(
        type: T,
        layerIds: string[],
        listener: (ev: MapLayerEventType[T] & Object) => void
    ): Subscription;
    /**
     * Overload of the `on` method that allows to listen to events without specifying a layer.
     * @event
     * @param type - The type of the event.
     * @param listener - The listener callback.
     */
    on<T extends keyof MapEventType>(type: T, listener: (ev: MapEventType[T] & Object) => void): Subscription;
    /**
     * Overload of the `on` method that allows to listen to events without specifying a layer.
     * @event
     * @param type - The type of the event.
     * @param listener - The listener callback.
     */
    on(type: keyof MapEventType | string, listener: Listener): Subscription;
    on(type: keyof MapEventType | string, layerIdsOrListener: string | string[] | Listener, listener?: Listener): Subscription {
        if (listener === undefined) {
            return super.on(type, layerIdsOrListener as Listener);
        }

        const layerIds = typeof layerIdsOrListener === 'string' ? [layerIdsOrListener] : layerIdsOrListener as string[];

        const delegatedListener = this._createDelegatedListener(type, layerIds, listener);

        this._saveDelegatedListener(type, delegatedListener);

        for (const event in delegatedListener.delegates) {
            this.on(event, delegatedListener.delegates[event]);
        }

        return {
            unsubscribe: () => {
                this._removeDelegatedListener(type, layerIds, listener);
            }
        };
    }

    /**
     * Adds a listener that will be called only once to a specified event type, optionally limited to features in a specified style layer.
     *
     * @event
     * @param type - The event type to listen for; one of `'mousedown'`, `'mouseup'`, `'click'`, `'dblclick'`,
     * `'mousemove'`, `'mouseenter'`, `'mouseleave'`, `'mouseover'`, `'mouseout'`, `'contextmenu'`, `'touchstart'`,
     * `'touchend'`, or `'touchcancel'`. `mouseenter` and `mouseover` events are triggered when the cursor enters
     * a visible portion of the specified layer from outside that layer or outside the map canvas. `mouseleave`
     * and `mouseout` events are triggered when the cursor leaves a visible portion of the specified layer, or leaves
     * the map canvas.
     * @param layer - The ID of a style layer or a listener if no ID is provided. Only events whose location is within a visible
     * feature in this layer will trigger the listener. The event will have a `features` property containing
     * an array of the matching features.
     * @param listener - The function to be called when the event is fired.
     * @returns `this` if listener is provided, promise otherwise to allow easier usage of async/await
     */
    once<T extends keyof MapLayerEventType>(
        type: T,
        layer: string,
        listener?: (ev: MapLayerEventType[T] & Object) => void,
    ): this | Promise<MapLayerEventType[T] & Object>;
    /**
     * Overload of the `once` method that allows to listen to events specifying multiple layers.
     * @event
     * @param type - The type of the event.
     * @param layerIds - The array of style layer IDs.
     * @param listener - The listener callback.
     */
    once<T extends keyof MapLayerEventType>(
        type: T,
        layerIds: string[],
        listener?: (ev: MapLayerEventType[T] & Object) => void
    ): this | Promise<any>;
    /**
     * Overload of the `once` method that allows to listen to events without specifying a layer.
     * @event
     * @param type - The type of the event.
     * @param listener - The listener callback.
     */
    once<T extends keyof MapEventType>(type: T, listener?: (ev: MapEventType[T] & Object) => void): this | Promise<any>;
    /**
     * Overload of the `once` method that allows to listen to events without specifying a layer.
     * @event
     * @param type - The type of the event.
     * @param listener - The listener callback.
     */
    once(type: keyof MapEventType | string, listener?: Listener): this | Promise<any>;
    once(type: keyof MapEventType | string, layerIdsOrListener: string | string[] | Listener, listener?: Listener): this | Promise<any> {
        if (listener === undefined) {
            return super.once(type, layerIdsOrListener as Listener);
        }

        const layerIds = typeof layerIdsOrListener === 'string' ? [layerIdsOrListener] : layerIdsOrListener as string[];

        const delegatedListener = this._createDelegatedListener(type, layerIds, listener);

        for (const key in delegatedListener.delegates) {
            const delegate: Delegate = delegatedListener.delegates[key];
            delegatedListener.delegates[key] = (...args: Parameters<Delegate>) => {
                this._removeDelegatedListener(type, layerIds, listener);
                delegate(...args);
            };
        }

        this._saveDelegatedListener(type, delegatedListener);

        for (const event in delegatedListener.delegates) {
            this.once(event, delegatedListener.delegates[event]);
        }

        return this;
    }

    /**
     * Removes an event listener for events previously added with `{@link Map.on}`.
     *
     * @event
     * @param type - The event type previously used to install the listener.
     * @param layer - The layer ID or listener previously used to install the listener.
     * @param listener - The function previously installed as a listener.
     */
    off<T extends keyof MapLayerEventType>(
        type: T,
        layer: string,
        listener: (ev: MapLayerEventType[T] & Object) => void,
    ): this;
    /**
     * Overload of the `off` method that allows to remove an event created with multiple layers.
     * Provide the same layer IDs as to `on` or `once`, when the listener was registered.
     * @event
     * @param type - The type of the event.
     * @param layers - The layer IDs previously used to install the listener.
     * @param listener - The function previously installed as a listener.
     */
    off<T extends keyof MapLayerEventType>(
        type: T,
        layers: string[],
        listener: (ev: MapLayerEventType[T] & Object) => void,
    ): this;
    /**
     * Overload of the `off` method that allows to remove an event created without specifying a layer.
     * @event
     * @param type - The type of the event.
     * @param listener - The function previously installed as a listener.
     */
    off<T extends keyof MapEventType>(type: T, listener: (ev: MapEventType[T] & Object) => void): this;
    /**
     * Overload of the `off` method that allows to remove an event created without specifying a layer.
     * @event
     * @param type - The type of the event.
     * @param listener - The function previously installed as a listener.
     */
    off(type: keyof MapEventType | string, listener: Listener): this;
    off(type: keyof MapEventType | string, layerIdsOrListener: string | string[] | Listener, listener?: Listener): this {
        if (listener === undefined) {
            return super.off(type, layerIdsOrListener as Listener);
        }

        const layerIds = typeof layerIdsOrListener === 'string' ? [layerIdsOrListener] : layerIdsOrListener as string[];
        this._removeDelegatedListener(type, layerIds, listener);

        return this;
    }

    /**
     * Returns an array of MapGeoJSONFeature objects
     * representing visible features that satisfy the query parameters.
     *
     * @param geometryOrOptions - (optional) The geometry of the query region:
     * either a single point or southwest and northeast points describing a bounding box.
     * Omitting this parameter (i.e. calling {@link Map.queryRenderedFeatures} with zero arguments,
     * or with only a `options` argument) is equivalent to passing a bounding box encompassing the entire
     * map viewport.
     * The geometryOrOptions can receive a {@link QueryRenderedFeaturesOptions} only to support a situation where the function receives only one parameter which is the options parameter.
     * @param options - (optional) Options object.
     *
     * @returns An array of MapGeoJSONFeature objects.
     *
     * The `properties` value of each returned feature object contains the properties of its source feature. For GeoJSON sources, only
     * string and numeric property values are supported (i.e. `null`, `Array`, and `Object` values are not supported).
     *
     * Each feature includes top-level `layer`, `source`, and `sourceLayer` properties. The `layer` property is an object
     * representing the style layer to  which the feature belongs. Layout and paint properties in this object contain values
     * which are fully evaluated for the given zoom level and feature.
     *
     * Only features that are currently rendered are included. Some features will **not** be included, like:
     *
     * - Features from layers whose `visibility` property is `"none"`.
     * - Features from layers whose zoom range excludes the current zoom level.
     * - Symbol features that have been hidden due to text or icon collision.
     *
     * Features from all other layers are included, including features that may have no visible
     * contribution to the rendered result; for example, because the layer's opacity or color alpha component is set to
     * 0.
     *
     * The topmost rendered feature appears first in the returned array, and subsequent features are sorted by
     * descending z-order. Features that are rendered multiple times (due to wrapping across the antemeridian at low
     * zoom levels) are returned only once (though subject to the following caveat).
     *
     * Because features come from tiled vector data or GeoJSON data that is converted to tiles internally, feature
     * geometries may be split or duplicated across tile boundaries and, as a result, features may appear multiple
     * times in query results. For example, suppose there is a highway running through the bounding rectangle of a query.
     * The results of the query will be those parts of the highway that lie within the map tiles covering the bounding
     * rectangle, even if the highway extends into other tiles, and the portion of the highway within each map tile
     * will be returned as a separate feature. Similarly, a point feature near a tile boundary may appear in multiple
     * tiles due to tile buffering.
     *
     * @example
     * Find all features at a point
     * ```ts
     * let features = map.queryRenderedFeatures(
     *   [20, 35],
     *   { layers: ['my-layer-name'] }
     * );
     * ```
     *
     * @example
     * Find all features within a static bounding box
     * ```ts
     * let features = map.queryRenderedFeatures(
     *   [[10, 20], [30, 50]],
     *   { layers: ['my-layer-name'] }
     * );
     * ```
     *
     * @example
     * Find all features within a bounding box around a point
     * ```ts
     * let width = 10;
     * let height = 20;
     * let features = map.queryRenderedFeatures([
     *   [point.x - width / 2, point.y - height / 2],
     *   [point.x + width / 2, point.y + height / 2]
     * ], { layers: ['my-layer-name'] });
     * ```
     *
     * @example
     * Query all rendered features from a single layer
     * ```ts
     * let features = map.queryRenderedFeatures({ layers: ['my-layer-name'] });
     * ```
     * @see [Get features under the mouse pointer](https://maplibre.org/maplibre-gl-js/docs/examples/get-features-under-the-mouse-pointer/)
     */
    queryRenderedFeatures(geometryOrOptions?: PointLike | [PointLike, PointLike] | QueryRenderedFeaturesOptions, options?: QueryRenderedFeaturesOptions): MapGeoJSONFeature[] {
        if (!this.style) {
            return [];
        }
        let queryGeometry: Point[];
        const isGeometry = geometryOrOptions instanceof Point || Array.isArray(geometryOrOptions);
        const geometry = isGeometry ? geometryOrOptions : [[0, 0], [this.transform.width, this.transform.height]];
        options = options || (isGeometry ? {} : geometryOrOptions) || {};

        if (geometry instanceof Point || typeof geometry[0] === 'number') {
            queryGeometry = [Point.convert(geometry as PointLike)];
        } else {
            const tl = Point.convert(geometry[0] as PointLike);
            const br = Point.convert(geometry[1] as PointLike);
            queryGeometry = [tl, new Point(br.x, tl.y), br, new Point(tl.x, br.y), tl];
        }

        return this.style.queryRenderedFeatures(queryGeometry, options, this.transform);
    }

    /**
     * Returns an array of MapGeoJSONFeature objects
     * representing features within the specified vector tile or GeoJSON source that satisfy the query parameters.
     *
     * @param sourceId - The ID of the vector tile or GeoJSON source to query.
     * @param parameters - The options object.
     * @returns An array of MapGeoJSONFeature objects.
     *
     * In contrast to {@link Map.queryRenderedFeatures}, this function returns all features matching the query parameters,
     * whether or not they are rendered by the current style (i.e. visible). The domain of the query includes all currently-loaded
     * vector tiles and GeoJSON source tiles: this function does not check tiles outside the currently
     * visible viewport.
     *
     * Because features come from tiled vector data or GeoJSON data that is converted to tiles internally, feature
     * geometries may be split or duplicated across tile boundaries and, as a result, features may appear multiple
     * times in query results. For example, suppose there is a highway running through the bounding rectangle of a query.
     * The results of the query will be those parts of the highway that lie within the map tiles covering the bounding
     * rectangle, even if the highway extends into other tiles, and the portion of the highway within each map tile
     * will be returned as a separate feature. Similarly, a point feature near a tile boundary may appear in multiple
     * tiles due to tile buffering.
     *
     * @example
     * Find all features in one source layer in a vector source
     * ```ts
     * let features = map.querySourceFeatures('your-source-id', {
     *   sourceLayer: 'your-source-layer'
     * });
     * ```
     *
     */
    querySourceFeatures(sourceId: string, parameters?: QuerySourceFeatureOptions | null): GeoJSONFeature[] {
        return this.style.querySourceFeatures(sourceId, parameters);
    }

    /**
     * Updates the map's MapLibre style object with a new value.
     *
     * If a style is already set when this is used and options.diff is set to true, the map renderer will attempt to compare the given style
     * against the map's current state and perform only the changes necessary to make the map style match the desired state. Changes in sprites
     * (images used for icons and patterns) and glyphs (fonts for label text) **cannot** be diffed. If the sprites or fonts used in the current
     * style and the given style are different in any way, the map renderer will force a full update, removing the current style and building
     * the given one from scratch.
     *
     *
     * @param style - A JSON object conforming to the schema described in the
     * [MapLibre Style Specification](https://maplibre.org/maplibre-style-spec/), or a URL to such JSON.
     * @param options - The options object.
     *
     * @example
     * ```ts
     * map.setStyle("https://demotiles.maplibre.org/style.json");
     *
     * map.setStyle('https://demotiles.maplibre.org/style.json', {
     *   transformStyle: (previousStyle, nextStyle) => ({
     *       ...nextStyle,
     *       sources: {
     *           ...nextStyle.sources,
     *           // copy a source from previous style
     *           'osm': previousStyle.sources.osm
     *       },
     *       layers: [
     *           // background layer
     *           nextStyle.layers[0],
     *           // copy a layer from previous style
     *           previousStyle.layers[0],
     *           // other layers from the next style
     *           ...nextStyle.layers.slice(1).map(layer => {
     *               // hide the layers we don't need from demotiles style
     *               if (layer.id.startsWith('geolines')) {
     *                   layer.layout = {...layer.layout || {}, visibility: 'none'};
     *               // filter out US polygons
     *               } else if (layer.id.startsWith('coastline') || layer.id.startsWith('countries')) {
     *                   layer.filter = ['!=', ['get', 'ADM0_A3'], 'USA'];
     *               }
     *               return layer;
     *           })
     *       ]
     *   })
     * });
     * ```
     */
    setStyle(style: StyleSpecification | string | null, options?: StyleSwapOptions & StyleOptions): this {
        options = extend({},
            {
                localIdeographFontFamily: this._localIdeographFontFamily,
                validate: this._validateStyle
            }, options);

        if ((options.diff !== false && options.localIdeographFontFamily === this._localIdeographFontFamily) && this.style && style) {
            this._diffStyle(style, options);
            return this;
        } else {
            this._localIdeographFontFamily = options.localIdeographFontFamily;
            return this._updateStyle(style, options);
        }
    }

    /**
     *  Updates the requestManager's transform request with a new function
     *
     * @param transformRequest - A callback run before the Map makes a request for an external URL. The callback can be used to modify the url, set headers, or set the credentials property for cross-origin requests.
     * Expected to return an object with a `url` property and optionally `headers` and `credentials` properties
     *
     * @example
     * ```ts
     * map.setTransformRequest((url: string, resourceType: string) => {});
     * ```
     */
    setTransformRequest(transformRequest: RequestTransformFunction | null): this {
        this._requestManager.setTransformRequest(transformRequest);
        return this;
    }

    _getUIString(key: keyof typeof defaultLocale) {
        const str = this._locale[key];
        if (str == null) {
            throw new Error(`Missing UI string '${key}'`);
        }

        return str;
    }

    _updateStyle(style: StyleSpecification | string | null, options?: StyleSwapOptions & StyleOptions) {
        // transformStyle relies on having previous style serialized, if it is not loaded yet, delay _updateStyle until previous style is loaded
        if (options.transformStyle && this.style && !this.style._loaded) {
            this.style.once('style.load', () => this._updateStyle(style, options));
            return;
        }

        const previousStyle = this.style && options.transformStyle ? this.style.serialize() : undefined;
        if (this.style) {
            this.style.setEventedParent(null);

            // Only release workers when map is getting disposed
            this.style._remove(!style);
        }

        if (!style) {
            this.style?.projection?.destroy();
            delete this.style;
            return this;
        } else {
            this.style = new Style(this, options || {});
        }

        this.style.setEventedParent(this, {style: this.style});

        if (typeof style === 'string') {
            this.style.loadURL(style, options, previousStyle);
        } else {
            this.style.loadJSON(style, options, previousStyle);
        }

        return this;
    }

    _lazyInitEmptyStyle() {
        if (!this.style) {
            this.style = new Style(this, {});
            this.style.setEventedParent(this, {style: this.style});
            this.style.loadEmpty();
        }
    }

    _diffStyle(style: StyleSpecification | string, options?: StyleSwapOptions & StyleOptions) {
        if (typeof style === 'string') {
            const url = style;
            const request = this._requestManager.transformRequest(url, ResourceType.Style);
            getJSON<StyleSpecification>(request, new AbortController()).then((response) => {
                this._updateDiff(response.data, options);
            }).catch((error) => {
                if (error) {
                    this.fire(new ErrorEvent(error));
                }
            });
        } else if (typeof style === 'object') {
            this._updateDiff(style, options);
        }
    }

    _updateDiff(style: StyleSpecification, options?: StyleSwapOptions & StyleOptions) {
        try {
            if (this.style.setState(style, options)) {
                this._update(true);
            }
        } catch (e) {
            warnOnce(
                `Unable to perform style diff: ${e.message || e.error || e}.  Rebuilding the style from scratch.`
            );
            this._updateStyle(style, options);
        }
    }

    /**
     * Returns the map's MapLibre style object, a JSON object which can be used to recreate the map's style.
     *
     * @returns The map's style JSON object.
     *
     * @example
     * ```ts
     * let styleJson = map.getStyle();
     * ```
     *
     */
    getStyle(): StyleSpecification {
        if (this.style) {
            return this.style.serialize();
        }
    }

    /**
     * @internal
     * Returns the map's style and cloned images to restore context.
     * @returns An object containing the style and images.
     */
    _getStyleAndImages(): LostContextStyle {
        if (this.style) {
            return {
                style: this.style.serialize(),
                images: this.style.imageManager.cloneImages()
            };
        }
        return {style: null, images: {}};
    }

    /**
     * Returns a Boolean indicating whether the map's style is fully loaded.
     *
     * @returns A Boolean indicating whether the style is fully loaded.
     *
     * @example
     * ```ts
     * let styleLoadStatus = map.isStyleLoaded();
     * ```
     */
    isStyleLoaded(): boolean | void {
        if (!this.style) return warnOnce('There is no style added to the map.');
        return this.style.loaded();
    }

    /**
     * Adds a source to the map's style.
     *
     * Events triggered:
     *
     * Triggers the `source.add` event.
     *
     * @param id - The ID of the source to add. Must not conflict with existing sources.
     * @param source - The source object, conforming to the
     * MapLibre Style Specification's [source definition](https://maplibre.org/maplibre-style-spec/sources) or
     * {@link CanvasSourceSpecification}.
     * @example
     * ```ts
     * map.addSource('my-data', {
     *   type: 'vector',
     *   url: 'https://demotiles.maplibre.org/tiles/tiles.json'
     * });
     * ```
     * @example
     * ```ts
     * map.addSource('my-data', {
     *   "type": "geojson",
     *   "data": {
     *     "type": "Feature",
     *     "geometry": {
     *       "type": "Point",
     *       "coordinates": [-77.0323, 38.9131]
     *     },
     *     "properties": {
     *       "title": "Mapbox DC",
     *       "marker-symbol": "monument"
     *     }
     *   }
     * });
     * ```
     * @see GeoJSON source: [Add live realtime data](https://maplibre.org/maplibre-gl-js/docs/examples/add-live-realtime-data/)
     */
    addSource(id: string, source: SourceSpecification | CanvasSourceSpecification): this {
        this._lazyInitEmptyStyle();
        this.style.addSource(id, source);
        return this._update(true);
    }

    /**
     * Returns a Boolean indicating whether the source is loaded. Returns `true` if the source with
     * the given ID in the map's style has no outstanding network requests, otherwise `false`.
     *
     * A {@link ErrorEvent} event will be fired if there is no source wit the specified ID.
     *
     * @param id - The ID of the source to be checked.
     * @returns A Boolean indicating whether the source is loaded.
     * @example
     * ```ts
     * let sourceLoaded = map.isSourceLoaded('bathymetry-data');
     * ```
     */
    isSourceLoaded(id: string): boolean {
        const tileManager = this.style && this.style.tileManagers[id];
        if (tileManager === undefined) {
            this.fire(new ErrorEvent(new Error(`There is no tile manager with ID '${id}'`)));
            return;
        }
        return tileManager.loaded();
    }

    /**
     * Loads a 3D terrain mesh, based on a "raster-dem" source.
     *
     * Triggers the `terrain` event.
     *
     * @param options - Options object.
     * @example
     * ```ts
     * map.setTerrain({ source: 'terrain' });
     * ```
     */
    setTerrain(options: TerrainSpecification | null): this {
        this.style._checkLoaded();

        // clear event handlers
        if (this._terrainDataCallback) this.style.off('data', this._terrainDataCallback);

        if (!options) {
            // remove terrain
            if (this.terrain) this.terrain.tileManager.destruct();
            this.terrain = null;
            if (this.painter.renderToTexture) this.painter.renderToTexture.destruct();
            this.painter.renderToTexture = null;
            this.transform.setMinElevationForCurrentTile(0);
            if (this._centerClampedToGround) {
                this.transform.setElevation(0);
            }
        } else {
            // add terrain
            const tileManager = this.style.tileManagers[options.source];
            if (!tileManager) throw new Error(`cannot load terrain, because there exists no source with ID: ${options.source}`);
            // Update terrain tiles when adding new terrain
            if (this.terrain === null) tileManager.reload();
            // Warn once if user is using the same source for hillshade/color-relief and terrain
            for (const index in this.style._layers) {
                const thisLayer = this.style._layers[index];
                if (thisLayer.type === 'hillshade' && thisLayer.source === options.source) {
                    warnOnce('You are using the same source for a hillshade layer and for 3D terrain. Please consider using two separate sources to improve rendering quality.');
                }
                if (thisLayer.type === 'color-relief' && thisLayer.source === options.source) {
                    warnOnce('You are using the same source for a color-relief layer and for 3D terrain. Please consider using two separate sources to improve rendering quality.');
                }
            }
            this.terrain = new Terrain(this.painter, tileManager, options);
            this.painter.renderToTexture = new RenderToTexture(this.painter, this.terrain);
            this.transform.setMinElevationForCurrentTile(this.terrain.getMinTileElevationForLngLatZoom(this.transform.center, this.transform.tileZoom));
            this.transform.setElevation(this.terrain.getElevationForLngLatZoom(this.transform.center, this.transform.tileZoom));
            this._terrainDataCallback = e => {
                if (e.dataType === 'style') {
                    this.terrain.tileManager.freeRtt();
                } else if (e.dataType === 'source' && e.tile) {
                    if (e.sourceId === options.source && !this._elevationFreeze) {
                        this.transform.setMinElevationForCurrentTile(this.terrain.getMinTileElevationForLngLatZoom(this.transform.center, this.transform.tileZoom));
                        if (this._centerClampedToGround) {
                            this.transform.setElevation(this.terrain.getElevationForLngLatZoom(this.transform.center, this.transform.tileZoom));
                        }
                    }

                    if (e.source?.type === 'image') {
                        this.terrain.tileManager.freeRtt();
                    } else {
                        this.terrain.tileManager.freeRtt(e.tile.tileID);
                    }
                }
            };
            this.style.on('data', this._terrainDataCallback);
        }

        this.fire(new Event('terrain', {terrain: options}));
        return this;
    }

    /**
     * Get the terrain-options if terrain is loaded
     * @returns the TerrainSpecification passed to setTerrain
     * @example
     * ```ts
     * map.getTerrain(); // { source: 'terrain' };
     * ```
     */
    getTerrain(): TerrainSpecification | null {
        return this.terrain?.options ?? null;
    }

    /**
     * Returns a Boolean indicating whether all tiles in the viewport from all sources on
     * the style are loaded.
     *
     * @returns A Boolean indicating whether all tiles are loaded.
     * @example
     * ```ts
     * let tilesLoaded = map.areTilesLoaded();
     * ```
     */
    areTilesLoaded(): boolean {
        const sources = this.style && this.style.tileManagers;
        for (const id in sources) {
            const source = sources[id];
            const tiles = source._tiles;
            for (const t in tiles) {
                const tile = tiles[t];
                if (!(tile.state === 'loaded' || tile.state === 'errored')) return false;
            }
        }
        return true;
    }

    /**
     * Removes a source from the map's style.
     *
     * @param id - The ID of the source to remove.
     * @example
     * ```ts
     * map.removeSource('bathymetry-data');
     * ```
     */
    removeSource(id: string): Map {
        this.style.removeSource(id);
        return this._update(true);
    }

    /**
     * Returns the source with the specified ID in the map's style.
     *
     * This method is often used to update a source using the instance members for the relevant
     * source type as defined in classes that derive from {@link Source}.
     * For example, setting the `data` for a GeoJSON source or updating the `url` and `coordinates`
     * of an image source.
     *
     * @param id - The ID of the source to get.
     * @returns The style source with the specified ID or `undefined` if the ID
     * corresponds to no existing sources.
     * The shape of the object varies by source type.
     * A list of options for each source type is available on the MapLibre Style Specification's
     * [Sources](https://maplibre.org/maplibre-style-spec/sources/) page.
     * @example
     * ```ts
     * let sourceObject = map.getSource('points');
     * ```
     * @see [Create a draggable point](https://maplibre.org/maplibre-gl-js/docs/examples/create-a-draggable-point/)
     * @see [Animate a point](https://maplibre.org/maplibre-gl-js/docs/examples/animate-a-point/)
     * @see [Add live realtime data](https://maplibre.org/maplibre-gl-js/docs/examples/add-live-realtime-data/)
     */
    getSource<TSource extends Source>(id: string): TSource | undefined {
        return this.style.getSource(id) as TSource;
    }

    /**
     * Change the tile Level of Detail behavior of the specified source. These parameters have no effect when
     * pitch == 0, and the largest effect when the horizon is visible on screen.
     *
     * @param maxZoomLevelsOnScreen - The maximum number of distinct zoom levels allowed on screen at a time.
     * There will generally be fewer zoom levels on the screen, the maximum can only be reached when the horizon
     * is at the top of the screen. Increasing the maximum number of zoom levels causes the zoom level to decay
     * faster toward the horizon.
     * @param tileCountMaxMinRatio - The ratio of the maximum number of tiles loaded (at high pitch) to the minimum
     * number of tiles loaded. Increasing this ratio allows more tiles to be loaded at high pitch angles. If the ratio
     * would otherwise be exceeded, the zoom level is reduced uniformly to keep the number of tiles within the limit.
     * @param sourceId - The ID of the source to set tile LOD parameters for. All sources will be updated if unspecified.
     * If `sourceId` is specified but a corresponding source does not exist, an error is thrown.
     * @example
     * ```ts
     * map.setSourceTileLodParams(4.0, 3.0, 'terrain');
     * ```
     * @see [Modify Level of Detail behavior](https://maplibre.org/maplibre-gl-js/docs/examples/level-of-detail-control/)

     */
    setSourceTileLodParams(maxZoomLevelsOnScreen: number, tileCountMaxMinRatio: number, sourceId?: string) : this {
        if (sourceId) {
            const source = this.getSource(sourceId);
            if(!source) {
                throw new Error(`There is no source with ID "${sourceId}", cannot set LOD parameters`);
            }
            source.calculateTileZoom = createCalculateTileZoomFunction(Math.max(1, maxZoomLevelsOnScreen), Math.max(1, tileCountMaxMinRatio));
        } else {
            for (const id in this.style.tileManagers) {
                this.style.tileManagers[id].getSource().calculateTileZoom = createCalculateTileZoomFunction(Math.max(1, maxZoomLevelsOnScreen), Math.max(1, tileCountMaxMinRatio));
            }
        }
        this._update(true);
        return this;
    }

    /**
     * Triggers a reload of the selected tiles
     *
     * @param sourceId - The ID of the source
     * @param tileIds - An array of tile IDs to be reloaded. If not defined, all tiles will be reloaded.
     * @example
     * ```ts
     * map.refreshTiles('satellite', [{x:1024, y: 1023, z: 11}, {x:1023, y: 1023, z: 11}]);
     * ```
     */
    refreshTiles(sourceId: string, tileIds?: Array<{x: number; y: number; z: number}>) {
        const tileManager = this.style.tileManagers[sourceId];
        if(!tileManager) {
            throw new Error(`There is no tile manager with ID "${sourceId}", cannot refresh tile`);
        }
        if (tileIds === undefined) {
            tileManager.reload(true);
        } else {
            tileManager.refreshTiles(tileIds.map((tileId) => {return new CanonicalTileID(tileId.z, tileId.x, tileId.y);}));
        }
    }

    /**
     * Add an image to the style. This image can be displayed on the map like any other icon in the style's
     * sprite using the image's ID with
     * [`icon-image`](https://maplibre.org/maplibre-style-spec/layers/#layout-symbol-icon-image),
     * [`background-pattern`](https://maplibre.org/maplibre-style-spec/layers/#paint-background-background-pattern),
     * [`fill-pattern`](https://maplibre.org/maplibre-style-spec/layers/#paint-fill-fill-pattern),
     * or [`line-pattern`](https://maplibre.org/maplibre-style-spec/layers/#paint-line-line-pattern).
     *
     * A {@link ErrorEvent} event will be fired if the image parameter is invalid or there is not enough space in the sprite to add this image.
     *
     * @param id - The ID of the image.
     * @param image - The image as an `HTMLImageElement`, `ImageData`, `ImageBitmap` or object with `width`, `height`, and `data`
     * properties with the same format as `ImageData`.
     * @param options - Options object.
     * @example
     * ```ts
     * // If the style's sprite does not already contain an image with ID 'cat',
     * // add the image 'cat-icon.png' to the style's sprite with the ID 'cat'.
     * const image = await map.loadImage('https://upload.wikimedia.org/wikipedia/commons/thumb/6/60/Cat_silhouette.svg/400px-Cat_silhouette.svg.png');
     * if (!map.hasImage('cat')) map.addImage('cat', image.data);
     *
     * // Add a stretchable image that can be used with `icon-text-fit`
     * // In this example, the image is 600px wide by 400px high.
     * const image = await map.loadImage('https://upload.wikimedia.org/wikipedia/commons/8/89/Black_and_White_Boxed_%28bordered%29.png');
     * if (map.hasImage('border-image')) return;
     * map.addImage('border-image', image.data, {
     *     content: [16, 16, 300, 384], // place text over left half of image, avoiding the 16px border
     *     stretchX: [[16, 584]], // stretch everything horizontally except the 16px border
     *     stretchY: [[16, 384]], // stretch everything vertically except the 16px border
     * });
     * ```
     * @see Use `HTMLImageElement`: [Add an icon to the map](https://maplibre.org/maplibre-gl-js/docs/examples/add-an-icon-to-the-map/)
     * @see Use `ImageData`: [Add a generated icon to the map](https://maplibre.org/maplibre-gl-js/docs/examples/add-a-generated-icon-to-the-map/)
     */
    addImage(id: string,
        image: HTMLImageElement | ImageBitmap | ImageData | {
            width: number;
            height: number;
            data: Uint8Array | Uint8ClampedArray;
        } | StyleImageInterface,
        options: Partial<StyleImageMetadata> = {}): this {
        const {
            pixelRatio = 1,
            sdf = false,
            stretchX,
            stretchY,
            content,
            textFitWidth,
            textFitHeight
        } = options;
        this._lazyInitEmptyStyle();
        const version = 0;

        if (image instanceof HTMLImageElement || isImageBitmap(image)) {
            const {width, height, data} = browser.getImageData(image);
            this.style.addImage(id, {data: new RGBAImage({width, height}, data), pixelRatio, stretchX, stretchY, content, textFitWidth, textFitHeight, sdf, version});
        } else if (image.width === undefined || image.height === undefined) {
            return this.fire(new ErrorEvent(new Error(
                'Invalid arguments to map.addImage(). The second argument must be an `HTMLImageElement`, `ImageData`, `ImageBitmap`, ' +
                'or object with `width`, `height`, and `data` properties with the same format as `ImageData`')));
        } else {
            const {width, height, data} = image as ImageData;
            const userImage = (image as any as StyleImageInterface);

            this.style.addImage(id, {
                data: new RGBAImage({width, height}, new Uint8Array(data)),
                pixelRatio,
                stretchX,
                stretchY,
                content,
                textFitWidth,
                textFitHeight,
                sdf,
                version,
                userImage
            });

            if (userImage.onAdd) {
                userImage.onAdd(this, id);
            }
            return this;
        }
    }

    /**
     * Update an existing image in a style. This image can be displayed on the map like any other icon in the style's
     * sprite using the image's ID with
     * [`icon-image`](https://maplibre.org/maplibre-style-spec/layers/#layout-symbol-icon-image),
     * [`background-pattern`](https://maplibre.org/maplibre-style-spec/layers/#paint-background-background-pattern),
     * [`fill-pattern`](https://maplibre.org/maplibre-style-spec/layers/#paint-fill-fill-pattern),
     * or [`line-pattern`](https://maplibre.org/maplibre-style-spec/layers/#paint-line-line-pattern).
     *
     * An {@link ErrorEvent} will be fired if the image parameter is invalid.
     *
     * @param id - The ID of the image.
     * @param image - The image as an `HTMLImageElement`, `ImageData`, `ImageBitmap` or object with `width`, `height`, and `data`
     * properties with the same format as `ImageData`.
     * @example
     * ```ts
     * // If an image with the ID 'cat' already exists in the style's sprite,
     * // replace that image with a new image, 'other-cat-icon.png'.
     * if (map.hasImage('cat')) map.updateImage('cat', './other-cat-icon.png');
     * ```
     */
    updateImage(id: string,
        image: HTMLImageElement | ImageBitmap | ImageData | {
            width: number;
            height: number;
            data: Uint8Array | Uint8ClampedArray;
        } | StyleImageInterface): this {

        const existingImage = this.style.getImage(id);
        if (!existingImage) {
            return this.fire(new ErrorEvent(new Error(
                'The map has no image with that id. If you are adding a new image use `map.addImage(...)` instead.')));
        }
        const imageData = (image instanceof HTMLImageElement || isImageBitmap(image)) ?
            browser.getImageData(image) :
            image;
        const {width, height, data} = imageData;

        if (width === undefined || height === undefined) {
            return this.fire(new ErrorEvent(new Error(
                'Invalid arguments to map.updateImage(). The second argument must be an `HTMLImageElement`, `ImageData`, `ImageBitmap`, ' +
                'or object with `width`, `height`, and `data` properties with the same format as `ImageData`')));
        }

        if (width !== existingImage.data.width || height !== existingImage.data.height) {
            return this.fire(new ErrorEvent(new Error(
                'The width and height of the updated image must be that same as the previous version of the image')));
        }

        const copy = !(image instanceof HTMLImageElement || isImageBitmap(image));
        existingImage.data.replace(data, copy);

        this.style.updateImage(id, existingImage);
        return this;
    }

    /**
     * Returns an image, specified by ID, currently available in the map.
     * This includes both images from the style's original sprite
     * and any images that have been added at runtime using {@link Map.addImage}.
     *
     * @param id - The ID of the image.
     * @returns An image in the map with the specified ID.
     *
     * @example
     * ```ts
     * let coffeeShopIcon = map.getImage("coffee_cup");
     * ```
     */
    getImage(id: string): StyleImage {
        return this.style.getImage(id);
    }

    /**
     * Check whether or not an image with a specific ID exists in the style. This checks both images
     * in the style's original sprite and any images
     * that have been added at runtime using {@link Map.addImage}.
     *
     * An {@link ErrorEvent} will be fired if the image parameter is invalid.
     *
     * @param id - The ID of the image.
     *
     * @returns A Boolean indicating whether the image exists.
     * @example
     * Check if an image with the ID 'cat' exists in the style's sprite.
     * ```ts
     * let catIconExists = map.hasImage('cat');
     * ```
     */
    hasImage(id: string): boolean {
        if (!id) {
            this.fire(new ErrorEvent(new Error('Missing required image id')));
            return false;
        }

        return !!this.style.getImage(id);
    }

    /**
     * Remove an image from a style. This can be an image from the style's original
     * sprite or any images
     * that have been added at runtime using {@link Map.addImage}.
     *
     * @param id - The ID of the image.
     *
     * @example
     * ```ts
     * // If an image with the ID 'cat' exists in
     * // the style's sprite, remove it.
     * if (map.hasImage('cat')) map.removeImage('cat');
     * ```
     */
    removeImage(id: string) {
        this.style.removeImage(id);
    }

    /**
     * Load an image from an external URL to be used with {@link Map.addImage}. External
     * domains must support [CORS](https://developer.mozilla.org/en-US/docs/Web/HTTP/Access_control_CORS).
     *
     * @param url - The URL of the image file. Image file must be in png, webp, or jpg format.
     * @returns a promise that is resolved when the image is loaded
     *
     * @example
     * Load an image from an external URL.
     * ```ts
     * const response = await map.loadImage('https://picsum.photos/50/50');
     * // Add the loaded image to the style's sprite with the ID 'photo'.
     * map.addImage('photo', response.data);
     * ```
     * @see [Add an icon to the map](https://maplibre.org/maplibre-gl-js/docs/examples/add-an-icon-to-the-map/)
     */
    loadImage(url: string): Promise<GetResourceResponse<HTMLImageElement | ImageBitmap>> {
        return ImageRequest.getImage(this._requestManager.transformRequest(url, ResourceType.Image), new AbortController());
    }

    /**
     * Returns an Array of strings containing the IDs of all images currently available in the map.
     * This includes both images from the style's original sprite
     * and any images that have been added at runtime using {@link Map.addImage}.
     *
     * @returns An Array of strings containing the names of all sprites/images currently available in the map.
     *
     * @example
     * ```ts
     * let allImages = map.listImages();
     * ```
     */
    listImages(): Array<string> {
        return this.style.listImages();
    }

    /**
     * Adds a [MapLibre style layer](https://maplibre.org/maplibre-style-spec/layers)
     * to the map's style.
     *
     * A layer defines how data from a specified source will be styled. Read more about layer types
     * and available paint and layout properties in the [MapLibre Style Specification](https://maplibre.org/maplibre-style-spec/layers).
     *
     * @param layer - The layer to add,
     * conforming to either the MapLibre Style Specification's [layer definition](https://maplibre.org/maplibre-style-spec/layers) or,
     * less commonly, the {@link CustomLayerInterface} specification. Can also be a layer definition with an embedded source definition.
     * The MapLibre Style Specification's layer definition is appropriate for most layers.
     *
     * @param beforeId - The ID of an existing layer to insert the new layer before,
     * resulting in the new layer appearing visually beneath the existing layer.
     * If this argument is not specified, the layer will be appended to the end of the layers array
     * and appear visually above all other layers.
     *
     * @example
     * Add a circle layer with a vector source
     * ```ts
     * map.addLayer({
     *   id: 'points-of-interest',
     *   source: {
     *     type: 'vector',
     *     url: 'https://demotiles.maplibre.org/tiles/tiles.json'
     *   },
     *   'source-layer': 'poi_label',
     *   type: 'circle',
     *   paint: {
     *     // MapLibre Style Specification paint properties
     *   },
     *   layout: {
     *     // MapLibre Style Specification layout properties
     *   }
     * });
     * ```
     *
     * @example
     * Define a source before using it to create a new layer
     * ```ts
     * map.addSource('state-data', {
     *   type: 'geojson',
     *   data: 'path/to/data.geojson'
     * });
     *
     * map.addLayer({
     *   id: 'states',
     *   // References the GeoJSON source defined above
     *   // and does not require a `source-layer`
     *   source: 'state-data',
     *   type: 'symbol',
     *   layout: {
     *     // Set the label content to the
     *     // feature's `name` property
     *     text-field: ['get', 'name']
     *   }
     * });
     * ```
     *
     * @example
     * Add a new symbol layer before an existing layer
     * ```ts
     * map.addLayer({
     *   id: 'states',
     *   // References a source that's already been defined
     *   source: 'state-data',
     *   type: 'symbol',
     *   layout: {
     *     // Set the label content to the
     *     // feature's `name` property
     *     text-field: ['get', 'name']
     *   }
     * // Add the layer before the existing `cities` layer
     * }, 'cities');
     * ```
     * @see [Create and style clusters](https://maplibre.org/maplibre-gl-js/docs/examples/create-and-style-clusters/)
     * @see [Add a vector tile source](https://maplibre.org/maplibre-gl-js/docs/examples/add-a-vector-tile-source/)
     * @see [Add a WMS source](https://maplibre.org/maplibre-gl-js/docs/examples/add-a-wms-source/)
     */
    addLayer(layer: AddLayerObject, beforeId?: string) {
        this._lazyInitEmptyStyle();
        this.style.addLayer(layer, beforeId);
        return this._update(true);
    }

    /**
     * Moves a layer to a different z-position.
     *
     * @param id - The ID of the layer to move.
     * @param beforeId - The ID of an existing layer to insert the new layer before. When viewing the map, the `id` layer will appear beneath the `beforeId` layer. If `beforeId` is omitted, the layer will be appended to the end of the layers array and appear above all other layers on the map.
     *
     * @example
     * Move a layer with ID 'polygon' before the layer with ID 'country-label'. The `polygon` layer will appear beneath the `country-label` layer on the map.
     * ```ts
     * map.moveLayer('polygon', 'country-label');
     * ```
     */
    moveLayer(id: string, beforeId?: string): this {
        this.style.moveLayer(id, beforeId);
        return this._update(true);
    }

    /**
     * Removes the layer with the given ID from the map's style.
     *
     * An {@link ErrorEvent} will be fired if the image parameter is invalid.
     *
     * @param id - The ID of the layer to remove
     *
     * @example
     * If a layer with ID 'state-data' exists, remove it.
     * ```ts
     * if (map.getLayer('state-data')) map.removeLayer('state-data');
     * ```
     */
    removeLayer(id: string): this {
        this.style.removeLayer(id);
        return this._update(true);
    }

    /**
     * Returns the layer with the specified ID in the map's style.
     *
     * @param id - The ID of the layer to get.
     * @returns The layer with the specified ID, or `undefined`
     * if the ID corresponds to no existing layers.
     *
     * @example
     * ```ts
     * let stateDataLayer = map.getLayer('state-data');
     * ```
     * @see [Filter symbols by toggling a list](https://maplibre.org/maplibre-gl-js/docs/examples/filter-symbols-by-toggling-a-list/)
     * @see [Filter symbols by text input](https://maplibre.org/maplibre-gl-js/docs/examples/filter-symbols-by-text-input/)
     */
    getLayer(id: string): StyleLayer | undefined {
        return this.style.getLayer(id);
    }

    /**
     * Return the ids of all layers currently in the style, including custom layers, in order.
     *
     * @returns ids of layers, in order
     *
     * @example
     * ```ts
     * const orderedLayerIds = map.getLayersOrder();
     * ```
     */
    getLayersOrder(): string[] {
        return this.style.getLayersOrder();
    }

    /**
     * Sets the zoom extent for the specified style layer. The zoom extent includes the
     * [minimum zoom level](https://maplibre.org/maplibre-style-spec/layers/#minzoom)
     * and [maximum zoom level](https://maplibre.org/maplibre-style-spec/layers/#maxzoom))
     * at which the layer will be rendered.
     *
     * !!! note
     *     For style layers using vector sources, style layers cannot be rendered at zoom levels lower than the
     *     minimum zoom level of the _source layer_ because the data does not exist at those zoom levels. If the minimum
     *     zoom level of the source layer is higher than the minimum zoom level defined in the style layer, the style
     *     layer will not be rendered at all zoom levels in the zoom range.
     *
     * @param layerId - The ID of the layer to which the zoom extent will be applied.
     * @param minzoom - The minimum zoom to set (0-24).
     * @param maxzoom - The maximum zoom to set (0-24).
     *
     * @example
     * ```ts
     * map.setLayerZoomRange('my-layer', 2, 5);
     * ```
     */
    setLayerZoomRange(layerId: string, minzoom: number, maxzoom: number): this {
        this.style.setLayerZoomRange(layerId, minzoom, maxzoom);
        return this._update(true);
    }

    /**
     * Sets the filter for the specified style layer.
     *
     * Filters control which features a style layer renders from its source.
     * Any feature for which the filter expression evaluates to `true` will be
     * rendered on the map. Those that are false will be hidden.
     *
     * Use `setFilter` to show a subset of your source data.
     *
     * To clear the filter, pass `null` or `undefined` as the second parameter.
     *
     * @param layerId - The ID of the layer to which the filter will be applied.
     * @param filter - The filter, conforming to the MapLibre Style Specification's
     * [filter definition](https://maplibre.org/maplibre-style-spec/layers/#filter).  If `null` or `undefined` is provided, the function removes any existing filter from the layer.
     * @param options - Options object.
     *
     * @example
     * Display only features with the 'name' property 'USA'
     * ```ts
     * map.setFilter('my-layer', ['==', ['get', 'name'], 'USA']);
     * ```
     * @example
     * Display only features with five or more 'available-spots'
     * ```ts
     * map.setFilter('bike-docks', ['>=', ['get', 'available-spots'], 5]);
     * ```
     * @example
     * Remove the filter for the 'bike-docks' style layer
     * ```ts
     * map.setFilter('bike-docks', null);
     * ```
     * @see [Create a timeline animation](https://maplibre.org/maplibre-gl-js/docs/examples/create-a-time-slider/)
     */
    setFilter(layerId: string, filter?: FilterSpecification | null, options: StyleSetterOptions = {}) {
        this.style.setFilter(layerId, filter, options);
        return this._update(true);
    }

    /**
     * Returns the filter applied to the specified style layer.
     *
     * @param layerId - The ID of the style layer whose filter to get.
     * @returns The layer's filter.
     */
    getFilter(layerId: string): FilterSpecification | void {
        return this.style.getFilter(layerId);
    }

    /**
     * Sets the value of a paint property in the specified style layer.
     *
     * @param layerId - The ID of the layer to set the paint property in.
     * @param name - The name of the paint property to set.
     * @param value - The value of the paint property to set.
     * Must be of a type appropriate for the property, as defined in the [MapLibre Style Specification](https://maplibre.org/maplibre-style-spec/).
     * Pass `null` to unset the existing value.
     * @param options - Options object.
     * @example
     * ```ts
     * map.setPaintProperty('my-layer', 'fill-color', '#faafee');
     * ```
     * @see [Change a layer's color with buttons](https://maplibre.org/maplibre-gl-js/docs/examples/change-a-layers-color-with-buttons/)
     * @see [Create a draggable point](https://maplibre.org/maplibre-gl-js/docs/examples/create-a-draggable-point/)
     */
    setPaintProperty(layerId: string, name: string, value: any, options: StyleSetterOptions = {}): this {
        this.style.setPaintProperty(layerId, name, value, options);
        return this._update(true);
    }

    /**
     * Returns the value of a paint property in the specified style layer.
     *
     * @param layerId - The ID of the layer to get the paint property from.
     * @param name - The name of a paint property to get.
     * @returns The value of the specified paint property.
     */
    getPaintProperty(layerId: string, name: string) {
        return this.style.getPaintProperty(layerId, name);
    }

    /**
     * Sets the value of a layout property in the specified style layer.
     *
     * @param layerId - The ID of the layer to set the layout property in.
     * @param name - The name of the layout property to set.
     * @param value - The value of the layout property. Must be of a type appropriate for the property, as defined in the [MapLibre Style Specification](https://maplibre.org/maplibre-style-spec/).
     * @param options - The options object.
     * @example
     * ```ts
     * map.setLayoutProperty('my-layer', 'visibility', 'none');
     * ```
     */
    setLayoutProperty(layerId: string, name: string, value: any, options: StyleSetterOptions = {}): this {
        this.style.setLayoutProperty(layerId, name, value, options);
        return this._update(true);
    }

    /**
     * Returns the value of a layout property in the specified style layer.
     *
     * @param layerId - The ID of the layer to get the layout property from.
     * @param name - The name of the layout property to get.
     * @returns The value of the specified layout property.
     */
    getLayoutProperty(layerId: string, name: string) {
        return this.style.getLayoutProperty(layerId, name);
    }

    /**
     * Sets the value of the style's glyphs property.
     *
     * @param glyphsUrl - Glyph URL to set. Must conform to the [MapLibre Style Specification](https://maplibre.org/maplibre-style-spec/glyphs/).
     * @param options - Options object.
     * @example
     * ```ts
     * map.setGlyphs('https://demotiles.maplibre.org/font/{fontstack}/{range}.pbf');
     * ```
     */
    setGlyphs(glyphsUrl: string | null, options: StyleSetterOptions = {}): this {
        this._lazyInitEmptyStyle();
        this.style.setGlyphs(glyphsUrl, options);
        return this._update(true);
    }

    /**
     * Returns the value of the style's glyphs URL
     *
     * @returns glyphs Style's glyphs url
     */
    getGlyphs(): string | null {
        return this.style.getGlyphsUrl();
    }

    /**
     * Adds a sprite to the map's style. Fires the `style` event.
     *
     * @param id - The ID of the sprite to add. Must not conflict with existing sprites.
     * @param url - The URL to load the sprite from
     * @param options - Options object.
     * @example
     * ```ts
     * map.addSprite('sprite-two', 'http://example.com/sprite-two');
     * ```
     */
    addSprite(id: string, url: string, options: StyleSetterOptions = {}): this {
        this._lazyInitEmptyStyle();
        this.style.addSprite(id, url, options, (err) => {
            if (!err) {
                this._update(true);
            }
        });
        return this;
    }

    /**
     * Removes the sprite from the map's style. Fires the `style` event.
     *
     * @param id - The ID of the sprite to remove. If the sprite is declared as a single URL, the ID must be "default".
     * @example
     * ```ts
     * map.removeSprite('sprite-two');
     * map.removeSprite('default');
     * ```
     */
    removeSprite(id: string) {
        this._lazyInitEmptyStyle();
        this.style.removeSprite(id);
        return this._update(true);
    }

    /**
     * Returns the as-is value of the style's sprite.
     *
     * @returns style's sprite list of id-url pairs
     */
    getSprite(): {id: string; url: string}[] {
        return this.style.getSprite();
    }

    /**
     * Sets the value of the style's sprite property.
     *
     * @param spriteUrl - Sprite URL to set.
     * @param options - Options object.
     * @example
     * ```ts
     * map.setSprite('YOUR_SPRITE_URL');
     * ```
     */
    setSprite(spriteUrl: string | null, options: StyleSetterOptions = {}) {
        this._lazyInitEmptyStyle();
        this.style.setSprite(spriteUrl, options, (err) => {
            if (!err) {
                this._update(true);
            }
        });
        return this;
    }

    /**
     * Sets the any combination of light values.
     *
     * @param light - Light properties to set. Must conform to the [MapLibre Style Specification](https://maplibre.org/maplibre-style-spec/light).
     * @param options - Options object.
     *
     * @example
     * ```ts
     * let layerVisibility = map.getLayoutProperty('my-layer', 'visibility');
     * ```
     */
    setLight(light: LightSpecification, options: StyleSetterOptions = {}) {
        this._lazyInitEmptyStyle();
        this.style.setLight(light, options);
        return this._update(true);
    }

    /**
     * Returns the value of the light object.
     *
     * @returns light Light properties of the style.
     */
    getLight(): LightSpecification {
        return this.style.getLight();
    }

    /**
     * Sets the value of style's sky properties.
     *
     * @param sky - Sky properties to set. Must conform to the [MapLibre Style Specification](https://maplibre.org/maplibre-style-spec/sky/).
     * @param options - Options object.
     *
     * @example
     * ```ts
     * map.setSky({'atmosphere-blend': 1.0});
     * ```
     */
    setSky(sky: SkySpecification, options: StyleSetterOptions = {}) {
        this._lazyInitEmptyStyle();
        this.style.setSky(sky, options);
        return this._update(true);
    }

    /**
     * Returns the value of the style's sky.
     *
     * @returns the sky properties of the style.
     * @example
     * ```ts
     * map.getSky();
     * ```
     */
    getSky(): SkySpecification {
        return this.style.getSky();
    }

    /**
     * Sets the `state` of a feature.
     * A feature's `state` is a set of user-defined key-value pairs that are assigned to a feature at runtime.
     * When using this method, the `state` object is merged with any existing key-value pairs in the feature's state.
     * Features are identified by their `feature.id` attribute, which can be any number or string.
     *
     * This method can only be used with sources that have a `feature.id` attribute. The `feature.id` attribute can be defined in three ways:
     *
     * - For vector or GeoJSON sources, including an `id` attribute in the original data file.
     * - For vector or GeoJSON sources, using the [`promoteId`](https://maplibre.org/maplibre-style-spec/sources/#promoteid) option at the time the source is defined.
     * - For GeoJSON sources, using the [`generateId`](https://maplibre.org/maplibre-style-spec/sources/#generateid) option to auto-assign an `id` based on the feature's index in the source data. If you change feature data using `map.getSource('some id').setData(..)`, you may need to re-apply state taking into account updated `id` values.
     *
     * !!! note
     *     You can use the [`feature-state` expression](https://maplibre.org/maplibre-style-spec/expressions/#feature-state) to access the values in a feature's state object for the purposes of styling.
     *
     * @param feature - Feature identifier. Feature objects returned from
     * {@link Map.queryRenderedFeatures} or event handlers can be used as feature identifiers.
     * @param state - A set of key-value pairs. The values should be valid JSON types.
     *
     * @example
     * ```ts
     * // When the mouse moves over the `my-layer` layer, update
     * // the feature state for the feature under the mouse
     * map.on('mousemove', 'my-layer', (e) => {
     *   if (e.features.length > 0) {
     *     map.setFeatureState({
     *       source: 'my-source',
     *       sourceLayer: 'my-source-layer',
     *       id: e.features[0].id,
     *     }, {
     *       hover: true
     *     });
     *   }
     * });
     * ```
     * @see [Create a hover effect](https://maplibre.org/maplibre-gl-js/docs/examples/create-a-hover-effect/)
     */
    setFeatureState(feature: FeatureIdentifier, state: any): this {
        this.style.setFeatureState(feature, state);
        return this._update();
    }

    /**
     * Removes the `state` of a feature, setting it back to the default behavior.
     * If only a `target.source` is specified, it will remove the state for all features from that source.
     * If `target.id` is also specified, it will remove all keys for that feature's state.
     * If `key` is also specified, it removes only that key from that feature's state.
     * Features are identified by their `feature.id` attribute, which can be any number or string.
     *
     * @param target - Identifier of where to remove state. It can be a source, a feature, or a specific key of feature.
     * Feature objects returned from {@link Map.queryRenderedFeatures} or event handlers can be used as feature identifiers.
     * @param key - (optional) The key in the feature state to reset.
     * @example
     * Reset the entire state object for all features in the `my-source` source
     * ```ts
     * map.removeFeatureState({
     *   source: 'my-source'
     * });
     * ```
     *
     * @example
     * When the mouse leaves the `my-layer` layer,
     * reset the entire state object for the
     * feature under the mouse
     * ```ts
     * map.on('mouseleave', 'my-layer', (e) => {
     *   map.removeFeatureState({
     *     source: 'my-source',
     *     sourceLayer: 'my-source-layer',
     *     id: e.features[0].id
     *   });
     * });
     * ```
     *
     * @example
     * When the mouse leaves the `my-layer` layer,
     * reset only the `hover` key-value pair in the
     * state for the feature under the mouse
     * ```ts
     * map.on('mouseleave', 'my-layer', (e) => {
     *   map.removeFeatureState({
     *     source: 'my-source',
     *     sourceLayer: 'my-source-layer',
     *     id: e.features[0].id
     *   }, 'hover');
     * });
     * ```
     */
    removeFeatureState(target: FeatureIdentifier, key?: string): this {
        this.style.removeFeatureState(target, key);
        return this._update();
    }

    /**
     * Gets the `state` of a feature.
     * A feature's `state` is a set of user-defined key-value pairs that are assigned to a feature at runtime.
     * Features are identified by their `feature.id` attribute, which can be any number or string.
     *
     * !!! note
     *     To access the values in a feature's state object for the purposes of styling the feature, use the [`feature-state` expression](https://maplibre.org/maplibre-style-spec/expressions/#feature-state).
     *
     * @param feature - Feature identifier. Feature objects returned from
     * {@link Map.queryRenderedFeatures} or event handlers can be used as feature identifiers.
     * @returns The state of the feature: a set of key-value pairs that was assigned to the feature at runtime.
     *
     * @example
     * When the mouse moves over the `my-layer` layer,
     * get the feature state for the feature under the mouse
     * ```ts
     * map.on('mousemove', 'my-layer', (e) => {
     *   if (e.features.length > 0) {
     *     map.getFeatureState({
     *       source: 'my-source',
     *       sourceLayer: 'my-source-layer',
     *       id: e.features[0].id
     *     });
     *   }
     * });
     * ```
     */
    getFeatureState(feature: FeatureIdentifier): any {
        return this.style.getFeatureState(feature);
    }

    /**
     * Returns the map's containing HTML element.
     *
     * @returns The map's container.
     */
    getContainer(): HTMLElement {
        return this._container;
    }

    /**
     * Returns the HTML element containing the map's `<canvas>` element.
     *
     * If you want to add non-GL overlays to the map, you should append them to this element.
     *
     * This is the element to which event bindings for map interactivity (such as panning and zooming) are
     * attached. It will receive bubbled events from child elements such as the `<canvas>`, but not from
     * map controls.
     *
     * @returns The container of the map's `<canvas>`.
     * @see [Create a draggable point](https://maplibre.org/maplibre-gl-js/docs/examples/create-a-draggable-point/)
     */
    getCanvasContainer(): HTMLElement {
        return this._canvasContainer;
    }

    /**
     * Returns the map's `<canvas>` element.
     *
     * @returns The map's `<canvas>` element.
     * @see [Measure distances](https://maplibre.org/maplibre-gl-js/docs/examples/measure-distances/)
     * @see [Display a popup on hover](https://maplibre.org/maplibre-gl-js/docs/examples/display-a-popup-on-hover/)
     * @see [Center the map on a clicked symbol](https://maplibre.org/maplibre-gl-js/docs/examples/center-the-map-on-a-clicked-symbol/)
     */
    getCanvas(): HTMLCanvasElement {
        return this._canvas;
    }

    _containerDimensions() {
        let width = 0;
        let height = 0;

        if (this._container) {
            width = this._container.clientWidth || 400;
            height = this._container.clientHeight || 300;
        }

        return [width, height];
    }

    _setupContainer() {
        const container = this._container;
        container.classList.add('maplibregl-map');

        const canvasContainer = this._canvasContainer = DOM.create('div', 'maplibregl-canvas-container', container);
        if (this._interactive) {
            canvasContainer.classList.add('maplibregl-interactive');
        }

        this._canvas = DOM.create('canvas', 'maplibregl-canvas', canvasContainer);
        this._canvas.addEventListener('webglcontextlost', this._contextLost, false);
        this._canvas.addEventListener('webglcontextrestored', this._contextRestored, false);
        this._canvas.setAttribute('tabindex', this._interactive ? '0' : '-1');
        this._canvas.setAttribute('aria-label', this._getUIString('Map.Title'));
        this._canvas.setAttribute('role', 'region');

        const dimensions = this._containerDimensions();
        const clampedPixelRatio = this._getClampedPixelRatio(dimensions[0], dimensions[1]);
        this._resizeCanvas(dimensions[0], dimensions[1], clampedPixelRatio);

        const controlContainer = this._controlContainer = DOM.create('div', 'maplibregl-control-container', container);
        const positions = this._controlPositions = {};
        ['top-left', 'top-right', 'bottom-left', 'bottom-right'].forEach((positionName) => {
            positions[positionName] = DOM.create('div', `maplibregl-ctrl-${positionName} `, controlContainer);
        });

        this._container.addEventListener('scroll', this._onMapScroll, false);
    }

    _resizeCanvas(width: number, height: number, pixelRatio: number) {
        // Request the required canvas size taking the pixelratio into account.
        this._canvas.width = Math.floor(pixelRatio * width);
        this._canvas.height = Math.floor(pixelRatio * height);

        // Maintain the same canvas size, potentially downscaling it for HiDPI displays
        this._canvas.style.width = `${width}px`;
        this._canvas.style.height = `${height}px`;
    }

    _setupPainter() {

        // Maplibre WebGL context requires alpha, depth and stencil buffers. It also forces premultipliedAlpha: true.
        // We use the values provided in the map constructor for the rest of context attributes
        const attributes = {
            ...this._canvasContextAttributes,
            alpha: true,
            depth: true,
            stencil: true,
            premultipliedAlpha: true
        };

        let webglcontextcreationerrorDetailObject: any = null;
        this._canvas.addEventListener('webglcontextcreationerror', (args: WebGLContextEvent) => {
            webglcontextcreationerrorDetailObject = {requestedAttributes: attributes};
            if (args) {
                webglcontextcreationerrorDetailObject.statusMessage = args.statusMessage;
                webglcontextcreationerrorDetailObject.type = args.type;
            }
        }, {once: true});

        let gl: WebGL2RenderingContext | WebGLRenderingContext | null = null;
        if (this._canvasContextAttributes.contextType) {
            gl = this._canvas.getContext(this._canvasContextAttributes.contextType, attributes) as WebGL2RenderingContext | WebGLRenderingContext;
        } else {
            gl = this._canvas.getContext('webgl2', attributes) as WebGL2RenderingContext || this._canvas.getContext('webgl', attributes) as WebGLRenderingContext;
        }

        if (!gl) {
            const msg = 'Failed to initialize WebGL';
            if (webglcontextcreationerrorDetailObject) {
                webglcontextcreationerrorDetailObject.message = msg;
                throw new Error(JSON.stringify(webglcontextcreationerrorDetailObject));
            } else {
                throw new Error(msg);
            }
        }

        this.painter = new Painter(gl, this.transform);

        webpSupported.testSupport(gl);
    }

    override migrateProjection(newTransform: ITransform, newCameraHelper: ICameraHelper) {
        super.migrateProjection(newTransform, newCameraHelper);
        this.painter.transform = newTransform;
        this.fire(new Event('projectiontransition', {
            newProjection: this.style.projection.name,
        }));
    }

    _contextLost = (event: any) => {
        event.preventDefault();
        if (this._frameRequest) {
            this._frameRequest.abort();
            this._frameRequest = null;
        }
        this.painter.destroy();

        // check if style contains custom layers to warn user that they can't be restored automatically
        for (const layer of Object.values(this.style._layers)) {
            if (layer.type === 'custom') {
                console.warn(`Custom layer with id '${layer.id}' cannot be restored after WebGL context loss. You will need to re-add it manually after context restoration.`);
            }

            if (layer._listeners) {
                for (const [event] of Object.entries(layer._listeners)) {
                    console.warn(`Custom layer with id '${layer.id}' had event listeners for event '${event}' which cannot be restored after WebGL context loss. You will need to re-add them manually after context restoration.`);
                }
            }
        }

        this._lostContextStyle = this._getStyleAndImages();
        this.style.destroy();
        this.style = null;
        this.fire(new Event('webglcontextlost', {originalEvent: event}));
    };

    _contextRestored = (event: any) => {
        if (this._lostContextStyle.style) {
            this.setStyle(this._lostContextStyle.style, {diff: false});
        }

        if (this._lostContextStyle.images) {
            this.style.imageManager.images = this._lostContextStyle.images;
        }

        this._setupPainter();
        this.resize();
        this._update();
        this.fire(new Event('webglcontextrestored', {originalEvent: event}));
    };

    _onMapScroll = (event: any) => {
        if (event.target !== this._container) return;

        // Revert any scroll which would move the canvas outside of the view
        this._container.scrollTop = 0;
        this._container.scrollLeft = 0;
        return false;
    };

    /**
     * Returns a Boolean indicating whether the map is fully loaded.
     *
     * Returns `false` if the style is not yet fully loaded,
     * or if there has been a change to the sources or style that
     * has not yet fully loaded.
     *
     * @returns A Boolean indicating whether the map is fully loaded.
     */
    loaded(): boolean {
        return !this._styleDirty && !this._sourcesDirty && !!this.style && this.style.loaded();
    }

    /**
     * @internal
     * Update this map's style and sources, and re-render the map.
     *
     * @param updateStyle - mark the map's style for reprocessing as
     * well as its sources
     */
    _update(updateStyle?: boolean) {
        if (!this.style || !this.style._loaded) return this;

        this._styleDirty = this._styleDirty || updateStyle;
        this._sourcesDirty = true;
        this.triggerRepaint();

        return this;
    }

    /**
     * @internal
     * Request that the given callback be executed during the next render
     * frame.  Schedule a render frame if one is not already scheduled.
     *
     * @returns An id that can be used to cancel the callback
     */
    _requestRenderFrame(callback: () => void): TaskID {
        this._update();
        return this._renderTaskQueue.add(callback);
    }

    _cancelRenderFrame(id: TaskID) {
        this._renderTaskQueue.remove(id);
    }

    /**
     * @internal
     * Call when a (re-)render of the map is required:
     *
     * - The style has changed (`setPaintProperty()`, etc.)
     * - Source data has changed (e.g. tiles have finished loading)
     * - The map has is moving (or just finished moving)
     * - A transition is in progress
     *
     * @param paintStartTimeStamp - The time when the animation frame began executing.
     */
    _render(paintStartTimeStamp: number) {
        const fadeDuration = this._idleTriggered ? this._fadeDuration : 0;

        const isGlobeRendering = this.style.projection?.transitionState > 0;

        // A custom layer may have used the context asynchronously. Mark the state as dirty.
        this.painter.context.setDirty();
        this.painter.setBaseState();

        this._renderTaskQueue.run(paintStartTimeStamp);
        // A task queue callback may have fired a user event which may have removed the map
        if (this._removed) return;

        let crossFading = false;

        // If the style has changed, the map is being zoomed, or a transition or fade is in progress:
        //  - Apply style changes (in a batch)
        //  - Recalculate paint properties.
        if (this.style && this._styleDirty) {
            this._styleDirty = false;

            const zoom = this.transform.zoom;
            const currentTime = now();
            this.style.zoomHistory.update(zoom, currentTime);

            const parameters = new EvaluationParameters(zoom, {
                now: currentTime,
                fadeDuration,
                zoomHistory: this.style.zoomHistory,
                transition: this.style.getTransition()
            });

            const factor = parameters.crossFadingFactor();
            if (factor !== 1 || factor !== this._crossFadingFactor) {
                crossFading = true;
                this._crossFadingFactor = factor;
            }

            this.style.update(parameters);
        }

        const globeRenderingChanged = this.style.projection?.transitionState > 0 !== isGlobeRendering;
        this.style.projection?.setErrorQueryLatitudeDegrees(this.transform.center.lat);
        this.transform.setTransitionState(this.style.projection?.transitionState, this.style.projection?.latitudeErrorCorrectionRadians);

        // If we are in _render for any reason other than an in-progress paint
        // transition, update tile managers to check for and load any tiles we
        // need for the current transform
        if (this.style && (this._sourcesDirty || globeRenderingChanged)) {
            this._sourcesDirty = false;
            this.style._updateSources(this.transform);
        }

        // update terrain stuff
        if (this.terrain) {
            this.terrain.tileManager.update(this.transform, this.terrain);
            this.transform.setMinElevationForCurrentTile(this.terrain.getMinTileElevationForLngLatZoom(this.transform.center, this.transform.tileZoom));
            if (!this._elevationFreeze && this._centerClampedToGround) {
                this.transform.setElevation(this.terrain.getElevationForLngLatZoom(this.transform.center, this.transform.tileZoom));
            }
        } else {
            this.transform.setMinElevationForCurrentTile(0);
            if (this._centerClampedToGround) {
                this.transform.setElevation(0);
            }
        }

        this._placementDirty = this.style && this.style._updatePlacement(this.transform, this.showCollisionBoxes, fadeDuration, this._crossSourceCollisions, globeRenderingChanged);

        // Actually draw
        this.painter.render(this.style, {
            showTileBoundaries: this.showTileBoundaries,
            showOverdrawInspector: this._showOverdrawInspector,
            rotating: this.isRotating(),
            zooming: this.isZooming(),
            moving: this.isMoving(),
            fadeDuration,
            showPadding: this.showPadding,
        });

        this.fire(new Event('render'));

        if (this.loaded() && !this._loaded) {
            this._loaded = true;
            PerformanceUtils.mark(PerformanceMarkers.load);
            this.fire(new Event('load'));
        }

        if (this.style && (this.style.hasTransitions() || crossFading)) {
            this._styleDirty = true;
        }

        if (this.style && !this._placementDirty) {
            // Since no fade operations are in progress, we can release
            // all tiles held for fading. If we didn't do this, the tiles
            // would just sit in the TileManagers until the next render
            this.style._releaseSymbolFadeTiles();
        }

        // Schedule another render frame if it's needed.
        //
        // Even though `_styleDirty` and `_sourcesDirty` are reset in this
        // method, synchronous events fired during Style.update or
        // Style._updateSources could have caused them to be set again.
        const somethingDirty = this._sourcesDirty || this._styleDirty || this._placementDirty;
        if (somethingDirty || this._repaint) {
            this.triggerRepaint();
        } else if (!this.isMoving() && this.loaded()) {
            this.fire(new Event('idle'));
        }

        if (this._loaded && !this._fullyLoaded && !somethingDirty) {
            this._fullyLoaded = true;
            PerformanceUtils.mark(PerformanceMarkers.fullLoad);
        }

        return this;
    }

    /**
     * Force a synchronous redraw of the map.
     * @example
     * ```ts
     * map.redraw();
     * ```
     */
    redraw(): this {
        if (this.style) {
            // cancel the scheduled update
            if (this._frameRequest) {
                this._frameRequest.abort();
                this._frameRequest = null;
            }
            this._render(0);
        }
        return this;
    }

    /**
     * Clean up and release all internal resources associated with this map.
     *
     * This includes DOM elements, event bindings, web workers, and WebGL resources.
     *
     * Use this method when you are done using the map and wish to ensure that it no
     * longer consumes browser resources. Afterwards, you must not call any other
     * methods on the map.
     */
    remove() {
        if (this._hash) this._hash.remove();

        for (const control of this._controls) control.onRemove(this);
        this._controls = [];

        if (this._frameRequest) {
            this._frameRequest.abort();
            this._frameRequest = null;
        }
        this._renderTaskQueue.clear();
        this.painter.destroy();
        this.handlers.destroy();
        delete this.handlers;
        this.setStyle(null);
        if (typeof window !== 'undefined') {
            removeEventListener('online', this._onWindowOnline, false);
        }

        ImageRequest.removeThrottleControl(this._imageQueueHandle);

        this._resizeObserver?.disconnect();
        const extension = this.painter.context.gl.getExtension('WEBGL_lose_context');
        if (extension?.loseContext) extension.loseContext();
        this._canvas.removeEventListener('webglcontextrestored', this._contextRestored, false);
        this._canvas.removeEventListener('webglcontextlost', this._contextLost, false);
        DOM.remove(this._canvasContainer);
        DOM.remove(this._controlContainer);
        this._container.removeEventListener('scroll', this._onMapScroll, false);
        this._container.classList.remove('maplibregl-map');

        PerformanceUtils.clearMetrics();

        this._removed = true;
        this.fire(new Event('remove'));
    }

    /**
     * Trigger the rendering of a single frame. Use this method with custom layers to
     * repaint the map when the layer changes. Calling this multiple times before the
     * next frame is rendered will still result in only a single frame being rendered.
     * @example
     * ```ts
     * map.triggerRepaint();
     * ```
     * @see [Add a 3D model](https://maplibre.org/maplibre-gl-js/docs/examples/add-a-3d-model-using-threejs/)
     * @see [Add an animated icon to the map](https://maplibre.org/maplibre-gl-js/docs/examples/add-an-animated-icon-to-the-map/)
     */
    triggerRepaint() {
        if (this.style && !this._frameRequest) {
            this._frameRequest = new AbortController();
            browser.frame(
                this._frameRequest,
                (paintStartTimeStamp) => {
                    PerformanceUtils.frame(paintStartTimeStamp);
                    this._frameRequest = null;
                    try {
                        this._render(paintStartTimeStamp);
                    } catch(error) {
                        if (!isAbortError(error) && !isFramebufferNotCompleteError(error)) {
                            throw error;
                        }
                    }
                },
                () => {}
            );
        }
    }

    _onWindowOnline = () => {
        this._update();
    };

    /**
     * Gets and sets a Boolean indicating whether the map will render an outline
     * around each tile and the tile ID. These tile boundaries are useful for
     * debugging.
     *
     * The uncompressed file size of the first vector source is drawn in the top left
     * corner of each tile, next to the tile ID.
     *
     * @example
     * ```ts
     * map.showTileBoundaries = true;
     * ```
     */
    get showTileBoundaries(): boolean { return !!this._showTileBoundaries; }
    set showTileBoundaries(value: boolean) {
        if (this._showTileBoundaries === value) return;
        this._showTileBoundaries = value;
        this._update();
    }

    /**
     * Gets and sets a Boolean indicating whether the map will visualize
     * the padding offsets.
     */
    get showPadding(): boolean { return !!this._showPadding; }
    set showPadding(value: boolean) {
        if (this._showPadding === value) return;
        this._showPadding = value;
        this._update();
    }

    /**
     * Gets and sets a Boolean indicating whether the map will render boxes
     * around all symbols in the data source, revealing which symbols
     * were rendered or which were hidden due to collisions.
     * This information is useful for debugging.
     */
    get showCollisionBoxes(): boolean { return !!this._showCollisionBoxes; }
    set showCollisionBoxes(value: boolean) {
        if (this._showCollisionBoxes === value) return;
        this._showCollisionBoxes = value;
        if (value) {
            // When we turn collision boxes on we have to generate them for existing tiles
            // When we turn them off, there's no cost to leaving existing boxes in place
            this.style._generateCollisionBoxes();
        } else {
            // Otherwise, call an update to remove collision boxes
            this._update();
        }
    }

    /**
     * Gets and sets a Boolean indicating whether the map should color-code
     * each fragment to show how many times it has been shaded.
     * White fragments have been shaded 8 or more times.
     * Black fragments have been shaded 0 times.
     * This information is useful for debugging.
     */
    get showOverdrawInspector(): boolean { return !!this._showOverdrawInspector; }
    set showOverdrawInspector(value: boolean) {
        if (this._showOverdrawInspector === value) return;
        this._showOverdrawInspector = value;
        this._update();
    }

    /**
     * Gets and sets a Boolean indicating whether the map will
     * continuously repaint. This information is useful for analyzing performance.
     */
    get repaint(): boolean { return !!this._repaint; }
    set repaint(value: boolean) {
        if (this._repaint !== value) {
            this._repaint = value;
            this.triggerRepaint();
        }
    }
    // show vertices
    get vertices(): boolean { return !!this._vertices; }
    set vertices(value: boolean) { this._vertices = value; this._update(); }

    /**
     * Returns the package version of the library
     * @returns Package version of the library
     */
    get version(): string {
        return version;
    }

    /**
     * Returns the elevation for the point where the camera is looking.
     * This value corresponds to:
     * "meters above sea level" * "exaggeration"
     * @returns The elevation.
     */
    getCameraTargetElevation(): number {
        return this.transform.elevation;
    }

    /**
     * Gets the {@link ProjectionSpecification}.
     * @returns the projection specification.
     * @example
     * ```ts
     * let projection = map.getProjection();
     * ```
     */
    getProjection(): ProjectionSpecification { return this.style.getProjection(); }

    /**
     * Sets the {@link ProjectionSpecification}.
     * @param projection - the projection specification to set
     * @returns
     */
    setProjection(projection: ProjectionSpecification) {
        this._lazyInitEmptyStyle();
        this.style.setProjection(projection);
        return this._update(true);
    }
}<|MERGE_RESOLUTION|>--- conflicted
+++ resolved
@@ -1293,13 +1293,8 @@
     /** Sets or clears the callback overriding how the map constrains the viewport's lnglat and zoom to respect the longitude and latitude bounds.
      *
      * @param constrain - A {@link TransformConstrainFunction} callback defining how the viewport should respect the bounds.
-<<<<<<< HEAD
-     *
-     * `null` clears the callback and reverses the override of the map transform's default constrain function.
-=======
-     * 
+     *
      * `null` clears the callback and reverts the constrain to the map transform's default constrain function.
->>>>>>> 50cc7ef0
      * @example
      * ```ts
      * function customTransformConstrain(lngLat, zoom) {
