import {extend, warnOnce, uniqueId, isImageBitmap} from '../util/util';
import {browser} from '../util/browser';
import {DOM} from '../util/dom';
import packageJSON from '../../package.json' with {type: 'json'};
import {GetResourceResponse, getJSON} from '../util/ajax';
import {ImageRequest} from '../util/image_request';
import {RequestManager, ResourceType} from '../util/request_manager';
import {Style, StyleSwapOptions} from '../style/style';
import {EvaluationParameters} from '../style/evaluation_parameters';
import {Painter} from '../render/painter';
import {Transform} from '../geo/transform';
import {Hash} from './hash';
import {HandlerManager} from './handler_manager';
import {Camera, CameraOptions, CameraUpdateTransformFunction, FitBoundsOptions} from './camera';
import {LngLat} from '../geo/lng_lat';
import {LngLatBounds} from '../geo/lng_lat_bounds';
import Point from '@mapbox/point-geometry';
import {AttributionControl, AttributionControlOptions, defaultAtributionControlOptions} from './control/attribution_control';
import {LogoControl} from './control/logo_control';
import {RGBAImage} from '../util/image';
import {Event, ErrorEvent, Listener} from '../util/evented';
import {MapEventType, MapLayerEventType, MapMouseEvent, MapSourceDataEvent, MapStyleDataEvent} from './events';
import {TaskQueue} from '../util/task_queue';
import {throttle} from '../util/throttle';
import {webpSupported} from '../util/webp_supported';
import {PerformanceMarkers, PerformanceUtils} from '../util/performance';
import {Source} from '../source/source';
import {StyleLayer} from '../style/style_layer';
import {Terrain} from '../render/terrain';
import {RenderToTexture} from '../render/render_to_texture';
import {config} from '../util/config';
import {defaultLocale} from './default_locale';

import type {RequestTransformFunction} from '../util/request_manager';
import type {LngLatLike} from '../geo/lng_lat';
import type {LngLatBoundsLike} from '../geo/lng_lat_bounds';
import type {AddLayerObject, FeatureIdentifier, StyleOptions, StyleSetterOptions} from '../style/style';
import type {MapDataEvent} from './events';
import type {StyleImage, StyleImageInterface, StyleImageMetadata} from '../style/style_image';
import type {PointLike} from './camera';
import type {ScrollZoomHandler} from './handler/scroll_zoom';
import type {BoxZoomHandler} from './handler/box_zoom';
import type {AroundCenterOptions, TwoFingersTouchPitchHandler} from './handler/two_fingers_touch';
import type {DragRotateHandler} from './handler/shim/drag_rotate';
import type {DragPanHandler, DragPanOptions} from './handler/shim/drag_pan';
import type {CooperativeGesturesHandler, GestureOptions} from './handler/cooperative_gestures';
import type {KeyboardHandler} from './handler/keyboard';
import type {DoubleClickZoomHandler} from './handler/shim/dblclick_zoom';
import type {TwoFingersTouchZoomRotateHandler} from './handler/shim/two_fingers_touch';
import type {TaskID} from '../util/task_queue';
import type {
    FilterSpecification,
    StyleSpecification,
    LightSpecification,
    SourceSpecification,
    TerrainSpecification
} from '@maplibre/maplibre-gl-style-spec';
import type {MapGeoJSONFeature} from '../util/vectortile_to_geojson';
import type {ControlPosition, IControl} from './control/control';
import type {QueryRenderedFeaturesOptions, QuerySourceFeatureOptions} from '../source/query_features';
import {Projection} from '../geo/projection/projection';
import {ProjectionName, createProjectionFromName} from '../geo/projection/projection_factory';

const version = packageJSON.version;

/**
 * The {@link Map} options object.
 */
export type MapOptions = {
    /**
     * If `true`, the map's position (zoom, center latitude, center longitude, bearing, and pitch) will be synced with the hash fragment of the page's URL.
     * For example, `http://path/to/my/page.html#2.59/39.26/53.07/-24.1/60`.
     * An additional string may optionally be provided to indicate a parameter-styled hash,
     * e.g. http://path/to/my/page.html#map=2.59/39.26/53.07/-24.1/60&foo=bar, where foo
     * is a custom parameter and bar is an arbitrary hash distinct from the map hash.
     * @defaultValue false
     */
    hash?: boolean | string;
    /**
     * If `false`, no mouse, touch, or keyboard listeners will be attached to the map, so it will not respond to interaction.
     * @defaultValue true
     */
    interactive?: boolean;
    /**
     * The HTML element in which MapLibre GL JS will render the map, or the element's string `id`. The specified element must have no children.
     */
    container: HTMLElement | string;
    /**
     * The threshold, measured in degrees, that determines when the map's
     * bearing will snap to north. For example, with a `bearingSnap` of 7, if the user rotates
     * the map within 7 degrees of north, the map will automatically snap to exact north.
     * @defaultValue 7
     */
    bearingSnap?: number;
    /**
     * If set, an {@link AttributionControl} will be added to the map with the provided options.
     * To disable the attribution control, pass `false`.
     * Note: showing the logo of MapLibre is not required for using MapLibre.
     * @defaultValue compact: true, customAttribution: "MapLibre ...".
     */
    attributionControl?: false | AttributionControlOptions;
    /**
     * If `true`, the MapLibre logo will be shown.
     * @defaultValue false
     */
    maplibreLogo?: boolean;
    /**
     * A string representing the position of the MapLibre wordmark on the map. Valid options are `top-left`,`top-right`, `bottom-left`, or `bottom-right`.
     * @defaultValue 'bottom-left'
     */
    logoPosition?: ControlPosition;
    /**
     * If `true`, map creation will fail if the performance of MapLibre GL JS would be dramatically worse than expected
     * (i.e. a software renderer would be used).
     * @defaultValue false
     */
    failIfMajorPerformanceCaveat?: boolean;
    /**
     * If `true`, the map's canvas can be exported to a PNG using `map.getCanvas().toDataURL()`. This is `false` by default as a performance optimization.
     * @defaultValue false
     */
    preserveDrawingBuffer?: boolean;
    /**
     * If `true`, the gl context will be created with MSAA antialiasing, which can be useful for antialiasing custom layers. This is `false` by default as a performance optimization.
     */
    antialias?: boolean;
    /**
     * If `false`, the map won't attempt to re-request tiles once they expire per their HTTP `cacheControl`/`expires` headers.
     * @defaultValue true
     */
    refreshExpiredTiles?: boolean;
    /**
     * If set, the map will be constrained to the given bounds.
     */
    maxBounds?: LngLatBoundsLike;
    /**
     * If `true`, the "scroll to zoom" interaction is enabled. {@link AroundCenterOptions} are passed as options to {@link ScrollZoomHandler#enable}.
     * @defaultValue true
     */
    scrollZoom?: boolean | AroundCenterOptions;
    /**
     * The minimum zoom level of the map (0-24).
     * @defaultValue 0
     */
    minZoom?: number | null;
    /**
     * The maximum zoom level of the map (0-24).
     * @defaultValue 22
     */
    maxZoom?: number | null;
    /**
     * The minimum pitch of the map (0-85). Values greater than 60 degrees are experimental and may result in rendering issues. If you encounter any, please raise an issue with details in the MapLibre project.
     * @defaultValue 0
     */
    minPitch?: number | null;
    /**
     * The maximum pitch of the map (0-85). Values greater than 60 degrees are experimental and may result in rendering issues. If you encounter any, please raise an issue with details in the MapLibre project.
     * @defaultValue 60
     */
    maxPitch?: number | null;
    /**
     * If `true`, the "box zoom" interaction is enabled (see {@link BoxZoomHandler}).
     * @defaultValue true
     */
    boxZoom?: boolean;
    /**
     * If `true`, the "drag to rotate" interaction is enabled (see {@link DragRotateHandler}).
     * @defaultValue true
     */
    dragRotate?: boolean;
    /**
     * If `true`, the "drag to pan" interaction is enabled. An `Object` value is passed as options to {@link DragPanHandler#enable}.
     * @defaultValue true
     */
    dragPan?: boolean | DragPanOptions;
    /**
     * If `true`, keyboard shortcuts are enabled (see {@link KeyboardHandler}).
     * @defaultValue true
     */
    keyboard?: boolean;
    /**
     * If `true`, the "double click to zoom" interaction is enabled (see {@link DoubleClickZoomHandler}).
     * @defaultValue true
     */
    doubleClickZoom?: boolean;
    /**
     * If `true`, the "pinch to rotate and zoom" interaction is enabled. An `Object` value is passed as options to {@link TwoFingersTouchZoomRotateHandler#enable}.
     * @defaultValue true
     */
    touchZoomRotate?: boolean | AroundCenterOptions;
    /**
     * If `true`, the "drag to pitch" interaction is enabled. An `Object` value is passed as options to {@link TwoFingersTouchPitchHandler#enable}.
     * @defaultValue true
     */
    touchPitch?: boolean | AroundCenterOptions;
    /**
     * If `true` or set to an options object, the map is only accessible on desktop while holding Command/Ctrl and only accessible on mobile with two fingers. Interacting with the map using normal gestures will trigger an informational screen. With this option enabled, "drag to pitch" requires a three-finger gesture. Cooperative gestures are disabled when a map enters fullscreen using {@link FullscreenControl}.
     * @defaultValue undefined
     */
    cooperativeGestures?: GestureOptions;
    /**
     * If `true`, the map will automatically resize when the browser window resizes.
     * @defaultValue true
     */
    trackResize?: boolean;
    /**
     * The initial geographical centerpoint of the map. If `center` is not specified in the constructor options, MapLibre GL JS will look for it in the map's style object. If it is not specified in the style, either, it will default to `[0, 0]` Note: MapLibre GL JS uses longitude, latitude coordinate order (as opposed to latitude, longitude) to match GeoJSON.
     * @defaultValue [0, 0]
     */
    center?: LngLatLike;
    /**
     * The initial zoom level of the map. If `zoom` is not specified in the constructor options, MapLibre GL JS will look for it in the map's style object. If it is not specified in the style, either, it will default to `0`.
     * @defaultValue 0
     */
    zoom?: number;
    /**
     * The initial bearing (rotation) of the map, measured in degrees counter-clockwise from north. If `bearing` is not specified in the constructor options, MapLibre GL JS will look for it in the map's style object. If it is not specified in the style, either, it will default to `0`.
     * @defaultValue 0
     */
    bearing?: number;
    /**
     * The initial pitch (tilt) of the map, measured in degrees away from the plane of the screen (0-85). If `pitch` is not specified in the constructor options, MapLibre GL JS will look for it in the map's style object. If it is not specified in the style, either, it will default to `0`. Values greater than 60 degrees are experimental and may result in rendering issues. If you encounter any, please raise an issue with details in the MapLibre project.
     * @defaultValue 0
     */
    pitch?: number;
    /**
     * If `true`, multiple copies of the world will be rendered side by side beyond -180 and 180 degrees longitude. If set to `false`:
     *
     * - When the map is zoomed out far enough that a single representation of the world does not fill the map's entire
     * container, there will be blank space beyond 180 and -180 degrees longitude.
     * - Features that cross 180 and -180 degrees longitude will be cut in two (with one portion on the right edge of the
     * map and the other on the left edge of the map) at every zoom level.
     * @defaultValue true
     */
    renderWorldCopies?: boolean;
    /**
     * The maximum number of tiles stored in the tile cache for a given source. If omitted, the cache will be dynamically sized based on the current viewport which can be set using `maxTileCacheZoomLevels` constructor options.
     * @defaultValue null
     */
    maxTileCacheSize?: number;
    /**
     * The maximum number of zoom levels for which to store tiles for a given source. Tile cache dynamic size is calculated by multiplying `maxTileCacheZoomLevels` with the approximate number of tiles in the viewport for a given source.
     * @defaultValue 5
     */
    maxTileCacheZoomLevels?: number;
    /**
     * A callback run before the Map makes a request for an external URL. The callback can be used to modify the url, set headers, or set the credentials property for cross-origin requests.
     * Expected to return an object with a `url` property and optionally `headers` and `credentials` properties.
     */
    transformRequest?: RequestTransformFunction;
    /**
     * A callback run before the map's camera is moved due to user input or animation. The callback can be used to modify the new center, zoom, pitch and bearing.
     * Expected to return an object containing center, zoom, pitch or bearing values to overwrite.
     */
    transformCameraUpdate?: CameraUpdateTransformFunction;
    /**
     * A patch to apply to the default localization table for UI strings, e.g. control tooltips. The `locale` object maps namespaced UI string IDs to translated strings in the target language; see `src/ui/default_locale.js` for an example with all supported string IDs. The object may specify all UI strings (thereby adding support for a new translation) or only a subset of strings (thereby patching the default translation table).
     * @defaultValue null
     */
    locale?: any;
    /**
     * Controls the duration of the fade-in/fade-out animation for label collisions after initial map load, in milliseconds. This setting affects all symbol layers. This setting does not affect the duration of runtime styling transitions or raster tile cross-fading.
     * @defaultValue 300
     */
    fadeDuration?: number;
    /**
     * If `true`, symbols from multiple sources can collide with each other during collision detection. If `false`, collision detection is run separately for the symbols in each source.
     * @defaultValue true
     */
    crossSourceCollisions?: boolean;
    /**
     * If `true`, Resource Timing API information will be collected for requests made by GeoJSON and Vector Tile web workers (this information is normally inaccessible from the main Javascript thread). Information will be returned in a `resourceTiming` property of relevant `data` events.
     * @defaultValue false
     */
    collectResourceTiming?: boolean;
    /**
     * The max number of pixels a user can shift the mouse pointer during a click for it to be considered a valid click (as opposed to a mouse drag).
     * @defaultValue true
     */
    clickTolerance?: number;
    /**
     * The initial bounds of the map. If `bounds` is specified, it overrides `center` and `zoom` constructor options.
     */
    bounds?: LngLatBoundsLike;
    /**
     * A {@link FitBoundsOptions} options object to use _only_ when fitting the initial `bounds` provided above.
     */
    fitBoundsOptions?: FitBoundsOptions;
    /**
     *  Defines a CSS
     * font-family for locally overriding generation of glyphs in the 'CJK Unified Ideographs', 'Hiragana', 'Katakana' and 'Hangul Syllables' ranges.
     * In these ranges, font settings from the map's style will be ignored, except for font-weight keywords (light/regular/medium/bold).
     * Set to `false`, to enable font settings from the map's style for these glyph ranges.
     * The purpose of this option is to avoid bandwidth-intensive glyph server requests. (See [Use locally generated ideographs](https://maplibre.org/maplibre-gl-js/docs/examples/local-ideographs).)
     * @defaultValue 'sans-serif'
     */
    localIdeographFontFamily?: string | false;
    /**
     * The map's MapLibre style. This must be a JSON object conforming to
     * the schema described in the [MapLibre Style Specification](https://maplibre.org/maplibre-style-spec/),
     * or a URL to such JSON.
     */
    style: StyleSpecification | string;
    /**
     * If `false`, the map's pitch (tilt) control with "drag to rotate" interaction will be disabled.
     * @defaultValue true
     */
    pitchWithRotate?: boolean;
    /**
     * The pixel ratio. The canvas' `width` attribute will be `container.clientWidth * pixelRatio` and its `height` attribute will be `container.clientHeight * pixelRatio`. Defaults to `devicePixelRatio` if not specified.
     */
    pixelRatio?: number;
    /**
     * If false, style validation will be skipped. Useful in production environment.
     * @defaultValue true
     */
    validateStyle?: boolean;
    /**
     * The canvas' `width` and `height` max size. The values are passed as an array where the first element is max width and the second element is max height.
     * You shouldn't set this above WebGl `MAX_TEXTURE_SIZE`. Defaults to [4096, 4096].
     */
    maxCanvasSize?: [number, number];
    /**
<<<<<<< HEAD
     * Map projection to use. Options are:
     * - 'mercator' - The default, a classical flat Web Mercator map.
     * - 'globe' - A 3D spherical view of the planet when zoomed out, transitioning seamlessly to Web Mercator at high zoom levels.
     * @defaultValue 'mercator'
     */
    projection?: ProjectionName;
=======
     * Determines whether to cancel, or retain, tiles from the current viewport which are still loading but which belong to a farther (smaller) zoom level than the current one.
     * * If `true`, when zooming in, tiles which didn't manage to load for previous zoom levels will become canceled. This might save some computing resources for slower devices, but the map details might appear more abruptly at the end of the zoom.
     * * If `false`, when zooming in, the previous zoom level(s) tiles will progressively appear, giving a smoother map details experience. However, more tiles will be rendered in a short period of time.
     * @defaultValue true
     */
    cancelPendingTileRequestsWhileZooming?: boolean;
>>>>>>> aaeaf589
};

export type AddImageOptions = {

}

// See article here: https://medium.com/terria/typescript-transforming-optional-properties-to-required-properties-that-may-be-undefined-7482cb4e1585
type Complete<T> = {
    [P in keyof Required<T>]: Pick<T, P> extends Required<Pick<T, P>> ? T[P] : (T[P] | undefined);
}

// This type is used inside map since all properties are assigned a default value.
export type CompleteMapOptions = Complete<MapOptions>;

const defaultMinZoom = -2;
const defaultMaxZoom = 22;

// the default values, but also the valid range
const defaultMinPitch = 0;
const defaultMaxPitch = 60;

// use this variable to check maxPitch for validity
const maxPitchThreshold = 85;

const defaultOptions = {
    center: [0, 0],
    zoom: 0,
    bearing: 0,
    pitch: 0,

    minZoom: defaultMinZoom,
    maxZoom: defaultMaxZoom,

    minPitch: defaultMinPitch,
    maxPitch: defaultMaxPitch,

    interactive: true,
    scrollZoom: true,
    boxZoom: true,
    dragRotate: true,
    dragPan: true,
    keyboard: true,
    doubleClickZoom: true,
    touchZoomRotate: true,
    touchPitch: true,
    cooperativeGestures: false,

    bearingSnap: 7,
    clickTolerance: 3,
    pitchWithRotate: true,

    hash: false,
    attributionControl: defaultAtributionControlOptions,
    maplibreLogo: false,

    failIfMajorPerformanceCaveat: false,
    preserveDrawingBuffer: false,
    trackResize: true,
    renderWorldCopies: true,
    refreshExpiredTiles: true,
    maxTileCacheSize: null,
    maxTileCacheZoomLevels: config.MAX_TILE_CACHE_ZOOM_LEVELS,
    localIdeographFontFamily: 'sans-serif',
    transformRequest: null,
    transformCameraUpdate: null,
    fadeDuration: 300,
    crossSourceCollisions: true,
    validateStyle: true,
    /**Because GL MAX_TEXTURE_SIZE is usually at least 4096px. */
    maxCanvasSize: [4096, 4096],
<<<<<<< HEAD
    projection: 'mercator'
=======
    cancelPendingTileRequestsWhileZooming: true
>>>>>>> aaeaf589
} as CompleteMapOptions;

/**
 * The `Map` object represents the map on your page. It exposes methods
 * and properties that enable you to programmatically change the map,
 * and fires events as users interact with it.
 *
 * You create a `Map` by specifying a `container` and other options, see {@link MapOptions} for the full list.
 * Then MapLibre GL JS initializes the map on the page and returns your `Map` object.
 *
 * @group Main
 *
 * @example
 * ```ts
 * let map = new Map({
 *   container: 'map',
 *   center: [-122.420679, 37.772537],
 *   zoom: 13,
 *   style: style_object,
 *   hash: true,
 *   transformRequest: (url, resourceType)=> {
 *     if(resourceType === 'Source' && url.startsWith('http://myHost')) {
 *       return {
 *        url: url.replace('http', 'https'),
 *        headers: { 'my-custom-header': true},
 *        credentials: 'include'  // Include cookies for cross-origin requests
 *      }
 *     }
 *   }
 * });
 * ```
 * @see [Display a map](https://maplibre.org/maplibre-gl-js/docs/examples/simple-map/)
 */
export class Map extends Camera {
    style: Style;
    painter: Painter;
    handlers: HandlerManager;
    projection: Projection;

    _container: HTMLElement;
    _canvasContainer: HTMLElement;
    _controlContainer: HTMLElement;
    _controlPositions: {[_: string]: HTMLElement};
    _interactive: boolean;
    _showTileBoundaries: boolean;
    _showCollisionBoxes: boolean;
    _showPadding: boolean;
    _showOverdrawInspector: boolean;
    _repaint: boolean;
    _vertices: boolean;
    _canvas: HTMLCanvasElement;
    _maxTileCacheSize: number;
    _maxTileCacheZoomLevels: number;
    _frameRequest: AbortController;
    _styleDirty: boolean;
    _sourcesDirty: boolean;
    _placementDirty: boolean;

    _loaded: boolean;
    _idleTriggered: boolean;
    // accounts for placement finishing as well
    _fullyLoaded: boolean;
    _trackResize: boolean;
    _resizeObserver: ResizeObserver;
    _preserveDrawingBuffer: boolean;
    _failIfMajorPerformanceCaveat: boolean;
    _antialias: boolean;
    _refreshExpiredTiles: boolean;
    _hash: Hash;
    _delegatedListeners: any;
    _fadeDuration: number;
    _crossSourceCollisions: boolean;
    _crossFadingFactor: number;
    _collectResourceTiming: boolean;
    _renderTaskQueue: TaskQueue;
    _controls: Array<IControl>;
    _mapId: number;
    _localIdeographFontFamily: string | false;
    _validateStyle: boolean;
    _requestManager: RequestManager;
    _locale: typeof defaultLocale;
    _removed: boolean;
    _clickTolerance: number;
    _overridePixelRatio: number | null;
    _maxCanvasSize: [number, number];
    _terrainDataCallback: (e: MapStyleDataEvent | MapSourceDataEvent) => void;

    /**
     * @internal
     * image queue throttling handle. To be used later when clean up
     */
    _imageQueueHandle: number;

    /**
     * The map's {@link ScrollZoomHandler}, which implements zooming in and out with a scroll wheel or trackpad.
     * Find more details and examples using `scrollZoom` in the {@link ScrollZoomHandler} section.
     */
    scrollZoom: ScrollZoomHandler;

    /**
     * The map's {@link BoxZoomHandler}, which implements zooming using a drag gesture with the Shift key pressed.
     * Find more details and examples using `boxZoom` in the {@link BoxZoomHandler} section.
     */
    boxZoom: BoxZoomHandler;

    /**
     * The map's {@link DragRotateHandler}, which implements rotating the map while dragging with the right
     * mouse button or with the Control key pressed. Find more details and examples using `dragRotate`
     * in the {@link DragRotateHandler} section.
     */
    dragRotate: DragRotateHandler;

    /**
     * The map's {@link DragPanHandler}, which implements dragging the map with a mouse or touch gesture.
     * Find more details and examples using `dragPan` in the {@link DragPanHandler} section.
     */
    dragPan: DragPanHandler;

    /**
     * The map's {@link KeyboardHandler}, which allows the user to zoom, rotate, and pan the map using keyboard
     * shortcuts. Find more details and examples using `keyboard` in the {@link KeyboardHandler} section.
     */
    keyboard: KeyboardHandler;

    /**
     * The map's {@link DoubleClickZoomHandler}, which allows the user to zoom by double clicking.
     * Find more details and examples using `doubleClickZoom` in the {@link DoubleClickZoomHandler} section.
     */
    doubleClickZoom: DoubleClickZoomHandler;

    /**
     * The map's {@link TwoFingersTouchZoomRotateHandler}, which allows the user to zoom or rotate the map with touch gestures.
     * Find more details and examples using `touchZoomRotate` in the {@link TwoFingersTouchZoomRotateHandler} section.
     */
    touchZoomRotate: TwoFingersTouchZoomRotateHandler;

    /**
     * The map's {@link TwoFingersTouchPitchHandler}, which allows the user to pitch the map with touch gestures.
     * Find more details and examples using `touchPitch` in the {@link TwoFingersTouchPitchHandler} section.
     */
    touchPitch: TwoFingersTouchPitchHandler;

    /**
     * The map's {@link CooperativeGesturesHandler}, which allows the user to see cooperative gesture info when user tries to zoom in/out.
     * Find more details and examples using `cooperativeGestures` in the {@link CooperativeGesturesHandler} section.
     */
    cooperativeGestures: CooperativeGesturesHandler;

    /**
     * The map's property which determines whether to cancel, or retain, tiles from the current viewport which are still loading but which belong to a farther (smaller) zoom level than the current one.
     * * If `true`, when zooming in, tiles which didn't manage to load for previous zoom levels will become canceled. This might save some computing resources for slower devices, but the map details might appear more abruptly at the end of the zoom.
     * * If `false`, when zooming in, the previous zoom level(s) tiles will progressively appear, giving a smoother map details experience. However, more tiles will be rendered in a short period of time.
     * @defaultValue true
     */
    cancelPendingTileRequestsWhileZooming: boolean;

    constructor(options: MapOptions) {
        PerformanceUtils.mark(PerformanceMarkers.create);

        options = extend({}, defaultOptions, options);

        if (options.minZoom != null && options.maxZoom != null && options.minZoom > options.maxZoom) {
            throw new Error('maxZoom must be greater than or equal to minZoom');
        }

        if (options.minPitch != null && options.maxPitch != null && options.minPitch > options.maxPitch) {
            throw new Error('maxPitch must be greater than or equal to minPitch');
        }

        if (options.minPitch != null && options.minPitch < defaultMinPitch) {
            throw new Error(`minPitch must be greater than or equal to ${defaultMinPitch}`);
        }

        if (options.maxPitch != null && options.maxPitch > maxPitchThreshold) {
            throw new Error(`maxPitch must be less than or equal to ${maxPitchThreshold}`);
        }

        const transform = new Transform(options.minZoom, options.maxZoom, options.minPitch, options.maxPitch, options.renderWorldCopies);
        super(transform, {bearingSnap: options.bearingSnap});

        this._interactive = options.interactive;
        this._maxTileCacheSize = options.maxTileCacheSize;
        this._maxTileCacheZoomLevels = options.maxTileCacheZoomLevels;
        this._failIfMajorPerformanceCaveat = options.failIfMajorPerformanceCaveat;
        this._preserveDrawingBuffer = options.preserveDrawingBuffer;
        this._antialias = options.antialias;
        this._trackResize = options.trackResize;
        this._bearingSnap = options.bearingSnap;
        this._refreshExpiredTiles = options.refreshExpiredTiles;
        this._fadeDuration = options.fadeDuration;
        this._crossSourceCollisions = options.crossSourceCollisions;
        this._crossFadingFactor = 1;
        this._collectResourceTiming = options.collectResourceTiming;
        this._renderTaskQueue = new TaskQueue();
        this._controls = [];
        this._mapId = uniqueId();
        this._locale = extend({}, defaultLocale, options.locale);
        this._clickTolerance = options.clickTolerance;
        this._overridePixelRatio = options.pixelRatio;
        this._maxCanvasSize = options.maxCanvasSize;
        this.transformCameraUpdate = options.transformCameraUpdate;
        this.cancelPendingTileRequestsWhileZooming = options.cancelPendingTileRequestsWhileZooming;

        this._imageQueueHandle = ImageRequest.addThrottleControl(() => this.isMoving());

        this._requestManager = new RequestManager(options.transformRequest);

        if (typeof options.container === 'string') {
            this._container = document.getElementById(options.container);
            if (!this._container) {
                throw new Error(`Container '${options.container}' not found.`);
            }
        } else if (options.container instanceof HTMLElement) {
            this._container = options.container;
        } else {
            throw new Error('Invalid type: \'container\' must be a String or HTMLElement.');
        }

        if (options.maxBounds) {
            this.setMaxBounds(options.maxBounds);
        }

        this.projection = createProjectionFromName(options.projection);

        this._setupContainer();
        this._setupPainter();

        this.on('move', () => this._update(false));
        this.on('moveend', () => this._update(false));
        this.on('zoom', () => this._update(true));
        this.on('terrain', () => {
            this.painter.terrainFacilitator.dirty = true;
            this._update(true);
        });
        this.once('idle', () => { this._idleTriggered = true; });

        if (typeof window !== 'undefined') {
            addEventListener('online', this._onWindowOnline, false);
            let initialResizeEventCaptured = false;
            const throttledResizeCallback = throttle((entries: ResizeObserverEntry[]) => {
                if (this._trackResize && !this._removed) {
                    this.resize(entries)._update();
                }
            }, 50);
            this._resizeObserver = new ResizeObserver((entries) => {
                if (!initialResizeEventCaptured) {
                    initialResizeEventCaptured = true;
                    return;
                }
                throttledResizeCallback(entries);
            });
            this._resizeObserver.observe(this._container);
        }

        this.handlers = new HandlerManager(this, options as CompleteMapOptions);

        const hashName = (typeof options.hash === 'string' && options.hash) || undefined;
        this._hash = options.hash && (new Hash(hashName)).addTo(this);
        // don't set position from options if set through hash
        if (!this._hash || !this._hash._onHashChange()) {
            this.jumpTo({
                center: options.center,
                zoom: options.zoom,
                bearing: options.bearing,
                pitch: options.pitch
            });

            if (options.bounds) {
                this.resize();
                this.fitBounds(options.bounds, extend({}, options.fitBoundsOptions, {duration: 0}));
            }
        }

        this.resize();

        this._localIdeographFontFamily = options.localIdeographFontFamily;
        this._validateStyle = options.validateStyle;

        if (options.style) this.setStyle(options.style, {localIdeographFontFamily: options.localIdeographFontFamily});

        if (options.attributionControl)
            this.addControl(new AttributionControl(typeof options.attributionControl === 'boolean' ? undefined : options.attributionControl));

        if (options.maplibreLogo)
            this.addControl(new LogoControl(), options.logoPosition);

        this.on('style.load', () => {
            if (this.transform.unmodified) {
                this.jumpTo(this.style.stylesheet as any);
            }
        });
        this.on('data', (event: MapDataEvent) => {
            this._update(event.dataType === 'style');
            this.fire(new Event(`${event.dataType}data`, event));
        });
        this.on('dataloading', (event: MapDataEvent) => {
            this.fire(new Event(`${event.dataType}dataloading`, event));
        });
        this.on('dataabort', (event: MapDataEvent) => {
            this.fire(new Event('sourcedataabort', event));
        });
    }

    /**
     * @internal
     * Returns a unique number for this map instance which is used for the MapLoadEvent
     * to make sure we only fire one event per instantiated map object.
     * @returns the uniq map ID
     */
    _getMapId() {
        return this._mapId;
    }

    /**
     * Adds an {@link IControl} to the map, calling `control.onAdd(this)`.
     *
     * An {@link ErrorEvent} will be fired if the image parameter is invalid.
     *
     * @param control - The {@link IControl} to add.
     * @param position - position on the map to which the control will be added.
     * Valid values are `'top-left'`, `'top-right'`, `'bottom-left'`, and `'bottom-right'`. Defaults to `'top-right'`.
     * @example
     * Add zoom and rotation controls to the map.
     * ```ts
     * map.addControl(new NavigationControl());
     * ```
     * @see [Display map navigation controls](https://maplibre.org/maplibre-gl-js/docs/examples/navigation/)
     */
    addControl(control: IControl, position?: ControlPosition): Map {
        if (position === undefined) {
            if (control.getDefaultPosition) {
                position = control.getDefaultPosition();
            } else {
                position = 'top-right';
            }
        }
        if (!control || !control.onAdd) {
            return this.fire(new ErrorEvent(new Error(
                'Invalid argument to map.addControl(). Argument must be a control with onAdd and onRemove methods.')));
        }
        const controlElement = control.onAdd(this);
        this._controls.push(control);

        const positionContainer = this._controlPositions[position];
        if (position.indexOf('bottom') !== -1) {
            positionContainer.insertBefore(controlElement, positionContainer.firstChild);
        } else {
            positionContainer.appendChild(controlElement);
        }
        return this;
    }

    /**
     * Removes the control from the map.
     *
     * An {@link ErrorEvent} will be fired if the image parameter is invalid.
     *
     * @param control - The {@link IControl} to remove.
     * @example
     * ```ts
     * // Define a new navigation control.
     * let navigation = new NavigationControl();
     * // Add zoom and rotation controls to the map.
     * map.addControl(navigation);
     * // Remove zoom and rotation controls from the map.
     * map.removeControl(navigation);
     * ```
     */
    removeControl(control: IControl): Map {
        if (!control || !control.onRemove) {
            return this.fire(new ErrorEvent(new Error(
                'Invalid argument to map.removeControl(). Argument must be a control with onAdd and onRemove methods.')));
        }
        const ci = this._controls.indexOf(control);
        if (ci > -1) this._controls.splice(ci, 1);
        control.onRemove(this);
        return this;
    }

    /**
     * Checks if a control exists on the map.
     *
     * @param control - The {@link IControl} to check.
     * @returns true if map contains control.
     * @example
     * ```ts
     * // Define a new navigation control.
     * let navigation = new NavigationControl();
     * // Add zoom and rotation controls to the map.
     * map.addControl(navigation);
     * // Check that the navigation control exists on the map.
     * map.hasControl(navigation);
     * ```
     */
    hasControl(control: IControl): boolean {
        return this._controls.indexOf(control) > -1;
    }

    calculateCameraOptionsFromTo(from: LngLat, altitudeFrom: number, to: LngLat, altitudeTo?: number): CameraOptions {
        if (altitudeTo == null && this.terrain) {
            altitudeTo = this.terrain.getElevationForLngLatZoom(to, this.transform.tileZoom);
        }
        return super.calculateCameraOptionsFromTo(from, altitudeFrom, to, altitudeTo);
    }

    /**
     * Resizes the map according to the dimensions of its
     * `container` element.
     *
     * Checks if the map container size changed and updates the map if it has changed.
     * This method must be called after the map's `container` is resized programmatically
     * or when the map is shown after being initially hidden with CSS.
     *
     * Triggers the following events: `movestart`, `move`, `moveend`, and `resize`.
     *
     * @param eventData - Additional properties to be passed to `movestart`, `move`, `resize`, and `moveend`
     * events that get triggered as a result of resize. This can be useful for differentiating the
     * source of an event (for example, user-initiated or programmatically-triggered events).
     * @example
     * Resize the map when the map container is shown after being initially hidden with CSS.
     * ```ts
     * let mapDiv = document.getElementById('map');
     * if (mapDiv.style.visibility === true) map.resize();
     * ```
     */
    resize(eventData?: any): Map {
        const dimensions = this._containerDimensions();
        const width = dimensions[0];
        const height = dimensions[1];

        const clampedPixelRatio = this._getClampedPixelRatio(width, height);
        this._resizeCanvas(width, height, clampedPixelRatio);
        this.painter.resize(width, height, clampedPixelRatio);

        // check if we've reached GL limits, in that case further clamps pixelRatio
        if (this.painter.overLimit()) {
            const gl = this.painter.context.gl;
            // store updated _maxCanvasSize value
            this._maxCanvasSize = [gl.drawingBufferWidth, gl.drawingBufferHeight];
            const clampedPixelRatio = this._getClampedPixelRatio(width, height);
            this._resizeCanvas(width, height, clampedPixelRatio);
            this.painter.resize(width, height, clampedPixelRatio);
        }

        this.transform.resize(width, height);
        this._requestedCameraState?.resize(width, height);

        const fireMoving = !this._moving;
        if (fireMoving) {
            this.stop();
            this.fire(new Event('movestart', eventData))
                .fire(new Event('move', eventData));
        }

        this.fire(new Event('resize', eventData));

        if (fireMoving) this.fire(new Event('moveend', eventData));

        return this;
    }

    /**
     * @internal
     * Return the map's pixel ratio eventually scaled down to respect maxCanvasSize.
     * Internally you should use this and not getPixelRatio().
     */
    _getClampedPixelRatio(width: number, height: number): number {
        const {0: maxCanvasWidth, 1: maxCanvasHeight} = this._maxCanvasSize;
        const pixelRatio = this.getPixelRatio();

        const canvasWidth = width * pixelRatio;
        const canvasHeight = height * pixelRatio;

        const widthScaleFactor = canvasWidth > maxCanvasWidth ? (maxCanvasWidth / canvasWidth) : 1;
        const heightScaleFactor = canvasHeight > maxCanvasHeight ? (maxCanvasHeight / canvasHeight) : 1;

        return Math.min(widthScaleFactor, heightScaleFactor) * pixelRatio;
    }

    /**
     * Returns the map's pixel ratio.
     * Note that the pixel ratio actually applied may be lower to respect maxCanvasSize.
     * @returns The pixel ratio.
     */
    getPixelRatio(): number {
        return this._overridePixelRatio ?? devicePixelRatio;
    }

    /**
     * Sets the map's pixel ratio. This allows to override `devicePixelRatio`.
     * After this call, the canvas' `width` attribute will be `container.clientWidth * pixelRatio`
     * and its height attribute will be `container.clientHeight * pixelRatio`.
     * Set this to null to disable `devicePixelRatio` override.
     * Note that the pixel ratio actually applied may be lower to respect maxCanvasSize.
     * @param pixelRatio - The pixel ratio.
     */
    setPixelRatio(pixelRatio: number) {
        this._overridePixelRatio = pixelRatio;
        this.resize();
    }

    /**
     * Returns the map's geographical bounds. When the bearing or pitch is non-zero, the visible region is not
     * an axis-aligned rectangle, and the result is the smallest bounds that encompasses the visible region.
     * @returns The geographical bounds of the map as {@link LngLatBounds}.
     * @example
     * ```ts
     * let bounds = map.getBounds();
     * ```
     */
    getBounds(): LngLatBounds {
        return this.transform.getBounds();
    }

    /**
     * Returns the maximum geographical bounds the map is constrained to, or `null` if none set.
     * @returns The map object.
     * @example
     * ```ts
     * let maxBounds = map.getMaxBounds();
     * ```
     */
    getMaxBounds(): LngLatBounds | null {
        return this.transform.getMaxBounds();
    }

    /**
     * Sets or clears the map's geographical bounds.
     *
     * Pan and zoom operations are constrained within these bounds.
     * If a pan or zoom is performed that would
     * display regions outside these bounds, the map will
     * instead display a position and zoom level
     * as close as possible to the operation's request while still
     * remaining within the bounds.
     *
     * @param bounds - The maximum bounds to set. If `null` or `undefined` is provided, the function removes the map's maximum bounds.
     * @example
     * Define bounds that conform to the `LngLatBoundsLike` object as set the max bounds.
     * ```ts
     * let bounds = [
     *   [-74.04728, 40.68392], // [west, south]
     *   [-73.91058, 40.87764]  // [east, north]
     * ];
     * map.setMaxBounds(bounds);
     * ```
     */
    setMaxBounds(bounds?: LngLatBoundsLike | null): Map {
        this.transform.setMaxBounds(LngLatBounds.convert(bounds));
        return this._update();
    }

    /**
     * Sets or clears the map's minimum zoom level.
     * If the map's current zoom level is lower than the new minimum,
     * the map will zoom to the new minimum.
     *
     * It is not always possible to zoom out and reach the set `minZoom`.
     * Other factors such as map height may restrict zooming. For example,
     * if the map is 512px tall it will not be possible to zoom below zoom 0
     * no matter what the `minZoom` is set to.
     *
     * A {@link ErrorEvent} event will be fired if minZoom is out of bounds.
     *
     * @param minZoom - The minimum zoom level to set (-2 - 24).
     * If `null` or `undefined` is provided, the function removes the current minimum zoom (i.e. sets it to -2).
     * @example
     * ```ts
     * map.setMinZoom(12.25);
     * ```
     */
    setMinZoom(minZoom?: number | null): Map {

        minZoom = minZoom === null || minZoom === undefined ? defaultMinZoom : minZoom;

        if (minZoom >= defaultMinZoom && minZoom <= this.transform.maxZoom) {
            this.transform.minZoom = minZoom;
            this._update();

            if (this.getZoom() < minZoom) this.setZoom(minZoom);

            return this;

        } else throw new Error(`minZoom must be between ${defaultMinZoom} and the current maxZoom, inclusive`);
    }

    /**
     * Returns the map's minimum allowable zoom level.
     *
     * @returns minZoom
     * @example
     * ```ts
     * let minZoom = map.getMinZoom();
     * ```
     */
    getMinZoom(): number { return this.transform.minZoom; }

    /**
     * Sets or clears the map's maximum zoom level.
     * If the map's current zoom level is higher than the new maximum,
     * the map will zoom to the new maximum.
     *
     * A {@link ErrorEvent} event will be fired if minZoom is out of bounds.
     *
     * @param maxZoom - The maximum zoom level to set.
     * If `null` or `undefined` is provided, the function removes the current maximum zoom (sets it to 22).
     * @example
     * ```ts
     * map.setMaxZoom(18.75);
     * ```
     */
    setMaxZoom(maxZoom?: number | null): Map {

        maxZoom = maxZoom === null || maxZoom === undefined ? defaultMaxZoom : maxZoom;

        if (maxZoom >= this.transform.minZoom) {
            this.transform.maxZoom = maxZoom;
            this._update();

            if (this.getZoom() > maxZoom) this.setZoom(maxZoom);

            return this;

        } else throw new Error('maxZoom must be greater than the current minZoom');
    }

    /**
     * Returns the map's maximum allowable zoom level.
     *
     * @returns The maxZoom
     * @example
     * ```ts
     * let maxZoom = map.getMaxZoom();
     * ```
     */
    getMaxZoom(): number { return this.transform.maxZoom; }

    /**
     * Sets or clears the map's minimum pitch.
     * If the map's current pitch is lower than the new minimum,
     * the map will pitch to the new minimum.
     *
     * A {@link ErrorEvent} event will be fired if minPitch is out of bounds.
     *
     * @param minPitch - The minimum pitch to set (0-85). Values greater than 60 degrees are experimental and may result in rendering issues. If you encounter any, please raise an issue with details in the MapLibre project.
     * If `null` or `undefined` is provided, the function removes the current minimum pitch (i.e. sets it to 0).
     */
    setMinPitch(minPitch?: number | null): Map {

        minPitch = minPitch === null || minPitch === undefined ? defaultMinPitch : minPitch;

        if (minPitch < defaultMinPitch) {
            throw new Error(`minPitch must be greater than or equal to ${defaultMinPitch}`);
        }

        if (minPitch >= defaultMinPitch && minPitch <= this.transform.maxPitch) {
            this.transform.minPitch = minPitch;
            this._update();

            if (this.getPitch() < minPitch) this.setPitch(minPitch);

            return this;

        } else throw new Error(`minPitch must be between ${defaultMinPitch} and the current maxPitch, inclusive`);
    }

    /**
     * Returns the map's minimum allowable pitch.
     *
     * @returns The minPitch
     */
    getMinPitch(): number { return this.transform.minPitch; }

    /**
     * Sets or clears the map's maximum pitch.
     * If the map's current pitch is higher than the new maximum,
     * the map will pitch to the new maximum.
     *
     * A {@link ErrorEvent} event will be fired if maxPitch is out of bounds.
     *
     * @param maxPitch - The maximum pitch to set (0-85). Values greater than 60 degrees are experimental and may result in rendering issues. If you encounter any, please raise an issue with details in the MapLibre project.
     * If `null` or `undefined` is provided, the function removes the current maximum pitch (sets it to 60).
     */
    setMaxPitch(maxPitch?: number | null): Map {

        maxPitch = maxPitch === null || maxPitch === undefined ? defaultMaxPitch : maxPitch;

        if (maxPitch > maxPitchThreshold) {
            throw new Error(`maxPitch must be less than or equal to ${maxPitchThreshold}`);
        }

        if (maxPitch >= this.transform.minPitch) {
            this.transform.maxPitch = maxPitch;
            this._update();

            if (this.getPitch() > maxPitch) this.setPitch(maxPitch);

            return this;

        } else throw new Error('maxPitch must be greater than the current minPitch');
    }

    /**
     * Returns the map's maximum allowable pitch.
     *
     * @returns The maxPitch
     */
    getMaxPitch(): number { return this.transform.maxPitch; }

    /**
     * Returns the state of `renderWorldCopies`. If `true`, multiple copies of the world will be rendered side by side beyond -180 and 180 degrees longitude. If set to `false`:
     *
     * - When the map is zoomed out far enough that a single representation of the world does not fill the map's entire
     * container, there will be blank space beyond 180 and -180 degrees longitude.
     * - Features that cross 180 and -180 degrees longitude will be cut in two (with one portion on the right edge of the
     * map and the other on the left edge of the map) at every zoom level.
     * @returns The renderWorldCopies
     * @example
     * ```ts
     * let worldCopiesRendered = map.getRenderWorldCopies();
     * ```
     * @see [Render world copies](https://maplibre.org/maplibre-gl-js/docs/examples/render-world-copies/)
     */
    getRenderWorldCopies(): boolean { return this.transform.renderWorldCopies; }

    /**
     * Sets the state of `renderWorldCopies`.
     *
     * @param renderWorldCopies - If `true`, multiple copies of the world will be rendered side by side beyond -180 and 180 degrees longitude. If set to `false`:
     *
     * - When the map is zoomed out far enough that a single representation of the world does not fill the map's entire
     * container, there will be blank space beyond 180 and -180 degrees longitude.
     * - Features that cross 180 and -180 degrees longitude will be cut in two (with one portion on the right edge of the
     * map and the other on the left edge of the map) at every zoom level.
     *
     * `undefined` is treated as `true`, `null` is treated as `false`.
     * @example
     * ```ts
     * map.setRenderWorldCopies(true);
     * ```
     * @see [Render world copies](https://maplibre.org/maplibre-gl-js/docs/examples/render-world-copies/)
     */
    setRenderWorldCopies(renderWorldCopies?: boolean | null): Map {
        this.transform.renderWorldCopies = renderWorldCopies;
        return this._update();
    }

    /**
     * Returns a [Point](https://github.com/mapbox/point-geometry) representing pixel coordinates, relative to the map's `container`,
     * that correspond to the specified geographical location.
     *
     * @param lnglat - The geographical location to project.
     * @returns The [Point](https://github.com/mapbox/point-geometry) corresponding to `lnglat`, relative to the map's `container`.
     * @example
     * ```ts
     * let coordinate = [-122.420679, 37.772537];
     * let point = map.project(coordinate);
     * ```
     */
    project(lnglat: LngLatLike): Point {
        return this.transform.locationPoint(LngLat.convert(lnglat), this.style && this.terrain);
    }

    /**
     * Returns a {@link LngLat} representing geographical coordinates that correspond
     * to the specified pixel coordinates.
     *
     * @param point - The pixel coordinates to unproject.
     * @returns The {@link LngLat} corresponding to `point`.
     * @example
     * ```ts
     * map.on('click', (e) => {
     *   // When the map is clicked, get the geographic coordinate.
     *   let coordinate = map.unproject(e.point);
     * });
     * ```
     */
    unproject(point: PointLike): LngLat {
        return this.transform.pointLocation(Point.convert(point), this.terrain);
    }

    /**
     * Returns true if the map is panning, zooming, rotating, or pitching due to a camera animation or user gesture.
     * @returns true if the map is moving.
     * @example
     * ```ts
     * let isMoving = map.isMoving();
     * ```
     */
    isMoving(): boolean {
        return this._moving || this.handlers?.isMoving();
    }

    /**
     * Returns true if the map is zooming due to a camera animation or user gesture.
     * @returns true if the map is zooming.
     * @example
     * ```ts
     * let isZooming = map.isZooming();
     * ```
     */
    isZooming(): boolean {
        return this._zooming || this.handlers?.isZooming();
    }

    /**
     * Returns true if the map is rotating due to a camera animation or user gesture.
     * @returns true if the map is rotating.
     * @example
     * ```ts
     * map.isRotating();
     * ```
     */
    isRotating(): boolean {
        return this._rotating || this.handlers?.isRotating();
    }

    _createDelegatedListener(type: keyof MapEventType | string, layerId: string, listener: Listener): {
        layer: string;
        listener: Listener;
        delegates: {[type in keyof MapEventType]?: (e: any) => void};
    } {
        if (type === 'mouseenter' || type === 'mouseover') {
            let mousein = false;
            const mousemove = (e) => {
                const features = this.getLayer(layerId) ? this.queryRenderedFeatures(e.point, {layers: [layerId]}) : [];
                if (!features.length) {
                    mousein = false;
                } else if (!mousein) {
                    mousein = true;
                    listener.call(this, new MapMouseEvent(type, this, e.originalEvent, {features}));
                }
            };
            const mouseout = () => {
                mousein = false;
            };
            return {layer: layerId, listener, delegates: {mousemove, mouseout}};
        } else if (type === 'mouseleave' || type === 'mouseout') {
            let mousein = false;
            const mousemove = (e) => {
                const features = this.getLayer(layerId) ? this.queryRenderedFeatures(e.point, {layers: [layerId]}) : [];
                if (features.length) {
                    mousein = true;
                } else if (mousein) {
                    mousein = false;
                    listener.call(this, new MapMouseEvent(type, this, e.originalEvent));
                }
            };
            const mouseout = (e) => {
                if (mousein) {
                    mousein = false;
                    listener.call(this, new MapMouseEvent(type, this, e.originalEvent));
                }
            };
            return {layer: layerId, listener, delegates: {mousemove, mouseout}};
        } else {
            const delegate = (e) => {
                const features = this.getLayer(layerId) ? this.queryRenderedFeatures(e.point, {layers: [layerId]}) : [];
                if (features.length) {
                    // Here we need to mutate the original event, so that preventDefault works as expected.
                    e.features = features;
                    listener.call(this, e);
                    delete e.features;
                }
            };
            return {layer: layerId, listener, delegates: {[type]: delegate}};
        }
    }

    /**
     * @event
     * Adds a listener for events of a specified type, optionally limited to features in a specified style layer.
     * See {@link MapEventType} and {@link MapLayerEventType} for a full list of events and their description.
     *
     * | Event                  | Compatible with `layerId` |
     * |------------------------|---------------------------|
     * | `mousedown`            | yes                       |
     * | `mouseup`              | yes                       |
     * | `mouseover`            | yes                       |
     * | `mouseout`             | yes                       |
     * | `mousemove`            | yes                       |
     * | `mouseenter`           | yes (required)            |
     * | `mouseleave`           | yes (required)            |
     * | `click`                | yes                       |
     * | `dblclick`             | yes                       |
     * | `contextmenu`          | yes                       |
     * | `touchstart`           | yes                       |
     * | `touchend`             | yes                       |
     * | `touchcancel`          | yes                       |
     * | `wheel`                |                           |
     * | `resize`               |                           |
     * | `remove`               |                           |
     * | `touchmove`            |                           |
     * | `movestart`            |                           |
     * | `move`                 |                           |
     * | `moveend`              |                           |
     * | `dragstart`            |                           |
     * | `drag`                 |                           |
     * | `dragend`              |                           |
     * | `zoomstart`            |                           |
     * | `zoom`                 |                           |
     * | `zoomend`              |                           |
     * | `rotatestart`          |                           |
     * | `rotate`               |                           |
     * | `rotateend`            |                           |
     * | `pitchstart`           |                           |
     * | `pitch`                |                           |
     * | `pitchend`             |                           |
     * | `boxzoomstart`         |                           |
     * | `boxzoomend`           |                           |
     * | `boxzoomcancel`        |                           |
     * | `webglcontextlost`     |                           |
     * | `webglcontextrestored` |                           |
     * | `load`                 |                           |
     * | `render`               |                           |
     * | `idle`                 |                           |
     * | `error`                |                           |
     * | `data`                 |                           |
     * | `styledata`            |                           |
     * | `sourcedata`           |                           |
     * | `dataloading`          |                           |
     * | `styledataloading`     |                           |
     * | `sourcedataloading`    |                           |
     * | `styleimagemissing`    |                           |
     * | `dataabort`            |                           |
     * | `sourcedataabort`      |                           |
     *
     * @param type - The event type to listen for. Events compatible with the optional `layerId` parameter are triggered
     * when the cursor enters a visible portion of the specified layer from outside that layer or outside the map canvas.
     * @param layer - The ID of a style layer or a listener if no ID is provided. Event will only be triggered if its location
     * is within a visible feature in this layer. The event will have a `features` property containing
     * an array of the matching features. If `layer` is not supplied, the event will not have a `features` property.
     * Please note that many event types are not compatible with the optional `layer` parameter.
     * @param listener - The function to be called when the event is fired.
     * @example
     * ```ts
     * // Set an event listener that will fire
     * // when the map has finished loading
     * map.on('load', () => {
     *   // Once the map has finished loading,
     *   // add a new layer
     *   map.addLayer({
     *     id: 'points-of-interest',
     *     source: {
     *       type: 'vector',
     *       url: 'https://maplibre.org/maplibre-style-spec/'
     *     },
     *     'source-layer': 'poi_label',
     *     type: 'circle',
     *     paint: {
     *       // MapLibre Style Specification paint properties
     *     },
     *     layout: {
     *       // MapLibre Style Specification layout properties
     *     }
     *   });
     * });
     * ```
     * @example
     * ```ts
     * // Set an event listener that will fire
     * // when a feature on the countries layer of the map is clicked
     * map.on('click', 'countries', (e) => {
     *   new Popup()
     *     .setLngLat(e.lngLat)
     *     .setHTML(`Country name: ${e.features[0].properties.name}`)
     *     .addTo(map);
     * });
     * ```
     * @see [Display popup on click](https://maplibre.org/maplibre-gl-js/docs/examples/popup-on-click/)
     * @see [Center the map on a clicked symbol](https://maplibre.org/maplibre-gl-js/docs/examples/center-on-symbol/)
     * @see [Create a hover effect](https://maplibre.org/maplibre-gl-js/docs/examples/hover-styles/)
     * @see [Create a draggable marker](https://maplibre.org/maplibre-gl-js/docs/examples/drag-a-point/)
     */
    on<T extends keyof MapLayerEventType>(
        type: T,
        layer: string,
        listener: (ev: MapLayerEventType[T] & Object) => void,
    ): Map;
    /**
     * Overload of the `on` method that allows to listen to events without specifying a layer.
     * @event
     * @param type - The type of the event.
     * @param listener - The listener callback.
     */
    on<T extends keyof MapEventType>(type: T, listener: (ev: MapEventType[T] & Object) => void): this;
    /**
     * Overload of the `on` method that allows to listen to events without specifying a layer.
     * @event
     * @param type - The type of the event.
     * @param listener - The listener callback.
     */
    on(type: keyof MapEventType | string, listener: Listener): this;
    on(type: keyof MapEventType | string, layerIdOrListener: string | Listener, listener?: Listener): this {
        if (listener === undefined) {
            return super.on(type, layerIdOrListener as Listener);
        }

        const delegatedListener = this._createDelegatedListener(type, layerIdOrListener as string, listener);

        this._delegatedListeners = this._delegatedListeners || {};
        this._delegatedListeners[type] = this._delegatedListeners[type] || [];
        this._delegatedListeners[type].push(delegatedListener);

        for (const event in delegatedListener.delegates) {
            this.on(event, delegatedListener.delegates[event]);
        }

        return this;
    }

    /**
     * Adds a listener that will be called only once to a specified event type, optionally limited to features in a specified style layer.
     *
     * @event
     * @param type - The event type to listen for; one of `'mousedown'`, `'mouseup'`, `'click'`, `'dblclick'`,
     * `'mousemove'`, `'mouseenter'`, `'mouseleave'`, `'mouseover'`, `'mouseout'`, `'contextmenu'`, `'touchstart'`,
     * `'touchend'`, or `'touchcancel'`. `mouseenter` and `mouseover` events are triggered when the cursor enters
     * a visible portion of the specified layer from outside that layer or outside the map canvas. `mouseleave`
     * and `mouseout` events are triggered when the cursor leaves a visible portion of the specified layer, or leaves
     * the map canvas.
     * @param layer - The ID of a style layer or a listener if no ID is provided. Only events whose location is within a visible
     * feature in this layer will trigger the listener. The event will have a `features` property containing
     * an array of the matching features.
     * @param listener - The function to be called when the event is fired.
     * @returns `this` if listener is provided, promise otherwise to allow easier usage of async/await
     */
    once<T extends keyof MapLayerEventType>(
        type: T,
        layer: string,
        listener?: (ev: MapLayerEventType[T] & Object) => void,
    ): this | Promise<MapLayerEventType[T] & Object>;
    /**
     * Overload of the `once` method that allows to listen to events without specifying a layer.
     * @event
     * @param type - The type of the event.
     * @param listener - The listener callback.
     */
    once<T extends keyof MapEventType>(type: T, listener?: (ev: MapEventType[T] & Object) => void): this | Promise<any>;
    /**
     * Overload of the `once` method that allows to listen to events without specifying a layer.
     * @event
     * @param type - The type of the event.
     * @param listener - The listener callback.
     */
    once(type: keyof MapEventType | string, listener?: Listener): this | Promise<any>;
    once(type: keyof MapEventType | string, layerIdOrListener: string | Listener, listener?: Listener): this | Promise<any> {

        if (listener === undefined) {
            return super.once(type, layerIdOrListener as Listener);
        }

        const delegatedListener = this._createDelegatedListener(type, layerIdOrListener as string, listener);

        for (const event in delegatedListener.delegates) {
            this.once(event, delegatedListener.delegates[event]);
        }

        return this;
    }

    /**
     * Removes an event listener for events previously added with `Map#on`.
     *
     * @event
     * @param type - The event type previously used to install the listener.
     * @param layer - The layer ID or listener previously used to install the listener.
     * @param listener - The function previously installed as a listener.
     */
    off<T extends keyof MapLayerEventType>(
        type: T,
        layer: string,
        listener: (ev: MapLayerEventType[T] & Object) => void,
    ): this;
    /**
     * Overload of the `off` method that allows to listen to events without specifying a layer.
     * @event
     * @param type - The type of the event.
     * @param listener - The function previously installed as a listener.
     */
    off<T extends keyof MapEventType>(type: T, listener: (ev: MapEventType[T] & Object) => void): this;
    /**
     * Overload of the `off` method that allows to listen to events without specifying a layer.
     * @event
     * @param type - The type of the event.
     * @param listener - The function previously installed as a listener.
     */
    off(type: keyof MapEventType | string, listener: Listener): this;
    off(type: keyof MapEventType | string, layerIdOrListener: string | Listener, listener?: Listener): this {
        if (listener === undefined) {
            return super.off(type, layerIdOrListener as Listener);
        }

        const removeDelegatedListener = (delegatedListeners) => {
            const listeners = delegatedListeners[type];
            for (let i = 0; i < listeners.length; i++) {
                const delegatedListener = listeners[i];
                if (delegatedListener.layer === layerIdOrListener && delegatedListener.listener === listener) {
                    for (const event in delegatedListener.delegates) {
                        this.off(((event as any)), delegatedListener.delegates[event]);
                    }
                    listeners.splice(i, 1);
                    return this;
                }
            }
        };

        if (this._delegatedListeners && this._delegatedListeners[type]) {
            removeDelegatedListener(this._delegatedListeners);
        }

        return this;
    }

    /**
     * Returns an array of MapGeoJSONFeature objects
     * representing visible features that satisfy the query parameters.
     *
     * @param geometryOrOptions - (optional) The geometry of the query region:
     * either a single point or southwest and northeast points describing a bounding box.
     * Omitting this parameter (i.e. calling {@link Map#queryRenderedFeatures} with zero arguments,
     * or with only a `options` argument) is equivalent to passing a bounding box encompassing the entire
     * map viewport.
     * The geometryOrOptions can receive a {@link QueryRenderedFeaturesOptions} only to support a situation where the function receives only one parameter which is the options parameter.
     * @param options - (optional) Options object.
     *
     * @returns An array of MapGeoJSONFeature objects.
     *
     * The `properties` value of each returned feature object contains the properties of its source feature. For GeoJSON sources, only
     * string and numeric property values are supported (i.e. `null`, `Array`, and `Object` values are not supported).
     *
     * Each feature includes top-level `layer`, `source`, and `sourceLayer` properties. The `layer` property is an object
     * representing the style layer to  which the feature belongs. Layout and paint properties in this object contain values
     * which are fully evaluated for the given zoom level and feature.
     *
     * Only features that are currently rendered are included. Some features will **not** be included, like:
     *
     * - Features from layers whose `visibility` property is `"none"`.
     * - Features from layers whose zoom range excludes the current zoom level.
     * - Symbol features that have been hidden due to text or icon collision.
     *
     * Features from all other layers are included, including features that may have no visible
     * contribution to the rendered result; for example, because the layer's opacity or color alpha component is set to
     * 0.
     *
     * The topmost rendered feature appears first in the returned array, and subsequent features are sorted by
     * descending z-order. Features that are rendered multiple times (due to wrapping across the antemeridian at low
     * zoom levels) are returned only once (though subject to the following caveat).
     *
     * Because features come from tiled vector data or GeoJSON data that is converted to tiles internally, feature
     * geometries may be split or duplicated across tile boundaries and, as a result, features may appear multiple
     * times in query results. For example, suppose there is a highway running through the bounding rectangle of a query.
     * The results of the query will be those parts of the highway that lie within the map tiles covering the bounding
     * rectangle, even if the highway extends into other tiles, and the portion of the highway within each map tile
     * will be returned as a separate feature. Similarly, a point feature near a tile boundary may appear in multiple
     * tiles due to tile buffering.
     *
     * @example
     * Find all features at a point
     * ```ts
     * let features = map.queryRenderedFeatures(
     *   [20, 35],
     *   { layers: ['my-layer-name'] }
     * );
     * ```
     *
     * @example
     * Find all features within a static bounding box
     * ```ts
     * let features = map.queryRenderedFeatures(
     *   [[10, 20], [30, 50]],
     *   { layers: ['my-layer-name'] }
     * );
     * ```
     *
     * @example
     * Find all features within a bounding box around a point
     * ```ts
     * let width = 10;
     * let height = 20;
     * let features = map.queryRenderedFeatures([
     *   [point.x - width / 2, point.y - height / 2],
     *   [point.x + width / 2, point.y + height / 2]
     * ], { layers: ['my-layer-name'] });
     * ```
     *
     * @example
     * Query all rendered features from a single layer
     * ```ts
     * let features = map.queryRenderedFeatures({ layers: ['my-layer-name'] });
     * ```
     * @see [Get features under the mouse pointer](https://maplibre.org/maplibre-gl-js/docs/examples/queryrenderedfeatures/)
     */
    queryRenderedFeatures(geometryOrOptions?: PointLike | [PointLike, PointLike] | QueryRenderedFeaturesOptions, options?: QueryRenderedFeaturesOptions): MapGeoJSONFeature[] {
        if (!this.style) {
            return [];
        }
        let queryGeometry;
        const isGeometry = geometryOrOptions instanceof Point || Array.isArray(geometryOrOptions);
        const geometry = isGeometry ? geometryOrOptions : [[0, 0], [this.transform.width, this.transform.height]];
        options = options || (isGeometry ? {} : geometryOrOptions) || {};

        if (geometry instanceof Point || typeof geometry[0] === 'number') {
            queryGeometry = [Point.convert(geometry as PointLike)];
        } else {
            const tl = Point.convert(geometry[0] as PointLike);
            const br = Point.convert(geometry[1] as PointLike);
            queryGeometry = [tl, new Point(br.x, tl.y), br, new Point(tl.x, br.y), tl];
        }

        return this.style.queryRenderedFeatures(queryGeometry, options, this.transform);
    }

    /**
     * Returns an array of MapGeoJSONFeature objects
     * representing features within the specified vector tile or GeoJSON source that satisfy the query parameters.
     *
     * @param sourceId - The ID of the vector tile or GeoJSON source to query.
     * @param parameters - The options object.
     * @returns An array of MapGeoJSONFeature objects.
     *
     * In contrast to {@link Map#queryRenderedFeatures}, this function returns all features matching the query parameters,
     * whether or not they are rendered by the current style (i.e. visible). The domain of the query includes all currently-loaded
     * vector tiles and GeoJSON source tiles: this function does not check tiles outside the currently
     * visible viewport.
     *
     * Because features come from tiled vector data or GeoJSON data that is converted to tiles internally, feature
     * geometries may be split or duplicated across tile boundaries and, as a result, features may appear multiple
     * times in query results. For example, suppose there is a highway running through the bounding rectangle of a query.
     * The results of the query will be those parts of the highway that lie within the map tiles covering the bounding
     * rectangle, even if the highway extends into other tiles, and the portion of the highway within each map tile
     * will be returned as a separate feature. Similarly, a point feature near a tile boundary may appear in multiple
     * tiles due to tile buffering.
     *
     * @example
     * Find all features in one source layer in a vector source
     * ```ts
     * let features = map.querySourceFeatures('your-source-id', {
     *   sourceLayer: 'your-source-layer'
     * });
     * ```
     *
     */
    querySourceFeatures(sourceId: string, parameters?: QuerySourceFeatureOptions | null): MapGeoJSONFeature[] {
        return this.style.querySourceFeatures(sourceId, parameters);
    }

    /**
     * Updates the map's MapLibre style object with a new value.
     *
     * If a style is already set when this is used and options.diff is set to true, the map renderer will attempt to compare the given style
     * against the map's current state and perform only the changes necessary to make the map style match the desired state. Changes in sprites
     * (images used for icons and patterns) and glyphs (fonts for label text) **cannot** be diffed. If the sprites or fonts used in the current
     * style and the given style are different in any way, the map renderer will force a full update, removing the current style and building
     * the given one from scratch.
     *
     *
     * @param style - A JSON object conforming to the schema described in the
     * [MapLibre Style Specification](https://maplibre.org/maplibre-style-spec/), or a URL to such JSON.
     * @param options - The options object.
     *
     * @example
     * ```ts
     * map.setStyle("https://demotiles.maplibre.org/style.json");
     *
     * map.setStyle('https://demotiles.maplibre.org/style.json', {
     *   transformStyle: (previousStyle, nextStyle) => ({
     *       ...nextStyle,
     *       sources: {
     *           ...nextStyle.sources,
     *           // copy a source from previous style
     *           'osm': previousStyle.sources.osm
     *       },
     *       layers: [
     *           // background layer
     *           nextStyle.layers[0],
     *           // copy a layer from previous style
     *           previousStyle.layers[0],
     *           // other layers from the next style
     *           ...nextStyle.layers.slice(1).map(layer => {
     *               // hide the layers we don't need from demotiles style
     *               if (layer.id.startsWith('geolines')) {
     *                   layer.layout = {...layer.layout || {}, visibility: 'none'};
     *               // filter out US polygons
     *               } else if (layer.id.startsWith('coastline') || layer.id.startsWith('countries')) {
     *                   layer.filter = ['!=', ['get', 'ADM0_A3'], 'USA'];
     *               }
     *               return layer;
     *           })
     *       ]
     *   })
     * });
     * ```
     */
    setStyle(style: StyleSpecification | string | null, options?: StyleSwapOptions & StyleOptions): this {
        options = extend({},
            {
                localIdeographFontFamily: this._localIdeographFontFamily,
                validate: this._validateStyle
            }, options);

        if ((options.diff !== false && options.localIdeographFontFamily === this._localIdeographFontFamily) && this.style && style) {
            this._diffStyle(style, options);
            return this;
        } else {
            this._localIdeographFontFamily = options.localIdeographFontFamily;
            return this._updateStyle(style, options);
        }
    }

    /**
     *  Updates the requestManager's transform request with a new function
     *
     * @param transformRequest - A callback run before the Map makes a request for an external URL. The callback can be used to modify the url, set headers, or set the credentials property for cross-origin requests.
     * Expected to return an object with a `url` property and optionally `headers` and `credentials` properties
     *
     * @example
     * ```ts
     * map.setTransformRequest((url: string, resourceType: string) => {});
     * ```
     */
    setTransformRequest(transformRequest: RequestTransformFunction): this {
        this._requestManager.setTransformRequest(transformRequest);
        return this;
    }

    _getUIString(key: keyof typeof defaultLocale) {
        const str = this._locale[key];
        if (str == null) {
            throw new Error(`Missing UI string '${key}'`);
        }

        return str;
    }

    _updateStyle(style: StyleSpecification | string | null, options?: StyleSwapOptions & StyleOptions) {
        // transformStyle relies on having previous style serialized, if it is not loaded yet, delay _updateStyle until previous style is loaded
        if (options.transformStyle && this.style && !this.style._loaded) {
            this.style.once('style.load', () => this._updateStyle(style, options));
            return;
        }

        const previousStyle = this.style && options.transformStyle ? this.style.serialize() : undefined;
        if (this.style) {
            this.style.setEventedParent(null);

            // Only release workers when map is getting disposed
            this.style._remove(!style);
        }

        if (!style) {
            delete this.style;
            return this;
        } else {
            this.style = new Style(this, options || {});
        }

        this.style.setEventedParent(this, {style: this.style});

        if (typeof style === 'string') {
            this.style.loadURL(style, options, previousStyle);
        } else {
            this.style.loadJSON(style, options, previousStyle);
        }

        return this;
    }

    _lazyInitEmptyStyle() {
        if (!this.style) {
            this.style = new Style(this, {});
            this.style.setEventedParent(this, {style: this.style});
            this.style.loadEmpty();
        }
    }

    _diffStyle(style: StyleSpecification | string, options?: StyleSwapOptions & StyleOptions) {
        if (typeof style === 'string') {
            const url = style;
            const request = this._requestManager.transformRequest(url, ResourceType.Style);
            getJSON<StyleSpecification>(request, new AbortController()).then((response) => {
                this._updateDiff(response.data, options);
            }).catch((error) => {
                if (error) {
                    this.fire(new ErrorEvent(error));
                }
            });
        } else if (typeof style === 'object') {
            this._updateDiff(style, options);
        }
    }

    _updateDiff(style: StyleSpecification, options?: StyleSwapOptions & StyleOptions) {
        try {
            if (this.style.setState(style, options)) {
                this._update(true);
            }
        } catch (e) {
            warnOnce(
                `Unable to perform style diff: ${e.message || e.error || e}.  Rebuilding the style from scratch.`
            );
            this._updateStyle(style, options);
        }
    }

    /**
     * Returns the map's MapLibre style object, a JSON object which can be used to recreate the map's style.
     *
     * @returns The map's style JSON object.
     *
     * @example
     * ```ts
     * let styleJson = map.getStyle();
     * ```
     *
     */
    getStyle(): StyleSpecification {
        if (this.style) {
            return this.style.serialize();
        }
    }

    /**
     * Returns a Boolean indicating whether the map's style is fully loaded.
     *
     * @returns A Boolean indicating whether the style is fully loaded.
     *
     * @example
     * ```ts
     * let styleLoadStatus = map.isStyleLoaded();
     * ```
     */
    isStyleLoaded(): boolean | void {
        if (!this.style) return warnOnce('There is no style added to the map.');
        return this.style.loaded();
    }

    /**
     * Adds a source to the map's style.
     *
     * Events triggered:
     *
     * Triggers the `source.add` event.
     *
     * @param id - The ID of the source to add. Must not conflict with existing sources.
     * @param source - The source object, conforming to the
     * MapLibre Style Specification's [source definition](https://maplibre.org/maplibre-style-spec/sources) or
     * {@link CanvasSourceSpecification}.
     * @example
     * ```ts
     * map.addSource('my-data', {
     *   type: 'vector',
     *   url: 'https://demotiles.maplibre.org/tiles/tiles.json'
     * });
     * ```
     * @example
     * ```ts
     * map.addSource('my-data', {
     *   "type": "geojson",
     *   "data": {
     *     "type": "Feature",
     *     "geometry": {
     *       "type": "Point",
     *       "coordinates": [-77.0323, 38.9131]
     *     },
     *     "properties": {
     *       "title": "Mapbox DC",
     *       "marker-symbol": "monument"
     *     }
     *   }
     * });
     * ```
     * @see GeoJSON source: [Add live realtime data](https://maplibre.org/maplibre-gl-js/docs/examples/live-geojson/)
     */
    addSource(id: string, source: SourceSpecification): this {
        this._lazyInitEmptyStyle();
        this.style.addSource(id, source);
        return this._update(true);
    }

    /**
     * Returns a Boolean indicating whether the source is loaded. Returns `true` if the source with
     * the given ID in the map's style has no outstanding network requests, otherwise `false`.
     *
     * A {@link ErrorEvent} event will be fired if there is no source wit the specified ID.
     *
     * @param id - The ID of the source to be checked.
     * @returns A Boolean indicating whether the source is loaded.
     * @example
     * ```ts
     * let sourceLoaded = map.isSourceLoaded('bathymetry-data');
     * ```
     */
    isSourceLoaded(id: string): boolean {
        const source = this.style && this.style.sourceCaches[id];
        if (source === undefined) {
            this.fire(new ErrorEvent(new Error(`There is no source with ID '${id}'`)));
            return;
        }
        return source.loaded();
    }

    /**
     * Loads a 3D terrain mesh, based on a "raster-dem" source.
     *
     * Triggers the `terrain` event.
     *
     * @param options - Options object.
     * @example
     * ```ts
     * map.setTerrain({ source: 'terrain' });
     * ```
     */
    setTerrain(options: TerrainSpecification | null): this {
        this.style._checkLoaded();

        // clear event handlers
        if (this._terrainDataCallback) this.style.off('data', this._terrainDataCallback);

        if (!options) {
            // remove terrain
            if (this.terrain) this.terrain.sourceCache.destruct();
            this.terrain = null;
            if (this.painter.renderToTexture) this.painter.renderToTexture.destruct();
            this.painter.renderToTexture = null;
            this.transform.minElevationForCurrentTile = 0;
            this.transform.elevation = 0;
        } else {
            // add terrain
            const sourceCache = this.style.sourceCaches[options.source];
            if (!sourceCache) throw new Error(`cannot load terrain, because there exists no source with ID: ${options.source}`);
            // Update terrain tiles when adding new terrain
            if (this.terrain === null) sourceCache.reload();
            // Warn once if user is using the same source for hillshade and terrain
            for (const index in this.style._layers) {
                const thisLayer = this.style._layers[index];
                if (thisLayer.type === 'hillshade' && thisLayer.source === options.source) {
                    warnOnce('You are using the same source for a hillshade layer and for 3D terrain. Please consider using two separate sources to improve rendering quality.');
                }
            }
            this.terrain = new Terrain(this.painter, sourceCache, options);
            this.painter.renderToTexture = new RenderToTexture(this.painter, this.terrain);
            this.transform.minElevationForCurrentTile = this.terrain.getMinTileElevationForLngLatZoom(this.transform.center, this.transform.tileZoom);
            this.transform.elevation = this.terrain.getElevationForLngLatZoom(this.transform.center, this.transform.tileZoom);
            this._terrainDataCallback = e => {
                if (e.dataType === 'style') {
                    this.terrain.sourceCache.freeRtt();
                } else if (e.dataType === 'source' && e.tile) {
                    if (e.sourceId === options.source && !this._elevationFreeze) {
                        this.transform.minElevationForCurrentTile = this.terrain.getMinTileElevationForLngLatZoom(this.transform.center, this.transform.tileZoom);
                        this.transform.elevation = this.terrain.getElevationForLngLatZoom(this.transform.center, this.transform.tileZoom);
                    }
                    this.terrain.sourceCache.freeRtt(e.tile.tileID);
                }
            };
            this.style.on('data', this._terrainDataCallback);
        }

        this.fire(new Event('terrain', {terrain: options}));
        return this;
    }

    /**
     * Get the terrain-options if terrain is loaded
     * @returns the TerrainSpecification passed to setTerrain
     * @example
     * ```ts
     * map.getTerrain(); // { source: 'terrain' };
     * ```
     */
    getTerrain(): TerrainSpecification | null {
        return this.terrain?.options ?? null;
    }

    /**
     * Returns a Boolean indicating whether all tiles in the viewport from all sources on
     * the style are loaded.
     *
     * @returns A Boolean indicating whether all tiles are loaded.
     * @example
     * ```ts
     * let tilesLoaded = map.areTilesLoaded();
     * ```
     */
    areTilesLoaded(): boolean {
        const sources = this.style && this.style.sourceCaches;
        for (const id in sources) {
            const source = sources[id];
            const tiles = source._tiles;
            for (const t in tiles) {
                const tile = tiles[t];
                if (!(tile.state === 'loaded' || tile.state === 'errored')) return false;
            }
        }
        return true;
    }

    /**
     * Removes a source from the map's style.
     *
     * @param id - The ID of the source to remove.
     * @example
     * ```ts
     * map.removeSource('bathymetry-data');
     * ```
     */
    removeSource(id: string): Map {
        this.style.removeSource(id);
        return this._update(true);
    }

    /**
     * Returns the source with the specified ID in the map's style.
     *
     * This method is often used to update a source using the instance members for the relevant
     * source type as defined in classes that derive from {@link Source}.
     * For example, setting the `data` for a GeoJSON source or updating the `url` and `coordinates`
     * of an image source.
     *
     * @param id - The ID of the source to get.
     * @returns The style source with the specified ID or `undefined` if the ID
     * corresponds to no existing sources.
     * The shape of the object varies by source type.
     * A list of options for each source type is available on the MapLibre Style Specification's
     * [Sources](https://maplibre.org/maplibre-style-spec/sources/) page.
     * @example
     * ```ts
     * let sourceObject = map.getSource('points');
     * ```
     * @see [Create a draggable point](https://maplibre.org/maplibre-gl-js/docs/examples/drag-a-point/)
     * @see [Animate a point](https://maplibre.org/maplibre-gl-js/docs/examples/animate-point-along-line/)
     * @see [Add live realtime data](https://maplibre.org/maplibre-gl-js/docs/examples/live-geojson/)
     */
    getSource(id: string): Source | undefined {
        return this.style.getSource(id);
    }

    /**
     * Add an image to the style. This image can be displayed on the map like any other icon in the style's
     * sprite using the image's ID with
     * [`icon-image`](https://maplibre.org/maplibre-style-spec/layers/#layout-symbol-icon-image),
     * [`background-pattern`](https://maplibre.org/maplibre-style-spec/layers/#paint-background-background-pattern),
     * [`fill-pattern`](https://maplibre.org/maplibre-style-spec/layers/#paint-fill-fill-pattern),
     * or [`line-pattern`](https://maplibre.org/maplibre-style-spec/layers/#paint-line-line-pattern).
     *
     * A {@link ErrorEvent} event will be fired if the image parameter is invalid or there is not enough space in the sprite to add this image.
     *
     * @param id - The ID of the image.
     * @param image - The image as an `HTMLImageElement`, `ImageData`, `ImageBitmap` or object with `width`, `height`, and `data`
     * properties with the same format as `ImageData`.
     * @param options - Options object.
     * @example
     * ```ts
     * // If the style's sprite does not already contain an image with ID 'cat',
     * // add the image 'cat-icon.png' to the style's sprite with the ID 'cat'.
     * const image = await map.loadImage('https://upload.wikimedia.org/wikipedia/commons/thumb/6/60/Cat_silhouette.svg/400px-Cat_silhouette.svg.png');
     * if (!map.hasImage('cat')) map.addImage('cat', image.data);
     *
     * // Add a stretchable image that can be used with `icon-text-fit`
     * // In this example, the image is 600px wide by 400px high.
     * const image = await map.loadImage('https://upload.wikimedia.org/wikipedia/commons/8/89/Black_and_White_Boxed_%28bordered%29.png');
     * if (map.hasImage('border-image')) return;
     * map.addImage('border-image', image.data, {
     *     content: [16, 16, 300, 384], // place text over left half of image, avoiding the 16px border
     *     stretchX: [[16, 584]], // stretch everything horizontally except the 16px border
     *     stretchY: [[16, 384]], // stretch everything vertically except the 16px border
     * });
     * ```
     * @see Use `HTMLImageElement`: [Add an icon to the map](https://maplibre.org/maplibre-gl-js/docs/examples/add-image/)
     * @see Use `ImageData`: [Add a generated icon to the map](https://maplibre.org/maplibre-gl-js/docs/examples/add-image-generated/)
     */
    addImage(id: string,
        image: HTMLImageElement | ImageBitmap | ImageData | {
            width: number;
            height: number;
            data: Uint8Array | Uint8ClampedArray;
        } | StyleImageInterface,
        options: Partial<StyleImageMetadata> = {}): this {
        const {
            pixelRatio = 1,
            sdf = false,
            stretchX,
            stretchY,
            content,
            textFitWidth,
            textFitHeight
        } = options;
        this._lazyInitEmptyStyle();
        const version = 0;

        if (image instanceof HTMLImageElement || isImageBitmap(image)) {
            const {width, height, data} = browser.getImageData(image);
            this.style.addImage(id, {data: new RGBAImage({width, height}, data), pixelRatio, stretchX, stretchY, content, textFitWidth, textFitHeight, sdf, version});
        } else if (image.width === undefined || image.height === undefined) {
            return this.fire(new ErrorEvent(new Error(
                'Invalid arguments to map.addImage(). The second argument must be an `HTMLImageElement`, `ImageData`, `ImageBitmap`, ' +
                'or object with `width`, `height`, and `data` properties with the same format as `ImageData`')));
        } else {
            const {width, height, data} = image as ImageData;
            const userImage = (image as any as StyleImageInterface);

            this.style.addImage(id, {
                data: new RGBAImage({width, height}, new Uint8Array(data)),
                pixelRatio,
                stretchX,
                stretchY,
                content,
                textFitWidth,
                textFitHeight,
                sdf,
                version,
                userImage
            });

            if (userImage.onAdd) {
                userImage.onAdd(this, id);
            }
            return this;
        }
    }

    /**
     * Update an existing image in a style. This image can be displayed on the map like any other icon in the style's
     * sprite using the image's ID with
     * [`icon-image`](https://maplibre.org/maplibre-style-spec/layers/#layout-symbol-icon-image),
     * [`background-pattern`](https://maplibre.org/maplibre-style-spec/layers/#paint-background-background-pattern),
     * [`fill-pattern`](https://maplibre.org/maplibre-style-spec/layers/#paint-fill-fill-pattern),
     * or [`line-pattern`](https://maplibre.org/maplibre-style-spec/layers/#paint-line-line-pattern).
     *
     * An {@link ErrorEvent} will be fired if the image parameter is invalid.
     *
     * @param id - The ID of the image.
     * @param image - The image as an `HTMLImageElement`, `ImageData`, `ImageBitmap` or object with `width`, `height`, and `data`
     * properties with the same format as `ImageData`.
     * @example
     * ```ts
     * // If an image with the ID 'cat' already exists in the style's sprite,
     * // replace that image with a new image, 'other-cat-icon.png'.
     * if (map.hasImage('cat')) map.updateImage('cat', './other-cat-icon.png');
     * ```
     */
    updateImage(id: string,
        image: HTMLImageElement | ImageBitmap | ImageData | {
            width: number;
            height: number;
            data: Uint8Array | Uint8ClampedArray;
        } | StyleImageInterface): this {

        const existingImage = this.style.getImage(id);
        if (!existingImage) {
            return this.fire(new ErrorEvent(new Error(
                'The map has no image with that id. If you are adding a new image use `map.addImage(...)` instead.')));
        }
        const imageData = (image instanceof HTMLImageElement || isImageBitmap(image)) ?
            browser.getImageData(image) :
            image;
        const {width, height, data} = imageData;

        if (width === undefined || height === undefined) {
            return this.fire(new ErrorEvent(new Error(
                'Invalid arguments to map.updateImage(). The second argument must be an `HTMLImageElement`, `ImageData`, `ImageBitmap`, ' +
                'or object with `width`, `height`, and `data` properties with the same format as `ImageData`')));
        }

        if (width !== existingImage.data.width || height !== existingImage.data.height) {
            return this.fire(new ErrorEvent(new Error(
                'The width and height of the updated image must be that same as the previous version of the image')));
        }

        const copy = !(image instanceof HTMLImageElement || isImageBitmap(image));
        existingImage.data.replace(data, copy);

        this.style.updateImage(id, existingImage);
        return this;
    }

    /**
     * Returns an image, specified by ID, currently available in the map.
     * This includes both images from the style's original sprite
     * and any images that have been added at runtime using {@link Map#addImage}.
     *
     * @param id - The ID of the image.
     * @returns An image in the map with the specified ID.
     *
     * @example
     * ```ts
     * let coffeeShopIcon = map.getImage("coffee_cup");
     * ```
     */
    getImage(id: string): StyleImage {
        return this.style.getImage(id);
    }

    /**
     * Check whether or not an image with a specific ID exists in the style. This checks both images
     * in the style's original sprite and any images
     * that have been added at runtime using {@link Map#addImage}.
     *
     * An {@link ErrorEvent} will be fired if the image parameter is invalid.
     *
     * @param id - The ID of the image.
     *
     * @returns A Boolean indicating whether the image exists.
     * @example
     * Check if an image with the ID 'cat' exists in the style's sprite.
     * ```ts
     * let catIconExists = map.hasImage('cat');
     * ```
     */
    hasImage(id: string): boolean {
        if (!id) {
            this.fire(new ErrorEvent(new Error('Missing required image id')));
            return false;
        }

        return !!this.style.getImage(id);
    }

    /**
     * Remove an image from a style. This can be an image from the style's original
     * sprite or any images
     * that have been added at runtime using {@link Map#addImage}.
     *
     * @param id - The ID of the image.
     *
     * @example
     * ```ts
     * // If an image with the ID 'cat' exists in
     * // the style's sprite, remove it.
     * if (map.hasImage('cat')) map.removeImage('cat');
     * ```
     */
    removeImage(id: string) {
        this.style.removeImage(id);
    }

    /**
     * Load an image from an external URL to be used with {@link Map#addImage}. External
     * domains must support [CORS](https://developer.mozilla.org/en-US/docs/Web/HTTP/Access_control_CORS).
     *
     * @param url - The URL of the image file. Image file must be in png, webp, or jpg format.
     * @returns a promise that is resolved when the image is loaded
     *
     * @example
     * Load an image from an external URL.
     * ```ts
     * const response = await map.loadImage('https://picsum.photos/50/50');
     * // Add the loaded image to the style's sprite with the ID 'photo'.
     * map.addImage('photo', response.data);
     * ```
     * @see [Add an icon to the map](https://maplibre.org/maplibre-gl-js/docs/examples/add-image/)
     */
    loadImage(url: string): Promise<GetResourceResponse<HTMLImageElement | ImageBitmap>> {
        return ImageRequest.getImage(this._requestManager.transformRequest(url, ResourceType.Image), new AbortController());
    }

    /**
     * Returns an Array of strings containing the IDs of all images currently available in the map.
     * This includes both images from the style's original sprite
     * and any images that have been added at runtime using {@link Map#addImage}.
     *
     * @returns An Array of strings containing the names of all sprites/images currently available in the map.
     *
     * @example
     * ```ts
     * let allImages = map.listImages();
     * ```
     */
    listImages(): Array<string> {
        return this.style.listImages();
    }

    /**
     * Adds a [MapLibre style layer](https://maplibre.org/maplibre-style-spec/layers)
     * to the map's style.
     *
     * A layer defines how data from a specified source will be styled. Read more about layer types
     * and available paint and layout properties in the [MapLibre Style Specification](https://maplibre.org/maplibre-style-spec/layers).
     *
     * @param layer - The layer to add,
     * conforming to either the MapLibre Style Specification's [layer definition](https://maplibre.org/maplibre-style-spec/layers) or,
     * less commonly, the {@link CustomLayerInterface} specification. Can also be a layer definition with an embedded source definition.
     * The MapLibre Style Specification's layer definition is appropriate for most layers.
     *
     * @param beforeId - The ID of an existing layer to insert the new layer before,
     * resulting in the new layer appearing visually beneath the existing layer.
     * If this argument is not specified, the layer will be appended to the end of the layers array
     * and appear visually above all other layers.
     *
     * @example
     * Add a circle layer with a vector source
     * ```ts
     * map.addLayer({
     *   id: 'points-of-interest',
     *   source: {
     *     type: 'vector',
     *     url: 'https://demotiles.maplibre.org/tiles/tiles.json'
     *   },
     *   'source-layer': 'poi_label',
     *   type: 'circle',
     *   paint: {
     *     // MapLibre Style Specification paint properties
     *   },
     *   layout: {
     *     // MapLibre Style Specification layout properties
     *   }
     * });
     * ```
     *
     * @example
     * Define a source before using it to create a new layer
     * ```ts
     * map.addSource('state-data', {
     *   type: 'geojson',
     *   data: 'path/to/data.geojson'
     * });
     *
     * map.addLayer({
     *   id: 'states',
     *   // References the GeoJSON source defined above
     *   // and does not require a `source-layer`
     *   source: 'state-data',
     *   type: 'symbol',
     *   layout: {
     *     // Set the label content to the
     *     // feature's `name` property
     *     text-field: ['get', 'name']
     *   }
     * });
     * ```
     *
     * @example
     * Add a new symbol layer before an existing layer
     * ```ts
     * map.addLayer({
     *   id: 'states',
     *   // References a source that's already been defined
     *   source: 'state-data',
     *   type: 'symbol',
     *   layout: {
     *     // Set the label content to the
     *     // feature's `name` property
     *     text-field: ['get', 'name']
     *   }
     * // Add the layer before the existing `cities` layer
     * }, 'cities');
     * ```
     * @see [Create and style clusters](https://maplibre.org/maplibre-gl-js/docs/examples/cluster/)
     * @see [Add a vector tile source](https://maplibre.org/maplibre-gl-js/docs/examples/vector-source/)
     * @see [Add a WMS source](https://maplibre.org/maplibre-gl-js/docs/examples/wms/)
     */
    addLayer(layer: AddLayerObject, beforeId?: string) {
        this._lazyInitEmptyStyle();
        this.style.addLayer(layer, beforeId);
        return this._update(true);
    }

    /**
     * Moves a layer to a different z-position.
     *
     * @param id - The ID of the layer to move.
     * @param beforeId - The ID of an existing layer to insert the new layer before. When viewing the map, the `id` layer will appear beneath the `beforeId` layer. If `beforeId` is omitted, the layer will be appended to the end of the layers array and appear above all other layers on the map.
     *
     * @example
     * Move a layer with ID 'polygon' before the layer with ID 'country-label'. The `polygon` layer will appear beneath the `country-label` layer on the map.
     * ```ts
     * map.moveLayer('polygon', 'country-label');
     * ```
     */
    moveLayer(id: string, beforeId?: string): this {
        this.style.moveLayer(id, beforeId);
        return this._update(true);
    }

    /**
     * Removes the layer with the given ID from the map's style.
     *
     * An {@link ErrorEvent} will be fired if the image parameter is invalid.
     *
     * @param id - The ID of the layer to remove
     *
     * @example
     * If a layer with ID 'state-data' exists, remove it.
     * ```ts
     * if (map.getLayer('state-data')) map.removeLayer('state-data');
     * ```
     */
    removeLayer(id: string): this {
        this.style.removeLayer(id);
        return this._update(true);
    }

    /**
     * Returns the layer with the specified ID in the map's style.
     *
     * @param id - The ID of the layer to get.
     * @returns The layer with the specified ID, or `undefined`
     * if the ID corresponds to no existing layers.
     *
     * @example
     * ```ts
     * let stateDataLayer = map.getLayer('state-data');
     * ```
     * @see [Filter symbols by toggling a list](https://maplibre.org/maplibre-gl-js/docs/examples/filter-markers/)
     * @see [Filter symbols by text input](https://maplibre.org/maplibre-gl-js/docs/examples/filter-markers-by-input/)
     */
    getLayer(id: string): StyleLayer | undefined {
        return this.style.getLayer(id);
    }

    /**
     * Return the ids of all layers currently in the style, including custom layers, in order.
     *
     * @returns ids of layers, in order
     *
     * @example
     * ```ts
     * const orderedLayerIds = map.getLayersOrder();
     * ```
     */
    getLayersOrder(): string[] {
        return this.style.getLayersOrder();
    }

    /**
     * Sets the zoom extent for the specified style layer. The zoom extent includes the
     * [minimum zoom level](https://maplibre.org/maplibre-style-spec/layers/#minzoom)
     * and [maximum zoom level](https://maplibre.org/maplibre-style-spec/layers/#maxzoom))
     * at which the layer will be rendered.
     *
     * Note: For style layers using vector sources, style layers cannot be rendered at zoom levels lower than the
     * minimum zoom level of the _source layer_ because the data does not exist at those zoom levels. If the minimum
     * zoom level of the source layer is higher than the minimum zoom level defined in the style layer, the style
     * layer will not be rendered at all zoom levels in the zoom range.
     *
     * @param layerId - The ID of the layer to which the zoom extent will be applied.
     * @param minzoom - The minimum zoom to set (0-24).
     * @param maxzoom - The maximum zoom to set (0-24).
     *
     * @example
     * ```ts
     * map.setLayerZoomRange('my-layer', 2, 5);
     * ```
     */
    setLayerZoomRange(layerId: string, minzoom: number, maxzoom: number): this {
        this.style.setLayerZoomRange(layerId, minzoom, maxzoom);
        return this._update(true);
    }

    /**
     * Sets the filter for the specified style layer.
     *
     * Filters control which features a style layer renders from its source.
     * Any feature for which the filter expression evaluates to `true` will be
     * rendered on the map. Those that are false will be hidden.
     *
     * Use `setFilter` to show a subset of your source data.
     *
     * To clear the filter, pass `null` or `undefined` as the second parameter.
     *
     * @param layerId - The ID of the layer to which the filter will be applied.
     * @param filter - The filter, conforming to the MapLibre Style Specification's
     * [filter definition](https://maplibre.org/maplibre-style-spec/layers/#filter).  If `null` or `undefined` is provided, the function removes any existing filter from the layer.
     * @param options - Options object.
     *
     * @example
     * Display only features with the 'name' property 'USA'
     * ```ts
     * map.setFilter('my-layer', ['==', ['get', 'name'], 'USA']);
     * ```
     * @example
     * Display only features with five or more 'available-spots'
     * ```ts
     * map.setFilter('bike-docks', ['>=', ['get', 'available-spots'], 5]);
     * ```
     * @example
     * Remove the filter for the 'bike-docks' style layer
     * ```ts
     * map.setFilter('bike-docks', null);
     * ```
     * @see [Create a timeline animation](https://maplibre.org/maplibre-gl-js/docs/examples/timeline-animation/)
     */
    setFilter(layerId: string, filter?: FilterSpecification | null, options: StyleSetterOptions = {}) {
        this.style.setFilter(layerId, filter, options);
        return this._update(true);
    }

    /**
     * Returns the filter applied to the specified style layer.
     *
     * @param layerId - The ID of the style layer whose filter to get.
     * @returns The layer's filter.
     */
    getFilter(layerId: string): FilterSpecification | void {
        return this.style.getFilter(layerId);
    }

    /**
     * Sets the value of a paint property in the specified style layer.
     *
     * @param layerId - The ID of the layer to set the paint property in.
     * @param name - The name of the paint property to set.
     * @param value - The value of the paint property to set.
     * Must be of a type appropriate for the property, as defined in the [MapLibre Style Specification](https://maplibre.org/maplibre-style-spec/).
     * Pass `null` to unset the existing value.
     * @param options - Options object.
     * @example
     * ```ts
     * map.setPaintProperty('my-layer', 'fill-color', '#faafee');
     * ```
     * @see [Change a layer's color with buttons](https://maplibre.org/maplibre-gl-js/docs/examples/color-switcher/)
     * @see [Create a draggable point](https://maplibre.org/maplibre-gl-js/docs/examples/drag-a-point/)
     */
    setPaintProperty(layerId: string, name: string, value: any, options: StyleSetterOptions = {}): this {
        this.style.setPaintProperty(layerId, name, value, options);
        return this._update(true);
    }

    /**
     * Returns the value of a paint property in the specified style layer.
     *
     * @param layerId - The ID of the layer to get the paint property from.
     * @param name - The name of a paint property to get.
     * @returns The value of the specified paint property.
     */
    getPaintProperty(layerId: string, name: string) {
        return this.style.getPaintProperty(layerId, name);
    }

    /**
     * Sets the value of a layout property in the specified style layer.
     *
     * @param layerId - The ID of the layer to set the layout property in.
     * @param name - The name of the layout property to set.
     * @param value - The value of the layout property. Must be of a type appropriate for the property, as defined in the [MapLibre Style Specification](https://maplibre.org/maplibre-style-spec/).
     * @param options - The options object.
     * @example
     * ```ts
     * map.setLayoutProperty('my-layer', 'visibility', 'none');
     * ```
     */
    setLayoutProperty(layerId: string, name: string, value: any, options: StyleSetterOptions = {}): this {
        this.style.setLayoutProperty(layerId, name, value, options);
        return this._update(true);
    }

    /**
     * Returns the value of a layout property in the specified style layer.
     *
     * @param layerId - The ID of the layer to get the layout property from.
     * @param name - The name of the layout property to get.
     * @returns The value of the specified layout property.
     */
    getLayoutProperty(layerId: string, name: string) {
        return this.style.getLayoutProperty(layerId, name);
    }

    /**
     * Sets the value of the style's glyphs property.
     *
     * @param glyphsUrl - Glyph URL to set. Must conform to the [MapLibre Style Specification](https://maplibre.org/maplibre-style-spec/glyphs/).
     * @param options - Options object.
     * @example
     * ```ts
     * map.setGlyphs('https://demotiles.maplibre.org/font/{fontstack}/{range}.pbf');
     * ```
     */
    setGlyphs(glyphsUrl: string | null, options: StyleSetterOptions = {}): this {
        this._lazyInitEmptyStyle();
        this.style.setGlyphs(glyphsUrl, options);
        return this._update(true);
    }

    /**
     * Returns the value of the style's glyphs URL
     *
     * @returns glyphs Style's glyphs url
     */
    getGlyphs(): string | null {
        return this.style.getGlyphsUrl();
    }

    /**
     * Adds a sprite to the map's style. Fires the `style` event.
     *
     * @param id - The ID of the sprite to add. Must not conflict with existing sprites.
     * @param url - The URL to load the sprite from
     * @param options - Options object.
     * @example
     * ```ts
     * map.addSprite('sprite-two', 'http://example.com/sprite-two');
     * ```
     */
    addSprite(id: string, url: string, options: StyleSetterOptions = {}): this {
        this._lazyInitEmptyStyle();
        this.style.addSprite(id, url, options, (err) => {
            if (!err) {
                this._update(true);
            }
        });
        return this;
    }

    /**
     * Removes the sprite from the map's style. Fires the `style` event.
     *
     * @param id - The ID of the sprite to remove. If the sprite is declared as a single URL, the ID must be "default".
     * @example
     * ```ts
     * map.removeSprite('sprite-two');
     * map.removeSprite('default');
     * ```
     */
    removeSprite(id: string) {
        this._lazyInitEmptyStyle();
        this.style.removeSprite(id);
        return this._update(true);
    }

    /**
     * Returns the as-is value of the style's sprite.
     *
     * @returns style's sprite list of id-url pairs
     */
    getSprite(): {id: string; url: string}[] {
        return this.style.getSprite();
    }

    /**
     * Sets the value of the style's sprite property.
     *
     * @param spriteUrl - Sprite URL to set.
     * @param options - Options object.
     * @example
     * ```ts
     * map.setSprite('YOUR_SPRITE_URL');
     * ```
     */
    setSprite(spriteUrl: string | null, options: StyleSetterOptions = {}) {
        this._lazyInitEmptyStyle();
        this.style.setSprite(spriteUrl, options, (err) => {
            if (!err) {
                this._update(true);
            }
        });
        return this;
    }

    /**
     * Sets the any combination of light values.
     *
     * @param light - Light properties to set. Must conform to the [MapLibre Style Specification](https://maplibre.org/maplibre-style-spec/light).
     * @param options - Options object.
     *
     * @example
     * ```ts
     * let layerVisibility = map.getLayoutProperty('my-layer', 'visibility');
     * ```
     */
    setLight(light: LightSpecification, options: StyleSetterOptions = {}) {
        this._lazyInitEmptyStyle();
        this.style.setLight(light, options);
        return this._update(true);
    }

    /**
     * Returns the value of the light object.
     *
     * @returns light Light properties of the style.
     */
    getLight(): LightSpecification {
        return this.style.getLight();
    }

    /**
     * Sets the `state` of a feature.
     * A feature's `state` is a set of user-defined key-value pairs that are assigned to a feature at runtime.
     * When using this method, the `state` object is merged with any existing key-value pairs in the feature's state.
     * Features are identified by their `feature.id` attribute, which can be any number or string.
     *
     * This method can only be used with sources that have a `feature.id` attribute. The `feature.id` attribute can be defined in three ways:
     *
     * - For vector or GeoJSON sources, including an `id` attribute in the original data file.
     * - For vector or GeoJSON sources, using the [`promoteId`](https://maplibre.org/maplibre-style-spec/sources/#vector-promoteId) option at the time the source is defined.
     * - For GeoJSON sources, using the [`generateId`](https://maplibre.org/maplibre-style-spec/sources/#geojson-generateId) option to auto-assign an `id` based on the feature's index in the source data. If you change feature data using `map.getSource('some id').setData(..)`, you may need to re-apply state taking into account updated `id` values.
     *
     * _Note: You can use the [`feature-state` expression](https://maplibre.org/maplibre-style-spec/expressions/#feature-state) to access the values in a feature's state object for the purposes of styling._
     *
     * @param feature - Feature identifier. Feature objects returned from
     * {@link Map#queryRenderedFeatures} or event handlers can be used as feature identifiers.
     * @param state - A set of key-value pairs. The values should be valid JSON types.
     *
     * @example
     * ```ts
     * // When the mouse moves over the `my-layer` layer, update
     * // the feature state for the feature under the mouse
     * map.on('mousemove', 'my-layer', (e) => {
     *   if (e.features.length > 0) {
     *     map.setFeatureState({
     *       source: 'my-source',
     *       sourceLayer: 'my-source-layer',
     *       id: e.features[0].id,
     *     }, {
     *       hover: true
     *     });
     *   }
     * });
     * ```
     * @see [Create a hover effect](https://maplibre.org/maplibre-gl-js/docs/examples/hover-styles/)
     */
    setFeatureState(feature: FeatureIdentifier, state: any): this {
        this.style.setFeatureState(feature, state);
        return this._update();
    }

    /**
     * Removes the `state` of a feature, setting it back to the default behavior.
     * If only a `target.source` is specified, it will remove the state for all features from that source.
     * If `target.id` is also specified, it will remove all keys for that feature's state.
     * If `key` is also specified, it removes only that key from that feature's state.
     * Features are identified by their `feature.id` attribute, which can be any number or string.
     *
     * @param target - Identifier of where to remove state. It can be a source, a feature, or a specific key of feature.
     * Feature objects returned from {@link Map#queryRenderedFeatures} or event handlers can be used as feature identifiers.
     * @param key - (optional) The key in the feature state to reset.
     * @example
     * Reset the entire state object for all features in the `my-source` source
     * ```ts
     * map.removeFeatureState({
     *   source: 'my-source'
     * });
     * ```
     *
     * @example
     * When the mouse leaves the `my-layer` layer,
     * reset the entire state object for the
     * feature under the mouse
     * ```ts
     * map.on('mouseleave', 'my-layer', (e) => {
     *   map.removeFeatureState({
     *     source: 'my-source',
     *     sourceLayer: 'my-source-layer',
     *     id: e.features[0].id
     *   });
     * });
     * ```
     *
     * @example
     * When the mouse leaves the `my-layer` layer,
     * reset only the `hover` key-value pair in the
     * state for the feature under the mouse
     * ```ts
     * map.on('mouseleave', 'my-layer', (e) => {
     *   map.removeFeatureState({
     *     source: 'my-source',
     *     sourceLayer: 'my-source-layer',
     *     id: e.features[0].id
     *   }, 'hover');
     * });
     * ```
     */
    removeFeatureState(target: FeatureIdentifier, key?: string): this {
        this.style.removeFeatureState(target, key);
        return this._update();
    }

    /**
     * Gets the `state` of a feature.
     * A feature's `state` is a set of user-defined key-value pairs that are assigned to a feature at runtime.
     * Features are identified by their `feature.id` attribute, which can be any number or string.
     *
     * _Note: To access the values in a feature's state object for the purposes of styling the feature, use the [`feature-state` expression](https://maplibre.org/maplibre-style-spec/expressions/#feature-state)._
     *
     * @param feature - Feature identifier. Feature objects returned from
     * {@link Map#queryRenderedFeatures} or event handlers can be used as feature identifiers.
     * @returns The state of the feature: a set of key-value pairs that was assigned to the feature at runtime.
     *
     * @example
     * When the mouse moves over the `my-layer` layer,
     * get the feature state for the feature under the mouse
     * ```ts
     * map.on('mousemove', 'my-layer', (e) => {
     *   if (e.features.length > 0) {
     *     map.getFeatureState({
     *       source: 'my-source',
     *       sourceLayer: 'my-source-layer',
     *       id: e.features[0].id
     *     });
     *   }
     * });
     * ```
     */
    getFeatureState(feature: FeatureIdentifier): any {
        return this.style.getFeatureState(feature);
    }

    /**
     * Returns the map's containing HTML element.
     *
     * @returns The map's container.
     */
    getContainer(): HTMLElement {
        return this._container;
    }

    /**
     * Returns the HTML element containing the map's `<canvas>` element.
     *
     * If you want to add non-GL overlays to the map, you should append them to this element.
     *
     * This is the element to which event bindings for map interactivity (such as panning and zooming) are
     * attached. It will receive bubbled events from child elements such as the `<canvas>`, but not from
     * map controls.
     *
     * @returns The container of the map's `<canvas>`.
     * @see [Create a draggable point](https://maplibre.org/maplibre-gl-js/docs/examples/drag-a-point/)
     */
    getCanvasContainer(): HTMLElement {
        return this._canvasContainer;
    }

    /**
     * Returns the map's `<canvas>` element.
     *
     * @returns The map's `<canvas>` element.
     * @see [Measure distances](https://maplibre.org/maplibre-gl-js/docs/examples/measure/)
     * @see [Display a popup on hover](https://maplibre.org/maplibre-gl-js/docs/examples/popup-on-hover/)
     * @see [Center the map on a clicked symbol](https://maplibre.org/maplibre-gl-js/docs/examples/center-on-symbol/)
     */
    getCanvas(): HTMLCanvasElement {
        return this._canvas;
    }

    _containerDimensions() {
        let width = 0;
        let height = 0;

        if (this._container) {
            width = this._container.clientWidth || 400;
            height = this._container.clientHeight || 300;
        }

        return [width, height];
    }

    _setupContainer() {
        const container = this._container;
        container.classList.add('maplibregl-map');

        const canvasContainer = this._canvasContainer = DOM.create('div', 'maplibregl-canvas-container', container);
        if (this._interactive) {
            canvasContainer.classList.add('maplibregl-interactive');
        }

        this._canvas = DOM.create('canvas', 'maplibregl-canvas', canvasContainer);
        this._canvas.addEventListener('webglcontextlost', this._contextLost, false);
        this._canvas.addEventListener('webglcontextrestored', this._contextRestored, false);
        this._canvas.setAttribute('tabindex', '0');
        this._canvas.setAttribute('aria-label', 'Map');
        this._canvas.setAttribute('role', 'region');

        const dimensions = this._containerDimensions();
        const clampedPixelRatio = this._getClampedPixelRatio(dimensions[0], dimensions[1]);
        this._resizeCanvas(dimensions[0], dimensions[1], clampedPixelRatio);

        const controlContainer = this._controlContainer = DOM.create('div', 'maplibregl-control-container', container);
        const positions = this._controlPositions = {};
        ['top-left', 'top-right', 'bottom-left', 'bottom-right'].forEach((positionName) => {
            positions[positionName] = DOM.create('div', `maplibregl-ctrl-${positionName} `, controlContainer);
        });

        this._container.addEventListener('scroll', this._onMapScroll, false);
    }

    _resizeCanvas(width: number, height: number, pixelRatio: number) {
        // Request the required canvas size taking the pixelratio into account.
        this._canvas.width = Math.floor(pixelRatio * width);
        this._canvas.height = Math.floor(pixelRatio * height);

        // Maintain the same canvas size, potentially downscaling it for HiDPI displays
        this._canvas.style.width = `${width}px`;
        this._canvas.style.height = `${height}px`;
    }

    _setupPainter() {

        const attributes = {
            alpha: true,
            stencil: true,
            depth: true,
            failIfMajorPerformanceCaveat: this._failIfMajorPerformanceCaveat,
            preserveDrawingBuffer: this._preserveDrawingBuffer,
            antialias: this._antialias || false
        };

        let webglcontextcreationerrorDetailObject: any = null;
        this._canvas.addEventListener('webglcontextcreationerror', (args: WebGLContextEvent) => {
            webglcontextcreationerrorDetailObject = {requestedAttributes: attributes};
            if (args) {
                webglcontextcreationerrorDetailObject.statusMessage = args.statusMessage;
                webglcontextcreationerrorDetailObject.type = args.type;
            }
        }, {once: true});

        const gl =
            this._canvas.getContext('webgl2', attributes) as WebGL2RenderingContext ||
            this._canvas.getContext('webgl', attributes) as WebGLRenderingContext;

        if (!gl) {
            const msg = 'Failed to initialize WebGL';
            if (webglcontextcreationerrorDetailObject) {
                webglcontextcreationerrorDetailObject.message = msg;
                throw new Error(JSON.stringify(webglcontextcreationerrorDetailObject));
            } else {
                throw new Error(msg);
            }
        }

        this.painter = new Painter(gl, this.transform);

        webpSupported.testSupport(gl);
    }

    _contextLost = (event: any) => {
        event.preventDefault();
        if (this._frameRequest) {
            this._frameRequest.abort();
            this._frameRequest = null;
        }
        this.fire(new Event('webglcontextlost', {originalEvent: event}));
    };

    _contextRestored = (event: any) => {
        this._setupPainter();
        this.resize();
        this._update();
        this.fire(new Event('webglcontextrestored', {originalEvent: event}));
    };

    _onMapScroll = (event: any) => {
        if (event.target !== this._container) return;

        // Revert any scroll which would move the canvas outside of the view
        this._container.scrollTop = 0;
        this._container.scrollLeft = 0;
        return false;
    };

    /**
     * Returns a Boolean indicating whether the map is fully loaded.
     *
     * Returns `false` if the style is not yet fully loaded,
     * or if there has been a change to the sources or style that
     * has not yet fully loaded.
     *
     * @returns A Boolean indicating whether the map is fully loaded.
     */
    loaded(): boolean {
        return !this._styleDirty && !this._sourcesDirty && !!this.style && this.style.loaded();
    }

    /**
     * @internal
     * Update this map's style and sources, and re-render the map.
     *
     * @param updateStyle - mark the map's style for reprocessing as
     * well as its sources
     */
    _update(updateStyle?: boolean) {
        if (!this.style || !this.style._loaded) return this;

        this._styleDirty = this._styleDirty || updateStyle;
        this._sourcesDirty = true;
        this.triggerRepaint();

        return this;
    }

    /**
     * @internal
     * Request that the given callback be executed during the next render
     * frame.  Schedule a render frame if one is not already scheduled.
     *
     * @returns An id that can be used to cancel the callback
     */
    _requestRenderFrame(callback: () => void): TaskID {
        this._update();
        return this._renderTaskQueue.add(callback);
    }

    _cancelRenderFrame(id: TaskID) {
        this._renderTaskQueue.remove(id);
    }

    /**
     * @internal
     * Call when a (re-)render of the map is required:
     *
     * - The style has changed (`setPaintProperty()`, etc.)
     * - Source data has changed (e.g. tiles have finished loading)
     * - The map has is moving (or just finished moving)
     * - A transition is in progress
     *
     * @param paintStartTimeStamp - The time when the animation frame began executing.
     */
    _render(paintStartTimeStamp: number) {
        const fadeDuration = this._idleTriggered ? this._fadeDuration : 0;

        // A custom layer may have used the context asynchronously. Mark the state as dirty.
        this.painter.context.setDirty();
        this.painter.setBaseState();

        this._renderTaskQueue.run(paintStartTimeStamp);
        // A task queue callback may have fired a user event which may have removed the map
        if (this._removed) return;

        let crossFading = false;

        // If the style has changed, the map is being zoomed, or a transition or fade is in progress:
        //  - Apply style changes (in a batch)
        //  - Recalculate paint properties.
        if (this.style && this._styleDirty) {
            this._styleDirty = false;

            const zoom = this.transform.zoom;
            const now = browser.now();
            this.style.zoomHistory.update(zoom, now);

            const parameters = new EvaluationParameters(zoom, {
                now,
                fadeDuration,
                zoomHistory: this.style.zoomHistory,
                transition: this.style.getTransition()
            });

            const factor = parameters.crossFadingFactor();
            if (factor !== 1 || factor !== this._crossFadingFactor) {
                crossFading = true;
                this._crossFadingFactor = factor;
            }

            this.style.update(parameters);
        }

        // If we are in _render for any reason other than an in-progress paint
        // transition, update source caches to check for and load any tiles we
        // need for the current transform
        if (this.style && this._sourcesDirty) {
            this._sourcesDirty = false;
            this.style._updateSources(this.transform);
        }

        // update terrain stuff
        if (this.terrain) {
            this.terrain.sourceCache.update(this.transform, this.terrain);
            this.transform.minElevationForCurrentTile = this.terrain.getMinTileElevationForLngLatZoom(this.transform.center, this.transform.tileZoom);
            if (!this._elevationFreeze) {
                this.transform.elevation = this.terrain.getElevationForLngLatZoom(this.transform.center, this.transform.tileZoom);
            }
        } else {
            this.transform.minElevationForCurrentTile = 0;
            this.transform.elevation = 0;
        }

        // This projection update should happen *before* placement update
        this.projection.updateProjection(this.painter.transform);

        this._placementDirty = this.style && this.style._updatePlacement(this.painter.transform, this.showCollisionBoxes, fadeDuration, this._crossSourceCollisions);

        // Actually draw
        this.painter.render(this.style, {
            showTileBoundaries: this.showTileBoundaries,
            showOverdrawInspector: this._showOverdrawInspector,
            rotating: this.isRotating(),
            zooming: this.isZooming(),
            moving: this.isMoving(),
            fadeDuration,
            showPadding: this.showPadding,
        });

        this.fire(new Event('render'));

        if (this.loaded() && !this._loaded) {
            this._loaded = true;
            PerformanceUtils.mark(PerformanceMarkers.load);
            this.fire(new Event('load'));
        }

        if (this.style && (this.style.hasTransitions() || crossFading)) {
            this._styleDirty = true;
        }

        if (this.style && !this._placementDirty) {
            // Since no fade operations are in progress, we can release
            // all tiles held for fading. If we didn't do this, the tiles
            // would just sit in the SourceCaches until the next render
            this.style._releaseSymbolFadeTiles();
        }

        // Schedule another render frame if it's needed.
        //
        // Even though `_styleDirty` and `_sourcesDirty` are reset in this
        // method, synchronous events fired during Style#update or
        // Style#_updateSources could have caused them to be set again.
        const somethingDirty = this._sourcesDirty || this._styleDirty || this._placementDirty || this.projection.isRenderingDirty();
        if (somethingDirty || this._repaint) {
            this.triggerRepaint();
        } else if (!this.isMoving() && this.loaded()) {
            this.fire(new Event('idle'));
        }

        if (this._loaded && !this._fullyLoaded && !somethingDirty) {
            this._fullyLoaded = true;
            PerformanceUtils.mark(PerformanceMarkers.fullLoad);
        }

        return this;
    }

    /**
     * Force a synchronous redraw of the map.
     * @example
     * ```ts
     * map.redraw();
     * ```
     */
    redraw(): this {
        if (this.style) {
            // cancel the scheduled update
            if (this._frameRequest) {
                this._frameRequest.abort();
                this._frameRequest = null;
            }
            this._render(0);
        }
        return this;
    }

    /**
     * Clean up and release all internal resources associated with this map.
     *
     * This includes DOM elements, event bindings, web workers, and WebGL resources.
     *
     * Use this method when you are done using the map and wish to ensure that it no
     * longer consumes browser resources. Afterwards, you must not call any other
     * methods on the map.
     */
    remove() {
        if (this._hash) this._hash.remove();

        for (const control of this._controls) control.onRemove(this);
        this._controls = [];

        if (this._frameRequest) {
            this._frameRequest.abort();
            this._frameRequest = null;
        }
        this.projection.destroy();
        this._renderTaskQueue.clear();
        this.painter.destroy();
        this.handlers.destroy();
        delete this.handlers;
        this.setStyle(null);
        if (typeof window !== 'undefined') {
            removeEventListener('online', this._onWindowOnline, false);
        }

        ImageRequest.removeThrottleControl(this._imageQueueHandle);

        this._resizeObserver?.disconnect();
        const extension = this.painter.context.gl.getExtension('WEBGL_lose_context');
        if (extension) extension.loseContext();
        this._canvas.removeEventListener('webglcontextrestored', this._contextRestored, false);
        this._canvas.removeEventListener('webglcontextlost', this._contextLost, false);
        DOM.remove(this._canvasContainer);
        DOM.remove(this._controlContainer);
        this._container.classList.remove('maplibregl-map');

        PerformanceUtils.clearMetrics();

        this._removed = true;
        this.fire(new Event('remove'));
    }

    /**
     * Trigger the rendering of a single frame. Use this method with custom layers to
     * repaint the map when the layer changes. Calling this multiple times before the
     * next frame is rendered will still result in only a single frame being rendered.
     * @example
     * ```ts
     * map.triggerRepaint();
     * ```
     * @see [Add a 3D model](https://maplibre.org/maplibre-gl-js/docs/examples/add-3d-model/)
     * @see [Add an animated icon to the map](https://maplibre.org/maplibre-gl-js/docs/examples/add-image-animated/)
     */
    triggerRepaint() {
        if (this.style && !this._frameRequest) {
            this._frameRequest = new AbortController();
            browser.frameAsync(this._frameRequest).then((paintStartTimeStamp: number) => {
                PerformanceUtils.frame(paintStartTimeStamp);
                this._frameRequest = null;
                this._render(paintStartTimeStamp);
            }).catch(() => {}); // ignore abort error
        }
    }

    _onWindowOnline = () => {
        this._update();
    };

    /**
     * Gets and sets a Boolean indicating whether the map will render an outline
     * around each tile and the tile ID. These tile boundaries are useful for
     * debugging.
     *
     * The uncompressed file size of the first vector source is drawn in the top left
     * corner of each tile, next to the tile ID.
     *
     * @example
     * ```ts
     * map.showTileBoundaries = true;
     * ```
     */
    get showTileBoundaries(): boolean { return !!this._showTileBoundaries; }
    set showTileBoundaries(value: boolean) {
        if (this._showTileBoundaries === value) return;
        this._showTileBoundaries = value;
        this._update();
    }

    /**
     * Gets and sets a Boolean indicating whether the map will visualize
     * the padding offsets.
     */
    get showPadding(): boolean { return !!this._showPadding; }
    set showPadding(value: boolean) {
        if (this._showPadding === value) return;
        this._showPadding = value;
        this._update();
    }

    /**
     * Gets and sets a Boolean indicating whether the map will render boxes
     * around all symbols in the data source, revealing which symbols
     * were rendered or which were hidden due to collisions.
     * This information is useful for debugging.
     */
    get showCollisionBoxes(): boolean { return !!this._showCollisionBoxes; }
    set showCollisionBoxes(value: boolean) {
        if (this._showCollisionBoxes === value) return;
        this._showCollisionBoxes = value;
        if (value) {
            // When we turn collision boxes on we have to generate them for existing tiles
            // When we turn them off, there's no cost to leaving existing boxes in place
            this.style._generateCollisionBoxes();
        } else {
            // Otherwise, call an update to remove collision boxes
            this._update();
        }
    }

    /**
     * Gets and sets a Boolean indicating whether the map should color-code
     * each fragment to show how many times it has been shaded.
     * White fragments have been shaded 8 or more times.
     * Black fragments have been shaded 0 times.
     * This information is useful for debugging.
     */
    get showOverdrawInspector(): boolean { return !!this._showOverdrawInspector; }
    set showOverdrawInspector(value: boolean) {
        if (this._showOverdrawInspector === value) return;
        this._showOverdrawInspector = value;
        this._update();
    }

    /**
     * Gets and sets a Boolean indicating whether the map will
     * continuously repaint. This information is useful for analyzing performance.
     */
    get repaint(): boolean { return !!this._repaint; }
    set repaint(value: boolean) {
        if (this._repaint !== value) {
            this._repaint = value;
            this.triggerRepaint();
        }
    }
    // show vertices
    get vertices(): boolean { return !!this._vertices; }
    set vertices(value: boolean) { this._vertices = value; this._update(); }

    /**
     * Returns the package version of the library
     * @returns Package version of the library
     */
    get version(): string {
        return version;
    }

    /**
     * Returns the elevation for the point where the camera is looking.
     * This value corresponds to:
     * "meters above sea level" * "exaggeration"
     * @returns The elevation.
     */
    getCameraTargetElevation(): number {
        return this.transform.elevation;
    }

    /**
     * Returns the active `ProjectionBase` object.
     * @returns The projection object.
     * @example
     * ```ts
     * let projection = map.getProjection();
     * ```
     */
    getProjection(): Projection { return this.projection; }
}<|MERGE_RESOLUTION|>--- conflicted
+++ resolved
@@ -321,21 +321,19 @@
      */
     maxCanvasSize?: [number, number];
     /**
-<<<<<<< HEAD
      * Map projection to use. Options are:
      * - 'mercator' - The default, a classical flat Web Mercator map.
      * - 'globe' - A 3D spherical view of the planet when zoomed out, transitioning seamlessly to Web Mercator at high zoom levels.
      * @defaultValue 'mercator'
      */
     projection?: ProjectionName;
-=======
+    /**
      * Determines whether to cancel, or retain, tiles from the current viewport which are still loading but which belong to a farther (smaller) zoom level than the current one.
      * * If `true`, when zooming in, tiles which didn't manage to load for previous zoom levels will become canceled. This might save some computing resources for slower devices, but the map details might appear more abruptly at the end of the zoom.
      * * If `false`, when zooming in, the previous zoom level(s) tiles will progressively appear, giving a smoother map details experience. However, more tiles will be rendered in a short period of time.
      * @defaultValue true
      */
     cancelPendingTileRequestsWhileZooming?: boolean;
->>>>>>> aaeaf589
 };
 
 export type AddImageOptions = {
@@ -406,11 +404,8 @@
     validateStyle: true,
     /**Because GL MAX_TEXTURE_SIZE is usually at least 4096px. */
     maxCanvasSize: [4096, 4096],
-<<<<<<< HEAD
-    projection: 'mercator'
-=======
+    projection: 'mercator',
     cancelPendingTileRequestsWhileZooming: true
->>>>>>> aaeaf589
 } as CompleteMapOptions;
 
 /**
