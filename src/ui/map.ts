--- conflicted
+++ resolved
@@ -1318,11 +1318,7 @@
      *
      * @param constrain - A {@link TransformConstrainFunction} callback defining how the viewport should respect the bounds.
      *
-<<<<<<< HEAD
-     * `null` clears the callback and reverses the override of the map transform's default constrain function.
-=======
      * `null` clears the callback and reverts the constrain to the map transform's default constrain function.
->>>>>>> 068522a8
      * @example
      * ```ts
      * function customTransformConstrain(lngLat, zoom) {
