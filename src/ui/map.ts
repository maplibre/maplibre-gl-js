import {extend, warnOnce, uniqueId, isImageBitmap} from '../util/util';
import {browser} from '../util/browser';
import {DOM} from '../util/dom';
import packageJSON from '../../package.json' with {type: 'json'};
import {GetResourceResponse, getJSON} from '../util/ajax';
import {ImageRequest} from '../util/image_request';
import {RequestManager, ResourceType} from '../util/request_manager';
import {Style, StyleSwapOptions} from '../style/style';
import {EvaluationParameters} from '../style/evaluation_parameters';
import {Painter} from '../render/painter';
import {Transform} from '../geo/transform';
import {Hash} from './hash';
import {HandlerManager} from './handler_manager';
import {Camera, CameraOptions, CameraUpdateTransformFunction, FitBoundsOptions} from './camera';
import {LngLat} from '../geo/lng_lat';
import {LngLatBounds} from '../geo/lng_lat_bounds';
import Point from '@mapbox/point-geometry';
import {AttributionControl, AttributionControlOptions, defaultAttributionControlOptions} from './control/attribution_control';
import {LogoControl} from './control/logo_control';
import {RGBAImage} from '../util/image';
import {Event, ErrorEvent, Listener} from '../util/evented';
import {MapEventType, MapLayerEventType, MapMouseEvent, MapSourceDataEvent, MapStyleDataEvent} from './events';
import {TaskQueue} from '../util/task_queue';
import {throttle} from '../util/throttle';
import {webpSupported} from '../util/webp_supported';
import {PerformanceMarkers, PerformanceUtils} from '../util/performance';
import {Source} from '../source/source';
import {StyleLayer} from '../style/style_layer';
import {Terrain} from '../render/terrain';
import {RenderToTexture} from '../render/render_to_texture';
import {config} from '../util/config';
import {defaultLocale} from './default_locale';

import type {RequestTransformFunction} from '../util/request_manager';
import type {LngLatLike} from '../geo/lng_lat';
import type {LngLatBoundsLike} from '../geo/lng_lat_bounds';
import type {AddLayerObject, FeatureIdentifier, StyleOptions, StyleSetterOptions} from '../style/style';
import type {MapDataEvent} from './events';
import type {StyleImage, StyleImageInterface, StyleImageMetadata} from '../style/style_image';
import type {PointLike} from './camera';
import type {ScrollZoomHandler} from './handler/scroll_zoom';
import type {BoxZoomHandler} from './handler/box_zoom';
import type {AroundCenterOptions, TwoFingersTouchPitchHandler} from './handler/two_fingers_touch';
import type {DragRotateHandler} from './handler/shim/drag_rotate';
import type {DragPanHandler, DragPanOptions} from './handler/shim/drag_pan';
import type {CooperativeGesturesHandler, GestureOptions} from './handler/cooperative_gestures';
import type {KeyboardHandler} from './handler/keyboard';
import type {DoubleClickZoomHandler} from './handler/shim/dblclick_zoom';
import type {TwoFingersTouchZoomRotateHandler} from './handler/shim/two_fingers_touch';
import type {TaskID} from '../util/task_queue';
import type {
    FilterSpecification,
    StyleSpecification,
    LightSpecification,
    SourceSpecification,
    TerrainSpecification
} from '@maplibre/maplibre-gl-style-spec';
import type {MapGeoJSONFeature} from '../util/vectortile_to_geojson';
import type {ControlPosition, IControl} from './control/control';
import type {QueryRenderedFeaturesOptions, QuerySourceFeatureOptions} from '../source/query_features';
import {Projection} from '../geo/projection/projection';
import {ProjectionName, createProjectionFromName} from '../geo/projection/projection_factory';

const version = packageJSON.version;

/**
 * The {@link Map} options object.
 */
export type MapOptions = {
    /**
     * If `true`, the map's position (zoom, center latitude, center longitude, bearing, and pitch) will be synced with the hash fragment of the page's URL.
     * For example, `http://path/to/my/page.html#2.59/39.26/53.07/-24.1/60`.
     * An additional string may optionally be provided to indicate a parameter-styled hash,
     * e.g. http://path/to/my/page.html#map=2.59/39.26/53.07/-24.1/60&foo=bar, where foo
     * is a custom parameter and bar is an arbitrary hash distinct from the map hash.
     * @defaultValue false
     */
    hash?: boolean | string;
    /**
     * If `false`, no mouse, touch, or keyboard listeners will be attached to the map, so it will not respond to interaction.
     * @defaultValue true
     */
    interactive?: boolean;
    /**
     * The HTML element in which MapLibre GL JS will render the map, or the element's string `id`. The specified element must have no children.
     */
    container: HTMLElement | string;
    /**
     * The threshold, measured in degrees, that determines when the map's
     * bearing will snap to north. For example, with a `bearingSnap` of 7, if the user rotates
     * the map within 7 degrees of north, the map will automatically snap to exact north.
     * @defaultValue 7
     */
    bearingSnap?: number;
    /**
     * If set, an {@link AttributionControl} will be added to the map with the provided options.
     * To disable the attribution control, pass `false`.
     * Note: showing the logo of MapLibre is not required for using MapLibre.
     * @defaultValue compact: true, customAttribution: "MapLibre ...".
     */
    attributionControl?: false | AttributionControlOptions;
    /**
     * If `true`, the MapLibre logo will be shown.
     * @defaultValue false
     */
    maplibreLogo?: boolean;
    /**
     * A string representing the position of the MapLibre wordmark on the map. Valid options are `top-left`,`top-right`, `bottom-left`, or `bottom-right`.
     * @defaultValue 'bottom-left'
     */
    logoPosition?: ControlPosition;
    /**
     * If `true`, map creation will fail if the performance of MapLibre GL JS would be dramatically worse than expected
     * (i.e. a software renderer would be used).
     * @defaultValue false
     */
    failIfMajorPerformanceCaveat?: boolean;
    /**
     * If `true`, the map's canvas can be exported to a PNG using `map.getCanvas().toDataURL()`. This is `false` by default as a performance optimization.
     * @defaultValue false
     */
    preserveDrawingBuffer?: boolean;
    /**
     * If `true`, the gl context will be created with MSAA antialiasing, which can be useful for antialiasing custom layers. This is `false` by default as a performance optimization.
     */
    antialias?: boolean;
    /**
     * If `false`, the map won't attempt to re-request tiles once they expire per their HTTP `cacheControl`/`expires` headers.
     * @defaultValue true
     */
    refreshExpiredTiles?: boolean;
    /**
     * If set, the map will be constrained to the given bounds.
     */
    maxBounds?: LngLatBoundsLike;
    /**
     * If `true`, the "scroll to zoom" interaction is enabled. {@link AroundCenterOptions} are passed as options to {@link ScrollZoomHandler#enable}.
     * @defaultValue true
     */
    scrollZoom?: boolean | AroundCenterOptions;
    /**
     * The minimum zoom level of the map (0-24).
     * @defaultValue 0
     */
    minZoom?: number | null;
    /**
     * The maximum zoom level of the map (0-24).
     * @defaultValue 22
     */
    maxZoom?: number | null;
    /**
     * The minimum pitch of the map (0-85). Values greater than 60 degrees are experimental and may result in rendering issues. If you encounter any, please raise an issue with details in the MapLibre project.
     * @defaultValue 0
     */
    minPitch?: number | null;
    /**
     * The maximum pitch of the map (0-85). Values greater than 60 degrees are experimental and may result in rendering issues. If you encounter any, please raise an issue with details in the MapLibre project.
     * @defaultValue 60
     */
    maxPitch?: number | null;
    /**
     * If `true`, the "box zoom" interaction is enabled (see {@link BoxZoomHandler}).
     * @defaultValue true
     */
    boxZoom?: boolean;
    /**
     * If `true`, the "drag to rotate" interaction is enabled (see {@link DragRotateHandler}).
     * @defaultValue true
     */
    dragRotate?: boolean;
    /**
     * If `true`, the "drag to pan" interaction is enabled. An `Object` value is passed as options to {@link DragPanHandler#enable}.
     * @defaultValue true
     */
    dragPan?: boolean | DragPanOptions;
    /**
     * If `true`, keyboard shortcuts are enabled (see {@link KeyboardHandler}).
     * @defaultValue true
     */
    keyboard?: boolean;
    /**
     * If `true`, the "double click to zoom" interaction is enabled (see {@link DoubleClickZoomHandler}).
     * @defaultValue true
     */
    doubleClickZoom?: boolean;
    /**
     * If `true`, the "pinch to rotate and zoom" interaction is enabled. An `Object` value is passed as options to {@link TwoFingersTouchZoomRotateHandler#enable}.
     * @defaultValue true
     */
    touchZoomRotate?: boolean | AroundCenterOptions;
    /**
     * If `true`, the "drag to pitch" interaction is enabled. An `Object` value is passed as options to {@link TwoFingersTouchPitchHandler#enable}.
     * @defaultValue true
     */
    touchPitch?: boolean | AroundCenterOptions;
    /**
     * If `true` or set to an options object, the map is only accessible on desktop while holding Command/Ctrl and only accessible on mobile with two fingers. Interacting with the map using normal gestures will trigger an informational screen. With this option enabled, "drag to pitch" requires a three-finger gesture. Cooperative gestures are disabled when a map enters fullscreen using {@link FullscreenControl}.
     * @defaultValue undefined
     */
    cooperativeGestures?: GestureOptions;
    /**
     * If `true`, the map will automatically resize when the browser window resizes.
     * @defaultValue true
     */
    trackResize?: boolean;
    /**
     * The initial geographical centerpoint of the map. If `center` is not specified in the constructor options, MapLibre GL JS will look for it in the map's style object. If it is not specified in the style, either, it will default to `[0, 0]` Note: MapLibre GL JS uses longitude, latitude coordinate order (as opposed to latitude, longitude) to match GeoJSON.
     * @defaultValue [0, 0]
     */
    center?: LngLatLike;
    /**
     * The initial zoom level of the map. If `zoom` is not specified in the constructor options, MapLibre GL JS will look for it in the map's style object. If it is not specified in the style, either, it will default to `0`.
     * @defaultValue 0
     */
    zoom?: number;
    /**
     * The initial bearing (rotation) of the map, measured in degrees counter-clockwise from north. If `bearing` is not specified in the constructor options, MapLibre GL JS will look for it in the map's style object. If it is not specified in the style, either, it will default to `0`.
     * @defaultValue 0
     */
    bearing?: number;
    /**
     * The initial pitch (tilt) of the map, measured in degrees away from the plane of the screen (0-85). If `pitch` is not specified in the constructor options, MapLibre GL JS will look for it in the map's style object. If it is not specified in the style, either, it will default to `0`. Values greater than 60 degrees are experimental and may result in rendering issues. If you encounter any, please raise an issue with details in the MapLibre project.
     * @defaultValue 0
     */
    pitch?: number;
    /**
     * If `true`, multiple copies of the world will be rendered side by side beyond -180 and 180 degrees longitude. If set to `false`:
     *
     * - When the map is zoomed out far enough that a single representation of the world does not fill the map's entire
     * container, there will be blank space beyond 180 and -180 degrees longitude.
     * - Features that cross 180 and -180 degrees longitude will be cut in two (with one portion on the right edge of the
     * map and the other on the left edge of the map) at every zoom level.
     * @defaultValue true
     */
    renderWorldCopies?: boolean;
    /**
     * The maximum number of tiles stored in the tile cache for a given source. If omitted, the cache will be dynamically sized based on the current viewport which can be set using `maxTileCacheZoomLevels` constructor options.
     * @defaultValue null
     */
    maxTileCacheSize?: number;
    /**
     * The maximum number of zoom levels for which to store tiles for a given source. Tile cache dynamic size is calculated by multiplying `maxTileCacheZoomLevels` with the approximate number of tiles in the viewport for a given source.
     * @defaultValue 5
     */
    maxTileCacheZoomLevels?: number;
    /**
     * A callback run before the Map makes a request for an external URL. The callback can be used to modify the url, set headers, or set the credentials property for cross-origin requests.
     * Expected to return an object with a `url` property and optionally `headers` and `credentials` properties.
     */
    transformRequest?: RequestTransformFunction;
    /**
     * A callback run before the map's camera is moved due to user input or animation. The callback can be used to modify the new center, zoom, pitch and bearing.
     * Expected to return an object containing center, zoom, pitch or bearing values to overwrite.
     */
    transformCameraUpdate?: CameraUpdateTransformFunction;
    /**
     * A patch to apply to the default localization table for UI strings, e.g. control tooltips. The `locale` object maps namespaced UI string IDs to translated strings in the target language; see `src/ui/default_locale.js` for an example with all supported string IDs. The object may specify all UI strings (thereby adding support for a new translation) or only a subset of strings (thereby patching the default translation table).
     * @defaultValue null
     */
    locale?: any;
    /**
     * Controls the duration of the fade-in/fade-out animation for label collisions after initial map load, in milliseconds. This setting affects all symbol layers. This setting does not affect the duration of runtime styling transitions or raster tile cross-fading.
     * @defaultValue 300
     */
    fadeDuration?: number;
    /**
     * If `true`, symbols from multiple sources can collide with each other during collision detection. If `false`, collision detection is run separately for the symbols in each source.
     * @defaultValue true
     */
    crossSourceCollisions?: boolean;
    /**
     * If `true`, Resource Timing API information will be collected for requests made by GeoJSON and Vector Tile web workers (this information is normally inaccessible from the main Javascript thread). Information will be returned in a `resourceTiming` property of relevant `data` events.
     * @defaultValue false
     */
    collectResourceTiming?: boolean;
    /**
     * The max number of pixels a user can shift the mouse pointer during a click for it to be considered a valid click (as opposed to a mouse drag).
     * @defaultValue true
     */
    clickTolerance?: number;
    /**
     * The initial bounds of the map. If `bounds` is specified, it overrides `center` and `zoom` constructor options.
     */
    bounds?: LngLatBoundsLike;
    /**
     * A {@link FitBoundsOptions} options object to use _only_ when fitting the initial `bounds` provided above.
     */
    fitBoundsOptions?: FitBoundsOptions;
    /**
     * Defines a CSS
     * font-family for locally overriding generation of glyphs in the 'CJK Unified Ideographs', 'Hiragana', 'Katakana' and 'Hangul Syllables' ranges.
     * In these ranges, font settings from the map's style will be ignored, except for font-weight keywords (light/regular/medium/bold).
     * Set to `false`, to enable font settings from the map's style for these glyph ranges.
     * The purpose of this option is to avoid bandwidth-intensive glyph server requests. (See [Use locally generated ideographs](https://maplibre.org/maplibre-gl-js/docs/examples/local-ideographs).)
     * @defaultValue 'sans-serif'
     */
    localIdeographFontFamily?: string | false;
    /**
     * The map's MapLibre style. This must be a JSON object conforming to
     * the schema described in the [MapLibre Style Specification](https://maplibre.org/maplibre-style-spec/),
     * or a URL to such JSON.
     */
    style: StyleSpecification | string;
    /**
     * If `false`, the map's pitch (tilt) control with "drag to rotate" interaction will be disabled.
     * @defaultValue true
     */
    pitchWithRotate?: boolean;
    /**
     * The pixel ratio. The canvas' `width` attribute will be `container.clientWidth * pixelRatio` and its `height` attribute will be `container.clientHeight * pixelRatio`. Defaults to `devicePixelRatio` if not specified.
     */
    pixelRatio?: number;
    /**
     * If false, style validation will be skipped. Useful in production environment.
     * @defaultValue true
     */
    validateStyle?: boolean;
    /**
     * The canvas' `width` and `height` max size. The values are passed as an array where the first element is max width and the second element is max height.
     * You shouldn't set this above WebGl `MAX_TEXTURE_SIZE`. Defaults to [4096, 4096].
     */
    maxCanvasSize?: [number, number];
    /**
     * Map projection to use. Options are:
     * - 'mercator' - The default, a classical flat Web Mercator map.
     * - 'globe' - A 3D spherical view of the planet when zoomed out, transitioning seamlessly to Web Mercator at high zoom levels.
     * @defaultValue 'mercator'
     */
    projection?: ProjectionName;
    /**
<<<<<<< HEAD
     * If true, use a realistic atmosphere when projection used a globe.
     * @defaultValue 'false'
     */
    atmosphere?: boolean;
    /**
     * A {@link AtmosphereOption} options object to use _only_ when atmosphere option is true.
     */
    atmosphereOptions?: AtmosphereOption;
=======
     * Determines whether to cancel, or retain, tiles from the current viewport which are still loading but which belong to a farther (smaller) zoom level than the current one.
     * * If `true`, when zooming in, tiles which didn't manage to load for previous zoom levels will become canceled. This might save some computing resources for slower devices, but the map details might appear more abruptly at the end of the zoom.
     * * If `false`, when zooming in, the previous zoom level(s) tiles will progressively appear, giving a smoother map details experience. However, more tiles will be rendered in a short period of time.
     * @defaultValue true
     */
    cancelPendingTileRequestsWhileZooming?: boolean;
>>>>>>> 518041fd
};

export type AddImageOptions = {

}

/**
 * Options for {@link Map#atmosphereOptions} parameter
 */
export type AtmosphereOption = {
    /**
     * Display the atmosphere when the zoom level is below the `fullAtmoZoom`.
     */
    fullAtmoZoom: number;
    /**
     * Hide the atmosphere when the zoom level is above the `noAtmoZoom`.
     */
    noAtmoZoom: number;
    /**
     * If set, define the date and time to set the Sun position.
     */
    sunDateAndTime?: string;
}

// See article here: https://medium.com/terria/typescript-transforming-optional-properties-to-required-properties-that-may-be-undefined-7482cb4e1585
type Complete<T> = {
    [P in keyof Required<T>]: Pick<T, P> extends Required<Pick<T, P>> ? T[P] : (T[P] | undefined);
}

// This type is used inside map since all properties are assigned a default value.
export type CompleteMapOptions = Complete<MapOptions>;

const defaultMinZoom = -2;
const defaultMaxZoom = 22;

// the default values, but also the valid range
const defaultMinPitch = 0;
const defaultMaxPitch = 60;

// use this variable to check maxPitch for validity
const maxPitchThreshold = 85;

const defaultOptions = {
    center: [0, 0],
    zoom: 0,
    bearing: 0,
    pitch: 0,

    minZoom: defaultMinZoom,
    maxZoom: defaultMaxZoom,

    minPitch: defaultMinPitch,
    maxPitch: defaultMaxPitch,

    interactive: true,
    scrollZoom: true,
    boxZoom: true,
    dragRotate: true,
    dragPan: true,
    keyboard: true,
    doubleClickZoom: true,
    touchZoomRotate: true,
    touchPitch: true,
    cooperativeGestures: false,

    bearingSnap: 7,
    clickTolerance: 3,
    pitchWithRotate: true,

    hash: false,
    attributionControl: defaultAttributionControlOptions,
    maplibreLogo: false,

    failIfMajorPerformanceCaveat: false,
    preserveDrawingBuffer: false,
    trackResize: true,
    renderWorldCopies: true,
    refreshExpiredTiles: true,
    maxTileCacheSize: null,
    maxTileCacheZoomLevels: config.MAX_TILE_CACHE_ZOOM_LEVELS,
    localIdeographFontFamily: 'sans-serif',
    transformRequest: null,
    transformCameraUpdate: null,
    fadeDuration: 300,
    crossSourceCollisions: true,
    validateStyle: true,
    /**Because GL MAX_TEXTURE_SIZE is usually at least 4096px. */
    maxCanvasSize: [4096, 4096],
    projection: 'mercator',
<<<<<<< HEAD
    atmosphere: false,
    atmosphereOptions: {
        fullAtmoZoom: 5,
        noAtmoZoom: 7
    }
=======
    cancelPendingTileRequestsWhileZooming: true
>>>>>>> 518041fd
} as CompleteMapOptions;

/**
 * The `Map` object represents the map on your page. It exposes methods
 * and properties that enable you to programmatically change the map,
 * and fires events as users interact with it.
 *
 * You create a `Map` by specifying a `container` and other options, see {@link MapOptions} for the full list.
 * Then MapLibre GL JS initializes the map on the page and returns your `Map` object.
 *
 * @group Main
 *
 * @example
 * ```ts
 * let map = new Map({
 *   container: 'map',
 *   center: [-122.420679, 37.772537],
 *   zoom: 13,
 *   style: style_object,
 *   hash: true,
 *   transformRequest: (url, resourceType)=> {
 *     if(resourceType === 'Source' && url.startsWith('http://myHost')) {
 *       return {
 *        url: url.replace('http', 'https'),
 *        headers: { 'my-custom-header': true},
 *        credentials: 'include'  // Include cookies for cross-origin requests
 *      }
 *     }
 *   }
 * });
 * ```
 * @see [Display a map](https://maplibre.org/maplibre-gl-js/docs/examples/simple-map/)
 */
export class Map extends Camera {
    style: Style;
    painter: Painter;
    handlers: HandlerManager;
    projection: Projection;

    _container: HTMLElement;
    _canvasContainer: HTMLElement;
    _controlContainer: HTMLElement;
    _controlPositions: {[_: string]: HTMLElement};
    _interactive: boolean;
    _showTileBoundaries: boolean;
    _showCollisionBoxes: boolean;
    _showPadding: boolean;
    _showOverdrawInspector: boolean;
    _repaint: boolean;
    _vertices: boolean;
    _canvas: HTMLCanvasElement;
    _maxTileCacheSize: number;
    _maxTileCacheZoomLevels: number;
    _frameRequest: AbortController;
    _styleDirty: boolean;
    _sourcesDirty: boolean;
    _placementDirty: boolean;

    _loaded: boolean;
    _idleTriggered: boolean;
    // accounts for placement finishing as well
    _fullyLoaded: boolean;
    _trackResize: boolean;
    _resizeObserver: ResizeObserver;
    _preserveDrawingBuffer: boolean;
    _failIfMajorPerformanceCaveat: boolean;
    _antialias: boolean;
    _refreshExpiredTiles: boolean;
    _hash: Hash;
    _delegatedListeners: any;
    _fadeDuration: number;
    _crossSourceCollisions: boolean;
    _crossFadingFactor: number;
    _collectResourceTiming: boolean;
    _renderTaskQueue: TaskQueue;
    _controls: Array<IControl>;
    _mapId: number;
    _localIdeographFontFamily: string | false;
    _validateStyle: boolean;
    _requestManager: RequestManager;
    _locale: typeof defaultLocale;
    _removed: boolean;
    _clickTolerance: number;
    _overridePixelRatio: number | null;
    _maxCanvasSize: [number, number];
    _terrainDataCallback: (e: MapStyleDataEvent | MapSourceDataEvent) => void;
    atmosphere: boolean;
    atmosphereOptions: AtmosphereOption;

    /**
     * @internal
     * image queue throttling handle. To be used later when clean up
     */
    _imageQueueHandle: number;

    /**
     * The map's {@link ScrollZoomHandler}, which implements zooming in and out with a scroll wheel or trackpad.
     * Find more details and examples using `scrollZoom` in the {@link ScrollZoomHandler} section.
     */
    scrollZoom: ScrollZoomHandler;

    /**
     * The map's {@link BoxZoomHandler}, which implements zooming using a drag gesture with the Shift key pressed.
     * Find more details and examples using `boxZoom` in the {@link BoxZoomHandler} section.
     */
    boxZoom: BoxZoomHandler;

    /**
     * The map's {@link DragRotateHandler}, which implements rotating the map while dragging with the right
     * mouse button or with the Control key pressed. Find more details and examples using `dragRotate`
     * in the {@link DragRotateHandler} section.
     */
    dragRotate: DragRotateHandler;

    /**
     * The map's {@link DragPanHandler}, which implements dragging the map with a mouse or touch gesture.
     * Find more details and examples using `dragPan` in the {@link DragPanHandler} section.
     */
    dragPan: DragPanHandler;

    /**
     * The map's {@link KeyboardHandler}, which allows the user to zoom, rotate, and pan the map using keyboard
     * shortcuts. Find more details and examples using `keyboard` in the {@link KeyboardHandler} section.
     */
    keyboard: KeyboardHandler;

    /**
     * The map's {@link DoubleClickZoomHandler}, which allows the user to zoom by double clicking.
     * Find more details and examples using `doubleClickZoom` in the {@link DoubleClickZoomHandler} section.
     */
    doubleClickZoom: DoubleClickZoomHandler;

    /**
     * The map's {@link TwoFingersTouchZoomRotateHandler}, which allows the user to zoom or rotate the map with touch gestures.
     * Find more details and examples using `touchZoomRotate` in the {@link TwoFingersTouchZoomRotateHandler} section.
     */
    touchZoomRotate: TwoFingersTouchZoomRotateHandler;

    /**
     * The map's {@link TwoFingersTouchPitchHandler}, which allows the user to pitch the map with touch gestures.
     * Find more details and examples using `touchPitch` in the {@link TwoFingersTouchPitchHandler} section.
     */
    touchPitch: TwoFingersTouchPitchHandler;

    /**
     * The map's {@link CooperativeGesturesHandler}, which allows the user to see cooperative gesture info when user tries to zoom in/out.
     * Find more details and examples using `cooperativeGestures` in the {@link CooperativeGesturesHandler} section.
     */
    cooperativeGestures: CooperativeGesturesHandler;

    /**
     * The map's property which determines whether to cancel, or retain, tiles from the current viewport which are still loading but which belong to a farther (smaller) zoom level than the current one.
     * * If `true`, when zooming in, tiles which didn't manage to load for previous zoom levels will become canceled. This might save some computing resources for slower devices, but the map details might appear more abruptly at the end of the zoom.
     * * If `false`, when zooming in, the previous zoom level(s) tiles will progressively appear, giving a smoother map details experience. However, more tiles will be rendered in a short period of time.
     * @defaultValue true
     */
    cancelPendingTileRequestsWhileZooming: boolean;

    constructor(options: MapOptions) {
        PerformanceUtils.mark(PerformanceMarkers.create);

        options = extend({}, defaultOptions, options);

        if (options.minZoom != null && options.maxZoom != null && options.minZoom > options.maxZoom) {
            throw new Error('maxZoom must be greater than or equal to minZoom');
        }

        if (options.minPitch != null && options.maxPitch != null && options.minPitch > options.maxPitch) {
            throw new Error('maxPitch must be greater than or equal to minPitch');
        }

        if (options.minPitch != null && options.minPitch < defaultMinPitch) {
            throw new Error(`minPitch must be greater than or equal to ${defaultMinPitch}`);
        }

        if (options.maxPitch != null && options.maxPitch > maxPitchThreshold) {
            throw new Error(`maxPitch must be less than or equal to ${maxPitchThreshold}`);
        }

        const transform = new Transform(options.minZoom, options.maxZoom, options.minPitch, options.maxPitch, options.renderWorldCopies);
        super(transform, {bearingSnap: options.bearingSnap});

        this._interactive = options.interactive;
        this._maxTileCacheSize = options.maxTileCacheSize;
        this._maxTileCacheZoomLevels = options.maxTileCacheZoomLevels;
        this._failIfMajorPerformanceCaveat = options.failIfMajorPerformanceCaveat;
        this._preserveDrawingBuffer = options.preserveDrawingBuffer;
        this._antialias = options.antialias;
        this._trackResize = options.trackResize;
        this._bearingSnap = options.bearingSnap;
        this._refreshExpiredTiles = options.refreshExpiredTiles;
        this._fadeDuration = options.fadeDuration;
        this._crossSourceCollisions = options.crossSourceCollisions;
        this._crossFadingFactor = 1;
        this._collectResourceTiming = options.collectResourceTiming;
        this._renderTaskQueue = new TaskQueue();
        this._controls = [];
        this._mapId = uniqueId();
        this._locale = extend({}, defaultLocale, options.locale);
        this._clickTolerance = options.clickTolerance;
        this._overridePixelRatio = options.pixelRatio;
        this._maxCanvasSize = options.maxCanvasSize;
        this.transformCameraUpdate = options.transformCameraUpdate;
        this.cancelPendingTileRequestsWhileZooming = options.cancelPendingTileRequestsWhileZooming;

        this._imageQueueHandle = ImageRequest.addThrottleControl(() => this.isMoving());

        this._requestManager = new RequestManager(options.transformRequest);

        if (typeof options.container === 'string') {
            this._container = document.getElementById(options.container);
            if (!this._container) {
                throw new Error(`Container '${options.container}' not found.`);
            }
        } else if (options.container instanceof HTMLElement) {
            this._container = options.container;
        } else {
            throw new Error('Invalid type: \'container\' must be a String or HTMLElement.');
        }

        if (options.maxBounds) {
            this.setMaxBounds(options.maxBounds);
        }

        this.projection = createProjectionFromName(options.projection);

        this.atmosphere = options.atmosphere;
        if (options.atmosphereOptions) {
            if (options.atmosphereOptions.sunDateAndTime != null && isNaN(Date.parse(options.atmosphereOptions.sunDateAndTime))) {
                throw new Error('atmosphereOptions.sunDateAndTime must be use a YYYY-MM-DDTHH:mm:ss.sssZ format.');
            }
            this.atmosphereOptions = options.atmosphereOptions;
        }

        this._setupContainer();
        this._setupPainter();

        this.on('move', () => this._update(false));
        this.on('moveend', () => this._update(false));
        this.on('zoom', () => this._update(true));
        this.on('terrain', () => {
            this.painter.terrainFacilitator.dirty = true;
            this._update(true);
        });
        this.once('idle', () => { this._idleTriggered = true; });

        if (typeof window !== 'undefined') {
            addEventListener('online', this._onWindowOnline, false);
            let initialResizeEventCaptured = false;
            const throttledResizeCallback = throttle((entries: ResizeObserverEntry[]) => {
                if (this._trackResize && !this._removed) {
                    this.resize(entries)._update();
                }
            }, 50);
            this._resizeObserver = new ResizeObserver((entries) => {
                if (!initialResizeEventCaptured) {
                    initialResizeEventCaptured = true;
                    return;
                }
                throttledResizeCallback(entries);
            });
            this._resizeObserver.observe(this._container);
        }

        this.handlers = new HandlerManager(this, options as CompleteMapOptions);

        const hashName = (typeof options.hash === 'string' && options.hash) || undefined;
        this._hash = options.hash && (new Hash(hashName)).addTo(this);
        // don't set position from options if set through hash
        if (!this._hash || !this._hash._onHashChange()) {
            this.jumpTo({
                center: options.center,
                zoom: options.zoom,
                bearing: options.bearing,
                pitch: options.pitch
            });

            if (options.bounds) {
                this.resize();
                this.fitBounds(options.bounds, extend({}, options.fitBoundsOptions, {duration: 0}));
            }
        }

        this.resize();

        this._localIdeographFontFamily = options.localIdeographFontFamily;
        this._validateStyle = options.validateStyle;

        if (options.style) this.setStyle(options.style, {localIdeographFontFamily: options.localIdeographFontFamily});

        if (options.attributionControl)
            this.addControl(new AttributionControl(typeof options.attributionControl === 'boolean' ? undefined : options.attributionControl));

        if (options.maplibreLogo)
            this.addControl(new LogoControl(), options.logoPosition);

        this.on('style.load', () => {
            if (this.transform.unmodified) {
                this.jumpTo(this.style.stylesheet as any);
            }
        });
        this.on('data', (event: MapDataEvent) => {
            this._update(event.dataType === 'style');
            this.fire(new Event(`${event.dataType}data`, event));
        });
        this.on('dataloading', (event: MapDataEvent) => {
            this.fire(new Event(`${event.dataType}dataloading`, event));
        });
        this.on('dataabort', (event: MapDataEvent) => {
            this.fire(new Event('sourcedataabort', event));
        });
    }

    /**
     * @internal
     * Returns a unique number for this map instance which is used for the MapLoadEvent
     * to make sure we only fire one event per instantiated map object.
     * @returns the uniq map ID
     */
    _getMapId() {
        return this._mapId;
    }

    /**
     * Adds an {@link IControl} to the map, calling `control.onAdd(this)`.
     *
     * An {@link ErrorEvent} will be fired if the image parameter is invalid.
     *
     * @param control - The {@link IControl} to add.
     * @param position - position on the map to which the control will be added.
     * Valid values are `'top-left'`, `'top-right'`, `'bottom-left'`, and `'bottom-right'`. Defaults to `'top-right'`.
     * @example
     * Add zoom and rotation controls to the map.
     * ```ts
     * map.addControl(new NavigationControl());
     * ```
     * @see [Display map navigation controls](https://maplibre.org/maplibre-gl-js/docs/examples/navigation/)
     */
    addControl(control: IControl, position?: ControlPosition): Map {
        if (position === undefined) {
            if (control.getDefaultPosition) {
                position = control.getDefaultPosition();
            } else {
                position = 'top-right';
            }
        }
        if (!control || !control.onAdd) {
            return this.fire(new ErrorEvent(new Error(
                'Invalid argument to map.addControl(). Argument must be a control with onAdd and onRemove methods.')));
        }
        const controlElement = control.onAdd(this);
        this._controls.push(control);

        const positionContainer = this._controlPositions[position];
        if (position.indexOf('bottom') !== -1) {
            positionContainer.insertBefore(controlElement, positionContainer.firstChild);
        } else {
            positionContainer.appendChild(controlElement);
        }
        return this;
    }

    /**
     * Removes the control from the map.
     *
     * An {@link ErrorEvent} will be fired if the image parameter is invalid.
     *
     * @param control - The {@link IControl} to remove.
     * @example
     * ```ts
     * // Define a new navigation control.
     * let navigation = new NavigationControl();
     * // Add zoom and rotation controls to the map.
     * map.addControl(navigation);
     * // Remove zoom and rotation controls from the map.
     * map.removeControl(navigation);
     * ```
     */
    removeControl(control: IControl): Map {
        if (!control || !control.onRemove) {
            return this.fire(new ErrorEvent(new Error(
                'Invalid argument to map.removeControl(). Argument must be a control with onAdd and onRemove methods.')));
        }
        const ci = this._controls.indexOf(control);
        if (ci > -1) this._controls.splice(ci, 1);
        control.onRemove(this);
        return this;
    }

    /**
     * Checks if a control exists on the map.
     *
     * @param control - The {@link IControl} to check.
     * @returns true if map contains control.
     * @example
     * ```ts
     * // Define a new navigation control.
     * let navigation = new NavigationControl();
     * // Add zoom and rotation controls to the map.
     * map.addControl(navigation);
     * // Check that the navigation control exists on the map.
     * map.hasControl(navigation);
     * ```
     */
    hasControl(control: IControl): boolean {
        return this._controls.indexOf(control) > -1;
    }

    calculateCameraOptionsFromTo(from: LngLat, altitudeFrom: number, to: LngLat, altitudeTo?: number): CameraOptions {
        if (altitudeTo == null && this.terrain) {
            altitudeTo = this.terrain.getElevationForLngLatZoom(to, this.transform.tileZoom);
        }
        return super.calculateCameraOptionsFromTo(from, altitudeFrom, to, altitudeTo);
    }

    /**
     * Resizes the map according to the dimensions of its
     * `container` element.
     *
     * Checks if the map container size changed and updates the map if it has changed.
     * This method must be called after the map's `container` is resized programmatically
     * or when the map is shown after being initially hidden with CSS.
     *
     * Triggers the following events: `movestart`, `move`, `moveend`, and `resize`.
     *
     * @param eventData - Additional properties to be passed to `movestart`, `move`, `resize`, and `moveend`
     * events that get triggered as a result of resize. This can be useful for differentiating the
     * source of an event (for example, user-initiated or programmatically-triggered events).
     * @example
     * Resize the map when the map container is shown after being initially hidden with CSS.
     * ```ts
     * let mapDiv = document.getElementById('map');
     * if (mapDiv.style.visibility === true) map.resize();
     * ```
     */
    resize(eventData?: any): Map {
        const dimensions = this._containerDimensions();
        const width = dimensions[0];
        const height = dimensions[1];

        const clampedPixelRatio = this._getClampedPixelRatio(width, height);
        this._resizeCanvas(width, height, clampedPixelRatio);
        this.painter.resize(width, height, clampedPixelRatio);

        // check if we've reached GL limits, in that case further clamps pixelRatio
        if (this.painter.overLimit()) {
            const gl = this.painter.context.gl;
            // store updated _maxCanvasSize value
            this._maxCanvasSize = [gl.drawingBufferWidth, gl.drawingBufferHeight];
            const clampedPixelRatio = this._getClampedPixelRatio(width, height);
            this._resizeCanvas(width, height, clampedPixelRatio);
            this.painter.resize(width, height, clampedPixelRatio);
        }

        this.transform.resize(width, height);
        this._requestedCameraState?.resize(width, height);

        const fireMoving = !this._moving;
        if (fireMoving) {
            this.stop();
            this.fire(new Event('movestart', eventData))
                .fire(new Event('move', eventData));
        }

        this.fire(new Event('resize', eventData));

        if (fireMoving) this.fire(new Event('moveend', eventData));

        return this;
    }

    /**
     * @internal
     * Return the map's pixel ratio eventually scaled down to respect maxCanvasSize.
     * Internally you should use this and not getPixelRatio().
     */
    _getClampedPixelRatio(width: number, height: number): number {
        const {0: maxCanvasWidth, 1: maxCanvasHeight} = this._maxCanvasSize;
        const pixelRatio = this.getPixelRatio();

        const canvasWidth = width * pixelRatio;
        const canvasHeight = height * pixelRatio;

        const widthScaleFactor = canvasWidth > maxCanvasWidth ? (maxCanvasWidth / canvasWidth) : 1;
        const heightScaleFactor = canvasHeight > maxCanvasHeight ? (maxCanvasHeight / canvasHeight) : 1;

        return Math.min(widthScaleFactor, heightScaleFactor) * pixelRatio;
    }

    /**
     * Returns the map's pixel ratio.
     * Note that the pixel ratio actually applied may be lower to respect maxCanvasSize.
     * @returns The pixel ratio.
     */
    getPixelRatio(): number {
        return this._overridePixelRatio ?? devicePixelRatio;
    }

    /**
     * Sets the map's pixel ratio. This allows to override `devicePixelRatio`.
     * After this call, the canvas' `width` attribute will be `container.clientWidth * pixelRatio`
     * and its height attribute will be `container.clientHeight * pixelRatio`.
     * Set this to null to disable `devicePixelRatio` override.
     * Note that the pixel ratio actually applied may be lower to respect maxCanvasSize.
     * @param pixelRatio - The pixel ratio.
     */
    setPixelRatio(pixelRatio: number) {
        this._overridePixelRatio = pixelRatio;
        this.resize();
    }

    /**
     * Returns the map's geographical bounds. When the bearing or pitch is non-zero, the visible region is not
     * an axis-aligned rectangle, and the result is the smallest bounds that encompasses the visible region.
     * @returns The geographical bounds of the map as {@link LngLatBounds}.
     * @example
     * ```ts
     * let bounds = map.getBounds();
     * ```
     */
    getBounds(): LngLatBounds {
        return this.transform.getBounds();
    }

    /**
     * Returns the maximum geographical bounds the map is constrained to, or `null` if none set.
     * @returns The map object.
     * @example
     * ```ts
     * let maxBounds = map.getMaxBounds();
     * ```
     */
    getMaxBounds(): LngLatBounds | null {
        return this.transform.getMaxBounds();
    }

    /**
     * Sets or clears the map's geographical bounds.
     *
     * Pan and zoom operations are constrained within these bounds.
     * If a pan or zoom is performed that would
     * display regions outside these bounds, the map will
     * instead display a position and zoom level
     * as close as possible to the operation's request while still
     * remaining within the bounds.
     *
     * @param bounds - The maximum bounds to set. If `null` or `undefined` is provided, the function removes the map's maximum bounds.
     * @example
     * Define bounds that conform to the `LngLatBoundsLike` object as set the max bounds.
     * ```ts
     * let bounds = [
     *   [-74.04728, 40.68392], // [west, south]
     *   [-73.91058, 40.87764]  // [east, north]
     * ];
     * map.setMaxBounds(bounds);
     * ```
     */
    setMaxBounds(bounds?: LngLatBoundsLike | null): Map {
        this.transform.setMaxBounds(LngLatBounds.convert(bounds));
        return this._update();
    }

    /**
     * Sets or clears the map's minimum zoom level.
     * If the map's current zoom level is lower than the new minimum,
     * the map will zoom to the new minimum.
     *
     * It is not always possible to zoom out and reach the set `minZoom`.
     * Other factors such as map height may restrict zooming. For example,
     * if the map is 512px tall it will not be possible to zoom below zoom 0
     * no matter what the `minZoom` is set to.
     *
     * A {@link ErrorEvent} event will be fired if minZoom is out of bounds.
     *
     * @param minZoom - The minimum zoom level to set (-2 - 24).
     * If `null` or `undefined` is provided, the function removes the current minimum zoom (i.e. sets it to -2).
     * @example
     * ```ts
     * map.setMinZoom(12.25);
     * ```
     */
    setMinZoom(minZoom?: number | null): Map {

        minZoom = minZoom === null || minZoom === undefined ? defaultMinZoom : minZoom;

        if (minZoom >= defaultMinZoom && minZoom <= this.transform.maxZoom) {
            this.transform.minZoom = minZoom;
            this._update();

            if (this.getZoom() < minZoom) this.setZoom(minZoom);

            return this;

        } else throw new Error(`minZoom must be between ${defaultMinZoom} and the current maxZoom, inclusive`);
    }

    /**
     * Returns the map's minimum allowable zoom level.
     *
     * @returns minZoom
     * @example
     * ```ts
     * let minZoom = map.getMinZoom();
     * ```
     */
    getMinZoom(): number { return this.transform.minZoom; }

    /**
     * Sets or clears the map's maximum zoom level.
     * If the map's current zoom level is higher than the new maximum,
     * the map will zoom to the new maximum.
     *
     * A {@link ErrorEvent} event will be fired if minZoom is out of bounds.
     *
     * @param maxZoom - The maximum zoom level to set.
     * If `null` or `undefined` is provided, the function removes the current maximum zoom (sets it to 22).
     * @example
     * ```ts
     * map.setMaxZoom(18.75);
     * ```
     */
    setMaxZoom(maxZoom?: number | null): Map {

        maxZoom = maxZoom === null || maxZoom === undefined ? defaultMaxZoom : maxZoom;

        if (maxZoom >= this.transform.minZoom) {
            this.transform.maxZoom = maxZoom;
            this._update();

            if (this.getZoom() > maxZoom) this.setZoom(maxZoom);

            return this;

        } else throw new Error('maxZoom must be greater than the current minZoom');
    }

    /**
     * Returns the map's maximum allowable zoom level.
     *
     * @returns The maxZoom
     * @example
     * ```ts
     * let maxZoom = map.getMaxZoom();
     * ```
     */
    getMaxZoom(): number { return this.transform.maxZoom; }

    /**
     * Sets or clears the map's minimum pitch.
     * If the map's current pitch is lower than the new minimum,
     * the map will pitch to the new minimum.
     *
     * A {@link ErrorEvent} event will be fired if minPitch is out of bounds.
     *
     * @param minPitch - The minimum pitch to set (0-85). Values greater than 60 degrees are experimental and may result in rendering issues. If you encounter any, please raise an issue with details in the MapLibre project.
     * If `null` or `undefined` is provided, the function removes the current minimum pitch (i.e. sets it to 0).
     */
    setMinPitch(minPitch?: number | null): Map {

        minPitch = minPitch === null || minPitch === undefined ? defaultMinPitch : minPitch;

        if (minPitch < defaultMinPitch) {
            throw new Error(`minPitch must be greater than or equal to ${defaultMinPitch}`);
        }

        if (minPitch >= defaultMinPitch && minPitch <= this.transform.maxPitch) {
            this.transform.minPitch = minPitch;
            this._update();

            if (this.getPitch() < minPitch) this.setPitch(minPitch);

            return this;

        } else throw new Error(`minPitch must be between ${defaultMinPitch} and the current maxPitch, inclusive`);
    }

    /**
     * Returns the map's minimum allowable pitch.
     *
     * @returns The minPitch
     */
    getMinPitch(): number { return this.transform.minPitch; }

    /**
     * Sets or clears the map's maximum pitch.
     * If the map's current pitch is higher than the new maximum,
     * the map will pitch to the new maximum.
     *
     * A {@link ErrorEvent} event will be fired if maxPitch is out of bounds.
     *
     * @param maxPitch - The maximum pitch to set (0-85). Values greater than 60 degrees are experimental and may result in rendering issues. If you encounter any, please raise an issue with details in the MapLibre project.
     * If `null` or `undefined` is provided, the function removes the current maximum pitch (sets it to 60).
     */
    setMaxPitch(maxPitch?: number | null): Map {

        maxPitch = maxPitch === null || maxPitch === undefined ? defaultMaxPitch : maxPitch;

        if (maxPitch > maxPitchThreshold) {
            throw new Error(`maxPitch must be less than or equal to ${maxPitchThreshold}`);
        }

        if (maxPitch >= this.transform.minPitch) {
            this.transform.maxPitch = maxPitch;
            this._update();

            if (this.getPitch() > maxPitch) this.setPitch(maxPitch);

            return this;

        } else throw new Error('maxPitch must be greater than the current minPitch');
    }

    /**
     * Returns the map's maximum allowable pitch.
     *
     * @returns The maxPitch
     */
    getMaxPitch(): number { return this.transform.maxPitch; }

    /**
     * Returns the state of `renderWorldCopies`. If `true`, multiple copies of the world will be rendered side by side beyond -180 and 180 degrees longitude. If set to `false`:
     *
     * - When the map is zoomed out far enough that a single representation of the world does not fill the map's entire
     * container, there will be blank space beyond 180 and -180 degrees longitude.
     * - Features that cross 180 and -180 degrees longitude will be cut in two (with one portion on the right edge of the
     * map and the other on the left edge of the map) at every zoom level.
     * @returns The renderWorldCopies
     * @example
     * ```ts
     * let worldCopiesRendered = map.getRenderWorldCopies();
     * ```
     * @see [Render world copies](https://maplibre.org/maplibre-gl-js/docs/examples/render-world-copies/)
     */
    getRenderWorldCopies(): boolean { return this.transform.renderWorldCopies; }

    /**
     * Sets the state of `renderWorldCopies`.
     *
     * @param renderWorldCopies - If `true`, multiple copies of the world will be rendered side by side beyond -180 and 180 degrees longitude. If set to `false`:
     *
     * - When the map is zoomed out far enough that a single representation of the world does not fill the map's entire
     * container, there will be blank space beyond 180 and -180 degrees longitude.
     * - Features that cross 180 and -180 degrees longitude will be cut in two (with one portion on the right edge of the
     * map and the other on the left edge of the map) at every zoom level.
     *
     * `undefined` is treated as `true`, `null` is treated as `false`.
     * @example
     * ```ts
     * map.setRenderWorldCopies(true);
     * ```
     * @see [Render world copies](https://maplibre.org/maplibre-gl-js/docs/examples/render-world-copies/)
     */
    setRenderWorldCopies(renderWorldCopies?: boolean | null): Map {
        this.transform.renderWorldCopies = renderWorldCopies;
        return this._update();
    }

    /**
     * Returns a [Point](https://github.com/mapbox/point-geometry) representing pixel coordinates, relative to the map's `container`,
     * that correspond to the specified geographical location.
     *
     * @param lnglat - The geographical location to project.
     * @returns The [Point](https://github.com/mapbox/point-geometry) corresponding to `lnglat`, relative to the map's `container`.
     * @example
     * ```ts
     * let coordinate = [-122.420679, 37.772537];
     * let point = map.project(coordinate);
     * ```
     */
    project(lnglat: LngLatLike): Point {
        return this.transform.locationPoint(LngLat.convert(lnglat), this.style && this.terrain);
    }

    /**
     * Returns a {@link LngLat} representing geographical coordinates that correspond
     * to the specified pixel coordinates.
     *
     * @param point - The pixel coordinates to unproject.
     * @returns The {@link LngLat} corresponding to `point`.
     * @example
     * ```ts
     * map.on('click', (e) => {
     *   // When the map is clicked, get the geographic coordinate.
     *   let coordinate = map.unproject(e.point);
     * });
     * ```
     */
    unproject(point: PointLike): LngLat {
        return this.transform.pointLocation(Point.convert(point), this.terrain);
    }

    /**
     * Returns true if the map is panning, zooming, rotating, or pitching due to a camera animation or user gesture.
     * @returns true if the map is moving.
     * @example
     * ```ts
     * let isMoving = map.isMoving();
     * ```
     */
    isMoving(): boolean {
        return this._moving || this.handlers?.isMoving();
    }

    /**
     * Returns true if the map is zooming due to a camera animation or user gesture.
     * @returns true if the map is zooming.
     * @example
     * ```ts
     * let isZooming = map.isZooming();
     * ```
     */
    isZooming(): boolean {
        return this._zooming || this.handlers?.isZooming();
    }

    /**
     * Returns true if the map is rotating due to a camera animation or user gesture.
     * @returns true if the map is rotating.
     * @example
     * ```ts
     * map.isRotating();
     * ```
     */
    isRotating(): boolean {
        return this._rotating || this.handlers?.isRotating();
    }

    _createDelegatedListener(type: keyof MapEventType | string, layerId: string, listener: Listener): {
        layer: string;
        listener: Listener;
        delegates: {[type in keyof MapEventType]?: (e: any) => void};
    } {
        if (type === 'mouseenter' || type === 'mouseover') {
            let mousein = false;
            const mousemove = (e) => {
                const features = this.getLayer(layerId) ? this.queryRenderedFeatures(e.point, {layers: [layerId]}) : [];
                if (!features.length) {
                    mousein = false;
                } else if (!mousein) {
                    mousein = true;
                    listener.call(this, new MapMouseEvent(type, this, e.originalEvent, {features}));
                }
            };
            const mouseout = () => {
                mousein = false;
            };
            return {layer: layerId, listener, delegates: {mousemove, mouseout}};
        } else if (type === 'mouseleave' || type === 'mouseout') {
            let mousein = false;
            const mousemove = (e) => {
                const features = this.getLayer(layerId) ? this.queryRenderedFeatures(e.point, {layers: [layerId]}) : [];
                if (features.length) {
                    mousein = true;
                } else if (mousein) {
                    mousein = false;
                    listener.call(this, new MapMouseEvent(type, this, e.originalEvent));
                }
            };
            const mouseout = (e) => {
                if (mousein) {
                    mousein = false;
                    listener.call(this, new MapMouseEvent(type, this, e.originalEvent));
                }
            };
            return {layer: layerId, listener, delegates: {mousemove, mouseout}};
        } else {
            const delegate = (e) => {
                const features = this.getLayer(layerId) ? this.queryRenderedFeatures(e.point, {layers: [layerId]}) : [];
                if (features.length) {
                    // Here we need to mutate the original event, so that preventDefault works as expected.
                    e.features = features;
                    listener.call(this, e);
                    delete e.features;
                }
            };
            return {layer: layerId, listener, delegates: {[type]: delegate}};
        }
    }

    /**
     * @event
     * Adds a listener for events of a specified type, optionally limited to features in a specified style layer.
     * See {@link MapEventType} and {@link MapLayerEventType} for a full list of events and their description.
     *
     * | Event                  | Compatible with `layerId` |
     * |------------------------|---------------------------|
     * | `mousedown`            | yes                       |
     * | `mouseup`              | yes                       |
     * | `mouseover`            | yes                       |
     * | `mouseout`             | yes                       |
     * | `mousemove`            | yes                       |
     * | `mouseenter`           | yes (required)            |
     * | `mouseleave`           | yes (required)            |
     * | `click`                | yes                       |
     * | `dblclick`             | yes                       |
     * | `contextmenu`          | yes                       |
     * | `touchstart`           | yes                       |
     * | `touchend`             | yes                       |
     * | `touchcancel`          | yes                       |
     * | `wheel`                |                           |
     * | `resize`               |                           |
     * | `remove`               |                           |
     * | `touchmove`            |                           |
     * | `movestart`            |                           |
     * | `move`                 |                           |
     * | `moveend`              |                           |
     * | `dragstart`            |                           |
     * | `drag`                 |                           |
     * | `dragend`              |                           |
     * | `zoomstart`            |                           |
     * | `zoom`                 |                           |
     * | `zoomend`              |                           |
     * | `rotatestart`          |                           |
     * | `rotate`               |                           |
     * | `rotateend`            |                           |
     * | `pitchstart`           |                           |
     * | `pitch`                |                           |
     * | `pitchend`             |                           |
     * | `boxzoomstart`         |                           |
     * | `boxzoomend`           |                           |
     * | `boxzoomcancel`        |                           |
     * | `webglcontextlost`     |                           |
     * | `webglcontextrestored` |                           |
     * | `load`                 |                           |
     * | `render`               |                           |
     * | `idle`                 |                           |
     * | `error`                |                           |
     * | `data`                 |                           |
     * | `styledata`            |                           |
     * | `sourcedata`           |                           |
     * | `dataloading`          |                           |
     * | `styledataloading`     |                           |
     * | `sourcedataloading`    |                           |
     * | `styleimagemissing`    |                           |
     * | `dataabort`            |                           |
     * | `sourcedataabort`      |                           |
     *
     * @param type - The event type to listen for. Events compatible with the optional `layerId` parameter are triggered
     * when the cursor enters a visible portion of the specified layer from outside that layer or outside the map canvas.
     * @param layer - The ID of a style layer or a listener if no ID is provided. Event will only be triggered if its location
     * is within a visible feature in this layer. The event will have a `features` property containing
     * an array of the matching features. If `layer` is not supplied, the event will not have a `features` property.
     * Please note that many event types are not compatible with the optional `layer` parameter.
     * @param listener - The function to be called when the event is fired.
     * @example
     * ```ts
     * // Set an event listener that will fire
     * // when the map has finished loading
     * map.on('load', () => {
     *   // Once the map has finished loading,
     *   // add a new layer
     *   map.addLayer({
     *     id: 'points-of-interest',
     *     source: {
     *       type: 'vector',
     *       url: 'https://maplibre.org/maplibre-style-spec/'
     *     },
     *     'source-layer': 'poi_label',
     *     type: 'circle',
     *     paint: {
     *       // MapLibre Style Specification paint properties
     *     },
     *     layout: {
     *       // MapLibre Style Specification layout properties
     *     }
     *   });
     * });
     * ```
     * @example
     * ```ts
     * // Set an event listener that will fire
     * // when a feature on the countries layer of the map is clicked
     * map.on('click', 'countries', (e) => {
     *   new Popup()
     *     .setLngLat(e.lngLat)
     *     .setHTML(`Country name: ${e.features[0].properties.name}`)
     *     .addTo(map);
     * });
     * ```
     * @see [Display popup on click](https://maplibre.org/maplibre-gl-js/docs/examples/popup-on-click/)
     * @see [Center the map on a clicked symbol](https://maplibre.org/maplibre-gl-js/docs/examples/center-on-symbol/)
     * @see [Create a hover effect](https://maplibre.org/maplibre-gl-js/docs/examples/hover-styles/)
     * @see [Create a draggable marker](https://maplibre.org/maplibre-gl-js/docs/examples/drag-a-point/)
     */
    on<T extends keyof MapLayerEventType>(
        type: T,
        layer: string,
        listener: (ev: MapLayerEventType[T] & Object) => void,
    ): Map;
    /**
     * Overload of the `on` method that allows to listen to events without specifying a layer.
     * @event
     * @param type - The type of the event.
     * @param listener - The listener callback.
     */
    on<T extends keyof MapEventType>(type: T, listener: (ev: MapEventType[T] & Object) => void): this;
    /**
     * Overload of the `on` method that allows to listen to events without specifying a layer.
     * @event
     * @param type - The type of the event.
     * @param listener - The listener callback.
     */
    on(type: keyof MapEventType | string, listener: Listener): this;
    on(type: keyof MapEventType | string, layerIdOrListener: string | Listener, listener?: Listener): this {
        if (listener === undefined) {
            return super.on(type, layerIdOrListener as Listener);
        }

        const delegatedListener = this._createDelegatedListener(type, layerIdOrListener as string, listener);

        this._delegatedListeners = this._delegatedListeners || {};
        this._delegatedListeners[type] = this._delegatedListeners[type] || [];
        this._delegatedListeners[type].push(delegatedListener);

        for (const event in delegatedListener.delegates) {
            this.on(event, delegatedListener.delegates[event]);
        }

        return this;
    }

    /**
     * Adds a listener that will be called only once to a specified event type, optionally limited to features in a specified style layer.
     *
     * @event
     * @param type - The event type to listen for; one of `'mousedown'`, `'mouseup'`, `'click'`, `'dblclick'`,
     * `'mousemove'`, `'mouseenter'`, `'mouseleave'`, `'mouseover'`, `'mouseout'`, `'contextmenu'`, `'touchstart'`,
     * `'touchend'`, or `'touchcancel'`. `mouseenter` and `mouseover` events are triggered when the cursor enters
     * a visible portion of the specified layer from outside that layer or outside the map canvas. `mouseleave`
     * and `mouseout` events are triggered when the cursor leaves a visible portion of the specified layer, or leaves
     * the map canvas.
     * @param layer - The ID of a style layer or a listener if no ID is provided. Only events whose location is within a visible
     * feature in this layer will trigger the listener. The event will have a `features` property containing
     * an array of the matching features.
     * @param listener - The function to be called when the event is fired.
     * @returns `this` if listener is provided, promise otherwise to allow easier usage of async/await
     */
    once<T extends keyof MapLayerEventType>(
        type: T,
        layer: string,
        listener?: (ev: MapLayerEventType[T] & Object) => void,
    ): this | Promise<MapLayerEventType[T] & Object>;
    /**
     * Overload of the `once` method that allows to listen to events without specifying a layer.
     * @event
     * @param type - The type of the event.
     * @param listener - The listener callback.
     */
    once<T extends keyof MapEventType>(type: T, listener?: (ev: MapEventType[T] & Object) => void): this | Promise<any>;
    /**
     * Overload of the `once` method that allows to listen to events without specifying a layer.
     * @event
     * @param type - The type of the event.
     * @param listener - The listener callback.
     */
    once(type: keyof MapEventType | string, listener?: Listener): this | Promise<any>;
    once(type: keyof MapEventType | string, layerIdOrListener: string | Listener, listener?: Listener): this | Promise<any> {

        if (listener === undefined) {
            return super.once(type, layerIdOrListener as Listener);
        }

        const delegatedListener = this._createDelegatedListener(type, layerIdOrListener as string, listener);

        for (const event in delegatedListener.delegates) {
            this.once(event, delegatedListener.delegates[event]);
        }

        return this;
    }

    /**
     * Removes an event listener for events previously added with `Map#on`.
     *
     * @event
     * @param type - The event type previously used to install the listener.
     * @param layer - The layer ID or listener previously used to install the listener.
     * @param listener - The function previously installed as a listener.
     */
    off<T extends keyof MapLayerEventType>(
        type: T,
        layer: string,
        listener: (ev: MapLayerEventType[T] & Object) => void,
    ): this;
    /**
     * Overload of the `off` method that allows to listen to events without specifying a layer.
     * @event
     * @param type - The type of the event.
     * @param listener - The function previously installed as a listener.
     */
    off<T extends keyof MapEventType>(type: T, listener: (ev: MapEventType[T] & Object) => void): this;
    /**
     * Overload of the `off` method that allows to listen to events without specifying a layer.
     * @event
     * @param type - The type of the event.
     * @param listener - The function previously installed as a listener.
     */
    off(type: keyof MapEventType | string, listener: Listener): this;
    off(type: keyof MapEventType | string, layerIdOrListener: string | Listener, listener?: Listener): this {
        if (listener === undefined) {
            return super.off(type, layerIdOrListener as Listener);
        }

        const removeDelegatedListener = (delegatedListeners) => {
            const listeners = delegatedListeners[type];
            for (let i = 0; i < listeners.length; i++) {
                const delegatedListener = listeners[i];
                if (delegatedListener.layer === layerIdOrListener && delegatedListener.listener === listener) {
                    for (const event in delegatedListener.delegates) {
                        this.off(((event as any)), delegatedListener.delegates[event]);
                    }
                    listeners.splice(i, 1);
                    return this;
                }
            }
        };

        if (this._delegatedListeners && this._delegatedListeners[type]) {
            removeDelegatedListener(this._delegatedListeners);
        }

        return this;
    }

    /**
     * Returns an array of MapGeoJSONFeature objects
     * representing visible features that satisfy the query parameters.
     *
     * @param geometryOrOptions - (optional) The geometry of the query region:
     * either a single point or southwest and northeast points describing a bounding box.
     * Omitting this parameter (i.e. calling {@link Map#queryRenderedFeatures} with zero arguments,
     * or with only a `options` argument) is equivalent to passing a bounding box encompassing the entire
     * map viewport.
     * The geometryOrOptions can receive a {@link QueryRenderedFeaturesOptions} only to support a situation where the function receives only one parameter which is the options parameter.
     * @param options - (optional) Options object.
     *
     * @returns An array of MapGeoJSONFeature objects.
     *
     * The `properties` value of each returned feature object contains the properties of its source feature. For GeoJSON sources, only
     * string and numeric property values are supported (i.e. `null`, `Array`, and `Object` values are not supported).
     *
     * Each feature includes top-level `layer`, `source`, and `sourceLayer` properties. The `layer` property is an object
     * representing the style layer to  which the feature belongs. Layout and paint properties in this object contain values
     * which are fully evaluated for the given zoom level and feature.
     *
     * Only features that are currently rendered are included. Some features will **not** be included, like:
     *
     * - Features from layers whose `visibility` property is `"none"`.
     * - Features from layers whose zoom range excludes the current zoom level.
     * - Symbol features that have been hidden due to text or icon collision.
     *
     * Features from all other layers are included, including features that may have no visible
     * contribution to the rendered result; for example, because the layer's opacity or color alpha component is set to
     * 0.
     *
     * The topmost rendered feature appears first in the returned array, and subsequent features are sorted by
     * descending z-order. Features that are rendered multiple times (due to wrapping across the antemeridian at low
     * zoom levels) are returned only once (though subject to the following caveat).
     *
     * Because features come from tiled vector data or GeoJSON data that is converted to tiles internally, feature
     * geometries may be split or duplicated across tile boundaries and, as a result, features may appear multiple
     * times in query results. For example, suppose there is a highway running through the bounding rectangle of a query.
     * The results of the query will be those parts of the highway that lie within the map tiles covering the bounding
     * rectangle, even if the highway extends into other tiles, and the portion of the highway within each map tile
     * will be returned as a separate feature. Similarly, a point feature near a tile boundary may appear in multiple
     * tiles due to tile buffering.
     *
     * @example
     * Find all features at a point
     * ```ts
     * let features = map.queryRenderedFeatures(
     *   [20, 35],
     *   { layers: ['my-layer-name'] }
     * );
     * ```
     *
     * @example
     * Find all features within a static bounding box
     * ```ts
     * let features = map.queryRenderedFeatures(
     *   [[10, 20], [30, 50]],
     *   { layers: ['my-layer-name'] }
     * );
     * ```
     *
     * @example
     * Find all features within a bounding box around a point
     * ```ts
     * let width = 10;
     * let height = 20;
     * let features = map.queryRenderedFeatures([
     *   [point.x - width / 2, point.y - height / 2],
     *   [point.x + width / 2, point.y + height / 2]
     * ], { layers: ['my-layer-name'] });
     * ```
     *
     * @example
     * Query all rendered features from a single layer
     * ```ts
     * let features = map.queryRenderedFeatures({ layers: ['my-layer-name'] });
     * ```
     * @see [Get features under the mouse pointer](https://maplibre.org/maplibre-gl-js/docs/examples/queryrenderedfeatures/)
     */
    queryRenderedFeatures(geometryOrOptions?: PointLike | [PointLike, PointLike] | QueryRenderedFeaturesOptions, options?: QueryRenderedFeaturesOptions): MapGeoJSONFeature[] {
        if (!this.style) {
            return [];
        }
        let queryGeometry;
        const isGeometry = geometryOrOptions instanceof Point || Array.isArray(geometryOrOptions);
        const geometry = isGeometry ? geometryOrOptions : [[0, 0], [this.transform.width, this.transform.height]];
        options = options || (isGeometry ? {} : geometryOrOptions) || {};

        if (geometry instanceof Point || typeof geometry[0] === 'number') {
            queryGeometry = [Point.convert(geometry as PointLike)];
        } else {
            const tl = Point.convert(geometry[0] as PointLike);
            const br = Point.convert(geometry[1] as PointLike);
            queryGeometry = [tl, new Point(br.x, tl.y), br, new Point(tl.x, br.y), tl];
        }

        return this.style.queryRenderedFeatures(queryGeometry, options, this.transform);
    }

    /**
     * Returns an array of MapGeoJSONFeature objects
     * representing features within the specified vector tile or GeoJSON source that satisfy the query parameters.
     *
     * @param sourceId - The ID of the vector tile or GeoJSON source to query.
     * @param parameters - The options object.
     * @returns An array of MapGeoJSONFeature objects.
     *
     * In contrast to {@link Map#queryRenderedFeatures}, this function returns all features matching the query parameters,
     * whether or not they are rendered by the current style (i.e. visible). The domain of the query includes all currently-loaded
     * vector tiles and GeoJSON source tiles: this function does not check tiles outside the currently
     * visible viewport.
     *
     * Because features come from tiled vector data or GeoJSON data that is converted to tiles internally, feature
     * geometries may be split or duplicated across tile boundaries and, as a result, features may appear multiple
     * times in query results. For example, suppose there is a highway running through the bounding rectangle of a query.
     * The results of the query will be those parts of the highway that lie within the map tiles covering the bounding
     * rectangle, even if the highway extends into other tiles, and the portion of the highway within each map tile
     * will be returned as a separate feature. Similarly, a point feature near a tile boundary may appear in multiple
     * tiles due to tile buffering.
     *
     * @example
     * Find all features in one source layer in a vector source
     * ```ts
     * let features = map.querySourceFeatures('your-source-id', {
     *   sourceLayer: 'your-source-layer'
     * });
     * ```
     *
     */
    querySourceFeatures(sourceId: string, parameters?: QuerySourceFeatureOptions | null): MapGeoJSONFeature[] {
        return this.style.querySourceFeatures(sourceId, parameters);
    }

    /**
     * Updates the map's MapLibre style object with a new value.
     *
     * If a style is already set when this is used and options.diff is set to true, the map renderer will attempt to compare the given style
     * against the map's current state and perform only the changes necessary to make the map style match the desired state. Changes in sprites
     * (images used for icons and patterns) and glyphs (fonts for label text) **cannot** be diffed. If the sprites or fonts used in the current
     * style and the given style are different in any way, the map renderer will force a full update, removing the current style and building
     * the given one from scratch.
     *
     *
     * @param style - A JSON object conforming to the schema described in the
     * [MapLibre Style Specification](https://maplibre.org/maplibre-style-spec/), or a URL to such JSON.
     * @param options - The options object.
     *
     * @example
     * ```ts
     * map.setStyle("https://demotiles.maplibre.org/style.json");
     *
     * map.setStyle('https://demotiles.maplibre.org/style.json', {
     *   transformStyle: (previousStyle, nextStyle) => ({
     *       ...nextStyle,
     *       sources: {
     *           ...nextStyle.sources,
     *           // copy a source from previous style
     *           'osm': previousStyle.sources.osm
     *       },
     *       layers: [
     *           // background layer
     *           nextStyle.layers[0],
     *           // copy a layer from previous style
     *           previousStyle.layers[0],
     *           // other layers from the next style
     *           ...nextStyle.layers.slice(1).map(layer => {
     *               // hide the layers we don't need from demotiles style
     *               if (layer.id.startsWith('geolines')) {
     *                   layer.layout = {...layer.layout || {}, visibility: 'none'};
     *               // filter out US polygons
     *               } else if (layer.id.startsWith('coastline') || layer.id.startsWith('countries')) {
     *                   layer.filter = ['!=', ['get', 'ADM0_A3'], 'USA'];
     *               }
     *               return layer;
     *           })
     *       ]
     *   })
     * });
     * ```
     */
    setStyle(style: StyleSpecification | string | null, options?: StyleSwapOptions & StyleOptions): this {
        options = extend({},
            {
                localIdeographFontFamily: this._localIdeographFontFamily,
                validate: this._validateStyle
            }, options);

        if ((options.diff !== false && options.localIdeographFontFamily === this._localIdeographFontFamily) && this.style && style) {
            this._diffStyle(style, options);
            return this;
        } else {
            this._localIdeographFontFamily = options.localIdeographFontFamily;
            return this._updateStyle(style, options);
        }
    }

    /**
     *  Updates the requestManager's transform request with a new function
     *
     * @param transformRequest - A callback run before the Map makes a request for an external URL. The callback can be used to modify the url, set headers, or set the credentials property for cross-origin requests.
     * Expected to return an object with a `url` property and optionally `headers` and `credentials` properties
     *
     * @example
     * ```ts
     * map.setTransformRequest((url: string, resourceType: string) => {});
     * ```
     */
    setTransformRequest(transformRequest: RequestTransformFunction): this {
        this._requestManager.setTransformRequest(transformRequest);
        return this;
    }

    _getUIString(key: keyof typeof defaultLocale) {
        const str = this._locale[key];
        if (str == null) {
            throw new Error(`Missing UI string '${key}'`);
        }

        return str;
    }

    _updateStyle(style: StyleSpecification | string | null, options?: StyleSwapOptions & StyleOptions) {
        // transformStyle relies on having previous style serialized, if it is not loaded yet, delay _updateStyle until previous style is loaded
        if (options.transformStyle && this.style && !this.style._loaded) {
            this.style.once('style.load', () => this._updateStyle(style, options));
            return;
        }

        const previousStyle = this.style && options.transformStyle ? this.style.serialize() : undefined;
        if (this.style) {
            this.style.setEventedParent(null);

            // Only release workers when map is getting disposed
            this.style._remove(!style);
        }

        if (!style) {
            delete this.style;
            return this;
        } else {
            this.style = new Style(this, options || {});
        }

        this.style.setEventedParent(this, {style: this.style});

        if (typeof style === 'string') {
            this.style.loadURL(style, options, previousStyle);
        } else {
            this.style.loadJSON(style, options, previousStyle);
        }

        return this;
    }

    _lazyInitEmptyStyle() {
        if (!this.style) {
            this.style = new Style(this, {});
            this.style.setEventedParent(this, {style: this.style});
            this.style.loadEmpty();
        }
    }

    _diffStyle(style: StyleSpecification | string, options?: StyleSwapOptions & StyleOptions) {
        if (typeof style === 'string') {
            const url = style;
            const request = this._requestManager.transformRequest(url, ResourceType.Style);
            getJSON<StyleSpecification>(request, new AbortController()).then((response) => {
                this._updateDiff(response.data, options);
            }).catch((error) => {
                if (error) {
                    this.fire(new ErrorEvent(error));
                }
            });
        } else if (typeof style === 'object') {
            this._updateDiff(style, options);
        }
    }

    _updateDiff(style: StyleSpecification, options?: StyleSwapOptions & StyleOptions) {
        try {
            if (this.style.setState(style, options)) {
                this._update(true);
            }
        } catch (e) {
            warnOnce(
                `Unable to perform style diff: ${e.message || e.error || e}.  Rebuilding the style from scratch.`
            );
            this._updateStyle(style, options);
        }
    }

    /**
     * Returns the map's MapLibre style object, a JSON object which can be used to recreate the map's style.
     *
     * @returns The map's style JSON object.
     *
     * @example
     * ```ts
     * let styleJson = map.getStyle();
     * ```
     *
     */
    getStyle(): StyleSpecification {
        if (this.style) {
            return this.style.serialize();
        }
    }

    /**
     * Returns a Boolean indicating whether the map's style is fully loaded.
     *
     * @returns A Boolean indicating whether the style is fully loaded.
     *
     * @example
     * ```ts
     * let styleLoadStatus = map.isStyleLoaded();
     * ```
     */
    isStyleLoaded(): boolean | void {
        if (!this.style) return warnOnce('There is no style added to the map.');
        return this.style.loaded();
    }

    /**
     * Adds a source to the map's style.
     *
     * Events triggered:
     *
     * Triggers the `source.add` event.
     *
     * @param id - The ID of the source to add. Must not conflict with existing sources.
     * @param source - The source object, conforming to the
     * MapLibre Style Specification's [source definition](https://maplibre.org/maplibre-style-spec/sources) or
     * {@link CanvasSourceSpecification}.
     * @example
     * ```ts
     * map.addSource('my-data', {
     *   type: 'vector',
     *   url: 'https://demotiles.maplibre.org/tiles/tiles.json'
     * });
     * ```
     * @example
     * ```ts
     * map.addSource('my-data', {
     *   "type": "geojson",
     *   "data": {
     *     "type": "Feature",
     *     "geometry": {
     *       "type": "Point",
     *       "coordinates": [-77.0323, 38.9131]
     *     },
     *     "properties": {
     *       "title": "Mapbox DC",
     *       "marker-symbol": "monument"
     *     }
     *   }
     * });
     * ```
     * @see GeoJSON source: [Add live realtime data](https://maplibre.org/maplibre-gl-js/docs/examples/live-geojson/)
     */
    addSource(id: string, source: SourceSpecification): this {
        this._lazyInitEmptyStyle();
        this.style.addSource(id, source);
        return this._update(true);
    }

    /**
     * Returns a Boolean indicating whether the source is loaded. Returns `true` if the source with
     * the given ID in the map's style has no outstanding network requests, otherwise `false`.
     *
     * A {@link ErrorEvent} event will be fired if there is no source wit the specified ID.
     *
     * @param id - The ID of the source to be checked.
     * @returns A Boolean indicating whether the source is loaded.
     * @example
     * ```ts
     * let sourceLoaded = map.isSourceLoaded('bathymetry-data');
     * ```
     */
    isSourceLoaded(id: string): boolean {
        const source = this.style && this.style.sourceCaches[id];
        if (source === undefined) {
            this.fire(new ErrorEvent(new Error(`There is no source with ID '${id}'`)));
            return;
        }
        return source.loaded();
    }

    /**
     * Loads a 3D terrain mesh, based on a "raster-dem" source.
     *
     * Triggers the `terrain` event.
     *
     * @param options - Options object.
     * @example
     * ```ts
     * map.setTerrain({ source: 'terrain' });
     * ```
     */
    setTerrain(options: TerrainSpecification | null): this {
        this.style._checkLoaded();

        // clear event handlers
        if (this._terrainDataCallback) this.style.off('data', this._terrainDataCallback);

        if (!options) {
            // remove terrain
            if (this.terrain) this.terrain.sourceCache.destruct();
            this.terrain = null;
            if (this.painter.renderToTexture) this.painter.renderToTexture.destruct();
            this.painter.renderToTexture = null;
            this.transform.minElevationForCurrentTile = 0;
            this.transform.elevation = 0;
        } else {
            // add terrain
            const sourceCache = this.style.sourceCaches[options.source];
            if (!sourceCache) throw new Error(`cannot load terrain, because there exists no source with ID: ${options.source}`);
            // Update terrain tiles when adding new terrain
            if (this.terrain === null) sourceCache.reload();
            // Warn once if user is using the same source for hillshade and terrain
            for (const index in this.style._layers) {
                const thisLayer = this.style._layers[index];
                if (thisLayer.type === 'hillshade' && thisLayer.source === options.source) {
                    warnOnce('You are using the same source for a hillshade layer and for 3D terrain. Please consider using two separate sources to improve rendering quality.');
                }
            }
            this.terrain = new Terrain(this.painter, sourceCache, options);
            this.painter.renderToTexture = new RenderToTexture(this.painter, this.terrain);
            this.transform.minElevationForCurrentTile = this.terrain.getMinTileElevationForLngLatZoom(this.transform.center, this.transform.tileZoom);
            this.transform.elevation = this.terrain.getElevationForLngLatZoom(this.transform.center, this.transform.tileZoom);
            this._terrainDataCallback = e => {
                if (e.dataType === 'style') {
                    this.terrain.sourceCache.freeRtt();
                } else if (e.dataType === 'source' && e.tile) {
                    if (e.sourceId === options.source && !this._elevationFreeze) {
                        this.transform.minElevationForCurrentTile = this.terrain.getMinTileElevationForLngLatZoom(this.transform.center, this.transform.tileZoom);
                        this.transform.elevation = this.terrain.getElevationForLngLatZoom(this.transform.center, this.transform.tileZoom);
                    }
                    this.terrain.sourceCache.freeRtt(e.tile.tileID);
                }
            };
            this.style.on('data', this._terrainDataCallback);
        }

        this.fire(new Event('terrain', {terrain: options}));
        return this;
    }

    /**
     * Get the terrain-options if terrain is loaded
     * @returns the TerrainSpecification passed to setTerrain
     * @example
     * ```ts
     * map.getTerrain(); // { source: 'terrain' };
     * ```
     */
    getTerrain(): TerrainSpecification | null {
        return this.terrain?.options ?? null;
    }

    /**
     * Returns a Boolean indicating whether all tiles in the viewport from all sources on
     * the style are loaded.
     *
     * @returns A Boolean indicating whether all tiles are loaded.
     * @example
     * ```ts
     * let tilesLoaded = map.areTilesLoaded();
     * ```
     */
    areTilesLoaded(): boolean {
        const sources = this.style && this.style.sourceCaches;
        for (const id in sources) {
            const source = sources[id];
            const tiles = source._tiles;
            for (const t in tiles) {
                const tile = tiles[t];
                if (!(tile.state === 'loaded' || tile.state === 'errored')) return false;
            }
        }
        return true;
    }

    /**
     * Removes a source from the map's style.
     *
     * @param id - The ID of the source to remove.
     * @example
     * ```ts
     * map.removeSource('bathymetry-data');
     * ```
     */
    removeSource(id: string): Map {
        this.style.removeSource(id);
        return this._update(true);
    }

    /**
     * Returns the source with the specified ID in the map's style.
     *
     * This method is often used to update a source using the instance members for the relevant
     * source type as defined in classes that derive from {@link Source}.
     * For example, setting the `data` for a GeoJSON source or updating the `url` and `coordinates`
     * of an image source.
     *
     * @param id - The ID of the source to get.
     * @returns The style source with the specified ID or `undefined` if the ID
     * corresponds to no existing sources.
     * The shape of the object varies by source type.
     * A list of options for each source type is available on the MapLibre Style Specification's
     * [Sources](https://maplibre.org/maplibre-style-spec/sources/) page.
     * @example
     * ```ts
     * let sourceObject = map.getSource('points');
     * ```
     * @see [Create a draggable point](https://maplibre.org/maplibre-gl-js/docs/examples/drag-a-point/)
     * @see [Animate a point](https://maplibre.org/maplibre-gl-js/docs/examples/animate-point-along-line/)
     * @see [Add live realtime data](https://maplibre.org/maplibre-gl-js/docs/examples/live-geojson/)
     */
    getSource(id: string): Source | undefined {
        return this.style.getSource(id);
    }

    /**
     * Add an image to the style. This image can be displayed on the map like any other icon in the style's
     * sprite using the image's ID with
     * [`icon-image`](https://maplibre.org/maplibre-style-spec/layers/#layout-symbol-icon-image),
     * [`background-pattern`](https://maplibre.org/maplibre-style-spec/layers/#paint-background-background-pattern),
     * [`fill-pattern`](https://maplibre.org/maplibre-style-spec/layers/#paint-fill-fill-pattern),
     * or [`line-pattern`](https://maplibre.org/maplibre-style-spec/layers/#paint-line-line-pattern).
     *
     * A {@link ErrorEvent} event will be fired if the image parameter is invalid or there is not enough space in the sprite to add this image.
     *
     * @param id - The ID of the image.
     * @param image - The image as an `HTMLImageElement`, `ImageData`, `ImageBitmap` or object with `width`, `height`, and `data`
     * properties with the same format as `ImageData`.
     * @param options - Options object.
     * @example
     * ```ts
     * // If the style's sprite does not already contain an image with ID 'cat',
     * // add the image 'cat-icon.png' to the style's sprite with the ID 'cat'.
     * const image = await map.loadImage('https://upload.wikimedia.org/wikipedia/commons/thumb/6/60/Cat_silhouette.svg/400px-Cat_silhouette.svg.png');
     * if (!map.hasImage('cat')) map.addImage('cat', image.data);
     *
     * // Add a stretchable image that can be used with `icon-text-fit`
     * // In this example, the image is 600px wide by 400px high.
     * const image = await map.loadImage('https://upload.wikimedia.org/wikipedia/commons/8/89/Black_and_White_Boxed_%28bordered%29.png');
     * if (map.hasImage('border-image')) return;
     * map.addImage('border-image', image.data, {
     *     content: [16, 16, 300, 384], // place text over left half of image, avoiding the 16px border
     *     stretchX: [[16, 584]], // stretch everything horizontally except the 16px border
     *     stretchY: [[16, 384]], // stretch everything vertically except the 16px border
     * });
     * ```
     * @see Use `HTMLImageElement`: [Add an icon to the map](https://maplibre.org/maplibre-gl-js/docs/examples/add-image/)
     * @see Use `ImageData`: [Add a generated icon to the map](https://maplibre.org/maplibre-gl-js/docs/examples/add-image-generated/)
     */
    addImage(id: string,
        image: HTMLImageElement | ImageBitmap | ImageData | {
            width: number;
            height: number;
            data: Uint8Array | Uint8ClampedArray;
        } | StyleImageInterface,
        options: Partial<StyleImageMetadata> = {}): this {
        const {
            pixelRatio = 1,
            sdf = false,
            stretchX,
            stretchY,
            content,
            textFitWidth,
            textFitHeight
        } = options;
        this._lazyInitEmptyStyle();
        const version = 0;

        if (image instanceof HTMLImageElement || isImageBitmap(image)) {
            const {width, height, data} = browser.getImageData(image);
            this.style.addImage(id, {data: new RGBAImage({width, height}, data), pixelRatio, stretchX, stretchY, content, textFitWidth, textFitHeight, sdf, version});
        } else if (image.width === undefined || image.height === undefined) {
            return this.fire(new ErrorEvent(new Error(
                'Invalid arguments to map.addImage(). The second argument must be an `HTMLImageElement`, `ImageData`, `ImageBitmap`, ' +
                'or object with `width`, `height`, and `data` properties with the same format as `ImageData`')));
        } else {
            const {width, height, data} = image as ImageData;
            const userImage = (image as any as StyleImageInterface);

            this.style.addImage(id, {
                data: new RGBAImage({width, height}, new Uint8Array(data)),
                pixelRatio,
                stretchX,
                stretchY,
                content,
                textFitWidth,
                textFitHeight,
                sdf,
                version,
                userImage
            });

            if (userImage.onAdd) {
                userImage.onAdd(this, id);
            }
            return this;
        }
    }

    /**
     * Update an existing image in a style. This image can be displayed on the map like any other icon in the style's
     * sprite using the image's ID with
     * [`icon-image`](https://maplibre.org/maplibre-style-spec/layers/#layout-symbol-icon-image),
     * [`background-pattern`](https://maplibre.org/maplibre-style-spec/layers/#paint-background-background-pattern),
     * [`fill-pattern`](https://maplibre.org/maplibre-style-spec/layers/#paint-fill-fill-pattern),
     * or [`line-pattern`](https://maplibre.org/maplibre-style-spec/layers/#paint-line-line-pattern).
     *
     * An {@link ErrorEvent} will be fired if the image parameter is invalid.
     *
     * @param id - The ID of the image.
     * @param image - The image as an `HTMLImageElement`, `ImageData`, `ImageBitmap` or object with `width`, `height`, and `data`
     * properties with the same format as `ImageData`.
     * @example
     * ```ts
     * // If an image with the ID 'cat' already exists in the style's sprite,
     * // replace that image with a new image, 'other-cat-icon.png'.
     * if (map.hasImage('cat')) map.updateImage('cat', './other-cat-icon.png');
     * ```
     */
    updateImage(id: string,
        image: HTMLImageElement | ImageBitmap | ImageData | {
            width: number;
            height: number;
            data: Uint8Array | Uint8ClampedArray;
        } | StyleImageInterface): this {

        const existingImage = this.style.getImage(id);
        if (!existingImage) {
            return this.fire(new ErrorEvent(new Error(
                'The map has no image with that id. If you are adding a new image use `map.addImage(...)` instead.')));
        }
        const imageData = (image instanceof HTMLImageElement || isImageBitmap(image)) ?
            browser.getImageData(image) :
            image;
        const {width, height, data} = imageData;

        if (width === undefined || height === undefined) {
            return this.fire(new ErrorEvent(new Error(
                'Invalid arguments to map.updateImage(). The second argument must be an `HTMLImageElement`, `ImageData`, `ImageBitmap`, ' +
                'or object with `width`, `height`, and `data` properties with the same format as `ImageData`')));
        }

        if (width !== existingImage.data.width || height !== existingImage.data.height) {
            return this.fire(new ErrorEvent(new Error(
                'The width and height of the updated image must be that same as the previous version of the image')));
        }

        const copy = !(image instanceof HTMLImageElement || isImageBitmap(image));
        existingImage.data.replace(data, copy);

        this.style.updateImage(id, existingImage);
        return this;
    }

    /**
     * Returns an image, specified by ID, currently available in the map.
     * This includes both images from the style's original sprite
     * and any images that have been added at runtime using {@link Map#addImage}.
     *
     * @param id - The ID of the image.
     * @returns An image in the map with the specified ID.
     *
     * @example
     * ```ts
     * let coffeeShopIcon = map.getImage("coffee_cup");
     * ```
     */
    getImage(id: string): StyleImage {
        return this.style.getImage(id);
    }

    /**
     * Check whether or not an image with a specific ID exists in the style. This checks both images
     * in the style's original sprite and any images
     * that have been added at runtime using {@link Map#addImage}.
     *
     * An {@link ErrorEvent} will be fired if the image parameter is invalid.
     *
     * @param id - The ID of the image.
     *
     * @returns A Boolean indicating whether the image exists.
     * @example
     * Check if an image with the ID 'cat' exists in the style's sprite.
     * ```ts
     * let catIconExists = map.hasImage('cat');
     * ```
     */
    hasImage(id: string): boolean {
        if (!id) {
            this.fire(new ErrorEvent(new Error('Missing required image id')));
            return false;
        }

        return !!this.style.getImage(id);
    }

    /**
     * Remove an image from a style. This can be an image from the style's original
     * sprite or any images
     * that have been added at runtime using {@link Map#addImage}.
     *
     * @param id - The ID of the image.
     *
     * @example
     * ```ts
     * // If an image with the ID 'cat' exists in
     * // the style's sprite, remove it.
     * if (map.hasImage('cat')) map.removeImage('cat');
     * ```
     */
    removeImage(id: string) {
        this.style.removeImage(id);
    }

    /**
     * Load an image from an external URL to be used with {@link Map#addImage}. External
     * domains must support [CORS](https://developer.mozilla.org/en-US/docs/Web/HTTP/Access_control_CORS).
     *
     * @param url - The URL of the image file. Image file must be in png, webp, or jpg format.
     * @returns a promise that is resolved when the image is loaded
     *
     * @example
     * Load an image from an external URL.
     * ```ts
     * const response = await map.loadImage('https://picsum.photos/50/50');
     * // Add the loaded image to the style's sprite with the ID 'photo'.
     * map.addImage('photo', response.data);
     * ```
     * @see [Add an icon to the map](https://maplibre.org/maplibre-gl-js/docs/examples/add-image/)
     */
    loadImage(url: string): Promise<GetResourceResponse<HTMLImageElement | ImageBitmap>> {
        return ImageRequest.getImage(this._requestManager.transformRequest(url, ResourceType.Image), new AbortController());
    }

    /**
     * Returns an Array of strings containing the IDs of all images currently available in the map.
     * This includes both images from the style's original sprite
     * and any images that have been added at runtime using {@link Map#addImage}.
     *
     * @returns An Array of strings containing the names of all sprites/images currently available in the map.
     *
     * @example
     * ```ts
     * let allImages = map.listImages();
     * ```
     */
    listImages(): Array<string> {
        return this.style.listImages();
    }

    /**
     * Adds a [MapLibre style layer](https://maplibre.org/maplibre-style-spec/layers)
     * to the map's style.
     *
     * A layer defines how data from a specified source will be styled. Read more about layer types
     * and available paint and layout properties in the [MapLibre Style Specification](https://maplibre.org/maplibre-style-spec/layers).
     *
     * @param layer - The layer to add,
     * conforming to either the MapLibre Style Specification's [layer definition](https://maplibre.org/maplibre-style-spec/layers) or,
     * less commonly, the {@link CustomLayerInterface} specification. Can also be a layer definition with an embedded source definition.
     * The MapLibre Style Specification's layer definition is appropriate for most layers.
     *
     * @param beforeId - The ID of an existing layer to insert the new layer before,
     * resulting in the new layer appearing visually beneath the existing layer.
     * If this argument is not specified, the layer will be appended to the end of the layers array
     * and appear visually above all other layers.
     *
     * @example
     * Add a circle layer with a vector source
     * ```ts
     * map.addLayer({
     *   id: 'points-of-interest',
     *   source: {
     *     type: 'vector',
     *     url: 'https://demotiles.maplibre.org/tiles/tiles.json'
     *   },
     *   'source-layer': 'poi_label',
     *   type: 'circle',
     *   paint: {
     *     // MapLibre Style Specification paint properties
     *   },
     *   layout: {
     *     // MapLibre Style Specification layout properties
     *   }
     * });
     * ```
     *
     * @example
     * Define a source before using it to create a new layer
     * ```ts
     * map.addSource('state-data', {
     *   type: 'geojson',
     *   data: 'path/to/data.geojson'
     * });
     *
     * map.addLayer({
     *   id: 'states',
     *   // References the GeoJSON source defined above
     *   // and does not require a `source-layer`
     *   source: 'state-data',
     *   type: 'symbol',
     *   layout: {
     *     // Set the label content to the
     *     // feature's `name` property
     *     text-field: ['get', 'name']
     *   }
     * });
     * ```
     *
     * @example
     * Add a new symbol layer before an existing layer
     * ```ts
     * map.addLayer({
     *   id: 'states',
     *   // References a source that's already been defined
     *   source: 'state-data',
     *   type: 'symbol',
     *   layout: {
     *     // Set the label content to the
     *     // feature's `name` property
     *     text-field: ['get', 'name']
     *   }
     * // Add the layer before the existing `cities` layer
     * }, 'cities');
     * ```
     * @see [Create and style clusters](https://maplibre.org/maplibre-gl-js/docs/examples/cluster/)
     * @see [Add a vector tile source](https://maplibre.org/maplibre-gl-js/docs/examples/vector-source/)
     * @see [Add a WMS source](https://maplibre.org/maplibre-gl-js/docs/examples/wms/)
     */
    addLayer(layer: AddLayerObject, beforeId?: string) {
        this._lazyInitEmptyStyle();
        this.style.addLayer(layer, beforeId);
        return this._update(true);
    }

    /**
     * Moves a layer to a different z-position.
     *
     * @param id - The ID of the layer to move.
     * @param beforeId - The ID of an existing layer to insert the new layer before. When viewing the map, the `id` layer will appear beneath the `beforeId` layer. If `beforeId` is omitted, the layer will be appended to the end of the layers array and appear above all other layers on the map.
     *
     * @example
     * Move a layer with ID 'polygon' before the layer with ID 'country-label'. The `polygon` layer will appear beneath the `country-label` layer on the map.
     * ```ts
     * map.moveLayer('polygon', 'country-label');
     * ```
     */
    moveLayer(id: string, beforeId?: string): this {
        this.style.moveLayer(id, beforeId);
        return this._update(true);
    }

    /**
     * Removes the layer with the given ID from the map's style.
     *
     * An {@link ErrorEvent} will be fired if the image parameter is invalid.
     *
     * @param id - The ID of the layer to remove
     *
     * @example
     * If a layer with ID 'state-data' exists, remove it.
     * ```ts
     * if (map.getLayer('state-data')) map.removeLayer('state-data');
     * ```
     */
    removeLayer(id: string): this {
        this.style.removeLayer(id);
        return this._update(true);
    }

    /**
     * Returns the layer with the specified ID in the map's style.
     *
     * @param id - The ID of the layer to get.
     * @returns The layer with the specified ID, or `undefined`
     * if the ID corresponds to no existing layers.
     *
     * @example
     * ```ts
     * let stateDataLayer = map.getLayer('state-data');
     * ```
     * @see [Filter symbols by toggling a list](https://maplibre.org/maplibre-gl-js/docs/examples/filter-markers/)
     * @see [Filter symbols by text input](https://maplibre.org/maplibre-gl-js/docs/examples/filter-markers-by-input/)
     */
    getLayer(id: string): StyleLayer | undefined {
        return this.style.getLayer(id);
    }

    /**
     * Return the ids of all layers currently in the style, including custom layers, in order.
     *
     * @returns ids of layers, in order
     *
     * @example
     * ```ts
     * const orderedLayerIds = map.getLayersOrder();
     * ```
     */
    getLayersOrder(): string[] {
        return this.style.getLayersOrder();
    }

    /**
     * Sets the zoom extent for the specified style layer. The zoom extent includes the
     * [minimum zoom level](https://maplibre.org/maplibre-style-spec/layers/#minzoom)
     * and [maximum zoom level](https://maplibre.org/maplibre-style-spec/layers/#maxzoom))
     * at which the layer will be rendered.
     *
     * Note: For style layers using vector sources, style layers cannot be rendered at zoom levels lower than the
     * minimum zoom level of the _source layer_ because the data does not exist at those zoom levels. If the minimum
     * zoom level of the source layer is higher than the minimum zoom level defined in the style layer, the style
     * layer will not be rendered at all zoom levels in the zoom range.
     *
     * @param layerId - The ID of the layer to which the zoom extent will be applied.
     * @param minzoom - The minimum zoom to set (0-24).
     * @param maxzoom - The maximum zoom to set (0-24).
     *
     * @example
     * ```ts
     * map.setLayerZoomRange('my-layer', 2, 5);
     * ```
     */
    setLayerZoomRange(layerId: string, minzoom: number, maxzoom: number): this {
        this.style.setLayerZoomRange(layerId, minzoom, maxzoom);
        return this._update(true);
    }

    /**
     * Sets the filter for the specified style layer.
     *
     * Filters control which features a style layer renders from its source.
     * Any feature for which the filter expression evaluates to `true` will be
     * rendered on the map. Those that are false will be hidden.
     *
     * Use `setFilter` to show a subset of your source data.
     *
     * To clear the filter, pass `null` or `undefined` as the second parameter.
     *
     * @param layerId - The ID of the layer to which the filter will be applied.
     * @param filter - The filter, conforming to the MapLibre Style Specification's
     * [filter definition](https://maplibre.org/maplibre-style-spec/layers/#filter).  If `null` or `undefined` is provided, the function removes any existing filter from the layer.
     * @param options - Options object.
     *
     * @example
     * Display only features with the 'name' property 'USA'
     * ```ts
     * map.setFilter('my-layer', ['==', ['get', 'name'], 'USA']);
     * ```
     * @example
     * Display only features with five or more 'available-spots'
     * ```ts
     * map.setFilter('bike-docks', ['>=', ['get', 'available-spots'], 5]);
     * ```
     * @example
     * Remove the filter for the 'bike-docks' style layer
     * ```ts
     * map.setFilter('bike-docks', null);
     * ```
     * @see [Create a timeline animation](https://maplibre.org/maplibre-gl-js/docs/examples/timeline-animation/)
     */
    setFilter(layerId: string, filter?: FilterSpecification | null, options: StyleSetterOptions = {}) {
        this.style.setFilter(layerId, filter, options);
        return this._update(true);
    }

    /**
     * Returns the filter applied to the specified style layer.
     *
     * @param layerId - The ID of the style layer whose filter to get.
     * @returns The layer's filter.
     */
    getFilter(layerId: string): FilterSpecification | void {
        return this.style.getFilter(layerId);
    }

    /**
     * Sets the value of a paint property in the specified style layer.
     *
     * @param layerId - The ID of the layer to set the paint property in.
     * @param name - The name of the paint property to set.
     * @param value - The value of the paint property to set.
     * Must be of a type appropriate for the property, as defined in the [MapLibre Style Specification](https://maplibre.org/maplibre-style-spec/).
     * Pass `null` to unset the existing value.
     * @param options - Options object.
     * @example
     * ```ts
     * map.setPaintProperty('my-layer', 'fill-color', '#faafee');
     * ```
     * @see [Change a layer's color with buttons](https://maplibre.org/maplibre-gl-js/docs/examples/color-switcher/)
     * @see [Create a draggable point](https://maplibre.org/maplibre-gl-js/docs/examples/drag-a-point/)
     */
    setPaintProperty(layerId: string, name: string, value: any, options: StyleSetterOptions = {}): this {
        this.style.setPaintProperty(layerId, name, value, options);
        return this._update(true);
    }

    /**
     * Returns the value of a paint property in the specified style layer.
     *
     * @param layerId - The ID of the layer to get the paint property from.
     * @param name - The name of a paint property to get.
     * @returns The value of the specified paint property.
     */
    getPaintProperty(layerId: string, name: string) {
        return this.style.getPaintProperty(layerId, name);
    }

    /**
     * Sets the value of a layout property in the specified style layer.
     *
     * @param layerId - The ID of the layer to set the layout property in.
     * @param name - The name of the layout property to set.
     * @param value - The value of the layout property. Must be of a type appropriate for the property, as defined in the [MapLibre Style Specification](https://maplibre.org/maplibre-style-spec/).
     * @param options - The options object.
     * @example
     * ```ts
     * map.setLayoutProperty('my-layer', 'visibility', 'none');
     * ```
     */
    setLayoutProperty(layerId: string, name: string, value: any, options: StyleSetterOptions = {}): this {
        this.style.setLayoutProperty(layerId, name, value, options);
        return this._update(true);
    }

    /**
     * Returns the value of a layout property in the specified style layer.
     *
     * @param layerId - The ID of the layer to get the layout property from.
     * @param name - The name of the layout property to get.
     * @returns The value of the specified layout property.
     */
    getLayoutProperty(layerId: string, name: string) {
        return this.style.getLayoutProperty(layerId, name);
    }

    /**
     * Sets the value of the style's glyphs property.
     *
     * @param glyphsUrl - Glyph URL to set. Must conform to the [MapLibre Style Specification](https://maplibre.org/maplibre-style-spec/glyphs/).
     * @param options - Options object.
     * @example
     * ```ts
     * map.setGlyphs('https://demotiles.maplibre.org/font/{fontstack}/{range}.pbf');
     * ```
     */
    setGlyphs(glyphsUrl: string | null, options: StyleSetterOptions = {}): this {
        this._lazyInitEmptyStyle();
        this.style.setGlyphs(glyphsUrl, options);
        return this._update(true);
    }

    /**
     * Returns the value of the style's glyphs URL
     *
     * @returns glyphs Style's glyphs url
     */
    getGlyphs(): string | null {
        return this.style.getGlyphsUrl();
    }

    /**
     * Adds a sprite to the map's style. Fires the `style` event.
     *
     * @param id - The ID of the sprite to add. Must not conflict with existing sprites.
     * @param url - The URL to load the sprite from
     * @param options - Options object.
     * @example
     * ```ts
     * map.addSprite('sprite-two', 'http://example.com/sprite-two');
     * ```
     */
    addSprite(id: string, url: string, options: StyleSetterOptions = {}): this {
        this._lazyInitEmptyStyle();
        this.style.addSprite(id, url, options, (err) => {
            if (!err) {
                this._update(true);
            }
        });
        return this;
    }

    /**
     * Removes the sprite from the map's style. Fires the `style` event.
     *
     * @param id - The ID of the sprite to remove. If the sprite is declared as a single URL, the ID must be "default".
     * @example
     * ```ts
     * map.removeSprite('sprite-two');
     * map.removeSprite('default');
     * ```
     */
    removeSprite(id: string) {
        this._lazyInitEmptyStyle();
        this.style.removeSprite(id);
        return this._update(true);
    }

    /**
     * Returns the as-is value of the style's sprite.
     *
     * @returns style's sprite list of id-url pairs
     */
    getSprite(): {id: string; url: string}[] {
        return this.style.getSprite();
    }

    /**
     * Sets the value of the style's sprite property.
     *
     * @param spriteUrl - Sprite URL to set.
     * @param options - Options object.
     * @example
     * ```ts
     * map.setSprite('YOUR_SPRITE_URL');
     * ```
     */
    setSprite(spriteUrl: string | null, options: StyleSetterOptions = {}) {
        this._lazyInitEmptyStyle();
        this.style.setSprite(spriteUrl, options, (err) => {
            if (!err) {
                this._update(true);
            }
        });
        return this;
    }

    /**
     * Sets the any combination of light values.
     *
     * @param light - Light properties to set. Must conform to the [MapLibre Style Specification](https://maplibre.org/maplibre-style-spec/light).
     * @param options - Options object.
     *
     * @example
     * ```ts
     * let layerVisibility = map.getLayoutProperty('my-layer', 'visibility');
     * ```
     */
    setLight(light: LightSpecification, options: StyleSetterOptions = {}) {
        this._lazyInitEmptyStyle();
        this.style.setLight(light, options);
        return this._update(true);
    }

    /**
     * Returns the value of the light object.
     *
     * @returns light Light properties of the style.
     */
    getLight(): LightSpecification {
        return this.style.getLight();
    }

    /**
     * Sets the `state` of a feature.
     * A feature's `state` is a set of user-defined key-value pairs that are assigned to a feature at runtime.
     * When using this method, the `state` object is merged with any existing key-value pairs in the feature's state.
     * Features are identified by their `feature.id` attribute, which can be any number or string.
     *
     * This method can only be used with sources that have a `feature.id` attribute. The `feature.id` attribute can be defined in three ways:
     *
     * - For vector or GeoJSON sources, including an `id` attribute in the original data file.
     * - For vector or GeoJSON sources, using the [`promoteId`](https://maplibre.org/maplibre-style-spec/sources/#vector-promoteId) option at the time the source is defined.
     * - For GeoJSON sources, using the [`generateId`](https://maplibre.org/maplibre-style-spec/sources/#geojson-generateId) option to auto-assign an `id` based on the feature's index in the source data. If you change feature data using `map.getSource('some id').setData(..)`, you may need to re-apply state taking into account updated `id` values.
     *
     * _Note: You can use the [`feature-state` expression](https://maplibre.org/maplibre-style-spec/expressions/#feature-state) to access the values in a feature's state object for the purposes of styling._
     *
     * @param feature - Feature identifier. Feature objects returned from
     * {@link Map#queryRenderedFeatures} or event handlers can be used as feature identifiers.
     * @param state - A set of key-value pairs. The values should be valid JSON types.
     *
     * @example
     * ```ts
     * // When the mouse moves over the `my-layer` layer, update
     * // the feature state for the feature under the mouse
     * map.on('mousemove', 'my-layer', (e) => {
     *   if (e.features.length > 0) {
     *     map.setFeatureState({
     *       source: 'my-source',
     *       sourceLayer: 'my-source-layer',
     *       id: e.features[0].id,
     *     }, {
     *       hover: true
     *     });
     *   }
     * });
     * ```
     * @see [Create a hover effect](https://maplibre.org/maplibre-gl-js/docs/examples/hover-styles/)
     */
    setFeatureState(feature: FeatureIdentifier, state: any): this {
        this.style.setFeatureState(feature, state);
        return this._update();
    }

    /**
     * Removes the `state` of a feature, setting it back to the default behavior.
     * If only a `target.source` is specified, it will remove the state for all features from that source.
     * If `target.id` is also specified, it will remove all keys for that feature's state.
     * If `key` is also specified, it removes only that key from that feature's state.
     * Features are identified by their `feature.id` attribute, which can be any number or string.
     *
     * @param target - Identifier of where to remove state. It can be a source, a feature, or a specific key of feature.
     * Feature objects returned from {@link Map#queryRenderedFeatures} or event handlers can be used as feature identifiers.
     * @param key - (optional) The key in the feature state to reset.
     * @example
     * Reset the entire state object for all features in the `my-source` source
     * ```ts
     * map.removeFeatureState({
     *   source: 'my-source'
     * });
     * ```
     *
     * @example
     * When the mouse leaves the `my-layer` layer,
     * reset the entire state object for the
     * feature under the mouse
     * ```ts
     * map.on('mouseleave', 'my-layer', (e) => {
     *   map.removeFeatureState({
     *     source: 'my-source',
     *     sourceLayer: 'my-source-layer',
     *     id: e.features[0].id
     *   });
     * });
     * ```
     *
     * @example
     * When the mouse leaves the `my-layer` layer,
     * reset only the `hover` key-value pair in the
     * state for the feature under the mouse
     * ```ts
     * map.on('mouseleave', 'my-layer', (e) => {
     *   map.removeFeatureState({
     *     source: 'my-source',
     *     sourceLayer: 'my-source-layer',
     *     id: e.features[0].id
     *   }, 'hover');
     * });
     * ```
     */
    removeFeatureState(target: FeatureIdentifier, key?: string): this {
        this.style.removeFeatureState(target, key);
        return this._update();
    }

    /**
     * Gets the `state` of a feature.
     * A feature's `state` is a set of user-defined key-value pairs that are assigned to a feature at runtime.
     * Features are identified by their `feature.id` attribute, which can be any number or string.
     *
     * _Note: To access the values in a feature's state object for the purposes of styling the feature, use the [`feature-state` expression](https://maplibre.org/maplibre-style-spec/expressions/#feature-state)._
     *
     * @param feature - Feature identifier. Feature objects returned from
     * {@link Map#queryRenderedFeatures} or event handlers can be used as feature identifiers.
     * @returns The state of the feature: a set of key-value pairs that was assigned to the feature at runtime.
     *
     * @example
     * When the mouse moves over the `my-layer` layer,
     * get the feature state for the feature under the mouse
     * ```ts
     * map.on('mousemove', 'my-layer', (e) => {
     *   if (e.features.length > 0) {
     *     map.getFeatureState({
     *       source: 'my-source',
     *       sourceLayer: 'my-source-layer',
     *       id: e.features[0].id
     *     });
     *   }
     * });
     * ```
     */
    getFeatureState(feature: FeatureIdentifier): any {
        return this.style.getFeatureState(feature);
    }

    /**
     * Returns the map's containing HTML element.
     *
     * @returns The map's container.
     */
    getContainer(): HTMLElement {
        return this._container;
    }

    /**
     * Returns the HTML element containing the map's `<canvas>` element.
     *
     * If you want to add non-GL overlays to the map, you should append them to this element.
     *
     * This is the element to which event bindings for map interactivity (such as panning and zooming) are
     * attached. It will receive bubbled events from child elements such as the `<canvas>`, but not from
     * map controls.
     *
     * @returns The container of the map's `<canvas>`.
     * @see [Create a draggable point](https://maplibre.org/maplibre-gl-js/docs/examples/drag-a-point/)
     */
    getCanvasContainer(): HTMLElement {
        return this._canvasContainer;
    }

    /**
     * Returns the map's `<canvas>` element.
     *
     * @returns The map's `<canvas>` element.
     * @see [Measure distances](https://maplibre.org/maplibre-gl-js/docs/examples/measure/)
     * @see [Display a popup on hover](https://maplibre.org/maplibre-gl-js/docs/examples/popup-on-hover/)
     * @see [Center the map on a clicked symbol](https://maplibre.org/maplibre-gl-js/docs/examples/center-on-symbol/)
     */
    getCanvas(): HTMLCanvasElement {
        return this._canvas;
    }

    _containerDimensions() {
        let width = 0;
        let height = 0;

        if (this._container) {
            width = this._container.clientWidth || 400;
            height = this._container.clientHeight || 300;
        }

        return [width, height];
    }

    _setupContainer() {
        const container = this._container;
        container.classList.add('maplibregl-map');

        const canvasContainer = this._canvasContainer = DOM.create('div', 'maplibregl-canvas-container', container);
        if (this._interactive) {
            canvasContainer.classList.add('maplibregl-interactive');
        }

        this._canvas = DOM.create('canvas', 'maplibregl-canvas', canvasContainer);
        this._canvas.addEventListener('webglcontextlost', this._contextLost, false);
        this._canvas.addEventListener('webglcontextrestored', this._contextRestored, false);
        this._canvas.setAttribute('tabindex', '0');
        this._canvas.setAttribute('aria-label', 'Map');
        this._canvas.setAttribute('role', 'region');

        const dimensions = this._containerDimensions();
        const clampedPixelRatio = this._getClampedPixelRatio(dimensions[0], dimensions[1]);
        this._resizeCanvas(dimensions[0], dimensions[1], clampedPixelRatio);

        const controlContainer = this._controlContainer = DOM.create('div', 'maplibregl-control-container', container);
        const positions = this._controlPositions = {};
        ['top-left', 'top-right', 'bottom-left', 'bottom-right'].forEach((positionName) => {
            positions[positionName] = DOM.create('div', `maplibregl-ctrl-${positionName} `, controlContainer);
        });

        this._container.addEventListener('scroll', this._onMapScroll, false);
    }

    _resizeCanvas(width: number, height: number, pixelRatio: number) {
        // Request the required canvas size taking the pixelratio into account.
        this._canvas.width = Math.floor(pixelRatio * width);
        this._canvas.height = Math.floor(pixelRatio * height);

        // Maintain the same canvas size, potentially downscaling it for HiDPI displays
        this._canvas.style.width = `${width}px`;
        this._canvas.style.height = `${height}px`;
    }

    _setupPainter() {

        const attributes = {
            alpha: true,
            stencil: true,
            depth: true,
            failIfMajorPerformanceCaveat: this._failIfMajorPerformanceCaveat,
            preserveDrawingBuffer: this._preserveDrawingBuffer,
            antialias: this._antialias || false
        };

        let webglcontextcreationerrorDetailObject: any = null;
        this._canvas.addEventListener('webglcontextcreationerror', (args: WebGLContextEvent) => {
            webglcontextcreationerrorDetailObject = {requestedAttributes: attributes};
            if (args) {
                webglcontextcreationerrorDetailObject.statusMessage = args.statusMessage;
                webglcontextcreationerrorDetailObject.type = args.type;
            }
        }, {once: true});

        const gl =
            this._canvas.getContext('webgl2', attributes) as WebGL2RenderingContext ||
            this._canvas.getContext('webgl', attributes) as WebGLRenderingContext;

        if (!gl) {
            const msg = 'Failed to initialize WebGL';
            if (webglcontextcreationerrorDetailObject) {
                webglcontextcreationerrorDetailObject.message = msg;
                throw new Error(JSON.stringify(webglcontextcreationerrorDetailObject));
            } else {
                throw new Error(msg);
            }
        }

        this.painter = new Painter(gl, this.transform);

        webpSupported.testSupport(gl);
    }

    _contextLost = (event: any) => {
        event.preventDefault();
        if (this._frameRequest) {
            this._frameRequest.abort();
            this._frameRequest = null;
        }
        this.fire(new Event('webglcontextlost', {originalEvent: event}));
    };

    _contextRestored = (event: any) => {
        this._setupPainter();
        this.resize();
        this._update();
        this.fire(new Event('webglcontextrestored', {originalEvent: event}));
    };

    _onMapScroll = (event: any) => {
        if (event.target !== this._container) return;

        // Revert any scroll which would move the canvas outside of the view
        this._container.scrollTop = 0;
        this._container.scrollLeft = 0;
        return false;
    };

    /**
     * Returns a Boolean indicating whether the map is fully loaded.
     *
     * Returns `false` if the style is not yet fully loaded,
     * or if there has been a change to the sources or style that
     * has not yet fully loaded.
     *
     * @returns A Boolean indicating whether the map is fully loaded.
     */
    loaded(): boolean {
        return !this._styleDirty && !this._sourcesDirty && !!this.style && this.style.loaded();
    }

    /**
     * @internal
     * Update this map's style and sources, and re-render the map.
     *
     * @param updateStyle - mark the map's style for reprocessing as
     * well as its sources
     */
    _update(updateStyle?: boolean) {
        if (!this.style || !this.style._loaded) return this;

        this._styleDirty = this._styleDirty || updateStyle;
        this._sourcesDirty = true;
        this.triggerRepaint();

        return this;
    }

    /**
     * @internal
     * Request that the given callback be executed during the next render
     * frame.  Schedule a render frame if one is not already scheduled.
     *
     * @returns An id that can be used to cancel the callback
     */
    _requestRenderFrame(callback: () => void): TaskID {
        this._update();
        return this._renderTaskQueue.add(callback);
    }

    _cancelRenderFrame(id: TaskID) {
        this._renderTaskQueue.remove(id);
    }

    /**
     * @internal
     * Call when a (re-)render of the map is required:
     *
     * - The style has changed (`setPaintProperty()`, etc.)
     * - Source data has changed (e.g. tiles have finished loading)
     * - The map has is moving (or just finished moving)
     * - A transition is in progress
     *
     * @param paintStartTimeStamp - The time when the animation frame began executing.
     */
    _render(paintStartTimeStamp: number) {
        const fadeDuration = this._idleTriggered ? this._fadeDuration : 0;

        // A custom layer may have used the context asynchronously. Mark the state as dirty.
        this.painter.context.setDirty();
        this.painter.setBaseState();

        this._renderTaskQueue.run(paintStartTimeStamp);
        // A task queue callback may have fired a user event which may have removed the map
        if (this._removed) return;

        let crossFading = false;

        // If the style has changed, the map is being zoomed, or a transition or fade is in progress:
        //  - Apply style changes (in a batch)
        //  - Recalculate paint properties.
        if (this.style && this._styleDirty) {
            this._styleDirty = false;

            const zoom = this.transform.zoom;
            const now = browser.now();
            this.style.zoomHistory.update(zoom, now);

            const parameters = new EvaluationParameters(zoom, {
                now,
                fadeDuration,
                zoomHistory: this.style.zoomHistory,
                transition: this.style.getTransition()
            });

            const factor = parameters.crossFadingFactor();
            if (factor !== 1 || factor !== this._crossFadingFactor) {
                crossFading = true;
                this._crossFadingFactor = factor;
            }

            this.style.update(parameters);
        }

        // If we are in _render for any reason other than an in-progress paint
        // transition, update source caches to check for and load any tiles we
        // need for the current transform
        if (this.style && this._sourcesDirty) {
            this._sourcesDirty = false;
            this.style._updateSources(this.transform);
        }

        // update terrain stuff
        if (this.terrain) {
            this.terrain.sourceCache.update(this.transform, this.terrain);
            this.transform.minElevationForCurrentTile = this.terrain.getMinTileElevationForLngLatZoom(this.transform.center, this.transform.tileZoom);
            if (!this._elevationFreeze) {
                this.transform.elevation = this.terrain.getElevationForLngLatZoom(this.transform.center, this.transform.tileZoom);
            }
        } else {
            this.transform.minElevationForCurrentTile = 0;
            this.transform.elevation = 0;
        }

        // This projection update should happen *before* placement update
        this.projection.updateProjection(this.painter.transform);

        this._placementDirty = this.style && this.style._updatePlacement(this.painter.transform, this.showCollisionBoxes, fadeDuration, this._crossSourceCollisions);

        // Actually draw
        this.painter.render(this.style, {
            showTileBoundaries: this.showTileBoundaries,
            showOverdrawInspector: this._showOverdrawInspector,
            rotating: this.isRotating(),
            zooming: this.isZooming(),
            moving: this.isMoving(),
            fadeDuration,
            showPadding: this.showPadding,
        });

        this.fire(new Event('render'));

        if (this.loaded() && !this._loaded) {
            this._loaded = true;
            PerformanceUtils.mark(PerformanceMarkers.load);
            this.fire(new Event('load'));
        }

        if (this.style && (this.style.hasTransitions() || crossFading)) {
            this._styleDirty = true;
        }

        if (this.style && !this._placementDirty) {
            // Since no fade operations are in progress, we can release
            // all tiles held for fading. If we didn't do this, the tiles
            // would just sit in the SourceCaches until the next render
            this.style._releaseSymbolFadeTiles();
        }

        // Schedule another render frame if it's needed.
        //
        // Even though `_styleDirty` and `_sourcesDirty` are reset in this
        // method, synchronous events fired during Style#update or
        // Style#_updateSources could have caused them to be set again.
        const somethingDirty = this._sourcesDirty || this._styleDirty || this._placementDirty || this.projection.isRenderingDirty();
        if (somethingDirty || this._repaint) {
            this.triggerRepaint();
        } else if (!this.isMoving() && this.loaded()) {
            this.fire(new Event('idle'));
        }

        if (this._loaded && !this._fullyLoaded && !somethingDirty) {
            this._fullyLoaded = true;
            PerformanceUtils.mark(PerformanceMarkers.fullLoad);
        }

        return this;
    }

    /**
     * Force a synchronous redraw of the map.
     * @example
     * ```ts
     * map.redraw();
     * ```
     */
    redraw(): this {
        if (this.style) {
            // cancel the scheduled update
            if (this._frameRequest) {
                this._frameRequest.abort();
                this._frameRequest = null;
            }
            this._render(0);
        }
        return this;
    }

    /**
     * Clean up and release all internal resources associated with this map.
     *
     * This includes DOM elements, event bindings, web workers, and WebGL resources.
     *
     * Use this method when you are done using the map and wish to ensure that it no
     * longer consumes browser resources. Afterwards, you must not call any other
     * methods on the map.
     */
    remove() {
        if (this._hash) this._hash.remove();

        for (const control of this._controls) control.onRemove(this);
        this._controls = [];

        if (this._frameRequest) {
            this._frameRequest.abort();
            this._frameRequest = null;
        }
        this.projection.destroy();
        this._renderTaskQueue.clear();
        this.painter.destroy();
        this.handlers.destroy();
        delete this.handlers;
        this.setStyle(null);
        if (typeof window !== 'undefined') {
            removeEventListener('online', this._onWindowOnline, false);
        }

        ImageRequest.removeThrottleControl(this._imageQueueHandle);

        this._resizeObserver?.disconnect();
        const extension = this.painter.context.gl.getExtension('WEBGL_lose_context');
        if (extension) extension.loseContext();
        this._canvas.removeEventListener('webglcontextrestored', this._contextRestored, false);
        this._canvas.removeEventListener('webglcontextlost', this._contextLost, false);
        DOM.remove(this._canvasContainer);
        DOM.remove(this._controlContainer);
        this._container.classList.remove('maplibregl-map');

        PerformanceUtils.clearMetrics();

        this._removed = true;
        this.fire(new Event('remove'));
    }

    /**
     * Trigger the rendering of a single frame. Use this method with custom layers to
     * repaint the map when the layer changes. Calling this multiple times before the
     * next frame is rendered will still result in only a single frame being rendered.
     * @example
     * ```ts
     * map.triggerRepaint();
     * ```
     * @see [Add a 3D model](https://maplibre.org/maplibre-gl-js/docs/examples/add-3d-model/)
     * @see [Add an animated icon to the map](https://maplibre.org/maplibre-gl-js/docs/examples/add-image-animated/)
     */
    triggerRepaint() {
        if (this.style && !this._frameRequest) {
            this._frameRequest = new AbortController();
            browser.frameAsync(this._frameRequest).then((paintStartTimeStamp: number) => {
                PerformanceUtils.frame(paintStartTimeStamp);
                this._frameRequest = null;
                this._render(paintStartTimeStamp);
            }).catch(() => {}); // ignore abort error
        }
    }

    _onWindowOnline = () => {
        this._update();
    };

    /**
     * Gets and sets a Boolean indicating whether the map will render an outline
     * around each tile and the tile ID. These tile boundaries are useful for
     * debugging.
     *
     * The uncompressed file size of the first vector source is drawn in the top left
     * corner of each tile, next to the tile ID.
     *
     * @example
     * ```ts
     * map.showTileBoundaries = true;
     * ```
     */
    get showTileBoundaries(): boolean { return !!this._showTileBoundaries; }
    set showTileBoundaries(value: boolean) {
        if (this._showTileBoundaries === value) return;
        this._showTileBoundaries = value;
        this._update();
    }

    /**
     * Gets and sets a Boolean indicating whether the map will visualize
     * the padding offsets.
     */
    get showPadding(): boolean { return !!this._showPadding; }
    set showPadding(value: boolean) {
        if (this._showPadding === value) return;
        this._showPadding = value;
        this._update();
    }

    /**
     * Gets and sets a Boolean indicating whether the map will render boxes
     * around all symbols in the data source, revealing which symbols
     * were rendered or which were hidden due to collisions.
     * This information is useful for debugging.
     */
    get showCollisionBoxes(): boolean { return !!this._showCollisionBoxes; }
    set showCollisionBoxes(value: boolean) {
        if (this._showCollisionBoxes === value) return;
        this._showCollisionBoxes = value;
        if (value) {
            // When we turn collision boxes on we have to generate them for existing tiles
            // When we turn them off, there's no cost to leaving existing boxes in place
            this.style._generateCollisionBoxes();
        } else {
            // Otherwise, call an update to remove collision boxes
            this._update();
        }
    }

    /**
     * Gets and sets a Boolean indicating whether the map should color-code
     * each fragment to show how many times it has been shaded.
     * White fragments have been shaded 8 or more times.
     * Black fragments have been shaded 0 times.
     * This information is useful for debugging.
     */
    get showOverdrawInspector(): boolean { return !!this._showOverdrawInspector; }
    set showOverdrawInspector(value: boolean) {
        if (this._showOverdrawInspector === value) return;
        this._showOverdrawInspector = value;
        this._update();
    }

    /**
     * Gets and sets a Boolean indicating whether the map will
     * continuously repaint. This information is useful for analyzing performance.
     */
    get repaint(): boolean { return !!this._repaint; }
    set repaint(value: boolean) {
        if (this._repaint !== value) {
            this._repaint = value;
            this.triggerRepaint();
        }
    }
    // show vertices
    get vertices(): boolean { return !!this._vertices; }
    set vertices(value: boolean) { this._vertices = value; this._update(); }

    /**
     * Returns the package version of the library
     * @returns Package version of the library
     */
    get version(): string {
        return version;
    }

    /**
     * Returns the elevation for the point where the camera is looking.
     * This value corresponds to:
     * "meters above sea level" * "exaggeration"
     * @returns The elevation.
     */
    getCameraTargetElevation(): number {
        return this.transform.elevation;
    }

    /**
     * Returns the active `ProjectionBase` object.
     * @returns The projection object.
     * @example
     * ```ts
     * let projection = map.getProjection();
     * ```
     */
    getProjection(): Projection { return this.projection; }
}<|MERGE_RESOLUTION|>--- conflicted
+++ resolved
@@ -328,23 +328,21 @@
      */
     projection?: ProjectionName;
     /**
-<<<<<<< HEAD
-     * If true, use a realistic atmosphere when projection used a globe.
-     * @defaultValue 'false'
-     */
-    atmosphere?: boolean;
-    /**
-     * A {@link AtmosphereOption} options object to use _only_ when atmosphere option is true.
-     */
-    atmosphereOptions?: AtmosphereOption;
-=======
      * Determines whether to cancel, or retain, tiles from the current viewport which are still loading but which belong to a farther (smaller) zoom level than the current one.
      * * If `true`, when zooming in, tiles which didn't manage to load for previous zoom levels will become canceled. This might save some computing resources for slower devices, but the map details might appear more abruptly at the end of the zoom.
      * * If `false`, when zooming in, the previous zoom level(s) tiles will progressively appear, giving a smoother map details experience. However, more tiles will be rendered in a short period of time.
      * @defaultValue true
      */
     cancelPendingTileRequestsWhileZooming?: boolean;
->>>>>>> 518041fd
+    /**
+     * If true, use a realistic atmosphere when projection used a globe.
+     * @defaultValue 'false'
+     */
+    atmosphere?: boolean;
+    /**
+     * A {@link AtmosphereOption} options object to use _only_ when atmosphere option is true.
+     */
+    atmosphereOptions?: AtmosphereOption;
 };
 
 export type AddImageOptions = {
@@ -434,15 +432,12 @@
     /**Because GL MAX_TEXTURE_SIZE is usually at least 4096px. */
     maxCanvasSize: [4096, 4096],
     projection: 'mercator',
-<<<<<<< HEAD
+    cancelPendingTileRequestsWhileZooming: true,
     atmosphere: false,
     atmosphereOptions: {
         fullAtmoZoom: 5,
         noAtmoZoom: 7
     }
-=======
-    cancelPendingTileRequestsWhileZooming: true
->>>>>>> 518041fd
 } as CompleteMapOptions;
 
 /**
