import {Event} from '../util/evented';

import {DOM} from '../util/dom';
import Point from '@mapbox/point-geometry';
import {extend} from '../util/util';
import type {MapGeoJSONFeature} from '../util/vectortile_to_geojson';

import type {Map} from './map';
import type {LngLat} from '../geo/lng_lat';
import type {ProjectionSpecification, SourceSpecification} from '@maplibre/maplibre-gl-style-spec';

/**
 * An event from the mouse relevant to a specific layer.
 *
 * @group Event Related
 */
export type MapLayerMouseEvent = MapMouseEvent & { features?: MapGeoJSONFeature[] };

/**
 * An event from a touch device relevant to a specific layer.
 *
 * @group Event Related
 */
export type MapLayerTouchEvent = MapTouchEvent & { features?: MapGeoJSONFeature[] };

/**
 * The source event data type
 */
export type MapSourceDataType = 'content' | 'metadata' | 'visibility' | 'idle';

/**
 * `MapLayerEventType` - a mapping between the event name and the event.
 * **Note:** These events are compatible with the optional `layerId` parameter.
 * If `layerId` is included as the second argument in {@link Map#on}, the event listener will fire only when the
 * event action contains a visible portion of the specified layer.
 * The following example can be used for all the events.
 *
 * @group Event Related
 * @example
 * ```ts
 * // Initialize the map
 * let map = new Map({ // map options });
 * // Set an event listener for a specific layer
 * map.on('the-event-name', 'poi-label', (e) => {
 *   console.log('An event has occurred on a visible portion of the poi-label layer');
 * });
 * ```
 */
export type MapLayerEventType = {
    /**
     * Fired when a pointing device (usually a mouse) is pressed and released contains a visible portion of the specified layer.
     *
     * @see [Measure distances](https://maplibre.org/maplibre-gl-js/docs/examples/measure/)
     * @see [Center the map on a clicked symbol](https://maplibre.org/maplibre-gl-js/docs/examples/center-on-symbol/)
     */
    click: MapLayerMouseEvent;
    /**
     * Fired when a pointing device (usually a mouse) is pressed and released twice contains a visible portion of the specified layer.
     *
     * **Note:** Under normal conditions, this event will be preceded by two `click` events.
     */
    dblclick: MapLayerMouseEvent;
    /**
     * Fired when a pointing device (usually a mouse) is pressed while inside a visible portion of the specified layer.
     * @see [Create a draggable point](https://maplibre.org/maplibre-gl-js/docs/examples/drag-a-point/)
     */
    mousedown: MapLayerMouseEvent;
    /**
     * Fired when a pointing device (usually a mouse) is released while inside a visible portion of the specified layer.
     * @see [Create a draggable point](https://maplibre.org/maplibre-gl-js/docs/examples/drag-a-point/)
     */
    mouseup: MapLayerMouseEvent;
    /**
     * Fired when a pointing device (usually a mouse) is moved while the cursor is inside a visible portion of the specified layer.
     * As you move the cursor across the layer, the event will fire every time the cursor changes position within that layer.
     *
     * @see [Get coordinates of the mouse pointer](https://maplibre.org/maplibre-gl-js/docs/examples/mouse-position/)
     * @see [Highlight features under the mouse pointer](https://maplibre.org/maplibre-gl-js/docs/examples/hover-styles/)
     * @see [Display a popup on over](https://maplibre.org/maplibre-gl-js/docs/examples/popup-on-hover/)
     */
    mousemove: MapLayerMouseEvent;
    /**
     * Fired when a pointing device (usually a mouse) enters a visible portion of a specified layer from
     * outside that layer or outside the map canvas.
     *
     * @see [Center the map on a clicked symbol](https://maplibre.org/maplibre-gl-js/docs/examples/center-on-symbol/)
     * @see [Display a popup on click](https://maplibre.org/maplibre-gl-js/docs/examples/popup-on-click/)
     */
    mouseenter: MapLayerMouseEvent;
    /**
     * Fired when a pointing device (usually a mouse) leaves a visible portion of a specified layer, or leaves
     * the map canvas.
     *
     * @see [Highlight features under the mouse pointer](https://maplibre.org/maplibre-gl-js/docs/examples/hover-styles/)
     * @see [Display a popup on click](https://maplibre.org/maplibre-gl-js/docs/examples/popup-on-click/)
     */
    mouseleave: MapLayerMouseEvent;
    /**
     * Fired when a pointing device (usually a mouse) is moved inside a visible portion of the specified layer.
     *
     * @see [Get coordinates of the mouse pointer](https://maplibre.org/maplibre-gl-js/docs/examples/mouse-position/)
     * @see [Highlight features under the mouse pointer](https://maplibre.org/maplibre-gl-js/docs/examples/hover-styles/)
     * @see [Display a popup on hover](https://maplibre.org/maplibre-gl-js/docs/examples/popup-on-hover/)
     */
    mouseover: MapLayerMouseEvent;
    /**
     * Fired when a point device (usually a mouse) leaves the visible portion of the specified layer.
     */
    mouseout: MapLayerMouseEvent;
    /**
     * Fired when the right button of the mouse is clicked or the context menu key is pressed within visible portion of the specified layer.
     */
    contextmenu: MapLayerMouseEvent;
    /**
     * Fired when a [`touchstart`](https://developer.mozilla.org/en-US/docs/Web/Events/touchstart) event occurs within the visible portion of the specified layer.
     * @see [Create a draggable point](https://maplibre.org/maplibre-gl-js/docs/examples/drag-a-point/)
     */
    touchstart: MapLayerTouchEvent;
    /**
     * Fired when a [`touchend`](https://developer.mozilla.org/en-US/docs/Web/Events/touchend) event occurs within the visible portion of the specified layer.
     * @see [Create a draggable point](https://maplibre.org/maplibre-gl-js/docs/examples/drag-a-point/)
     */
    touchend: MapLayerTouchEvent;
    /**
     * Fired when a [`touchstart`](https://developer.mozilla.org/en-US/docs/Web/Events/touchstart) event occurs within the visible portion of the specified layer.
     * @see [Create a draggable point](https://maplibre.org/maplibre-gl-js/docs/examples/drag-a-point/)
     */
    touchcancel: MapLayerTouchEvent;
};

/**
 * `MapEventType` - a mapping between the event name and the event value.
 * These events are used with the {@link Map#on} method.
 * When using a `layerId` with {@link Map#on} method, please refer to {@link MapLayerEventType}.
 * The following example can be used for all the events.
 *
 * @group Event Related
 * @example
 * ```ts
 * // Initialize the map
 * let map = new Map({ // map options });
 * // Set an event listener
 * map.on('the-event-name', () => {
 *   console.log('An event has occurred!');
 * });
 * ```
 */
export type MapEventType = {
    /**
     * Fired when an error occurs. This is GL JS's primary error reporting
     * mechanism. We use an event instead of `throw` to better accommodate
     * asynchronous operations. If no listeners are bound to the `error` event, the
     * error will be printed to the console.
     */
    error: ErrorEvent;
    /**
     * Fired immediately after all necessary resources have been downloaded
     * and the first visually complete rendering of the map has occurred.
     *
     * @see [Draw GeoJSON points](https://maplibre.org/maplibre-gl-js/docs/examples/geojson-markers/)
     * @see [Add live realtime data](https://maplibre.org/maplibre-gl-js/docs/examples/live-geojson/)
     * @see [Animate a point](https://maplibre.org/maplibre-gl-js/docs/examples/animate-point-along-line/)
     */
    load: MapLibreEvent;
    /**
     * Fired after the last frame rendered before the map enters an
     * "idle" state:
     *
     * - No camera transitions are in progress
     * - All currently requested tiles have loaded
     * - All fade/transition animations have completed
     */
    idle: MapLibreEvent;
    /**
     * Fired immediately after the map has been removed with {@link Map#remove}.
     */
    remove: MapLibreEvent;
    /**
     * Fired whenever the map is drawn to the screen, as the result of
     *
     * - a change to the map's position, zoom, pitch, or bearing
     * - a change to the map's style
     * - a change to a GeoJSON source
     * - the loading of a vector tile, GeoJSON file, glyph, or sprite
     */
    render: MapLibreEvent;
    /**
     * Fired immediately after the map has been resized.
     */
    resize: MapLibreEvent;
    /**
     * Fired when the WebGL context is lost.
     */
    webglcontextlost: MapContextEvent;
    /**
     * Fired when the WebGL context is restored.
     */
    webglcontextrestored: MapContextEvent;
    /**
     * Fired when any map data (style, source, tile, etc) begins loading or
     * changing asynchronously. All `dataloading` events are followed by a `data`,
     * `dataabort` or `error` event.
     */
    dataloading: MapDataEvent;
    /**
     * Fired when any map data loads or changes. See {@link MapDataEvent} for more information.
     * @see [Display HTML clusters with custom properties](https://maplibre.org/maplibre-gl-js/docs/examples/cluster-html/)
     */
    data: MapDataEvent;
    tiledataloading: MapDataEvent;
    /**
     * Fired when one of the map's sources begins loading or changing asynchronously.
     * All `sourcedataloading` events are followed by a `sourcedata`, `sourcedataabort` or `error` event.
     */
    sourcedataloading: MapSourceDataEvent;
    /**
     * Fired when the map's style begins loading or changing asynchronously.
     * All `styledataloading` events are followed by a `styledata`
     * or `error` event.
     */
    styledataloading: MapStyleDataEvent;
    /**
     * Fired when one of the map's sources loads or changes, including if a tile belonging
     * to a source loads or changes.
     */
    sourcedata: MapSourceDataEvent;
    /**
     * Fired when the map's style loads or changes.
     */
    styledata: MapStyleDataEvent;
    /**
     * Fired when an icon or pattern needed by the style is missing. The missing image can
     * be added with {@link Map#addImage} within this event listener callback to prevent the image from
     * being skipped. This event can be used to dynamically generate icons and patterns.
     * @see [Generate and add a missing icon to the map](https://maplibre.org/maplibre-gl-js/docs/examples/add-image-missing-generated/)
     */
    styleimagemissing: MapStyleImageMissingEvent;
    /**
     * Fired when a request for one of the map's sources' tiles or data is aborted.
     */
    dataabort: MapDataEvent;
    /**
     * Fired when a request for one of the map's sources' data is aborted.
     */
    sourcedataabort: MapSourceDataEvent;
    /**
     * Fired when the user cancels a "box zoom" interaction, or when the bounding box does not meet the minimum size threshold.
     * See {@link BoxZoomHandler}.
     */
    boxzoomcancel: MapLibreZoomEvent;
    /**
     * Fired when a "box zoom" interaction starts. See {@link BoxZoomHandler}.
     */
    boxzoomstart: MapLibreZoomEvent;
    /**
     * Fired when a "box zoom" interaction ends.  See {@link BoxZoomHandler}.
     */
    boxzoomend: MapLibreZoomEvent;
    /**
     * Fired when a [`touchcancel`](https://developer.mozilla.org/en-US/docs/Web/Events/touchcancel) event occurs within the map.
     */
    touchcancel: MapTouchEvent;
    /**
     * Fired when a [`touchmove`](https://developer.mozilla.org/en-US/docs/Web/Events/touchmove) event occurs within the map.
     * @see [Create a draggable point](https://maplibre.org/maplibre-gl-js/docs/examples/drag-a-point/)
     */
    touchmove: MapTouchEvent;
    /**
     * Fired when a [`touchend`](https://developer.mozilla.org/en-US/docs/Web/Events/touchend) event occurs within the map.
     * @see [Create a draggable point](https://maplibre.org/maplibre-gl-js/docs/examples/drag-a-point/)
     */
    touchend: MapTouchEvent;
    /**
     * Fired when a [`touchstart`](https://developer.mozilla.org/en-US/docs/Web/Events/touchstart) event occurs within the map.
     * @see [Create a draggable point](https://maplibre.org/maplibre-gl-js/docs/examples/drag-a-point/)
     */
    touchstart: MapTouchEvent;
    /**
     * Fired when a pointing device (usually a mouse) is pressed and released at the same point on the map.
     *
     * @see [Measure distances](https://maplibre.org/maplibre-gl-js/docs/examples/measure/)
     * @see [Center the map on a clicked symbol](https://maplibre.org/maplibre-gl-js/docs/examples/center-on-symbol/)
     */
    click: MapMouseEvent;
    /**
     * Fired when the right button of the mouse is clicked or the context menu key is pressed within the map.
     */
    contextmenu: MapMouseEvent;
    /**
     * Fired when a pointing device (usually a mouse) is pressed and released twice at the same point on the map in rapid succession.
     *
     * **Note:** Under normal conditions, this event will be preceded by two `click` events.
     */
    dblclick: MapMouseEvent;
    /**
     * Fired when a pointing device (usually a mouse) is moved while the cursor is inside the map.
     * As you move the cursor across the map, the event will fire every time the cursor changes position within the map.
     *
     * @see [Get coordinates of the mouse pointer](https://maplibre.org/maplibre-gl-js/docs/examples/mouse-position/)
     * @see [Highlight features under the mouse pointer](https://maplibre.org/maplibre-gl-js/docs/examples/hover-styles/)
     * @see [Display a popup on over](https://maplibre.org/maplibre-gl-js/docs/examples/popup-on-hover/)
     */
    mousemove: MapMouseEvent;
    /**
     * Fired when a pointing device (usually a mouse) is released within the map.
     *
     * @see [Create a draggable point](https://maplibre.org/maplibre-gl-js/docs/examples/drag-a-point/)
     */
    mouseup: MapMouseEvent;
    /**
     * Fired when a pointing device (usually a mouse) is pressed within the map.
     *
     * @see [Create a draggable point](https://maplibre.org/maplibre-gl-js/docs/examples/drag-a-point/)
     */
    mousedown: MapMouseEvent;
    /**
     * Fired when a point device (usually a mouse) leaves the map's canvas.
     */
    mouseout: MapMouseEvent;
    /**
     * Fired when a pointing device (usually a mouse) is moved within the map.
     * As you move the cursor across a web page containing a map,
     * the event will fire each time it enters the map or any child elements.
     *
     * @see [Get coordinates of the mouse pointer](https://maplibre.org/maplibre-gl-js/docs/examples/mouse-position/)
     * @see [Highlight features under the mouse pointer](https://maplibre.org/maplibre-gl-js/docs/examples/hover-styles/)
     * @see [Display a popup on hover](https://maplibre.org/maplibre-gl-js/docs/examples/popup-on-hover/)
     */
    mouseover: MapMouseEvent;
    /**
     * Fired just before the map begins a transition from one
     * view to another, as the result of either user interaction or methods such as {@link Map#jumpTo}.
     *
     */
    movestart: MapLibreEvent<MouseEvent | TouchEvent | WheelEvent | undefined>;
    /**
     * Fired repeatedly during an animated transition from one view to
     * another, as the result of either user interaction or methods such as {@link Map#flyTo}.
     *
     * @see [Display HTML clusters with custom properties](https://maplibre.org/maplibre-gl-js/docs/examples/cluster-html/)
     */
    move: MapLibreEvent<MouseEvent | TouchEvent | WheelEvent | undefined>;
    /**
     * Fired just after the map completes a transition from one
     * view to another, as the result of either user interaction or methods such as {@link Map#jumpTo}.
     *
     * @see [Display HTML clusters with custom properties](https://maplibre.org/maplibre-gl-js/docs/examples/cluster-html/)
     */
    moveend: MapLibreEvent<MouseEvent | TouchEvent | WheelEvent | undefined>;
    /**
     * Fired just before the map begins a transition from one zoom level to another,
     * as the result of either user interaction or methods such as {@link Map#flyTo}.
     */
    zoomstart: MapLibreEvent<MouseEvent | TouchEvent | WheelEvent | undefined>;
    /**
     * Fired repeatedly during an animated transition from one zoom level to another,
     * as the result of either user interaction or methods such as {@link Map#flyTo}.
     */
    zoom: MapLibreEvent<MouseEvent | TouchEvent | WheelEvent | undefined>;
    /**
     * Fired just after the map completes a transition from one zoom level to another,
     * as the result of either user interaction or methods such as {@link Map#flyTo}.
     */
    zoomend: MapLibreEvent<MouseEvent | TouchEvent | WheelEvent | undefined>;
    /**
     * Fired when a "drag to rotate" interaction starts. See {@link DragRotateHandler}.
     */
    rotatestart: MapLibreEvent<MouseEvent | TouchEvent | undefined>;
    /**
     * Fired repeatedly during a "drag to rotate" interaction. See {@link DragRotateHandler}.
     */
    rotate: MapLibreEvent<MouseEvent | TouchEvent | undefined>;
    /**
     * Fired when a "drag to rotate" interaction ends. See {@link DragRotateHandler}.
     */
    rotateend: MapLibreEvent<MouseEvent | TouchEvent | undefined>;
    /**
     * Fired when a "drag to pan" interaction starts. See {@link DragPanHandler}.
     */
    dragstart: MapLibreEvent<MouseEvent | TouchEvent | undefined>;
    /**
     * Fired repeatedly during a "drag to pan" interaction. See {@link DragPanHandler}.
     */
    drag: MapLibreEvent<MouseEvent | TouchEvent | undefined>;
    /**
     * Fired when a "drag to pan" interaction ends. See {@link DragPanHandler}.
     * @see [Create a draggable marker](https://maplibre.org/maplibre-gl-js/docs/examples/drag-a-marker/)
     */
    dragend: MapLibreEvent<MouseEvent | TouchEvent | undefined>;
    /**
     * Fired whenever the map's pitch (tilt) begins a change as
     * the result of either user interaction or methods such as {@link Map#flyTo} .
     */
    pitchstart: MapLibreEvent<MouseEvent | TouchEvent | undefined>;
    /**
     * Fired repeatedly during the map's pitch (tilt) animation between
     * one state and another as the result of either user interaction
     * or methods such as {@link Map#flyTo}.
     */
    pitch: MapLibreEvent<MouseEvent | TouchEvent | undefined>;
    /**
     * Fired immediately after the map's pitch (tilt) finishes changing as
     * the result of either user interaction or methods such as {@link Map#flyTo}.
     */
    pitchend: MapLibreEvent<MouseEvent | TouchEvent | undefined>;
    /**
     * Fired when a [`wheel`](https://developer.mozilla.org/en-US/docs/Web/Events/wheel) event occurs within the map.
     */
    wheel: MapWheelEvent;
    /**
     * Fired when terrain is changed
     */
    terrain: MapTerrainEvent;
    /**
<<<<<<< HEAD
     * Fired when map's projection is modified in other ways than by map being moved.
     */
    projectiontransition: MapProjectionEvent;
=======
     * Fired whenever the cooperativeGestures option prevents a gesture from being handled by the map.
     * This is useful for showing your own UI when this happens.
     */
    cooperativegestureprevented: MapLibreEvent<WheelEvent | TouchEvent> & {
        gestureType: 'wheel_zoom' | 'touch_pan';
    };
>>>>>>> c181cb44
};

/**
 * The base event for MapLibre
 *
 * @group Event Related
 */
export type MapLibreEvent<TOrig = unknown> = {
    type: keyof MapEventType | keyof MapLayerEventType;
    target: Map;
    originalEvent: TOrig;
}

/**
 * The style data event
 *
 * @group Event Related
 */
export type MapStyleDataEvent = MapLibreEvent & {
    dataType: 'style';
}

/**
 * The source data event interface
 *
 * @group Event Related
 */
export type MapSourceDataEvent = MapLibreEvent & {
    dataType: 'source';
    /**
     * True if the event has a `dataType` of `source` and the source has no outstanding network requests.
     */
    isSourceLoaded: boolean;
    /**
     * The [style spec representation of the source](https://maplibre.org/maplibre-style-spec/#sources) if the event has a `dataType` of `source`.
     */
    source: SourceSpecification;
    sourceId: string;
    sourceDataType: MapSourceDataType;
    /**
     * The tile being loaded or changed, if the event has a `dataType` of `source` and
     * the event is related to loading of a tile.
     */
    tile: any;
}
/**
 * `MapMouseEvent` is the event type for mouse-related map events.
 *
 * @group Event Related
 *
 * @example
 * ```ts
 * // The `click` event is an example of a `MapMouseEvent`.
 * // Set up an event listener on the map.
 * map.on('click', (e) => {
 *   // The event object (e) contains information like the
 *   // coordinates of the point on the map that was clicked.
 *   console.log('A click event has occurred at ' + e.lngLat);
 * });
 * ```
 */
export class MapMouseEvent extends Event implements MapLibreEvent<MouseEvent> {
    /**
     * The event type
     */
    type: 'mousedown' | 'mouseup' | 'click' | 'dblclick' | 'mousemove' | 'mouseover' | 'mouseenter' | 'mouseleave' | 'mouseout' | 'contextmenu';

    /**
     * The `Map` object that fired the event.
     */
    target: Map;

    /**
     * The DOM event which caused the map event.
     */
    originalEvent: MouseEvent;

    /**
     * The pixel coordinates of the mouse cursor, relative to the map and measured from the top left corner.
     */
    point: Point;

    /**
     * The geographic location on the map of the mouse cursor.
     */
    lngLat: LngLat;

    /**
     * Prevents subsequent default processing of the event by the map.
     *
     * Calling this method will prevent the following default map behaviors:
     *
     *   * On `mousedown` events, the behavior of {@link DragPanHandler}
     *   * On `mousedown` events, the behavior of {@link DragRotateHandler}
     *   * On `mousedown` events, the behavior of {@link BoxZoomHandler}
     *   * On `dblclick` events, the behavior of {@link DoubleClickZoomHandler}
     *
     */
    preventDefault() {
        this._defaultPrevented = true;
    }

    /**
     * `true` if `preventDefault` has been called.
     */
    get defaultPrevented(): boolean {
        return this._defaultPrevented;
    }

    _defaultPrevented: boolean;

    constructor(type: string, map: Map, originalEvent: MouseEvent, data: any = {}) {
        const point = DOM.mousePos(map.getCanvas(), originalEvent);
        const lngLat = map.unproject(point);
        super(type, extend({point, lngLat, originalEvent}, data));
        this._defaultPrevented = false;
        this.target = map;
    }
}

/**
 * `MapTouchEvent` is the event type for touch-related map events.
 *
 * @group Event Related
 */
export class MapTouchEvent extends Event implements MapLibreEvent<TouchEvent> {
    /**
     * The event type.
     */
    type: 'touchstart' | 'touchmove' | 'touchend' | 'touchcancel';

    /**
     * The `Map` object that fired the event.
     */
    target: Map;

    /**
     * The DOM event which caused the map event.
     */
    originalEvent: TouchEvent;

    /**
     * The geographic location on the map of the center of the touch event points.
     */
    lngLat: LngLat;

    /**
     * The pixel coordinates of the center of the touch event points, relative to the map and measured from the top left
     * corner.
     */
    point: Point;

    /**
     * The array of pixel coordinates corresponding to a
     * [touch event's `touches`](https://developer.mozilla.org/en-US/docs/Web/API/TouchEvent/touches) property.
     */
    points: Array<Point>;

    /**
     * The geographical locations on the map corresponding to a
     * [touch event's `touches`](https://developer.mozilla.org/en-US/docs/Web/API/TouchEvent/touches) property.
     */
    lngLats: Array<LngLat>;

    /**
     * Prevents subsequent default processing of the event by the map.
     *
     * Calling this method will prevent the following default map behaviors:
     *
     *   * On `touchstart` events, the behavior of {@link DragPanHandler}
     *   * On `touchstart` events, the behavior of {@link TwoFingersTouchZoomRotateHandler}
     *
     */
    preventDefault() {
        this._defaultPrevented = true;
    }

    /**
     * `true` if `preventDefault` has been called.
     */
    get defaultPrevented(): boolean {
        return this._defaultPrevented;
    }

    _defaultPrevented: boolean;

    constructor(type: string, map: Map, originalEvent: TouchEvent) {
        const touches = type === 'touchend' ? originalEvent.changedTouches : originalEvent.touches;
        const points = DOM.touchPos(map.getCanvasContainer(), touches);
        const lngLats = points.map((t) => map.unproject(t));
        const point = points.reduce((prev, curr, i, arr) => {
            return prev.add(curr.div(arr.length));
        }, new Point(0, 0));
        const lngLat = map.unproject(point);
        super(type, {points, point, lngLats, lngLat, originalEvent});
        this._defaultPrevented = false;
    }
}

/**
 * `MapWheelEvent` is the event type for the `wheel` map event.
 *
 * @group Event Related
 */
export class MapWheelEvent extends Event {
    /**
     * The event type.
     */
    type: 'wheel';

    /**
     * The `Map` object that fired the event.
     */
    target: Map;

    /**
     * The DOM event which caused the map event.
     */
    originalEvent: WheelEvent;

    /**
     * Prevents subsequent default processing of the event by the map.
     *
     * Calling this method will prevent the behavior of {@link ScrollZoomHandler}.
     */
    preventDefault() {
        this._defaultPrevented = true;
    }

    /**
     * `true` if `preventDefault` has been called.
     */
    get defaultPrevented(): boolean {
        return this._defaultPrevented;
    }

    _defaultPrevented: boolean;

    /** */
    constructor(type: string, map: Map, originalEvent: WheelEvent) {
        super(type, {originalEvent});
        this._defaultPrevented = false;
    }
}

/**
 * A `MapLibreZoomEvent` is the event type for the boxzoom-related map events emitted by the {@link BoxZoomHandler}.
 *
 * @group Event Related
 */
export type MapLibreZoomEvent = {
    /**
     * The type of boxzoom event. One of `boxzoomstart`, `boxzoomend` or `boxzoomcancel`
     */
    type: 'boxzoomstart' | 'boxzoomend' | 'boxzoomcancel';
    /**
     * The `Map` instance that triggered the event
     */
    target: Map;
    /**
     * The DOM event that triggered the boxzoom event. Can be a `MouseEvent` or `KeyboardEvent`
     */
    originalEvent: MouseEvent;
};

/**
 * A `MapDataEvent` object is emitted with the `data`
 * and `dataloading` events. Possible values for
 * `dataType`s are:
 *
 * - `'source'`: The non-tile data associated with any source
 * - `'style'`: The [style](https://maplibre.org/maplibre-style-spec/) used by the map
 *
 * Possible values for `sourceDataType`s are:
 *
 * - `'metadata'`: indicates that any necessary source metadata has been loaded (such as TileJSON) and it is ok to start loading tiles
 * - `'content'`: indicates the source data has changed (such as when source.setData() has been called on GeoJSONSource)
 * - `'visibility'`: send when the source becomes used when at least one of its layers becomes visible in style sense (inside the layer's zoom range and with layout.visibility set to 'visible')
 * - `'idle'`: indicates that no new source data has been fetched (but the source has done loading)
 *
 * @group Event Related
 *
 * @example
 * ```ts
 * // The sourcedata event is an example of MapDataEvent.
 * // Set up an event listener on the map.
 * map.on('sourcedata', (e) => {
 *    if (e.isSourceLoaded) {
 *        // Do something when the source has finished loading
 *    }
 * });
 * ```
 */
export type MapDataEvent = {
    /**
     * The event type.
     */
    type: string;
    /**
     * The type of data that has changed. One of `'source'`, `'style'`.
     */
    dataType: string;
    /**
     *  Included if the event has a `dataType` of `source` and the event signals that internal data has been received or changed. Possible values are `metadata`, `content`, `visibility` and `idle`.
     */
    sourceDataType: MapSourceDataType;
};

/**
 * The terrain event
 *
 * @group Event Related
 */
export type MapTerrainEvent = {
    type: 'terrain';
};

/**
 * The map projection event
 *
 * @group Event Related
 */
export type MapProjectionEvent = {
    type: 'projectiontransition';
    /**
     * Specifies the name of the new projection.
     * Additionally includes 'globe-mercator' to describe globe that has internally switched to mercator.
     */
    newProjection: ProjectionSpecification['type'] | 'globe-mercator';
}

/**
 * An event related to the web gl context
 *
 * @group Event Related
 */
export type MapContextEvent = {
    type: 'webglcontextlost' | 'webglcontextrestored';
    originalEvent: WebGLContextEvent;
};

/**
 * The style image missing event
 *
 * @group Event Related
 *
 * @see [Generate and add a missing icon to the map](https://maplibre.org/maplibre-gl-js/docs/examples/add-image-missing-generated/)
 */
export type MapStyleImageMissingEvent = MapLibreEvent & {
    type: 'styleimagemissing';
    id: string;
}<|MERGE_RESOLUTION|>--- conflicted
+++ resolved
@@ -412,18 +412,16 @@
      */
     terrain: MapTerrainEvent;
     /**
-<<<<<<< HEAD
-     * Fired when map's projection is modified in other ways than by map being moved.
-     */
-    projectiontransition: MapProjectionEvent;
-=======
      * Fired whenever the cooperativeGestures option prevents a gesture from being handled by the map.
      * This is useful for showing your own UI when this happens.
      */
     cooperativegestureprevented: MapLibreEvent<WheelEvent | TouchEvent> & {
         gestureType: 'wheel_zoom' | 'touch_pan';
     };
->>>>>>> c181cb44
+    /**
+     * Fired when map's projection is modified in other ways than by map being moved.
+     */
+    projectiontransition: MapProjectionEvent;
 };
 
 /**
