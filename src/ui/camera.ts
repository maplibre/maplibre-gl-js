import {extend, wrap, defaultEasing, pick} from '../util/util';
import {interpolates} from '@maplibre/maplibre-gl-style-spec';
import {browser} from '../util/browser';
import {LngLat} from '../geo/lng_lat';
import {LngLatBounds} from '../geo/lng_lat_bounds';
import Point from '@mapbox/point-geometry';
import {Event, Evented} from '../util/evented';
import {Terrain} from '../render/terrain';
import {MercatorCoordinate} from '../geo/mercator_coordinate';

import type {ITransform} from '../geo/transform_interface';
import type {LngLatLike} from '../geo/lng_lat';
import type {LngLatBoundsLike} from '../geo/lng_lat_bounds';
import type {TaskID} from '../util/task_queue';
import type {PaddingOptions} from '../geo/edge_insets';
import type {HandlerManager} from './handler_manager';
import {scaleZoom} from '../geo/transform_helper';
import {ICameraHelper} from '../geo/projection/camera_helper';

/**
 * A [Point](https://github.com/mapbox/point-geometry) or an array of two numbers representing `x` and `y` screen coordinates in pixels.
 *
 * @group Geography and Geometry
 *
 * @example
 * ```ts
 * let p1 = new Point(-77, 38); // a PointLike which is a Point
 * let p2 = [-77, 38]; // a PointLike which is an array of two numbers
 * ```
 */
export type PointLike = Point | [number, number];

/**
 * A helper to allow require of at least one property
 */
export type RequireAtLeastOne<T> = { [K in keyof T]-?: Required<Pick<T, K>> & Partial<Pick<T, Exclude<keyof T, K>>>; }[keyof T];

/**
 * Options common to {@link Map#jumpTo}, {@link Map#easeTo}, and {@link Map#flyTo}, controlling the desired location,
 * zoom, bearing, and pitch of the camera. All properties are optional, and when a property is omitted, the current
 * camera value for that property will remain unchanged.
 *
 * @example
 * Set the map's initial perspective with CameraOptions
 * ```ts
 * let map = new Map({
 *   container: 'map',
 *   style: 'https://demotiles.maplibre.org/style.json',
 *   center: [-73.5804, 45.53483],
 *   pitch: 60,
 *   bearing: -60,
 *   zoom: 10
 * });
 * ```
 * @see [Set pitch and bearing](https://maplibre.org/maplibre-gl-js/docs/examples/set-perspective/)
 * @see [Jump to a series of locations](https://maplibre.org/maplibre-gl-js/docs/examples/jump-to/)
 * @see [Fly to a location](https://maplibre.org/maplibre-gl-js/docs/examples/flyto/)
 * @see [Display buildings in 3D](https://maplibre.org/maplibre-gl-js/docs/examples/3d-buildings/)
 */
export type CameraOptions = CenterZoomBearing & {
    /**
     * The desired pitch in degrees. The pitch is the angle towards the horizon
     * measured in degrees with a range between 0 and 60 degrees. For example, pitch: 0 provides the appearance
     * of looking straight down at the map, while pitch: 60 tilts the user's perspective towards the horizon.
     * Increasing the pitch value is often used to display 3D objects.
     */
    pitch?: number;
};

/**
 * Holds center, zoom and bearing properties
 */
export type CenterZoomBearing = {
    /**
     * The desired center.
     */
    center?: LngLatLike;
    /**
     * The desired mercator zoom level.
     */
    zoom?: number;
    /**
     * The desired bearing in degrees. The bearing is the compass direction that
     * is "up". For example, `bearing: 90` orients the map so that east is up.
     */
    bearing?: number;
}

/**
 * The options object related to the {@link Map#jumpTo} method
 */
export type JumpToOptions = CameraOptions & {
    /**
     * Dimensions in pixels applied on each side of the viewport for shifting the vanishing point.
     */
    padding?: PaddingOptions;
}

/**
 * A options object for the {@link Map#cameraForBounds} method
 */
export type CameraForBoundsOptions = CameraOptions & {
    /**
     * The amount of padding in pixels to add to the given bounds.
     */
    padding?: number | RequireAtLeastOne<PaddingOptions>;
    /**
     * The center of the given bounds relative to the map's center, measured in pixels.
     * @defaultValue [0, 0]
     */
    offset?: PointLike;
    /**
     * The maximum zoom level to allow when the camera would transition to the specified bounds.
     */
    maxZoom?: number;
}

/**
 * The {@link Map#flyTo} options object
 */
export type FlyToOptions = AnimationOptions & CameraOptions & {
    /**
     * The zooming "curve" that will occur along the
     * flight path. A high value maximizes zooming for an exaggerated animation, while a low
     * value minimizes zooming for an effect closer to {@link Map#easeTo}. 1.42 is the average
     * value selected by participants in the user study discussed in
     * [van Wijk (2003)](https://www.win.tue.nl/~vanwijk/zoompan.pdf). A value of
     * `Math.pow(6, 0.25)` would be equivalent to the root mean squared average velocity. A
     * value of 1 would produce a circular motion.
     * @defaultValue 1.42
     */
    curve?: number;
    /**
     * The zero-based zoom level at the peak of the flight path. If
     * `options.curve` is specified, this option is ignored.
     */
    minZoom?: number;
    /**
     * The average speed of the animation defined in relation to
     * `options.curve`. A speed of 1.2 means that the map appears to move along the flight path
     * by 1.2 times `options.curve` screenfuls every second. A _screenful_ is the map's visible span.
     * It does not correspond to a fixed physical distance, but varies by zoom level.
     * @defaultValue 1.2
     */
    speed?: number;
    /**
     * The average speed of the animation measured in screenfuls
     * per second, assuming a linear timing curve. If `options.speed` is specified, this option is ignored.
     */
    screenSpeed?: number;
    /**
     * The animation's maximum duration, measured in milliseconds.
     * If duration exceeds maximum duration, it resets to 0.
     */
    maxDuration?: number;
    /**
     * The amount of padding in pixels to add to the given bounds.
     */
    padding?: number | RequireAtLeastOne<PaddingOptions>;
}

export type EaseToOptions = AnimationOptions & CameraOptions & {
    delayEndEvents?: number;
    padding?: number | RequireAtLeastOne<PaddingOptions>;
    /**
     * If `zoom` is specified, `around` determines the point around which the zoom is centered.
     */
    around?: LngLatLike;
}

/**
 * Options for {@link Map#fitBounds} method
 */
export type FitBoundsOptions = FlyToOptions & {
    /**
     * If `true`, the map transitions using {@link Map#easeTo}. If `false`, the map transitions using {@link Map#flyTo}.
     * See those functions and {@link AnimationOptions} for information about options available.
     * @defaultValue false
     */
    linear?: boolean;
    /**
     * The center of the given bounds relative to the map's center, measured in pixels.
     * @defaultValue [0, 0]
     */
    offset?: PointLike;
    /**
     * The maximum zoom level to allow when the map view transitions to the specified bounds.
     */
    maxZoom?: number;
}

/**
 * Options common to map movement methods that involve animation, such as {@link Map#panBy} and
 * {@link Map#easeTo}, controlling the duration and easing function of the animation. All properties
 * are optional.
 *
 */
export type AnimationOptions = {
    /**
     * The animation's duration, measured in milliseconds.
     */
    duration?: number;
    /**
     * A function taking a time in the range 0..1 and returning a number where 0 is
     * the initial state and 1 is the final state.
     */
    easing?: (_: number) => number;
    /**
     * of the target center relative to real map container center at the end of animation.
     */
    offset?: PointLike;
    /**
     * If `false`, no animation will occur.
     */
    animate?: boolean;
    /**
     * If `true`, then the animation is considered essential and will not be affected by
     * [`prefers-reduced-motion`](https://developer.mozilla.org/en-US/docs/Web/CSS/\@media/prefers-reduced-motion).
     */
    essential?: boolean;
    /**
     * Default false. Needed in 3D maps to let the camera stay in a constant
     * height based on sea-level. After the animation finished the zoom-level will be recalculated in respect of
     * the distance from the camera to the center-coordinate-altitude.
     */
    freezeElevation?: boolean;
};

/**
 * A callback hook that allows manipulating the camera and being notified about camera updates before they happen
 */
export type CameraUpdateTransformFunction =  (next: {
    center: LngLat;
    zoom: number;
    pitch: number;
    bearing: number;
    elevation: number;
}) => {
    center?: LngLat;
    zoom?: number;
    pitch?: number;
    bearing?: number;
    elevation?: number;
};

export abstract class Camera extends Evented {
    transform: ITransform;
    cameraHelper: ICameraHelper;
    terrain: Terrain;
    handlers: HandlerManager;

    _moving: boolean;
    _zooming: boolean;
    _rotating: boolean;
    _pitching: boolean;
    _padding: boolean;

    _bearingSnap: number;
    _easeStart: number;
    _easeOptions: {
        duration?: number;
        easing?: (_: number) => number;
    };
    _easeId: string | void;

    _onEaseFrame: (_: number) => void;
    _onEaseEnd: (easeId?: string) => void;
    _easeFrameId: TaskID;

    /**
     * @internal
     * holds the geographical coordinate of the target
     */
    _elevationCenter: LngLat;
    /**
     * @internal
     * holds the targ altitude value, = center elevation of the target.
     * This value may changes during flight, because new terrain-tiles loads during flight.
     */
    _elevationTarget: number;
    /**
     * @internal
     * holds the start altitude value, = center elevation before animation begins
     * this value will recalculated during flight in respect of changing _elevationTarget values,
     * so the linear interpolation between start and target keeps smooth and without jumps.
     */
    _elevationStart: number;
    /**
     * @internal
     * Saves the current state of the elevation freeze - this is used during map movement to prevent "rocky" camera movement.
     */
    _elevationFreeze: boolean;
    /**
     * @internal
     * Used to track accumulated changes during continuous interaction
     */
    _requestedCameraState?: ITransform;
    /**
     * A callback used to defer camera updates or apply arbitrary constraints.
     * If specified, this Camera instance can be used as a stateless component in React etc.
     */
    transformCameraUpdate: CameraUpdateTransformFunction | null;

    abstract _requestRenderFrame(a: () => void): TaskID;
    abstract _cancelRenderFrame(_: TaskID): void;

    constructor(transform: ITransform, cameraHelper: ICameraHelper, options: {
        bearingSnap: number;
    }) {
        super();
        this._moving = false;
        this._zooming = false;
        this.transform = transform;
        this._bearingSnap = options.bearingSnap;
        this.cameraHelper = cameraHelper;

        this.on('moveend', () => {
            delete this._requestedCameraState;
        });
    }

    /**
     * @internal
     * Creates a new specialized transform instance from a projection instance and migrates
     * to this new transform, carrying over all the properties of the old transform (center, pitch, etc.).
     * When the style's projection is changed (or first set), this function should be called.
     */
    migrateProjection(newTransform: ITransform, newCameraHelper: ICameraHelper) {
        newTransform.apply(this.transform);
        this.transform = newTransform;
        this.cameraHelper = newCameraHelper;
    }

    /**
     * Returns the map's geographical centerpoint.
     *
     * @returns The map's geographical centerpoint.
     * @example
     * Return a LngLat object such as `{lng: 0, lat: 0}`
     * ```ts
     * let center = map.getCenter();
     * // access longitude and latitude values directly
     * let {lng, lat} = map.getCenter();
     * ```
     */
    getCenter(): LngLat { return new LngLat(this.transform.center.lng, this.transform.center.lat); }

    /**
     * Sets the map's geographical centerpoint. Equivalent to `jumpTo({center: center})`.
     *
     * Triggers the following events: `movestart` and `moveend`.
     *
     * @param center - The centerpoint to set.
     * @param eventData - Additional properties to be added to event objects of events triggered by this method.
     * @example
     * ```ts
     * map.setCenter([-74, 38]);
     * ```
     */
    setCenter(center: LngLatLike, eventData?: any) {
        return this.jumpTo({center}, eventData);
    }

    /**
     * Pans the map by the specified offset.
     *
     * Triggers the following events: `movestart` and `moveend`.
     *
     * @param offset - `x` and `y` coordinates by which to pan the map.
     * @param options - Options object
     * @param eventData - Additional properties to be added to event objects of events triggered by this method.
     * @see [Navigate the map with game-like controls](https://maplibre.org/maplibre-gl-js/docs/examples/game-controls/)
     */
    panBy(offset: PointLike, options?: AnimationOptions, eventData?: any): this {
        offset = Point.convert(offset).mult(-1);
        return this.panTo(this.transform.center, extend({offset}, options), eventData);
    }

    /**
     * Pans the map to the specified location with an animated transition.
     *
     * Triggers the following events: `movestart` and `moveend`.
     *
     * @param lnglat - The location to pan the map to.
     * @param options - Options describing the destination and animation of the transition.
     * @param eventData - Additional properties to be added to event objects of events triggered by this method.
     * @example
     * ```ts
     * map.panTo([-74, 38]);
     * // Specify that the panTo animation should last 5000 milliseconds.
     * map.panTo([-74, 38], {duration: 5000});
     * ```
     * @see [Update a feature in realtime](https://maplibre.org/maplibre-gl-js/docs/examples/live-update-feature/)
     */
    panTo(lnglat: LngLatLike, options?: AnimationOptions, eventData?: any): this {
        return this.easeTo(extend({
            center: lnglat
        }, options), eventData);
    }

    /**
     * Returns the map's current zoom level.
     *
     * @returns The map's current zoom level.
     * @example
     * ```ts
     * map.getZoom();
     * ```
     */
    getZoom(): number { return this.transform.zoom; }

    /**
     * Sets the map's zoom level. Equivalent to `jumpTo({zoom: zoom})`.
     *
     * Triggers the following events: `movestart`, `move`, `moveend`, `zoomstart`, `zoom`, and `zoomend`.
     *
     * @param zoom - The zoom level to set (0-20).
     * @param eventData - Additional properties to be added to event objects of events triggered by this method.
     * @example
     * Zoom to the zoom level 5 without an animated transition
     * ```ts
     * map.setZoom(5);
     * ```
     */
    setZoom(zoom: number, eventData?: any): this {
        this.jumpTo({zoom}, eventData);
        return this;
    }

    /**
     * Zooms the map to the specified zoom level, with an animated transition.
     *
     * Triggers the following events: `movestart`, `move`, `moveend`, `zoomstart`, `zoom`, and `zoomend`.
     *
     * @param zoom - The zoom level to transition to.
     * @param options - Options object
     * @param eventData - Additional properties to be added to event objects of events triggered by this method.
     * @example
     * ```ts
     * // Zoom to the zoom level 5 without an animated transition
     * map.zoomTo(5);
     * // Zoom to the zoom level 8 with an animated transition
     * map.zoomTo(8, {
     *   duration: 2000,
     *   offset: [100, 50]
     * });
     * ```
     */
    zoomTo(zoom: number, options?: AnimationOptions | null, eventData?: any): this {
        return this.easeTo(extend({
            zoom
        }, options), eventData);
    }

    /**
     * Increases the map's zoom level by 1.
     *
     * Triggers the following events: `movestart`, `move`, `moveend`, `zoomstart`, `zoom`, and `zoomend`.
     *
     * @param options - Options object
     * @param eventData - Additional properties to be added to event objects of events triggered by this method.
     * @example
     * Zoom the map in one level with a custom animation duration
     * ```ts
     * map.zoomIn({duration: 1000});
     * ```
     */
    zoomIn(options?: AnimationOptions, eventData?: any): this {
        this.zoomTo(this.getZoom() + 1, options, eventData);
        return this;
    }

    /**
     * Decreases the map's zoom level by 1.
     *
     * Triggers the following events: `movestart`, `move`, `moveend`, `zoomstart`, `zoom`, and `zoomend`.
     *
     * @param options - Options object
     * @param eventData - Additional properties to be added to event objects of events triggered by this method.
     * @example
     * Zoom the map out one level with a custom animation offset
     * ```ts
     * map.zoomOut({offset: [80, 60]});
     * ```
     */
    zoomOut(options?: AnimationOptions, eventData?: any): this {
        this.zoomTo(this.getZoom() - 1, options, eventData);
        return this;
    }

    /**
     * Returns the map's current bearing. The bearing is the compass direction that is "up"; for example, a bearing
     * of 90° orients the map so that east is up.
     *
     * @returns The map's current bearing.
     * @see [Navigate the map with game-like controls](https://maplibre.org/maplibre-gl-js/docs/examples/game-controls/)
     */
    getBearing(): number { return this.transform.bearing; }

    /**
     * Sets the map's bearing (rotation). The bearing is the compass direction that is "up"; for example, a bearing
     * of 90° orients the map so that east is up.
     *
     * Equivalent to `jumpTo({bearing: bearing})`.
     *
     * Triggers the following events: `movestart`, `moveend`, and `rotate`.
     *
     * @param bearing - The desired bearing.
     * @param eventData - Additional properties to be added to event objects of events triggered by this method.
     * @example
     * Rotate the map to 90 degrees
     * ```ts
     * map.setBearing(90);
     * ```
     */
    setBearing(bearing: number, eventData?: any): this {
        this.jumpTo({bearing}, eventData);
        return this;
    }

    /**
     * Returns the current padding applied around the map viewport.
     *
     * @returns The current padding around the map viewport.
     */
    getPadding(): PaddingOptions { return this.transform.padding; }

    /**
     * Sets the padding in pixels around the viewport.
     *
     * Equivalent to `jumpTo({padding: padding})`.
     *
     * Triggers the following events: `movestart` and `moveend`.
     *
     * @param padding - The desired padding.
     * @param eventData - Additional properties to be added to event objects of events triggered by this method.
     * @example
     * Sets a left padding of 300px, and a top padding of 50px
     * ```ts
     * map.setPadding({ left: 300, top: 50 });
     * ```
     */
    setPadding(padding: PaddingOptions, eventData?: any): this {
        this.jumpTo({padding}, eventData);
        return this;
    }

    /**
     * Rotates the map to the specified bearing, with an animated transition. The bearing is the compass direction
     * that is "up"; for example, a bearing of 90° orients the map so that east is up.
     *
     * Triggers the following events: `movestart`, `moveend`, and `rotate`.
     *
     * @param bearing - The desired bearing.
     * @param options - Options object
     * @param eventData - Additional properties to be added to event objects of events triggered by this method.
     */
    rotateTo(bearing: number, options?: AnimationOptions, eventData?: any): this {
        return this.easeTo(extend({
            bearing
        }, options), eventData);
    }

    /**
     * Rotates the map so that north is up (0° bearing), with an animated transition.
     *
     * Triggers the following events: `movestart`, `moveend`, and `rotate`.
     *
     * @param options - Options object
     * @param eventData - Additional properties to be added to event objects of events triggered by this method.
     */
    resetNorth(options?: AnimationOptions, eventData?: any): this {
        this.rotateTo(0, extend({duration: 1000}, options), eventData);
        return this;
    }

    /**
     * Rotates and pitches the map so that north is up (0° bearing) and pitch is 0°, with an animated transition.
     *
     * Triggers the following events: `movestart`, `move`, `moveend`, `pitchstart`, `pitch`, `pitchend`, and `rotate`.
     *
     * @param options - Options object
     * @param eventData - Additional properties to be added to event objects of events triggered by this method.
     */
    resetNorthPitch(options?: AnimationOptions, eventData?: any): this {
        this.easeTo(extend({
            bearing: 0,
            pitch: 0,
            duration: 1000
        }, options), eventData);
        return this;
    }

    /**
     * Snaps the map so that north is up (0° bearing), if the current bearing is close enough to it (i.e. within the
     * `bearingSnap` threshold).
     *
     * Triggers the following events: `movestart`, `moveend`, and `rotate`.
     *
     * @param options - Options object
     * @param eventData - Additional properties to be added to event objects of events triggered by this method.
     */
    snapToNorth(options?: AnimationOptions, eventData?: any): this {
        if (Math.abs(this.getBearing()) < this._bearingSnap) {
            return this.resetNorth(options, eventData);
        }
        return this;
    }

    /**
     * Returns the map's current pitch (tilt).
     *
     * @returns The map's current pitch, measured in degrees away from the plane of the screen.
     */
    getPitch(): number { return this.transform.pitch; }

    /**
     * Sets the map's pitch (tilt). Equivalent to `jumpTo({pitch: pitch})`.
     *
     * Triggers the following events: `movestart`, `moveend`, `pitchstart`, and `pitchend`.
     *
     * @param pitch - The pitch to set, measured in degrees away from the plane of the screen (0-60).
     * @param eventData - Additional properties to be added to event objects of events triggered by this method.
     */
    setPitch(pitch: number, eventData?: any): this {
        this.jumpTo({pitch}, eventData);
        return this;
    }

    /**
     * @param bounds - Calculate the center for these bounds in the viewport and use
     * the highest zoom level up to and including `Map#getMaxZoom()` that fits
     * in the viewport. LngLatBounds represent a box that is always axis-aligned with bearing 0.
     * Bounds will be taken in [sw, ne] order. Southwest point will always be to the left of the northeast point.
     * @param options - Options object
     * @returns If map is able to fit to provided bounds, returns `center`, `zoom`, and `bearing`.
     * If map is unable to fit, method will warn and return undefined.
     * @example
     * ```ts
     * let bbox = [[-79, 43], [-73, 45]];
     * let newCameraTransform = map.cameraForBounds(bbox, {
     *   padding: {top: 10, bottom:25, left: 15, right: 5}
     * });
     * ```
     */
    cameraForBounds(bounds: LngLatBoundsLike, options?: CameraForBoundsOptions): CenterZoomBearing | undefined {
        bounds = LngLatBounds.convert(bounds).adjustAntiMeridian();
        const bearing = options && options.bearing || 0;

        return this._cameraForBoxAndBearing(bounds.getNorthWest(), bounds.getSouthEast(), bearing, options);
    }

    /**
     * @internal
     * Calculate the center of these two points in the viewport and use
     * the highest zoom level up to and including `Map#getMaxZoom()` that fits
     * the AABB defined by these points in the viewport at the specified bearing.
     * @param p0 - First point
     * @param p1 - Second point
     * @param bearing - Desired map bearing at end of animation, in degrees
     * @param options - the camera options
     * @returns If map is able to fit to provided bounds, returns `center`, `zoom`, and `bearing`.
     *      If map is unable to fit, method will warn and return undefined.
     * @example
     * ```ts
     * let p0 = [-79, 43];
     * let p1 = [-73, 45];
     * let bearing = 90;
     * let newCameraTransform = map._cameraForBoxAndBearing(p0, p1, bearing, {
     *   padding: {top: 10, bottom:25, left: 15, right: 5}
     * });
     * ```
     */
    _cameraForBoxAndBearing(p0: LngLatLike, p1: LngLatLike, bearing: number, options?: CameraForBoundsOptions): CenterZoomBearing | undefined {
        const defaultPadding = {
            top: 0,
            bottom: 0,
            right: 0,
            left: 0
        };
        options = extend({
            padding: defaultPadding,
            offset: [0, 0],
            maxZoom: this.transform.maxZoom
        }, options);

        if (typeof options.padding === 'number') {
            const p = options.padding;
            options.padding = {
                top: p,
                bottom: p,
                right: p,
                left: p
            };
        }

        const padding = extend(defaultPadding, options.padding) as PaddingOptions;
        options.padding = padding;
        const tr = this.transform;
        const bounds = new LngLatBounds(p0, p1);

        return this.cameraHelper.cameraForBoxAndBearing(options, padding, bounds, bearing, tr);
    }

    /**
     * Pans and zooms the map to contain its visible area within the specified geographical bounds.
     * This function will also reset the map's bearing to 0 if bearing is nonzero.
     *
     * Triggers the following events: `movestart` and `moveend`.
     *
     * @param bounds - Center these bounds in the viewport and use the highest
     * zoom level up to and including `Map#getMaxZoom()` that fits them in the viewport.
     * Bounds will be taken in [sw, ne] order. Southwest point will always be to the left of the northeast point.
     * @param options - Options supports all properties from {@link AnimationOptions} and {@link CameraOptions} in addition to the fields below.
     * @param eventData - Additional properties to be added to event objects of events triggered by this method.
     * @example
     * ```ts
     * let bbox = [[-79, 43], [-73, 45]];
     * map.fitBounds(bbox, {
     *   padding: {top: 10, bottom:25, left: 15, right: 5}
     * });
     * ```
     * @see [Fit a map to a bounding box](https://maplibre.org/maplibre-gl-js/docs/examples/fitbounds/)
     */
    fitBounds(bounds: LngLatBoundsLike, options?: FitBoundsOptions, eventData?: any): this {
        return this._fitInternal(
            this.cameraForBounds(bounds, options),
            options,
            eventData);
    }

    /**
     * Pans, rotates and zooms the map to to fit the box made by points p0 and p1
     * once the map is rotated to the specified bearing. To zoom without rotating,
     * pass in the current map bearing.
     *
     * Triggers the following events: `movestart`, `move`, `moveend`, `zoomstart`, `zoom`, `zoomend` and `rotate`.
     *
     * @param p0 - First point on screen, in pixel coordinates
     * @param p1 - Second point on screen, in pixel coordinates
     * @param bearing - Desired map bearing at end of animation, in degrees
     * @param options - Options object
     * @param eventData - Additional properties to be added to event objects of events triggered by this method.
     * @example
     * ```ts
     * let p0 = [220, 400];
     * let p1 = [500, 900];
     * map.fitScreenCoordinates(p0, p1, map.getBearing(), {
     *   padding: {top: 10, bottom:25, left: 15, right: 5}
     * });
     * ```
     * @see Used by {@link BoxZoomHandler}
     */
    fitScreenCoordinates(p0: PointLike, p1: PointLike, bearing: number, options?: FitBoundsOptions, eventData?: any): this {
        return this._fitInternal(
            this._cameraForBoxAndBearing(
                this.transform.screenPointToLocation(Point.convert(p0)),
                this.transform.screenPointToLocation(Point.convert(p1)),
                bearing,
                options),
            options,
            eventData);
    }

    _fitInternal(calculatedOptions?: CenterZoomBearing, options?: FitBoundsOptions, eventData?: any): this {
        // cameraForBounds warns + returns undefined if unable to fit:
        if (!calculatedOptions) return this;

        options = extend(calculatedOptions, options);
        // Explicitly remove the padding field because, calculatedOptions already accounts for padding by setting zoom and center accordingly.
        delete options.padding;

        return options.linear ?
            this.easeTo(options, eventData) :
            this.flyTo(options, eventData);
    }

    /**
     * Changes any combination of center, zoom, bearing, and pitch, without
     * an animated transition. The map will retain its current values for any
     * details not specified in `options`.
     *
     * Triggers the following events: `movestart`, `move`, `moveend`, `zoomstart`, `zoom`, `zoomend`, `pitchstart`,
     * `pitch`, `pitchend`, and `rotate`.
     *
     * @param options - Options object
     * @param eventData - Additional properties to be added to event objects of events triggered by this method.
     * @example
     * ```ts
     * // jump to coordinates at current zoom
     * map.jumpTo({center: [0, 0]});
     * // jump with zoom, pitch, and bearing options
     * map.jumpTo({
     *   center: [0, 0],
     *   zoom: 8,
     *   pitch: 45,
     *   bearing: 90
     * });
     * ```
     * @see [Jump to a series of locations](https://maplibre.org/maplibre-gl-js/docs/examples/jump-to/)
     * @see [Update a feature in realtime](https://maplibre.org/maplibre-gl-js/docs/examples/live-update-feature/)
     */
    jumpTo(options: JumpToOptions, eventData?: any): this {
        this.stop();

        const tr = this._getTransformForUpdate();
        let bearingChanged = false,
            pitchChanged = false;

        const oldZoom = tr.zoom;

        this.cameraHelper.handleJumpToCenterZoom(tr, options);

        const zoomChanged = tr.zoom !== oldZoom;

        if ('bearing' in options && tr.bearing !== +options.bearing) {
            bearingChanged = true;
            tr.setBearing(+options.bearing);
        }

        if ('pitch' in options && tr.pitch !== +options.pitch) {
            pitchChanged = true;
            tr.setPitch(+options.pitch);
        }

        if (options.padding != null && !tr.isPaddingEqual(options.padding)) {
            tr.setPadding(options.padding);
        }
        this._applyUpdatedTransform(tr);

        this.fire(new Event('movestart', eventData))
            .fire(new Event('move', eventData));

        if (zoomChanged) {
            this.fire(new Event('zoomstart', eventData))
                .fire(new Event('zoom', eventData))
                .fire(new Event('zoomend', eventData));
        }

        if (bearingChanged) {
            this.fire(new Event('rotatestart', eventData))
                .fire(new Event('rotate', eventData))
                .fire(new Event('rotateend', eventData));
        }

        if (pitchChanged) {
            this.fire(new Event('pitchstart', eventData))
                .fire(new Event('pitch', eventData))
                .fire(new Event('pitchend', eventData));
        }

        return this.fire(new Event('moveend', eventData));
    }

    /**
     * Calculates pitch, zoom and bearing for looking at `newCenter` with the camera position being `newCenter`
     * and returns them as {@link CameraOptions}.
     * @param from - The camera to look from
     * @param altitudeFrom - The altitude of the camera to look from
     * @param to - The center to look at
     * @param altitudeTo - Optional altitude of the center to look at. If none given the ground height will be used.
     * @returns the calculated camera options
     */
    calculateCameraOptionsFromTo(from: LngLat, altitudeFrom: number, to: LngLat, altitudeTo: number = 0): CameraOptions {
        const fromMerc = MercatorCoordinate.fromLngLat(from, altitudeFrom);
        const toMerc = MercatorCoordinate.fromLngLat(to, altitudeTo);
        const dx = toMerc.x - fromMerc.x;
        const dy = toMerc.y - fromMerc.y;
        const dz = toMerc.z - fromMerc.z;

        const distance3D = Math.hypot(dx, dy, dz);
        if (distance3D === 0) throw new Error('Can\'t calculate camera options with same From and To');

        const groundDistance = Math.hypot(dx, dy);

        const zoom = scaleZoom(this.transform.cameraToCenterDistance / distance3D / this.transform.tileSize);
        const bearing = (Math.atan2(dx, -dy) * 180) / Math.PI;
        let pitch = (Math.acos(groundDistance / distance3D) * 180) / Math.PI;
        pitch = dz < 0 ? 90 - pitch : 90 + pitch;

        return {
            center: toMerc.toLngLat(),
            zoom,
            pitch,
            bearing
        };
    }

    /**
     * Changes any combination of `center`, `zoom`, `bearing`, `pitch`, and `padding` with an animated transition
     * between old and new values. The map will retain its current values for any
     * details not specified in `options`.
     *
     * Note: The transition will happen instantly if the user has enabled
     * the `reduced motion` accessibility feature enabled in their operating system,
     * unless `options` includes `essential: true`.
     *
     * Triggers the following events: `movestart`, `move`, `moveend`, `zoomstart`, `zoom`, `zoomend`, `pitchstart`,
     * `pitch`, `pitchend`, and `rotate`.
     *
     * @param options - Options describing the destination and animation of the transition.
     * Accepts {@link CameraOptions} and {@link AnimationOptions}.
     * @param eventData - Additional properties to be added to event objects of events triggered by this method.
     * @see [Navigate the map with game-like controls](https://maplibre.org/maplibre-gl-js/docs/examples/game-controls/)
     */
    easeTo(options: EaseToOptions & {
        easeId?: string;
        noMoveStart?: boolean;
    }, eventData?: any): this {
        this._stop(false, options.easeId);

        options = extend({
            offset: [0, 0],
            duration: 500,
            easing: defaultEasing
        }, options);

        if (options.animate === false || (!options.essential && browser.prefersReducedMotion)) {
            options.duration = 0;
        }

        const tr = this._getTransformForUpdate();
        const startBearing = this.getBearing(),
            startPitch = tr.pitch,
            bearing = 'bearing' in options ? this._normalizeBearing(options.bearing, startBearing) : startBearing,
            pitch = 'pitch' in options ? +options.pitch : startPitch,
            padding = ('padding' in options ? options.padding : tr.padding) as PaddingOptions;
        const offsetAsPoint = Point.convert(options.offset);

        let around, aroundPoint;

        if (options.around) {
            around = LngLat.convert(options.around);
            aroundPoint = tr.locationToScreenPoint(around);
        }

        const currently = {
            moving: this._moving,
            zooming: this._zooming,
            rotating: this._rotating,
            pitching: this._pitching
        };

        const easeHandler = this.cameraHelper.handleEaseTo(tr, {
            bearing,
            pitch,
            padding,
            around,
            aroundPoint,
            offsetAsPoint,
            offset: options.offset,
            zoom: options.zoom,
            center: options.center,
        });

        this._rotating = this._rotating || (startBearing !== bearing);
        this._pitching = this._pitching || (pitch !== startPitch);
        this._padding = !tr.isPaddingEqual(padding as PaddingOptions);
        this._zooming = this._zooming || easeHandler.isZooming;
        this._easeId = options.easeId;
        this._prepareEase(eventData, options.noMoveStart, currently);

        if (this.terrain) {
            this._prepareElevation(easeHandler.elevationCenter);
        }

        this._ease((k) => {
            easeHandler.easeFunc(k);

            if (this.terrain && !options.freezeElevation) this._updateElevation(k);
            this._applyUpdatedTransform(tr);
            this._fireMoveEvents(eventData);

        }, (interruptingEaseId?: string) => {
            if (this.terrain && options.freezeElevation) this._finalizeElevation();
            this._afterEase(eventData, interruptingEaseId);
        }, options as any);

        return this;
    }

    _prepareEase(eventData: any, noMoveStart: boolean, currently: any = {}) {
        this._moving = true;
        if (!noMoveStart && !currently.moving) {
            this.fire(new Event('movestart', eventData));
        }
        if (this._zooming && !currently.zooming) {
            this.fire(new Event('zoomstart', eventData));
        }
        if (this._rotating && !currently.rotating) {
            this.fire(new Event('rotatestart', eventData));
        }
        if (this._pitching && !currently.pitching) {
            this.fire(new Event('pitchstart', eventData));
        }
    }

    _prepareElevation(center: LngLat) {
        this._elevationCenter = center;
        this._elevationStart = this.transform.elevation;
        this._elevationTarget = this.terrain.getElevationForLngLatZoom(center, this.transform.tileZoom);
        this._elevationFreeze = true;
    }

    _updateElevation(k: number) {
        this.transform.setMinElevationForCurrentTile(this.terrain.getMinTileElevationForLngLatZoom(this._elevationCenter, this.transform.tileZoom));
        const elevation = this.terrain.getElevationForLngLatZoom(this._elevationCenter, this.transform.tileZoom);
        // target terrain updated during flight, slowly move camera to new height
        if (k < 1 && elevation !== this._elevationTarget) {
            const pitch1 = this._elevationTarget - this._elevationStart;
            const pitch2 = (elevation - (pitch1 * k + this._elevationStart)) / (1 - k);
            this._elevationStart += k * (pitch1 - pitch2);
            this._elevationTarget = elevation;
        }
        this.transform.setElevation(interpolates.number(this._elevationStart, this._elevationTarget, k));
    }

    _finalizeElevation() {
        this._elevationFreeze = false;
        const tr = this._getTransformForUpdate();
        tr.recalculateZoom(this.terrain);
        this._applyUpdatedTransform(tr);
    }

    /**
     * @internal
     * Called when the camera is about to be manipulated.
     * If `transformCameraUpdate` is specified or terrain is enabled, a copy of
     * the current transform is created to track the accumulated changes.
     * This underlying transform represents the "desired state" proposed by input handlers / animations / UI controls.
     * It may differ from the state used for rendering (`this.transform`).
     * @returns Transform to apply changes to
     */
    _getTransformForUpdate(): ITransform {
        if (!this.transformCameraUpdate && !this.terrain) return this.transform;

        if (!this._requestedCameraState) {
            this._requestedCameraState = this.transform.clone();
        }
        return this._requestedCameraState;
    }

    /**
     * @internal
     * Checks the given transform for the camera being below terrain surface and
     * returns new pitch and zoom to fix that.
     *
     * With the new pitch and zoom, the camera will be at the same ground
     * position but at higher altitude. It will still point to the same spot on
     * the map.
     *
     * @param tr - The transform to check.
     */
<<<<<<< HEAD
    _elevateCameraIfInsideTerrain(tr: Transform) : { pitch?: number; zoom?: number } {
        const camera = tr.getCameraPosition();
        const surfacePadding = Math.min(500, 20 * (25 - tr.zoom));
        const minAltitude = this.terrain.getElevationForLngLatZoom(
            camera.lngLat, tr.zoom) + surfacePadding;
        if (camera.altitude < minAltitude) {
=======
    _elevateCameraIfInsideTerrain(tr: ITransform) : { pitch?: number; zoom?: number } {
        const cameraLngLat = tr.screenPointToLocation(tr.getCameraPoint());
        const cameraAltitude = tr.getCameraAltitude();
        const minAltitude = this.terrain.getElevationForLngLatZoom(cameraLngLat, tr.zoom);
        if (cameraAltitude < minAltitude) {
>>>>>>> ba484496
            const newCamera = this.calculateCameraOptionsFromTo(
                cameraLngLat, minAltitude, tr.center, tr.elevation);
            return {
                pitch: newCamera.pitch,
                zoom: newCamera.zoom,
            };
        }
        return {};
    }

    /**
     * @internal
     * Called after the camera is done being manipulated.
     * @param tr - the requested camera end state
     * If the camera is inside terrain, it gets elevated.
     * Call `transformCameraUpdate` if present, and then apply the "approved" changes.
     */
    _applyUpdatedTransform(tr: ITransform) {
        const modifiers : ((tr: ITransform) => ReturnType<CameraUpdateTransformFunction>)[] = [];
        if (this.terrain) {
            modifiers.push(tr => this._elevateCameraIfInsideTerrain(tr));
        }
        if (this.transformCameraUpdate) {
            modifiers.push(tr => this.transformCameraUpdate(tr));
        }
        if (!modifiers.length) {
            return;
        }
        const finalTransform = tr.clone();
        for (const modifier of modifiers) {
            const nextTransform = finalTransform.clone();
            const {
                center,
                zoom,
                pitch,
                bearing,
                elevation
            } = modifier(nextTransform);
            if (center) nextTransform.setCenter(center);
            if (zoom !== undefined) nextTransform.setZoom(zoom);
            if (pitch !== undefined) nextTransform.setPitch(pitch);
            if (bearing !== undefined) nextTransform.setBearing(bearing);
            if (elevation !== undefined) nextTransform.setElevation(elevation);
            finalTransform.apply(nextTransform);
        }
        this.transform.apply(finalTransform);
    }

    _fireMoveEvents(eventData?: any) {
        this.fire(new Event('move', eventData));
        if (this._zooming) {
            this.fire(new Event('zoom', eventData));
        }
        if (this._rotating) {
            this.fire(new Event('rotate', eventData));
        }
        if (this._pitching) {
            this.fire(new Event('pitch', eventData));
        }
    }

    _afterEase(eventData?: any, easeId?: string) {
        // if this easing is being stopped to start another easing with
        // the same id then don't fire any events to avoid extra start/stop events
        if (this._easeId && easeId && this._easeId === easeId) {
            return;
        }
        delete this._easeId;

        const wasZooming = this._zooming;
        const wasRotating = this._rotating;
        const wasPitching = this._pitching;
        this._moving = false;
        this._zooming = false;
        this._rotating = false;
        this._pitching = false;
        this._padding = false;

        if (wasZooming) {
            this.fire(new Event('zoomend', eventData));
        }
        if (wasRotating) {
            this.fire(new Event('rotateend', eventData));
        }
        if (wasPitching) {
            this.fire(new Event('pitchend', eventData));
        }
        this.fire(new Event('moveend', eventData));
    }

    /**
     * Changes any combination of center, zoom, bearing, and pitch, animating the transition along a curve that
     * evokes flight. The animation seamlessly incorporates zooming and panning to help
     * the user maintain her bearings even after traversing a great distance.
     *
     * Note: The animation will be skipped, and this will behave equivalently to `jumpTo`
     * if the user has the `reduced motion` accessibility feature enabled in their operating system,
     * unless 'options' includes `essential: true`.
     *
     * Triggers the following events: `movestart`, `move`, `moveend`, `zoomstart`, `zoom`, `zoomend`, `pitchstart`,
     * `pitch`, `pitchend`, and `rotate`.
     *
     * @param options - Options describing the destination and animation of the transition.
     * Accepts {@link CameraOptions}, {@link AnimationOptions},
     * and the following additional options.
     * @param eventData - Additional properties to be added to event objects of events triggered by this method.
     * @example
     * ```ts
     * // fly with default options to null island
     * map.flyTo({center: [0, 0], zoom: 9});
     * // using flyTo options
     * map.flyTo({
     *   center: [0, 0],
     *   zoom: 9,
     *   speed: 0.2,
     *   curve: 1,
     *   easing(t) {
     *     return t;
     *   }
     * });
     * ```
     * @see [Fly to a location](https://maplibre.org/maplibre-gl-js/docs/examples/flyto/)
     * @see [Slowly fly to a location](https://maplibre.org/maplibre-gl-js/docs/examples/flyto-options/)
     * @see [Fly to a location based on scroll position](https://maplibre.org/maplibre-gl-js/docs/examples/scroll-fly-to/)
     */
    flyTo(options: FlyToOptions, eventData?: any): this {
        // Fall through to jumpTo if user has set prefers-reduced-motion
        if (!options.essential && browser.prefersReducedMotion) {
            const coercedOptions = pick(options, ['center', 'zoom', 'bearing', 'pitch']) as CameraOptions;
            return this.jumpTo(coercedOptions, eventData);
        }

        // This method implements an “optimal path” animation, as detailed in:
        //
        // Van Wijk, Jarke J.; Nuij, Wim A. A. “Smooth and efficient zooming and panning.” INFOVIS
        //   ’03. pp. 15–22. <https://www.win.tue.nl/~vanwijk/zoompan.pdf#page=5>.
        //
        // Where applicable, local variable documentation begins with the associated variable or
        // function in van Wijk (2003).

        this.stop();

        options = extend({
            offset: [0, 0],
            speed: 1.2,
            curve: 1.42,
            easing: defaultEasing
        }, options);

        const tr = this._getTransformForUpdate(),
            startBearing = tr.bearing,
            startPitch = tr.pitch,
            startPadding = tr.padding;

        const bearing = 'bearing' in options ? this._normalizeBearing(options.bearing, startBearing) : startBearing;
        const pitch = 'pitch' in options ? +options.pitch : startPitch;
        const padding = ('padding' in options ? options.padding : tr.padding) as PaddingOptions;

        const offsetAsPoint = Point.convert(options.offset);
        let pointAtOffset = tr.centerPoint.add(offsetAsPoint);
        const locationAtOffset = tr.screenPointToLocation(pointAtOffset);

        const flyToHandler = this.cameraHelper.handleFlyTo(tr, {
            bearing,
            pitch,
            padding,
            locationAtOffset,
            offsetAsPoint,
            center: options.center,
            minZoom: options.minZoom,
            zoom: options.zoom,
        });

        let rho = options.curve;

        // w₀: Initial visible span, measured in pixels at the initial scale.
        const w0 = Math.max(tr.width, tr.height);
        // w₁: Final visible span, measured in pixels with respect to the initial scale.
        const w1 = w0 / flyToHandler.scaleOfZoom;
        // Length of the flight path as projected onto the ground plane, measured in pixels from
        // the world image origin at the initial scale.
        const u1 = flyToHandler.pixelPathLength;

        if (typeof flyToHandler.scaleOfMinZoom === 'number') {
            // w<sub>m</sub>: Maximum visible span, measured in pixels with respect to the initial
            // scale.
            const wMax = w0 / flyToHandler.scaleOfMinZoom;
            rho = Math.sqrt(wMax / u1 * 2);
        }

        // ρ²
        const rho2 = rho * rho;

        /**
         * rᵢ: Returns the zoom-out factor at one end of the animation.
         *
         * @param descent - `true` for the descent, `false` for the ascent
         */
        function zoomOutFactor(descent: boolean) {
            const b = (w1 * w1 - w0 * w0 + (descent ? -1 : 1) * rho2 * rho2 * u1 * u1) / (2 * (descent ? w1 : w0) * rho2 * u1);
            return Math.log(Math.sqrt(b * b + 1) - b);
        }

        function sinh(n) { return (Math.exp(n) - Math.exp(-n)) / 2; }
        function cosh(n) { return (Math.exp(n) + Math.exp(-n)) / 2; }
        function tanh(n) { return sinh(n) / cosh(n); }

        // r₀: Zoom-out factor during ascent.
        const r0 = zoomOutFactor(false);

        // w(s): Returns the visible span on the ground, measured in pixels with respect to the
        // initial scale. Assumes an angular field of view of 2 arctan ½ ≈ 53°.
        let w: (_: number) => number = function (s) {
            return (cosh(r0) / cosh(r0 + rho * s));
        };

        // u(s): Returns the distance along the flight path as projected onto the ground plane,
        // measured in pixels from the world image origin at the initial scale.
        let u: (_: number) => number = function (s) {
            return w0 * ((cosh(r0) * tanh(r0 + rho * s) - sinh(r0)) / rho2) / u1;
        };

        // S: Total length of the flight path, measured in ρ-screenfuls.
        let S = (zoomOutFactor(true) - r0) / rho;

        // When u₀ = u₁, the optimal path doesn’t require both ascent and descent.
        if (Math.abs(u1) < 0.000002 || !isFinite(S)) {
            // Perform a more or less instantaneous transition if the path is too short.
            if (Math.abs(w0 - w1) < 0.000001) return this.easeTo(options, eventData);

            const k = w1 < w0 ? -1 : 1;
            S = Math.abs(Math.log(w1 / w0)) / rho;

            u = () => 0;
            w = (s) => Math.exp(k * rho * s);
        }

        if ('duration' in options) {
            options.duration = +options.duration;
        } else {
            const V = 'screenSpeed' in options ? +options.screenSpeed / rho : +options.speed;
            options.duration = 1000 * S / V;
        }

        if (options.maxDuration && options.duration > options.maxDuration) {
            options.duration = 0;
        }

        this._zooming = true;
        this._rotating = (startBearing !== bearing);
        this._pitching = (pitch !== startPitch);
        this._padding = !tr.isPaddingEqual(padding as PaddingOptions);

        this._prepareEase(eventData, false);
        if (this.terrain) this._prepareElevation(flyToHandler.targetCenter);

        this._ease((k) => {
            // s: The distance traveled along the flight path, measured in ρ-screenfuls.
            const s = k * S;
            const scale = 1 / w(s);
            const centerFactor = u(s);
            if (this._rotating) {
                tr.setBearing(interpolates.number(startBearing, bearing, k));
            }
            if (this._pitching) {
                tr.setPitch(interpolates.number(startPitch, pitch, k));
            }
            if (this._padding) {
                tr.interpolatePadding(startPadding, padding as PaddingOptions, k);
                // When padding is being applied, Transform#centerPoint is changing continuously,
                // thus we need to recalculate offsetPoint every frame
                pointAtOffset = tr.centerPoint.add(offsetAsPoint);
            }

            flyToHandler.easeFunc(k, scale, centerFactor, pointAtOffset);

            if (this.terrain && !options.freezeElevation) this._updateElevation(k);
            this._applyUpdatedTransform(tr);
            this._fireMoveEvents(eventData);
        }, () => {
            if (this.terrain && options.freezeElevation) this._finalizeElevation();
            this._afterEase(eventData);
        }, options);

        return this;
    }

    isEasing() {
        return !!this._easeFrameId;
    }

    /**
     * Stops any animated transition underway.
     */
    stop(): this {
        return this._stop();
    }

    _stop(allowGestures?: boolean, easeId?: string): this {
        if (this._easeFrameId) {
            this._cancelRenderFrame(this._easeFrameId);
            delete this._easeFrameId;
            delete this._onEaseFrame;
        }

        if (this._onEaseEnd) {
            // The _onEaseEnd function might emit events which trigger new
            // animation, which sets a new _onEaseEnd. Ensure we don't delete
            // it unintentionally.
            const onEaseEnd = this._onEaseEnd;
            delete this._onEaseEnd;
            onEaseEnd.call(this, easeId);
        }
        if (!allowGestures) {
            this.handlers?.stop(false);
        }
        return this;
    }

    _ease(frame: (_: number) => void,
        finish: () => void,
        options: {
            animate?: boolean;
            duration?: number;
            easing?: (_: number) => number;
        }) {
        if (options.animate === false || options.duration === 0) {
            frame(1);
            finish();
        } else {
            this._easeStart = browser.now();
            this._easeOptions = options;
            this._onEaseFrame = frame;
            this._onEaseEnd = finish;
            this._easeFrameId = this._requestRenderFrame(this._renderFrameCallback);
        }
    }

    // Callback for map._requestRenderFrame
    _renderFrameCallback = () => {
        const t = Math.min((browser.now() - this._easeStart) / this._easeOptions.duration, 1);
        this._onEaseFrame(this._easeOptions.easing(t));

        // if _stop is called during _onEaseFrame from _fireMoveEvents we should avoid a new _requestRenderFrame, checking it by ensuring _easeFrameId was not deleted
        if (t < 1 && this._easeFrameId) {
            this._easeFrameId = this._requestRenderFrame(this._renderFrameCallback);
        } else {
            this.stop();
        }
    };

    // convert bearing so that it's numerically close to the current one so that it interpolates properly
    _normalizeBearing(bearing: number, currentBearing: number) {
        bearing = wrap(bearing, -180, 180);
        const diff = Math.abs(bearing - currentBearing);
        if (Math.abs(bearing - 360 - currentBearing) < diff) bearing -= 360;
        if (Math.abs(bearing + 360 - currentBearing) < diff) bearing += 360;
        return bearing;
    }

    /**
     * Get the elevation difference between a given point
     * and a point that is currently in the middle of the screen.
     * This method should be used for proper positioning of custom 3d objects, as explained [here](https://maplibre.org/maplibre-gl-js/docs/examples/add-3d-model-with-terrain/)
     * Returns null if terrain is not enabled.
     * This method is subject to change in Maplibre GL JS v5.
     * @param lngLatLike - [x,y] or LngLat coordinates of the location
     * @returns elevation offset in meters
     */
    queryTerrainElevation(lngLatLike: LngLatLike): number | null {
        if (!this.terrain) {
            return null;
        }
        const elevation = this.terrain.getElevationForLngLatZoom(LngLat.convert(lngLatLike), this.transform.tileZoom);
        return elevation - this.transform.elevation;
    }
}<|MERGE_RESOLUTION|>--- conflicted
+++ resolved
@@ -1051,20 +1051,12 @@
      *
      * @param tr - The transform to check.
      */
-<<<<<<< HEAD
-    _elevateCameraIfInsideTerrain(tr: Transform) : { pitch?: number; zoom?: number } {
-        const camera = tr.getCameraPosition();
-        const surfacePadding = Math.min(500, 20 * (25 - tr.zoom));
-        const minAltitude = this.terrain.getElevationForLngLatZoom(
-            camera.lngLat, tr.zoom) + surfacePadding;
-        if (camera.altitude < minAltitude) {
-=======
-    _elevateCameraIfInsideTerrain(tr: ITransform) : { pitch?: number; zoom?: number } {
+    _elevateCameraIfInsideTerrain(tr: ITransform): { pitch?: number; zoom?: number } {
         const cameraLngLat = tr.screenPointToLocation(tr.getCameraPoint());
         const cameraAltitude = tr.getCameraAltitude();
-        const minAltitude = this.terrain.getElevationForLngLatZoom(cameraLngLat, tr.zoom);
+        const surfacePadding = Math.min(500, 20 * (25 - tr.zoom));
+        const minAltitude = this.terrain.getElevationForLngLatZoom(cameraLngLat, tr.zoom) + surfacePadding;
         if (cameraAltitude < minAltitude) {
->>>>>>> ba484496
             const newCamera = this.calculateCameraOptionsFromTo(
                 cameraLngLat, minAltitude, tr.center, tr.elevation);
             return {
