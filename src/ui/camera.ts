--- conflicted
+++ resolved
@@ -1168,15 +1168,11 @@
 
     _finalizeElevation() {
         this._elevationFreeze = false;
-<<<<<<< HEAD
-        const tr = this._getTransformForUpdate();
-        tr.recalculateZoom(this.terrain);
-        this._applyUpdatedTransform(tr);
-=======
         if (this.getCenterClampedToGround()) {
-            this.transform.recalculateZoomAndCenter(this.terrain);
-        }
->>>>>>> 9d9a600b
+            const tr = this._getTransformForUpdate();
+            tr.recalculateZoomAndCenter(this.terrain);
+            this._applyUpdatedTransform(tr);
+        }
     }
 
     /**
@@ -1208,21 +1204,14 @@
      *
      * @param tr - The transform to check.
      */
-<<<<<<< HEAD
     _elevateCameraIfInsideTerrain(tr: ITransform): { pitch?: number; zoom?: number } {
-        const cameraLngLat = tr.screenPointToLocation(tr.getCameraPoint());
-        const cameraAltitude = tr.getCameraAltitude();
-        const surfacePadding = Math.min(500, 20 * (25 - tr.zoom));
-        const minAltitude = this.terrain.getElevationForLngLatZoom(cameraLngLat, tr.zoom) + surfacePadding;
-=======
-    _elevateCameraIfInsideTerrain(tr: ITransform) : { pitch?: number; zoom?: number } {
         if (!this.terrain && tr.elevation >= 0 && tr.pitch <= 90) {
             return {};
         }
+        const surfacePadding = Math.min(500, 20 * (25 - tr.zoom));
         const cameraLngLat = tr.getCameraLngLat();
         const cameraAltitude = tr.getCameraAltitude();
-        const minAltitude = this.terrain ? this.terrain.getElevationForLngLatZoom(cameraLngLat, tr.zoom) : 0;
->>>>>>> 9d9a600b
+        const minAltitude = this.terrain ? this.terrain.getElevationForLngLatZoom(cameraLngLat, tr.zoom) + surfacePadding : 0;
         if (cameraAltitude < minAltitude) {
             const newCamera = this.calculateCameraOptionsFromTo(
                 cameraLngLat, minAltitude, tr.center, tr.elevation);
