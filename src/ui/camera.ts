import {extend, wrap, defaultEasing, pick} from '../util/util';
import {interpolates} from '@maplibre/maplibre-gl-style-spec';
import {browser} from '../util/browser';
import {LngLat} from '../geo/lng_lat';
import {LngLatBounds} from '../geo/lng_lat_bounds';
import Point from '@mapbox/point-geometry';
import {Event, Evented} from '../util/evented';
import {Terrain} from '../render/terrain';
import {MercatorCoordinate} from '../geo/mercator_coordinate';

import type {ITransform} from '../geo/transform_interface';
import type {LngLatLike} from '../geo/lng_lat';
import type {LngLatBoundsLike} from '../geo/lng_lat_bounds';
import type {TaskID} from '../util/task_queue';
import type {PaddingOptions} from '../geo/edge_insets';
import type {HandlerManager} from './handler_manager';
import {scaleZoom} from '../geo/transform_helper';
import {ICameraHelper} from '../geo/projection/camera_helper';

/**
 * A [Point](https://github.com/mapbox/point-geometry) or an array of two numbers representing `x` and `y` screen coordinates in pixels.
 *
 * @group Geography and Geometry
 *
 * @example
 * ```ts
 * let p1 = new Point(-77, 38); // a PointLike which is a Point
 * let p2 = [-77, 38]; // a PointLike which is an array of two numbers
 * ```
 */
export type PointLike = Point | [number, number];

/**
 * A helper to allow require of at least one property
 */
export type RequireAtLeastOne<T> = { [K in keyof T]-?: Required<Pick<T, K>> & Partial<Pick<T, Exclude<keyof T, K>>>; }[keyof T];

/**
 * Options common to {@link Map#jumpTo}, {@link Map#easeTo}, and {@link Map#flyTo}, controlling the desired location,
 * zoom, bearing, and pitch of the camera. All properties are optional, and when a property is omitted, the current
 * camera value for that property will remain unchanged.
 *
 * @example
 * Set the map's initial perspective with CameraOptions
 * ```ts
 * let map = new Map({
 *   container: 'map',
 *   style: 'https://demotiles.maplibre.org/style.json',
 *   center: [-73.5804, 45.53483],
 *   pitch: 60,
 *   bearing: -60,
 *   zoom: 10
 * });
 * ```
 * @see [Set pitch and bearing](https://maplibre.org/maplibre-gl-js/docs/examples/set-perspective/)
 * @see [Jump to a series of locations](https://maplibre.org/maplibre-gl-js/docs/examples/jump-to/)
 * @see [Fly to a location](https://maplibre.org/maplibre-gl-js/docs/examples/flyto/)
 * @see [Display buildings in 3D](https://maplibre.org/maplibre-gl-js/docs/examples/3d-buildings/)
 */
export type CameraOptions = CenterZoomBearing & {
    /**
     * The desired pitch in degrees. The pitch is the angle towards the horizon
     * measured in degrees with a range between 0 and 60 degrees. For example, pitch: 0 provides the appearance
     * of looking straight down at the map, while pitch: 60 tilts the user's perspective towards the horizon.
     * Increasing the pitch value is often used to display 3D objects.
     */
    pitch?: number;
};

/**
 * Holds center, zoom and bearing properties
 */
export type CenterZoomBearing = {
    /**
     * The desired center.
     */
    center?: LngLatLike;
    /**
     * The desired mercator zoom level.
     */
    zoom?: number;
    /**
     * The desired bearing in degrees. The bearing is the compass direction that
     * is "up". For example, `bearing: 90` orients the map so that east is up.
     */
    bearing?: number;
}

/**
 * The options object related to the {@link Map#jumpTo} method
 */
export type JumpToOptions = CameraOptions & {
    /**
     * Dimensions in pixels applied on each side of the viewport for shifting the vanishing point.
     */
    padding?: PaddingOptions;
}

/**
 * A options object for the {@link Map#cameraForBounds} method
 */
export type CameraForBoundsOptions = CameraOptions & {
    /**
     * The amount of padding in pixels to add to the given bounds.
     */
    padding?: number | RequireAtLeastOne<PaddingOptions>;
    /**
     * The center of the given bounds relative to the map's center, measured in pixels.
     * @defaultValue [0, 0]
     */
    offset?: PointLike;
    /**
     * The maximum zoom level to allow when the camera would transition to the specified bounds.
     */
    maxZoom?: number;
}

/**
 * The {@link Map#flyTo} options object
 */
export type FlyToOptions = AnimationOptions & CameraOptions & {
    /**
     * The zooming "curve" that will occur along the
     * flight path. A high value maximizes zooming for an exaggerated animation, while a low
     * value minimizes zooming for an effect closer to {@link Map#easeTo}. 1.42 is the average
     * value selected by participants in the user study discussed in
     * [van Wijk (2003)](https://www.win.tue.nl/~vanwijk/zoompan.pdf). A value of
     * `Math.pow(6, 0.25)` would be equivalent to the root mean squared average velocity. A
     * value of 1 would produce a circular motion.
     * @defaultValue 1.42
     */
    curve?: number;
    /**
     * The zero-based zoom level at the peak of the flight path. If
     * `options.curve` is specified, this option is ignored.
     */
    minZoom?: number;
    /**
     * The average speed of the animation defined in relation to
     * `options.curve`. A speed of 1.2 means that the map appears to move along the flight path
     * by 1.2 times `options.curve` screenfuls every second. A _screenful_ is the map's visible span.
     * It does not correspond to a fixed physical distance, but varies by zoom level.
     * @defaultValue 1.2
     */
    speed?: number;
    /**
     * The average speed of the animation measured in screenfuls
     * per second, assuming a linear timing curve. If `options.speed` is specified, this option is ignored.
     */
    screenSpeed?: number;
    /**
     * The animation's maximum duration, measured in milliseconds.
     * If duration exceeds maximum duration, it resets to 0.
     */
    maxDuration?: number;
    /**
     * The amount of padding in pixels to add to the given bounds.
     */
    padding?: number | RequireAtLeastOne<PaddingOptions>;
}

export type EaseToOptions = AnimationOptions & CameraOptions & {
    delayEndEvents?: number;
    padding?: number | RequireAtLeastOne<PaddingOptions>;
    /**
     * If `zoom` is specified, `around` determines the point around which the zoom is centered.
     */
    around?: LngLatLike;
}

/**
 * Options for {@link Map#fitBounds} method
 */
export type FitBoundsOptions = FlyToOptions & {
    /**
     * If `true`, the map transitions using {@link Map#easeTo}. If `false`, the map transitions using {@link Map#flyTo}.
     * See those functions and {@link AnimationOptions} for information about options available.
     * @defaultValue false
     */
    linear?: boolean;
    /**
     * The center of the given bounds relative to the map's center, measured in pixels.
     * @defaultValue [0, 0]
     */
    offset?: PointLike;
    /**
     * The maximum zoom level to allow when the map view transitions to the specified bounds.
     */
    maxZoom?: number;
}

/**
 * Options common to map movement methods that involve animation, such as {@link Map#panBy} and
 * {@link Map#easeTo}, controlling the duration and easing function of the animation. All properties
 * are optional.
 *
 */
export type AnimationOptions = {
    /**
     * The animation's duration, measured in milliseconds.
     */
    duration?: number;
    /**
     * A function taking a time in the range 0..1 and returning a number where 0 is
     * the initial state and 1 is the final state.
     */
    easing?: (_: number) => number;
    /**
     * of the target center relative to real map container center at the end of animation.
     */
    offset?: PointLike;
    /**
     * If `false`, no animation will occur.
     */
    animate?: boolean;
    /**
     * If `true`, then the animation is considered essential and will not be affected by
     * [`prefers-reduced-motion`](https://developer.mozilla.org/en-US/docs/Web/CSS/\@media/prefers-reduced-motion).
     */
    essential?: boolean;
    /**
     * Default false. Needed in 3D maps to let the camera stay in a constant
     * height based on sea-level. After the animation finished the zoom-level will be recalculated in respect of
     * the distance from the camera to the center-coordinate-altitude.
     */
    freezeElevation?: boolean;
};

/**
 * A callback hook that allows manipulating the camera and being notified about camera updates before they happen
 */
export type CameraUpdateTransformFunction =  (next: {
    center: LngLat;
    zoom: number;
    pitch: number;
    bearing: number;
    elevation: number;
}) => {
    center?: LngLat;
    zoom?: number;
    pitch?: number;
    bearing?: number;
    elevation?: number;
};

export abstract class Camera extends Evented {
    transform: ITransform;
    cameraHelper: ICameraHelper;
    terrain: Terrain;
    handlers: HandlerManager;

    _moving: boolean;
    _zooming: boolean;
    _rotating: boolean;
    _pitching: boolean;
    _padding: boolean;

    _bearingSnap: number;
    _easeStart: number;
    _easeOptions: {
        duration?: number;
        easing?: (_: number) => number;
    };
    _easeId: string | void;

    _onEaseFrame: (_: number) => void;
    _onEaseEnd: (easeId?: string) => void;
    _easeFrameId: TaskID;

    /**
     * @internal
     * holds the geographical coordinate of the target
     */
    _elevationCenter: LngLat;
    /**
     * @internal
     * holds the targ altitude value, = center elevation of the target.
     * This value may changes during flight, because new terrain-tiles loads during flight.
     */
    _elevationTarget: number;
    /**
     * @internal
     * holds the start altitude value, = center elevation before animation begins
     * this value will recalculated during flight in respect of changing _elevationTarget values,
     * so the linear interpolation between start and target keeps smooth and without jumps.
     */
    _elevationStart: number;
    /**
     * @internal
     * Saves the current state of the elevation freeze - this is used during map movement to prevent "rocky" camera movement.
     */
    _elevationFreeze: boolean;
    /**
     * @internal
     * Used to track accumulated changes during continuous interaction
     */
    _requestedCameraState?: ITransform;
    /**
     * A callback used to defer camera updates or apply arbitrary constraints.
     * If specified, this Camera instance can be used as a stateless component in React etc.
     */
    transformCameraUpdate: CameraUpdateTransformFunction | null;

    abstract _requestRenderFrame(a: () => void): TaskID;
    abstract _cancelRenderFrame(_: TaskID): void;

    constructor(transform: ITransform, cameraHelper: ICameraHelper, options: {
        bearingSnap: number;
    }) {
        super();
        this._moving = false;
        this._zooming = false;
        this.transform = transform;
        this._bearingSnap = options.bearingSnap;
        this.cameraHelper = cameraHelper;

        this.on('moveend', () => {
            delete this._requestedCameraState;
        });
    }

    /**
     * @internal
     * Creates a new specialized transform instance from a projection instance and migrates
     * to this new transform, carrying over all the properties of the old transform (center, pitch, etc.).
     * When the style's projection is changed (or first set), this function should be called.
     */
    migrateProjection(newTransform: ITransform, newCameraHelper: ICameraHelper) {
        newTransform.apply(this.transform);
        this.transform = newTransform;
        this.cameraHelper = newCameraHelper;
    }

    /**
     * Returns the map's geographical centerpoint.
     *
     * @returns The map's geographical centerpoint.
     * @example
     * Return a LngLat object such as `{lng: 0, lat: 0}`
     * ```ts
     * let center = map.getCenter();
     * // access longitude and latitude values directly
     * let {lng, lat} = map.getCenter();
     * ```
     */
    getCenter(): LngLat { return new LngLat(this.transform.center.lng, this.transform.center.lat); }

    /**
     * Sets the map's geographical centerpoint. Equivalent to `jumpTo({center: center})`.
     *
     * Triggers the following events: `movestart` and `moveend`.
     *
     * @param center - The centerpoint to set.
     * @param eventData - Additional properties to be added to event objects of events triggered by this method.
     * @example
     * ```ts
     * map.setCenter([-74, 38]);
     * ```
     */
    setCenter(center: LngLatLike, eventData?: any) {
        return this.jumpTo({center}, eventData);
    }

    /**
     * Pans the map by the specified offset.
     *
     * Triggers the following events: `movestart` and `moveend`.
     *
     * @param offset - `x` and `y` coordinates by which to pan the map.
     * @param options - Options object
     * @param eventData - Additional properties to be added to event objects of events triggered by this method.
     * @see [Navigate the map with game-like controls](https://maplibre.org/maplibre-gl-js/docs/examples/game-controls/)
     */
    panBy(offset: PointLike, options?: AnimationOptions, eventData?: any): this {
        offset = Point.convert(offset).mult(-1);
        return this.panTo(this.transform.center, extend({offset}, options), eventData);
    }

    /**
     * Pans the map to the specified location with an animated transition.
     *
     * Triggers the following events: `movestart` and `moveend`.
     *
     * @param lnglat - The location to pan the map to.
     * @param options - Options describing the destination and animation of the transition.
     * @param eventData - Additional properties to be added to event objects of events triggered by this method.
     * @example
     * ```ts
     * map.panTo([-74, 38]);
     * // Specify that the panTo animation should last 5000 milliseconds.
     * map.panTo([-74, 38], {duration: 5000});
     * ```
     * @see [Update a feature in realtime](https://maplibre.org/maplibre-gl-js/docs/examples/live-update-feature/)
     */
    panTo(lnglat: LngLatLike, options?: AnimationOptions, eventData?: any): this {
        return this.easeTo(extend({
            center: lnglat
        }, options), eventData);
    }

    /**
     * Returns the map's current zoom level.
     *
     * @returns The map's current zoom level.
     * @example
     * ```ts
     * map.getZoom();
     * ```
     */
    getZoom(): number { return this.transform.zoom; }

    /**
     * Sets the map's zoom level. Equivalent to `jumpTo({zoom: zoom})`.
     *
     * Triggers the following events: `movestart`, `move`, `moveend`, `zoomstart`, `zoom`, and `zoomend`.
     *
     * @param zoom - The zoom level to set (0-20).
     * @param eventData - Additional properties to be added to event objects of events triggered by this method.
     * @example
     * Zoom to the zoom level 5 without an animated transition
     * ```ts
     * map.setZoom(5);
     * ```
     */
    setZoom(zoom: number, eventData?: any): this {
        this.jumpTo({zoom}, eventData);
        return this;
    }

    /**
     * Zooms the map to the specified zoom level, with an animated transition.
     *
     * Triggers the following events: `movestart`, `move`, `moveend`, `zoomstart`, `zoom`, and `zoomend`.
     *
     * @param zoom - The zoom level to transition to.
     * @param options - Options object
     * @param eventData - Additional properties to be added to event objects of events triggered by this method.
     * @example
     * ```ts
     * // Zoom to the zoom level 5 without an animated transition
     * map.zoomTo(5);
     * // Zoom to the zoom level 8 with an animated transition
     * map.zoomTo(8, {
     *   duration: 2000,
     *   offset: [100, 50]
     * });
     * ```
     */
    zoomTo(zoom: number, options?: AnimationOptions | null, eventData?: any): this {
        return this.easeTo(extend({
            zoom
        }, options), eventData);
    }

    /**
     * Increases the map's zoom level by 1.
     *
     * Triggers the following events: `movestart`, `move`, `moveend`, `zoomstart`, `zoom`, and `zoomend`.
     *
     * @param options - Options object
     * @param eventData - Additional properties to be added to event objects of events triggered by this method.
     * @example
     * Zoom the map in one level with a custom animation duration
     * ```ts
     * map.zoomIn({duration: 1000});
     * ```
     */
    zoomIn(options?: AnimationOptions, eventData?: any): this {
        this.zoomTo(this.getZoom() + 1, options, eventData);
        return this;
    }

    /**
     * Decreases the map's zoom level by 1.
     *
     * Triggers the following events: `movestart`, `move`, `moveend`, `zoomstart`, `zoom`, and `zoomend`.
     *
     * @param options - Options object
     * @param eventData - Additional properties to be added to event objects of events triggered by this method.
     * @example
     * Zoom the map out one level with a custom animation offset
     * ```ts
     * map.zoomOut({offset: [80, 60]});
     * ```
     */
    zoomOut(options?: AnimationOptions, eventData?: any): this {
        this.zoomTo(this.getZoom() - 1, options, eventData);
        return this;
    }

    /**
     * Returns the map's current bearing. The bearing is the compass direction that is "up"; for example, a bearing
     * of 90° orients the map so that east is up.
     *
     * @returns The map's current bearing.
     * @see [Navigate the map with game-like controls](https://maplibre.org/maplibre-gl-js/docs/examples/game-controls/)
     */
    getBearing(): number { return this.transform.bearing; }

    /**
     * Sets the map's bearing (rotation). The bearing is the compass direction that is "up"; for example, a bearing
     * of 90° orients the map so that east is up.
     *
     * Equivalent to `jumpTo({bearing: bearing})`.
     *
     * Triggers the following events: `movestart`, `moveend`, and `rotate`.
     *
     * @param bearing - The desired bearing.
     * @param eventData - Additional properties to be added to event objects of events triggered by this method.
     * @example
     * Rotate the map to 90 degrees
     * ```ts
     * map.setBearing(90);
     * ```
     */
    setBearing(bearing: number, eventData?: any): this {
        this.jumpTo({bearing}, eventData);
        return this;
    }

    /**
     * Returns the current padding applied around the map viewport.
     *
     * @returns The current padding around the map viewport.
     */
    getPadding(): PaddingOptions { return this.transform.padding; }

    /**
     * Sets the padding in pixels around the viewport.
     *
     * Equivalent to `jumpTo({padding: padding})`.
     *
     * Triggers the following events: `movestart` and `moveend`.
     *
     * @param padding - The desired padding.
     * @param eventData - Additional properties to be added to event objects of events triggered by this method.
     * @example
     * Sets a left padding of 300px, and a top padding of 50px
     * ```ts
     * map.setPadding({ left: 300, top: 50 });
     * ```
     */
    setPadding(padding: PaddingOptions, eventData?: any): this {
        this.jumpTo({padding}, eventData);
        return this;
    }

    /**
     * Rotates the map to the specified bearing, with an animated transition. The bearing is the compass direction
     * that is "up"; for example, a bearing of 90° orients the map so that east is up.
     *
     * Triggers the following events: `movestart`, `moveend`, and `rotate`.
     *
     * @param bearing - The desired bearing.
     * @param options - Options object
     * @param eventData - Additional properties to be added to event objects of events triggered by this method.
     */
    rotateTo(bearing: number, options?: AnimationOptions, eventData?: any): this {
        return this.easeTo(extend({
            bearing
        }, options), eventData);
    }

    /**
     * Rotates the map so that north is up (0° bearing), with an animated transition.
     *
     * Triggers the following events: `movestart`, `moveend`, and `rotate`.
     *
     * @param options - Options object
     * @param eventData - Additional properties to be added to event objects of events triggered by this method.
     */
    resetNorth(options?: AnimationOptions, eventData?: any): this {
        this.rotateTo(0, extend({duration: 1000}, options), eventData);
        return this;
    }

    /**
     * Rotates and pitches the map so that north is up (0° bearing) and pitch is 0°, with an animated transition.
     *
     * Triggers the following events: `movestart`, `move`, `moveend`, `pitchstart`, `pitch`, `pitchend`, and `rotate`.
     *
     * @param options - Options object
     * @param eventData - Additional properties to be added to event objects of events triggered by this method.
     */
    resetNorthPitch(options?: AnimationOptions, eventData?: any): this {
        this.easeTo(extend({
            bearing: 0,
            pitch: 0,
            duration: 1000
        }, options), eventData);
        return this;
    }

    /**
     * Snaps the map so that north is up (0° bearing), if the current bearing is close enough to it (i.e. within the
     * `bearingSnap` threshold).
     *
     * Triggers the following events: `movestart`, `moveend`, and `rotate`.
     *
     * @param options - Options object
     * @param eventData - Additional properties to be added to event objects of events triggered by this method.
     */
    snapToNorth(options?: AnimationOptions, eventData?: any): this {
        if (Math.abs(this.getBearing()) < this._bearingSnap) {
            return this.resetNorth(options, eventData);
        }
        return this;
    }

    /**
     * Returns the map's current pitch (tilt).
     *
     * @returns The map's current pitch, measured in degrees away from the plane of the screen.
     */
    getPitch(): number { return this.transform.pitch; }

    /**
     * Sets the map's pitch (tilt). Equivalent to `jumpTo({pitch: pitch})`.
     *
     * Triggers the following events: `movestart`, `moveend`, `pitchstart`, and `pitchend`.
     *
     * @param pitch - The pitch to set, measured in degrees away from the plane of the screen (0-60).
     * @param eventData - Additional properties to be added to event objects of events triggered by this method.
     */
    setPitch(pitch: number, eventData?: any): this {
        this.jumpTo({pitch}, eventData);
        return this;
    }

    /**
     * @param bounds - Calculate the center for these bounds in the viewport and use
     * the highest zoom level up to and including `Map#getMaxZoom()` that fits
     * in the viewport. LngLatBounds represent a box that is always axis-aligned with bearing 0.
     * @param options - Options object
     * @returns If map is able to fit to provided bounds, returns `center`, `zoom`, and `bearing`.
     * If map is unable to fit, method will warn and return undefined.
     * @example
     * ```ts
     * let bbox = [[-79, 43], [-73, 45]];
     * let newCameraTransform = map.cameraForBounds(bbox, {
     *   padding: {top: 10, bottom:25, left: 15, right: 5}
     * });
     * ```
     */
    cameraForBounds(bounds: LngLatBoundsLike, options?: CameraForBoundsOptions): CenterZoomBearing | undefined {
        bounds = LngLatBounds.convert(bounds);
        const bearing = options && options.bearing || 0;
        return this._cameraForBoxAndBearing(bounds.getNorthWest(), bounds.getSouthEast(), bearing, options);
    }

    /**
     * @internal
     * Calculate the center of these two points in the viewport and use
     * the highest zoom level up to and including `Map#getMaxZoom()` that fits
     * the AABB defined by these points in the viewport at the specified bearing.
     * @param p0 - First point
     * @param p1 - Second point
     * @param bearing - Desired map bearing at end of animation, in degrees
     * @param options - the camera options
     * @returns If map is able to fit to provided bounds, returns `center`, `zoom`, and `bearing`.
     *      If map is unable to fit, method will warn and return undefined.
     * @example
     * ```ts
     * let p0 = [-79, 43];
     * let p1 = [-73, 45];
     * let bearing = 90;
     * let newCameraTransform = map._cameraForBoxAndBearing(p0, p1, bearing, {
     *   padding: {top: 10, bottom:25, left: 15, right: 5}
     * });
     * ```
     */
    _cameraForBoxAndBearing(p0: LngLatLike, p1: LngLatLike, bearing: number, options?: CameraForBoundsOptions): CenterZoomBearing | undefined {
        const defaultPadding = {
            top: 0,
            bottom: 0,
            right: 0,
            left: 0
        };
        options = extend({
            padding: defaultPadding,
            offset: [0, 0],
            maxZoom: this.transform.maxZoom
        }, options);

        if (typeof options.padding === 'number') {
            const p = options.padding;
            options.padding = {
                top: p,
                bottom: p,
                right: p,
                left: p
            };
        }

        const padding = extend(defaultPadding, options.padding) as PaddingOptions;
        options.padding = padding;
        const tr = this.transform;
        const bounds = new LngLatBounds(p0, p1);

        return this.cameraHelper.cameraForBoxAndBearing(options, padding, bounds, bearing, tr);
    }

    /**
     * Pans and zooms the map to contain its visible area within the specified geographical bounds.
     * This function will also reset the map's bearing to 0 if bearing is nonzero.
     *
     * Triggers the following events: `movestart` and `moveend`.
     *
     * @param bounds - Center these bounds in the viewport and use the highest
     * zoom level up to and including `Map#getMaxZoom()` that fits them in the viewport.
     * @param options - Options supports all properties from {@link AnimationOptions} and {@link CameraOptions} in addition to the fields below.
     * @param eventData - Additional properties to be added to event objects of events triggered by this method.
     * @example
     * ```ts
     * let bbox = [[-79, 43], [-73, 45]];
     * map.fitBounds(bbox, {
     *   padding: {top: 10, bottom:25, left: 15, right: 5}
     * });
     * ```
     * @see [Fit a map to a bounding box](https://maplibre.org/maplibre-gl-js/docs/examples/fitbounds/)
     */
    fitBounds(bounds: LngLatBoundsLike, options?: FitBoundsOptions, eventData?: any): this {
        return this._fitInternal(
            this.cameraForBounds(bounds, options),
            options,
            eventData);
    }

    /**
     * Pans, rotates and zooms the map to to fit the box made by points p0 and p1
     * once the map is rotated to the specified bearing. To zoom without rotating,
     * pass in the current map bearing.
     *
     * Triggers the following events: `movestart`, `move`, `moveend`, `zoomstart`, `zoom`, `zoomend` and `rotate`.
     *
     * @param p0 - First point on screen, in pixel coordinates
     * @param p1 - Second point on screen, in pixel coordinates
     * @param bearing - Desired map bearing at end of animation, in degrees
     * @param options - Options object
     * @param eventData - Additional properties to be added to event objects of events triggered by this method.
     * @example
     * ```ts
     * let p0 = [220, 400];
     * let p1 = [500, 900];
     * map.fitScreenCoordinates(p0, p1, map.getBearing(), {
     *   padding: {top: 10, bottom:25, left: 15, right: 5}
     * });
     * ```
     * @see Used by {@link BoxZoomHandler}
     */
    fitScreenCoordinates(p0: PointLike, p1: PointLike, bearing: number, options?: FitBoundsOptions, eventData?: any): this {
        return this._fitInternal(
            this._cameraForBoxAndBearing(
                this.transform.screenPointToLocation(Point.convert(p0)),
                this.transform.screenPointToLocation(Point.convert(p1)),
                bearing,
                options),
            options,
            eventData);
    }

    _fitInternal(calculatedOptions?: CenterZoomBearing, options?: FitBoundsOptions, eventData?: any): this {
        // cameraForBounds warns + returns undefined if unable to fit:
        if (!calculatedOptions) return this;

        options = extend(calculatedOptions, options);
        // Explicitly remove the padding field because, calculatedOptions already accounts for padding by setting zoom and center accordingly.
        delete options.padding;

        return options.linear ?
            this.easeTo(options, eventData) :
            this.flyTo(options, eventData);
    }

    /**
     * Changes any combination of center, zoom, bearing, and pitch, without
     * an animated transition. The map will retain its current values for any
     * details not specified in `options`.
     *
     * Triggers the following events: `movestart`, `move`, `moveend`, `zoomstart`, `zoom`, `zoomend`, `pitchstart`,
     * `pitch`, `pitchend`, and `rotate`.
     *
     * @param options - Options object
     * @param eventData - Additional properties to be added to event objects of events triggered by this method.
     * @example
     * ```ts
     * // jump to coordinates at current zoom
     * map.jumpTo({center: [0, 0]});
     * // jump with zoom, pitch, and bearing options
     * map.jumpTo({
     *   center: [0, 0],
     *   zoom: 8,
     *   pitch: 45,
     *   bearing: 90
     * });
     * ```
     * @see [Jump to a series of locations](https://maplibre.org/maplibre-gl-js/docs/examples/jump-to/)
     * @see [Update a feature in realtime](https://maplibre.org/maplibre-gl-js/docs/examples/live-update-feature/)
     */
    jumpTo(options: JumpToOptions, eventData?: any): this {
        this.stop();

        const tr = this._getTransformForUpdate();
        let bearingChanged = false,
            pitchChanged = false;

        const oldZoom = tr.zoom;

        this.cameraHelper.handleJumpToCenterZoom(tr, options);

        const zoomChanged = tr.zoom !== oldZoom;

        if ('bearing' in options && tr.bearing !== +options.bearing) {
            bearingChanged = true;
            tr.setBearing(+options.bearing);
        }

        if ('pitch' in options && tr.pitch !== +options.pitch) {
            pitchChanged = true;
            tr.setPitch(+options.pitch);
        }

        if (options.padding != null && !tr.isPaddingEqual(options.padding)) {
            tr.setPadding(options.padding);
        }
        this._applyUpdatedTransform(tr);

        this.fire(new Event('movestart', eventData))
            .fire(new Event('move', eventData));

        if (zoomChanged) {
            this.fire(new Event('zoomstart', eventData))
                .fire(new Event('zoom', eventData))
                .fire(new Event('zoomend', eventData));
        }

        if (bearingChanged) {
            this.fire(new Event('rotatestart', eventData))
                .fire(new Event('rotate', eventData))
                .fire(new Event('rotateend', eventData));
        }

        if (pitchChanged) {
            this.fire(new Event('pitchstart', eventData))
                .fire(new Event('pitch', eventData))
                .fire(new Event('pitchend', eventData));
        }

        return this.fire(new Event('moveend', eventData));
    }

    /**
     * Calculates pitch, zoom and bearing for looking at `newCenter` with the camera position being `newCenter`
     * and returns them as {@link CameraOptions}.
     * @param from - The camera to look from
     * @param altitudeFrom - The altitude of the camera to look from
     * @param to - The center to look at
     * @param altitudeTo - Optional altitude of the center to look at. If none given the ground height will be used.
     * @returns the calculated camera options
     */
    calculateCameraOptionsFromTo(from: LngLat, altitudeFrom: number, to: LngLat, altitudeTo: number = 0): CameraOptions {
        const fromMerc = MercatorCoordinate.fromLngLat(from, altitudeFrom);
        const toMerc = MercatorCoordinate.fromLngLat(to, altitudeTo);
        const dx = toMerc.x - fromMerc.x;
        const dy = toMerc.y - fromMerc.y;
        const dz = toMerc.z - fromMerc.z;

        const distance3D = Math.hypot(dx, dy, dz);
        if (distance3D === 0) throw new Error('Can\'t calculate camera options with same From and To');

        const groundDistance = Math.hypot(dx, dy);

        const zoom = scaleZoom(this.transform.cameraToCenterDistance / distance3D / this.transform.tileSize);
        const bearing = (Math.atan2(dx, -dy) * 180) / Math.PI;
        let pitch = (Math.acos(groundDistance / distance3D) * 180) / Math.PI;
        pitch = dz < 0 ? 90 - pitch : 90 + pitch;

        return {
            center: toMerc.toLngLat(),
            zoom,
            pitch,
            bearing
        };
    }

    /**
     * Changes any combination of `center`, `zoom`, `bearing`, `pitch`, and `padding` with an animated transition
     * between old and new values. The map will retain its current values for any
     * details not specified in `options`.
     *
     * Note: The transition will happen instantly if the user has enabled
     * the `reduced motion` accessibility feature enabled in their operating system,
     * unless `options` includes `essential: true`.
     *
     * Triggers the following events: `movestart`, `move`, `moveend`, `zoomstart`, `zoom`, `zoomend`, `pitchstart`,
     * `pitch`, `pitchend`, and `rotate`.
     *
     * @param options - Options describing the destination and animation of the transition.
     * Accepts {@link CameraOptions} and {@link AnimationOptions}.
     * @param eventData - Additional properties to be added to event objects of events triggered by this method.
     * @see [Navigate the map with game-like controls](https://maplibre.org/maplibre-gl-js/docs/examples/game-controls/)
     */
    easeTo(options: EaseToOptions & {
        easeId?: string;
        noMoveStart?: boolean;
    }, eventData?: any): this {
        this._stop(false, options.easeId);

        options = extend({
            offset: [0, 0],
            duration: 500,
            easing: defaultEasing
        }, options);

        if (options.animate === false || (!options.essential && browser.prefersReducedMotion)) {
            options.duration = 0;
        }

<<<<<<< HEAD
        const tr = this._getTransformForUpdate();
        const startBearing = this.getBearing(),
            startPitch = this.getPitch(),
=======
        const tr = this._getTransformForUpdate(),
            startZoom = tr.zoom,
            startBearing = tr.bearing,
            startPitch = tr.pitch,
            startPadding = tr.padding,

>>>>>>> c181cb44
            bearing = 'bearing' in options ? this._normalizeBearing(options.bearing, startBearing) : startBearing,
            pitch = 'pitch' in options ? +options.pitch : startPitch,
            padding = ('padding' in options ? options.padding : tr.padding) as PaddingOptions;
        const offsetAsPoint = Point.convert(options.offset);
<<<<<<< HEAD
=======
        let pointAtOffset = tr.centerPoint.add(offsetAsPoint);
        const locationAtOffset = tr.screenPointToLocation(pointAtOffset);

        const {center, zoom} = tr.getConstrained(
            LngLat.convert(options.center || locationAtOffset),
            options.zoom ?? startZoom
        );
        this._normalizeCenter(center, tr);

        const from = projectToWorldCoordinates(tr.worldSize, locationAtOffset);
        const delta = projectToWorldCoordinates(tr.worldSize, center).sub(from);
        const finalScale = zoomScale(zoom - startZoom);
>>>>>>> c181cb44

        let around, aroundPoint;

        if (options.around) {
            around = LngLat.convert(options.around);
            aroundPoint = tr.locationToScreenPoint(around);
        }

        const currently = {
            moving: this._moving,
            zooming: this._zooming,
            rotating: this._rotating,
            pitching: this._pitching
        };

        const easeHandler = this.cameraHelper.handleEaseTo(tr, {
            bearing,
            pitch,
            padding,
            around,
            aroundPoint,
            offsetAsPoint,
            offset: options.offset,
            zoom: options.zoom,
            center: options.center,
        });

        this._rotating = this._rotating || (startBearing !== bearing);
        this._pitching = this._pitching || (pitch !== startPitch);
        this._padding = !tr.isPaddingEqual(padding as PaddingOptions);
        this._zooming = this._zooming || easeHandler.isZooming;
        this._easeId = options.easeId;
        this._prepareEase(eventData, options.noMoveStart, currently);

        if (this.terrain) {
            this._prepareElevation(easeHandler.elevationCenter);
        }

        this._ease((k) => {
            easeHandler.easeFunc(k);

            if (this.terrain && !options.freezeElevation) this._updateElevation(k);
            this._applyUpdatedTransform(tr);
            this._fireMoveEvents(eventData);

        }, (interruptingEaseId?: string) => {
            if (this.terrain && options.freezeElevation) this._finalizeElevation();
            this._afterEase(eventData, interruptingEaseId);
        }, options as any);

        return this;
    }

    _prepareEase(eventData: any, noMoveStart: boolean, currently: any = {}) {
        this._moving = true;
        if (!noMoveStart && !currently.moving) {
            this.fire(new Event('movestart', eventData));
        }
        if (this._zooming && !currently.zooming) {
            this.fire(new Event('zoomstart', eventData));
        }
        if (this._rotating && !currently.rotating) {
            this.fire(new Event('rotatestart', eventData));
        }
        if (this._pitching && !currently.pitching) {
            this.fire(new Event('pitchstart', eventData));
        }
    }

    _prepareElevation(center: LngLat) {
        this._elevationCenter = center;
        this._elevationStart = this.transform.elevation;
        this._elevationTarget = this.terrain.getElevationForLngLatZoom(center, this.transform.tileZoom);
        this._elevationFreeze = true;
    }

    _updateElevation(k: number) {
        this.transform.setMinElevationForCurrentTile(this.terrain.getMinTileElevationForLngLatZoom(this._elevationCenter, this.transform.tileZoom));
        const elevation = this.terrain.getElevationForLngLatZoom(this._elevationCenter, this.transform.tileZoom);
        // target terrain updated during flight, slowly move camera to new height
        if (k < 1 && elevation !== this._elevationTarget) {
            const pitch1 = this._elevationTarget - this._elevationStart;
            const pitch2 = (elevation - (pitch1 * k + this._elevationStart)) / (1 - k);
            this._elevationStart += k * (pitch1 - pitch2);
            this._elevationTarget = elevation;
        }
        this.transform.setElevation(interpolates.number(this._elevationStart, this._elevationTarget, k));
    }

    _finalizeElevation() {
        this._elevationFreeze = false;
        this.transform.recalculateZoom(this.terrain);
    }

    /**
     * @internal
     * Called when the camera is about to be manipulated.
     * If `transformCameraUpdate` is specified or terrain is enabled, a copy of
     * the current transform is created to track the accumulated changes.
     * This underlying transform represents the "desired state" proposed by input handlers / animations / UI controls.
     * It may differ from the state used for rendering (`this.transform`).
     * @returns Transform to apply changes to
     */
    _getTransformForUpdate(): ITransform {
        if (!this.transformCameraUpdate && !this.terrain) return this.transform;

        if (!this._requestedCameraState) {
            this._requestedCameraState = this.transform.clone();
        }
        return this._requestedCameraState;
    }

    /**
     * @internal
     * Checks the given transform for the camera being below terrain surface and
     * returns new pitch and zoom to fix that.
     *
     * With the new pitch and zoom, the camera will be at the same ground
     * position but at higher altitude. It will still point to the same spot on
     * the map.
     *
     * @param tr - The transform to check.
     */
    _elevateCameraIfInsideTerrain(tr: ITransform) : { pitch?: number; zoom?: number } {
        const cameraLngLat = tr.screenPointToLocation(tr.getCameraPoint());
        const cameraAltitude = tr.getCameraAltitude();
        const minAltitude = this.terrain.getElevationForLngLatZoom(cameraLngLat, tr.zoom);
        if (cameraAltitude < minAltitude) {
            const newCamera = this.calculateCameraOptionsFromTo(
                cameraLngLat, minAltitude, tr.center, tr.elevation);
            return {
                pitch: newCamera.pitch,
                zoom: newCamera.zoom,
            };
        }
        return {};
    }

    /**
     * @internal
     * Called after the camera is done being manipulated.
     * @param tr - the requested camera end state
     * If the camera is inside terrain, it gets elevated.
     * Call `transformCameraUpdate` if present, and then apply the "approved" changes.
     */
    _applyUpdatedTransform(tr: ITransform) {
        const modifiers : ((tr: ITransform) => ReturnType<CameraUpdateTransformFunction>)[] = [];
        if (this.terrain) {
            modifiers.push(tr => this._elevateCameraIfInsideTerrain(tr));
        }
        if (this.transformCameraUpdate) {
            modifiers.push(tr => this.transformCameraUpdate(tr));
        }
        if (!modifiers.length) {
            return;
        }
        const finalTransform = tr.clone();
        for (const modifier of modifiers) {
            const nextTransform = finalTransform.clone();
            const {
                center,
                zoom,
                pitch,
                bearing,
                elevation
            } = modifier(nextTransform);
            if (center) nextTransform.setCenter(center);
            if (zoom !== undefined) nextTransform.setZoom(zoom);
            if (pitch !== undefined) nextTransform.setPitch(pitch);
            if (bearing !== undefined) nextTransform.setBearing(bearing);
            if (elevation !== undefined) nextTransform.setElevation(elevation);
            finalTransform.apply(nextTransform);
        }
        this.transform.apply(finalTransform);
    }

    _fireMoveEvents(eventData?: any) {
        this.fire(new Event('move', eventData));
        if (this._zooming) {
            this.fire(new Event('zoom', eventData));
        }
        if (this._rotating) {
            this.fire(new Event('rotate', eventData));
        }
        if (this._pitching) {
            this.fire(new Event('pitch', eventData));
        }
    }

    _afterEase(eventData?: any, easeId?: string) {
        // if this easing is being stopped to start another easing with
        // the same id then don't fire any events to avoid extra start/stop events
        if (this._easeId && easeId && this._easeId === easeId) {
            return;
        }
        delete this._easeId;

        const wasZooming = this._zooming;
        const wasRotating = this._rotating;
        const wasPitching = this._pitching;
        this._moving = false;
        this._zooming = false;
        this._rotating = false;
        this._pitching = false;
        this._padding = false;

        if (wasZooming) {
            this.fire(new Event('zoomend', eventData));
        }
        if (wasRotating) {
            this.fire(new Event('rotateend', eventData));
        }
        if (wasPitching) {
            this.fire(new Event('pitchend', eventData));
        }
        this.fire(new Event('moveend', eventData));
    }

    /**
     * Changes any combination of center, zoom, bearing, and pitch, animating the transition along a curve that
     * evokes flight. The animation seamlessly incorporates zooming and panning to help
     * the user maintain her bearings even after traversing a great distance.
     *
     * Note: The animation will be skipped, and this will behave equivalently to `jumpTo`
     * if the user has the `reduced motion` accessibility feature enabled in their operating system,
     * unless 'options' includes `essential: true`.
     *
     * Triggers the following events: `movestart`, `move`, `moveend`, `zoomstart`, `zoom`, `zoomend`, `pitchstart`,
     * `pitch`, `pitchend`, and `rotate`.
     *
     * @param options - Options describing the destination and animation of the transition.
     * Accepts {@link CameraOptions}, {@link AnimationOptions},
     * and the following additional options.
     * @param eventData - Additional properties to be added to event objects of events triggered by this method.
     * @example
     * ```ts
     * // fly with default options to null island
     * map.flyTo({center: [0, 0], zoom: 9});
     * // using flyTo options
     * map.flyTo({
     *   center: [0, 0],
     *   zoom: 9,
     *   speed: 0.2,
     *   curve: 1,
     *   easing(t) {
     *     return t;
     *   }
     * });
     * ```
     * @see [Fly to a location](https://maplibre.org/maplibre-gl-js/docs/examples/flyto/)
     * @see [Slowly fly to a location](https://maplibre.org/maplibre-gl-js/docs/examples/flyto-options/)
     * @see [Fly to a location based on scroll position](https://maplibre.org/maplibre-gl-js/docs/examples/scroll-fly-to/)
     */
    flyTo(options: FlyToOptions, eventData?: any): this {
        // Fall through to jumpTo if user has set prefers-reduced-motion
        if (!options.essential && browser.prefersReducedMotion) {
            const coercedOptions = pick(options, ['center', 'zoom', 'bearing', 'pitch']) as CameraOptions;
            return this.jumpTo(coercedOptions, eventData);
        }

        // This method implements an “optimal path” animation, as detailed in:
        //
        // Van Wijk, Jarke J.; Nuij, Wim A. A. “Smooth and efficient zooming and panning.” INFOVIS
        //   ’03. pp. 15–22. <https://www.win.tue.nl/~vanwijk/zoompan.pdf#page=5>.
        //
        // Where applicable, local variable documentation begins with the associated variable or
        // function in van Wijk (2003).

        this.stop();

        options = extend({
            offset: [0, 0],
            speed: 1.2,
            curve: 1.42,
            easing: defaultEasing
        }, options);

        const tr = this._getTransformForUpdate(),
<<<<<<< HEAD
            startBearing = this.getBearing(),
            startPitch = this.getPitch(),
            startPadding = this.getPadding();
=======
            startZoom = tr.zoom,
            startBearing = tr.bearing,
            startPitch = tr.pitch,
            startPadding = tr.padding;
>>>>>>> c181cb44

        const bearing = 'bearing' in options ? this._normalizeBearing(options.bearing, startBearing) : startBearing;
        const pitch = 'pitch' in options ? +options.pitch : startPitch;
        const padding = ('padding' in options ? options.padding : tr.padding) as PaddingOptions;

        const offsetAsPoint = Point.convert(options.offset);
        let pointAtOffset = tr.centerPoint.add(offsetAsPoint);
        const locationAtOffset = tr.screenPointToLocation(pointAtOffset);

<<<<<<< HEAD
        const flyToHandler = this.cameraHelper.handleFlyTo(tr, {
            bearing,
            pitch,
            padding,
            locationAtOffset,
            offsetAsPoint,
            center: options.center,
            minZoom: options.minZoom,
            zoom: options.zoom,
        });
=======
        const {center, zoom} = tr.getConstrained(
            LngLat.convert(options.center || locationAtOffset),
            options.zoom ?? startZoom
        );
        this._normalizeCenter(center, tr);
        const scale = zoomScale(zoom - startZoom);

        const from = projectToWorldCoordinates(tr.worldSize, locationAtOffset);
        const delta = projectToWorldCoordinates(tr.worldSize, center).sub(from);
>>>>>>> c181cb44

        let rho = options.curve;

        // w₀: Initial visible span, measured in pixels at the initial scale.
        const w0 = Math.max(tr.width, tr.height);
        // w₁: Final visible span, measured in pixels with respect to the initial scale.
        const w1 = w0 / flyToHandler.scaleOfZoom;
        // Length of the flight path as projected onto the ground plane, measured in pixels from
        // the world image origin at the initial scale.
        const u1 = flyToHandler.pixelPathLength;

        if (typeof flyToHandler.scaleOfMinZoom === 'number') {
            // w<sub>m</sub>: Maximum visible span, measured in pixels with respect to the initial
            // scale.
            const wMax = w0 / flyToHandler.scaleOfMinZoom;
            rho = Math.sqrt(wMax / u1 * 2);
        }

        // ρ²
        const rho2 = rho * rho;

        /**
         * rᵢ: Returns the zoom-out factor at one end of the animation.
         *
         * @param descent - `true` for the descent, `false` for the ascent
         */
        function zoomOutFactor(descent: boolean) {
            const b = (w1 * w1 - w0 * w0 + (descent ? -1 : 1) * rho2 * rho2 * u1 * u1) / (2 * (descent ? w1 : w0) * rho2 * u1);
            return Math.log(Math.sqrt(b * b + 1) - b);
        }

        function sinh(n) { return (Math.exp(n) - Math.exp(-n)) / 2; }
        function cosh(n) { return (Math.exp(n) + Math.exp(-n)) / 2; }
        function tanh(n) { return sinh(n) / cosh(n); }

        // r₀: Zoom-out factor during ascent.
        const r0 = zoomOutFactor(false);

        // w(s): Returns the visible span on the ground, measured in pixels with respect to the
        // initial scale. Assumes an angular field of view of 2 arctan ½ ≈ 53°.
        let w: (_: number) => number = function (s) {
            return (cosh(r0) / cosh(r0 + rho * s));
        };

        // u(s): Returns the distance along the flight path as projected onto the ground plane,
        // measured in pixels from the world image origin at the initial scale.
        let u: (_: number) => number = function (s) {
            return w0 * ((cosh(r0) * tanh(r0 + rho * s) - sinh(r0)) / rho2) / u1;
        };

        // S: Total length of the flight path, measured in ρ-screenfuls.
        let S = (zoomOutFactor(true) - r0) / rho;

        // When u₀ = u₁, the optimal path doesn’t require both ascent and descent.
        if (Math.abs(u1) < 0.000002 || !isFinite(S)) {
            // Perform a more or less instantaneous transition if the path is too short.
            if (Math.abs(w0 - w1) < 0.000001) return this.easeTo(options, eventData);

            const k = w1 < w0 ? -1 : 1;
            S = Math.abs(Math.log(w1 / w0)) / rho;

            u = () => 0;
            w = (s) => Math.exp(k * rho * s);
        }

        if ('duration' in options) {
            options.duration = +options.duration;
        } else {
            const V = 'screenSpeed' in options ? +options.screenSpeed / rho : +options.speed;
            options.duration = 1000 * S / V;
        }

        if (options.maxDuration && options.duration > options.maxDuration) {
            options.duration = 0;
        }

        this._zooming = true;
        this._rotating = (startBearing !== bearing);
        this._pitching = (pitch !== startPitch);
        this._padding = !tr.isPaddingEqual(padding as PaddingOptions);

        this._prepareEase(eventData, false);
        if (this.terrain) this._prepareElevation(flyToHandler.targetCenter);

        this._ease((k) => {
            // s: The distance traveled along the flight path, measured in ρ-screenfuls.
            const s = k * S;
            const scale = 1 / w(s);
            const centerFactor = u(s);
            if (this._rotating) {
                tr.setBearing(interpolates.number(startBearing, bearing, k));
            }
            if (this._pitching) {
                tr.setPitch(interpolates.number(startPitch, pitch, k));
            }
            if (this._padding) {
                tr.interpolatePadding(startPadding, padding as PaddingOptions, k);
                // When padding is being applied, Transform#centerPoint is changing continuously,
                // thus we need to recalculate offsetPoint every frame
                pointAtOffset = tr.centerPoint.add(offsetAsPoint);
            }

            flyToHandler.easeFunc(k, scale, centerFactor, pointAtOffset);

            if (this.terrain && !options.freezeElevation) this._updateElevation(k);
            this._applyUpdatedTransform(tr);
            this._fireMoveEvents(eventData);
        }, () => {
            if (this.terrain && options.freezeElevation) this._finalizeElevation();
            this._afterEase(eventData);
        }, options);

        return this;
    }

    isEasing() {
        return !!this._easeFrameId;
    }

    /**
     * Stops any animated transition underway.
     */
    stop(): this {
        return this._stop();
    }

    _stop(allowGestures?: boolean, easeId?: string): this {
        if (this._easeFrameId) {
            this._cancelRenderFrame(this._easeFrameId);
            delete this._easeFrameId;
            delete this._onEaseFrame;
        }

        if (this._onEaseEnd) {
            // The _onEaseEnd function might emit events which trigger new
            // animation, which sets a new _onEaseEnd. Ensure we don't delete
            // it unintentionally.
            const onEaseEnd = this._onEaseEnd;
            delete this._onEaseEnd;
            onEaseEnd.call(this, easeId);
        }
        if (!allowGestures) {
            this.handlers?.stop(false);
        }
        return this;
    }

    _ease(frame: (_: number) => void,
        finish: () => void,
        options: {
            animate?: boolean;
            duration?: number;
            easing?: (_: number) => number;
        }) {
        if (options.animate === false || options.duration === 0) {
            frame(1);
            finish();
        } else {
            this._easeStart = browser.now();
            this._easeOptions = options;
            this._onEaseFrame = frame;
            this._onEaseEnd = finish;
            this._easeFrameId = this._requestRenderFrame(this._renderFrameCallback);
        }
    }

    // Callback for map._requestRenderFrame
    _renderFrameCallback = () => {
        const t = Math.min((browser.now() - this._easeStart) / this._easeOptions.duration, 1);
        this._onEaseFrame(this._easeOptions.easing(t));

        // if _stop is called during _onEaseFrame from _fireMoveEvents we should avoid a new _requestRenderFrame, checking it by ensuring _easeFrameId was not deleted
        if (t < 1 && this._easeFrameId) {
            this._easeFrameId = this._requestRenderFrame(this._renderFrameCallback);
        } else {
            this.stop();
        }
    };

    // convert bearing so that it's numerically close to the current one so that it interpolates properly
    _normalizeBearing(bearing: number, currentBearing: number) {
        bearing = wrap(bearing, -180, 180);
        const diff = Math.abs(bearing - currentBearing);
        if (Math.abs(bearing - 360 - currentBearing) < diff) bearing -= 360;
        if (Math.abs(bearing + 360 - currentBearing) < diff) bearing += 360;
        return bearing;
    }

<<<<<<< HEAD
=======
    // If a path crossing the antimeridian would be shorter, extend the final coordinate so that
    // interpolating between the two endpoints will cross it.
    _normalizeCenter(center: LngLat, tr: ITransform) {
        if (!tr.renderWorldCopies || tr.lngRange) return;

        const delta = center.lng - tr.center.lng;
        center.lng +=
            delta > 180 ? -360 :
                delta < -180 ? 360 : 0;
    }

>>>>>>> c181cb44
    /**
     * Get the elevation difference between a given point
     * and a point that is currently in the middle of the screen.
     * This method should be used for proper positioning of custom 3d objects, as explained [here](https://maplibre.org/maplibre-gl-js/docs/examples/add-3d-model-with-terrain/)
     * Returns null if terrain is not enabled.
     * This method is subject to change in Maplibre GL JS v5.
     * @param lngLatLike - [x,y] or LngLat coordinates of the location
     * @returns elevation offset in meters
     */
    queryTerrainElevation(lngLatLike: LngLatLike): number | null {
        if (!this.terrain) {
            return null;
        }
        const elevation = this.terrain.getElevationForLngLatZoom(LngLat.convert(lngLatLike), this.transform.tileZoom);
        return elevation - this.transform.elevation;
    }
}<|MERGE_RESOLUTION|>--- conflicted
+++ resolved
@@ -916,37 +916,13 @@
             options.duration = 0;
         }
 
-<<<<<<< HEAD
         const tr = this._getTransformForUpdate();
         const startBearing = this.getBearing(),
-            startPitch = this.getPitch(),
-=======
-        const tr = this._getTransformForUpdate(),
-            startZoom = tr.zoom,
-            startBearing = tr.bearing,
             startPitch = tr.pitch,
-            startPadding = tr.padding,
-
->>>>>>> c181cb44
             bearing = 'bearing' in options ? this._normalizeBearing(options.bearing, startBearing) : startBearing,
             pitch = 'pitch' in options ? +options.pitch : startPitch,
             padding = ('padding' in options ? options.padding : tr.padding) as PaddingOptions;
         const offsetAsPoint = Point.convert(options.offset);
-<<<<<<< HEAD
-=======
-        let pointAtOffset = tr.centerPoint.add(offsetAsPoint);
-        const locationAtOffset = tr.screenPointToLocation(pointAtOffset);
-
-        const {center, zoom} = tr.getConstrained(
-            LngLat.convert(options.center || locationAtOffset),
-            options.zoom ?? startZoom
-        );
-        this._normalizeCenter(center, tr);
-
-        const from = projectToWorldCoordinates(tr.worldSize, locationAtOffset);
-        const delta = projectToWorldCoordinates(tr.worldSize, center).sub(from);
-        const finalScale = zoomScale(zoom - startZoom);
->>>>>>> c181cb44
 
         let around, aroundPoint;
 
@@ -1225,16 +1201,9 @@
         }, options);
 
         const tr = this._getTransformForUpdate(),
-<<<<<<< HEAD
-            startBearing = this.getBearing(),
-            startPitch = this.getPitch(),
-            startPadding = this.getPadding();
-=======
-            startZoom = tr.zoom,
             startBearing = tr.bearing,
             startPitch = tr.pitch,
             startPadding = tr.padding;
->>>>>>> c181cb44
 
         const bearing = 'bearing' in options ? this._normalizeBearing(options.bearing, startBearing) : startBearing;
         const pitch = 'pitch' in options ? +options.pitch : startPitch;
@@ -1244,7 +1213,6 @@
         let pointAtOffset = tr.centerPoint.add(offsetAsPoint);
         const locationAtOffset = tr.screenPointToLocation(pointAtOffset);
 
-<<<<<<< HEAD
         const flyToHandler = this.cameraHelper.handleFlyTo(tr, {
             bearing,
             pitch,
@@ -1255,17 +1223,6 @@
             minZoom: options.minZoom,
             zoom: options.zoom,
         });
-=======
-        const {center, zoom} = tr.getConstrained(
-            LngLat.convert(options.center || locationAtOffset),
-            options.zoom ?? startZoom
-        );
-        this._normalizeCenter(center, tr);
-        const scale = zoomScale(zoom - startZoom);
-
-        const from = projectToWorldCoordinates(tr.worldSize, locationAtOffset);
-        const delta = projectToWorldCoordinates(tr.worldSize, center).sub(from);
->>>>>>> c181cb44
 
         let rho = options.curve;
 
@@ -1454,20 +1411,6 @@
         return bearing;
     }
 
-<<<<<<< HEAD
-=======
-    // If a path crossing the antimeridian would be shorter, extend the final coordinate so that
-    // interpolating between the two endpoints will cross it.
-    _normalizeCenter(center: LngLat, tr: ITransform) {
-        if (!tr.renderWorldCopies || tr.lngRange) return;
-
-        const delta = center.lng - tr.center.lng;
-        center.lng +=
-            delta > 180 ? -360 :
-                delta < -180 ? 360 : 0;
-    }
-
->>>>>>> c181cb44
     /**
      * Get the elevation difference between a given point
      * and a point that is currently in the middle of the screen.
