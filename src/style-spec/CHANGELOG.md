<<<<<<< HEAD
## 14.1.0

### ✨ Features and improvements
* Add `icon-overlap` and `text-overlap` symbol layout properties [#347](https://github.com/maplibre/maplibre-gl-js/pull/347)
* Deprecate `icon-allow-overlap` and `text-allow-overlap` symbol layout properties. `icon-overlap` and `text-overlap` are their replacements.
=======
## 15.0.0

### Breaking changes

* The migration to TypeScript [#209](https://github.com/maplibre/maplibre-gl-js/pull/209) removed support for the `mapbox://` protocol.
>>>>>>> a99adaab

## 14.0.2

### ✨ Features and improvements
* Fix node entry points [#400](https://github.com/maplibre/maplibre-gl-js/issues/400)

## 14.0.1

### ✨ Features and improvements
* Migrate MapLibre GL JS and the style specification to TypeScript [#209](https://github.com/maplibre/maplibre-gl-js/pull/209)

## 14.0.0

### Breaking changes

* Remove the `--mapbox-api-supported` option of the `gl-style-validate` utility.

## 13.17.0

### ✨ Features and improvements
* Add a `filter` option for GeoJSON sources to filter out features prior to processing (e.g. before clustering). [#9864](https://github.com/mapbox/mapbox-gl-js/pull/9864)

## 13.16.0

### ✨ Features and improvements
* Added `volatile` source property to control storing the tiles in local storage. ([9702](https://github.com/mapbox/mapbox-gl-js/pull/9702))

* Added `clusterMinPoints` option for clustered GeoJSON sources that defines the minimum number of points to form a cluster. ([#9748](https://github.com/mapbox/mapbox-gl-js/pull/9748))

## 13.15.0

### ✨ Features and improvements
* Add `distance` expression to `style-spec`. This expression returns the shortest distance between a feature and an input geometry ([#9655](https://github.com/mapbox/mapbox-gl-js/pull/9655))

## 13.14.0

### ✨ Features and improvements
* Add `index-of` and `slice` expressions to search arrays and strings for the first occurrence of a specified value and return a section of the original array or string ([#9450](https://github.com/mapbox/mapbox-gl-js/pull/9450)) (h/t [lbutler](https://github.com/lbutler))

## 13.13.1

### ✨ Features and improvements
* Expose `expression.isExpressionFilter(..)` from the bundle. ([#9530](https://github.com/mapbox/mapbox-gl-js/pull/9530))

### 🐛 Bug fixes
* Fix a broken module import where the `style-spec` package was importing files from `mapbox-gl-js`, it's parent repo, causing downstream build systems to break. ([#9522](https://github.com/mapbox/mapbox-gl-js/pull/9522))

## 13.13.0

### ✨ Features and improvements
* Add `within` expression for testing whether an evaluated feature lies within a given GeoJSON object ([#9352](https://github.com/mapbox/mapbox-gl-js/pull/9352)). For example:<br>
`"icon-opacity": ["case", ["==", ["within", "some-polygon"], true], 1,
["==", ["within", "some-polygon"], false], 0]`
* Improve scaling of patterns used in `line-pattern` on all device resolutions and pixel ratios ([#9266](https://github.com/mapbox/mapbox-gl-js/pull/9266))

### 🐛 Bug fixes
* Allow needle argument to `in` expression to be false ([#9295](https://github.com/mapbox/mapbox-gl-js/pull/9295))
* Fix a bug where `icon-image` expression that evaluates to an empty string (`''`) produced a warning ([#9380](https://github.com/mapbox/mapbox-gl-js/pull/9380))
* Prevent exception resulting from `line-dash-array` of empty length ([#9385](https://github.com/mapbox/mapbox-gl-js/pull/9385))

## 13.12.0

* Update `image` expression SDK support table ([#9228](https://github.com/mapbox/mapbox-gl-js/pull/9228))
* Fix `promoteId` for line layers ([#9210](https://github.com/mapbox/mapbox-gl-js/pull/9210), [#9212](https://github.com/mapbox/mapbox-gl-js/pull/9212))

## 13.11.0

### ✨ Features and improvements
* Add `promoteId` option to use a feature property as ID for feature state ([#8987](https://github.com/mapbox/mapbox-gl-js/pull/8987))
* Update `symbol-avoid-edges` documentation regarding global collision detection ([#9157](https://github.com/mapbox/mapbox-gl-js/pull/9157))
* Remove reference to `in` function which has been replaced by the `in` expression ([#9102](https://github.com/mapbox/mapbox-gl-js/pull/9102))

### 🐛 Bug fixes
* Fix bug where `symbol-sort-key` was not used for collisions that crossed tile boundaries ([#9054](https://github.com/mapbox/mapbox-gl-js/pull/9054))

## 13.10.2

### 🐛 Bug fixes
* Fix style validation error messages not being displayed ([#9073](https://github.com/mapbox/mapbox-gl-js/pull/9073))

## 13.10.0

### ✨ Features and improvements
* Add ability to insert images into text labels using an `image` expression within a `format` expression: `"text-field": ["format", "Some text", ["image", "my-image"], "some more text"]` ([#8904](https://github.com/mapbox/mapbox-gl-js/pull/8904))
* Add `in` expression. It can check if a value is in an array (`["in", value, array]`) or a substring is in a string (`["in", substring, string]`) ([#8876](https://github.com/mapbox/mapbox-gl-js/pull/8876))
* Add support for stretchable images (aka nine-part or nine-patch images). Stretchable images can be used with `icon-text-fit` to draw resized images with unstretched corners and borders. ([#8997](https://github.com/mapbox/mapbox-gl-js/pull/8997))
* Add an es modules build of for mapbox-gl-style-spec in dist/ ([#8247](https://github.com/mapbox/mapbox-gl-js/pull/8247)) (h/t [ahocevar](https://github.com/ahocevar))

## 13.9.1

### ✨ Improvement
* Rename `Image` type to `ResolvedImage`, to better represent the result of an `image` expression evaluation. ([#8901](https://github.com/mapbox/mapbox-gl-js/pull/8901))

## 13.9.0

* Add `image` expression operator to determine image availability ([#8684](https://github.com/mapbox/mapbox-gl-js/pull/8684))
* Add a style-spec function to validate that styles are compatible with the Mapbox API ([#8663](https://github.com/mapbox/mapbox-gl-js/pull/8663))

## 13.8.0

- Introduce `text-writing-mode` symbol layer property to allow placing point labels vertically. [#8399](https://github.com/mapbox/mapbox-gl-js/pull/8399)
- Allow `text-color` to be used in formatted expressions to be able to draw different parts of a label in different colors. [#8068](https://github.com/mapbox/mapbox-gl-js/pull/8068)
- Improve conversion of legacy filters with duplicate values. [#8542](https://github.com/mapbox/mapbox-gl-js/pull/8542)

## 13.7.2

### 🐛 Bug fixes
* Fix SDK support spec section for variable label placement ([#8384](https://github.com/mapbox/mapbox-gl-js/pull/8384)) (h/t [@pozdnyakov](https://github.com/pozdnyakov))

### ✨ Features and improvements
* Add SDK support spec section for text-radial-offset  ([#8401](https://github.com/mapbox/mapbox-gl-js/pull/8401))
* Add `*-sort-key` layout property for circle, fill, line ([#8467](https://github.com/mapbox/mapbox-gl-js/pull/8467))
* Expose convertFilter API in the style specification ([#8493](https://github.com/mapbox/mapbox-gl-js/pull/8493))

## 13.7.1

### 🐛 Bug fixes
* Fix format expression options validation ([#8339](https://github.com/mapbox/mapbox-gl-js/pull/8339))
* Fix SDK support information for style properties added in v13.7.0: ([#8384](https://github.com/mapbox/mapbox-gl-js/pull/8384))
    * Add missing SDK support section for `text-radial-offset` property
    * Assign SDK versions for `text-variable-anchor` and `text-justify: auto`

## 13.7.0

### ✨ Features and improvements
* Add `text-radial-offset` style property ([#7596](https://github.com/mapbox/mapbox-gl-js/pull/7596))
* Add `text-variable-anchor` style property ([#7596](https://github.com/mapbox/mapbox-gl-js/pull/7596))
* Add `auto` value to `text-justify` style property ([#7596](https://github.com/mapbox/mapbox-gl-js/pull/7596))

## 13.6.0

### ✨ Features and improvements
* Add `clusterProperties` option for aggregated cluster properties ([#2412](https://github.com/mapbox/mapbox-gl-js/issues/2412), fixed by [#7584](https://github.com/mapbox/mapbox-gl-js/pull/7584))
* Add `number-format` expression ([#7626](https://github.com/mapbox/mapbox-gl-js/pull/7626))
* Add `symbol-sort-key` style property ([#7678](https://github.com/mapbox/mapbox-gl-js/pull/7678))

## 13.5.0

### Features and improvements
* Flattens `all` expressions in converted filters ([#7679](https://github.com/mapbox/mapbox-gl-js/pull/7679))
* Compatibility tables are updated ([#7574](https://github.com/mapbox/mapbox-gl-js/pull/7574))

## 13.4.0

### ✨ Features and improvements
* **Tighten style validation**
    * Disallow expressions as stop values ([#7396](https://github.com/mapbox/mapbox-gl-js/pull/7396))
    * Disallow `feature-state` expressions in filters ([#7366](https://github.com/mapbox/mapbox-gl-js/pull/7366))

## 13.3.0

### 🐛 Bug fixes
* **Expressions**
    * Fix `let` expression stripping expected type during parsing ([#7300](https://github.com/mapbox/mapbox-gl-js/issues/7300), fixed by [#7301](https://github.com/mapbox/mapbox-gl-js/pull/7301))
    * Fix superfluous wrapping of literals in `literal` expression ([#7336](https://github.com/mapbox/mapbox-gl-js/issues/7336), fixed by [#7337](https://github.com/mapbox/mapbox-gl-js/pull/7337))
    * Allow calling `to-color` on values that are already of type `Color` ([#7260](https://github.com/mapbox/mapbox-gl-js/pull/7260))
    * Fix `to-array` for empty arrays (([#7261](https://github.com/mapbox/mapbox-gl-js/pull/7261)))
    * Fix identity functions for `text-field` when using formatted text ([#7351](https://github.com/mapbox/mapbox-gl-js/pull/7351))
    * Fix coercion of `null` to `0` in `to-number` expression ([#7083](https://github.com/mapbox/mapbox-gl-js/issues/7083), fixed by [#7274](https://github.com/mapbox/mapbox-gl-js/pull/7274))

### ✨ Features and improvements
*  Add `fill-extrusion-vertical-gradient` property for controlling shading of fill extrusions ([#5768](https://github.com/mapbox/mapbox-gl-js/issues/5768), fixed by [#6841](https://github.com/mapbox/mapbox-gl-js/pull/6841))

## 13.2.0

### 🐛 Bug fixes
* Update the style-spec's old `gl-style-migrate` script to include conversion of legacy functions and filters to their expression equivalents ([#6927](https://github.com/mapbox/mapbox-gl-js/issues/6927), fixed by [#7095](https://github.com/mapbox/mapbox-gl-js/pull/7095))

### ✨ Features and improvements
* Add `symbol-z-order` symbol layout property to style spec ([#7219](https://github.com/mapbox/mapbox-gl-js/pull/7219))
* Implement data-driven styling support for `*-pattern properties` ([#6289](https://github.com/mapbox/mapbox-gl-js/pull/6289))

## 13.1.1

### 🐛 Bug fixes
* Fix broken module import in mapboxgl-style-spec (v13.0.1) ([#6984](https://github.com/mapbox/mapbox-gl-js/issues/6984), fixed by [#6997](https://api.github.com/repos/mapbox/mapbox-gl-js/pulls/6997))

### ✨ Features and improvements
* Improve formatting for style output ([#7029](https://github.com/mapbox/mapbox-gl-js/pull/7029))

## 13.1.0

### ✨ Features and improvements
* Add `raster-resampling` raster paint property ([#6411](https://github.com/mapbox/mapbox-gl-js/pull/6411)) (h/t [andrewharvey](https://github.com/andrewharvey))
* Add `symbol-placement: line-center` ([#6821](https://github.com/mapbox/mapbox-gl-js/pull/6821))

## 13.0.1

### ⚠️ Breaking changes
* Align implicit type behavior of `match` expressions with with `case/==` ([#6684](https://github.com/mapbox/mapbox-gl-js/pull/6684))
* Update spec so that documentation can automatically capture which functions and expressions can be used with which properties ([#6521](https://github.com/mapbox/mapbox-gl-js/pull/6521))

### ✨ Features and improvements
* Add `feature-state` [#6263](https://github.com/mapbox/mapbox-gl-js/pull/6263)
* Add support for GeoJSON attribution ([#6364](https://github.com/mapbox/mapbox-gl-js/pull/6364)) (h/t [andrewharvey](https://github.com/andrewharvey))
* Upgrade to Flow 0.69 ([#6594](https://github.com/mapbox/mapbox-gl-js/pull/6594))

### 🐛 Bug fixes
* Use named exports for style-spec entrypoint module ([#6601](https://github.com/mapbox/mapbox-gl-js/issues/6601)

## 13.0.0
Malformed package published to NPM.

## 12.0.0

### ⚠️ Breaking changes
* The `"to-string"` expression operator now converts null to an empty string rather than to `"null"`. [#6534](https://github.com/mapbox/mapbox-gl-js/pull/6534)

### ✨ Features and improvements
* 🌈 Add line-gradient property [#6303](https://github.com/mapbox/mapbox-gl-js/pull/6303)
* Add collator expression for controlling case and diacritic sensitivity in string comparisons [#6270](https://github.com/mapbox/mapbox-gl-js/pull/6270)
* Add `is-supported-script` expression for determining if a script is supported. [#6260](https://github.com/mapbox/mapbox-gl-js/pull/6260)
* Add `collator` expression for controlling case and diacritic sensitivity in string comparisons [#6270](https://github.com/mapbox/mapbox-gl-js/pull/6270)
* Add `abs`, `round`, `floor`, and `ceil` expression operators [#6496](https://github.com/mapbox/mapbox-gl-js/pull/6496)
* Add support for Mapzen Terrarium tiles in raster-dem sources [#6110](https://github.com/mapbox/mapbox-gl-js/pull/6110)

### 🐛 Bug fixes
- Fix Rollup build [6575](https://github.com/mapbox/mapbox-gl-js/pull/6575)

## 11.1.1

### 🐛 Bug fixes

* Update SDK support information for `text-font`, and `heatmap-color`, and `hillshade` layer properties.

## 11.1.0

### ✨ Features and improvements

* Avoid use of `new Function` for filters by converting old-style filters to expressions [#5665](https://github.com/mapbox/mapbox-gl-js/pull/5665).

## 11.0.0

### ⚠️ Breaking changes

* Remove constants validating code [#5885](https://github.com/mapbox/mapbox-gl-js/pull/5885)
* `"colorSpace": "hcl"` now uses shortest-path interpolation for hue [#5811](https://github.com/mapbox/mapbox-gl-js/issues/5811)

### ✨ Features and improvements

* Introduce client-side hillshading with `raster-dem` source type and `hillshade` layer type [#5286](https://github.com/mapbox/mapbox-gl-js/pull/5286)
* Add Color#toString and expose Color publicly [#5866](https://github.com/mapbox/mapbox-gl-js/pull/5866)
* Improve typing for `==` and `!=` expressions [#5840](https://github.com/mapbox/mapbox-gl-js/pull/5840)
* Made `coalesce` expressions more useful [#5755](https://github.com/mapbox/mapbox-gl-js/issues/5755)
* Enable implicit type assertions for array types [#5738](https://github.com/mapbox/mapbox-gl-js/pull/5738)

### 🐛 Bug fixes

* Fix standalone browser build [#5736](https://github.com/mapbox/mapbox-gl-js/pull/5736), [#5906](https://github.com/mapbox/mapbox-gl-js/pull/5906)
* Handle NaN as input to step and interpolate expressions [#5757](https://github.com/mapbox/mapbox-gl-js/pull/5757)
* Fix style diffing for changes to GeoJSON sources [#5745](https://github.com/mapbox/mapbox-gl-js/pull/5745)
* Mark layer "type" property as required [#5849](https://github.com/mapbox/mapbox-gl-js/pull/5849)

## 10.1.0

* Remove support for validating and migrating v6 styles [#5604](https://github.com/mapbox/mapbox-gl-js/pull/5604)
* Remove support for validating v7 styles [#5604](https://github.com/mapbox/mapbox-gl-js/pull/5604)
* Remove spaces after commas in `to-string` representation of colors [#5480](https://github.com/mapbox/mapbox-gl-js/pull/5480)
* Fix bugs preventing `mapbox-gl-style-spec` package on NPM from being used externally [#5502](https://github.com/mapbox/mapbox-gl-js/pull/5502)
* Fix flow-typed interface generator [#5478](https://github.com/mapbox/mapbox-gl-js/pull/5478)
* Export `function` [#5584](https://github.com/mapbox/mapbox-gl-js/pull/5584)
* Export `StylePropertySpecification` type [#5593](https://github.com/mapbox/mapbox-gl-js/pull/5593)
* Split the `source_tile` entry in the JSON schema into `source_vector` and `source_raster` [#5604](https://github.com/mapbox/mapbox-gl-js/pull/5604)

### Validation Changes

* Require that `heatmap-color` use expressions instead of stop functions [#5624](https://github.com/mapbox/mapbox-gl-js/issues/5624)
* Remove support for including `{tokens}` in expressions for `text-field` and `icon-image` [#5599](https://github.com/mapbox/mapbox-gl-js/issues/5599)
* Disallow interpolation in expressions for `line-dasharray` [#5519](https://github.com/mapbox/mapbox-gl-js/pull/5519)
* Validate that zoom expressions only appear at the top level of an expression [#5609](https://github.com/mapbox/mapbox-gl-js/issues/5609)
* Validate that `step` and `interpolate` expressions don't have any duplicate stops [#5605](https://github.com/mapbox/mapbox-gl-js/issues/5605)
* Split `curve` expression into `step` and `interpolate` expressions [#5542](https://github.com/mapbox/mapbox-gl-js/pull/5542)
* Validate expression values for enum-typed properties [#5589](https://github.com/mapbox/mapbox-gl-js/pull/5589)
* Improve validation to catch uses of deprecated function syntax [#5667](https://github.com/mapbox/mapbox-gl-js/pull/5667)

## 10.0.1

* Fix bug preventing @mapbox/mapbox-gl-style-spec package from being usable outside of mapbox-gl-js (#5502)

## 10.0.0

* Add expression and heatmap layer support. See Mapbox GL JS v0.40.1 changelog entry for details.

## 9.0.1

* Remove `fast-stable-stringify` dependency (#5152)

## 9.0.0

* Fix validation error on categorical zoom-and-property functions (#4220)
* Relax requirement that styles using "icon-image" must have a "sprite"
* Prevent infinite loop in binarySearchForIndex when duplicate stops are present. (#4503)
* Ensure generated composite function stops are in the correct order (#4509)
* Update SDK support matrices to be current as of GL JS v0.35.1, iOS SDK v3.5.0, Android SDK 5.0.0
* Remove support for implicitly-categorical functions
* BREAKING CHANGE: the API for the `function` module has changed. The `interpolated` and `piecewise-constant` exports
were replaced with a single unnamed export, a function which accepts an object conforming to the style spec "function"
definition, and an object defining a style spec property. It handles color parsing and validation of feature values
internally.
* Functions now support a "default" property.
* `parseColor` was promoted from gl-js.

## 8.11.0

* Merge `feature-filter` repository into this repository #639

## 8.10.0

v8.0.0 styles are fully compatible with v8.10.0.

### Style Specification Changes

* Added `colorSpace` option to functions
* Added `fill-extrusion` layer type
* Add top-level `light` property
* Remove increase maximum `maxzoom` to 24
* Deprecate paint classes :warning:
* Increase strictness of function validation

### Reference JSON & API Changes

* Added `deref` utility
* Added `group_by_layout` utility
* Merge `mapbox-gl-function` repository into this repository

## 8.9.0

v8.0.0 styles are fully compatible with v8.9.0.

* Added identity functions
* Added `auto` value which represents the calculated default value

## 8.8.1

v8.0.0 styles are fully compatible with v8.8.1.

* Fixed style validation for layers with invalid types

## 8.8.0

v8.0.0 styles are fully compatible with v8.8.0.

* Clarified documentation around fill-opacity.
* Update function documentation and validation for property functions.
* Add text-pitch-alignment property.
* Add icon-text-fit, icon-text-fit-padding properties.

## 8.7.0

v8.0.0 styles are fully compatible with v8.7.0.

* Add support for has / !has operators.

## 8.6.0

v8.0.0 styles are fully compatible with v8.6.0.

* Added support for zoom and feature driven functions.

## 8.4.2

v8.0.0 styles are fully compatible with v8.4.2.

* Refactored style validator to expose more granular validation methods

## 8.4.1

v8.0.0 styles are fully compatible with v8.4.1.

* Revert ramp validation checks that broke some styles.

## 8.4.0

v8.0.0 styles are fully compatible with v8.4.0.

* Added `cluster`, `clusterRadius`, `clusterMaxZoom` GeoJSON source properties.

## 8.3.0

v8.0.0 styles are fully compatible with v8.3.0.

* Added `line-offset` style property

## 8.2.1

v8.0.0 styles are fully compatible with v8.2.1.

* Enforce that all layers that use a vector source specify a "source-layer"

## 8.2.0

v8.0.0 styles are fully compatible with v8.2.0.

* Add inline `example` property.
* Enforce that all style properties must have documentation in `doc` property.
* Create minified style specs with `doc` and `example` properties removed.
* `validate` now validates against minified style spec.
* `format` now accepts `space` option to use with `JSON.stringify`.
* Remove `gl-style-spritify`. Mapbox GL sprites are now created automatically by
  the Mapbox style APIs, or for hand-crafted styles, by [spritezero-cli](https://github.com/mapbox/spritezero-cli).

## 8.1.0

v8.0.0 styles are fully compatible with v8.1.0.

* [BREAKING] Simplified layout/paint layer property types to more closely align
  with v7 types.
* Fixed migration script compatibility with newer versions of Node.js and io.js
* Removed `constants` from schema, they were deprecated in v8
* Added style diff utility to generate semantic deltas between two stylesheets
* Added `visibility` property to `circle` layer type
* Added `pitch` property to stylesheet

## 8.0.0

Introduction of Mapbox GL style specification v8. To migrate a v7 style to v8,
use the `gl-style-migrate` script as described in the README.

* [BREAKING] The value of the `text-font` property is now an array of
  strings, rather than a single comma separated string.
* [BREAKING] Renamed `symbol-min-distance` to `symbol-spacing`.
* [BREAKING] Renamed `background-image` to `background-pattern`.
* [BREAKING] Renamed `line-image` to `line-pattern`.
* [BREAKING] Renamed `fill-image` to `fill-pattern`.
* [BREAKING] Renamed the `url` property of the video source type to `urls`.
* [BREAKING] Coordinates in video sources are now specified in [lon, lat] order.
* [BREAKING] Removed `text-max-size` and `icon-max-size` properties; these
  are now calculated automatically.
* [BREAKING] `text-size` and `icon-size` are now layout properties instead of paint properties.
* [BREAKING] Constants are no longer supported. If you are editing styles by
  hand and want to use constants, you can use a preprocessing step with a tool
  like [ScreeSS](https://github.com/screee/screess).
* [BREAKING] The format for `mapbox://` glyphs URLs has changed; you should
  now use `mapbox://fonts/mapbox/{fontstack}/{range}.pbf`.
* [BREAKING] Reversed the priority of layers for calculating label placement:
  labels for layers that appear later in the style now have priority over earlier
  layers.
* Added a new `image` source type.
* Added a new `circle` layer type.
* Default map center location can now be set in the style.
* Added `mapbox://` sprite URLs `mapbox://sprite/{user | "mapbox"}/{id}`

## 7.5.0

* Added gl-style-composite script, for auto-compositing sources in a style.

## 7.4.1

* Use JSON.stringify for formatting instead of js-beautify

## 7.0.0

Introduction of Mapbox GL style specification v7.

* [BREAKING] Improve dashed lines (#234)
* [BREAKING] Remove prerendered layers (#232)
* Explicit visibility property (#212)
* Functions for all properties (#237)

## 6.0.0 (Style spec v6)

Introduction of Mapbox GL style specification v6.

* [BREAKING] New filter syntax (#178)
* [BREAKING] Line gap property (#131)
* [BREAKING] Remove dashes from min/max-zoom (#175)
* [BREAKING] New layout/paint terminology (#166)
* [BREAKING] Single text positioning property (#197)
* Added requirements (#200)
* Added minimum, maximum, and period values (#198)

## 0.0.5 (in progress)

* [BREAKING] Switch to suffix for transition properties (`transition-*` -> `*-transition`).
* Added support for remote, non-Mapbox TileJSON sources.
* [BREAKING] Source `minZoom` and `maxZoom` renamed to `minzoom` and `maxzoom to match TileJSON.
* Added support for `mapbox://` glyph URLs.
* [BREAKING] Renamed `raster-fade` to `raster-fade-duration`.
* Added background-opacity property.
* Added "tokens" property to string values that can autocomplete fields from layers
* Added "units" property to describe value types

## 0.0.4 (Aug 8 2014)

* Initial public release<|MERGE_RESOLUTION|>--- conflicted
+++ resolved
@@ -1,16 +1,14 @@
-<<<<<<< HEAD
-## 14.1.0
+## 15.1.0
 
 ### ✨ Features and improvements
 * Add `icon-overlap` and `text-overlap` symbol layout properties [#347](https://github.com/maplibre/maplibre-gl-js/pull/347)
 * Deprecate `icon-allow-overlap` and `text-allow-overlap` symbol layout properties. `icon-overlap` and `text-overlap` are their replacements.
-=======
+
 ## 15.0.0
 
 ### Breaking changes
 
 * The migration to TypeScript [#209](https://github.com/maplibre/maplibre-gl-js/pull/209) removed support for the `mapbox://` protocol.
->>>>>>> a99adaab
 
 ## 14.0.2
 
