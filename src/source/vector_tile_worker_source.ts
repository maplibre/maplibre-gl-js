import Protobuf from 'pbf';
import {VectorTile} from '@mapbox/vector-tile';
import {type ExpiryData, getArrayBuffer} from '../util/ajax';
import {WorkerTile} from './worker_tile';
import {BoundedLRUCache} from '../tile/tile_cache';
import {extend} from '../util/util';
import {RequestPerformance} from '../util/performance';
import {VectorTileOverzoomed, sliceVectorTileLayer, toVirtualVectorTile} from './vector_tile_overzoomed';
import {MLTVectorTile} from './vector_tile_mlt';
import type {
    WorkerSource,
    WorkerTileParameters,
    TileParameters,
    WorkerTileResult
} from '../source/worker_source';
import type {IActor} from '../util/actor';
import type {StyleLayer} from '../style/style_layer';
import type {StyleLayerIndex} from '../style/style_layer_index';
<<<<<<< HEAD
import type {GeoJSONWrapper} from '@maplibre/vt-pbf';

export type LoadVectorTileResult = {
    isGeojson?: boolean;
    vectorTile: VectorTile;
    rawData?: ArrayBufferLike;
=======
import type {VectorTileLayerLike, VectorTileLike} from '@maplibre/vt-pbf';

export type LoadVectorTileResult = {
    vectorTile: VectorTileLike;
    rawData: ArrayBufferLike;
>>>>>>> cf0f6902
    resourceTiming?: Array<PerformanceResourceTiming>;
} & ExpiryData;

type FetchingState = {
    rawTileData: ArrayBufferLike;
    cacheControl: ExpiryData;
    resourceTiming: any;
};

export type AbortVectorData = () => void;
export type LoadVectorData = (params: WorkerTileParameters, abortController: AbortController) => Promise<LoadVectorTileResult | null>;

/**
 * The {@link WorkerSource} implementation that supports {@link VectorTileSource}.
 * This class is designed to be easily reused to support custom source types
 * for data formats that can be parsed/converted into an in-memory VectorTile
 * representation. To do so, override its `loadVectorTile` method.
 */
export class VectorTileWorkerSource implements WorkerSource {
    actor: IActor;
    layerIndex: StyleLayerIndex;
    availableImages: Array<string>;
    fetching: {[_: string]: FetchingState };
    loading: {[_: string]: WorkerTile};
    loaded: {[_: string]: WorkerTile};
    overzoomedTileResultCache: BoundedLRUCache<string, LoadVectorTileResult>;

    /**
     * @param loadVectorData - Optional method for custom loading of a VectorTile
     * object based on parameters passed from the main-thread Source. See
     * {@link VectorTileWorkerSource.loadTile}. The default implementation simply
     * loads the pbf at `params.url`.
     */
    constructor(actor: IActor, layerIndex: StyleLayerIndex, availableImages: Array<string>) {
        this.actor = actor;
        this.layerIndex = layerIndex;
        this.availableImages = availableImages;
        this.fetching = {};
        this.loading = {};
        this.loaded = {};
        this.overzoomedTileResultCache = new BoundedLRUCache<string, LoadVectorTileResult>(1000);
    }

    /**
     * Loads a vector tile
     */
    async loadVectorTile(params: WorkerTileParameters, abortController: AbortController): Promise<LoadVectorTileResult> {
        const response = await getArrayBuffer(params.request, abortController);
        try {
            const vectorTile = params.encoding !== 'mlt' 
                ? new VectorTile(new Protobuf(response.data)) 
                : new MLTVectorTile(response.data);
            return {
                vectorTile,
                rawData: response.data,
                cacheControl: response.cacheControl,
                expires: response.expires
            };
        } catch (ex) {
            const bytes = new Uint8Array(response.data);
            const isGzipped = bytes[0] === 0x1f && bytes[1] === 0x8b;
            let errorMessage = `Unable to parse the tile at ${params.request.url}, `;
            if (isGzipped) {
                errorMessage += 'please make sure the data is not gzipped and that you have configured the relevant header in the server';
            } else {
                errorMessage += `got error: ${ex.message}`;
            }
            throw new Error(errorMessage);
        }
    }

    /**
     * Implements {@link WorkerSource.loadTile}. Delegates to
     * {@link VectorTileWorkerSource.loadVectorData} (which by default expects
     * a `params.url` property) for fetching and producing a VectorTile object.
     */
    async loadTile(params: WorkerTileParameters): Promise<WorkerTileResult | null> {
        const {uid: tileUid, overzoomParameters} = params;

        if (overzoomParameters) {
            params.request = overzoomParameters.overzoomRequest;
        }

        const perf = (params && params.request && params.request.collectResourceTiming) ?
            new RequestPerformance(params.request) : false;

        const workerTile = new WorkerTile(params);
        this.loading[tileUid] = workerTile;

        const abortController = new AbortController();
        workerTile.abort = abortController;
        try {
            const response = await this.loadVectorTile(params, abortController);
            delete this.loading[tileUid];
            if (!response) {
                return null;
            }

            if (overzoomParameters) {
                const overzoomTile = this._getOverzoomTile(params, response.vectorTile);
                response.rawData = overzoomTile.rawData;
                response.vectorTile = overzoomTile.vectorTile;
            }

            const rawTileData = response.rawData;
            const cacheControl = {} as ExpiryData;
            if (response.expires) cacheControl.expires = response.expires;
            if (response.cacheControl) cacheControl.cacheControl = response.cacheControl;

            const resourceTiming = {} as {resourceTiming: any};
            if (perf) {
                const resourceTimingData = perf.finish();
                // it's necessary to eval the result of getEntriesByName() here via parse/stringify
                // late evaluation in the main thread causes TypeError: illegal invocation
                if (resourceTimingData)
                    resourceTiming.resourceTiming = JSON.parse(JSON.stringify(resourceTimingData));
            }

            workerTile.vectorTile = response.vectorTile;
            workerTile.geoJsonFeatures = response.isGeojson ? (response.vectorTile as GeoJSONWrapper).features : null;
            const parsePromise = workerTile.parse(response.vectorTile, this.layerIndex, this.availableImages, this.actor, params.subdivisionGranularity);
            this.loaded[tileUid] = workerTile;
            // keep the original fetching state so that reload tile can pick it up if the original parse is cancelled by reloads' parse
            this.fetching[tileUid] = {rawTileData, cacheControl, resourceTiming};

            try {
                const result = await parsePromise;
                // Transferring a copy of rawTileData because the worker needs to retain its copy.
                return extend({
                    rawTileData: rawTileData?.slice(0),
                    geoJsonFeatures: workerTile.geoJsonFeatures,
                    encoding: params.encoding
                }, result, cacheControl, resourceTiming);
            } finally {
                delete this.fetching[tileUid];
            }
        } catch (err) {
            delete this.loading[tileUid];
            workerTile.status = 'done';
            this.loaded[tileUid] = workerTile;
            throw err;
        }
    }

    /**
     * If we are seeking a tile deeper than the source's max available canonical tile, get the overzoomed tile
     * @param params - the worker tile parameters
     * @param maxZoomVectorTile - the original vector tile at the source's max available canonical zoom
     * @returns the overzoomed tile and its raw data
     */
    private _getOverzoomTile(params: WorkerTileParameters, maxZoomVectorTile: VectorTileLike): LoadVectorTileResult {
        const {tileID, source, overzoomParameters} = params;
        const {maxZoomTileID} = overzoomParameters;

        const cacheKey = `${maxZoomTileID.key}_${tileID.key}`;
        const cachedOverzoomTile = this.overzoomedTileResultCache.get(cacheKey);
        
        if (cachedOverzoomTile) {
            return cachedOverzoomTile;
        }

        const overzoomedVectorTile = new VectorTileOverzoomed();
        const layerFamilies: Record<string, StyleLayer[][]> = this.layerIndex.familiesBySource[source];

        for (const sourceLayerId in layerFamilies) {
            const sourceLayer: VectorTileLayerLike = maxZoomVectorTile.layers[sourceLayerId];
            if (!sourceLayer) {
                continue;
            }

            const slicedTileLayer = sliceVectorTileLayer(sourceLayer, maxZoomTileID, tileID.canonical);
            if (slicedTileLayer.length > 0) {
                overzoomedVectorTile.addLayer(slicedTileLayer);
            }
        }
        const overzoomedVectorTileResult = toVirtualVectorTile(overzoomedVectorTile);
        this.overzoomedTileResultCache.set(cacheKey, overzoomedVectorTileResult);

        return overzoomedVectorTileResult;
    }

    /**
     * Implements {@link WorkerSource.reloadTile}.
     */
    async reloadTile(params: WorkerTileParameters): Promise<WorkerTileResult> {
        const uid = params.uid;
        if (!this.loaded || !this.loaded[uid]) {
            throw new Error('Should not be trying to reload a tile that was never loaded or has been removed');
        }
        const workerTile = this.loaded[uid];
        workerTile.showCollisionBoxes = params.showCollisionBoxes;
        if (workerTile.status === 'parsing') {
            const result = await workerTile.parse(workerTile.vectorTile, this.layerIndex, this.availableImages, this.actor, params.subdivisionGranularity);
            // if we have cancelled the original parse, make sure to pass the rawTileData from the original fetch
            let parseResult: WorkerTileResult;
            if (this.fetching[uid]) {
                const {rawTileData, cacheControl, resourceTiming} = this.fetching[uid];
                delete this.fetching[uid];
                parseResult = extend({
                    rawTileData: rawTileData?.slice(0),
                    geoJsonFeatures: workerTile.geoJsonFeatures,
                    encoding: params.encoding
                }, result, cacheControl, resourceTiming);
            } else {
                parseResult = result;
            }
            return parseResult;

        }
        // if there was no vector tile data on the initial load, don't try and re-parse tile
        if (workerTile.status === 'done' && workerTile.vectorTile) {
            // this seems like a missing case where cache control is lost? see #3309
            return extend({
                geoJsonFeatures: workerTile.geoJsonFeatures
            }, await workerTile.parse(workerTile.vectorTile, this.layerIndex, this.availableImages, this.actor, params.subdivisionGranularity));
        }
    }

    /**
     * Implements {@link WorkerSource.abortTile}.
     */
    async abortTile(params: TileParameters): Promise<void> {
        const loading = this.loading;
        const uid = params.uid;
        if (loading && loading[uid] && loading[uid].abort) {
            loading[uid].abort.abort();
            delete loading[uid];
        }
    }

    /**
     * Implements {@link WorkerSource.removeTile}.
     */
    async removeTile(params: TileParameters): Promise<void> {
        if (this.loaded && this.loaded[params.uid]) {
            delete this.loaded[params.uid];
        }
    }
}<|MERGE_RESOLUTION|>--- conflicted
+++ resolved
@@ -16,20 +16,12 @@
 import type {IActor} from '../util/actor';
 import type {StyleLayer} from '../style/style_layer';
 import type {StyleLayerIndex} from '../style/style_layer_index';
-<<<<<<< HEAD
-import type {GeoJSONWrapper} from '@maplibre/vt-pbf';
+import {type VectorTileLayerLike, type VectorTileLike, GeoJSONWrapper} from '@maplibre/vt-pbf';
 
 export type LoadVectorTileResult = {
     isGeojson?: boolean;
-    vectorTile: VectorTile;
+    vectorTile: VectorTileLike;
     rawData?: ArrayBufferLike;
-=======
-import type {VectorTileLayerLike, VectorTileLike} from '@maplibre/vt-pbf';
-
-export type LoadVectorTileResult = {
-    vectorTile: VectorTileLike;
-    rawData: ArrayBufferLike;
->>>>>>> cf0f6902
     resourceTiming?: Array<PerformanceResourceTiming>;
 } & ExpiryData;
 
