--- conflicted
+++ resolved
@@ -19,11 +19,7 @@
     // Attribution File:Volcano Lava Sample.webm: U.S. Geological Survey (USGS), Public domain, via Wikimedia Commons
     const source = createSource({
         type: 'video',
-<<<<<<< HEAD
-        urls: [ 'cropped.mp4', 'https://upload.wikimedia.org/wikipedia/commons/2/22/Volcano_Lava_Sample.webm' ],
-=======
-        urls : ['cropped.mp4', 'https://upload.wikimedia.org/wikipedia/commons/2/22/Volcano_Lava_Sample.webm'],
->>>>>>> 35085084
+        urls: ['cropped.mp4', 'https://upload.wikimedia.org/wikipedia/commons/2/22/Volcano_Lava_Sample.webm'],
         coordinates: [
             [-76.54, 39.18],
             [-76.52, 39.18],
@@ -54,11 +50,7 @@
         const source = createSource({
             type: 'video',
             video: el,
-<<<<<<< HEAD
-            urls: [ 'cropped.mp4', 'https://upload.wikimedia.org/wikipedia/commons/2/22/Volcano_Lava_Sample.webm' ],
-=======
-            urls : ['cropped.mp4', 'https://upload.wikimedia.org/wikipedia/commons/2/22/Volcano_Lava_Sample.webm'],
->>>>>>> 35085084
+            urls: ['cropped.mp4', 'https://upload.wikimedia.org/wikipedia/commons/2/22/Volcano_Lava_Sample.webm'],
             coordinates: [
                 [-76.54, 39.18],
                 [-76.52, 39.18],
