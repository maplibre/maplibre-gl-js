import {describe, test, expect, vi, beforeEach} from 'vitest';
import {Tile} from '../tile/tile';
import {OverscaledTileID} from '../tile/tile_id';
import {GeoJSONSource, type GeoJSONSourceOptions} from './geojson_source';
import {type IReadonlyTransform} from '../geo/transform_interface';
import {EXTENT} from '../data/extent';
import {LngLat} from '../geo/lng_lat';
import {extend} from '../util/util';
import {type Dispatcher} from '../util/dispatcher';
import {type RequestManager} from '../util/request_manager';
import {SubdivisionGranularitySetting} from '../render/subdivision_granularity_settings';
import {type ActorMessage, MessageType} from '../util/actor_messages';
import {type Actor} from '../util/actor';
import {MercatorTransform} from '../geo/projection/mercator_transform';
import {sleep, waitForEvent} from '../util/test/util';
import {type MapSourceDataEvent} from '../ui/events';
import {type GeoJSONSourceDiff} from './geojson_source_diff';

const wrapDispatcher = (dispatcher) => {
    return {
        getActor() {
            return dispatcher as Actor;
        }
    } as Dispatcher;
};

const mockDispatcher = wrapDispatcher({
    sendAsync() { return Promise.resolve({}); }
});

const hawkHill = {
    'type': 'FeatureCollection',
    'features': [{
        'type': 'Feature',
        'properties': {},
        'geometry': {
            'type': 'LineString',
            'coordinates': [
                [-122.48369693756104, 37.83381888486939],
                [-122.48348236083984, 37.83317489144141],
                [-122.48339653015138, 37.83270036637107],
                [-122.48356819152832, 37.832056363179625],
                [-122.48404026031496, 37.83114119107971],
                [-122.48404026031496, 37.83049717427869],
                [-122.48348236083984, 37.829920943955045],
                [-122.48356819152832, 37.82954808664175],
                [-122.48507022857666, 37.82944639795659],
                [-122.48610019683838, 37.82880236636284],
                [-122.48695850372314, 37.82931081282506],
                [-122.48700141906738, 37.83080223556934],
                [-122.48751640319824, 37.83168351665737],
                [-122.48803138732912, 37.832158048267786],
                [-122.48888969421387, 37.83297152392784],
                [-122.48987674713133, 37.83263257682617],
                [-122.49043464660643, 37.832937629287755],
                [-122.49125003814696, 37.832429207817725],
                [-122.49163627624512, 37.832564787218985],
                [-122.49223709106445, 37.83337825839438],
                [-122.49378204345702, 37.83368330777276]
            ]
        }
    }]
} as GeoJSON.GeoJSON;

describe('GeoJSONSource.constructor', () => {
    const mapStub = {
        _requestManager: {
            transformRequest: (url) => { return {url}; }
        }
    } as any;
    test('warn if maxzoom <= clusterMaxZoom', () => {
        const warn = vi.spyOn(console, 'warn').mockImplementation(() => {});

        const source = new GeoJSONSource('id', {data: hawkHill, maxzoom: 4, clusterMaxZoom: 4} as GeoJSONSourceOptions, mockDispatcher, undefined);
        source.map = mapStub;
        source.load();

        expect(warn).toHaveBeenCalledWith('The maxzoom value "4" is expected to be greater than the clusterMaxZoom value "4".');

        warn.mockRestore();
    });
    test('warn if clusterMaxZoom non-integer', () => {
        const warn = vi.spyOn(console, 'warn').mockImplementation(() => {});

        const source = new GeoJSONSource('id', {data: hawkHill, maxzoom: 4, clusterMaxZoom: 3.5} as GeoJSONSourceOptions, mockDispatcher, undefined);
        source.map = mapStub;
        source.load();

        expect(warn).toHaveBeenCalledWith('Integer expected for option \'clusterMaxZoom\': provided value "3.5" rounded to "4"');

        warn.mockRestore();
    });
});

describe('GeoJSONSource.setData', () => {
    function createSource(opts?) {
        opts = opts || {};
        opts = extend(opts, {data: {}});
        return new GeoJSONSource('id', opts, wrapDispatcher({
            sendAsync(_message) {
                return new Promise((resolve) => {
                    setTimeout(() => resolve({}), 0);
                });
            }
        }), undefined);
    }

    test('returns self', () => {
        const source = createSource();
        expect(source.setData({} as GeoJSON.GeoJSON)).toBe(source);
    });

    test('fires "data" event', async () => {
        const source = createSource();
        const loadPromise = source.once('data');
        source.load();
        await loadPromise;
        const setDataPromise = source.once('data');
        source.setData({} as GeoJSON.GeoJSON);
        await setDataPromise;
    });

    test('fires "dataloading" event', async () => {
        const source = createSource();
        const promise = source.once('dataloading');
        source.load();
        await expect(promise).resolves.toBeDefined();
    });

    test('fires "dataabort" event', async () => {
        const source = new GeoJSONSource('id', {data: {}} as any, wrapDispatcher({
            sendAsync(_message) {
                return new Promise((resolve) => {
                    setTimeout(() => resolve({abandoned: true}), 0);
                });
            }
        }), undefined);
        const promise = source.once('dataabort');
        source.load();
        await expect(promise).resolves.toBeDefined();
    });

    test('respects collectResourceTiming parameter on source', () => {
        const source = createSource({collectResourceTiming: true});
        source.map = {
            _requestManager: {
                transformRequest: (url) => { return {url}; }
            } as any as RequestManager
        } as any;
        const spy = vi.fn();
        source.actor.sendAsync = (message: ActorMessage<MessageType>) => {
            return new Promise((resolve) => {
                if (message.type === MessageType.loadData) {
                    expect((message.data as any).request.collectResourceTiming).toBeTruthy();
                    setTimeout(() => resolve({} as any), 0);
                    spy();
                }
            });
        };
        source.setData('http://localhost/nonexistent');
        expect(spy).toHaveBeenCalled();
    });

    test('only marks source as loaded when there are no pending loads', async () => {
        const source = createSource();
        const setDataPromise = source.once('data');
        source.setData({} as GeoJSON.GeoJSON);
        source.setData({} as GeoJSON.GeoJSON);
        await setDataPromise;
        expect(source.loaded()).toBeFalsy();
        const setDataPromise2 = source.once('data');
        await setDataPromise2;
        expect(source.loaded()).toBeTruthy();
    });

    test('marks source as not loaded before firing "dataloading" event', async () => {
        const source = createSource();
        const setDataPromise = source.once('dataloading');
        source.setData({} as GeoJSON.GeoJSON);
        await setDataPromise;
        expect(source.loaded()).toBeFalsy();
    });

    test('marks source as loaded before firing "data" event', async () => {
        const source = createSource();
        const dataPromise = source.once('data');
        source.setData({} as GeoJSON.GeoJSON);
        await dataPromise;
        expect(source.loaded()).toBeTruthy();
    });

    test('marks source as loaded before firing "dataabort" event', async () => {
        const source = new GeoJSONSource('id', {} as any, wrapDispatcher({
            sendAsync(_message: ActorMessage<MessageType>) {
                return new Promise((resolve) => {
                    setTimeout(() => resolve({abandoned: true}), 0);
                });
            }
        }), undefined);
        const promise = waitForEvent(source, 'dataabort', () => true);
        source.setData({} as GeoJSON.GeoJSON);
        await promise;
        expect(source.loaded()).toBeTruthy();
    });
});

describe('GeoJSONSource.onRemove', () => {
    test('broadcasts "removeSource" event', () => {
        const spy = vi.fn();
        const source = new GeoJSONSource('id', {data: {}} as GeoJSONSourceOptions, wrapDispatcher({
            sendAsync(message: ActorMessage<MessageType>) {
                expect(message.type).toBe(MessageType.removeSource);
                expect(message.data).toEqual({type: 'geojson', source: 'id'});
                spy();
                return Promise.resolve({});
            },
            broadcast() {
                // Ignore
            }
        }), undefined);
        source.onRemove();
        expect(spy).toHaveBeenCalled();
    });
});

describe('GeoJSONSource.update', () => {
    const transform = new MercatorTransform();
    transform.resize(200, 200);
    const lngLat = LngLat.convert([-122.486052, 37.830348]);
    const point = transform.locationToScreenPoint(lngLat);
    transform.setZoom(15);
    transform.setLocationAtPoint(lngLat, point);

    test('sends initial loadData request to dispatcher', () => {
        const spy = vi.fn();
        const mockDispatcher = wrapDispatcher({
            sendAsync(message: ActorMessage<MessageType>) {
                expect(message.type).toBe(MessageType.loadData);
                spy();
                return Promise.resolve({});
            }
        });

        new GeoJSONSource('id', {data: {}} as GeoJSONSourceOptions, mockDispatcher, undefined).load();
        expect(spy).toHaveBeenCalled();
    });

    test('forwards geojson-vt options with worker request', () => {
        const spy = vi.fn();
        const mockDispatcher = wrapDispatcher({
            sendAsync(message: ActorMessage<any>) {
                expect(message.type).toBe(MessageType.loadData);
                expect(message.data.geojsonVtOptions).toEqual({
                    extent: EXTENT,
                    maxZoom: 10,
                    tolerance: 4,
                    buffer: 256,
                    lineMetrics: false,
                    generateId: true
                });
                spy();
                return Promise.resolve({});
            }
        });

        new GeoJSONSource('id', {
            data: {},
            maxzoom: 10,
            tolerance: 0.25,
            buffer: 16,
            generateId: true
        } as GeoJSONSourceOptions, mockDispatcher, undefined).load();
        expect(spy).toHaveBeenCalled();
    });

    test('forwards Supercluster options with worker request', () => {
        const spy = vi.fn();
        const mockDispatcher = wrapDispatcher({
            sendAsync(message) {
                expect(message.type).toBe(MessageType.loadData);
                expect(message.data.superclusterOptions).toEqual({
                    maxZoom: 12,
                    minPoints: 3,
                    extent: EXTENT,
                    radius: 100 * EXTENT / source.tileSize,
                    log: false,
                    generateId: true
                });
                spy();
                return Promise.resolve({});
            }
        });

        const source = new GeoJSONSource('id', {
            data: {},
            cluster: true,
            clusterMaxZoom: 12,
            clusterRadius: 100,
            clusterMinPoints: 3,
            generateId: true
        } as GeoJSONSourceOptions, mockDispatcher, undefined);
        source.load();
        expect(spy).toHaveBeenCalled();
    });

    test('modifying cluster properties after adding a source', async () => {
        // test setCluster function on GeoJSONSource
        const spy = vi.fn();
        const mockDispatcher = wrapDispatcher({
            sendAsync(message) {
                spy(message);
                return Promise.resolve({});
            }
        });
        const source = new GeoJSONSource('id', {
            type: 'geojson',
            data: {} as GeoJSON.GeoJSON,
            cluster: false,
            clusterMaxZoom: 8,
            clusterRadius: 100,
            clusterMinPoints: 3,
            generateId: true
        }, mockDispatcher, undefined);

        // Wait for initial data to be loaded
        source.load();
        await waitForEvent(source, 'data', (e: MapSourceDataEvent) => e.sourceDataType === 'metadata');

        spy.mockClear();

        source.setClusterOptions({cluster: true, clusterRadius: 80, clusterMaxZoom: 16});

        expect(spy).toHaveBeenCalledTimes(1);
        expect(spy.mock.calls[0][0].type).toBe(MessageType.loadData);
        expect(spy.mock.calls[0][0].data.cluster).toBe(true);
        expect(spy.mock.calls[0][0].data.superclusterOptions.radius).toBe(80 * EXTENT / source.tileSize);
        expect(spy.mock.calls[0][0].data.superclusterOptions.maxZoom).toBe(16);
    });

    test('modifying cluster properties with pending data', async () => {
        const spy = vi.fn();
        const mockDispatcher = wrapDispatcher({
            sendAsync(message) {
                spy(message);
                return Promise.resolve({});
            }
        });
        const source = new GeoJSONSource('id', {
            type: 'geojson',
            data: {} as GeoJSON.GeoJSON,
            cluster: false,
            clusterMaxZoom: 8,
            clusterRadius: 100,
            clusterMinPoints: 3,
            generateId: true
        }, mockDispatcher, undefined);

        // Wait for initial data to be loaded
        source.load();
        await waitForEvent(source, 'data', (e: MapSourceDataEvent) => e.sourceDataType === 'metadata');

        spy.mockClear();

        // Initiate first data update
        const sourceData1 = {id: 'test-1', type: 'FeatureCollection', features: []} as GeoJSON.GeoJSON;
        source.setData(sourceData1);

        // Immediately modify data again, and update cluster options
        const sourceData2 = {id: 'test-2', type: 'FeatureCollection', features: []} as GeoJSON.GeoJSON;
        source.setData(sourceData2);
        source.setClusterOptions({cluster: true, clusterRadius: 80, clusterMaxZoom: 16});

        await waitForEvent(source, 'data', (e: MapSourceDataEvent) => e.sourceDataType === 'metadata');

        expect(spy).toHaveBeenCalledTimes(2);
        expect(spy.mock.calls[0][0].type).toBe(MessageType.loadData);
        expect(spy.mock.calls[0][0].data.cluster).toBe(false);
        expect(spy.mock.calls[0][0].data.data).toBe(JSON.stringify(sourceData1));
        expect(spy.mock.calls[0][0].data.dataDiff).toBeUndefined();
        expect(spy.mock.calls[1][0].data.cluster).toBe(true);
        expect(spy.mock.calls[1][0].data.superclusterOptions.radius).toBe(80 * EXTENT / source.tileSize);
        expect(spy.mock.calls[1][0].data.superclusterOptions.maxZoom).toBe(16);
        expect(spy.mock.calls[1][0].data.data).toBe(JSON.stringify(sourceData2));
        expect(spy.mock.calls[1][0].data.dataDiff).toBeUndefined();
    });

    test('modifying cluster properties after sending a diff', async () => {
        const spy = vi.fn();
        const mockDispatcher = wrapDispatcher({
            sendAsync(message) {
                spy(message);
                return Promise.resolve({});
            }
        });
        const geoJsonData = {
            'type': 'FeatureCollection',
            'features': [
                {
                    'type': 'Feature',
                    'id': 1,
                    'properties': {},
                    'geometry': {
                        'type': 'Point',
                        'coordinates': [-122.48369693756104, 37.83381888486939]
                    }
                }
            ]
        } as GeoJSON.GeoJSON;

        const source = new GeoJSONSource('id', {
            type: 'geojson',
            data: geoJsonData,
            cluster: false,
            clusterMaxZoom: 8,
            clusterRadius: 100,
            clusterMinPoints: 3,
            generateId: true
        }, mockDispatcher, undefined);

        // Wait for initial data to be loaded
        source.load();
        await waitForEvent(source, 'data', (e: MapSourceDataEvent) => e.sourceDataType === 'metadata');

        spy.mockReset();

        const diff = {remove: [1]};
        source.updateData(diff);
        source.setClusterOptions({cluster: true, clusterRadius: 80, clusterMaxZoom: 16});

        await waitForEvent(source, 'data', (e: MapSourceDataEvent) => e.sourceDataType === 'metadata');

        expect(spy).toHaveBeenCalledTimes(2);
        expect(spy.mock.calls[0][0].data.cluster).toBe(false);
        expect(spy.mock.calls[0][0].data.dataDiff).toEqual(diff);
        expect(spy.mock.calls[1][0].data.cluster).toEqual(true);
        expect(spy.mock.calls[1][0].data.data).not.toBeDefined();
        expect(spy.mock.calls[1][0].data.dataDiff).not.toBeDefined();
    });

    test('forwards Supercluster options with worker request, ignore max zoom of source', () => {
        const spy = vi.fn();
        vi.spyOn(console, 'warn').mockImplementation(() => {});
        const mockDispatcher = wrapDispatcher({
            sendAsync(message) {
                expect(message.type).toBe(MessageType.loadData);
                expect(message.data.superclusterOptions).toEqual({
                    maxZoom: 12,
                    minPoints: 3,
                    extent: EXTENT,
                    radius: 100 * EXTENT / source.tileSize,
                    log: false,
                    generateId: true
                });
                spy();
                return Promise.resolve({});
            }
        });

        const source = new GeoJSONSource('id', {
            data: {},
            maxzoom: 10,
            cluster: true,
            clusterMaxZoom: 12,
            clusterRadius: 100,
            clusterMinPoints: 3,
            generateId: true
        } as GeoJSONSourceOptions, mockDispatcher, undefined);
        source.load();
        expect(spy).toHaveBeenCalled();
    });

    test('transforms url before making request', () => {
        const mapStub = {
            _requestManager: {
                transformRequest: (url) => { return {url}; }
            }
        } as any;
        const transformSpy = vi.spyOn(mapStub._requestManager, 'transformRequest');
        const source = new GeoJSONSource('id', {data: 'https://example.com/data.geojson'} as GeoJSONSourceOptions, mockDispatcher, undefined);
        source.onAdd(mapStub);
        expect(transformSpy).toHaveBeenCalledTimes(1);
        expect(transformSpy.mock.calls[0][0]).toBe('https://example.com/data.geojson');
    });
    test('fires event when metadata loads', async () =>  {
        const mockDispatcher = wrapDispatcher({
            sendAsync(_message: ActorMessage<MessageType>) {
                return new Promise((resolve) => {
                    setTimeout(() => resolve({}), 0);
                });
            }
        });

        const source = new GeoJSONSource('id', {data: {}} as GeoJSONSourceOptions, mockDispatcher, undefined);

        const promise = waitForEvent(source, 'data', (e: MapSourceDataEvent) => e.sourceDataType === 'metadata');

        source.load();

        await expect(promise).resolves.toBeDefined();
    });

    test('fires metadata data event even when initial request is aborted', async () => {
        let requestCount = 0;
        const mockDispatcher = wrapDispatcher({
            sendAsync(_message) {
                return new Promise((resolve) => {
                    setTimeout(() => resolve({abandoned: requestCount++ === 0}));
                });
            }
        });

        const source = new GeoJSONSource('id', {data: {}} as GeoJSONSourceOptions, mockDispatcher, undefined);

        const promise = waitForEvent(source, 'data', (e: MapSourceDataEvent) => e.sourceDataType === 'metadata');

        source.load();
        source.setData({} as GeoJSON.GeoJSON);

        await expect(promise).resolves.toBeDefined();
    });

    test('fires "error"', async () => {
        const mockDispatcher = wrapDispatcher({
            sendAsync(_message) {
                return Promise.reject('error');
            }
        });

        const source = new GeoJSONSource('id', {data: {}} as GeoJSONSourceOptions, mockDispatcher, undefined);

        const promise = waitForEvent(source, 'error', () => true);

        source.load();

        const err = await promise;
        expect(err.error).toBe('error');
    });

    test('sends loadData request to dispatcher after data update', async () => {
        const spy = vi.fn();
        const mockDispatcher = wrapDispatcher({
            sendAsync(message) {
                if (message.type === MessageType.loadData) {
                    spy();
                }
                return new Promise((resolve) => setTimeout(() => resolve({}), 0));
            }
        });

        const source = new GeoJSONSource('id', {data: {}} as GeoJSONSourceOptions, mockDispatcher, undefined);
        source.map = {
            transform: {} as IReadonlyTransform,
            getPixelRatio() { return 1; },
            getGlobalState: () => ({}),
            style: {
                projection: {
                    get subdivisionGranularity() {
                        return SubdivisionGranularitySetting.noSubdivision;
                    }
                }
            }
        } as any;

        source.on('data', (e) => {
            if (e.sourceDataType === 'metadata') {
                source.setData({} as GeoJSON.GeoJSON);
                source.loadTile(new Tile(new OverscaledTileID(0, 0, 0, 0, 0), source.tileSize));
            }
        });

        source.load();

        await sleep(100);
        expect(spy.mock.calls.length).toBeGreaterThan(2);
    });
});

describe('GeoJSONSource.getData', () => {
    const mapStub = {
        _requestManager: {
            transformRequest: (url) => { return {url}; }
        }
    } as any;
    test('sends a message with a correct type to the worker and forwards the data provided returned by it', async () => {
        const source = new GeoJSONSource('id', {data: hawkHill} as GeoJSONSourceOptions, wrapDispatcher({
            sendAsync(message) {
                expect(message.type).toBe(MessageType.getData);
                return Promise.resolve({});
            }
        }), undefined);
        source.map = mapStub;

        // This is a bit dumb test, as communication with the worker is mocked, and thus the worker always returns an
        // empty object instead of returning the result of an actual computation.
        await expect(source.getData()).resolves.toStrictEqual({});
    });
});

describe('GeoJSONSource.updateData', () => {
    test('queues a second call to updateData', async () => {
        const spy = vi.fn();
        const mockDispatcher = wrapDispatcher({
            sendAsync(message) {
                spy(message);
                return new Promise((resolve) => {
                    setTimeout(() => resolve({}), 0);
                });
            }
        });

        const source = new GeoJSONSource('id', {data: {}} as GeoJSONSourceOptions, mockDispatcher, undefined);

        // Wait for initial data to be loaded
        source.load();
        await waitForEvent(source, 'data', (e: MapSourceDataEvent) => e.sourceDataType === 'metadata');

        spy.mockClear();

        // Call updateData multiple times while the worker is still processing the initial data
        const update1 = {
            remove: ['1'],
            add: [{id: '2', type: 'Feature', properties: {}, geometry: {type: 'LineString', coordinates: []}}],
            update: [{id: '3', addOrUpdateProperties: [], newGeometry: {type: 'LineString', coordinates: []}}]
        } satisfies GeoJSONSourceDiff;
        const update2 = {
            remove: ['4'],
            add: [{id: '5', type: 'Feature', properties: {}, geometry: {type: 'LineString', coordinates: []}}],
            update: [{id: '6', addOrUpdateProperties: [], newGeometry: {type: 'LineString', coordinates: []}}]
        } satisfies GeoJSONSourceDiff;
        source.updateData(update1);
        source.updateData(update2);

        // Wait for both updateData calls to be performed
        await waitForEvent(source, 'data', (e: MapSourceDataEvent) => e.sourceDataType === 'metadata');
        await waitForEvent(source, 'data', (e: MapSourceDataEvent) => e.sourceDataType === 'metadata');

        expect(spy).toHaveBeenCalledTimes(2);
        expect(spy.mock.calls[0][0].data.dataDiff).toEqual(update1);
        expect(spy.mock.calls[1][0].data.dataDiff).toEqual(update2);
    });

    test('combines multiple diffs when data is loading', async () => {
        const spy = vi.fn();
        const mockDispatcher = wrapDispatcher({
            sendAsync(message) {
                spy(message);
                return new Promise((resolve) => {
                    setTimeout(() => resolve({}), 0);
                });
            }
        });

        const source = new GeoJSONSource('id', {data: {}} as GeoJSONSourceOptions, mockDispatcher, undefined);

        // Perform an initial setData
        const data1 = {type: 'FeatureCollection', features: []} satisfies GeoJSON.GeoJSON;
        source.setData(data1);

        // Call updateData multiple times while the worker is still processing the initial data
        const update1 = {
            remove: ['1'],
            add: [{id: '2', type: 'Feature', properties: {}, geometry: {type: 'LineString', coordinates: []}}],
            update: [{id: '3', addOrUpdateProperties: [], newGeometry: {type: 'LineString', coordinates: []}}]
        } satisfies GeoJSONSourceDiff;
        const update2 = {
            remove: ['4'],
            add: [{id: '5', type: 'Feature', properties: {}, geometry: {type: 'LineString', coordinates: []}}],
            update: [{id: '3', addOrUpdateProperties: [], newGeometry: {type: 'Point', coordinates: []}}, {id: '6', addOrUpdateProperties: [], newGeometry: {type: 'LineString', coordinates: []}}]
        } satisfies GeoJSONSourceDiff;
        source.updateData(update1);
        source.updateData(update2);

        // Wait for the setData and updateData calls to be performed
        await waitForEvent(source, 'data', (e: MapSourceDataEvent) => e.sourceDataType === 'metadata');
        await waitForEvent(source, 'data', (e: MapSourceDataEvent) => e.sourceDataType === 'metadata');

        expect(spy).toHaveBeenCalledTimes(2);
        expect(spy.mock.calls[0][0].data.data).toEqual(JSON.stringify(data1));
        expect(spy.mock.calls[1][0].data.dataDiff).toEqual({
            remove: ['1', '4'],
            add: [{id: '2', type: 'Feature', properties: {}, geometry: {type: 'LineString', coordinates: []}}, {id: '5', type: 'Feature', properties: {}, geometry: {type: 'LineString', coordinates: []}}],
            update: [{id: '3', addOrUpdateProperties: [], newGeometry: {type: 'Point', coordinates: []}}, {id: '6', addOrUpdateProperties: [], newGeometry: {type: 'LineString', coordinates: []}}]
        });
    });

    test('is overwritten by a subsequent call to setData when data is loading', async () => {
        const spy = vi.fn();
        const mockDispatcher = wrapDispatcher({
            sendAsync(message) {
                spy(message);
                return new Promise((resolve) => {
                    setTimeout(() => resolve({}), 0);
                });
            }
        });

        const source = new GeoJSONSource('id', {data: {}} as GeoJSONSourceOptions, mockDispatcher, undefined);

        // Perform an initial setData
        const data1 = {type: 'FeatureCollection', features: []} satisfies GeoJSON.GeoJSON;
        source.setData(data1);

        // Queue an updateData
        const update1 = {
            remove: ['1'],
            add: [{id: '2', type: 'Feature', properties: {}, geometry: {type: 'LineString', coordinates: []}}],
            update: [{id: '3', addOrUpdateProperties: [], newGeometry: {type: 'LineString', coordinates: []}}]
        } satisfies GeoJSONSourceDiff;
        source.updateData(update1);

        // Call setData while the worker is still processing the initial data
        const data2 = {type: 'FeatureCollection', features: [{id: '1', type: 'Feature', properties: {}, geometry: {type: 'LineString', coordinates: []}}]} satisfies GeoJSON.GeoJSON;
        source.setData(data2);

        // Wait for both setData calls to be performed
        await waitForEvent(source, 'data', (e: MapSourceDataEvent) => e.sourceDataType === 'metadata');
        await waitForEvent(source, 'data', (e: MapSourceDataEvent) => e.sourceDataType === 'metadata');

        expect(spy).toHaveBeenCalledTimes(2);
        expect(spy.mock.calls[0][0].data.data).toEqual(JSON.stringify(data1));
        expect(spy.mock.calls[1][0].data.data).toEqual(JSON.stringify(data2));
    });

    test('is queued after setData when data is loading', async () => {
        const spy = vi.fn();
        const mockDispatcher = wrapDispatcher({
            sendAsync(message) {
                spy(message);
                return new Promise((resolve) => {
                    setTimeout(() => resolve({}), 0);
                });
            }
        });

        const source = new GeoJSONSource('id', {data: {}} as GeoJSONSourceOptions, mockDispatcher, undefined);

        // Perform an initial setData
        const data1 = {type: 'FeatureCollection', features: []} satisfies GeoJSON.GeoJSON;
        source.setData(data1);

        // Queue a setData
        const data2 = {type: 'FeatureCollection', features: [{type: 'Feature', properties: {}, geometry: {type: 'LineString', coordinates: []}}]} satisfies GeoJSON.GeoJSON;
        source.setData(data2);

        // Queue an updateData
        const update1 = {
            remove: ['1'],
            add: [{id: '2', type: 'Feature', properties: {}, geometry: {type: 'LineString', coordinates: []}}],
            update: [{id: '3', addOrUpdateProperties: [], newGeometry: {type: 'LineString', coordinates: []}}]
        } satisfies GeoJSONSourceDiff;
        source.updateData(update1);

        // Wait for the calls to be performed
        await waitForEvent(source, 'data', (e: MapSourceDataEvent) => e.sourceDataType === 'metadata');
        await waitForEvent(source, 'data', (e: MapSourceDataEvent) => e.sourceDataType === 'metadata');
        await waitForEvent(source, 'data', (e: MapSourceDataEvent) => e.sourceDataType === 'metadata');

        expect(spy).toHaveBeenCalledTimes(3);
        expect(spy.mock.calls[0][0].data.data).toEqual(JSON.stringify(data1));
        expect(spy.mock.calls[1][0].data.data).toEqual(JSON.stringify(data2));
        expect(spy.mock.calls[2][0].data.dataDiff).toEqual(update1);
    });
});

describe('GeoJSONSource.getBounds', () => {
    const mapStub = {
        _requestManager: {
            transformRequest: (url) => { return {url}; }
        }
    } as any;

    test('get bounds returns result from getGeoJSONBounds util', async () => {
        const source = new GeoJSONSource('id', {data: hawkHill} as GeoJSONSourceOptions, wrapDispatcher({
            sendAsync(message) {
                expect(message.type).toBe(MessageType.getData);
                return Promise.resolve({
                    type: 'LineString',
                    coordinates: [
                        [1.1, 1.2],
                        [1.3, 1.4]
                    ]
                });
            }
        }), undefined);
        source.map = mapStub;
        const bounds = await source.getBounds();
        expect(bounds.getNorthEast().lat).toBe(1.4);
        expect(bounds.getNorthEast().lng).toBe(1.3);
        expect(bounds.getSouthWest().lat).toBe(1.2);
        expect(bounds.getSouthWest().lng).toBe(1.1);
    });
});

describe('GeoJSONSource.serialize', () => {
    const mapStub = {
        _requestManager: {
            transformRequest: (url) => { return {url}; }
        }
    } as any;
    test('serialize source with inline data', () => {
        const source = new GeoJSONSource('id', {data: hawkHill} as GeoJSONSourceOptions, mockDispatcher, undefined);
        source.map = mapStub;
        source.load();
        expect(source.serialize()).toEqual({
            type: 'geojson',
            data: hawkHill
        });
    });

    test('serialize source with url', () => {
        const source = new GeoJSONSource('id', {data: 'local://data.json'} as GeoJSONSourceOptions, mockDispatcher, undefined);
        source.map = mapStub;
        source.load();
        expect(source.serialize()).toEqual({
            type: 'geojson',
            data: 'local://data.json'
        });
    });

    test('serialize source with updated data', () => {
        const source = new GeoJSONSource('id', {data: {}} as GeoJSONSourceOptions, mockDispatcher, undefined);
        source.map = mapStub;
        source.load();
        source.setData(hawkHill);
        expect(source.serialize()).toEqual({
            type: 'geojson',
            data: hawkHill
        });
    });

    test('serialize source with additional options', () => {
        const source = new GeoJSONSource('id', {data: {}, cluster: true} as GeoJSONSourceOptions, mockDispatcher, undefined);
        expect(source.serialize()).toEqual({
            type: 'geojson',
            data: {},
            cluster: true
        });
    });
});

describe('GeoJSONSource.load', () => {
    test('is noop when all data is already loaded', async () => {
        const warnSpy = vi.spyOn(console, 'warn').mockImplementation(() => {});
        const spy = vi.fn();
        const mockDispatcher = wrapDispatcher({
            sendAsync(message) {
                spy(message);
                return new Promise((resolve) => {
                    setTimeout(() => resolve({}), 0);
                });
            }
        });

        const source = new GeoJSONSource('id', {data: {}} as GeoJSONSourceOptions, mockDispatcher, undefined);

        // Wait for initial data to be loaded
        source.load();
        await waitForEvent(source, 'data', (e: MapSourceDataEvent) => e.sourceDataType === 'metadata');

        // Run again, with no additional data loaded
        source.load();

        expect(spy).toHaveBeenCalledTimes(1);
        expect(warnSpy).toHaveBeenCalledWith('No pending worker updates for GeoJSONSource id.');
    });
});

describe('GeoJSONSource.shoudReloadTile', () => {
    let source: GeoJSONSource;

    beforeEach(() => {
        source = new GeoJSONSource('id', {data: {}} as GeoJSONSourceOptions, mockDispatcher, undefined);
    });

    function getMockTile(z: number, x: number, y: number, tileFeatures: Array<{id: string | number}>) {
        const tile = new Tile(new OverscaledTileID(z, 0, z, x, y), source.tileSize);
        tile.latestFeatureIndex = {
            featureIndexArray: {
                length: tileFeatures.length,
                get: (featureIndex: number) => ({featureIndex})
            },
            loadVTLayers: () => ({
                _geojsonTileLayer: {
                    feature: (i: number) => tileFeatures[i] || {}
                }
            })
        } as any;

        return tile;
    }

    test('returns true when diff.removeAll is true', () => {
        const diff: GeoJSONSourceDiff = {removeAll: true};

        const result = source._getShouldReloadTileOptions(diff);

        expect(result).toBe(undefined);
    });

    test('returns true when tile contains a feature that is being updated', () => {
        const tile = getMockTile(0, 0, 0, [{id: 0}]);
        const diff: GeoJSONSourceDiff = {
            update: [{
                id: 0,
                newGeometry: {type: 'Point', coordinates: [0, 0]}
            }]
        };

        const result = source.shouldReloadTile(tile, source._getShouldReloadTileOptions(diff));

        expect(result).toBe(true);
    });

    test('returns true when tile contains a feature that is being removed', () => {
        const tile = getMockTile(0, 0, 0, [{id: 0}]);
        const diff: GeoJSONSourceDiff = {remove: [0]};

        const result = source.shouldReloadTile(tile, source._getShouldReloadTileOptions(diff));

        expect(result).toBe(true);
    });

    test('returns true when updated feature new geometry intersects tile bounds', () => {
        // Feature update with new geometry at 0,0 should intersect with tile 0/0/0
        const tile = getMockTile(0, 0, 0, [{id: 0}]);
        const diff: GeoJSONSourceDiff = {
            update: [{
                id: 0,
                newGeometry: {type: 'Point', coordinates: [0, 0]}
            }]
        };

        const result = source.shouldReloadTile(tile, source._getShouldReloadTileOptions(diff));

        expect(result).toBe(true);
    });

    test('returns false when diff has no changes affecting the tile', () => {
        // Feature far away from tile bounds
        const tile = getMockTile(10, 500, 500, [{id: 0}]);
        const diff: GeoJSONSourceDiff = {
            add: [{
                id: 1,
                type: 'Feature',
                properties: {},
                geometry: {type: 'Point', coordinates: [-170, -80]}
            }]
        };

        const result = source.shouldReloadTile(tile, source._getShouldReloadTileOptions(diff));

        expect(result).toBe(false);
    });

    test('returns false when diff is empty', () => {
        const tile = getMockTile(0, 0, 0, []);
        const diff: GeoJSONSourceDiff = {};

        const result = source.shouldReloadTile(tile, source._getShouldReloadTileOptions(diff));

        expect(result).toBe(false);
    });

    test('returns false when tile has been unloaded', () => {
        const tile = getMockTile(0, 0, 0, []);
        tile.latestFeatureIndex = null;
<<<<<<< HEAD
        tile.state = 'unloaded';
=======
>>>>>>> d0a0839d

        const diff: GeoJSONSourceDiff = {};

        const result = source.shouldReloadTile(tile, source._getShouldReloadTileOptions(diff));

        expect(result).toBe(false);
    });

<<<<<<< HEAD
        test('returns true when tile is still loading', () => {
        const tile = getMockTile(0, 0, 0, []);
        tile.latestFeatureIndex = null;
        tile.state = 'unloaded';

        const diff: GeoJSONSourceDiff = {};

        const result = source.shouldReloadTile(tile, source._getShouldReloadTileOptions(diff));

        expect(result).toBe(true);
    });

=======
>>>>>>> d0a0839d
    test('handles features that span the international date line', () => {
        const diff: GeoJSONSourceDiff = {
            add: [{
                type: 'Feature',
                properties: {},
                geometry: {
                    type: 'LineString',
                    coordinates: [
                        [-185, 10],
                        [-175, 10]
                    ],
                }
            }]
        };

        expect(source.shouldReloadTile(getMockTile(5, 1, 15, []), source._getShouldReloadTileOptions(diff))).toBe(false);
        expect(source.shouldReloadTile(getMockTile(5, 0, 15, []), source._getShouldReloadTileOptions(diff))).toBe(true);
        expect(source.shouldReloadTile(getMockTile(5, 31, 15, []), source._getShouldReloadTileOptions(diff))).toBe(true);
    });
});<|MERGE_RESOLUTION|>--- conflicted
+++ resolved
@@ -964,10 +964,7 @@
     test('returns false when tile has been unloaded', () => {
         const tile = getMockTile(0, 0, 0, []);
         tile.latestFeatureIndex = null;
-<<<<<<< HEAD
         tile.state = 'unloaded';
-=======
->>>>>>> d0a0839d
 
         const diff: GeoJSONSourceDiff = {};
 
@@ -976,21 +973,6 @@
         expect(result).toBe(false);
     });
 
-<<<<<<< HEAD
-        test('returns true when tile is still loading', () => {
-        const tile = getMockTile(0, 0, 0, []);
-        tile.latestFeatureIndex = null;
-        tile.state = 'unloaded';
-
-        const diff: GeoJSONSourceDiff = {};
-
-        const result = source.shouldReloadTile(tile, source._getShouldReloadTileOptions(diff));
-
-        expect(result).toBe(true);
-    });
-
-=======
->>>>>>> d0a0839d
     test('handles features that span the international date line', () => {
         const diff: GeoJSONSourceDiff = {
             add: [{
