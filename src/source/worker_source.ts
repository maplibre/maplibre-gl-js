--- conflicted
+++ resolved
@@ -40,9 +40,7 @@
     collectResourceTiming?: boolean;
     returnDependencies?: boolean;
     subdivisionGranularity: SubdivisionGranularitySetting;
-<<<<<<< HEAD
     encoding?: string;
-=======
     /**
      * Provide this property when the requested tile has a higher canonical Z than source maxzoom.
      * This allows the worker to know that it needs to overzoom from a source tile.
@@ -56,7 +54,6 @@
 export type OverzoomParameters = {
     maxZoomTileID: CanonicalTileID;
     overzoomRequest: RequestParameters;
->>>>>>> 234b63b8
 };
 
 /**
