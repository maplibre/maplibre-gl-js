import {FeatureIndex} from '../data/feature_index';
import {performSymbolLayout} from '../symbol/symbol_layout';
import {CollisionBoxArray} from '../data/array_types.g';
import {DictionaryCoder} from '../util/dictionary_coder';
import {SymbolBucket} from '../data/bucket/symbol_bucket';
import {LineBucket} from '../data/bucket/line_bucket';
import {FillBucket} from '../data/bucket/fill_bucket';
import {FillExtrusionBucket} from '../data/bucket/fill_extrusion_bucket';
import {warnOnce, mapObject} from '../util/util';
import {createBucketLineAtlas} from '../data/bucket/bucket_line_atlas';
import {ImageAtlas} from '../render/image_atlas';
import {GlyphAtlas} from '../render/glyph_atlas';
import {EvaluationParameters} from '../style/evaluation_parameters';
import {OverscaledTileID} from './tile_id';

import type {Bucket} from '../data/bucket';
import type {IActor} from '../util/actor';
import type {StyleLayer} from '../style/style_layer';
import type {StyleLayerIndex} from '../style/style_layer_index';
import type {
    WorkerTileParameters,
    WorkerTileResult,
} from '../source/worker_source';
import type {PromoteIdSpecification} from '@maplibre/maplibre-gl-style-spec';
import type {VectorTile} from '@mapbox/vector-tile';
import {type GetDashesResponse, MessageType, type GetGlyphsResponse, type GetImagesResponse} from '../util/actor_messages';
import type {SubdivisionGranularitySetting} from '../render/subdivision_granularity_settings';
export class WorkerTile {
    tileID: OverscaledTileID;
    uid: string | number;
    zoom: number;
    pixelRatio: number;
    tileSize: number;
    source: string;
    promoteId: PromoteIdSpecification;
    overscaling: number;
    showCollisionBoxes: boolean;
    collectResourceTiming: boolean;
    returnDependencies: boolean;
    globalState: Record<string, any>;

    status: 'parsing' | 'done';
    data: VectorTile;
    collisionBoxArray: CollisionBoxArray;

    abort: AbortController;
    vectorTile: VectorTile;
    inFlightDependencies: AbortController[];

    constructor(params: WorkerTileParameters) {
        this.tileID = new OverscaledTileID(params.tileID.overscaledZ, params.tileID.wrap, params.tileID.canonical.z, params.tileID.canonical.x, params.tileID.canonical.y);
        this.uid = params.uid;
        this.zoom = params.zoom;
        this.pixelRatio = params.pixelRatio;
        this.tileSize = params.tileSize;
        this.source = params.source;
        this.overscaling = this.tileID.overscaleFactor();
        this.showCollisionBoxes = params.showCollisionBoxes;
        this.collectResourceTiming = !!params.collectResourceTiming;
        this.returnDependencies = !!params.returnDependencies;
        this.promoteId = params.promoteId;
        this.inFlightDependencies = [];
        this.globalState = params.globalState;
    }

    async parse(data: VectorTile, layerIndex: StyleLayerIndex, availableImages: Array<string>, actor: IActor, subdivisionGranularity: SubdivisionGranularitySetting): Promise<WorkerTileResult> {
        this.status = 'parsing';
        this.data = data;

        this.collisionBoxArray = new CollisionBoxArray();
        const sourceLayerCoder = new DictionaryCoder(Object.keys(data.layers).sort());

        const featureIndex = new FeatureIndex(this.tileID, this.promoteId);
        featureIndex.bucketLayerIDs = [];

        const buckets: {[_: string]: Bucket} = {};

        const options = {
            featureIndex,
            iconDependencies: {},
            patternDependencies: {},
            glyphDependencies: {},
            dashDependencies: {},
            availableImages,
            subdivisionGranularity
        };

        const layerFamilies = layerIndex.familiesBySource[this.source];
        for (const sourceLayerId in layerFamilies) {
            const sourceLayer = data.layers[sourceLayerId];
            if (!sourceLayer) {
                continue;
            }

            if (sourceLayer.version === 1) {
                warnOnce(`Vector tile source "${this.source}" layer "${sourceLayerId}" ` +
                    'does not use vector tile spec v2 and therefore may have some rendering errors.');
            }

            const sourceLayerIndex = sourceLayerCoder.encode(sourceLayerId);
            const features = [];
            for (let index = 0; index < sourceLayer.length; index++) {
                const feature = sourceLayer.feature(index);
                const id = featureIndex.getId(feature, sourceLayerId);
                features.push({feature, id, index, sourceLayerIndex});
            }

            for (const family of layerFamilies[sourceLayerId]) {
                const layer = family[0];

                if (layer.source !== this.source) {
                    warnOnce(`layer.source = ${layer.source} does not equal this.source = ${this.source}`);
                }
                if (layer.minzoom && this.zoom < Math.floor(layer.minzoom)) continue;
                if (layer.maxzoom && this.zoom >= layer.maxzoom) continue;
                if (layer.visibility === 'none') continue;

                recalculateLayers(family, this.zoom, availableImages, this.globalState);

                const bucket = buckets[layer.id] = layer.createBucket({
                    index: featureIndex.bucketLayerIDs.length,
                    layers: family,
                    zoom: this.zoom,
                    pixelRatio: this.pixelRatio,
                    overscaling: this.overscaling,
                    collisionBoxArray: this.collisionBoxArray,
                    sourceLayerIndex,
                    sourceID: this.source,
                    globalState: this.globalState
                });

                bucket.populate(features, options, this.tileID.canonical);
                featureIndex.bucketLayerIDs.push(family.map((l) => l.id));
            }
        }

        // options.glyphDependencies looks like: {"SomeFontName":{"10":true,"32":true}}
        // this line makes an object like: {"SomeFontName":[10,32]}
        const stacks: {[_: string]: Array<number>} = mapObject(options.glyphDependencies, (glyphs) => Object.keys(glyphs).map(Number));

        this.inFlightDependencies.forEach((request) => request?.abort());
        this.inFlightDependencies = [];

        let getGlyphsPromise = Promise.resolve<GetGlyphsResponse>({});
        if (Object.keys(stacks).length) {
            const abortController = new AbortController();
            this.inFlightDependencies.push(abortController);
            getGlyphsPromise = actor.sendAsync({type: MessageType.getGlyphs, data: {stacks, source: this.source, tileID: this.tileID, type: 'glyphs'}}, abortController);
        }

        const icons = Object.keys(options.iconDependencies);
        let getIconsPromise = Promise.resolve<GetImagesResponse>({});
        if (icons.length) {
            const abortController = new AbortController();
            this.inFlightDependencies.push(abortController);
            getIconsPromise = actor.sendAsync({type: MessageType.getImages, data: {icons, source: this.source, tileID: this.tileID, type: 'icons'}}, abortController);
        }

        const patterns = Object.keys(options.patternDependencies);
        let getPatternsPromise = Promise.resolve<GetImagesResponse>({});
        if (patterns.length) {
            const abortController = new AbortController();
            this.inFlightDependencies.push(abortController);
            getPatternsPromise = actor.sendAsync({type: MessageType.getImages, data: {icons: patterns, source: this.source, tileID: this.tileID, type: 'patterns'}}, abortController);
        }

        const dasharray = options.dashDependencies;
        let getDasharrayPromise = Promise.resolve<GetDashesResponse>({} as GetDashesResponse);
        if (Object.keys(dasharray).length) {
            const abortController = new AbortController();
            this.inFlightDependencies.push(abortController);
            getDasharrayPromise = actor.sendAsync({type: MessageType.getDashes, data: {dashes: dasharray, source: this.source, tileID: this.tileID, type: 'dasharray'}}, abortController);
        }

        const [glyphMap, iconMap, patternMap, dasharrayMap] = await Promise.all([getGlyphsPromise, getIconsPromise, getPatternsPromise, getDasharrayPromise]);

        const glyphAtlas = new GlyphAtlas(glyphMap);
        const imageAtlas = new ImageAtlas(iconMap, patternMap);
        const lineAtlas = createBucketLineAtlas(buckets, dasharrayMap);

        for (const key in buckets) {
            const bucket = buckets[key];
            if (bucket instanceof SymbolBucket) {
                recalculateLayers(bucket.layers, this.zoom, availableImages, this.globalState);
                performSymbolLayout({
                    bucket,
                    glyphMap,
                    glyphPositions: glyphAtlas.positions,
                    imageMap: iconMap,
                    imagePositions: imageAtlas.iconPositions,
                    showCollisionBoxes: this.showCollisionBoxes,
                    canonical: this.tileID.canonical,
                    subdivisionGranularity: options.subdivisionGranularity
                });
            } else if (bucket.hasPattern &&
                (bucket instanceof LineBucket ||
                bucket instanceof FillBucket ||
                bucket instanceof FillExtrusionBucket)) {
<<<<<<< HEAD
                recalculateLayers(bucket.layers, this.zoom, availableImages);
                bucket.addFeatures(options, this.tileID.canonical, imageAtlas.patternPositions, lineAtlas);
=======
                recalculateLayers(bucket.layers, this.zoom, availableImages, this.globalState);
                bucket.addFeatures(options, this.tileID.canonical, imageAtlas.patternPositions);
>>>>>>> f16ccea3
            }
        }

        this.status = 'done';
        return {
            buckets: Object.values(buckets).filter(b => !b.isEmpty()),
            featureIndex,
            collisionBoxArray: this.collisionBoxArray,
            glyphAtlasImage: glyphAtlas.image,
            imageAtlas,
            // Only used for benchmarking:
            glyphMap: this.returnDependencies ? glyphMap : null,
            iconMap: this.returnDependencies ? iconMap : null,
            glyphPositions: this.returnDependencies ? glyphAtlas.positions : null
        };
    }
}

function recalculateLayers(layers: ReadonlyArray<StyleLayer>, zoom: number, availableImages: Array<string>, globalState: Record<string, any>) {
    // Layers are shared and may have been used by a WorkerTile with a different zoom.
    const parameters = new EvaluationParameters(zoom);
    for (const layer of layers) {
        layer.setGlobalState(globalState);
        layer.recalculate(parameters, availableImages);
    }
}<|MERGE_RESOLUTION|>--- conflicted
+++ resolved
@@ -196,13 +196,8 @@
                 (bucket instanceof LineBucket ||
                 bucket instanceof FillBucket ||
                 bucket instanceof FillExtrusionBucket)) {
-<<<<<<< HEAD
-                recalculateLayers(bucket.layers, this.zoom, availableImages);
-                bucket.addFeatures(options, this.tileID.canonical, imageAtlas.patternPositions, lineAtlas);
-=======
                 recalculateLayers(bucket.layers, this.zoom, availableImages, this.globalState);
                 bucket.addFeatures(options, this.tileID.canonical, imageAtlas.patternPositions);
->>>>>>> f16ccea3
             }
         }
 
