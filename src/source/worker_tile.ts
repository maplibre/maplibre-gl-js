import {FeatureIndex} from '../data/feature_index';
import {performSymbolLayout} from '../symbol/symbol_layout';
import {CollisionBoxArray} from '../data/array_types.g';
import {DictionaryCoder} from '../util/dictionary_coder';
import {SymbolBucket} from '../data/bucket/symbol_bucket';
import {LineBucket} from '../data/bucket/line_bucket';
import {FillBucket} from '../data/bucket/fill_bucket';
import {FillExtrusionBucket} from '../data/bucket/fill_extrusion_bucket';
import {warnOnce, mapObject} from '../util/util';
import {ImageAtlas} from '../render/image_atlas';
import {GlyphAtlas} from '../render/glyph_atlas';
import {EvaluationParameters} from '../style/evaluation_parameters';
import {OverscaledTileID} from '../tile/tile_id';

import type {Bucket} from '../data/bucket';
import type {IActor} from '../util/actor';
import type {StyleLayer} from '../style/style_layer';
import type {StyleLayerIndex} from '../style/style_layer_index';
import type {
    WorkerTileParameters,
    WorkerTileResult,
} from '../source/worker_source';
import type {PromoteIdSpecification} from '@maplibre/maplibre-gl-style-spec';
import type {VectorTileLike} from '@maplibre/vt-pbf';
import {type GetDashesResponse, MessageType, type GetGlyphsResponse, type GetImagesResponse} from '../util/actor_messages';
import type {SubdivisionGranularitySetting} from '../render/subdivision_granularity_settings';
import type {Feature} from '@maplibre/vt-pbf';

export class WorkerTile {
    tileID: OverscaledTileID;
    uid: string | number;
    zoom: number;
    pixelRatio: number;
    tileSize: number;
    source: string;
    promoteId: PromoteIdSpecification;
    overscaling: number;
    showCollisionBoxes: boolean;
    collectResourceTiming: boolean;
    returnDependencies: boolean;

    status: 'parsing' | 'done';
    data: VectorTileLike;
    collisionBoxArray: CollisionBoxArray;

    abort: AbortController;
<<<<<<< HEAD
    vectorTile: VectorTile;
    geoJsonFeatures?: Feature[];
=======
    vectorTile: VectorTileLike;
>>>>>>> cf0f6902
    inFlightDependencies: AbortController[];

    constructor(params: WorkerTileParameters) {
        this.tileID = new OverscaledTileID(params.tileID.overscaledZ, params.tileID.wrap, params.tileID.canonical.z, params.tileID.canonical.x, params.tileID.canonical.y);
        this.uid = params.uid;
        this.zoom = params.zoom;
        this.pixelRatio = params.pixelRatio;
        this.tileSize = params.tileSize;
        this.source = params.source;
        this.overscaling = this.tileID.overscaleFactor();
        this.showCollisionBoxes = params.showCollisionBoxes;
        this.collectResourceTiming = !!params.collectResourceTiming;
        this.returnDependencies = !!params.returnDependencies;
        this.promoteId = params.promoteId;
        this.inFlightDependencies = [];
    }

    async parse(data: VectorTileLike, layerIndex: StyleLayerIndex, availableImages: Array<string>, actor: IActor, subdivisionGranularity: SubdivisionGranularitySetting): Promise<WorkerTileResult> {
        this.status = 'parsing';
        this.data = data;

        this.collisionBoxArray = new CollisionBoxArray();
        const sourceLayerCoder = new DictionaryCoder(Object.keys(data.layers).sort());

        const featureIndex = new FeatureIndex(this.tileID, this.promoteId);
        featureIndex.bucketLayerIDs = [];

        const buckets: {[_: string]: Bucket} = {};

        const options = {
            featureIndex,
            iconDependencies: {},
            patternDependencies: {},
            glyphDependencies: {},
            dashDependencies: {},
            availableImages,
            subdivisionGranularity
        };

        const layerFamilies = layerIndex.familiesBySource[this.source];
        for (const sourceLayerId in layerFamilies) {
            const sourceLayer = data.layers[sourceLayerId];
            if (!sourceLayer) {
                continue;
            }

            if (sourceLayer.version === 1) {
                warnOnce(`Vector tile source "${this.source}" layer "${sourceLayerId}" ` +
                    'does not use vector tile spec v2 and therefore may have some rendering errors.');
            }

            const sourceLayerIndex = sourceLayerCoder.encode(sourceLayerId);
            const features = [];
            for (let index = 0; index < sourceLayer.length; index++) {
                const feature = sourceLayer.feature(index);
                const id = featureIndex.getId(feature, sourceLayerId);
                features.push({feature, id, index, sourceLayerIndex});
            }

            for (const family of layerFamilies[sourceLayerId]) {
                const layer = family[0];

                if (layer.source !== this.source) {
                    warnOnce(`layer.source = ${layer.source} does not equal this.source = ${this.source}`);
                }
                if (layer.isHidden(this.zoom, true)) continue;
                recalculateLayers(family, this.zoom, availableImages);

                const bucket = buckets[layer.id] = layer.createBucket({
                    index: featureIndex.bucketLayerIDs.length,
                    layers: family,
                    zoom: this.zoom,
                    pixelRatio: this.pixelRatio,
                    overscaling: this.overscaling,
                    collisionBoxArray: this.collisionBoxArray,
                    sourceLayerIndex,
                    sourceID: this.source
                });

                bucket.populate(features, options, this.tileID.canonical);
                featureIndex.bucketLayerIDs.push(family.map((l) => l.id));
            }
        }

        // options.glyphDependencies looks like: {"SomeFontName":{"10":true,"32":true}}
        // this line makes an object like: {"SomeFontName":[10,32]}
        const stacks: {[_: string]: Array<number>} = mapObject(options.glyphDependencies, (glyphs) => Object.keys(glyphs).map(Number));

        this.inFlightDependencies.forEach((request) => request?.abort());
        this.inFlightDependencies = [];

        let getGlyphsPromise = Promise.resolve<GetGlyphsResponse>({});
        if (Object.keys(stacks).length) {
            const abortController = new AbortController();
            this.inFlightDependencies.push(abortController);
            getGlyphsPromise = actor.sendAsync({type: MessageType.getGlyphs, data: {stacks, source: this.source, tileID: this.tileID, type: 'glyphs'}}, abortController);
        }

        const icons = Object.keys(options.iconDependencies);
        let getIconsPromise = Promise.resolve<GetImagesResponse>({});
        if (icons.length) {
            const abortController = new AbortController();
            this.inFlightDependencies.push(abortController);
            getIconsPromise = actor.sendAsync({type: MessageType.getImages, data: {icons, source: this.source, tileID: this.tileID, type: 'icons'}}, abortController);
        }

        const patterns = Object.keys(options.patternDependencies);
        let getPatternsPromise = Promise.resolve<GetImagesResponse>({});
        if (patterns.length) {
            const abortController = new AbortController();
            this.inFlightDependencies.push(abortController);
            getPatternsPromise = actor.sendAsync({type: MessageType.getImages, data: {icons: patterns, source: this.source, tileID: this.tileID, type: 'patterns'}}, abortController);
        }

        const dashes = options.dashDependencies;
        let getDashesPromise = Promise.resolve<GetDashesResponse>({} as GetDashesResponse);
        if (Object.keys(dashes).length) {
            const abortController = new AbortController();
            this.inFlightDependencies.push(abortController);
            getDashesPromise = actor.sendAsync({type: MessageType.getDashes, data: {dashes}}, abortController);
        }

        const [glyphMap, iconMap, patternMap, dashPositions] = await Promise.all([getGlyphsPromise, getIconsPromise, getPatternsPromise, getDashesPromise]);

        const glyphAtlas = new GlyphAtlas(glyphMap);
        const imageAtlas = new ImageAtlas(iconMap, patternMap);

        for (const key in buckets) {
            const bucket = buckets[key];
            if (bucket instanceof SymbolBucket) {
                recalculateLayers(bucket.layers, this.zoom, availableImages);
                performSymbolLayout({
                    bucket,
                    glyphMap,
                    glyphPositions: glyphAtlas.positions,
                    imageMap: iconMap,
                    imagePositions: imageAtlas.iconPositions,
                    showCollisionBoxes: this.showCollisionBoxes,
                    canonical: this.tileID.canonical,
                    subdivisionGranularity: options.subdivisionGranularity
                });
            } else if (bucket.hasDependencies && (bucket instanceof FillBucket || bucket instanceof FillExtrusionBucket || bucket instanceof LineBucket)) {
                recalculateLayers(bucket.layers, this.zoom, availableImages);
                bucket.addFeatures(options, this.tileID.canonical, imageAtlas.patternPositions, dashPositions);
            }
        }

        this.status = 'done';
        return {
            buckets: Object.values(buckets).filter(b => !b.isEmpty()),
            featureIndex,
            collisionBoxArray: this.collisionBoxArray,
            glyphAtlasImage: glyphAtlas.image,
            imageAtlas,
            dashPositions,
            // Only used for benchmarking:
            glyphMap: this.returnDependencies ? glyphMap : null,
            iconMap: this.returnDependencies ? iconMap : null,
            glyphPositions: this.returnDependencies ? glyphAtlas.positions : null
        };
    }
}

function recalculateLayers(layers: ReadonlyArray<StyleLayer>, zoom: number, availableImages: Array<string>) {
    // Layers are shared and may have been used by a WorkerTile with a different zoom.
    const parameters = new EvaluationParameters(zoom);
    for (const layer of layers) {
        layer.recalculate(parameters, availableImages);
    }
}<|MERGE_RESOLUTION|>--- conflicted
+++ resolved
@@ -44,12 +44,8 @@
     collisionBoxArray: CollisionBoxArray;
 
     abort: AbortController;
-<<<<<<< HEAD
-    vectorTile: VectorTile;
+    vectorTile: VectorTileLike;
     geoJsonFeatures?: Feature[];
-=======
-    vectorTile: VectorTileLike;
->>>>>>> cf0f6902
     inFlightDependencies: AbortController[];
 
     constructor(params: WorkerTileParameters) {
