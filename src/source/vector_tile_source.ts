import {Event, ErrorEvent, Evented} from '../util/evented';

import {extend, pick} from '../util/util';
import {loadTileJson} from './load_tilejson';
import {TileBounds} from '../tile/tile_bounds';
import {ResourceType} from '../util/request_manager';

import type {Source} from './source';
import type {OverscaledTileID} from '../tile/tile_id';
import type {Map} from '../ui/map';
import type {Dispatcher} from '../util/dispatcher';
import type {Tile} from '../tile/tile';
import type {VectorSourceSpecification, PromoteIdSpecification} from '@maplibre/maplibre-gl-style-spec';
import type {WorkerTileParameters, OverzoomParameters, WorkerTileResult} from './worker_source';
import {MessageType} from '../util/actor_messages';

export type VectorTileSourceOptions = VectorSourceSpecification & {
    collectResourceTiming?: boolean;
    tileSize?: number;
};

/**
 * A source containing vector tiles in [Maplibre Vector Tile format](https://maplibre.org/maplibre-tile-spec/) or [Mapbox Vector Tile format](https://docs.mapbox.com/vector-tiles/reference/).
 * (See the [Style Specification](https://maplibre.org/maplibre-style-spec/) for detailed documentation of options.)
 *
 * @group Sources
 *
 * @example
 * ```ts
 * map.addSource('some id', {
 *     type: 'vector',
 *     url: 'https://demotiles.maplibre.org/tiles/tiles.json'
 * });
 * ```
 *
 * @example
 * ```ts
 * map.addSource('some id', {
 *     type: 'vector',
 *     tiles: ['https://d25uarhxywzl1j.cloudfront.net/v0.1/{z}/{x}/{y}.mvt'],
 *     minzoom: 6,
 *     maxzoom: 14
 * });
 * ```
 *
 * @example
 * ```ts
 * map.getSource('some id').setUrl("https://demotiles.maplibre.org/tiles/tiles.json");
 * ```
 *
 * @example
 * ```ts
 * map.getSource('some id').setTiles(['https://d25uarhxywzl1j.cloudfront.net/v0.1/{z}/{x}/{y}.mvt']);
 * ```
 * @see [Add a vector tile source](https://maplibre.org/maplibre-gl-js/docs/examples/add-a-vector-tile-source/)
 */
export class VectorTileSource extends Evented implements Source {
    type: 'vector';
    id: string;
    minzoom: number;
    maxzoom: number;
    url: string;
    scheme: string;
    encoding: string;
    tileSize: number;
    promoteId: PromoteIdSpecification;

    _options: VectorSourceSpecification;
    _collectResourceTiming: boolean;
    dispatcher: Dispatcher;
    map: Map;
    bounds: [number, number, number, number];
    tiles: Array<string>;
    tileBounds: TileBounds;
    reparseOverscaled: boolean;
    isTileClipped: boolean;
    _tileJSONRequest: AbortController;
    _loaded: boolean;

    constructor(id: string, options: VectorTileSourceOptions, dispatcher: Dispatcher, eventedParent: Evented) {
        super();
        this.id = id;
        this.dispatcher = dispatcher;

        this.type = 'vector';
        this.minzoom = 0;
        this.maxzoom = 22;
        this.scheme = 'xyz';
        this.tileSize = 512;
        this.reparseOverscaled = true;
        this.isTileClipped = true;
        this._loaded = false;

        extend(this, pick(options, ['url', 'scheme', 'tileSize', 'promoteId', 'encoding']));
        this._options = extend({type: 'vector'}, options);

        this._collectResourceTiming = options.collectResourceTiming;

        if (this.tileSize !== 512) {
            throw new Error('vector tile sources must have a tileSize of 512');
        }

        this.setEventedParent(eventedParent);
    }

    async load() {
        this._loaded = false;
        this.fire(new Event('dataloading', {dataType: 'source'}));
        this._tileJSONRequest = new AbortController();
        try {
            const tileJSON = await loadTileJson(this._options, this.map._requestManager, this._tileJSONRequest);
            this._tileJSONRequest = null;
            this._loaded = true;
            this.map.style.tileManagers[this.id].clearTiles();
            if (tileJSON) {
                extend(this, tileJSON);
                if (tileJSON.bounds) this.tileBounds = new TileBounds(tileJSON.bounds, this.minzoom, this.maxzoom);

                // `content` is included here to prevent a race condition where `Style._updateSources` is called
                // before the TileJSON arrives. this makes sure the tiles needed are loaded once TileJSON arrives
                // ref: https://github.com/mapbox/mapbox-gl-js/pull/4347#discussion_r104418088
                this.fire(new Event('data', {dataType: 'source', sourceDataType: 'metadata'}));
                this.fire(new Event('data', {dataType: 'source', sourceDataType: 'content'}));
            }
        } catch (err) {
            this._tileJSONRequest = null;
            this._loaded = true; // let's pretend it's loaded so the source will be ignored
            this.fire(new ErrorEvent(err));
        }
    }

    loaded(): boolean {
        return this._loaded;
    }

    hasTile(tileID: OverscaledTileID) {
        return !this.tileBounds || this.tileBounds.contains(tileID.canonical);
    }

    onAdd(map: Map) {
        this.map = map;
        this.load();
    }

    setSourceProperty(callback: Function) {
        if (this._tileJSONRequest) {
            this._tileJSONRequest.abort();
        }

        callback();

        this.load();
    }

    /**
     * Sets the source `tiles` property and re-renders the map.
     *
     * @param tiles - An array of one or more tile source URLs, as in the TileJSON spec.
     */
    setTiles(tiles: Array<string>): this {
        this.setSourceProperty(() => {
            this._options.tiles = tiles;
        });

        return this;
    }

    /**
     * Sets the source `url` property and re-renders the map.
     *
     * @param url - A URL to a TileJSON resource. Supported protocols are `http:` and `https:`.
     */
    setUrl(url: string): this {
        this.setSourceProperty(() => {
            this.url = url;
            this._options.url = url;
        });

        return this;
    }

    onRemove() {
        if (this._tileJSONRequest) {
            this._tileJSONRequest.abort();
            this._tileJSONRequest = null;
        }
    }

    serialize(): VectorSourceSpecification {
        return extend({}, this._options);
    }

    async loadTile(tile: Tile): Promise<void> {
        const url = tile.tileID.canonical.url(this.tiles, this.map.getPixelRatio(), this.scheme);
        const params: WorkerTileParameters = {
            request: this.map._requestManager.transformRequest(url, ResourceType.Tile),
            uid: tile.uid,
            tileID: tile.tileID,
            zoom: tile.tileID.overscaledZ,
            tileSize: this.tileSize * tile.tileID.overscaleFactor(),
            type: this.type,
            source: this.id,
            pixelRatio: this.map.getPixelRatio(),
            showCollisionBoxes: this.map.showCollisionBoxes,
            promoteId: this.promoteId,
            subdivisionGranularity: this.map.style.projection.subdivisionGranularity,
<<<<<<< HEAD
            encoding: this.encoding
=======
            overzoomParameters: this._getOverzoomParameters(tile),
>>>>>>> 234b63b8
        };
        params.request.collectResourceTiming = this._collectResourceTiming;
        let messageType: MessageType.loadTile | MessageType.reloadTile = MessageType.reloadTile;
        if (!tile.actor || tile.state === 'expired') {
            tile.actor = this.dispatcher.getActor();
            messageType = MessageType.loadTile;
        } else if (tile.state === 'loading') {
            return new Promise<void>((resolve, reject) => {
                tile.reloadPromise = {resolve, reject};
            });
        }
        tile.abortController = new AbortController();
        try {
            const data = await tile.actor.sendAsync({type: messageType, data: params}, tile.abortController);
            delete tile.abortController;

            if (tile.aborted) {
                return;
            }
            this._afterTileLoadWorkerResponse(tile, data);
        } catch (err) {
            delete tile.abortController;

            if (tile.aborted) {
                return;
            }
            if (err && err.status !== 404) {
                throw err;
            }
            this._afterTileLoadWorkerResponse(tile, null);
        }
    }

    /**
     * When the requested tile has a higher canonical Z than source maxzoom, pass overzoom parameters so worker can load the
     * deepest tile at source max zoom to generate sub tiles using geojsonvt for highest performance on vector overscaling
     */
    private _getOverzoomParameters(tile: Tile): OverzoomParameters | undefined {
        if (tile.tileID.canonical.z <= this.maxzoom) {
            return undefined;
        }
        if (this.map._zoomLevelsToOverscale === undefined) {
            return undefined;
        }
        const maxZoomTileID = tile.tileID.scaledTo(this.maxzoom).canonical;
        const maxZoomTileUrl = maxZoomTileID.url(this.tiles, this.map.getPixelRatio(), this.scheme);

        return {
            maxZoomTileID,
            overzoomRequest: this.map._requestManager.transformRequest(maxZoomTileUrl, ResourceType.Tile)
        };
    }

    private _afterTileLoadWorkerResponse(tile: Tile, data: WorkerTileResult) {
        if (data && data.resourceTiming) {
            tile.resourceTiming = data.resourceTiming;
        }

        if (data && this.map._refreshExpiredTiles) {
            tile.setExpiryData(data);
        }
        tile.loadVectorData(data, this.map.painter);

        if (tile.reloadPromise) {
            const reloadPromise = tile.reloadPromise;
            tile.reloadPromise = null;
            this.loadTile(tile).then(reloadPromise.resolve).catch(reloadPromise.reject);
        }
    }

    async abortTile(tile: Tile): Promise<void> {
        if (tile.abortController) {
            tile.abortController.abort();
            delete tile.abortController;
        }
        if (tile.actor) {
            await tile.actor.sendAsync({
                type: MessageType.abortTile,
                data: {uid: tile.uid, type: this.type, source: this.id}
            });
        }
    }

    async unloadTile(tile: Tile): Promise<void> {
        tile.unloadVectorData();
        if (tile.actor) {
            await tile.actor.sendAsync({
                type: MessageType.removeTile,
                data: {
                    uid: tile.uid,
                    type: this.type,
                    source: this.id}
            });
        }
    }

    hasTransition() {
        return false;
    }
}<|MERGE_RESOLUTION|>--- conflicted
+++ resolved
@@ -204,11 +204,8 @@
             showCollisionBoxes: this.map.showCollisionBoxes,
             promoteId: this.promoteId,
             subdivisionGranularity: this.map.style.projection.subdivisionGranularity,
-<<<<<<< HEAD
-            encoding: this.encoding
-=======
+            encoding: this.encoding,
             overzoomParameters: this._getOverzoomParameters(tile),
->>>>>>> 234b63b8
         };
         params.request.collectResourceTiming = this._collectResourceTiming;
         let messageType: MessageType.loadTile | MessageType.reloadTile = MessageType.reloadTile;
