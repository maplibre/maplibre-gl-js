import {FakeServer, fakeServer} from 'nise';
import {rtlMainThreadPluginFactory} from './rtl_text_plugin_main_thread';
import {sleep} from '../util/test/util';
import {browser} from '../util/browser';
import {Dispatcher} from '../util/dispatcher';
import {PluginState} from './rtl_text_plugin_status';
import {MessageType} from '../util/actor_messages';
const rtlMainThreadPlugin = rtlMainThreadPluginFactory();

describe('RTLMainThreadPlugin', () => {
    let server: FakeServer;
    let broadcastSpy: jest.SpyInstance;
    const url = 'http://example.com/plugin';
    const failedToLoadMessage = `RTL Text Plugin failed to import scripts from ${url}`;
<<<<<<< HEAD
    const SyncRTLPluginStateMessageName = 'syncRTLPluginState';
=======
    const SyncRTLPluginStateMessageName = MessageType.syncRTLPluginState;
>>>>>>> 17548991

    beforeEach(() => {
        server = fakeServer.create();
        global.fetch = null;
        // Reset the singleton instance before each test
        rtlMainThreadPlugin.clearRTLTextPlugin();
        broadcastSpy = jest.spyOn(Dispatcher.prototype, 'broadcast').mockImplementation(() => { return Promise.resolve({} as any); });
    });

    function broadcastMockSuccess(message: MessageType, payload: PluginState): Promise<PluginState[]> {
        console.log('broadcastMockSuccessDefer', payload.pluginStatus);
        if (message === SyncRTLPluginStateMessageName) {
            if (payload.pluginStatus === 'loading') {
                const resultState: PluginState = {
                    pluginStatus: 'loaded',
                    pluginURL: payload.pluginURL
                };
                return Promise.resolve([resultState]);
            }
        }
    }

    function broadcastMockSuccessDefer(message: MessageType, payload: PluginState): Promise<PluginState[]> {
        if (message === SyncRTLPluginStateMessageName) {
            if (payload.pluginStatus === 'deferred') {
                const resultState: PluginState = {
                    pluginStatus: 'deferred',
                    pluginURL: payload.pluginURL
                };
                return Promise.resolve([resultState]);
            }
        }
    }

    function broadcastMockFailure(message: MessageType, payload: PluginState): Promise<PluginState[]> {
        if (message === SyncRTLPluginStateMessageName) {
            if (payload.pluginStatus === 'loading') {
                return Promise.reject(failedToLoadMessage);
            }
        } else {
            return Promise.resolve([]);
        }
    }

    afterEach(() => {
        server.restore();
        broadcastSpy.mockRestore();
    });

    it('should get the RTL text plugin status', () => {
        const status = rtlMainThreadPlugin.getRTLTextPluginStatus();
        expect(status).toBe('unavailable');
    });

    it('should set the RTL text plugin and download it', async () => {
        broadcastSpy = jest.spyOn(Dispatcher.prototype, 'broadcast').mockImplementation(broadcastMockSuccess as any);
        await rtlMainThreadPlugin.setRTLTextPlugin(url);
        expect(rtlMainThreadPlugin.url).toEqual(url);
        expect(rtlMainThreadPlugin.status).toBe('loaded');
    });

    it('should set the RTL text plugin but deffer downloading', async () => {
        await rtlMainThreadPlugin.setRTLTextPlugin(url, true);
        expect(rtlMainThreadPlugin.status).toBe('deferred');
        expect(broadcastSpy).toHaveBeenCalledWith(SyncRTLPluginStateMessageName, {pluginStatus: 'deferred', pluginURL: url});
    });

    it('should throw if the plugin is already set', async () => {
        await rtlMainThreadPlugin.setRTLTextPlugin(url, true);
        await expect(rtlMainThreadPlugin.setRTLTextPlugin(url)).rejects.toThrow('setRTLTextPlugin cannot be called multiple times.');
    });

    it('should throw if the plugin url is not set', async () => {
        const spy = jest.spyOn(browser, 'resolveURL').mockImplementation(() => { return ''; });
        await expect(rtlMainThreadPlugin.setRTLTextPlugin(null)).rejects.toThrow('requested url null is invalid');
        spy.mockRestore();
    });

    it('should be in error state if download fails', async () => {
        broadcastSpy = jest.spyOn(Dispatcher.prototype, 'broadcast').mockImplementation(broadcastMockFailure as any);
        const resultPromise = rtlMainThreadPlugin.setRTLTextPlugin(url);
        await expect(resultPromise).rejects.toBe(failedToLoadMessage);
        expect(rtlMainThreadPlugin.url).toEqual(url);
        expect(rtlMainThreadPlugin.status).toBe('error');
    });

    it('should lazy load the plugin if deferred', async () => {
        // use success spy to make sure test case does not throw exception
        const deferredSpy = jest.spyOn(Dispatcher.prototype, 'broadcast').mockImplementation(broadcastMockSuccessDefer as any);
        await rtlMainThreadPlugin.setRTLTextPlugin(url, true);
        expect(deferredSpy).toHaveBeenCalledTimes(1);
        expect(deferredSpy).toHaveBeenCalledWith(SyncRTLPluginStateMessageName, {pluginStatus: 'deferred', pluginURL: url});
        expect(rtlMainThreadPlugin.status).toBe('deferred');
        deferredSpy.mockRestore();

        // this is really a fire and forget
        broadcastSpy = jest.spyOn(Dispatcher.prototype, 'broadcast').mockImplementation(broadcastMockSuccess as any);
        rtlMainThreadPlugin.lazyLoad();
        await sleep(1);

        // 'loading'
        expect(broadcastSpy).toHaveBeenCalledWith(SyncRTLPluginStateMessageName, {pluginStatus: 'loading', pluginURL: url});
        expect(broadcastSpy).toHaveBeenCalledTimes(1);

        // second call to lazyLoad should not change anything
        rtlMainThreadPlugin.lazyLoad();
        expect(broadcastSpy).toHaveBeenCalledTimes(1);

        expect(rtlMainThreadPlugin.status).toBe('loaded');

        // 3rd call to lazyLoad should not change anything
        rtlMainThreadPlugin.lazyLoad();
        expect(rtlMainThreadPlugin.status).toBe('loaded');
        expect(broadcastSpy).toHaveBeenCalledTimes(1);
    });

    it('should set status to requested if RTL plugin was not set', async () => {
        rtlMainThreadPlugin.lazyLoad();
        expect(rtlMainThreadPlugin.status).toBe('requested');
    });

    it('should immediately download if RTL plugin was already requested, ignoring deferred:true', async () => {
        broadcastSpy = jest.spyOn(Dispatcher.prototype, 'broadcast').mockImplementation(broadcastMockSuccess as any);
        rtlMainThreadPlugin.lazyLoad();
        expect(rtlMainThreadPlugin.status).toBe('requested');
        await sleep(1);

        // notice even when deferred is true, it should download because already requested
        await rtlMainThreadPlugin.setRTLTextPlugin(url, true);
        expect(rtlMainThreadPlugin.status).toBe('loaded');
        expect(broadcastSpy).toHaveBeenCalledWith(SyncRTLPluginStateMessageName, {pluginStatus: 'loading', pluginURL: url});
    });

    it('should allow multiple calls to lazyLoad', async () => {
        rtlMainThreadPlugin.lazyLoad();
        expect(rtlMainThreadPlugin.status).toBe('requested');
        rtlMainThreadPlugin.lazyLoad();
        expect(rtlMainThreadPlugin.status).toBe('requested');
    });

    it('should be in error state if lazyLoad fails', async () => {
        broadcastSpy = jest.spyOn(Dispatcher.prototype, 'broadcast').mockImplementation(broadcastMockSuccessDefer);
        const resultPromise = rtlMainThreadPlugin.setRTLTextPlugin(url, true);
        await expect(resultPromise).resolves.toBeUndefined();

        expect(rtlMainThreadPlugin.status).toBe('deferred');

        // the next one should fail
        broadcastSpy = jest.spyOn(Dispatcher.prototype, 'broadcast').mockImplementation(broadcastMockFailure as any);

        await expect(rtlMainThreadPlugin._requestImport()).rejects.toBe(failedToLoadMessage);
        expect(rtlMainThreadPlugin.url).toEqual(url);
        expect(rtlMainThreadPlugin.status).toBe('error');
    });
});<|MERGE_RESOLUTION|>--- conflicted
+++ resolved
@@ -12,11 +12,7 @@
     let broadcastSpy: jest.SpyInstance;
     const url = 'http://example.com/plugin';
     const failedToLoadMessage = `RTL Text Plugin failed to import scripts from ${url}`;
-<<<<<<< HEAD
-    const SyncRTLPluginStateMessageName = 'syncRTLPluginState';
-=======
     const SyncRTLPluginStateMessageName = MessageType.syncRTLPluginState;
->>>>>>> 17548991
 
     beforeEach(() => {
         server = fakeServer.create();
