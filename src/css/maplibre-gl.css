.maplibregl-map {
    font: 12px/20px 'Helvetica Neue', Arial, Helvetica, sans-serif;
    overflow: hidden;
    position: relative;
    -webkit-tap-highlight-color: rgba(0, 0, 0, 0);
}

.maplibregl-canvas {
    position: absolute;
    left: 0;
    top: 0;
}

.maplibregl-map:-webkit-full-screen {
    width: 100%;
    height: 100%;
}

<<<<<<< HEAD
.maplibregl-canary {
    background-color: salmon;
}

.maplibregl-canvas-container.maplibregl-interactive,
.maplibregl-ctrl-group button.maplibregl-ctrl-compass {
=======
.mapboxgl-canvas-container.mapboxgl-interactive,
.mapboxgl-ctrl-group button.mapboxgl-ctrl-compass {
>>>>>>> c8d65017
    cursor: -webkit-grab;
    cursor: -moz-grab;
    cursor: grab;
    -moz-user-select: none;
    -webkit-user-select: none;
    -ms-user-select: none;
    user-select: none;
}

.maplibregl-canvas-container.maplibregl-interactive.maplibregl-track-pointer {
    cursor: pointer;
}

.maplibregl-canvas-container.maplibregl-interactive:active,
.maplibregl-ctrl-group button.maplibregl-ctrl-compass:active {
    cursor: -webkit-grabbing;
    cursor: -moz-grabbing;
    cursor: grabbing;
}

.maplibregl-canvas-container.maplibregl-touch-zoom-rotate,
.maplibregl-canvas-container.maplibregl-touch-zoom-rotate .maplibregl-canvas {
    touch-action: pan-x pan-y;
}

.maplibregl-canvas-container.maplibregl-touch-drag-pan,
.maplibregl-canvas-container.maplibregl-touch-drag-pan .maplibregl-canvas {
    touch-action: pinch-zoom;
}

.maplibregl-canvas-container.maplibregl-touch-zoom-rotate.maplibregl-touch-drag-pan,
.maplibregl-canvas-container.maplibregl-touch-zoom-rotate.maplibregl-touch-drag-pan .maplibregl-canvas {
    touch-action: none;
}

.maplibregl-ctrl-top-left,
.maplibregl-ctrl-top-right,
.maplibregl-ctrl-bottom-left,
.maplibregl-ctrl-bottom-right { position: absolute; pointer-events: none; z-index: 2; }
.maplibregl-ctrl-top-left     { top: 0; left: 0; }
.maplibregl-ctrl-top-right    { top: 0; right: 0; }
.maplibregl-ctrl-bottom-left  { bottom: 0; left: 0; }
.maplibregl-ctrl-bottom-right { right: 0; bottom: 0; }

.maplibregl-ctrl {
    clear: both;
    pointer-events: auto;

    /* workaround for a Safari bug https://github.com/mapbox/mapbox-gl-js/issues/8185 */
    transform: translate(0, 0);
}
.maplibregl-ctrl-top-left .maplibregl-ctrl     { margin: 10px 0 0 10px; float: left; }
.maplibregl-ctrl-top-right .maplibregl-ctrl    { margin: 10px 10px 0 0; float: right; }
.maplibregl-ctrl-bottom-left .maplibregl-ctrl  { margin: 0 0 10px 10px; float: left; }
.maplibregl-ctrl-bottom-right .maplibregl-ctrl { margin: 0 10px 10px 0; float: right; }

.maplibregl-ctrl-group {
    border-radius: 4px;
    background: #fff;
}

.maplibregl-ctrl-group:not(:empty) {
    -moz-box-shadow: 0 0 2px rgba(0, 0, 0, 0.1);
    -webkit-box-shadow: 0 0 2px rgba(0, 0, 0, 0.1);
    box-shadow: 0 0 0 2px rgba(0, 0, 0, 0.1);
}

@media (-ms-high-contrast: active) {
    .maplibregl-ctrl-group:not(:empty) {
        box-shadow: 0 0 0 2px ButtonText;
    }
}

.maplibregl-ctrl-group button {
    width: 29px;
    height: 29px;
    display: block;
    padding: 0;
    outline: none;
    border: 0;
    box-sizing: border-box;
    background-color: transparent;
    cursor: pointer;
}

.maplibregl-ctrl-group button + button {
    border-top: 1px solid #ddd;
}

.maplibregl-ctrl button .maplibregl-ctrl-icon {
    display: block;
    width: 100%;
    height: 100%;
    background-repeat: no-repeat;
    background-position: center center;
}

@media (-ms-high-contrast: active) {
    .maplibregl-ctrl-icon {
        background-color: transparent;
    }

    .maplibregl-ctrl-group button + button {
        border-top: 1px solid ButtonText;
    }
}

/* https://bugzilla.mozilla.org/show_bug.cgi?id=140562 */
.maplibregl-ctrl button::-moz-focus-inner {
    border: 0;
    padding: 0;
}

.maplibregl-ctrl-attrib-button:focus,
.maplibregl-ctrl-group button:focus {
    box-shadow: 0 0 2px 2px rgba(0, 150, 255, 1);
}

.maplibregl-ctrl button:disabled {
    cursor: not-allowed;
}

.maplibregl-ctrl button:disabled .maplibregl-ctrl-icon {
    opacity: 0.25;
}

.maplibregl-ctrl button:not(:disabled):hover {
    background-color: rgba(0, 0, 0, 0.05);
}

.maplibregl-ctrl-group button:focus:focus-visible {
    box-shadow: 0 0 2px 2px rgba(0, 150, 255, 1);
}

.maplibregl-ctrl-group button:focus:not(:focus-visible) {
    box-shadow: none;
}

.maplibregl-ctrl-group button:focus:first-child {
    border-radius: 4px 4px 0 0;
}

.maplibregl-ctrl-group button:focus:last-child {
    border-radius: 0 0 4px 4px;
}

.maplibregl-ctrl-group button:focus:only-child {
    border-radius: inherit;
}

.maplibregl-ctrl button.maplibregl-ctrl-zoom-out .maplibregl-ctrl-icon {
    background-image: svg-load('svg/maplibregl-ctrl-zoom-out.svg', fill: #333);
}

.maplibregl-ctrl button.maplibregl-ctrl-zoom-in .maplibregl-ctrl-icon {
    background-image: svg-load('svg/maplibregl-ctrl-zoom-in.svg', fill: #333);
}

@media (-ms-high-contrast: active) {
    .maplibregl-ctrl button.maplibregl-ctrl-zoom-out .maplibregl-ctrl-icon {
        background-image: svg-load('svg/maplibregl-ctrl-zoom-out.svg', fill: #fff);
    }

    .maplibregl-ctrl button.maplibregl-ctrl-zoom-in .maplibregl-ctrl-icon {
        background-image: svg-load('svg/maplibregl-ctrl-zoom-in.svg', fill: #fff);
    }
}

@media (-ms-high-contrast: black-on-white) {
    .maplibregl-ctrl button.maplibregl-ctrl-zoom-out .maplibregl-ctrl-icon {
        background-image: svg-load('svg/maplibregl-ctrl-zoom-out.svg', fill: #000);
    }

    .maplibregl-ctrl button.maplibregl-ctrl-zoom-in .maplibregl-ctrl-icon {
        background-image: svg-load('svg/maplibregl-ctrl-zoom-in.svg', fill: #000);
    }
}

.maplibregl-ctrl button.maplibregl-ctrl-fullscreen .maplibregl-ctrl-icon {
    background-image: svg-load('svg/maplibregl-ctrl-fullscreen.svg', fill: #333);
}

.maplibregl-ctrl button.maplibregl-ctrl-shrink .maplibregl-ctrl-icon {
    background-image: svg-load('svg/maplibregl-ctrl-shrink.svg');
}

@media (-ms-high-contrast: active) {
    .maplibregl-ctrl button.maplibregl-ctrl-fullscreen .maplibregl-ctrl-icon {
        background-image: svg-load('svg/maplibregl-ctrl-fullscreen.svg', fill: #fff);
    }

    .maplibregl-ctrl button.maplibregl-ctrl-shrink .maplibregl-ctrl-icon {
        background-image: svg-load('svg/maplibregl-ctrl-shrink.svg', fill: #fff);
    }
}

@media (-ms-high-contrast: black-on-white) {
    .maplibregl-ctrl button.maplibregl-ctrl-fullscreen .maplibregl-ctrl-icon {
        background-image: svg-load('svg/maplibregl-ctrl-fullscreen.svg', fill: #000);
    }

    .maplibregl-ctrl button.maplibregl-ctrl-shrink .maplibregl-ctrl-icon {
        background-image: svg-load('svg/maplibregl-ctrl-shrink.svg', fill: #000);
    }
}

.maplibregl-ctrl button.maplibregl-ctrl-compass .maplibregl-ctrl-icon {
    background-image: svg-load('svg/maplibregl-ctrl-compass.svg', fill: #333);
}

@media (-ms-high-contrast: active) {
    .maplibregl-ctrl button.maplibregl-ctrl-compass .maplibregl-ctrl-icon {
        @svg-load ctrl-compass-white url(svg/maplibregl-ctrl-compass.svg) {
            fill: #fff;
            #south { fill: #999; }
        }

        background-image: svg-inline(ctrl-compass-white);
    }
}

@media (-ms-high-contrast: black-on-white) {
    .maplibregl-ctrl button.maplibregl-ctrl-compass .maplibregl-ctrl-icon {
        background-image: svg-load('svg/maplibregl-ctrl-compass.svg', fill: #000);
    }
}

@svg-load ctrl-geolocate url(svg/maplibregl-ctrl-geolocate.svg) {
    fill: #333;
    #stroke { display: none; }
}

@svg-load ctrl-geolocate-white url(svg/maplibregl-ctrl-geolocate.svg) {
    fill: #fff;
    #stroke { display: none; }
}

@svg-load ctrl-geolocate-black url(svg/maplibregl-ctrl-geolocate.svg) {
    fill: #000;
    #stroke { display: none; }
}

@svg-load ctrl-geolocate-disabled url(svg/maplibregl-ctrl-geolocate.svg) {
    fill: #aaa;
    #stroke { fill: #f00; }
}

@svg-load ctrl-geolocate-disabled-white url(svg/maplibregl-ctrl-geolocate.svg) {
    fill: #999;
    #stroke { fill: #f00; }
}

@svg-load ctrl-geolocate-disabled-black url(svg/maplibregl-ctrl-geolocate.svg) {
    fill: #666;
    #stroke { fill: #f00; }
}

@svg-load ctrl-geolocate-active url(svg/maplibregl-ctrl-geolocate.svg) {
    fill: #33b5e5;
    #stroke { display: none; }
}

@svg-load ctrl-geolocate-active-error url(svg/maplibregl-ctrl-geolocate.svg) {
    fill: #e58978;
    #stroke { display: none; }
}

@svg-load ctrl-geolocate-background url(svg/maplibregl-ctrl-geolocate.svg) {
    fill: #33b5e5;
    #stroke { display: none; }
    #dot { display: none; }
}

@svg-load ctrl-geolocate-background-error url(svg/maplibregl-ctrl-geolocate.svg) {
    fill: #e54e33;
    #stroke { display: none; }
    #dot { display: none; }
}

.maplibregl-ctrl button.maplibregl-ctrl-geolocate .maplibregl-ctrl-icon {
    background-image: svg-inline(ctrl-geolocate);
}

.maplibregl-ctrl button.maplibregl-ctrl-geolocate:disabled .maplibregl-ctrl-icon {
    background-image: svg-inline(ctrl-geolocate-disabled);
}

.maplibregl-ctrl button.maplibregl-ctrl-geolocate.maplibregl-ctrl-geolocate-active .maplibregl-ctrl-icon {
    background-image: svg-inline(ctrl-geolocate-active);
}

.maplibregl-ctrl button.maplibregl-ctrl-geolocate.maplibregl-ctrl-geolocate-active-error .maplibregl-ctrl-icon {
    background-image: svg-inline(ctrl-geolocate-active-error);
}

.maplibregl-ctrl button.maplibregl-ctrl-geolocate.maplibregl-ctrl-geolocate-background .maplibregl-ctrl-icon {
    background-image: svg-inline(ctrl-geolocate-background);
}

.maplibregl-ctrl button.maplibregl-ctrl-geolocate.maplibregl-ctrl-geolocate-background-error .maplibregl-ctrl-icon {
    background-image: svg-inline(ctrl-geolocate-background-error);
}

.maplibregl-ctrl button.maplibregl-ctrl-geolocate.maplibregl-ctrl-geolocate-waiting .maplibregl-ctrl-icon {
    -webkit-animation: maplibregl-spin 2s infinite linear;
    -moz-animation: maplibregl-spin 2s infinite linear;
    -o-animation: maplibregl-spin 2s infinite linear;
    -ms-animation: maplibregl-spin 2s infinite linear;
    animation: maplibregl-spin 2s infinite linear;
}

@media (-ms-high-contrast: active) {
    .maplibregl-ctrl button.maplibregl-ctrl-geolocate .maplibregl-ctrl-icon {
        background-image: svg-inline(ctrl-geolocate-white);
    }

    .maplibregl-ctrl button.maplibregl-ctrl-geolocate:disabled .maplibregl-ctrl-icon {
        background-image: svg-inline(ctrl-geolocate-disabled-white);
    }

    .maplibregl-ctrl button.maplibregl-ctrl-geolocate.maplibregl-ctrl-geolocate-active .maplibregl-ctrl-icon {
        background-image: svg-inline(ctrl-geolocate-active);
    }

    .maplibregl-ctrl button.maplibregl-ctrl-geolocate.maplibregl-ctrl-geolocate-active-error .maplibregl-ctrl-icon {
        background-image: svg-inline(ctrl-geolocate-active-error);
    }

    .maplibregl-ctrl button.maplibregl-ctrl-geolocate.maplibregl-ctrl-geolocate-background .maplibregl-ctrl-icon {
        background-image: svg-inline(ctrl-geolocate-background);
    }

    .maplibregl-ctrl button.maplibregl-ctrl-geolocate.maplibregl-ctrl-geolocate-background-error .maplibregl-ctrl-icon {
        background-image: svg-inline(ctrl-geolocate-background-error);
    }
}

@media (-ms-high-contrast: black-on-white) {
    .maplibregl-ctrl button.maplibregl-ctrl-geolocate .maplibregl-ctrl-icon {
        background-image: svg-inline(ctrl-geolocate-black);
    }

    .maplibregl-ctrl button.maplibregl-ctrl-geolocate:disabled .maplibregl-ctrl-icon {
        background-image: svg-inline(ctrl-geolocate-disabled-black);
    }
}

@-webkit-keyframes maplibregl-spin {
    0% { -webkit-transform: rotate(0deg); }
    100% { -webkit-transform: rotate(360deg); }
}

@-moz-keyframes maplibregl-spin {
    0% { -moz-transform: rotate(0deg); }
    100% { -moz-transform: rotate(360deg); }
}

@-o-keyframes maplibregl-spin {
    0% { -o-transform: rotate(0deg); }
    100% { -o-transform: rotate(360deg); }
}

@-ms-keyframes maplibregl-spin {
    0% { -ms-transform: rotate(0deg); }
    100% { -ms-transform: rotate(360deg); }
}

@keyframes maplibregl-spin {
    0% { transform: rotate(0deg); }
    100% { transform: rotate(360deg); }
}

a.maplibregl-ctrl-logo {
    width: 88px;
    height: 23px;
    margin: 0 0 -4px -4px;
    display: block;
    background-repeat: no-repeat;
    cursor: pointer;
    overflow: hidden;
    background-image: svg-load('svg/maplibregl-ctrl-logo.svg');
}

a.maplibregl-ctrl-logo.maplibregl-compact {
    width: 14px;
}

@media (-ms-high-contrast: active) {
    a.maplibregl-ctrl-logo {
        @svg-load ctrl-logo-white url(svg/maplibregl-ctrl-logo.svg) {
            #outline { opacity: 1; }
            #fill { opacity: 1; }
        }

        background-color: transparent;
        background-image: svg-inline(ctrl-logo-white);
    }
}

@media (-ms-high-contrast: black-on-white) {
    a.maplibregl-ctrl-logo {
        @svg-load ctrl-logo-black url(svg/maplibregl-ctrl-logo.svg) {
            #outline { opacity: 1; fill: #fff; stroke: #fff; }
            #fill { opacity: 1; fill: #000; }
        }

        background-image: svg-inline(ctrl-logo-black);
    }
}

.maplibregl-ctrl.maplibregl-ctrl-attrib {
    padding: 0 5px;
    background-color: rgba(255, 255, 255, 0.5);
    margin: 0;
}

@media screen {
    .maplibregl-ctrl-attrib.maplibregl-compact {
        min-height: 20px;
        padding: 2px 24px 2px 0;
        margin: 10px;
        position: relative;
        background-color: #fff;
        border-radius: 12px;
    }

    .maplibregl-ctrl-attrib.maplibregl-compact-show {
        padding: 2px 28px 2px 8px;
        visibility: visible;
    }

    .maplibregl-ctrl-top-left > .maplibregl-ctrl-attrib.maplibregl-compact-show,
    .maplibregl-ctrl-bottom-left > .maplibregl-ctrl-attrib.maplibregl-compact-show {
        padding: 2px 8px 2px 28px;
        border-radius: 12px;
    }

    .maplibregl-ctrl-attrib.maplibregl-compact .maplibregl-ctrl-attrib-inner {
        display: none;
    }

    .maplibregl-ctrl-attrib-button {
        display: none;
        cursor: pointer;
        position: absolute;
        background-image: svg-load('svg/maplibregl-ctrl-attrib.svg');
        background-color: rgba(255, 255, 255, 0.5);
        width: 24px;
        height: 24px;
        box-sizing: border-box;
        border-radius: 12px;
        outline: none;
        top: 0;
        right: 0;
        border: 0;
    }

    .maplibregl-ctrl-top-left .maplibregl-ctrl-attrib-button,
    .maplibregl-ctrl-bottom-left .maplibregl-ctrl-attrib-button {
        left: 0;
    }

    .maplibregl-ctrl-attrib.maplibregl-compact .maplibregl-ctrl-attrib-button,
    .maplibregl-ctrl-attrib.maplibregl-compact-show .maplibregl-ctrl-attrib-inner {
        display: block;
    }

    .maplibregl-ctrl-attrib.maplibregl-compact-show .maplibregl-ctrl-attrib-button {
        background-color: rgba(0, 0, 0, 0.05);
    }

    .maplibregl-ctrl-bottom-right > .maplibregl-ctrl-attrib.maplibregl-compact::after {
        bottom: 0;
        right: 0;
    }

    .maplibregl-ctrl-top-right > .maplibregl-ctrl-attrib.maplibregl-compact::after {
        top: 0;
        right: 0;
    }

    .maplibregl-ctrl-top-left > .maplibregl-ctrl-attrib.maplibregl-compact::after {
        top: 0;
        left: 0;
    }

    .maplibregl-ctrl-bottom-left > .maplibregl-ctrl-attrib.maplibregl-compact::after {
        bottom: 0;
        left: 0;
    }
}

@media screen and (-ms-high-contrast: active) {
    .maplibregl-ctrl-attrib.maplibregl-compact::after {
        background-image: svg-load('svg/maplibregl-ctrl-attrib.svg', fill=#fff);
    }
}

@media screen and (-ms-high-contrast: black-on-white) {
    .maplibregl-ctrl-attrib.maplibregl-compact::after {
        background-image: svg-load('svg/maplibregl-ctrl-attrib.svg');
    }
}

.maplibregl-ctrl-attrib a {
    color: rgba(0, 0, 0, 0.75);
    text-decoration: none;
}

.maplibregl-ctrl-attrib a:hover {
    color: inherit;
    text-decoration: underline;
}

/* stylelint-disable-next-line selector-class-pattern */
.maplibregl-ctrl-attrib .mapbox-improve-map {
    font-weight: bold;
    margin-left: 2px;
}

.maplibregl-attrib-empty {
    display: none;
}

.maplibregl-ctrl-scale {
    background-color: rgba(255, 255, 255, 0.75);
    font-size: 10px;
    border-width: medium 2px 2px;
    border-style: none solid solid;
    border-color: #333;
    padding: 0 5px;
    color: #333;
    box-sizing: border-box;
}

.maplibregl-popup {
    position: absolute;
    top: 0;
    left: 0;
    display: -webkit-flex;
    display: flex;
    will-change: transform;
    pointer-events: none;
}

.maplibregl-popup-anchor-top,
.maplibregl-popup-anchor-top-left,
.maplibregl-popup-anchor-top-right {
    -webkit-flex-direction: column;
    flex-direction: column;
}

.maplibregl-popup-anchor-bottom,
.maplibregl-popup-anchor-bottom-left,
.maplibregl-popup-anchor-bottom-right {
    -webkit-flex-direction: column-reverse;
    flex-direction: column-reverse;
}

.maplibregl-popup-anchor-left {
    -webkit-flex-direction: row;
    flex-direction: row;
}

.maplibregl-popup-anchor-right {
    -webkit-flex-direction: row-reverse;
    flex-direction: row-reverse;
}

.maplibregl-popup-tip {
    width: 0;
    height: 0;
    border: 10px solid transparent;
    z-index: 1;
}

.maplibregl-popup-anchor-top .maplibregl-popup-tip {
    -webkit-align-self: center;
    align-self: center;
    border-top: none;
    border-bottom-color: #fff;
}

.maplibregl-popup-anchor-top-left .maplibregl-popup-tip {
    -webkit-align-self: flex-start;
    align-self: flex-start;
    border-top: none;
    border-left: none;
    border-bottom-color: #fff;
}

.maplibregl-popup-anchor-top-right .maplibregl-popup-tip {
    -webkit-align-self: flex-end;
    align-self: flex-end;
    border-top: none;
    border-right: none;
    border-bottom-color: #fff;
}

.maplibregl-popup-anchor-bottom .maplibregl-popup-tip {
    -webkit-align-self: center;
    align-self: center;
    border-bottom: none;
    border-top-color: #fff;
}

.maplibregl-popup-anchor-bottom-left .maplibregl-popup-tip {
    -webkit-align-self: flex-start;
    align-self: flex-start;
    border-bottom: none;
    border-left: none;
    border-top-color: #fff;
}

.maplibregl-popup-anchor-bottom-right .maplibregl-popup-tip {
    -webkit-align-self: flex-end;
    align-self: flex-end;
    border-bottom: none;
    border-right: none;
    border-top-color: #fff;
}

.maplibregl-popup-anchor-left .maplibregl-popup-tip {
    -webkit-align-self: center;
    align-self: center;
    border-left: none;
    border-right-color: #fff;
}

.maplibregl-popup-anchor-right .maplibregl-popup-tip {
    -webkit-align-self: center;
    align-self: center;
    border-right: none;
    border-left-color: #fff;
}

.maplibregl-popup-close-button {
    position: absolute;
    right: 0;
    top: 0;
    border: 0;
    border-radius: 0 3px 0 0;
    cursor: pointer;
    background-color: transparent;
}

.maplibregl-popup-close-button:hover {
    background-color: rgba(0, 0, 0, 0.05);
}

.maplibregl-popup-content {
    position: relative;
    background: #fff;
    border-radius: 3px;
    box-shadow: 0 1px 2px rgba(0, 0, 0, 0.1);
    padding: 10px 10px 15px;
    pointer-events: auto;
}

.maplibregl-popup-anchor-top-left .maplibregl-popup-content {
    border-top-left-radius: 0;
}

.maplibregl-popup-anchor-top-right .maplibregl-popup-content {
    border-top-right-radius: 0;
}

.maplibregl-popup-anchor-bottom-left .maplibregl-popup-content {
    border-bottom-left-radius: 0;
}

.maplibregl-popup-anchor-bottom-right .maplibregl-popup-content {
    border-bottom-right-radius: 0;
}

.maplibregl-popup-track-pointer {
    display: none;
}

.maplibregl-popup-track-pointer * {
    pointer-events: none;
    user-select: none;
}

.maplibregl-map:hover .maplibregl-popup-track-pointer {
    display: flex;
}

.maplibregl-map:active .maplibregl-popup-track-pointer {
    display: none;
}

.maplibregl-marker {
    position: absolute;
    top: 0;
    left: 0;
    will-change: transform;
}

.maplibregl-user-location-dot {
    background-color: #1da1f2;
    width: 15px;
    height: 15px;
    border-radius: 50%;
}

.maplibregl-user-location-dot::before {
    background-color: #1da1f2;
    content: '';
    width: 15px;
    height: 15px;
    border-radius: 50%;
    position: absolute;
    -webkit-animation: maplibregl-user-location-dot-pulse 2s infinite;
    -moz-animation: maplibregl-user-location-dot-pulse 2s infinite;
    -ms-animation: maplibregl-user-location-dot-pulse 2s infinite;
    animation: maplibregl-user-location-dot-pulse 2s infinite;
}

.maplibregl-user-location-dot::after {
    border-radius: 50%;
    border: 2px solid #fff;
    content: '';
    height: 19px;
    left: -2px;
    position: absolute;
    top: -2px;
    width: 19px;
    box-sizing: border-box;
    box-shadow: 0 0 3px rgba(0, 0, 0, 0.35);
}

@-webkit-keyframes maplibregl-user-location-dot-pulse {
    0%   { -webkit-transform: scale(1); opacity: 1; }
    70%  { -webkit-transform: scale(3); opacity: 0; }
    100% { -webkit-transform: scale(1); opacity: 0; }
}

@-ms-keyframes maplibregl-user-location-dot-pulse {
    0%   { -ms-transform: scale(1); opacity: 1; }
    70%  { -ms-transform: scale(3); opacity: 0; }
    100% { -ms-transform: scale(1); opacity: 0; }
}

@keyframes maplibregl-user-location-dot-pulse {
    0%   { transform: scale(1); opacity: 1; }
    70%  { transform: scale(3); opacity: 0; }
    100% { transform: scale(1); opacity: 0; }
}

.maplibregl-user-location-dot-stale {
    background-color: #aaa;
}

.maplibregl-user-location-dot-stale::after {
    display: none;
}

.maplibregl-user-location-accuracy-circle {
    background-color: #1da1f233;
    width: 1px;
    height: 1px;
    border-radius: 100%;
}

.maplibregl-crosshair,
.maplibregl-crosshair .maplibregl-interactive,
.maplibregl-crosshair .maplibregl-interactive:active {
    cursor: crosshair;
}

.maplibregl-boxzoom {
    position: absolute;
    top: 0;
    left: 0;
    width: 0;
    height: 0;
    background: #fff;
    border: 2px dotted #202020;
    opacity: 0.5;
}

@media print {
    /* stylelint-disable-next-line selector-class-pattern */
    .mapbox-improve-map {
        display: none;
    }
}<|MERGE_RESOLUTION|>--- conflicted
+++ resolved
@@ -16,17 +16,8 @@
     height: 100%;
 }
 
-<<<<<<< HEAD
-.maplibregl-canary {
-    background-color: salmon;
-}
-
 .maplibregl-canvas-container.maplibregl-interactive,
 .maplibregl-ctrl-group button.maplibregl-ctrl-compass {
-=======
-.mapboxgl-canvas-container.mapboxgl-interactive,
-.mapboxgl-ctrl-group button.mapboxgl-ctrl-compass {
->>>>>>> c8d65017
     cursor: -webkit-grab;
     cursor: -moz-grab;
     cursor: grab;
