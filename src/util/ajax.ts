--- conflicted
+++ resolved
@@ -1,9 +1,5 @@
 import {extend, warnOnce, isWorker} from './util';
 import config from './config';
-<<<<<<< HEAD
-import webpSupported from './webp_supported';
-=======
->>>>>>> 3e00011d
 
 import type {Callback} from '../types/callback';
 import type {Cancelable} from '../types/cancelable';
