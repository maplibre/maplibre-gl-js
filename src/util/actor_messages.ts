--- conflicted
+++ resolved
@@ -83,30 +83,6 @@
 /**
  * All the possible message types that can be sent to and from the worker
  */
-<<<<<<< HEAD
-export type RequestResponseMessageMap = {
-    'loadDEMTile': [WorkerDEMTileParameters, DEMData];
-    'getClusterExpansionZoom': [ClusterIDAndSource, number];
-    'getClusterChildren': [ClusterIDAndSource, Array<GeoJSON.Feature>];
-    'getClusterLeaves': [GetClusterLeavesParams, Array<GeoJSON.Feature>];
-    'loadData': [LoadGeoJSONParameters, GeoJSONWorkerSourceLoadDataResult];
-    'loadTile': [WorkerTileParameters, WorkerTileResult];
-    'reloadTile': [WorkerTileParameters, WorkerTileResult];
-    'getGlyphs': [GetGlyphsParamerters, GetGlyphsResponse];
-    'getImages': [GetImagesParamerters, GetImagesResponse];
-    'setImages': [string[], void];
-    'setLayers': [Array<LayerSpecification>, void];
-    'updateLayers': [UpdateLayersParamaeters, void];
-    'syncRTLPluginState': [PluginState, PluginState];
-    'setReferrer': [string, void];
-    'removeSource': [RemoveSourceParams, void];
-    'removeMap': [undefined, void];
-    'importScript': [string, void];
-    'removeTile': [TileParameters, void];
-    'abortTile': [TileParameters, void];
-    'removeDEMTile': [TileParameters, void];
-    'getResource': [RequestParameters, GetResourceResponse<any>];
-=======
 export const enum MessageType {
     loadDEMTile = 'LDT',
     getClusterExpansionZoom = 'GCEZ',
@@ -129,7 +105,6 @@
     abortTile = 'AT',
     removeDEMTile = 'RDT',
     getResource = 'GR',
->>>>>>> 17548991
 }
 
 /**
