--- conflicted
+++ resolved
@@ -86,21 +86,14 @@
         // Each frustum plane together with 3 major axes define the separating axes
 
         const aabbPoints = [
-<<<<<<< HEAD
-            vec4.fromValues(this.min[0], this.min[1], this.min[2], 1),
-            vec4.fromValues(this.max[0], this.min[1], this.min[2], 1),
-            vec4.fromValues(this.max[0], this.max[1], this.min[2], 1),
-            vec4.fromValues(this.min[0], this.max[1], this.min[2], 1),
-            vec4.fromValues(this.min[0], this.min[1], this.max[2], 1),
-            vec4.fromValues(this.max[0], this.min[1], this.max[2], 1),
-            vec4.fromValues(this.max[0], this.max[1], this.max[2], 1),
-            vec4.fromValues(this.min[0], this.max[1], this.max[2], 1)
-=======
-            [this.min[0], this.min[1], 0.0, 1],
-            [this.max[0], this.min[1], 0.0, 1],
-            [this.max[0], this.max[1], 0.0, 1],
-            [this.min[0], this.max[1], 0.0, 1]
->>>>>>> ec7aad14
+            [this.min[0], this.min[1], this.min[2], 1],
+            [this.max[0], this.min[1], this.min[2], 1],
+            [this.max[0], this.max[1], this.min[2], 1],
+            [this.min[0], this.max[1], this.min[2], 1]
+            [this.min[0], this.min[1], this.max[2], 1],
+            [this.max[0], this.min[1], this.max[2], 1],
+            [this.max[0], this.max[1], this.max[2], 1],
+            [this.min[0], this.max[1], this.max[2], 1]
         ];
 
         let fullyInside = true;
