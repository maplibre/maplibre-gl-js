import type {Cancelable} from '../types/cancelable';

const now = typeof performance !== 'undefined' && performance && performance.now ?
    performance.now.bind(performance) :
    Date.now.bind(Date);

let linkEl;

let reducedMotionQuery: MediaQueryList;

/**
 * @private
 */
const exported = {
    /**
     * Provides a function that outputs milliseconds: either performance.now()
     * or a fallback to Date.now()
     */
    now,

    frame(fn: (paintStartTimestamp: number) => void): Cancelable {
        const frame = requestAnimationFrame(fn);
        return {cancel: () => cancelAnimationFrame(frame)};
    },

    getImageData(img: CanvasImageSource, padding: number = 0): ImageData {
<<<<<<< HEAD
        const context = this.getImageCanvasContext(img);
        return context.getImageData(-padding, -padding, img.width as number + 2 * padding, img.height as number + 2 * padding);
    },

    getImageCanvasContext(img: CanvasImageSource): CanvasRenderingContext2D {
        const canvas = window.document.createElement('canvas') as HTMLCanvasElement;
        const context = canvas.getContext('2d');
=======
        const canvas = window.document.createElement('canvas');
        const context = canvas.getContext('2d', {willReadFrequently: true});
>>>>>>> 862e92bc
        if (!context) {
            throw new Error('failed to create canvas 2d context');
        }
        canvas.width = img.width as number;
        canvas.height = img.height as number;
        context.drawImage(img, 0, 0, img.width as number, img.height as number);
        return context;
    },

    resolveURL(path: string) {
        if (!linkEl) linkEl = document.createElement('a');
        linkEl.href = path;
        return linkEl.href;
    },

    hardwareConcurrency: typeof navigator !== 'undefined' && navigator.hardwareConcurrency || 4,

    get prefersReducedMotion(): boolean {
        // In case your test crashes when checking matchMedia, call setMatchMedia from 'src/util/test/util'
        if (!matchMedia) return false;
        //Lazily initialize media query
        if (reducedMotionQuery == null) {
            reducedMotionQuery = matchMedia('(prefers-reduced-motion: reduce)');
        }
        return reducedMotionQuery.matches;
    },
};

export default exported;<|MERGE_RESOLUTION|>--- conflicted
+++ resolved
@@ -24,18 +24,13 @@
     },
 
     getImageData(img: CanvasImageSource, padding: number = 0): ImageData {
-<<<<<<< HEAD
         const context = this.getImageCanvasContext(img);
         return context.getImageData(-padding, -padding, img.width as number + 2 * padding, img.height as number + 2 * padding);
     },
 
     getImageCanvasContext(img: CanvasImageSource): CanvasRenderingContext2D {
         const canvas = window.document.createElement('canvas') as HTMLCanvasElement;
-        const context = canvas.getContext('2d');
-=======
-        const canvas = window.document.createElement('canvas');
         const context = canvas.getContext('2d', {willReadFrequently: true});
->>>>>>> 862e92bc
         if (!context) {
             throw new Error('failed to create canvas 2d context');
         }
