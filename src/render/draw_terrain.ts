--- conflicted
+++ resolved
@@ -83,13 +83,10 @@
         const terrainData = terrain.getTerrainData(tile.tileID);
         context.activeTexture.set(gl.TEXTURE0);
         gl.bindTexture(gl.TEXTURE_2D, texture.texture);
+        const eleDelta = terrain.getMeshFrameDelta(painter.transform.zoom);
         const fogMatrix = painter.transform.calculateFogMatrix(tile.tileID.toUnwrapped());
         const posMatrix = painter.transform.calculatePosMatrix(tile.tileID.toUnwrapped());
-<<<<<<< HEAD
-        const uniformValues = terrainUniformValues(posMatrix, fogMatrix, painter.style.sky, painter.transform.pitch);
-=======
-        const uniformValues = terrainUniformValues(posMatrix, terrain.getMeshFrameDelta(painter.transform.zoom));
->>>>>>> 97a98721
+        const uniformValues = terrainUniformValues(posMatrix, eleDelta, fogMatrix, painter.style.sky, painter.transform.pitch);
         program.draw(context, gl.TRIANGLES, depthMode, StencilMode.disabled, colorMode, CullFaceMode.backCCW, uniformValues, terrainData, 'terrain', mesh.vertexBuffer, mesh.indexBuffer, mesh.segments);
     }
 }
