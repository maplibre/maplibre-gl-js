--- conflicted
+++ resolved
@@ -67,12 +67,8 @@
         }
 
         const rttCoord = terrainData ? coord : null;
-<<<<<<< HEAD
-        const projectionData = painter.style.map.projection.getProjectionData(coord.canonical, rttCoord ? rttCoord.posMatrix : tile.tileID.posMatrix);
-=======
         const posMatrix = rttCoord ? rttCoord.posMatrix : tile.tileID.posMatrix;
         const projectionData = painter.style.map.projection.getProjectionData(coord.canonical, posMatrix);
->>>>>>> 54e37ba6
         const pixelRatio = painter.style.map.projection.getPixelScale(painter.style.map.transform);
 
         const uniformValues = image ? linePatternUniformValues(painter, tile, layer, pixelRatio, crossfade) :
