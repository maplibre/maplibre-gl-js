--- conflicted
+++ resolved
@@ -68,20 +68,15 @@
             if (posTo && posFrom) programConfiguration.setConstantPatternPositions(posTo, posFrom);
         }
 
-<<<<<<< HEAD
-        const projectionData = transform.getProjectionData({overscaledTileID: coord});
-        //ZERDA: keep pixelRation constant. otherwise lines would scale when globe is pitched.
-        //TODO: needs checking if pixelRatio is influenced for example by high display resolutions
-        //const pixelRatio = transform.getPixelScale();
-        const pixelRatio = 1;
-=======
         const projectionData = transform.getProjectionData({
             overscaledTileID: coord,
             ignoreGlobeMatrix: globeWithTerrain
         });
 
-        const pixelRatio = transform.getPixelScale();
->>>>>>> 093deadb
+        //ZERDA: keep pixelRation constant. otherwise lines would scale when globe is pitched.
+        //TODO: needs checking if pixelRatio is influenced for example by high display resolutions
+        //const pixelRatio = transform.getPixelScale();
+        const pixelRatio = 1;
 
         const uniformValues = image ? linePatternUniformValues(painter, tile, layer, pixelRatio, crossfade) :
             dasharray ? lineSDFUniformValues(painter, tile, layer, pixelRatio, dasharray, crossfade) :
