import {
    Uniform1i,
    Uniform1f,
    Uniform4f,
    UniformMatrix4f,
    UniformColor,
    Uniform2f
} from '../uniform_binding';
import type Context from '../../gl/context';
import type {UniformValues, UniformLocations} from '../../render/uniform_binding';
import {mat4} from 'gl-matrix';
import Sky from '../../style/sky';
import { transform } from 'typescript';

export type TerrainPreludeUniformsType = {
    'u_depth': Uniform1i;
    'u_terrain': Uniform1i;
    'u_terrain_dim': Uniform1f;
    'u_terrain_matrix': UniformMatrix4f;
    'u_terrain_unpack': Uniform4f;
    'u_terrain_exaggeration': Uniform1f;
};

export type TerrainUniformsType = {
    'u_matrix': UniformMatrix4f;
    'u_texture': Uniform1i;
<<<<<<< HEAD
    'u_fog_matrix': UniformMatrix4f;
    'u_fog_color': UniformColor;
    'u_fog_blend': Uniform2f;
=======
    'u_ele_delta': Uniform1f;
>>>>>>> 97a98721
};

export type TerrainDepthUniformsType = {
    'u_matrix': UniformMatrix4f;
    'u_ele_delta': Uniform1f;
};

export type TerrainCoordsUniformsType = {
    'u_matrix': UniformMatrix4f;
    'u_texture': Uniform1i;
    'u_terrain_coords_id': Uniform1f;
    'u_ele_delta': Uniform1f;
};

const terrainPreludeUniforms = (context: Context, locations: UniformLocations): TerrainPreludeUniformsType => ({
    'u_depth': new Uniform1i(context, locations.u_depth),
    'u_terrain': new Uniform1i(context, locations.u_terrain),
    'u_terrain_dim': new Uniform1f(context, locations.u_terrain_dim),
    'u_terrain_matrix': new UniformMatrix4f(context, locations.u_terrain_matrix),
    'u_terrain_unpack': new Uniform4f(context, locations.u_terrain_unpack),
    'u_terrain_exaggeration': new Uniform1f(context, locations.u_terrain_exaggeration)
});

const terrainUniforms = (context: Context, locations: UniformLocations): TerrainUniformsType => ({
    'u_matrix': new UniformMatrix4f(context, locations.u_matrix),
    'u_texture': new Uniform1i(context, locations.u_texture),
<<<<<<< HEAD
    'u_fog_matrix': new UniformMatrix4f(context, locations.u_fog_matrix),
    'u_fog_color': new UniformColor(context, locations.u_fog_color),
    'u_fog_blend': new Uniform2f(context, locations.u_fog_blend),
=======
    'u_ele_delta': new Uniform1f(context, locations.u_ele_delta)
>>>>>>> 97a98721
});

const terrainDepthUniforms = (context: Context, locations: UniformLocations): TerrainDepthUniformsType => ({
    'u_matrix': new UniformMatrix4f(context, locations.u_matrix),
    'u_ele_delta': new Uniform1f(context, locations.u_ele_delta)
});

const terrainCoordsUniforms = (context: Context, locations: UniformLocations): TerrainCoordsUniformsType => ({
    'u_matrix': new UniformMatrix4f(context, locations.u_matrix),
    'u_texture': new Uniform1i(context, locations.u_texture),
    'u_terrain_coords_id': new Uniform1f(context, locations.u_terrain_coords_id),
    'u_ele_delta': new Uniform1f(context, locations.u_ele_delta)
});

const terrainUniformValues = (
    matrix: mat4,
<<<<<<< HEAD
    fogMatrix: mat4,
    sky: Sky,
    pitch: number
): UniformValues<TerrainUniformsType> => ({
    'u_matrix': matrix,
    'u_texture': 0,
    'u_fog_matrix': fogMatrix,
    'u_fog_color': sky.properties.get('fog-color'),
    'u_fog_blend': [sky.properties.get('fog-blend'), sky.calculateFogBlendOpacity(pitch)]
=======
    eleDelta: number
): UniformValues<TerrainUniformsType> => ({
    'u_matrix': matrix,
    'u_texture': 0,
    'u_ele_delta': eleDelta
>>>>>>> 97a98721
});

const terrainDepthUniformValues = (
    matrix: mat4,
    eleDelta: number
): UniformValues<TerrainDepthUniformsType> => ({
    'u_matrix': matrix,
    'u_ele_delta': eleDelta
});

const terrainCoordsUniformValues = (
    matrix: mat4,
    coordsId: number,
    eleDelta: number
): UniformValues<TerrainCoordsUniformsType> => ({
    'u_matrix': matrix,
    'u_terrain_coords_id': coordsId / 255,
    'u_texture': 0,
    'u_ele_delta': eleDelta
});

export {terrainUniforms, terrainDepthUniforms, terrainCoordsUniforms, terrainPreludeUniforms, terrainUniformValues, terrainDepthUniformValues, terrainCoordsUniformValues};<|MERGE_RESOLUTION|>--- conflicted
+++ resolved
@@ -3,14 +3,12 @@
     Uniform1f,
     Uniform4f,
     UniformMatrix4f,
-    UniformColor,
-    Uniform2f
+    UniformColor
 } from '../uniform_binding';
 import type Context from '../../gl/context';
 import type {UniformValues, UniformLocations} from '../../render/uniform_binding';
 import {mat4} from 'gl-matrix';
 import Sky from '../../style/sky';
-import { transform } from 'typescript';
 
 export type TerrainPreludeUniformsType = {
     'u_depth': Uniform1i;
@@ -24,13 +22,11 @@
 export type TerrainUniformsType = {
     'u_matrix': UniformMatrix4f;
     'u_texture': Uniform1i;
-<<<<<<< HEAD
+    'u_ele_delta': Uniform1f;
     'u_fog_matrix': UniformMatrix4f;
     'u_fog_color': UniformColor;
-    'u_fog_blend': Uniform2f;
-=======
-    'u_ele_delta': Uniform1f;
->>>>>>> 97a98721
+    'u_fog_blend': Uniform1f;
+    'u_fog_blend_opacity': Uniform1f;
 };
 
 export type TerrainDepthUniformsType = {
@@ -57,13 +53,11 @@
 const terrainUniforms = (context: Context, locations: UniformLocations): TerrainUniformsType => ({
     'u_matrix': new UniformMatrix4f(context, locations.u_matrix),
     'u_texture': new Uniform1i(context, locations.u_texture),
-<<<<<<< HEAD
+    'u_ele_delta': new Uniform1f(context, locations.u_ele_delta),
     'u_fog_matrix': new UniformMatrix4f(context, locations.u_fog_matrix),
     'u_fog_color': new UniformColor(context, locations.u_fog_color),
-    'u_fog_blend': new Uniform2f(context, locations.u_fog_blend),
-=======
-    'u_ele_delta': new Uniform1f(context, locations.u_ele_delta)
->>>>>>> 97a98721
+    'u_fog_blend': new Uniform1f(context, locations.u_fog_blend),
+    'u_fog_blend_opacity': new Uniform1f(context, locations.u_fog_blend_opacity)
 });
 
 const terrainDepthUniforms = (context: Context, locations: UniformLocations): TerrainDepthUniformsType => ({
@@ -80,23 +74,18 @@
 
 const terrainUniformValues = (
     matrix: mat4,
-<<<<<<< HEAD
+    eleDelta: number,
     fogMatrix: mat4,
     sky: Sky,
     pitch: number
 ): UniformValues<TerrainUniformsType> => ({
     'u_matrix': matrix,
     'u_texture': 0,
+    'u_ele_delta': eleDelta,
     'u_fog_matrix': fogMatrix,
     'u_fog_color': sky.properties.get('fog-color'),
-    'u_fog_blend': [sky.properties.get('fog-blend'), sky.calculateFogBlendOpacity(pitch)]
-=======
-    eleDelta: number
-): UniformValues<TerrainUniformsType> => ({
-    'u_matrix': matrix,
-    'u_texture': 0,
-    'u_ele_delta': eleDelta
->>>>>>> 97a98721
+    'u_fog_blend': sky.properties.get('fog-blend'),
+    'u_fog_blend_opacity': sky.calculateFogBlendOpacity(pitch)
 });
 
 const terrainDepthUniformValues = (
