import {patternUniformValues} from './pattern';
import {
    Uniform1i,
    Uniform1f,
    Uniform2f,
    Uniform3f
} from '../uniform_binding';

import {mat3, vec3} from 'gl-matrix';
import {extend} from '../../util/util';

import type {Context} from '../../gl/context';
import type {Painter} from '../painter';
import type {OverscaledTileID} from '../../source/tile_id';
import type {UniformValues, UniformLocations} from '../uniform_binding';
import type {CrossfadeParameters} from '../../style/evaluation_parameters';
import type {Tile} from '../../source/tile';
<<<<<<< HEAD
import {GlobeProjection} from '../../geo/projection/globe';
=======
>>>>>>> a81b9d0d
import {Projection} from '../../geo/projection/projection';

export type FillExtrusionUniformsType = {
    'u_lightpos': Uniform3f;
    'u_lightpos_globe': Uniform3f;
    'u_lightintensity': Uniform1f;
    'u_lightcolor': Uniform3f;
    'u_vertical_gradient': Uniform1f;
    'u_opacity': Uniform1f;
    'u_fill_translate': Uniform2f;
    'u_camera_pos_globe': Uniform3f;
};

export type FillExtrusionPatternUniformsType = {
    'u_lightpos': Uniform3f;
    'u_lightpos_globe': Uniform3f;
    'u_lightintensity': Uniform1f;
    'u_lightcolor': Uniform3f;
    'u_height_factor': Uniform1f;
    'u_vertical_gradient': Uniform1f;
    'u_opacity': Uniform1f;
    'u_fill_translate': Uniform2f;
    'u_camera_pos_globe': Uniform3f;
    // pattern uniforms:
    'u_texsize': Uniform2f;
    'u_image': Uniform1i;
    'u_pixel_coord_upper': Uniform2f;
    'u_pixel_coord_lower': Uniform2f;
    'u_scale': Uniform3f;
    'u_fade': Uniform1f;
};

const fillExtrusionUniforms = (context: Context, locations: UniformLocations): FillExtrusionUniformsType => ({
    'u_lightpos': new Uniform3f(context, locations.u_lightpos),
    'u_lightpos_globe': new Uniform3f(context, locations.u_lightpos_globe),
    'u_lightintensity': new Uniform1f(context, locations.u_lightintensity),
    'u_lightcolor': new Uniform3f(context, locations.u_lightcolor),
    'u_vertical_gradient': new Uniform1f(context, locations.u_vertical_gradient),
    'u_opacity': new Uniform1f(context, locations.u_opacity),
    'u_fill_translate': new Uniform2f(context, locations.u_fill_translate),
    'u_camera_pos_globe': new Uniform3f(context, locations.u_camera_pos_globe)
});

const fillExtrusionPatternUniforms = (context: Context, locations: UniformLocations): FillExtrusionPatternUniformsType => ({
    'u_lightpos': new Uniform3f(context, locations.u_lightpos),
    'u_lightpos_globe': new Uniform3f(context, locations.u_lightpos_globe),
    'u_lightintensity': new Uniform1f(context, locations.u_lightintensity),
    'u_lightcolor': new Uniform3f(context, locations.u_lightcolor),
    'u_vertical_gradient': new Uniform1f(context, locations.u_vertical_gradient),
    'u_height_factor': new Uniform1f(context, locations.u_height_factor),
    'u_opacity': new Uniform1f(context, locations.u_opacity),
    'u_fill_translate': new Uniform2f(context, locations.u_fill_translate),
    'u_camera_pos_globe': new Uniform3f(context, locations.u_camera_pos_globe),
    // pattern uniforms
    'u_image': new Uniform1i(context, locations.u_image),
    'u_texsize': new Uniform2f(context, locations.u_texsize),
    'u_pixel_coord_upper': new Uniform2f(context, locations.u_pixel_coord_upper),
    'u_pixel_coord_lower': new Uniform2f(context, locations.u_pixel_coord_lower),
    'u_scale': new Uniform3f(context, locations.u_scale),
    'u_fade': new Uniform1f(context, locations.u_fade)
});

const fillExtrusionUniformValues = (
    painter: Painter,
    shouldUseVerticalGradient: boolean,
    opacity: number,
    translate: [number, number],
    projection: Projection,
<<<<<<< HEAD
    cameraPosGlobe: [number, number, number]
=======
    cameraPosGlobe: vec3
>>>>>>> a81b9d0d
): UniformValues<FillExtrusionUniformsType> => {
    const light = painter.style.light;
    const _lp = light.properties.get('position');
    const lightPos = [_lp.x, _lp.y, _lp.z] as vec3;
    const lightMat = mat3.create();
    if (light.properties.get('anchor') === 'viewport') {
        mat3.fromRotation(lightMat, -painter.transform.angle);
    }
    vec3.transformMat3(lightPos, lightPos, lightMat);
<<<<<<< HEAD
    const transformedLightPos = projection instanceof GlobeProjection ? projection.transformLightDirection(painter.transform, lightPos) : lightPos;
=======
    const transformedLightPos = projection.transformLightDirection(painter.transform, lightPos);
>>>>>>> a81b9d0d

    const lightColor = light.properties.get('color');

    return {
        'u_lightpos': lightPos,
        'u_lightpos_globe': transformedLightPos,
        'u_lightintensity': light.properties.get('intensity'),
        'u_lightcolor': [lightColor.r, lightColor.g, lightColor.b],
        'u_vertical_gradient': +shouldUseVerticalGradient,
        'u_opacity': opacity,
        'u_fill_translate': translate,
        'u_camera_pos_globe': cameraPosGlobe,
    };
};

const fillExtrusionPatternUniformValues = (
    painter: Painter,
    shouldUseVerticalGradient: boolean,
    opacity: number,
    translate: [number, number],
    projection: Projection,
<<<<<<< HEAD
    cameraPosGlobe: [number, number, number],
=======
    cameraPosGlobe: vec3,
>>>>>>> a81b9d0d
    coord: OverscaledTileID,
    crossfade: CrossfadeParameters,
    tile: Tile
): UniformValues<FillExtrusionPatternUniformsType> => {
    return extend(fillExtrusionUniformValues(painter, shouldUseVerticalGradient, opacity, translate, projection, cameraPosGlobe),
        patternUniformValues(crossfade, painter, tile),
        {
            'u_height_factor': -Math.pow(2, coord.overscaledZ) / tile.tileSize / 8
        });
};

export {
    fillExtrusionUniforms,
    fillExtrusionPatternUniforms,
    fillExtrusionUniformValues,
    fillExtrusionPatternUniformValues
};<|MERGE_RESOLUTION|>--- conflicted
+++ resolved
@@ -15,10 +15,6 @@
 import type {UniformValues, UniformLocations} from '../uniform_binding';
 import type {CrossfadeParameters} from '../../style/evaluation_parameters';
 import type {Tile} from '../../source/tile';
-<<<<<<< HEAD
-import {GlobeProjection} from '../../geo/projection/globe';
-=======
->>>>>>> a81b9d0d
 import {Projection} from '../../geo/projection/projection';
 
 export type FillExtrusionUniformsType = {
@@ -87,11 +83,7 @@
     opacity: number,
     translate: [number, number],
     projection: Projection,
-<<<<<<< HEAD
-    cameraPosGlobe: [number, number, number]
-=======
     cameraPosGlobe: vec3
->>>>>>> a81b9d0d
 ): UniformValues<FillExtrusionUniformsType> => {
     const light = painter.style.light;
     const _lp = light.properties.get('position');
@@ -101,11 +93,7 @@
         mat3.fromRotation(lightMat, -painter.transform.angle);
     }
     vec3.transformMat3(lightPos, lightPos, lightMat);
-<<<<<<< HEAD
-    const transformedLightPos = projection instanceof GlobeProjection ? projection.transformLightDirection(painter.transform, lightPos) : lightPos;
-=======
     const transformedLightPos = projection.transformLightDirection(painter.transform, lightPos);
->>>>>>> a81b9d0d
 
     const lightColor = light.properties.get('color');
 
@@ -127,11 +115,7 @@
     opacity: number,
     translate: [number, number],
     projection: Projection,
-<<<<<<< HEAD
-    cameraPosGlobe: [number, number, number],
-=======
     cameraPosGlobe: vec3,
->>>>>>> a81b9d0d
     coord: OverscaledTileID,
     crossfade: CrossfadeParameters,
     tile: Tile
