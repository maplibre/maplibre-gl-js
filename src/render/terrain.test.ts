--- conflicted
+++ resolved
@@ -51,17 +51,7 @@
             } as any as OverscaledTileID;
         };
         const terrain = new Terrain(painter, sourceCache, {} as any as TerrainSpecification);
-<<<<<<< HEAD
         terrain.sourceCache.getTileIDByKey = getTileByID;
-        const context = painter.context as Context;
-        const pixels = new Uint8Array([0, 0, 255, 255]);
-        const image = new RGBAImage({width: 1, height: 1}, pixels);
-        const imageTexture = new Texture(context, image, context.gl.RGBA);
-        terrain.getFramebuffer('coords'); // allow init of frame buffers
-        terrain._fboCoordsTexture.texture = imageTexture.texture;
-=======
-        terrain.sourceCache.getTileByID = getTileByID;
->>>>>>> 780eb7fd
         terrain.coordsIndex.push('abcd');
 
         const coordinate = terrain.pointCoordinate(new Point(0, 0));
