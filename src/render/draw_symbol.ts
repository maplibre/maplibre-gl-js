--- conflicted
+++ resolved
@@ -31,18 +31,13 @@
 import type {UniformValues} from './uniform_binding';
 import type {SymbolSDFUniformsType} from '../render/program/symbol_program';
 import type {CrossTileID, VariableOffset} from '../symbol/placement';
-<<<<<<< HEAD
 import type SymbolBucket from '../data/bucket/symbol_bucket';
 import type {SymbolBuffers} from '../data/bucket/symbol_bucket';
 import type {TerrainData} from '../source/terrain_source_cache';
-
-export default drawSymbols;
-=======
 import type {SymbolLayerSpecification} from '../style-spec/types.g';
 import type Transform from '../geo/transform';
 import type ColorMode from '../gl/color_mode';
 import type Program from './program';
->>>>>>> 005d66dc
 
 type SymbolTileRenderState = {
     segments: SegmentVector;
@@ -154,22 +149,11 @@
 
         if (size) {
             const tileScale = Math.pow(2, tr.zoom - tile.tileID.overscaledZ);
-<<<<<<< HEAD
             const getElevation = painter.style.terrainSourceCache && painter.style.terrainSourceCache.isEnabled() ?
                 (x: number, y: number) => painter.style.terrainSourceCache.getElevation(coord, x, y) :
                 null;
-            updateVariableAnchorsForBucket(bucket, rotateWithMap, pitchWithMap, variableOffsets, symbolSize,
+            updateVariableAnchorsForBucket(bucket, rotateWithMap, pitchWithMap, variableOffsets,
                 tr, labelPlaneMatrix, coord.posMatrix, tileScale, size, updateTextFitIcon, getElevation);
-        }
-    }
-}
-
-function updateVariableAnchorsForBucket(bucket, rotateWithMap, pitchWithMap, variableOffsets, symbolSize,
-    transform, labelPlaneMatrix, posMatrix, tileScale, size, updateTextFitIcon, getElevation) {
-
-=======
-            updateVariableAnchorsForBucket(bucket, rotateWithMap, pitchWithMap, variableOffsets,
-                tr, labelPlaneMatrix, coord.posMatrix, tileScale, size, updateTextFitIcon);
         }
     }
 }
@@ -184,8 +168,8 @@
     posMatrix: mat4,
     tileScale: number,
     size: EvaluatedZoomSize,
-    updateTextFitIcon: boolean) {
->>>>>>> 005d66dc
+    updateTextFitIcon: boolean,
+    getElevation: (x: number, y: number) => number) {
     const placedSymbols = bucket.text.placedSymbolArray;
     const dynamicTextLayoutVertexArray = bucket.text.dynamicLayoutVertexArray;
     const dynamicIconLayoutVertexArray = bucket.icon.dynamicLayoutVertexArray;
@@ -318,12 +302,8 @@
         const transformed = pitchWithMap || tr.pitch !== 0;
 
         const program = painter.useProgram(getSymbolProgramName(isSDF, isText, bucket), programConfiguration);
-<<<<<<< HEAD
-        const size = symbolSize.evaluateSizeForZoom(sizeData, tr.zoom);
+        const size = evaluateSizeForZoom(sizeData, tr.zoom);
         const terrain = painter.style.terrainSourceCache.getTerrain(coord);
-=======
-        const size = evaluateSizeForZoom(sizeData, tr.zoom);
->>>>>>> 005d66dc
 
         let texSize: [number, number];
         let texSizeIcon: [number, number] = [0, 0];
@@ -407,14 +387,9 @@
             for (const segment of oldSegments) {
                 tileRenderState.push({
                     segments: new SegmentVector([segment]),
-<<<<<<< HEAD
-                    sortKey: (segment.sortKey as any as number),
+                    sortKey: segment.sortKey,
                     state,
                     terrain
-=======
-                    sortKey: segment.sortKey,
-                    state
->>>>>>> 005d66dc
                 });
             }
         } else {
@@ -455,9 +430,6 @@
     }
 }
 
-<<<<<<< HEAD
-function drawSymbolElements(buffers, segments, layer, painter, program, depthMode, stencilMode, colorMode, uniformValues, terrain) {
-=======
 function drawSymbolElements(
     buffers: SymbolBuffers,
     segments: SegmentVector,
@@ -467,8 +439,8 @@
     depthMode: Readonly<DepthMode>,
     stencilMode: StencilMode,
     colorMode: Readonly<ColorMode>,
-    uniformValues: UniformValues<SymbolSDFUniformsType | SymbolIconUniformsType>) {
->>>>>>> 005d66dc
+    uniformValues: UniformValues<SymbolSDFUniformsType | SymbolIconUniformsType>,
+    terrain: TerrainData) {
     const context = painter.context;
     const gl = context.gl;
     program.draw(context, gl.TRIANGLES, depthMode, stencilMode, colorMode, CullFaceMode.disabled,
