--- conflicted
+++ resolved
@@ -136,10 +136,7 @@
     variableOffsets: {[_ in CrossTileID]: VariableOffset}) {
     const transform = painter.transform;
     const projection = painter.style.map.projection;
-<<<<<<< HEAD
-=======
     const terrain = painter.style.map.terrain;
->>>>>>> 96360804
     const rotateWithMap = rotationAlignment === 'map';
     const pitchWithMap = pitchAlignment === 'map';
 
@@ -223,7 +220,7 @@
             symbolProjection.hideGlyphs(symbol.numGlyphs, dynamicTextLayoutVertexArray);
         } else  {
             const tileAnchor = new Point(symbol.anchorX, symbol.anchorY);
-            const projectionArgs = {
+            const projectionContext = {
                 getElevation,
                 width: transform.width,
                 height: transform.height,
@@ -238,7 +235,7 @@
             };
             const projectedAnchor = pitchWithMap ?
                 symbolProjection.project(tileAnchor, posMatrix, getElevation) :
-                symbolProjection.projectTileCoordinatesToViewport(tileAnchor.x, tileAnchor.y, projectionArgs);
+                symbolProjection.projectTileCoordinatesToViewport(tileAnchor.x, tileAnchor.y, projectionContext);
             const perspectiveRatio = symbolProjection.getPerspectiveRatio(transform.cameraToCenterDistance, projectedAnchor.signedDistanceFromCamera);
             let renderTextSize = evaluateSizeForFeature(bucket.textSizeData, size, symbol) * perspectiveRatio / ONE_EM;
             if (pitchWithMap) {
@@ -250,7 +247,7 @@
             const shift = calculateVariableRenderShift(anchor, width, height, textOffset, textBoxScale, renderTextSize);
 
             const pitchedTextCorrection = projection.getPitchedTextCorrection(transform, tileAnchor.add(new Point(translation[0], translation[1])), unwrappedTileID);
-            const shiftedAnchor = getShiftedAnchor(projectedAnchor.point, projectionArgs, rotateWithMap, shift, transform.angle, pitchedTextCorrection);
+            const shiftedAnchor = getShiftedAnchor(projectedAnchor.point, projectionContext, rotateWithMap, shift, transform.angle, pitchedTextCorrection);
 
             const angle = (bucket.allowVerticalPlacement && symbol.placedOrientation === WritingMode.vertical) ? Math.PI / 2 : 0;
             for (let g = 0; g < symbol.numGlyphs; g++) {
@@ -500,11 +497,7 @@
     terrainData: TerrainData) {
     const context = painter.context;
     const gl = context.gl;
-<<<<<<< HEAD
     program.draw(context, gl.TRIANGLES, depthMode, stencilMode, colorMode, CullFaceMode.backCCW,
-=======
-    program.draw(context, gl.TRIANGLES, depthMode, stencilMode, colorMode, CullFaceMode.disabled,
->>>>>>> 96360804
         uniformValues, terrainData, projectionData, layer.id, buffers.layoutVertexBuffer,
         buffers.indexBuffer, segments, layer.paint,
         painter.transform.zoom, buffers.programConfigurations.get(layer.id),
