--- conflicted
+++ resolved
@@ -31,18 +31,13 @@
 import type {UniformValues} from './uniform_binding';
 import type {SymbolSDFUniformsType} from '../render/program/symbol_program';
 import type {CrossTileID, VariableOffset} from '../symbol/placement';
-<<<<<<< HEAD
 import type SymbolBucket from '../data/bucket/symbol_bucket';
 import type {SymbolBuffers} from '../data/bucket/symbol_bucket';
 import type {TerrainData} from '../render/terrain';
-
-export default drawSymbols;
-=======
 import type {SymbolLayerSpecification} from '../style-spec/types.g';
 import type Transform from '../geo/transform';
 import type ColorMode from '../gl/color_mode';
 import type Program from './program';
->>>>>>> bf66f4e4
 
 type SymbolTileRenderState = {
     segments: SegmentVector;
@@ -154,20 +149,9 @@
 
         if (size) {
             const tileScale = Math.pow(2, tr.zoom - tile.tileID.overscaledZ);
-<<<<<<< HEAD
             const getElevation = painter.style.terrain ? (x: number, y: number) => painter.style.terrain.getElevation(coord, x, y) : null;
-            updateVariableAnchorsForBucket(bucket, rotateWithMap, pitchWithMap, variableOffsets, symbolSize,
+            updateVariableAnchorsForBucket(bucket, rotateWithMap, pitchWithMap, variableOffsets,
                 tr, labelPlaneMatrix, coord.posMatrix, tileScale, size, updateTextFitIcon, getElevation);
-        }
-    }
-}
-
-function updateVariableAnchorsForBucket(bucket, rotateWithMap, pitchWithMap, variableOffsets, symbolSize,
-    transform, labelPlaneMatrix, posMatrix, tileScale, size, updateTextFitIcon, getElevation) {
-
-=======
-            updateVariableAnchorsForBucket(bucket, rotateWithMap, pitchWithMap, variableOffsets,
-                tr, labelPlaneMatrix, coord.posMatrix, tileScale, size, updateTextFitIcon);
         }
     }
 }
@@ -182,8 +166,8 @@
     posMatrix: mat4,
     tileScale: number,
     size: EvaluatedZoomSize,
-    updateTextFitIcon: boolean) {
->>>>>>> bf66f4e4
+    updateTextFitIcon: boolean,
+    getElevation: any) {
     const placedSymbols = bucket.text.placedSymbolArray;
     const dynamicTextLayoutVertexArray = bucket.text.dynamicLayoutVertexArray;
     const dynamicIconLayoutVertexArray = bucket.icon.dynamicLayoutVertexArray;
@@ -316,12 +300,8 @@
         const transformed = pitchWithMap || tr.pitch !== 0;
 
         const program = painter.useProgram(getSymbolProgramName(isSDF, isText, bucket), programConfiguration);
-<<<<<<< HEAD
-        const size = symbolSize.evaluateSizeForZoom(sizeData, tr.zoom);
+        const size = evaluateSizeForZoom(sizeData, tr.zoom);
         const terrainData = painter.style.terrain && painter.style.terrain.getTerrainData(coord);
-=======
-        const size = evaluateSizeForZoom(sizeData, tr.zoom);
->>>>>>> bf66f4e4
 
         let texSize: [number, number];
         let texSizeIcon: [number, number] = [0, 0];
@@ -358,13 +338,9 @@
             bucket.hasIconData();
 
         if (alongLine) {
-<<<<<<< HEAD
             const getElevation = painter.style.terrain ? (x: number, y: number) => painter.style.terrain.getElevation(coord, x, y) : null;
-            symbolProjection.updateLineLabels(bucket, coord.posMatrix, painter, isText, labelPlaneMatrix, glCoordMatrix, pitchWithMap, keepUpright, getElevation);
-=======
             const rotateToLine = layer.layout.get('text-rotation-alignment') === 'map';
-            symbolProjection.updateLineLabels(bucket, coord.posMatrix, painter, isText, labelPlaneMatrix, glCoordMatrix, pitchWithMap, keepUpright, rotateToLine);
->>>>>>> bf66f4e4
+            symbolProjection.updateLineLabels(bucket, coord.posMatrix, painter, isText, labelPlaneMatrix, glCoordMatrix, pitchWithMap, keepUpright, rotateToLine, getElevation);
         }
 
         const matrix = painter.translatePosMatrix(coord.posMatrix, tile, translate, translateAnchor),
@@ -408,14 +384,9 @@
             for (const segment of oldSegments) {
                 tileRenderState.push({
                     segments: new SegmentVector([segment]),
-<<<<<<< HEAD
-                    sortKey: (segment.sortKey as any as number),
+                    sortKey: segment.sortKey,
                     state,
                     terrainData
-=======
-                    sortKey: segment.sortKey,
-                    state
->>>>>>> bf66f4e4
                 });
             }
         } else {
@@ -456,9 +427,6 @@
     }
 }
 
-<<<<<<< HEAD
-function drawSymbolElements(buffers, segments, layer, painter, program, depthMode, stencilMode, colorMode, uniformValues, terrainData) {
-=======
 function drawSymbolElements(
     buffers: SymbolBuffers,
     segments: SegmentVector,
@@ -468,8 +436,8 @@
     depthMode: Readonly<DepthMode>,
     stencilMode: StencilMode,
     colorMode: Readonly<ColorMode>,
-    uniformValues: UniformValues<SymbolSDFUniformsType | SymbolIconUniformsType>) {
->>>>>>> bf66f4e4
+    uniformValues: UniformValues<SymbolSDFUniformsType | SymbolIconUniformsType>,
+    terrainData: TerrainData) {
     const context = painter.context;
     const gl = context.gl;
     program.draw(context, gl.TRIANGLES, depthMode, stencilMode, colorMode, CullFaceMode.disabled,
