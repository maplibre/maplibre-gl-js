import {StencilMode} from '../gl/stencil_mode';
import {DepthMode} from '../gl/depth_mode';
import {CullFaceMode} from '../gl/cull_face_mode';
import {
    backgroundUniformValues,
    backgroundPatternUniformValues
} from './program/background_program';

import type {Painter} from './painter';
import type {SourceCache} from '../source/source_cache';
import type {BackgroundStyleLayer} from '../style/style_layer/background_style_layer';
import {OverscaledTileID} from '../source/tile_id';
import {GlobeProjection} from '../geo/projection/globe';

export function drawBackground(painter: Painter, sourceCache: SourceCache, layer: BackgroundStyleLayer, coords?: Array<OverscaledTileID>) {
    const color = layer.paint.get('background-color');
    const opacity = layer.paint.get('background-opacity');

    if (opacity === 0) return;

    const context = painter.context;
    const gl = context.gl;
    const projection = painter.style.map.projection;
    const transform = painter.transform;
    const tileSize = transform.tileSize;
    const image = layer.paint.get('background-pattern');
    if (painter.isPatternMissing(image)) return;

    const pass = (!image && color.a === 1 && opacity === 1 && painter.opaquePassEnabledForLayer()) ? 'opaque' : 'translucent';
    if (painter.renderPass !== pass) return;

    const stencilMode = StencilMode.disabled;
    const depthMode = painter.depthModeForSublayer(0, pass === 'opaque' ? DepthMode.ReadWrite : DepthMode.ReadOnly);
    const colorMode = painter.colorModeForRenderPass();
    const program = painter.useProgram(image ? 'backgroundPattern' : 'background');
    const tileIDs = coords ? coords : transform.coveringTiles({tileSize, terrain: painter.style.map.terrain});

    if (image) {
        context.activeTexture.set(gl.TEXTURE0);
        painter.imageManager.bind(painter.context);
    }

    const crossfade = layer.getCrossfadeParameters();

    for (const tileID of tileIDs) {
        const matrix = coords ? tileID.posMatrix : painter.transform.calculatePosMatrix(tileID.toUnwrapped());
        const projectionData = projection.getProjectionData(tileID.canonical, matrix);

        const uniformValues = image ?
            backgroundPatternUniformValues(opacity, painter, image, {tileID, tileSize}, crossfade) :
            backgroundUniformValues(opacity, color);
        const terrainData = painter.style.map.terrain && painter.style.map.terrain.getTerrainData(tileID);

<<<<<<< HEAD
        if (projection instanceof GlobeProjection && projection.useGlobeRendering) {
            // For globe rendering, background uses tile meshes *without* borders and no stencil clipping.
            // This works assuming the tileIDs list contains only tiles of the same zoom level.
            // This seems to always be the case for background layers, but I'm leaving this comment
            // here in case this assumption is false in the future.

            // In case background starts having tiny holes at tile boundaries, switch to meshes with borders
            // and also enable stencil clipping. Make sure to render a proper tile clipping mask into stencil
            // first though, as that doesn't seem to happen for background layers as of writing this.

            const useMeshWithBorders = false;
            const mesh = projection.getMeshFromTileID(context, tileID.canonical, useMeshWithBorders);
            program.draw(context, gl.TRIANGLES, depthMode, stencilMode, colorMode, CullFaceMode.disabled,
                uniformValues, terrainData, projectionData, layer.id,
                mesh.vertexBuffer, mesh.indexBuffer, mesh.segments);
        } else {
            program.draw(context, gl.TRIANGLES, depthMode, stencilMode, colorMode, CullFaceMode.disabled,
                uniformValues, terrainData, projectionData, layer.id,
                painter.tileExtentBuffer, painter.quadTriangleIndexBuffer, painter.tileExtentSegments);
        }
=======
        // For globe rendering, background uses tile meshes *without* borders and no stencil clipping.
        // This works assuming the tileIDs list contains only tiles of the same zoom level.
        // This seems to always be the case for background layers, but I'm leaving this comment
        // here in case this assumption is false in the future.

        // In case background starts having tiny holes at tile boundaries, switch to meshes with borders
        // and also enable stencil clipping. Make sure to render a proper tile clipping mask into stencil
        // first though, as that doesn't seem to happen for background layers as of writing this.

        const useMeshWithBorders = false;
        const mesh = projection.getMeshFromTileID(context, tileID.canonical, useMeshWithBorders);
        program.draw(context, gl.TRIANGLES, depthMode, stencilMode, colorMode, CullFaceMode.disabled,
            uniformValues, terrainData, projectionData, layer.id,
            mesh.vertexBuffer, mesh.indexBuffer, mesh.segments);
>>>>>>> 11469c5f
    }
}<|MERGE_RESOLUTION|>--- conflicted
+++ resolved
@@ -10,7 +10,6 @@
 import type {SourceCache} from '../source/source_cache';
 import type {BackgroundStyleLayer} from '../style/style_layer/background_style_layer';
 import {OverscaledTileID} from '../source/tile_id';
-import {GlobeProjection} from '../geo/projection/globe';
 
 export function drawBackground(painter: Painter, sourceCache: SourceCache, layer: BackgroundStyleLayer, coords?: Array<OverscaledTileID>) {
     const color = layer.paint.get('background-color');
@@ -51,28 +50,6 @@
             backgroundUniformValues(opacity, color);
         const terrainData = painter.style.map.terrain && painter.style.map.terrain.getTerrainData(tileID);
 
-<<<<<<< HEAD
-        if (projection instanceof GlobeProjection && projection.useGlobeRendering) {
-            // For globe rendering, background uses tile meshes *without* borders and no stencil clipping.
-            // This works assuming the tileIDs list contains only tiles of the same zoom level.
-            // This seems to always be the case for background layers, but I'm leaving this comment
-            // here in case this assumption is false in the future.
-
-            // In case background starts having tiny holes at tile boundaries, switch to meshes with borders
-            // and also enable stencil clipping. Make sure to render a proper tile clipping mask into stencil
-            // first though, as that doesn't seem to happen for background layers as of writing this.
-
-            const useMeshWithBorders = false;
-            const mesh = projection.getMeshFromTileID(context, tileID.canonical, useMeshWithBorders);
-            program.draw(context, gl.TRIANGLES, depthMode, stencilMode, colorMode, CullFaceMode.disabled,
-                uniformValues, terrainData, projectionData, layer.id,
-                mesh.vertexBuffer, mesh.indexBuffer, mesh.segments);
-        } else {
-            program.draw(context, gl.TRIANGLES, depthMode, stencilMode, colorMode, CullFaceMode.disabled,
-                uniformValues, terrainData, projectionData, layer.id,
-                painter.tileExtentBuffer, painter.quadTriangleIndexBuffer, painter.tileExtentSegments);
-        }
-=======
         // For globe rendering, background uses tile meshes *without* borders and no stencil clipping.
         // This works assuming the tileIDs list contains only tiles of the same zoom level.
         // This seems to always be the case for background layers, but I'm leaving this comment
@@ -87,6 +64,5 @@
         program.draw(context, gl.TRIANGLES, depthMode, stencilMode, colorMode, CullFaceMode.disabled,
             uniformValues, terrainData, projectionData, layer.id,
             mesh.vertexBuffer, mesh.indexBuffer, mesh.segments);
->>>>>>> 11469c5f
     }
 }