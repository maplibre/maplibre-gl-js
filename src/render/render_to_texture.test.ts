--- conflicted
+++ resolved
@@ -1,4 +1,4 @@
-import RenderToTexture, {RenderPool} from './render_to_texture';
+import RenderToTexture from './render_to_texture';
 import type Painter from './painter';
 import type LineStyleLayer from '../style/style_layer/line_style_layer';
 import type SymbolStyleLayer from '../style/style_layer/symbol_style_layer';
@@ -16,31 +16,6 @@
 import RasterStyleLayer from '../style/style_layer/raster_style_layer';
 import HillshadeStyleLayer from '../style/style_layer/hillshade_style_layer';
 import BackgroundStyleLayer from '../style/style_layer/background_style_layer';
-<<<<<<< HEAD
-
-describe('render to texture pool', () => {
-    const pool = new RenderPool(new Context(gl(1, 1)), 3, 512);
-    for (let i = 0; i < pool.size; i++) {
-        pool.useObject(pool.getFreeObject());
-    }
-    expect(pool.isFull()).toBeTruthy();
-    expect(pool.recentlyUsed).toStrictEqual([0, 1, 2]);
-    const obj = pool.getObjectForId(0);
-    pool.useObject(obj);
-    pool.useObject(obj);
-    expect(pool.recentlyUsed).toStrictEqual([1, 2, 0]);
-    pool.freeObject(obj);
-    expect(pool.isFull()).toBeFalsy();
-    expect(obj.stamp).toBe(-1);
-    pool.stampObject(obj);
-    expect(obj.stamp).toBe(1);
-    pool.freeObjects();
-    expect(pool.getFreeObject().id).toBe(1);
-    pool.destruct();
-    expect(pool.getObjectForId(0).texture.texture).toBeNull();
-});
-=======
->>>>>>> 38663c00
 
 describe('render to texture', () => {
     const backgroundLayer = {
@@ -125,13 +100,8 @@
     map.terrain = terrain;
 
     const rtt = new RenderToTexture(painter, terrain);
-<<<<<<< HEAD
-    rtt.initialize(style, 0);
-    painter.rtt = rtt;
-=======
     rtt.prepareForRender(style, 0);
     painter.renderToTexture = rtt;
->>>>>>> 38663c00
 
     test('check state', () => {
         expect(rtt._renderableTiles.map(t => t.tileID.key)).toStrictEqual(['923']);
@@ -141,11 +111,7 @@
 
     test('should render text after a line by not adding the text to the stack', () => {
         style._order = ['maine-fill', 'maine-symbol'];
-<<<<<<< HEAD
-        rtt.initialize(style, 0);
-=======
         rtt.prepareForRender(style, 0);
->>>>>>> 38663c00
         layersDrawn = 0;
         expect(rtt._renderableLayerIds).toStrictEqual(['maine-fill', 'maine-symbol']);
         expect(rtt.renderLayer(fillLayer)).toBeTruthy();
@@ -155,11 +121,7 @@
 
     test('render symbol inbetween of rtt layers', () => {
         style._order = ['maine-background', 'maine-fill', 'maine-raster', 'maine-hillshade', 'maine-symbol', 'maine-line', 'maine-symbol'];
-<<<<<<< HEAD
-        rtt.initialize(style, 0);
-=======
         rtt.prepareForRender(style, 0);
->>>>>>> 38663c00
         layersDrawn = 0;
         expect(rtt._renderableLayerIds).toStrictEqual(['maine-background', 'maine-fill', 'maine-raster', 'maine-hillshade', 'maine-symbol', 'maine-line', 'maine-symbol']);
         expect(rtt.renderLayer(backgroundLayer)).toBeTruthy();
@@ -174,11 +136,7 @@
 
     test('render more symbols inbetween of rtt layers', () => {
         style._order = ['maine-background', 'maine-symbol', 'maine-hillshade', 'maine-symbol', 'maine-line', 'maine-symbol'];
-<<<<<<< HEAD
-        rtt.initialize(style, 0);
-=======
         rtt.prepareForRender(style, 0);
->>>>>>> 38663c00
         layersDrawn = 0;
         expect(rtt._renderableLayerIds).toStrictEqual(['maine-background', 'maine-symbol', 'maine-hillshade', 'maine-symbol', 'maine-line', 'maine-symbol']);
         expect(rtt.renderLayer(backgroundLayer)).toBeTruthy();
