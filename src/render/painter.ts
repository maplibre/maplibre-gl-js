import {browser} from '../util/browser';
import {mat4} from 'gl-matrix';
import {SourceCache} from '../source/source_cache';
import {EXTENT} from '../data/extent';
import {SegmentVector} from '../data/segment';
import {RasterBoundsArray, PosArray, TriangleIndexArray, LineStripIndexArray} from '../data/array_types.g';
import rasterBoundsAttributes from '../data/raster_bounds_attributes';
import posAttributes from '../data/pos_attributes';
import {ProgramConfiguration} from '../data/program_configuration';
import {CrossTileSymbolIndex} from '../symbol/cross_tile_symbol_index';
import {shaders} from '../shaders/shaders';
import {Program} from './program';
import {programUniforms} from './program/program_uniforms';
import {Context} from '../gl/context';
import {DepthMode} from '../gl/depth_mode';
import {StencilMode} from '../gl/stencil_mode';
import {ColorMode} from '../gl/color_mode';
import {CullFaceMode} from '../gl/cull_face_mode';
import {Texture} from './texture';
import {Color} from '@maplibre/maplibre-gl-style-spec';
import {drawSymbols} from './draw_symbol';
import {drawCircles} from './draw_circle';
import {drawHeatmap} from './draw_heatmap';
import {drawLine} from './draw_line';
import {drawFill} from './draw_fill';
import {drawFillExtrusion} from './draw_fill_extrusion';
import {drawHillshade} from './draw_hillshade';
import {drawRaster} from './draw_raster';
import {drawBackground} from './draw_background';
import {drawDebug, drawDebugPadding, selectDebugSource} from './draw_debug';
import {drawCustom} from './draw_custom';
import {drawDepth, drawCoords} from './draw_terrain';
import {OverscaledTileID} from '../source/tile_id';

import type {Transform} from '../geo/transform';
import type {Style} from '../style/style';
import type {StyleLayer} from '../style/style_layer';
import type {CrossFaded} from '../style/properties';
import type {LineAtlas} from './line_atlas';
import type {ImageManager} from './image_manager';
import type {GlyphManager} from './glyph_manager';
import type {VertexBuffer} from '../gl/vertex_buffer';
import type {IndexBuffer} from '../gl/index_buffer';
import type {DepthRangeType, DepthMaskType, DepthFuncType} from '../gl/types';
import type {ResolvedImage} from '@maplibre/maplibre-gl-style-spec';
import {RenderToTexture} from './render_to_texture';
import {Mesh} from './mesh';
import {translatePosMatrix as mercatorTranslatePosMatrix, MercatorShaderDefine, MercatorShaderVariantKey} from '../geo/projection/mercator';
import {Tile} from '../source/tile';
import {ProjectionData} from './program/projection_program';

export type RenderPass = 'offscreen' | 'opaque' | 'translucent';

type PainterOptions = {
    showOverdrawInspector: boolean;
    showTileBoundaries: boolean;
    showPadding: boolean;
    rotating: boolean;
    zooming: boolean;
    moving: boolean;
    fadeDuration: number;
};

/**
 * @internal
 * Initialize a new painter object.
 */
export class Painter {
    context: Context;
    transform: Transform;
    renderToTexture: RenderToTexture;
    _tileTextures: {
        [_: number]: Array<Texture>;
    };
    numSublayers: number;
    depthEpsilon: number;
    emptyProgramConfiguration: ProgramConfiguration;
    width: number;
    height: number;
    pixelRatio: number;
    tileExtentBuffer: VertexBuffer;
    tileExtentSegments: SegmentVector;
    tileExtentMesh: Mesh;

    debugBuffer: VertexBuffer;
    debugSegments: SegmentVector;
    rasterBoundsBuffer: VertexBuffer;
    rasterBoundsSegments: SegmentVector;
    rasterBoundsBufferPosOnly: VertexBuffer;
    rasterBoundsSegmentsPosOnly: SegmentVector;
    viewportBuffer: VertexBuffer;
    viewportSegments: SegmentVector;
    quadTriangleIndexBuffer: IndexBuffer;
    tileBorderIndexBuffer: IndexBuffer;
    _tileClippingMaskIDs: {[_: string]: number};
    stencilClearMode: StencilMode;
    style: Style;
    options: PainterOptions;
    lineAtlas: LineAtlas;
    imageManager: ImageManager;
    glyphManager: GlyphManager;
    depthRangeFor3D: DepthRangeType;
    opaquePassCutoff: number;
    renderPass: RenderPass;
    currentLayer: number;
    currentStencilSource: string;
    nextStencilID: number;
    id: string;
    _showOverdrawInspector: boolean;
    cache: {[_: string]: Program<any>};
    crossTileSymbolIndex: CrossTileSymbolIndex;
    symbolFadeChange: number;
    debugOverlayTexture: Texture;
    debugOverlayCanvas: HTMLCanvasElement;
    // this object stores the current camera-matrix and the last render time
    // of the terrain-facilitators. e.g. depth & coords framebuffers
    // every time the camera-matrix changes the terrain-facilitators will be redrawn.
    terrainFacilitator: {dirty: boolean; matrix: mat4; renderTime: number};

    constructor(gl: WebGLRenderingContext | WebGL2RenderingContext, transform: Transform) {
        this.context = new Context(gl);
        this.transform = transform;
        this._tileTextures = {};
        this.terrainFacilitator = {dirty: true, matrix: mat4.identity(new Float64Array(16) as any), renderTime: 0};

        this.setup();

        // Within each layer there are multiple distinct z-planes that can be drawn to.
        // This is implemented using the WebGL depth buffer.
        this.numSublayers = SourceCache.maxUnderzooming + SourceCache.maxOverzooming + 1;
        this.depthEpsilon = 1 / Math.pow(2, 16);

        this.crossTileSymbolIndex = new CrossTileSymbolIndex();
    }

    /*
     * Update the GL viewport, projection matrix, and transforms to compensate
     * for a new width and height value.
     */
    resize(width: number, height: number, pixelRatio: number) {
        this.width = Math.floor(width * pixelRatio);
        this.height = Math.floor(height * pixelRatio);
        this.pixelRatio = pixelRatio;
        this.context.viewport.set([0, 0, this.width, this.height]);

        if (this.style) {
            for (const layerId of this.style._order) {
                this.style._layers[layerId].resize();
            }
        }
    }

    setup() {
        const context = this.context;

        const tileExtentArray = new PosArray();
        tileExtentArray.emplaceBack(0, 0);
        tileExtentArray.emplaceBack(EXTENT, 0);
        tileExtentArray.emplaceBack(0, EXTENT);
        tileExtentArray.emplaceBack(EXTENT, EXTENT);
        this.tileExtentBuffer = context.createVertexBuffer(tileExtentArray, posAttributes.members);
        this.tileExtentSegments = SegmentVector.simpleSegment(0, 0, 4, 2);

        const debugArray = new PosArray();
        debugArray.emplaceBack(0, 0);
        debugArray.emplaceBack(EXTENT, 0);
        debugArray.emplaceBack(0, EXTENT);
        debugArray.emplaceBack(EXTENT, EXTENT);
        this.debugBuffer = context.createVertexBuffer(debugArray, posAttributes.members);
        this.debugSegments = SegmentVector.simpleSegment(0, 0, 4, 5);

        const rasterBoundsArray = new RasterBoundsArray();
        rasterBoundsArray.emplaceBack(0, 0, 0, 0);
        rasterBoundsArray.emplaceBack(EXTENT, 0, EXTENT, 0);
        rasterBoundsArray.emplaceBack(0, EXTENT, 0, EXTENT);
        rasterBoundsArray.emplaceBack(EXTENT, EXTENT, EXTENT, EXTENT);
        this.rasterBoundsBuffer = context.createVertexBuffer(rasterBoundsArray, rasterBoundsAttributes.members);
        this.rasterBoundsSegments = SegmentVector.simpleSegment(0, 0, 4, 2);

        const rasterBoundsArrayPosOnly = new PosArray();
        rasterBoundsArrayPosOnly.emplaceBack(0, 0);
        rasterBoundsArrayPosOnly.emplaceBack(EXTENT, 0);
        rasterBoundsArrayPosOnly.emplaceBack(0, EXTENT);
        rasterBoundsArrayPosOnly.emplaceBack(EXTENT, EXTENT);
        this.rasterBoundsBufferPosOnly = context.createVertexBuffer(rasterBoundsArrayPosOnly, posAttributes.members);
        this.rasterBoundsSegmentsPosOnly = SegmentVector.simpleSegment(0, 0, 4, 5);

        const viewportArray = new PosArray();
        viewportArray.emplaceBack(0, 0);
        viewportArray.emplaceBack(1, 0);
        viewportArray.emplaceBack(0, 1);
        viewportArray.emplaceBack(1, 1);
        this.viewportBuffer = context.createVertexBuffer(viewportArray, posAttributes.members);
        this.viewportSegments = SegmentVector.simpleSegment(0, 0, 4, 2);

        const tileLineStripIndices = new LineStripIndexArray();
        tileLineStripIndices.emplaceBack(0);
        tileLineStripIndices.emplaceBack(1);
        tileLineStripIndices.emplaceBack(3);
        tileLineStripIndices.emplaceBack(2);
        tileLineStripIndices.emplaceBack(0);
        this.tileBorderIndexBuffer = context.createIndexBuffer(tileLineStripIndices);

        const quadTriangleIndices = new TriangleIndexArray();
        quadTriangleIndices.emplaceBack(1, 0, 2);
        quadTriangleIndices.emplaceBack(1, 2, 3);
        this.quadTriangleIndexBuffer = context.createIndexBuffer(quadTriangleIndices);

        const gl = this.context.gl;
        this.stencilClearMode = new StencilMode({func: gl.ALWAYS, mask: 0}, 0x0, 0xFF, gl.ZERO, gl.ZERO, gl.ZERO);

        this.tileExtentMesh = new Mesh(this.tileExtentBuffer, this.quadTriangleIndexBuffer, this.tileExtentSegments);
    }

    /*
     * Reset the drawing canvas by clearing the stencil buffer so that we can draw
     * new tiles at the same location, while retaining previously drawn pixels.
     */
    clearStencil() {
        const context = this.context;
        const gl = context.gl;

        this.nextStencilID = 1;
        this.currentStencilSource = undefined;

        // As a temporary workaround for https://github.com/mapbox/mapbox-gl-js/issues/5490,
        // pending an upstream fix, we draw a fullscreen stencil=0 clipping mask here,
        // effectively clearing the stencil buffer: once an upstream patch lands, remove
        // this function in favor of context.clear({ stencil: 0x0 })

        const matrix = mat4.create();
        mat4.ortho(matrix, 0, this.width, this.height, 0, 0, 1);
        mat4.scale(matrix, matrix, [gl.drawingBufferWidth, gl.drawingBufferHeight, 0]);

        const projectionData: ProjectionData = {
            'u_projection_matrix': matrix,
            'u_projection_tile_mercator_coords': [0, 0, 1, 1],
            'u_projection_clipping_plane': [0, 0, 0, 0],
            'u_projection_transition': 0.0,
            'u_projection_fallback_matrix': matrix,
        };

        // Note: we force a simple mercator projection for the shader, since we want to draw a fullscreen quad.
        this.useProgram('clippingMask', null, true).draw(context, gl.TRIANGLES,
            DepthMode.disabled, this.stencilClearMode, ColorMode.disabled, CullFaceMode.disabled,
            null, null, projectionData,
            '$clipping', this.viewportBuffer,
            this.quadTriangleIndexBuffer, this.viewportSegments);
    }

    _renderTileClippingMasks(layer: StyleLayer, tileIDs: Array<OverscaledTileID>, renderToTexture: boolean) {
        if (this.currentStencilSource === layer.source || !layer.isTileClipped() || !tileIDs || !tileIDs.length) return;

        this.currentStencilSource = layer.source;

        const context = this.context;
        const gl = context.gl;

        if (this.nextStencilID + tileIDs.length > 256) {
            // we'll run out of fresh IDs so we need to clear and start from scratch
            this.clearStencil();
        }

        context.setColorMode(ColorMode.disabled);
        context.setDepthMode(DepthMode.disabled);

        const program = this.useProgram('clippingMask');

        this._tileClippingMaskIDs = {};

        const projection = this.style.map.projection;

        // tiles are usually supplied in ascending order of z, then y, then x
        for (const tileID of tileIDs) {
            const id = this._tileClippingMaskIDs[tileID.key] = this.nextStencilID++;
            const terrainData = this.style.map.terrain && this.style.map.terrain.getTerrainData(tileID);

            const mesh = projection.getMeshFromTileID(this.context, tileID.canonical, true);

            const projectionData = projection.getProjectionData(tileID.canonical, tileID.posMatrix);

            program.draw(context, gl.TRIANGLES, DepthMode.disabled,
                // Tests will always pass, and ref value will be written to stencil buffer.
                new StencilMode({func: gl.ALWAYS, mask: 0}, id, 0xFF, gl.KEEP, gl.KEEP, gl.REPLACE),
                ColorMode.disabled, renderToTexture ? CullFaceMode.disabled : CullFaceMode.backCCW, null,
                terrainData, projectionData, '$clipping', mesh.vertexBuffer,
                mesh.indexBuffer, mesh.segments);
        }
    }

    stencilModeFor3D(): StencilMode {
        this.currentStencilSource = undefined;

        if (this.nextStencilID + 1 > 256) {
            this.clearStencil();
        }

        const id = this.nextStencilID++;
        const gl = this.context.gl;
        return new StencilMode({func: gl.NOTEQUAL, mask: 0xFF}, id, 0xFF, gl.KEEP, gl.KEEP, gl.REPLACE);
    }

    stencilModeForClipping(tileID: OverscaledTileID): StencilMode {
        const gl = this.context.gl;
        return new StencilMode({func: gl.EQUAL, mask: 0xFF}, this._tileClippingMaskIDs[tileID.key], 0x00, gl.KEEP, gl.KEEP, gl.REPLACE);
    }

    /*
     * Sort coordinates by Z as drawing tiles is done in Z-descending order.
     * All children with the same Z write the same stencil value.  Children
     * stencil values are greater than parent's.  This is used only for raster
     * and raster-dem tiles, which are already clipped to tile boundaries, to
     * mask area of tile overlapped by children tiles.
     * Stencil ref values continue range used in _tileClippingMaskIDs.
     *
     * Returns [StencilMode for tile overscaleZ map, sortedCoords].
     */
    stencilConfigForOverlap(tileIDs: Array<OverscaledTileID>): [{
        [_: number]: Readonly<StencilMode>;
    }, Array<OverscaledTileID>] {
        const gl = this.context.gl;
        const coords = tileIDs.sort((a, b) => b.overscaledZ - a.overscaledZ);
        const minTileZ = coords[coords.length - 1].overscaledZ;
        const stencilValues = coords[0].overscaledZ - minTileZ + 1;
        if (stencilValues > 1) {
            this.currentStencilSource = undefined;
            if (this.nextStencilID + stencilValues > 256) {
                this.clearStencil();
            }
            const zToStencilMode = {};
            for (let i = 0; i < stencilValues; i++) {
                zToStencilMode[i + minTileZ] = new StencilMode({func: gl.GEQUAL, mask: 0xFF}, i + this.nextStencilID, 0xFF, gl.KEEP, gl.KEEP, gl.REPLACE);
            }
            this.nextStencilID += stencilValues;
            return [zToStencilMode, coords];
        }
        return [{[minTileZ]: StencilMode.disabled}, coords];
    }

    stencilConfigForOverlapTwoPass(tileIDs: Array<OverscaledTileID>): [
        { [_: number]: Readonly<StencilMode> }, // borderless tiles - high priority & high stencil values
        { [_: number]: Readonly<StencilMode> }, // tiles with border - low priority
        Array<OverscaledTileID>
    ] {
        const gl = this.context.gl;
        const coords = tileIDs.sort((a, b) => b.overscaledZ - a.overscaledZ);
        const minTileZ = coords[coords.length - 1].overscaledZ;
        const stencilValues = coords[0].overscaledZ - minTileZ + 1;

        this.clearStencil();

        if (stencilValues > 1) {
            const zToStencilModeHigh = {};
            const zToStencilModeLow = {};
            for (let i = 0; i < stencilValues; i++) {
                zToStencilModeHigh[i + minTileZ] = new StencilMode({func: gl.GREATER, mask: 0xFF}, stencilValues + 1 + i, 0xFF, gl.KEEP, gl.KEEP, gl.REPLACE);
                zToStencilModeLow[i + minTileZ] = new StencilMode({func: gl.GREATER, mask: 0xFF}, 1 + i, 0xFF, gl.KEEP, gl.KEEP, gl.REPLACE);
            }
            this.nextStencilID = stencilValues * 2 + 1;
            return [
                zToStencilModeHigh,
                zToStencilModeLow,
                coords
            ];
        } else {
            this.nextStencilID = 3;
            return [
                {[minTileZ]: new StencilMode({func: gl.GREATER, mask: 0xFF}, 2, 0xFF, gl.KEEP, gl.KEEP, gl.REPLACE)},
                {[minTileZ]: new StencilMode({func: gl.GREATER, mask: 0xFF}, 1, 0xFF, gl.KEEP, gl.KEEP, gl.REPLACE)},
                coords
            ];
        }
    }

    colorModeForRenderPass(): Readonly<ColorMode> {
        const gl = this.context.gl;
        if (this._showOverdrawInspector) {
            const numOverdrawSteps = 8;
            const a = 1 / numOverdrawSteps;

            return new ColorMode([gl.CONSTANT_COLOR, gl.ONE], new Color(a, a, a, 0), [true, true, true, true]);
        } else if (this.renderPass === 'opaque') {
            return ColorMode.unblended;
        } else {
            return ColorMode.alphaBlended;
        }
    }

    depthModeForSublayer(n: number, mask: DepthMaskType, func?: DepthFuncType | null): Readonly<DepthMode> {
        if (!this.opaquePassEnabledForLayer()) return DepthMode.disabled;
        const depth = 1 - ((1 + this.currentLayer) * this.numSublayers + n) * this.depthEpsilon;
        return new DepthMode(func || this.context.gl.LEQUAL, mask, [depth, depth]);
    }

    /*
     * The opaque pass and 3D layers both use the depth buffer.
     * Layers drawn above 3D layers need to be drawn using the
     * painter's algorithm so that they appear above 3D features.
     * This returns true for layers that can be drawn using the
     * opaque pass.
     */
    opaquePassEnabledForLayer() {
        return this.currentLayer < this.opaquePassCutoff;
    }

    render(style: Style, options: PainterOptions) {
        this.style = style;
        this.options = options;

        this.lineAtlas = style.lineAtlas;
        this.imageManager = style.imageManager;
        this.glyphManager = style.glyphManager;

        this.symbolFadeChange = style.placement.symbolFadeChange(browser.now());

        this.imageManager.beginFrame();

        const layerIds = this.style._order;
        const sourceCaches = this.style.sourceCaches;

        const coordsAscending: {[_: string]: Array<OverscaledTileID>} = {};
        const coordsDescending: {[_: string]: Array<OverscaledTileID>} = {};
        const coordsDescendingSymbol: {[_: string]: Array<OverscaledTileID>} = {};

        for (const id in sourceCaches) {
            const sourceCache = sourceCaches[id];
            if (sourceCache.used) {
                sourceCache.prepare(this.context);
            }

            coordsAscending[id] = sourceCache.getVisibleCoordinates(false);
            coordsDescending[id] = coordsAscending[id].slice().reverse();
            coordsDescendingSymbol[id] = sourceCache.getVisibleCoordinates(true).reverse();
        }

        this.opaquePassCutoff = Infinity;
        for (let i = 0; i < layerIds.length; i++) {
            const layerId = layerIds[i];
            if (this.style._layers[layerId].is3D()) {
                this.opaquePassCutoff = i;
                break;
            }
        }

        this.maybeDrawDepthAndCoords(false);

        if (this.renderToTexture) {
            this.renderToTexture.prepareForRender(this.style, this.transform.zoom);
            // this is disabled, because render-to-texture is rendering all layers from bottom to top.
            this.opaquePassCutoff = 0;
<<<<<<< HEAD

            // update coords/depth-framebuffer on camera movement, or tile reloading
            const hasNewTiles = this.style.map.terrain.sourceCache.anyTilesAfterTime(this.terrainFacilitator.renderTime);
            if (this.terrainFacilitator.dirty || !mat4.equals(this.terrainFacilitator.matrix, this.transform.projMatrix) || hasNewTiles) {
                mat4.copy(this.terrainFacilitator.matrix, this.transform.projMatrix);
                this.terrainFacilitator.renderTime = Date.now();
                this.terrainFacilitator.dirty = false;
                drawDepth(this, this.style.map.terrain);
                drawCoords(this, this.style.map.terrain);
            }
=======
>>>>>>> 27d9c86b
        }

        // Offscreen pass ===============================================
        // We first do all rendering that requires rendering to a separate
        // framebuffer, and then save those for rendering back to the map
        // later: in doing this we avoid doing expensive framebuffer restores.
        this.renderPass = 'offscreen';

        for (const layerId of layerIds) {
            const layer = this.style._layers[layerId];
            if (!layer.hasOffscreenPass() || layer.isHidden(this.transform.zoom)) continue;

            const coords = coordsDescending[layer.source];
            if (layer.type !== 'custom' && !coords.length) continue;

            this.renderLayer(this, sourceCaches[layer.source], layer, coords);
        }

        // Execute offscreen GPU tasks of the projection manager
        this.style.map.projection.updateGPUdependent({
            context: this.context,
            useProgram: (name: string) => this.useProgram(name)
        });

        // Rebind the main framebuffer now that all offscreen layers have been rendered:
        this.context.viewport.set([0, 0, this.width, this.height]);
        this.context.bindFramebuffer.set(null);

        // Clear buffers in preparation for drawing to the main framebuffer
        this.context.clear({color: options.showOverdrawInspector ? Color.black : Color.transparent, depth: 1});
        this.clearStencil();

        this._showOverdrawInspector = options.showOverdrawInspector;
        this.depthRangeFor3D = [0, 1 - ((style._order.length + 2) * this.numSublayers * this.depthEpsilon)];

        // Opaque pass ===============================================
        // Draw opaque layers top-to-bottom first.
        if (!this.renderToTexture) {
            this.renderPass = 'opaque';

            for (this.currentLayer = layerIds.length - 1; this.currentLayer >= 0; this.currentLayer--) {
                const layer = this.style._layers[layerIds[this.currentLayer]];
                const sourceCache = sourceCaches[layer.source];
                const coords = coordsAscending[layer.source];

                this._renderTileClippingMasks(layer, coords, false);
                this.renderLayer(this, sourceCache, layer, coords);
            }
        }

        // Translucent pass ===============================================
        // Draw all other layers bottom-to-top.
        this.renderPass = 'translucent';

        for (this.currentLayer = 0; this.currentLayer < layerIds.length; this.currentLayer++) {
            const layer = this.style._layers[layerIds[this.currentLayer]];
            const sourceCache = sourceCaches[layer.source];

            if (this.renderToTexture && this.renderToTexture.renderLayer(layer)) continue;

            // For symbol layers in the translucent pass, we add extra tiles to the renderable set
            // for cross-tile symbol fading. Symbol layers don't use tile clipping, so no need to render
            // separate clipping masks
            const coords = (layer.type === 'symbol' ? coordsDescendingSymbol : coordsDescending)[layer.source];

            this._renderTileClippingMasks(layer, coordsAscending[layer.source], false);
            this.renderLayer(this, sourceCache, layer, coords);
        }

        if (this.options.showTileBoundaries) {
            const selectedSource = selectDebugSource(this.style, this.transform.zoom);
            if (selectedSource) {
                drawDebug(this, selectedSource, selectedSource.getVisibleCoordinates());
            }
        }

        if (this.options.showPadding) {
            drawDebugPadding(this);
        }

        // Set defaults for most GL values so that anyone using the state after the render
        // encounters more expected values.
        this.context.setDefault();
    }

    /**
     * Update the depth and coords framebuffers, if the contents of those frame buffers is out of date.
     * If requireExact is false, then the contents of those frame buffers is not updated if it is close
     * to accurate (that is, the camera has not moved much since it was updated last).
     */
    maybeDrawDepthAndCoords(requireExact: boolean) {
        if (!this.style || !this.style.map || !this.style.map.terrain) {
            return;
        }
        const prevMatrix = this.terrainFacilitator.matrix;
        const currMatrix = this.transform.projMatrix;

        // Update coords/depth-framebuffer on camera movement, or tile reloading
        let doUpdate = this.terrainFacilitator.dirty;
        doUpdate ||= requireExact ? !mat4.exactEquals(prevMatrix, currMatrix) : !mat4.equals(prevMatrix, currMatrix);
        doUpdate ||= this.style.map.terrain.sourceCache.tilesAfterTime(this.terrainFacilitator.renderTime).length > 0;

        if (!doUpdate) {
            return;
        }

        mat4.copy(prevMatrix, currMatrix);
        this.terrainFacilitator.renderTime = Date.now();
        this.terrainFacilitator.dirty = false;
        drawDepth(this, this.style.map.terrain);
        drawCoords(this, this.style.map.terrain);
    }

    renderLayer(painter: Painter, sourceCache: SourceCache, layer: StyleLayer, coords: Array<OverscaledTileID>) {
        if (layer.isHidden(this.transform.zoom)) return;
        if (layer.type !== 'background' && layer.type !== 'custom' && !(coords || []).length) return;
        this.id = layer.id;

        switch (layer.type) {
            case 'symbol':
                drawSymbols(painter, sourceCache, layer as any, coords, this.style.placement.variableOffsets);
                break;
            case 'circle':
                drawCircles(painter, sourceCache, layer as any, coords);
                break;
            case 'heatmap':
                drawHeatmap(painter, sourceCache, layer as any, coords);
                break;
            case 'line':
                drawLine(painter, sourceCache, layer as any, coords);
                break;
            case 'fill':
                drawFill(painter, sourceCache, layer as any, coords);
                break;
            case 'fill-extrusion':
                drawFillExtrusion(painter, sourceCache, layer as any, coords);
                break;
            case 'hillshade':
                drawHillshade(painter, sourceCache, layer as any, coords);
                break;
            case 'raster':
                drawRaster(painter, sourceCache, layer as any, coords);
                break;
            case 'background':
                drawBackground(painter, sourceCache, layer as any, coords);
                break;
            case 'custom':
                drawCustom(painter, sourceCache, layer as any);
                break;
        }
    }

    /**
     * Temporary function - translate & translate-anchor handling will be moved to projection classes,
     * since it is inherently projection dependent. Most translations will not be handled by the
     * projection matrix (like the one this function produces), but by specialized code in the vertex shader.
     */
    translatePosMatrix(
        matrix: mat4,
        tile: Tile,
        translate: [number, number],
        translateAnchor: 'map' | 'viewport',
        inViewportPixelUnitsUnits: boolean = false
    ): mat4 {
        return mercatorTranslatePosMatrix(this.transform, tile, matrix, translate, translateAnchor, inViewportPixelUnitsUnits);
    }

    saveTileTexture(texture: Texture) {
        const textures = this._tileTextures[texture.size[0]];
        if (!textures) {
            this._tileTextures[texture.size[0]] = [texture];
        } else {
            textures.push(texture);
        }
    }

    getTileTexture(size: number) {
        const textures = this._tileTextures[size];
        return textures && textures.length > 0 ? textures.pop() : null;
    }

    /**
     * Checks whether a pattern image is needed, and if it is, whether it is not loaded.
     *
     * @returns true if a needed image is missing and rendering needs to be skipped.
     */
    isPatternMissing(image?: CrossFaded<ResolvedImage> | null): boolean {
        if (!image) return false;
        if (!image.from || !image.to) return true;
        const imagePosA = this.imageManager.getPattern(image.from.toString());
        const imagePosB = this.imageManager.getPattern(image.to.toString());
        return !imagePosA || !imagePosB;
    }

    /**
     * Finds the required shader and its variant (base/terrain/globe, etc.) and binds it, compiling a new shader if required.
     * @param name - Name of the desired shader.
     * @param programConfiguration - Configuration of shader's inputs.
     * @param defines - Additional macros to be injected at the beginning of the shader. Expected format is `['#define XYZ']`, etc.
     * @param forceSimpleProjection - Whether to force the use of a shader variant with simple mercator projection vertex shader.
     * False by default. Use true when drawing with a simple projection matrix is desired, eg. when drawing a fullscreen quad.
     * @returns
     */
    useProgram(name: string, programConfiguration?: ProgramConfiguration | null, forceSimpleProjection: boolean = false): Program<any> {
        this.cache = this.cache || {};
        const useTerrain = !!this.style.map.terrain;

        const projection = this.style.map.projection;

        const projectionPrelude = forceSimpleProjection ? shaders.projectionMercator : projection.shaderPreludeCode;
        const projectionDefine = forceSimpleProjection ? MercatorShaderDefine : projection.shaderDefine;
        const projectionKey = `/${forceSimpleProjection ? MercatorShaderVariantKey : projection.shaderVariantName}`;

        const configurationKey = (programConfiguration ? programConfiguration.cacheKey : '');
        const overdrawKey = (this._showOverdrawInspector ? '/overdraw' : '');
        const terrainKey = (useTerrain ? '/terrain' : '');

        const key = name + configurationKey + projectionKey + overdrawKey + terrainKey;

        if (!this.cache[key]) {
            this.cache[key] = new Program(
                this.context,
                shaders[name],
                programConfiguration,
                programUniforms[name],
                this._showOverdrawInspector,
                useTerrain,
                projectionPrelude,
                projectionDefine
            );
        }
        return this.cache[key];
    }

    /*
     * Reset some GL state to default values to avoid hard-to-debug bugs
     * in custom layers.
     */
    setCustomLayerDefaults() {
        // Prevent custom layers from unintentionally modify the last VAO used.
        // All other state is state is restored on it's own, but for VAOs it's
        // simpler to unbind so that we don't have to track the state of VAOs.
        this.context.unbindVAO();

        // The default values for this state is meaningful and often expected.
        // Leaving this state dirty could cause a lot of confusion for users.
        this.context.cullFace.setDefault();
        this.context.activeTexture.setDefault();
        this.context.pixelStoreUnpack.setDefault();
        this.context.pixelStoreUnpackPremultiplyAlpha.setDefault();
        this.context.pixelStoreUnpackFlipY.setDefault();
    }

    /*
     * Set GL state that is shared by all layers.
     */
    setBaseState() {
        const gl = this.context.gl;
        this.context.cullFace.set(false);
        this.context.viewport.set([0, 0, this.width, this.height]);
        this.context.blendEquation.set(gl.FUNC_ADD);
    }

    initDebugOverlayCanvas() {
        if (this.debugOverlayCanvas == null) {
            this.debugOverlayCanvas = document.createElement('canvas');
            this.debugOverlayCanvas.width = 512;
            this.debugOverlayCanvas.height = 512;
            const gl = this.context.gl;
            this.debugOverlayTexture = new Texture(this.context, this.debugOverlayCanvas, gl.RGBA);
        }
    }

    destroy() {
        if (this.debugOverlayTexture) {
            this.debugOverlayTexture.destroy();
        }
    }

    /*
     * Return true if drawing buffer size is != from requested size.
     * That means that we've reached GL limits somehow.
     * Note: drawing buffer size changes only when canvas size changes
     */
    overLimit() {
        const {drawingBufferWidth, drawingBufferHeight} = this.context.gl;
        return this.width !== drawingBufferWidth || this.height !== drawingBufferHeight;
    }
}<|MERGE_RESOLUTION|>--- conflicted
+++ resolved
@@ -448,19 +448,6 @@
             this.renderToTexture.prepareForRender(this.style, this.transform.zoom);
             // this is disabled, because render-to-texture is rendering all layers from bottom to top.
             this.opaquePassCutoff = 0;
-<<<<<<< HEAD
-
-            // update coords/depth-framebuffer on camera movement, or tile reloading
-            const hasNewTiles = this.style.map.terrain.sourceCache.anyTilesAfterTime(this.terrainFacilitator.renderTime);
-            if (this.terrainFacilitator.dirty || !mat4.equals(this.terrainFacilitator.matrix, this.transform.projMatrix) || hasNewTiles) {
-                mat4.copy(this.terrainFacilitator.matrix, this.transform.projMatrix);
-                this.terrainFacilitator.renderTime = Date.now();
-                this.terrainFacilitator.dirty = false;
-                drawDepth(this, this.style.map.terrain);
-                drawCoords(this, this.style.map.terrain);
-            }
-=======
->>>>>>> 27d9c86b
         }
 
         // Offscreen pass ===============================================
