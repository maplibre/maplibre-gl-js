import browser from '../util/browser';
import {mat4, vec3} from 'gl-matrix';
import SourceCache from '../source/source_cache';
import EXTENT from '../data/extent';
import pixelsToTileUnits from '../source/pixels_to_tile_units';
import SegmentVector from '../data/segment';
import {RasterBoundsArray, PosArray, TriangleIndexArray, LineStripIndexArray} from '../data/array_types.g';
import rasterBoundsAttributes from '../data/raster_bounds_attributes';
import posAttributes from '../data/pos_attributes';
import ProgramConfiguration from '../data/program_configuration';
import CrossTileSymbolIndex from '../symbol/cross_tile_symbol_index';
import shaders from '../shaders/shaders';
import Program from './program';
import {programUniforms} from './program/program_uniforms';
import Context from '../gl/context';
import DepthMode from '../gl/depth_mode';
import StencilMode from '../gl/stencil_mode';
import ColorMode from '../gl/color_mode';
import CullFaceMode from '../gl/cull_face_mode';
import Texture from './texture';
import {clippingMaskUniformValues} from './program/clipping_mask_program';
import Color from '../style-spec/util/color';
import symbol from './draw_symbol';
import circle from './draw_circle';
import heatmap from './draw_heatmap';
import line from './draw_line';
import fill from './draw_fill';
import fillExtrusion from './draw_fill_extrusion';
import hillshade from './draw_hillshade';
import raster from './draw_raster';
import background from './draw_background';
import debug, {drawDebugPadding, selectDebugSource} from './draw_debug';
import custom from './draw_custom';
import {drawDepth, drawCoords} from './draw_terrain';
import {OverscaledTileID} from '../source/tile_id';

const draw = {
    symbol,
    circle,
    heatmap,
    line,
    fill,
    'fill-extrusion': fillExtrusion,
    hillshade,
    raster,
    background,
    debug,
    custom
};

import type Transform from '../geo/transform';
import type Tile from '../source/tile';
import type Style from '../style/style';
import type StyleLayer from '../style/style_layer';
import type {CrossFaded} from '../style/properties';
import type LineAtlas from './line_atlas';
import type ImageManager from './image_manager';
import type GlyphManager from './glyph_manager';
import type VertexBuffer from '../gl/vertex_buffer';
import type IndexBuffer from '../gl/index_buffer';
import type {DepthRangeType, DepthMaskType, DepthFuncType} from '../gl/types';
import type ResolvedImage from '../style-spec/expression/types/resolved_image';
import type {RGBAImage} from '../util/image';
import RenderToTexture from './render_to_texture';

export type RenderPass = 'offscreen' | 'opaque' | 'translucent';

type PainterOptions = {
    showOverdrawInspector: boolean;
    showTileBoundaries: boolean;
    showPadding: boolean;
    rotating: boolean;
    zooming: boolean;
    moving: boolean;
    gpuTiming: boolean;
    fadeDuration: number;
};

/**
 * Initialize a new painter object.
 *
 * @param {Canvas} gl an experimental-webgl drawing context
 * @private
 */
class Painter {
    context: Context;
    transform: Transform;
<<<<<<< HEAD
    rtt: RenderToTexture;
=======
    renderToTexture: RenderToTexture;
>>>>>>> 38663c00
    _tileTextures: {
        [_: number]: Array<Texture>;
    };
    numSublayers: number;
    depthEpsilon: number;
    emptyProgramConfiguration: ProgramConfiguration;
    width: number;
    height: number;
    pixelRatio: number;
    tileExtentBuffer: VertexBuffer;
    tileExtentSegments: SegmentVector;
    debugBuffer: VertexBuffer;
    debugSegments: SegmentVector;
    rasterBoundsBuffer: VertexBuffer;
    rasterBoundsSegments: SegmentVector;
    viewportBuffer: VertexBuffer;
    viewportSegments: SegmentVector;
    quadTriangleIndexBuffer: IndexBuffer;
    tileBorderIndexBuffer: IndexBuffer;
    _tileClippingMaskIDs: {[_: string]: number};
    stencilClearMode: StencilMode;
    style: Style;
    options: PainterOptions;
    lineAtlas: LineAtlas;
    imageManager: ImageManager;
    glyphManager: GlyphManager;
    depthRangeFor3D: DepthRangeType;
    opaquePassCutoff: number;
    renderPass: RenderPass;
    currentLayer: number;
    currentStencilSource: string;
    nextStencilID: number;
    id: string;
    _showOverdrawInspector: boolean;
    cache: {[_: string]: Program<any>};
    crossTileSymbolIndex: CrossTileSymbolIndex;
    symbolFadeChange: number;
    gpuTimers: {[_: string]: any};
    emptyTexture: Texture;
    debugOverlayTexture: Texture;
    debugOverlayCanvas: HTMLCanvasElement;
    // this object stores the current camera-matrix and the last render time
    // of the terrain-facilitators. e.g. depth & coords framebuffers
    // every time the camera-matrix changes the terrain-facilitators will be redrawn.
    terrainFacilitator: {dirty: boolean; matrix: mat4; renderTime: number};

    constructor(gl: WebGLRenderingContext, transform: Transform) {
        this.context = new Context(gl);
        this.transform = transform;
        this._tileTextures = {};
        this.terrainFacilitator = {dirty: true, matrix: mat4.create(), renderTime: 0};

        this.setup();

        // Within each layer there are multiple distinct z-planes that can be drawn to.
        // This is implemented using the WebGL depth buffer.
        this.numSublayers = SourceCache.maxUnderzooming + SourceCache.maxOverzooming + 1;
        this.depthEpsilon = 1 / Math.pow(2, 16);

        this.crossTileSymbolIndex = new CrossTileSymbolIndex();

        this.gpuTimers = {};
    }

    /*
     * Update the GL viewport, projection matrix, and transforms to compensate
     * for a new width and height value.
     */
    resize(width: number, height: number, pixelRatio: number) {
        this.width = width * pixelRatio;
        this.height = height * pixelRatio;
        this.pixelRatio = pixelRatio;
        this.context.viewport.set([0, 0, this.width, this.height]);

        if (this.style) {
            for (const layerId of this.style._order) {
                this.style._layers[layerId].resize();
            }
        }
    }

    setup() {
        const context = this.context;

        const tileExtentArray = new PosArray();
        tileExtentArray.emplaceBack(0, 0);
        tileExtentArray.emplaceBack(EXTENT, 0);
        tileExtentArray.emplaceBack(0, EXTENT);
        tileExtentArray.emplaceBack(EXTENT, EXTENT);
        this.tileExtentBuffer = context.createVertexBuffer(tileExtentArray, posAttributes.members);
        this.tileExtentSegments = SegmentVector.simpleSegment(0, 0, 4, 2);

        const debugArray = new PosArray();
        debugArray.emplaceBack(0, 0);
        debugArray.emplaceBack(EXTENT, 0);
        debugArray.emplaceBack(0, EXTENT);
        debugArray.emplaceBack(EXTENT, EXTENT);
        this.debugBuffer = context.createVertexBuffer(debugArray, posAttributes.members);
        this.debugSegments = SegmentVector.simpleSegment(0, 0, 4, 5);

        const rasterBoundsArray = new RasterBoundsArray();
        rasterBoundsArray.emplaceBack(0, 0, 0, 0);
        rasterBoundsArray.emplaceBack(EXTENT, 0, EXTENT, 0);
        rasterBoundsArray.emplaceBack(0, EXTENT, 0, EXTENT);
        rasterBoundsArray.emplaceBack(EXTENT, EXTENT, EXTENT, EXTENT);
        this.rasterBoundsBuffer = context.createVertexBuffer(rasterBoundsArray, rasterBoundsAttributes.members);
        this.rasterBoundsSegments = SegmentVector.simpleSegment(0, 0, 4, 2);

        const viewportArray = new PosArray();
        viewportArray.emplaceBack(0, 0);
        viewportArray.emplaceBack(1, 0);
        viewportArray.emplaceBack(0, 1);
        viewportArray.emplaceBack(1, 1);
        this.viewportBuffer = context.createVertexBuffer(viewportArray, posAttributes.members);
        this.viewportSegments = SegmentVector.simpleSegment(0, 0, 4, 2);

        const tileLineStripIndices = new LineStripIndexArray();
        tileLineStripIndices.emplaceBack(0);
        tileLineStripIndices.emplaceBack(1);
        tileLineStripIndices.emplaceBack(3);
        tileLineStripIndices.emplaceBack(2);
        tileLineStripIndices.emplaceBack(0);
        this.tileBorderIndexBuffer = context.createIndexBuffer(tileLineStripIndices);

        const quadTriangleIndices = new TriangleIndexArray();
        quadTriangleIndices.emplaceBack(0, 1, 2);
        quadTriangleIndices.emplaceBack(2, 1, 3);
        this.quadTriangleIndexBuffer = context.createIndexBuffer(quadTriangleIndices);

        this.emptyTexture = new Texture(context, {
            width: 1,
            height: 1,
            data: new Uint8Array([0, 0, 0, 0])
        } as RGBAImage, context.gl.RGBA);

        const gl = this.context.gl;
        this.stencilClearMode = new StencilMode({func: gl.ALWAYS, mask: 0}, 0x0, 0xFF, gl.ZERO, gl.ZERO, gl.ZERO);
    }

    /*
     * Reset the drawing canvas by clearing the stencil buffer so that we can draw
     * new tiles at the same location, while retaining previously drawn pixels.
     */
    clearStencil() {
        const context = this.context;
        const gl = context.gl;

        this.nextStencilID = 1;
        this.currentStencilSource = undefined;

        // As a temporary workaround for https://github.com/mapbox/mapbox-gl-js/issues/5490,
        // pending an upstream fix, we draw a fullscreen stencil=0 clipping mask here,
        // effectively clearing the stencil buffer: once an upstream patch lands, remove
        // this function in favor of context.clear({ stencil: 0x0 })

        const matrix = mat4.create();
        mat4.ortho(matrix, 0, this.width, this.height, 0, 0, 1);
        mat4.scale(matrix, matrix, [gl.drawingBufferWidth, gl.drawingBufferHeight, 0]);

        this.useProgram('clippingMask').draw(context, gl.TRIANGLES,
            DepthMode.disabled, this.stencilClearMode, ColorMode.disabled, CullFaceMode.disabled,
            clippingMaskUniformValues(matrix), null,
            '$clipping', this.viewportBuffer,
            this.quadTriangleIndexBuffer, this.viewportSegments);
    }

    _renderTileClippingMasks(layer: StyleLayer, tileIDs: Array<OverscaledTileID>) {
        if (this.currentStencilSource === layer.source || !layer.isTileClipped() || !tileIDs || !tileIDs.length) return;

        this.currentStencilSource = layer.source;

        const context = this.context;
        const gl = context.gl;

        if (this.nextStencilID + tileIDs.length > 256) {
            // we'll run out of fresh IDs so we need to clear and start from scratch
            this.clearStencil();
        }

        context.setColorMode(ColorMode.disabled);
        context.setDepthMode(DepthMode.disabled);

        const program = this.useProgram('clippingMask');

        this._tileClippingMaskIDs = {};

        for (const tileID of tileIDs) {
            const id = this._tileClippingMaskIDs[tileID.key] = this.nextStencilID++;
            const terrainData = this.style.map.terrain && this.style.map.terrain.getTerrainData(tileID);

            program.draw(context, gl.TRIANGLES, DepthMode.disabled,
                // Tests will always pass, and ref value will be written to stencil buffer.
                new StencilMode({func: gl.ALWAYS, mask: 0}, id, 0xFF, gl.KEEP, gl.KEEP, gl.REPLACE),
                ColorMode.disabled, CullFaceMode.disabled, clippingMaskUniformValues(tileID.posMatrix),
                terrainData, '$clipping', this.tileExtentBuffer,
                this.quadTriangleIndexBuffer, this.tileExtentSegments);
        }
    }

    stencilModeFor3D(): StencilMode {
        this.currentStencilSource = undefined;

        if (this.nextStencilID + 1 > 256) {
            this.clearStencil();
        }

        const id = this.nextStencilID++;
        const gl = this.context.gl;
        return new StencilMode({func: gl.NOTEQUAL, mask: 0xFF}, id, 0xFF, gl.KEEP, gl.KEEP, gl.REPLACE);
    }

    stencilModeForClipping(tileID: OverscaledTileID): StencilMode {
        const gl = this.context.gl;
        return new StencilMode({func: gl.EQUAL, mask: 0xFF}, this._tileClippingMaskIDs[tileID.key], 0x00, gl.KEEP, gl.KEEP, gl.REPLACE);
    }

    /*
     * Sort coordinates by Z as drawing tiles is done in Z-descending order.
     * All children with the same Z write the same stencil value.  Children
     * stencil values are greater than parent's.  This is used only for raster
     * and raster-dem tiles, which are already clipped to tile boundaries, to
     * mask area of tile overlapped by children tiles.
     * Stencil ref values continue range used in _tileClippingMaskIDs.
     *
     * Returns [StencilMode for tile overscaleZ map, sortedCoords].
     */
    stencilConfigForOverlap(tileIDs: Array<OverscaledTileID>): [{
        [_: number]: Readonly<StencilMode>;
    }, Array<OverscaledTileID>] {
        const gl = this.context.gl;
        const coords = tileIDs.sort((a, b) => b.overscaledZ - a.overscaledZ);
        const minTileZ = coords[coords.length - 1].overscaledZ;
        const stencilValues = coords[0].overscaledZ - minTileZ + 1;
        if (stencilValues > 1) {
            this.currentStencilSource = undefined;
            if (this.nextStencilID + stencilValues > 256) {
                this.clearStencil();
            }
            const zToStencilMode = {};
            for (let i = 0; i < stencilValues; i++) {
                zToStencilMode[i + minTileZ] = new StencilMode({func: gl.GEQUAL, mask: 0xFF}, i + this.nextStencilID, 0xFF, gl.KEEP, gl.KEEP, gl.REPLACE);
            }
            this.nextStencilID += stencilValues;
            return [zToStencilMode, coords];
        }
        return [{[minTileZ]: StencilMode.disabled}, coords];
    }

    colorModeForRenderPass(): Readonly<ColorMode> {
        const gl = this.context.gl;
        if (this._showOverdrawInspector) {
            const numOverdrawSteps = 8;
            const a = 1 / numOverdrawSteps;

            return new ColorMode([gl.CONSTANT_COLOR, gl.ONE], new Color(a, a, a, 0), [true, true, true, true]);
        } else if (this.renderPass === 'opaque') {
            return ColorMode.unblended;
        } else {
            return ColorMode.alphaBlended;
        }
    }

    depthModeForSublayer(n: number, mask: DepthMaskType, func?: DepthFuncType | null): Readonly<DepthMode> {
        if (!this.opaquePassEnabledForLayer()) return DepthMode.disabled;
        const depth = 1 - ((1 + this.currentLayer) * this.numSublayers + n) * this.depthEpsilon;
        return new DepthMode(func || this.context.gl.LEQUAL, mask, [depth, depth]);
    }

    /*
     * The opaque pass and 3D layers both use the depth buffer.
     * Layers drawn above 3D layers need to be drawn using the
     * painter's algorithm so that they appear above 3D features.
     * This returns true for layers that can be drawn using the
     * opaque pass.
     */
    opaquePassEnabledForLayer() {
        return this.currentLayer < this.opaquePassCutoff;
    }

    render(style: Style, options: PainterOptions) {
        this.style = style;
        this.options = options;

        this.lineAtlas = style.lineAtlas;
        this.imageManager = style.imageManager;
        this.glyphManager = style.glyphManager;

        this.symbolFadeChange = style.placement.symbolFadeChange(browser.now());

        this.imageManager.beginFrame();

        const layerIds = this.style._order;
        const sourceCaches = this.style.sourceCaches;

        for (const id in sourceCaches) {
            const sourceCache = sourceCaches[id];
            if (sourceCache.used) {
                sourceCache.prepare(this.context);
            }
        }

        const coordsAscending: {[_: string]: Array<OverscaledTileID>} = {};
        const coordsDescending: {[_: string]: Array<OverscaledTileID>} = {};
        const coordsDescendingSymbol: {[_: string]: Array<OverscaledTileID>} = {};

        for (const id in sourceCaches) {
            const sourceCache = sourceCaches[id];
            coordsAscending[id] = sourceCache.getVisibleCoordinates();
            coordsDescending[id] = coordsAscending[id].slice().reverse();
            coordsDescendingSymbol[id] = sourceCache.getVisibleCoordinates(true).reverse();
        }

        this.opaquePassCutoff = Infinity;
        for (let i = 0; i < layerIds.length; i++) {
            const layerId = layerIds[i];
            if (this.style._layers[layerId].is3D()) {
                this.opaquePassCutoff = i;
                break;
            }
        }

<<<<<<< HEAD
        if (this.rtt) {
            this.rtt.initialize(this.style, this.transform.zoom);
=======
        if (this.renderToTexture) {
            this.renderToTexture.prepareForRender(this.style, this.transform.zoom);
>>>>>>> 38663c00
            // this is disabled, because render-to-texture is rendering all layers from bottom to top.
            this.opaquePassCutoff = 0;

            // update coords/depth-framebuffer on camera movement, or tile reloading
            const newTiles = this.style.map.terrain.sourceCache.tilesAfterTime(this.terrainFacilitator.renderTime);
            if (this.terrainFacilitator.dirty || !mat4.equals(this.terrainFacilitator.matrix, this.transform.projMatrix) || newTiles.length) {
                mat4.copy(this.terrainFacilitator.matrix, this.transform.projMatrix);
                this.terrainFacilitator.renderTime = Date.now();
                this.terrainFacilitator.dirty = false;
                drawDepth(this, this.style.map.terrain);
                drawCoords(this, this.style.map.terrain);
            }
        }

        // Offscreen pass ===============================================
        // We first do all rendering that requires rendering to a separate
        // framebuffer, and then save those for rendering back to the map
        // later: in doing this we avoid doing expensive framebuffer restores.
        this.renderPass = 'offscreen';

        for (const layerId of layerIds) {
            const layer = this.style._layers[layerId];
            if (!layer.hasOffscreenPass() || layer.isHidden(this.transform.zoom)) continue;

            const coords = coordsDescending[layer.source];
            if (layer.type !== 'custom' && !coords.length) continue;

            this.renderLayer(this, sourceCaches[layer.source], layer, coords);
        }

        // Rebind the main framebuffer now that all offscreen layers have been rendered:
        this.context.bindFramebuffer.set(null);

        // Clear buffers in preparation for drawing to the main framebuffer
        this.context.clear({color: options.showOverdrawInspector ? Color.black : Color.transparent, depth: 1});
        this.clearStencil();

        this._showOverdrawInspector = options.showOverdrawInspector;
        this.depthRangeFor3D = [0, 1 - ((style._order.length + 2) * this.numSublayers * this.depthEpsilon)];

        // Opaque pass ===============================================
        // Draw opaque layers top-to-bottom first.
<<<<<<< HEAD
        if (!this.rtt) {
=======
        if (!this.renderToTexture) {
>>>>>>> 38663c00
            this.renderPass = 'opaque';

            for (this.currentLayer = layerIds.length - 1; this.currentLayer >= 0; this.currentLayer--) {
                const layer = this.style._layers[layerIds[this.currentLayer]];
                const sourceCache = sourceCaches[layer.source];
                const coords = coordsAscending[layer.source];

                this._renderTileClippingMasks(layer, coords);
                this.renderLayer(this, sourceCache, layer, coords);
            }
        }

        // Translucent pass ===============================================
        // Draw all other layers bottom-to-top.
        this.renderPass = 'translucent';

        for (this.currentLayer = 0; this.currentLayer < layerIds.length; this.currentLayer++) {
            const layer = this.style._layers[layerIds[this.currentLayer]];
            const sourceCache = sourceCaches[layer.source];

<<<<<<< HEAD
            if (this.rtt && this.rtt.renderLayer(layer)) continue;
=======
            if (this.renderToTexture && this.renderToTexture.renderLayer(layer)) continue;
>>>>>>> 38663c00

            // For symbol layers in the translucent pass, we add extra tiles to the renderable set
            // for cross-tile symbol fading. Symbol layers don't use tile clipping, so no need to render
            // separate clipping masks
            const coords = (layer.type === 'symbol' ? coordsDescendingSymbol : coordsDescending)[layer.source];

            this._renderTileClippingMasks(layer, coordsAscending[layer.source]);
            this.renderLayer(this, sourceCache, layer, coords);
        }

        if (this.options.showTileBoundaries) {
            const selectedSource = selectDebugSource(this.style, this.transform.zoom);
            if (selectedSource) {
                draw.debug(this, selectedSource, selectedSource.getVisibleCoordinates());
            }
        }

        if (this.options.showPadding) {
            drawDebugPadding(this);
        }

        // Set defaults for most GL values so that anyone using the state after the render
        // encounters more expected values.
        this.context.setDefault();
    }

    renderLayer(painter: Painter, sourceCache: SourceCache, layer: StyleLayer, coords: Array<OverscaledTileID>) {
        if (layer.isHidden(this.transform.zoom)) return;
        if (layer.type !== 'background' && layer.type !== 'custom' && !(coords || []).length) return;
        this.id = layer.id;

        this.gpuTimingStart(layer);
        draw[layer.type](painter, sourceCache, layer as any, coords, this.style.placement.variableOffsets);
        this.gpuTimingEnd();
    }

    gpuTimingStart(layer: StyleLayer) {
        if (!this.options.gpuTiming) return;
        const ext = this.context.extTimerQuery;
        // This tries to time the draw call itself, but note that the cost for drawing a layer
        // may be dominated by the cost of uploading vertices to the GPU.
        // To instrument that, we'd need to pass the layerTimers object down into the bucket
        // uploading logic.
        let layerTimer = this.gpuTimers[layer.id];
        if (!layerTimer) {
            layerTimer = this.gpuTimers[layer.id] = {
                calls: 0,
                cpuTime: 0,
                query: ext.createQueryEXT()
            };
        }
        layerTimer.calls++;
        ext.beginQueryEXT(ext.TIME_ELAPSED_EXT, layerTimer.query);
    }

    gpuTimingEnd() {
        if (!this.options.gpuTiming) return;
        const ext = this.context.extTimerQuery;
        ext.endQueryEXT(ext.TIME_ELAPSED_EXT);
    }

    collectGpuTimers() {
        const currentLayerTimers = this.gpuTimers;
        this.gpuTimers = {};
        return currentLayerTimers;
    }

    queryGpuTimers(gpuTimers: {[_: string]: any}) {
        const layers = {};
        for (const layerId in gpuTimers) {
            const gpuTimer = gpuTimers[layerId];
            const ext = this.context.extTimerQuery;
            const gpuTime = ext.getQueryObjectEXT(gpuTimer.query, ext.QUERY_RESULT_EXT) / (1000 * 1000);
            ext.deleteQueryEXT(gpuTimer.query);
            layers[layerId] = gpuTime;
        }
        return layers;
    }

    /**
     * Transform a matrix to incorporate the *-translate and *-translate-anchor properties into it.
     * @param inViewportPixelUnitsUnits True when the units accepted by the matrix are in viewport pixels instead of tile units.
     * @returns {mat4} matrix
     * @private
     */
    translatePosMatrix(matrix: mat4, tile: Tile, translate: [number, number], translateAnchor: 'map' | 'viewport', inViewportPixelUnitsUnits?: boolean) {
        if (!translate[0] && !translate[1]) return matrix;

        const angle = inViewportPixelUnitsUnits ?
            (translateAnchor === 'map' ? this.transform.angle : 0) :
            (translateAnchor === 'viewport' ? -this.transform.angle : 0);

        if (angle) {
            const sinA = Math.sin(angle);
            const cosA = Math.cos(angle);
            translate = [
                translate[0] * cosA - translate[1] * sinA,
                translate[0] * sinA + translate[1] * cosA
            ];
        }

        const translation = [
            inViewportPixelUnitsUnits ? translate[0] : pixelsToTileUnits(tile, translate[0], this.transform.zoom),
            inViewportPixelUnitsUnits ? translate[1] : pixelsToTileUnits(tile, translate[1], this.transform.zoom),
            0
        ] as vec3;

        const translatedMatrix = new Float32Array(16);
        mat4.translate(translatedMatrix, matrix, translation);
        return translatedMatrix;
    }

    saveTileTexture(texture: Texture) {
        const textures = this._tileTextures[texture.size[0]];
        if (!textures) {
            this._tileTextures[texture.size[0]] = [texture];
        } else {
            textures.push(texture);
        }
    }

    getTileTexture(size: number) {
        const textures = this._tileTextures[size];
        return textures && textures.length > 0 ? textures.pop() : null;
    }

    /**
     * Checks whether a pattern image is needed, and if it is, whether it is not loaded.
     *
     * @returns true if a needed image is missing and rendering needs to be skipped.
     * @private
     */
    isPatternMissing(image?: CrossFaded<ResolvedImage> | null): boolean {
        if (!image) return false;
        if (!image.from || !image.to) return true;
        const imagePosA = this.imageManager.getPattern(image.from.toString());
        const imagePosB = this.imageManager.getPattern(image.to.toString());
        return !imagePosA || !imagePosB;
    }

    useProgram(name: string, programConfiguration?: ProgramConfiguration | null): Program<any> {
        this.cache = this.cache || {};
        const key = name +
            (programConfiguration ? programConfiguration.cacheKey : '') +
            (this._showOverdrawInspector ? '/overdraw' : '') +
            (this.style.map.terrain ? '/terrain' : '');
        if (!this.cache[key]) {
            this.cache[key] = new Program(
                this.context,
                name,
                shaders[name],
                programConfiguration,
                programUniforms[name],
                this._showOverdrawInspector,
                this.style.map.terrain
            );
        }
        return this.cache[key];
    }

    /*
     * Reset some GL state to default values to avoid hard-to-debug bugs
     * in custom layers.
     */
    setCustomLayerDefaults() {
        // Prevent custom layers from unintentionally modify the last VAO used.
        // All other state is state is restored on it's own, but for VAOs it's
        // simpler to unbind so that we don't have to track the state of VAOs.
        this.context.unbindVAO();

        // The default values for this state is meaningful and often expected.
        // Leaving this state dirty could cause a lot of confusion for users.
        this.context.cullFace.setDefault();
        this.context.activeTexture.setDefault();
        this.context.pixelStoreUnpack.setDefault();
        this.context.pixelStoreUnpackPremultiplyAlpha.setDefault();
        this.context.pixelStoreUnpackFlipY.setDefault();
    }

    /*
     * Set GL state that is shared by all layers.
     */
    setBaseState() {
        const gl = this.context.gl;
        this.context.cullFace.set(false);
        this.context.viewport.set([0, 0, this.width, this.height]);
        this.context.blendEquation.set(gl.FUNC_ADD);
    }

    initDebugOverlayCanvas() {
        if (this.debugOverlayCanvas == null) {
            this.debugOverlayCanvas = document.createElement('canvas');
            this.debugOverlayCanvas.width = 512;
            this.debugOverlayCanvas.height = 512;
            const gl = this.context.gl;
            this.debugOverlayTexture = new Texture(this.context, this.debugOverlayCanvas, gl.RGBA);
        }
    }

    destroy() {
        this.emptyTexture.destroy();
        if (this.debugOverlayTexture) {
            this.debugOverlayTexture.destroy();
        }
    }
}

export default Painter;<|MERGE_RESOLUTION|>--- conflicted
+++ resolved
@@ -85,11 +85,7 @@
 class Painter {
     context: Context;
     transform: Transform;
-<<<<<<< HEAD
-    rtt: RenderToTexture;
-=======
     renderToTexture: RenderToTexture;
->>>>>>> 38663c00
     _tileTextures: {
         [_: number]: Array<Texture>;
     };
@@ -411,13 +407,8 @@
             }
         }
 
-<<<<<<< HEAD
-        if (this.rtt) {
-            this.rtt.initialize(this.style, this.transform.zoom);
-=======
         if (this.renderToTexture) {
             this.renderToTexture.prepareForRender(this.style, this.transform.zoom);
->>>>>>> 38663c00
             // this is disabled, because render-to-texture is rendering all layers from bottom to top.
             this.opaquePassCutoff = 0;
 
@@ -460,11 +451,7 @@
 
         // Opaque pass ===============================================
         // Draw opaque layers top-to-bottom first.
-<<<<<<< HEAD
-        if (!this.rtt) {
-=======
         if (!this.renderToTexture) {
->>>>>>> 38663c00
             this.renderPass = 'opaque';
 
             for (this.currentLayer = layerIds.length - 1; this.currentLayer >= 0; this.currentLayer--) {
@@ -485,11 +472,7 @@
             const layer = this.style._layers[layerIds[this.currentLayer]];
             const sourceCache = sourceCaches[layer.source];
 
-<<<<<<< HEAD
-            if (this.rtt && this.rtt.renderLayer(layer)) continue;
-=======
             if (this.renderToTexture && this.renderToTexture.renderLayer(layer)) continue;
->>>>>>> 38663c00
 
             // For symbol layers in the translucent pass, we add extra tiles to the renderable set
             // for cross-tile symbol fading. Symbol layers don't use tile clipping, so no need to render
