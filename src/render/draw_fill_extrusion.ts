--- conflicted
+++ resolved
@@ -14,7 +14,6 @@
 import type {OverscaledTileID} from '../source/tile_id';
 
 import {updatePatternPositionsInProgram} from './update_pattern_positions_in_program';
-import {GlobeProjection} from '../geo/projection/globe';
 
 export function drawFillExtrusion(painter: Painter, source: SourceCache, layer: FillExtrusionStyleLayer, coords: Array<OverscaledTileID>) {
     const opacity = layer.paint.get('fill-extrusion-opacity');
@@ -63,11 +62,7 @@
     const opacity = layer.paint.get('fill-extrusion-opacity');
     const constantPattern = patternProperty.constantOr(null);
     const projection = painter.style.map.projection;
-<<<<<<< HEAD
-    const globeCameraPosition: [number, number, number] = (projection instanceof GlobeProjection) ? projection.globeCameraPosition : [0, 0, 0];
-=======
     const globeCameraPosition = projection.cameraPosition;
->>>>>>> a81b9d0d
 
     for (const coord of coords) {
         const tile = source.getTile(coord);
@@ -87,16 +82,6 @@
         const projectionData = projection.getProjectionData(coord.canonical, coord.posMatrix);
         updatePatternPositionsInProgram(programConfiguration, fillPropertyName, constantPattern, tile, layer);
 
-<<<<<<< HEAD
-        const translate = layer.paint.get('fill-extrusion-translate');
-        const translateAnchor = layer.paint.get('fill-extrusion-translate-anchor');
-        const translateForUniforms = projection.translatePosition(painter.transform, tile, translate, translateAnchor);
-
-        const shouldUseVerticalGradient = layer.paint.get('fill-extrusion-vertical-gradient');
-        const uniformValues = image ?
-            fillExtrusionPatternUniformValues(painter, shouldUseVerticalGradient, opacity, translateForUniforms, projection, globeCameraPosition, coord, crossfade, tile) :
-            fillExtrusionUniformValues(painter, shouldUseVerticalGradient, opacity, translateForUniforms, projection, globeCameraPosition);
-=======
         const translate = projection.translatePosition(
             painter.transform,
             tile,
@@ -108,7 +93,6 @@
         const uniformValues = image ?
             fillExtrusionPatternUniformValues(painter, shouldUseVerticalGradient, opacity, translate, projection, globeCameraPosition, coord, crossfade, tile) :
             fillExtrusionUniformValues(painter, shouldUseVerticalGradient, opacity, translate, projection, globeCameraPosition);
->>>>>>> a81b9d0d
 
         program.draw(context, context.gl.TRIANGLES, depthMode, stencilMode, colorMode, CullFaceMode.backCCW,
             uniformValues, terrainData, projectionData, layer.id, bucket.layoutVertexBuffer, bucket.indexBuffer,
