--- conflicted
+++ resolved
@@ -10,18 +10,11 @@
     boundProgram: Program<any>;
     boundLayoutVertexBuffer: VertexBuffer;
     boundPaintVertexBuffers: Array<VertexBuffer>;
-<<<<<<< HEAD
-    boundIndexBuffer: IndexBuffer | undefined | null;
-    boundVertexOffset: number | undefined | null;
-    boundDynamicVertexBuffer: VertexBuffer | undefined | null;
-    boundDynamicVertexBuffer2: VertexBuffer | undefined | null;
-    boundDynamicVertexBuffer3: VertexBuffer | undefined | null;
-=======
     boundIndexBuffer: IndexBuffer;
     boundVertexOffset: number;
     boundDynamicVertexBuffer: VertexBuffer;
     boundDynamicVertexBuffer2: VertexBuffer;
->>>>>>> ec7aad14
+    boundDynamicVertexBuffer3: VertexBuffer;
     vao: any;
 
     constructor() {
