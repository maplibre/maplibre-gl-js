import Point from '@mapbox/point-geometry';
import {EXTENT} from '../data/extent';
import {CanonicalTileID} from '../source/tile_id';
import earcut from 'earcut';
import {SubdivisionGranularityExpression, SubdivisionGranularitySetting} from './subdivision_granularity_settings';
import {register} from '../util/web_worker_transfer';

register('SubdivisionGranularityExpression', SubdivisionGranularityExpression);
register('SubdivisionGranularitySetting', SubdivisionGranularitySetting);

type SubdivisionResult = {
    verticesFlattened: Array<number>;
    indicesTriangles: Array<number>;

    /**
     * An array of arrays of indices of subdivided lines for polygon outlines.
     * Each array of lines corresponds to one ring of the original polygon.
     */
    indicesLineList: Array<Array<number>>;
};

// Special pole vertices have coordinates -32768,-32768 for the north pole and 32767,32767 for the south pole.
// First, find any *non-pole* vertices at those coordinates and move them slightly elsewhere.
export const NORTH_POLE_Y = -32768;
export const SOUTH_POLE_Y = 32767;

class Subdivider {
    /**
     * Flattened vertex positions (xyxyxy).
     */
    private _vertexBuffer: Array<number> = [];

    /**
     * Map of "vertex x and y coordinate" to "index of such vertex".
     */
    private _vertexDictionary: Map<number, number> = new Map<number, number>();
    private _used: boolean = false;

    private readonly _canonical: CanonicalTileID;

    private readonly _granularity;
    private readonly _granularityCellSize;

    constructor(granularity: number, canonical: CanonicalTileID) {
        this._granularity = granularity;
        this._granularityCellSize = EXTENT / granularity;
        this._canonical = canonical;
    }

    private _getKey(x: number, y: number) {
        // Assumes signed 16 bit positions.
        x = x + 32768;
        y = y + 32768;
        return (x << 16) | (y << 0);
    }

    /**
     * Returns an index into the internal vertex buffer for a vertex at the given coordinates.
     * If the internal vertex buffer contains no such vertex, then it is added.
     */
    private _vertexToIndex(x: number, y: number): number {
        if (x < -32768 || y < -32768 || x > 32767 || y > 32767) {
            throw new Error('Vertex coordinates are out of signed 16 bit integer range.');
        }
        const xInt = Math.round(x) | 0;
        const yInt = Math.round(y) | 0;
        const key = this._getKey(xInt, yInt);
        if (this._vertexDictionary.has(key)) {
            return this._vertexDictionary.get(key);
        }
        const index = this._vertexBuffer.length / 2;
        this._vertexDictionary.set(key, index);
        this._vertexBuffer.push(xInt, yInt);
        return index;
    }

    /**
     * Subdivides a polygon by iterating over rows of granularity subdivision cells and splitting each row along vertical subdivision axes.
     * @param inputIndices - Indices into the internal vertex buffer of the triangulated polygon (after running `earcut`).
     * @returns Indices into the internal vertex buffer for triangles that are a subdivision of the input geometry.
     */
    private _subdivideTrianglesScanline(inputIndices: Array<number>): Array<number> {
        // A granularity cell is the square space between axes that subdivide geometry.
        // For granularity 8, cells would be 1024 by 1024 units.
        // For each triangle, we iterate over all cell rows it intersects, and generate subdivided geometry
        // only within one cell row at a time. This way, we implicitly subdivide along the X-parallel axes (cell row boundaries).
        // For each cell row, we generate an ordered point ring that describes the subdivided geometry inside this row (an intersection of the triangle and a given cell row).
        // Such ordered ring can be trivially triangulated.
        // Each ring may consist of sections of triangle edges that lie inside the cell row, and cell boundaries that lie inside the triangle. Both must be further subdivided along Y-parallel axes.
        // Most complexity of this function comes from generating correct vertex rings, and from placing the vertices into the ring in the correct order.

        if (this._granularity < 2) {
            // The actual subdivision code always produces triangles with the correct winding order.
            // Also apply winding order correction when skipping subdivision altogether to maintain consistency.
            return fixWindingOrder(this._vertexBuffer, inputIndices);
        }

        const finalIndices = [];

        // Iterate over all input triangles
        const numIndices = inputIndices.length;
        for (let primitiveIndex = 0; primitiveIndex < numIndices; primitiveIndex += 3) {
            const triangleIndices: [number, number, number] = [
                inputIndices[primitiveIndex + 0], // v0
                inputIndices[primitiveIndex + 1], // v1
                inputIndices[primitiveIndex + 2], // v2
            ];

            const triangleVertices: [number, number, number, number, number, number] = [
                this._vertexBuffer[inputIndices[primitiveIndex + 0] * 2 + 0], // v0.x
                this._vertexBuffer[inputIndices[primitiveIndex + 0] * 2 + 1], // v0.y
                this._vertexBuffer[inputIndices[primitiveIndex + 1] * 2 + 0], // v1.x
                this._vertexBuffer[inputIndices[primitiveIndex + 1] * 2 + 1], // v1.y
                this._vertexBuffer[inputIndices[primitiveIndex + 2] * 2 + 0], // v2.x
                this._vertexBuffer[inputIndices[primitiveIndex + 2] * 2 + 1], // v2.y
            ];

            let minX = Infinity;
            let minY = Infinity;
            let maxX = -Infinity;
            let maxY = -Infinity;

            // Compute AABB
            for (let i = 0; i < 3; i++) {
                const vx = triangleVertices[i * 2];
                const vy = triangleVertices[i * 2 + 1];
                minX = Math.min(minX, vx);
                maxX = Math.max(maxX, vx);
                minY = Math.min(minY, vy);
                maxY = Math.max(maxY, vy);
            }

            if (minX === maxX || minY === maxY) {
                continue; // Skip degenerate linear axis-aligned triangles
            }

            const cellXmin = Math.floor(minX / this._granularityCellSize);
            const cellXmax = Math.ceil(maxX / this._granularityCellSize);
            const cellYmin = Math.floor(minY / this._granularityCellSize);
            const cellYmax = Math.ceil(maxY / this._granularityCellSize);

            // Skip subdividing triangles that do not span multiple cells - just add them "as is".
            if (cellXmin === cellXmax && cellYmin === cellYmax) {
                finalIndices.push(...triangleIndices);
                continue;
            }

            // Iterate over cell rows that intersect this triangle
            for (let cellRow = cellYmin; cellRow < cellYmax; cellRow++) {
                const ring = this._scanlineGenerateVertexRingForCellRow(cellRow, triangleVertices, triangleIndices);
                scanlineTriangulateVertexRing(this._vertexBuffer, ring, finalIndices);
            }
        }

        return finalIndices;
    }

    /**
     * Takes a triangle and a cell row index, returns a subdivided vertex ring of the intersection of the triangle and the cell row.
     * @param cellRow - Index of the cell row. A cell row of index `i` covert range from `i * granularityCellSize` to `(i + 1) * granularityCellSize`.
     * @param triangleVertices - An array of 6 elements, contains flattened positions of the triangle's vertices: `[v0x, v0y, v1x, v1y, v2x, v2y]`.
     * @param triangleIndices - An array of 3 elements, contains the original indices of the triangle's vertices: `[index0, index1, index2]`.
     * @returns The resulting ring of vertex indices and the index (to the returned ring array) of the leftmost vertex in the ring.
     */
    private _scanlineGenerateVertexRingForCellRow(
        cellRow: number,
        triangleVertices: [number, number, number, number, number, number],
        triangleIndices: [number, number, number]
    ) {
        const cellRowYTop = cellRow * this._granularityCellSize;
        const cellRowYBottom = cellRowYTop + this._granularityCellSize;
        const ring = [];

        // Generate the vertex ring
        for (let edgeIndex = 0; edgeIndex < 3; edgeIndex++) {
            // Current edge that will be subdivided: a --> b
            // The remaining vertex of the triangle: c
            const aX = triangleVertices[edgeIndex * 2];
            const aY = triangleVertices[edgeIndex * 2 + 1];
            const bX = triangleVertices[((edgeIndex + 1) * 2) % 6];
            const bY = triangleVertices[((edgeIndex + 1) * 2 + 1) % 6];
            const cX = triangleVertices[((edgeIndex + 2) * 2) % 6];
            const cY = triangleVertices[((edgeIndex + 2) * 2 + 1) % 6];
            // Edge direction
            const dirX = bX - aX;
            const dirY = bY - aY;

            // Edges parallel with either axis will need special handling later.
            const isParallelY = dirX === 0;
            const isParallelX = dirY === 0;

            // Distance along edge where it enters/exits current cell row
            const tTop = (cellRowYTop - aY) / dirY;
            const tBottom = (cellRowYBottom - aY) / dirY;
            const tEnter = Math.min(tTop, tBottom);
            const tExit = Math.max(tTop, tBottom);

            // Determine if edge lies entirely outside this cell row.
            // Check entry and exit points, or if edge is parallel with X, check its Y coordinate.
            if ((!isParallelX && (tEnter >= 1 || tExit <= 0)) ||
                (isParallelX && (aY < cellRowYTop || aY > cellRowYBottom))) {
                // Skip this edge
                // But make sure to add its endpoint vertex if needed.
                if (bY >= cellRowYTop && bY <= cellRowYBottom) {
                    // The edge endpoint is withing this row, add it to the ring
                    ring.push(triangleIndices[(edgeIndex + 1) % 3]);
                }
                continue;
            }

            // Do not add original triangle vertices now, those are handled separately later

            // Special case: edge vertex for entry into cell row
            // If edge is parallel with X axis, there is no entry vertex
            if (!isParallelX && tEnter > 0) {
                const x = aX + dirX * tEnter;
                const y = aY + dirY * tEnter;
                ring.push(this._vertexToIndex(x, y));
            }

            const enterX = aX + dirX * Math.max(tEnter, 0);
            const exitX = aX + dirX * Math.min(tExit, 1);

            // Generate edge interior vertices
            // No need to subdivide (along X) edges that are parallel with Y
            if (!isParallelY) {
                this._generateIntraEdgeVertices(ring, aX, aY, bX, bY, enterX, exitX);
            }

            // Special case: edge vertex for exit from cell row
            if (!isParallelX && tExit < 1) {
                const x = aX + dirX * tExit;
                const y = aY + dirY * tExit;
                ring.push(this._vertexToIndex(x, y));
            }

            // When to split inter-edge boundary segments?
            // When the boundary doesn't intersect a vertex, its easy. But what if it does?

            //      a
            //     /|
            //    / |
            // --c--|--boundary
            //    \ |
            //     \|
            //      b
            //
            // Inter-edge region should be generated when processing the a-b edge.
            // This happens fine for the top row, for the bottom row,
            //

            //      x
            //     /|
            //    / |
            // --x--x--boundary
            //
            // Edge that lies on boundary should be subdivided in its edge phase.
            // The inter-edge phase will correctly skip it.

            // Add endpoint vertex
            if (isParallelX || (bY >= cellRowYTop && bY <= cellRowYBottom)) {
                ring.push(triangleIndices[(edgeIndex + 1) % 3]);
            }
            // Any edge that has endpoint outside this row or on its boundary gets
            // inter-edge vertices.
            // No row boundary to split for edges parallel with X
            if (!isParallelX && (bY <= cellRowYTop || bY >= cellRowYBottom)) {
                this._generateInterEdgeVertices(ring, aX, aY, bX, bY, cX, cY,
                    exitX, cellRowYTop, cellRowYBottom);
            }
        }

        return ring;
    }

<<<<<<< HEAD
=======
    /**
     * Generates ring vertices along an edge A-\>B, but only in the part that intersects a given cell row.
     * Does not handle adding edge endpoint vertices or edge cell row enter/exit vertices.
     * @param ring - Ordered array of vertex indices for the constructed ring. New indices are placed here.
     * @param enterX - The X coordinate of the point where edge A-\>B enters the current cell row.
     * @param exitX - The X coordinate of the point where edge A-\>B exits the current cell row.
     */
>>>>>>> 221017c5
    private _generateIntraEdgeVertices(
        ring: Array<number>,
        aX: number,
        aY: number,
        bX: number,
        bY: number,
        enterX: number,
        exitX: number
    ): void {
        const dirX = bX - aX;
        const dirY = bY - aY;
        const isParallelX = dirY === 0;

        const leftX = isParallelX ? Math.min(aX, bX) : Math.min(enterX, exitX);
        const rightX = isParallelX ? Math.max(aX, bX) : Math.max(enterX, exitX);

        const edgeSubdivisionLeftCellX = Math.floor(leftX / this._granularityCellSize) + 1;
        const edgeSubdivisionRightCellX = Math.ceil(rightX / this._granularityCellSize) - 1;

        const isEdgeLeftToRight = isParallelX ? (aX < bX) : (enterX < exitX);
        if (isEdgeLeftToRight) {
            // Left to right
            for (let cellX = edgeSubdivisionLeftCellX; cellX <= edgeSubdivisionRightCellX; cellX++) {
                const x = cellX * this._granularityCellSize;
                const y = aY + dirY * (x - aX) / dirX;
                ring.push(this._vertexToIndex(x, y));
            }
        } else {
            // Right to left
            for (let cellX = edgeSubdivisionRightCellX; cellX >= edgeSubdivisionLeftCellX; cellX--) {
                const x = cellX * this._granularityCellSize;
                const y = aY + dirY * (x - aX) / dirX;
                ring.push(this._vertexToIndex(x, y));
            }
        }
    }

    /**
     * Generates ring vertices along cell border.
     * Call when processing an edge A-\>B that exits the current row (B lies outside the current row).
     * Generates vertices along the cell edge between the exit point from cell row
     * of edge A-\>B and entry of edge B-\>C, or entry of C-\>A if both A and C lie outside the cell row.
<<<<<<< HEAD
=======
     * Does not handle adding edge endpoint vertices or edge cell row enter/exit vertices.
>>>>>>> 221017c5
     * @param ring - Ordered array of vertex indices for the constructed ring. New indices are placed here.
     * @param exitX - The X coordinate of the point where edge A-\>B exits the current cell row.
     * @param cellRowYTop - The current cell row top Y coordinate.
     * @param cellRowYBottom - The current cell row bottom Y coordinate.
     */
    private _generateInterEdgeVertices(
        ring: Array<number>,
        aX: number,
        aY: number,
        bX: number,
        bY: number,
        cX: number,
        cY: number,
        exitX: number,
        cellRowYTop: number,
        cellRowYBottom: number
    ): void {
        const dirY = bY - aY;

        const dir2X = cX - bX;
        const dir2Y = cY - bY;
        const t2Top = (cellRowYTop - bY) / dir2Y;
        const t2Bottom = (cellRowYBottom - bY) / dir2Y;
        const t2Enter = Math.min(t2Top, t2Bottom);
        const t2Exit = Math.max(t2Top, t2Bottom);
        const enter2X = bX + dir2X * t2Enter;
        let boundarySubdivisionLeftCellX = Math.floor(Math.min(enter2X, exitX) / this._granularityCellSize) + 1;
        let boundarySubdivisionRightCellX = Math.ceil(Math.max(enter2X, exitX) / this._granularityCellSize) - 1;
        let isBoundaryLeftToRight = exitX < enter2X;

        const isParallelX2 = dir2Y === 0;

        if (isParallelX2 && (cY === cellRowYTop || cY === cellRowYBottom)) {
            // Special case when edge b->c that lies on the cell boundary.
            // Do not generate any inter-edge vertices in this case,
            // this b->c edge gets subdivided when it is itself processed.
            return;
        }

        if (isParallelX2 || t2Enter >= 1 || t2Exit <= 0) {
            // The next edge (b->c) lies entirely outside this cell row
            // Find entry point for the edge after that instead (c->a)

            // There may be at most 1 edge that is parallel to X in a triangle.
            // The main "a->b" edge must not be parallel at this point in the code.
            // We know that "a->b" crosses the current cell row boundary, such that point "b" is beyond the boundary.
            // If "b->c" is parallel to X, then "c->a" must not be parallel and must cross the cell row boundary back:
            //      a
            //      |\
            // -----|-\--cell row boundary----
            //      |  \
            //      c---b
            // If "b->c" is not parallel to X and doesn't cross the cell row boundary,
            // then c->a must also not be parallel to X and must cross the cell boundary back,
            // since points "a" and "c" lie on different sides of the boundary and on different Y coordinates.
            //
            // Thus there is no need for "parallel with X" checks inside this condition branch.

            const dir3X = aX - cX;
            const dir3Y = aY - cY;
            const t3Top = (cellRowYTop - cY) / dir3Y;
            const t3Bottom = (cellRowYBottom - cY) / dir3Y;
            const t3Enter = Math.min(t3Top, t3Bottom);
            const enter3X = cX + dir3X * t3Enter;
            boundarySubdivisionLeftCellX = Math.floor(Math.min(enter3X, exitX) / this._granularityCellSize) + 1;
            boundarySubdivisionRightCellX = Math.ceil(Math.max(enter3X, exitX) / this._granularityCellSize) - 1;
            isBoundaryLeftToRight = exitX < enter3X;
        }

        const boundaryY = dirY > 0 ? cellRowYBottom : cellRowYTop;
        if (isBoundaryLeftToRight) {
            // Left to right
            for (let cellX = boundarySubdivisionLeftCellX; cellX <= boundarySubdivisionRightCellX; cellX++) {
                const x = cellX * this._granularityCellSize;
                ring.push(this._vertexToIndex(x, boundaryY));
            }
        } else {
            // Right to left
            for (let cellX = boundarySubdivisionRightCellX; cellX >= boundarySubdivisionLeftCellX; cellX--) {
                const x = cellX * this._granularityCellSize;
                ring.push(this._vertexToIndex(x, boundaryY));
            }
        }
    }

    /**
     * Generates an outline for a given polygon, returns a list of arrays of line indices.
     */
    private _generateOutline(polygon: Array<Array<Point>>): Array<Array<number>> {
        const subdividedLines = [];
        for (const ring of polygon) {
            const line = subdivideVertexLine(ring, this._granularity, true);
            const pathIndices = this._pointArrayToIndices(line);
            // Points returned by subdivideVertexLine are "path" waypoints,
            // for example with indices 0 1 2 3 0.
            // We need list of individual line segments for rendering,
            // for example 0, 1, 1, 2, 2, 3, 3, 0.
            const lineIndices = [];
            for (let i = 1; i < pathIndices.length; i++) {
                lineIndices.push(pathIndices[i - 1]);
                lineIndices.push(pathIndices[i]);
            }
            subdividedLines.push(lineIndices);
        }
        return subdividedLines;
    }

    /**
     * Adds pole geometry if needed.
     * @param subdividedTriangles - Array of generated triangle indices, new pole geometry is appended here.
     */
    private _handlePoles(subdividedTriangles: Array<number>) {
        // Add pole vertices if the tile is at north/south mercator edge
        let north = false;
        let south = false;
        if (this._canonical) {
            if (this._canonical.y === 0) {
                north = true;
            }
            if (this._canonical.y === (1 << this._canonical.z) - 1) {
                south = true;
            }
        }
        if (north || south) {
            this._fillPoles(subdividedTriangles, north, south);
        }
    }

    /**
     * Checks the internal vertex buffer for all vertices that might lie on the special pole coordinates and shifts them by one unit.
     * Use for removing unintended pole vertices that might have been created during subdivision. After calling this function, actual pole vertices can be safely generated.
     */
    private _ensureNoPoleVertices() {
        const flattened = this._vertexBuffer;

        for (let i = 0; i < flattened.length; i += 2) {
            const vy = flattened[i + 1];
            if (vy === NORTH_POLE_Y) {
                // Move slightly down
                flattened[i + 1] = NORTH_POLE_Y + 1;
            }
            if (vy === SOUTH_POLE_Y) {
                // Move slightly down
                flattened[i + 1] = SOUTH_POLE_Y - 1;
            }
        }
    }

    /**
     * Generates a quad from an edge to a pole with the correct winding order.
     * Helper function used inside {@link _fillPoles}.
     * @param indices - Index array into which the geometry is generated.
     * @param i0 - Index of the first edge vertex.
     * @param i1 - Index of the second edge vertex.
     * @param v0x - X coordinate of the first edge vertex.
     * @param v1x - X coordinate of the second edge vertex.
     * @param poleY - The Y coordinate of the desired pole (NORTH_POLE_Y or SOUTH_POLE_Y).
     */
    private _generatePoleQuad(indices, i0, i1, v0x, v1x, poleY): void {
        const flip = (v0x > v1x) !== (poleY === NORTH_POLE_Y);

        if (flip) {
            indices.push(i0);
            indices.push(i1);
            indices.push(this._vertexToIndex(v0x, poleY));

            indices.push(i1);
            indices.push(this._vertexToIndex(v1x, poleY));
            indices.push(this._vertexToIndex(v0x, poleY));
        } else {
            indices.push(i1);
            indices.push(i0);
            indices.push(this._vertexToIndex(v0x, poleY));

            indices.push(this._vertexToIndex(v1x, poleY));
            indices.push(i1);
            indices.push(this._vertexToIndex(v0x, poleY));
        }
    }

    /**
     * Detects edges that border the north or south tile edge
     * and adds triangles that extend those edges to the poles.
     * Only run this function on tiles that border the poles.
     * Assumes that supplied geometry is clipped to the inclusive range of 0..EXTENT.
     * Mutates the supplies vertex and index arrays.
     * @param indices - Triangle indices. This array is appended with new primitives.
     * @param north - Whether to generate geometry for the north pole.
     * @param south - Whether to generate geometry for the south pole.
     */
    private _fillPoles(indices: Array<number>, north: boolean, south: boolean): void {
        const flattened = this._vertexBuffer;

        const northEdge = 0;
        const southEdge = EXTENT;

        const numIndices = indices.length;
        for (let primitiveIndex = 2; primitiveIndex < numIndices; primitiveIndex += 3) {
            const i0 = indices[primitiveIndex - 2];
            const i1 = indices[primitiveIndex - 1];
            const i2 = indices[primitiveIndex];
            const v0x = flattened[i0 * 2];
            const v0y = flattened[i0 * 2 + 1];
            const v1x = flattened[i1 * 2];
            const v1y = flattened[i1 * 2 + 1];
            const v2x = flattened[i2 * 2];
            const v2y = flattened[i2 * 2 + 1];

            if (north) {
                if (v0y === northEdge && v1y === northEdge) {
                    this._generatePoleQuad(indices, i0, i1, v0x, v1x, NORTH_POLE_Y);
                }
                if (v1y === northEdge && v2y === northEdge) {
                    this._generatePoleQuad(indices, i1, i2, v1x, v2x, NORTH_POLE_Y);
                }
                if (v2y === northEdge && v0y === northEdge) {
                    this._generatePoleQuad(indices, i2, i0, v2x, v0x, NORTH_POLE_Y);
                }
            }
            if (south) {
                if (v0y === southEdge && v1y === southEdge) {
                    this._generatePoleQuad(indices, i0, i1, v0x, v1x, SOUTH_POLE_Y);
                }
                if (v1y === southEdge && v2y === southEdge) {
                    this._generatePoleQuad(indices, i1, i2, v1x, v2x, SOUTH_POLE_Y);
                }
                if (v2y === southEdge && v0y === southEdge) {
                    this._generatePoleQuad(indices, i2, i0, v2x, v0x, SOUTH_POLE_Y);
                }
            }
        }
    }

    /**
     * Adds all vertices in the supplied flattened vertex buffer into the internal vertex buffer.
     */
    private _initializeVertices(flattened: Array<number>) {
        for (let i = 0; i < flattened.length; i += 2) {
            this._vertexToIndex(flattened[i], flattened[i + 1]);
        }
    }

    /**
     * Subdivides an input mesh. Imagine a regular square grid with the target granularity overlaid over the mesh - this is the subdivision's result.
     * Assumes a mesh of tile features - vertex coordinates are integers, visible range where subdivision happens is 0..8192.
     * @param polygon - The input polygon, specified as a list of vertex rings.
     * @param generateOutlineLines - When true, also generates line indices for outline of the supplied polygon.
     * @returns Vertex and index buffers with subdivision applied.
     */
    public subdividePolygonInternal(polygon: Array<Array<Point>>, generateOutlineLines: boolean): SubdivisionResult {
        if (this._used) {
            throw new Error('Subdivision: multiple use not allowed.');
        }
        this._used = true;

        // Initialize the vertex dictionary with input vertices since we will use all of them anyway
        const {flattened, holeIndices} = flatten(polygon);
        this._initializeVertices(flattened);

        // Subdivide triangles
        let subdividedTriangles;
        try {
            // At this point this._finalVertices is just flattened polygon points
            const earcutResult = earcut(flattened, holeIndices);
            const cut = this._convertIndices(flattened, earcutResult);
            subdividedTriangles = this._subdivideTrianglesScanline(cut);
        } catch (e) {
            console.error(e);
        }

        // Subdivide lines
        let subdividedLines = [];
        if (generateOutlineLines) {
            subdividedLines = this._generateOutline(polygon);
        }

        // Ensure no vertex has the special value used for pole vertices
        this._ensureNoPoleVertices();

        // Add pole geometry if needed
        this._handlePoles(subdividedTriangles);

        return {
            verticesFlattened: this._vertexBuffer,
            indicesTriangles: subdividedTriangles,
            indicesLineList: subdividedLines,
        };
    }

    /**
     * Sometimes the supplies vertex and index array has duplicate vertices - same coordinates that are referenced by multiple different indices.
     * That is not allowed for purposes of subdivision, duplicates are removed in `this.initializeVertices`.
     * This function converts the original index array that indexes into the original vertex array with duplicates
     * into an index array that indexes into `this._finalVertices`.
     * @param vertices - Flattened vertex array used by the old indices. This may contain duplicate vertices.
     * @param oldIndices - Indices into the old vertex array.
     * @returns Indices transformed so that they are valid indices into `this._finalVertices` (with duplicates removed).
     */
    private _convertIndices(vertices: Array<number>, oldIndices: Array<number>): Array<number> {
        const newIndices = [];
        for (let i = 0; i < oldIndices.length; i++) {
            const x = vertices[oldIndices[i] * 2];
            const y = vertices[oldIndices[i] * 2 + 1];
            newIndices.push(this._vertexToIndex(x, y));
        }
        return newIndices;
    }

    /**
     * Converts an array of points into an array of indices into the internal vertex buffer (`_finalVertices`).
     */
    private _pointArrayToIndices(array: Array<Point>): Array<number> {
        const indices = [];
        for (let i = 0; i < array.length; i++) {
            const p = array[i];
            indices.push(this._vertexToIndex(p.x, p.y));
        }
        return indices;
    }
}

/**
 * Subdivides a polygon to a given granularity. Intended for preprocessing geometry for the 'fill' and 'fill-extrusion' layer types.
 * All returned triangles have the counter-clockwise winding order.
 * @param polygon - An array of point rings that specify the polygon. The first ring is the polygon exterior, all subsequent rings form holes inside the first ring.
 * @param canonical - The canonical tile ID of the tile this polygon belongs to. Needed for generating special geometry for tiles that border the poles.
 * @param granularity - The subdivision granularity. If we assume tile EXTENT=8192, then a granularity of 2 will result in geometry being "cut" on each axis
 * divisible by 4096 (including outside the tile range, so -8192, -4096, or 12288...), granularity of 8 on axes divisible by 1024 and so on.
 * Granularity of 1 or lower results in *no* subdivision.
 * @param generateOutlineLines - When true, also generates index arrays for subdivided lines that form the outline of the supplied polygon. True by default.
 * @returns An object that contains the generated vertex array, triangle index array and, if specified, line index arrays.
 */
export function subdividePolygon(polygon: Array<Array<Point>>, canonical: CanonicalTileID, granularity: number, generateOutlineLines: boolean = true): SubdivisionResult {
    const subdivider = new Subdivider(granularity, canonical);
    return subdivider.subdividePolygonInternal(polygon, generateOutlineLines);
}

/**
 * Subdivides a line represented by an array of points. Mainly intended for preprocessing geometry for the 'line' layer type.
 * Assumes a line segment between each two consecutive points in the array.
 * Does not assume a line segment from last point to first point, unless `isRing` is set to `true`.
 * For example, an array of 4 points describes exactly 3 line segments.
 * @param linePoints - An array of points describing the line segments.
 * @param granularity - Subdivision granularity.
 * @param isRing - When true, an additional line segment is assumed to exist between the input array's last and first point.
 * @returns A new array of points of the subdivided line segments. The array may contain some of the original Point objects. If `isRing` is set to `true`, then this also includes the (subdivided) segment from the last point of the input array to the first point.
 *
 * @example
 * ```ts
 * const result = subdivideVertexLine([
 *   new Point(0, 0),
 *   new Point(8, 0),
 *   new Point(0, 8),
 * ], EXTENT / 4, false);
 * // Results in an array of points with these (x, y) coordinates:
 * //   0, 0
 * //   4, 0
 * //   8, 0
 * //   4, 4
 * //   0, 8
 * ```
 *
 * @example
 * ```ts
 * const result = subdivideVertexLine([
 *   new Point(0, 0),
 *   new Point(8, 0),
 *   new Point(0, 8),
 * ], EXTENT / 4, true);
 * // Results in an array of points with these (x, y) coordinates:
 * //   0, 0
 * //   4, 0
 * //   8, 0
 * //   4, 4
 * //   0, 8
 * //   0, 4
 * //   0, 0
 * ```
 */
export function subdivideVertexLine(linePoints: Array<Point>, granularity: number, isRing: boolean = false): Array<Point> {
    if (!linePoints || linePoints.length < 1) {
        return [];
    }

    if (linePoints.length < 2) {
        return [];
    }

    // Generate an extra line segment between the input array's first and last points,
    // but only if isRing=true AND the first and last points actually differ.
    const first = linePoints[0];
    const last = linePoints[linePoints.length - 1];
    const addLastToFirstSegment = isRing && (first.x !== last.x || first.y !== last.y);

    if (granularity < 2) {
        if (addLastToFirstSegment) {
            return [...linePoints, linePoints[0]];
        } else {
            return [...linePoints];
        }
    }

    const cellSize = Math.floor(EXTENT / granularity);
    const finalLineVertices: Array<Point> = [];

    finalLineVertices.push(new Point(linePoints[0].x, linePoints[0].y));

    // Iterate over all input lines
    const totalPoints = linePoints.length;
    const lastIndex = addLastToFirstSegment ? totalPoints : (totalPoints - 1);
    for (let pointIndex = 0; pointIndex < lastIndex; pointIndex++) {
        const linePoint0 = linePoints[pointIndex];
        const linePoint1 = pointIndex < (totalPoints - 1) ? linePoints[pointIndex + 1] : linePoints[0];
        const lineVertex0x = linePoint0.x;
        const lineVertex0y = linePoint0.y;
        const lineVertex1x = linePoint1.x;
        const lineVertex1y = linePoint1.y;

        const dirXnonZero = lineVertex0x !== lineVertex1x;
        const dirYnonZero = lineVertex0y !== lineVertex1y;

        if (!dirXnonZero && !dirYnonZero) {
            continue;
        }

        const dirX = lineVertex1x - lineVertex0x;
        const dirY = lineVertex1y - lineVertex0y;
        const absDirX = Math.abs(dirX);
        const absDirY = Math.abs(dirY);

        let lastPointX = lineVertex0x;
        let lastPointY = lineVertex0y;

        // Walk along the line segment from start to end. In every step,
        // find out the distance from start until the line intersects either the X-parallel or Y-parallel subdivision axis.
        // Pick the closer intersection, add it to the final line points and consider that point the new start of the line.
        // But also make sure the intersection point does not lie beyond the end of the line.
        // If none of the intersection points is closer than line end, add the endpoint to the final line and break the loop.

        while (true) {
            const nextBoundaryX = dirX > 0 ?
                ((Math.floor(lastPointX / cellSize) + 1) * cellSize) :
                ((Math.ceil(lastPointX / cellSize) - 1) * cellSize);
            const nextBoundaryY = dirY > 0 ?
                ((Math.floor(lastPointY / cellSize) + 1) * cellSize) :
                ((Math.ceil(lastPointY / cellSize) - 1) * cellSize);
            const axisDistanceToBoundaryX = Math.abs(lastPointX - nextBoundaryX);
            const axisDistanceToBoundaryY = Math.abs(lastPointY - nextBoundaryY);

            const axisDistanceToEndX = Math.abs(lastPointX - lineVertex1x);
            const axisDistanceToEndY = Math.abs(lastPointY - lineVertex1y);

            const realDistanceToBoundaryX = dirXnonZero ? axisDistanceToBoundaryX / absDirX : Number.POSITIVE_INFINITY;
            const realDistanceToBoundaryY = dirYnonZero ? axisDistanceToBoundaryY / absDirY : Number.POSITIVE_INFINITY;

            if ((axisDistanceToEndX <= axisDistanceToBoundaryX || !dirXnonZero) &&
            (axisDistanceToEndY <= axisDistanceToBoundaryY || !dirYnonZero)) {
                break;
            }

            if ((realDistanceToBoundaryX < realDistanceToBoundaryY && dirXnonZero) || !dirYnonZero) {
                // We hit the X cell boundary first
                // Always consider the X cell hit if Y dir is zero
                lastPointX = nextBoundaryX;
                lastPointY = lastPointY + dirY * realDistanceToBoundaryX;
                const next = new Point(lastPointX, Math.round(lastPointY));

                // Do not add the next vertex if it is equal to the last added vertex
                if (finalLineVertices[finalLineVertices.length - 1].x !== next.x ||
                    finalLineVertices[finalLineVertices.length - 1].y !== next.y) {
                    finalLineVertices.push(next);
                }
            } else {
                lastPointX = lastPointX + dirX * realDistanceToBoundaryY;
                lastPointY = nextBoundaryY;
                const next = new Point(Math.round(lastPointX), lastPointY);

                if (finalLineVertices[finalLineVertices.length - 1].x !== next.x ||
                    finalLineVertices[finalLineVertices.length - 1].y !== next.y) {
                    finalLineVertices.push(next);
                }
            }
        }

        const last = new Point(lineVertex1x, lineVertex1y);
        if (finalLineVertices[finalLineVertices.length - 1].x !== last.x ||
            finalLineVertices[finalLineVertices.length - 1].y !== last.y) {
            finalLineVertices.push(last);
        }
    }

    return finalLineVertices;
}

/**
 * Takes a polygon as an array of point rings, returns a flattened array of the X,Y coordinates of these points.
 * Also creates an array of hole indices. Both returned arrays are required for `earcut`.
 */
function flatten(polygon: Array<Array<Point>>): {
    flattened: Array<number>;
    holeIndices: Array<number>;
} {
    const holeIndices = [];
    const flattened = [];

    for (const ring of polygon) {
        if (ring.length === 0) {
            continue;
        }

        if (ring !== polygon[0]) {
            holeIndices.push(flattened.length / 2);
        }

        for (let i = 0; i < ring.length; i++) {
            flattened.push(ring[i].x);
            flattened.push(ring[i].y);
        }
    }

    return {
        flattened,
        holeIndices
    };
}

/**
 * Returns a new array of indices where all triangles have the counter-clockwise winding order.
 * @param flattened - Flattened vertex buffer.
 * @param indices - Triangle indices.
 */
export function fixWindingOrder(flattened: Array<number>, indices: Array<number>): Array<number> {
    const corrected = [];

    for (let i = 0; i < indices.length; i += 3) {
        const i0 = indices[i];
        const i1 = indices[i + 1];
        const i2 = indices[i + 2];

        const v0x = flattened[i0 * 2];
        const v0y = flattened[i0 * 2 + 1];
        const v1x = flattened[i1 * 2];
        const v1y = flattened[i1 * 2 + 1];
        const v2x = flattened[i2 * 2];
        const v2y = flattened[i2 * 2 + 1];

        const e0x = v1x - v0x;
        const e0y = v1y - v0y;
        const e1x = v2x - v0x;
        const e1y = v2y - v0y;

        const crossProduct = e0x * e1y - e0y * e1x;

        if (crossProduct > 0) {
            // Flip
            corrected.push(i0);
            corrected.push(i2);
            corrected.push(i1);
        } else {
            // Don't flip
            corrected.push(i0);
            corrected.push(i1);
            corrected.push(i2);
        }
    }

    return corrected;
}

/**
 * Triangulates a ring of vertex indices. Appends to the supplied array of final triangle indices.
 * @param vertexBuffer - Flattened vertex coordinate array.
 * @param ring - Ordered ring of vertex indices to triangulate.
 * @param leftmostIndex - The index of the leftmost vertex in the supplied ring.
 * @param finalIndices - Array of final triangle indices, into where the resulting triangles are appended.
 */
export function scanlineTriangulateVertexRing(vertexBuffer: Array<number>, ring: Array<number>, finalIndices: Array<number>): void {
    // Triangulate the ring
    // It is guaranteed to be convex and ordered
    if (ring.length === 0) {
        throw new Error('Subdivision vertex ring is empty.');
    }

    // Find the leftmost vertex in the ring
    let leftmostIndex = 0;
    let leftmostX = vertexBuffer[ring[0] * 2];
    for (let i = 1; i < ring.length; i++) {
        const x = vertexBuffer[ring[i] * 2];
        if (x < leftmostX) {
            leftmostX = x;
            leftmostIndex = i;
        }
    }

    // Traverse the ring in both directions from the leftmost vertex
    // Assume ring is in CCW order (to produce CCW triangles)
    const ringVertexLength = ring.length;
    let lastEdgeA = leftmostIndex;
    let lastEdgeB = (lastEdgeA + 1) % ringVertexLength;

    while (true) {
        const candidateIndexA = (lastEdgeA - 1) >= 0 ? (lastEdgeA - 1) : (ringVertexLength - 1);
        const candidateIndexB = (lastEdgeB + 1) % ringVertexLength;

        // Pick candidate, move edge
        const candidateAx = vertexBuffer[ring[candidateIndexA] * 2];
        const candidateAy = vertexBuffer[ring[candidateIndexA] * 2 + 1];
        const candidateBx = vertexBuffer[ring[candidateIndexB] * 2];
        const candidateBy = vertexBuffer[ring[candidateIndexB] * 2 + 1];
        const lastEdgeAx = vertexBuffer[ring[lastEdgeA] * 2];
        const lastEdgeAy = vertexBuffer[ring[lastEdgeA] * 2 + 1];
        const lastEdgeBx = vertexBuffer[ring[lastEdgeB] * 2];
        const lastEdgeBy = vertexBuffer[ring[lastEdgeB] * 2 + 1];

        let pickA = false;

        if (candidateAx < candidateBx) {
            pickA = true;
        } else if (candidateAx > candidateBx) {
            pickA = false;
        } else {
            // Pick the candidate that is more "right" of the last edge's line
            const ex = lastEdgeBx - lastEdgeAx;
            const ey = lastEdgeBy - lastEdgeAy;
            const nx = ey;
            const ny = -ex;
            const sign = (lastEdgeAy < lastEdgeBy) ? 1 : -1;
            // dot( (candidateA <-- lastEdgeA), normal )
            const aRight = ((candidateAx - lastEdgeAx) * nx + (candidateAy - lastEdgeAy) * ny) * sign;
            // dot( (candidateB <-- lastEdgeA), normal )
            const bRight = ((candidateBx - lastEdgeAx) * nx + (candidateBy - lastEdgeAy) * ny) * sign;
            if (aRight > bRight) {
                pickA = true;
            }
        }

        if (pickA) {
            // Pick candidate A
            const c = ring[candidateIndexA];
            const a = ring[lastEdgeA];
            const b = ring[lastEdgeB];
            if (c !== a && c !== b && a !== b) {
                finalIndices.push(b, a, c);
            }
            lastEdgeA--;
            if (lastEdgeA < 0) {
                lastEdgeA = ringVertexLength - 1;
            }
        } else {
            // Pick candidate B
            const c = ring[candidateIndexB];
            const a = ring[lastEdgeA];
            const b = ring[lastEdgeB];
            if (c !== a && c !== b && a !== b) {
                finalIndices.push(b, a, c);
            }
            lastEdgeB++;
            if (lastEdgeB >= ringVertexLength) {
                lastEdgeB = 0;
            }
        }

        if (candidateIndexA === candidateIndexB) {
            break; // We ran out of ring vertices
        }
    }
}<|MERGE_RESOLUTION|>--- conflicted
+++ resolved
@@ -273,8 +273,6 @@
         return ring;
     }
 
-<<<<<<< HEAD
-=======
     /**
      * Generates ring vertices along an edge A-\>B, but only in the part that intersects a given cell row.
      * Does not handle adding edge endpoint vertices or edge cell row enter/exit vertices.
@@ -282,7 +280,6 @@
      * @param enterX - The X coordinate of the point where edge A-\>B enters the current cell row.
      * @param exitX - The X coordinate of the point where edge A-\>B exits the current cell row.
      */
->>>>>>> 221017c5
     private _generateIntraEdgeVertices(
         ring: Array<number>,
         aX: number,
@@ -325,10 +322,7 @@
      * Call when processing an edge A-\>B that exits the current row (B lies outside the current row).
      * Generates vertices along the cell edge between the exit point from cell row
      * of edge A-\>B and entry of edge B-\>C, or entry of C-\>A if both A and C lie outside the cell row.
-<<<<<<< HEAD
-=======
      * Does not handle adding edge endpoint vertices or edge cell row enter/exit vertices.
->>>>>>> 221017c5
      * @param ring - Ordered array of vertex indices for the constructed ring. New indices are placed here.
      * @param exitX - The X coordinate of the point where edge A-\>B exits the current cell row.
      * @param cellRowYTop - The current cell row top Y coordinate.
