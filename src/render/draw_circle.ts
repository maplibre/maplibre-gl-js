--- conflicted
+++ resolved
@@ -59,11 +59,7 @@
 
     const segmentsRenderStates: Array<SegmentsTileRenderState> = [];
 
-<<<<<<< HEAD
-    // Note: due to how the shader is written, this only has effect when globe rendering is enabled and `circle-pitch-alignment` is set to 'map'.
-=======
     // Note: due to how the shader is written, this value only has effect when globe rendering is enabled and `circle-pitch-alignment` is set to 'map'.
->>>>>>> 2cf3d965
     const radiusCorrectionFactor = projection.getCircleRadiusCorrection(transform);
 
     for (let i = 0; i < coords.length; i++) {
