import {Texture} from './texture';
import {Color} from '@maplibre/maplibre-gl-style-spec';
import {DepthMode} from '../gl/depth_mode';
import {StencilMode} from '../gl/stencil_mode';
import {ColorMode} from '../gl/color_mode';
import {CullFaceMode} from '../gl/cull_face_mode';
import {Context} from '../gl/context';
import {Framebuffer} from '../gl/framebuffer';
import {Tile} from '../source/tile';
import {
    heatmapUniformValues,
    heatmapTextureUniformValues
} from './program/heatmap_program';
import {HEATMAP_FULL_RENDER_FBO_KEY} from '../style/style_layer/heatmap_style_layer';

import type {Painter} from './painter';
import type {SourceCache} from '../source/source_cache';
import type {HeatmapStyleLayer} from '../style/style_layer/heatmap_style_layer';
import type {HeatmapBucket} from '../data/bucket/heatmap_bucket';
import type {OverscaledTileID} from '../source/tile_id';

export function drawHeatmap(painter: Painter, sourceCache: SourceCache, layer: HeatmapStyleLayer, tileIDs: Array<OverscaledTileID>) {
    if (layer.paint.get('heatmap-opacity') === 0) {
        return;
    }
    const context = painter.context;

<<<<<<< HEAD
    if (painter.renderPass === 'offscreen') {
        const context = painter.context;
        const gl = context.gl;
        const transform = painter.transform;

        // Allow kernels to be drawn across boundaries, so that
        // large kernels are not clipped to tiles
        const stencilMode = StencilMode.disabled;
        // Turn on additive blending for kernels, which is a key aspect of kernel density estimation formula
        const colorMode = new ColorMode([gl.ONE, gl.ONE], Color.transparent, [true, true, true, true]);

        bindFramebuffer(context, painter, layer);

        context.clear({color: Color.transparent});

        for (let i = 0; i < coords.length; i++) {
            const coord = coords[i];

=======
    if (painter.style.map.terrain) {
        for (const coord of tileIDs) {
            const tile = sourceCache.getTile(coord);
>>>>>>> bc70bc55
            // Skip tiles that have uncovered parents to avoid flickering; we don't need
            // to use complex tile masking here because the change between zoom levels is subtle,
            // so it's fine to simply render the parent until all its 4 children are loaded
            if (sourceCache.hasRenderableParent(coord)) continue;
<<<<<<< HEAD

            const tile = sourceCache.getTile(coord);
            const bucket: HeatmapBucket = (tile.getBucket(layer) as any);
            if (!bucket) continue;

            const programConfiguration = bucket.programConfigurations.get(layer.id);
            const program = painter.useProgram('heatmap', programConfiguration);

            const projectionData = transform.getProjectionData(coord);

            const radiusCorrectionFactor = transform.getCircleRadiusCorrection();

            program.draw(context, gl.TRIANGLES, DepthMode.disabled, stencilMode, colorMode, CullFaceMode.backCCW,
                heatmapUniformValues(tile, transform.zoom, layer.paint.get('heatmap-intensity'), radiusCorrectionFactor),
                null, projectionData,
                layer.id, bucket.layoutVertexBuffer, bucket.indexBuffer,
                bucket.segments, layer.paint, transform.zoom,
                programConfiguration);
=======
            if (painter.renderPass === 'offscreen') {
                prepareHeatmapTerrain(painter, tile, layer, coord);
            } else if (painter.renderPass === 'translucent') {
                renderHeatmapTerrain(painter, layer, coord);
            }
>>>>>>> bc70bc55
        }
        context.viewport.set([0, 0, painter.width, painter.height]);
    } else {
        if (painter.renderPass === 'offscreen') {
            prepareHeatmapFlat(painter, sourceCache, layer, tileIDs);
        } else if (painter.renderPass === 'translucent') {
            renderHeatmapFlat(painter, layer);
        }

    }
}

function prepareHeatmapFlat(painter: Painter, sourceCache: SourceCache, layer: HeatmapStyleLayer, coords: Array<OverscaledTileID>) {
    const context = painter.context;
    const gl = context.gl;

    // Allow kernels to be drawn across boundaries, so that
    // large kernels are not clipped to tiles
    const stencilMode = StencilMode.disabled;
    // Turn on additive blending for kernels, which is a key aspect of kernel density estimation formula
    const colorMode = new ColorMode([gl.ONE, gl.ONE], Color.transparent, [true, true, true, true]);

    bindFramebuffer(context, painter, layer);

    context.clear({color: Color.transparent});

    for (let i = 0; i < coords.length; i++) {
        const coord = coords[i];

        // Skip tiles that have uncovered parents to avoid flickering; we don't need
        // to use complex tile masking here because the change between zoom levels is subtle,
        // so it's fine to simply render the parent until all its 4 children are loaded
        if (sourceCache.hasRenderableParent(coord)) continue;

        const tile = sourceCache.getTile(coord);
        const bucket: HeatmapBucket = (tile.getBucket(layer) as any);
        if (!bucket) continue;

        const programConfiguration = bucket.programConfigurations.get(layer.id);
        const program = painter.useProgram('heatmap', programConfiguration);
        const {zoom} = painter.transform;

        program.draw(context, gl.TRIANGLES, DepthMode.disabled, stencilMode, colorMode, CullFaceMode.disabled,
            heatmapUniformValues(coord.posMatrix, tile, zoom, layer.paint.get('heatmap-intensity')), null,
            layer.id, bucket.layoutVertexBuffer, bucket.indexBuffer,
            bucket.segments, layer.paint, painter.transform.zoom,
            programConfiguration);
    }

    context.viewport.set([0, 0, painter.width, painter.height]);
}

function renderHeatmapFlat(painter: Painter, layer: HeatmapStyleLayer) {
    const context = painter.context;
    const gl = context.gl;

    context.setColorMode(painter.colorModeForRenderPass());

    // Here we bind two different textures from which we'll sample in drawing
    // heatmaps: the kernel texture, prepared in the offscreen pass, and a
    // color ramp texture.
    const fbo = layer.heatmapFbos.get(HEATMAP_FULL_RENDER_FBO_KEY);
    if (!fbo) return;
    context.activeTexture.set(gl.TEXTURE0);
    gl.bindTexture(gl.TEXTURE_2D, fbo.colorAttachment.get());

    context.activeTexture.set(gl.TEXTURE1);
    const colorRampTexture = getColorRampTexture(context, layer);
    colorRampTexture.bind(gl.LINEAR, gl.CLAMP_TO_EDGE);

    painter.useProgram('heatmapTexture').draw(context, gl.TRIANGLES,
        DepthMode.disabled, StencilMode.disabled, painter.colorModeForRenderPass(), CullFaceMode.disabled,
        heatmapTextureUniformValues(painter, layer, 0, 1), null,
        layer.id, painter.viewportBuffer, painter.quadTriangleIndexBuffer,
        painter.viewportSegments, layer.paint, painter.transform.zoom);
}

function prepareHeatmapTerrain(painter: Painter, tile: Tile, layer: HeatmapStyleLayer, coord: OverscaledTileID) {
    const context = painter.context;
    const gl = context.gl;

    const stencilMode = StencilMode.disabled;
    // Turn on additive blending for kernels, which is a key aspect of kernel density estimation formula
    const colorMode = new ColorMode([gl.ONE, gl.ONE], Color.transparent, [true, true, true, true]);

    const bucket: HeatmapBucket = (tile.getBucket(layer) as any);
    if (!bucket) return;

    const tileKey = coord.key;
    let fbo = layer.heatmapFbos.get(tileKey);
    if (!fbo) {
        fbo = createHeatmapFbo(context, tile.tileSize, tile.tileSize);
        layer.heatmapFbos.set(tileKey, fbo);
    }

    context.bindFramebuffer.set(fbo.framebuffer);
    context.viewport.set([0, 0, tile.tileSize, tile.tileSize]);

    context.clear({color: Color.transparent});

    const programConfiguration = bucket.programConfigurations.get(layer.id);
    const program = painter.useProgram('heatmap', programConfiguration);

    const terrainData = painter.style.map.terrain.getTerrainData(coord);
    program.draw(context, gl.TRIANGLES, DepthMode.disabled, stencilMode, colorMode, CullFaceMode.disabled,
        heatmapUniformValues(coord.posMatrix, tile, painter.transform.zoom, layer.paint.get('heatmap-intensity')), terrainData,
        layer.id, bucket.layoutVertexBuffer, bucket.indexBuffer,
        bucket.segments, layer.paint, painter.transform.zoom,
        programConfiguration);
}

function renderHeatmapTerrain(painter: Painter, layer: HeatmapStyleLayer, coord: OverscaledTileID) {
    const context = painter.context;
    const gl = context.gl;

    context.setColorMode(painter.colorModeForRenderPass());

    const colorRampTexture = getColorRampTexture(context, layer);

    // Here we bind two different textures from which we'll sample in drawing
    // heatmaps: the kernel texture, prepared in the offscreen pass, and a
    // color ramp texture.
    const tileKey = coord.key;
    const fbo = layer.heatmapFbos.get(tileKey);
    if (!fbo) return;

    context.activeTexture.set(gl.TEXTURE0);
    gl.bindTexture(gl.TEXTURE_2D, fbo.colorAttachment.get());

    context.activeTexture.set(gl.TEXTURE1);
    colorRampTexture.bind(gl.LINEAR, gl.CLAMP_TO_EDGE);

    painter.useProgram('heatmapTexture').draw(context, gl.TRIANGLES,
        DepthMode.disabled, StencilMode.disabled, painter.colorModeForRenderPass(), CullFaceMode.disabled,
<<<<<<< HEAD
        heatmapTextureUniformValues(painter, layer, 0, 1), null, null,
        layer.id, painter.viewportBuffer, painter.quadTriangleIndexBuffer,
        painter.viewportSegments, layer.paint, painter.transform.zoom);
=======
        heatmapTextureUniformValues(painter, layer, 0, 1), null,
        layer.id, painter.rasterBoundsBuffer, painter.quadTriangleIndexBuffer,
        painter.rasterBoundsSegments, layer.paint, painter.transform.zoom);

    // destroy the FBO after rendering
    fbo.destroy();
    layer.heatmapFbos.delete(tileKey);
}

function bindFramebuffer(context: Context, painter: Painter, layer: HeatmapStyleLayer) {
    const gl = context.gl;
    context.activeTexture.set(gl.TEXTURE1);

    // Use a 4x downscaled screen texture for better performance
    context.viewport.set([0, 0, painter.width / 4, painter.height / 4]);

    let fbo = layer.heatmapFbos.get(HEATMAP_FULL_RENDER_FBO_KEY);

    if (!fbo) {
        fbo = createHeatmapFbo(context, painter.width / 4, painter.height / 4);
        layer.heatmapFbos.set(HEATMAP_FULL_RENDER_FBO_KEY, fbo);
    } else {
        gl.bindTexture(gl.TEXTURE_2D, fbo.colorAttachment.get());
        context.bindFramebuffer.set(fbo.framebuffer);
    }
}

function createHeatmapFbo(context: Context, width: number, height: number): Framebuffer {
    const gl = context.gl;
    const texture = gl.createTexture();
    gl.bindTexture(gl.TEXTURE_2D, texture);
    gl.texParameteri(gl.TEXTURE_2D, gl.TEXTURE_WRAP_S, gl.CLAMP_TO_EDGE);
    gl.texParameteri(gl.TEXTURE_2D, gl.TEXTURE_WRAP_T, gl.CLAMP_TO_EDGE);
    gl.texParameteri(gl.TEXTURE_2D, gl.TEXTURE_MIN_FILTER, gl.LINEAR);
    gl.texParameteri(gl.TEXTURE_2D, gl.TEXTURE_MAG_FILTER, gl.LINEAR);

    // Use the higher precision half-float texture where available (producing much smoother looking heatmaps);
    // Otherwise, fall back to a low precision texture
    const numType = context.HALF_FLOAT ?? gl.UNSIGNED_BYTE;
    const internalFormat = context.RGBA16F ?? gl.RGBA;

    gl.texImage2D(gl.TEXTURE_2D, 0, internalFormat, width, height, 0, gl.RGBA, numType, null);

    const fbo = context.createFramebuffer(width, height, false, false);
    fbo.colorAttachment.set(texture);

    return fbo;
}

function getColorRampTexture(context: Context, layer: HeatmapStyleLayer): Texture {
    if (!layer.colorRampTexture) {
        layer.colorRampTexture = new Texture(context, layer.colorRamp, context.gl.RGBA);
    }
    return layer.colorRampTexture;
>>>>>>> bc70bc55
}<|MERGE_RESOLUTION|>--- conflicted
+++ resolved
@@ -25,60 +25,18 @@
     }
     const context = painter.context;
 
-<<<<<<< HEAD
-    if (painter.renderPass === 'offscreen') {
-        const context = painter.context;
-        const gl = context.gl;
-        const transform = painter.transform;
-
-        // Allow kernels to be drawn across boundaries, so that
-        // large kernels are not clipped to tiles
-        const stencilMode = StencilMode.disabled;
-        // Turn on additive blending for kernels, which is a key aspect of kernel density estimation formula
-        const colorMode = new ColorMode([gl.ONE, gl.ONE], Color.transparent, [true, true, true, true]);
-
-        bindFramebuffer(context, painter, layer);
-
-        context.clear({color: Color.transparent});
-
-        for (let i = 0; i < coords.length; i++) {
-            const coord = coords[i];
-
-=======
     if (painter.style.map.terrain) {
         for (const coord of tileIDs) {
             const tile = sourceCache.getTile(coord);
->>>>>>> bc70bc55
             // Skip tiles that have uncovered parents to avoid flickering; we don't need
             // to use complex tile masking here because the change between zoom levels is subtle,
             // so it's fine to simply render the parent until all its 4 children are loaded
             if (sourceCache.hasRenderableParent(coord)) continue;
-<<<<<<< HEAD
-
-            const tile = sourceCache.getTile(coord);
-            const bucket: HeatmapBucket = (tile.getBucket(layer) as any);
-            if (!bucket) continue;
-
-            const programConfiguration = bucket.programConfigurations.get(layer.id);
-            const program = painter.useProgram('heatmap', programConfiguration);
-
-            const projectionData = transform.getProjectionData(coord);
-
-            const radiusCorrectionFactor = transform.getCircleRadiusCorrection();
-
-            program.draw(context, gl.TRIANGLES, DepthMode.disabled, stencilMode, colorMode, CullFaceMode.backCCW,
-                heatmapUniformValues(tile, transform.zoom, layer.paint.get('heatmap-intensity'), radiusCorrectionFactor),
-                null, projectionData,
-                layer.id, bucket.layoutVertexBuffer, bucket.indexBuffer,
-                bucket.segments, layer.paint, transform.zoom,
-                programConfiguration);
-=======
             if (painter.renderPass === 'offscreen') {
                 prepareHeatmapTerrain(painter, tile, layer, coord);
             } else if (painter.renderPass === 'translucent') {
                 renderHeatmapTerrain(painter, layer, coord);
             }
->>>>>>> bc70bc55
         }
         context.viewport.set([0, 0, painter.width, painter.height]);
     } else {
@@ -213,11 +171,6 @@
 
     painter.useProgram('heatmapTexture').draw(context, gl.TRIANGLES,
         DepthMode.disabled, StencilMode.disabled, painter.colorModeForRenderPass(), CullFaceMode.disabled,
-<<<<<<< HEAD
-        heatmapTextureUniformValues(painter, layer, 0, 1), null, null,
-        layer.id, painter.viewportBuffer, painter.quadTriangleIndexBuffer,
-        painter.viewportSegments, layer.paint, painter.transform.zoom);
-=======
         heatmapTextureUniformValues(painter, layer, 0, 1), null,
         layer.id, painter.rasterBoundsBuffer, painter.quadTriangleIndexBuffer,
         painter.rasterBoundsSegments, layer.paint, painter.transform.zoom);
@@ -272,5 +225,4 @@
         layer.colorRampTexture = new Texture(context, layer.colorRamp, context.gl.RGBA);
     }
     return layer.colorRampTexture;
->>>>>>> bc70bc55
 }