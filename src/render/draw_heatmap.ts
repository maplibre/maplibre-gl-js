--- conflicted
+++ resolved
@@ -52,21 +52,13 @@
 
             const programConfiguration = bucket.programConfigurations.get(layer.id);
             const program = painter.useProgram('heatmap', programConfiguration);
-<<<<<<< HEAD
-            const {zoom} = transform;
-=======
->>>>>>> 2cf3d965
 
             const projectionData = projection.getProjectionData(coord.canonical, coord.posMatrix);
 
             const radiusCorrectionFactor = projection.getCircleRadiusCorrection(transform);
 
             program.draw(context, gl.TRIANGLES, DepthMode.disabled, stencilMode, colorMode, CullFaceMode.disabled,
-<<<<<<< HEAD
-                heatmapUniformValues(tile, zoom, layer.paint.get('heatmap-intensity'), radiusCorrectionFactor),
-=======
                 heatmapUniformValues(tile, transform.zoom, layer.paint.get('heatmap-intensity'), radiusCorrectionFactor),
->>>>>>> 2cf3d965
                 null, projectionData,
                 layer.id, bucket.layoutVertexBuffer, bucket.indexBuffer,
                 bucket.segments, layer.paint, transform.zoom,
