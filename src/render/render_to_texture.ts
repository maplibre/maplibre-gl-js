import Painter from './painter';
import Tile from '../source/tile';
import Color from '../style-spec/util/color';
import {OverscaledTileID} from '../source/tile_id';
import {drawTerrain} from './draw_terrain';
<<<<<<< HEAD
=======
import Style from '../style/style';
import Terrain from './terrain';
import RenderPool from '../gl/render_pool';
import Texture from './texture';
>>>>>>> 38663c00
import type StyleLayer from '../style/style_layer';
import Framebuffer from '../gl/framebuffer';
import Texture from './texture';
import Context from '../gl/context';
import Style from '../style/style';
import Terrain from './terrain';
import {DepthStencilAttachment} from '../gl/value';

// lookup table which layers should rendered to texture
const LAYERS: { [keyof in StyleLayer['type']]?: boolean } = {
    background: true,
    fill: true,
    line: true,
    raster: true,
    hillshade: true
};

type PoolObject = {
    id: number;
    fbo: Framebuffer;
    texture: Texture;
    stamp: number;
    inUse: boolean;
};

export class RenderPool {
    context: Context;
    size: number;
    tileSize: number;
    objs: Array<PoolObject>;
    recentlyUsed: Array<number>;
    stamp: number;

    constructor(context: Context, size: number, tileSize: number) {
        this.context = context;
        this.size = size;
        this.tileSize = tileSize;
        this.objs = [];
        this.recentlyUsed = [];
        this.stamp = 0;
    }

    destruct() {
        for (const obj of this.objs) {
            obj.texture.destroy();
            obj.fbo.destroy();
        }
    }

    createObject(id: number): PoolObject {
        const fbo = this.context.createFramebuffer(this.tileSize, this.tileSize, true, true);
        const texture = new Texture(this.context, {width: this.tileSize, height: this.tileSize, data: null}, this.context.gl.RGBA);
        texture.bind(this.context.gl.LINEAR, this.context.gl.CLAMP_TO_EDGE);
        fbo.depthAttachment.set(this.context.createRenderbuffer(this.context.gl.DEPTH_STENCIL, this.tileSize, this.tileSize));
        fbo.colorAttachment.set(texture.texture);
        return {id, fbo, texture, stamp: -1, inUse: false};
    }

    getObjectForId(id: number): PoolObject {
        return this.objs[id];
    }

    useObject(obj: PoolObject) {
        obj.inUse = true;
        this.recentlyUsed = this.recentlyUsed.filter(id => obj.id !== id);
        this.recentlyUsed.push(obj.id);
        while (this.recentlyUsed.length > this.size) this.recentlyUsed.shift();
    }

    stampObject(obj: PoolObject) {
        obj.stamp = ++this.stamp;
    }

    getFreeObject(): PoolObject {
        // check for free existing objects
        for (const id of this.recentlyUsed) {
            if (!this.objs[id].inUse) return this.objs[id];
        }
        // create new object
        const obj = this.createObject(this.objs.length);
        this.objs.push(obj);
        return obj;
    }

    freeObject(obj: PoolObject) {
        obj.inUse = false;
    }

    freeObjects() {
        for (const obj of this.objs) this.freeObject(obj);
    }

    isFull(): boolean {
        if (this.objs.length < this.size) return false;
        for (const obj of this.objs)
            if (!obj.inUse) return false;
        return true;
    }
}

// lookup table which layers should rendered to texture
const LAYERS: { [keyof in StyleLayer['type']]?: boolean } = {
    background: true,
    fill: true,
    line: true,
    raster: true,
    hillshade: true
};

/**
 * RenderToTexture
 */
export default class RenderToTexture {
    painter: Painter;
    terrain: Terrain;
    pool: RenderPool;
    // coordsDescendingInv contains a list of all tiles which should be rendered for one render-to-texture tile
    // e.g. render 4 raster-tiles with size 256px to the 512px render-to-texture tile
    _coordsDescendingInv: {[_: string]: {[_:string]: Array<OverscaledTileID>}};
    // create a string representation of all to tiles rendered to render-to-texture tiles
    // this string representation is used to check if tile should be re-rendered.
    _coordsDescendingInvStr: {[_: string]: {[_:string]: string}};
    // store for render-stacks
    // a render stack is a set of layers which should be rendered into one texture
    // every stylesheet can have multipe stacks. A new stack is created if layers which should
    // not rendered to texture sit inbetween layers which should rendered to texture. e.g. hillshading or symbols
    _stacks: Array<Array<string>>;
    // remember the previous processed layer to check if a new stack is needed
    _prevType: string;
    // a list of tiles that can potentially rendered
    _renderableTiles: Array<Tile>;
    // a list of tiles that should be rendered to screen in the next render-call
    _rttTiles: Array<Tile>;
    // a list of all layer-ids which should be rendered
    _renderableLayerIds: Array<string>;

    constructor(painter: Painter, terrain: Terrain) {
        this.painter = painter;
        this.terrain = terrain;
        this.pool = new RenderPool(painter.context, 30, terrain.sourceCache.tileSize * terrain.qualityFactor);
    }

    destruct() {
        this.pool.destruct();
    }
<<<<<<< HEAD

    getTexture(tile: Tile) {
        return this.pool.getObjectForId(tile.rtt[this._stacks.length - 1][0]).texture;
    }

    initialize(style: Style, zoom: number) {
=======

    getTexture(tile: Tile): Texture {
        return this.pool.getObjectForId(tile.rtt[this._stacks.length - 1].id).texture;
    }

    prepareForRender(style: Style, zoom: number) {
>>>>>>> 38663c00
        this._stacks = [];
        this._prevType = null;
        this._rttTiles = [];
        this._renderableTiles = this.terrain.sourceCache.getRenderableTiles();
        this._renderableLayerIds = style._order.filter(id => !style._layers[id].isHidden(zoom));

        this._coordsDescendingInv = {};
        for (const id in style.sourceCaches) {
            this._coordsDescendingInv[id] = {};
            const tileIDs = style.sourceCaches[id].getVisibleCoordinates();
            for (const tileID of tileIDs) {
                const keys = this.terrain.sourceCache.getTerrainCoords(tileID);
                for (const key in keys) {
                    if (!this._coordsDescendingInv[id][key]) this._coordsDescendingInv[id][key] = [];
                    this._coordsDescendingInv[id][key].push(keys[key]);
                }
            }
        }

        this._coordsDescendingInvStr = {};
        for (const id of style._order) {
            const layer = style._layers[id], source = layer.source;
            if (LAYERS[layer.type]) {
                if (!this._coordsDescendingInvStr[source]) {
                    this._coordsDescendingInvStr[source] = {};
                    for (const key in this._coordsDescendingInv[source])
                        this._coordsDescendingInvStr[source][key] = this._coordsDescendingInv[source][key].map(c => c.key).sort().join();
                }
            }
        }

        // check tiles to render
        for (const tile of this._renderableTiles) {
            for (const source in this._coordsDescendingInvStr) {
                // rerender if there are more coords to render than in the last rendering
                const coords = this._coordsDescendingInvStr[source][tile.tileID.key];
                if (coords && coords !== tile.rttCoords[source]) tile.rtt = [];
            }
        }
    }

    /**
     * due that switching textures is relatively slow, the render
     * layer-by-layer context is not practicable. To bypass this problem
     * this lines of code stack all layers and later render all at once.
     * Because of the stylesheet possibility to mixing render-to-texture layers
     * and 'live'-layers (f.e. symbols) it is necessary to create more stacks. For example
     * a symbol-layer is in between of fill-layers.
     * @param {StyleLayer} layer the layer to render
     * @returns {boolean} if true layer is rendered to texture, otherwise false
     */
    renderLayer(layer: StyleLayer): boolean {
        if (layer.isHidden(this.painter.transform.zoom)) return false;

        const type = layer.type;
        const painter = this.painter;
        const isLastLayer = this._renderableLayerIds[this._renderableLayerIds.length - 1] === layer.id;

        // remember background, fill, line & raster layer to render into a stack
        if (LAYERS[type]) {
            // create a new stack if previous layer was not rendered to texture (f.e. symbols)
            if (!this._prevType || !LAYERS[this._prevType]) this._stacks.push([]);
            // push current render-to-texture layer to render-stack
            this._prevType = type;
            this._stacks[this._stacks.length - 1].push(layer.id);
            // rendering is done later, all in once
            if (!isLastLayer) return true;
        }

        // in case a stack is finished render all collected stack-layers into a texture
        if (LAYERS[this._prevType] || (LAYERS[type] && isLastLayer)) {
            this._prevType = type;
            const stack = this._stacks.length - 1, layers = this._stacks[stack] || [];
            for (const tile of this._renderableTiles) {
                // if render pool is full draw current tiles to screen and free pool
                if (this.pool.isFull()) {
                    drawTerrain(this.painter, this.terrain, this._rttTiles);
                    this._rttTiles = [];
<<<<<<< HEAD
                    this.pool.freeObjects();
=======
                    this.pool.freeAllObjects();
>>>>>>> 38663c00
                }
                this._rttTiles.push(tile);
                // check for cached PoolObject
                if (tile.rtt[stack]) {
<<<<<<< HEAD
                    const [id, stamp] = tile.rtt[stack];
                    const obj = this.pool.getObjectForId(id);
                    if (obj.stamp === stamp) {
=======
                    const obj = this.pool.getObjectForId(tile.rtt[stack].id);
                    if (obj.stamp === tile.rtt[stack].stamp) {
>>>>>>> 38663c00
                        this.pool.useObject(obj);
                        continue;
                    }
                }
                // get free PoolObject
<<<<<<< HEAD
                const obj = this.pool.getFreeObject();
                this.pool.useObject(obj);
                this.pool.stampObject(obj);
                tile.rtt[stack] = [obj.id, obj.stamp];
                // prepare PoolObject for rendering
                painter.context.bindFramebuffer.set(obj.fbo.framebuffer);
                painter.context.clear({color: Color.transparent, stencil: 0});
                painter.currentStencilSource = undefined;
=======
                const obj = this.pool.getOrCreateFreeObject();
                this.pool.useObject(obj);
                this.pool.stampObject(obj);
                tile.rtt[stack] = {id: obj.id, stamp: obj.stamp};
                // prepare PoolObject for rendering
                painter.context.bindFramebuffer.set(obj.fbo.framebuffer);
                painter.context.clear({color: Color.transparent});
>>>>>>> 38663c00
                for (let l = 0; l < layers.length; l++) {
                    const layer = painter.style._layers[layers[l]];
                    const coords = layer.source ? this._coordsDescendingInv[layer.source][tile.tileID.key] : [tile.tileID];
                    painter.context.viewport.set([0, 0, obj.fbo.width, obj.fbo.height]);
                    painter._renderTileClippingMasks(layer, coords);
                    painter.renderLayer(painter, painter.style.sourceCaches[layer.source], layer, coords);
                    if (layer.source) tile.rttCoords[layer.source] = this._coordsDescendingInvStr[layer.source][tile.tileID.key];
                }
            }
            drawTerrain(this.painter, this.terrain, this._rttTiles);
            this._rttTiles = [];
<<<<<<< HEAD
            this.pool.freeObjects();
=======
            this.pool.freeAllObjects();
>>>>>>> 38663c00

            return LAYERS[type];
        }

        return false;
    }

}<|MERGE_RESOLUTION|>--- conflicted
+++ resolved
@@ -3,112 +3,11 @@
 import Color from '../style-spec/util/color';
 import {OverscaledTileID} from '../source/tile_id';
 import {drawTerrain} from './draw_terrain';
-<<<<<<< HEAD
-=======
+import RenderPool from '../gl/render_pool';
+import type StyleLayer from '../style/style_layer';
+import Texture from './texture';
 import Style from '../style/style';
 import Terrain from './terrain';
-import RenderPool from '../gl/render_pool';
-import Texture from './texture';
->>>>>>> 38663c00
-import type StyleLayer from '../style/style_layer';
-import Framebuffer from '../gl/framebuffer';
-import Texture from './texture';
-import Context from '../gl/context';
-import Style from '../style/style';
-import Terrain from './terrain';
-import {DepthStencilAttachment} from '../gl/value';
-
-// lookup table which layers should rendered to texture
-const LAYERS: { [keyof in StyleLayer['type']]?: boolean } = {
-    background: true,
-    fill: true,
-    line: true,
-    raster: true,
-    hillshade: true
-};
-
-type PoolObject = {
-    id: number;
-    fbo: Framebuffer;
-    texture: Texture;
-    stamp: number;
-    inUse: boolean;
-};
-
-export class RenderPool {
-    context: Context;
-    size: number;
-    tileSize: number;
-    objs: Array<PoolObject>;
-    recentlyUsed: Array<number>;
-    stamp: number;
-
-    constructor(context: Context, size: number, tileSize: number) {
-        this.context = context;
-        this.size = size;
-        this.tileSize = tileSize;
-        this.objs = [];
-        this.recentlyUsed = [];
-        this.stamp = 0;
-    }
-
-    destruct() {
-        for (const obj of this.objs) {
-            obj.texture.destroy();
-            obj.fbo.destroy();
-        }
-    }
-
-    createObject(id: number): PoolObject {
-        const fbo = this.context.createFramebuffer(this.tileSize, this.tileSize, true, true);
-        const texture = new Texture(this.context, {width: this.tileSize, height: this.tileSize, data: null}, this.context.gl.RGBA);
-        texture.bind(this.context.gl.LINEAR, this.context.gl.CLAMP_TO_EDGE);
-        fbo.depthAttachment.set(this.context.createRenderbuffer(this.context.gl.DEPTH_STENCIL, this.tileSize, this.tileSize));
-        fbo.colorAttachment.set(texture.texture);
-        return {id, fbo, texture, stamp: -1, inUse: false};
-    }
-
-    getObjectForId(id: number): PoolObject {
-        return this.objs[id];
-    }
-
-    useObject(obj: PoolObject) {
-        obj.inUse = true;
-        this.recentlyUsed = this.recentlyUsed.filter(id => obj.id !== id);
-        this.recentlyUsed.push(obj.id);
-        while (this.recentlyUsed.length > this.size) this.recentlyUsed.shift();
-    }
-
-    stampObject(obj: PoolObject) {
-        obj.stamp = ++this.stamp;
-    }
-
-    getFreeObject(): PoolObject {
-        // check for free existing objects
-        for (const id of this.recentlyUsed) {
-            if (!this.objs[id].inUse) return this.objs[id];
-        }
-        // create new object
-        const obj = this.createObject(this.objs.length);
-        this.objs.push(obj);
-        return obj;
-    }
-
-    freeObject(obj: PoolObject) {
-        obj.inUse = false;
-    }
-
-    freeObjects() {
-        for (const obj of this.objs) this.freeObject(obj);
-    }
-
-    isFull(): boolean {
-        if (this.objs.length < this.size) return false;
-        for (const obj of this.objs)
-            if (!obj.inUse) return false;
-        return true;
-    }
-}
 
 // lookup table which layers should rendered to texture
 const LAYERS: { [keyof in StyleLayer['type']]?: boolean } = {
@@ -155,21 +54,12 @@
     destruct() {
         this.pool.destruct();
     }
-<<<<<<< HEAD
-
-    getTexture(tile: Tile) {
-        return this.pool.getObjectForId(tile.rtt[this._stacks.length - 1][0]).texture;
-    }
-
-    initialize(style: Style, zoom: number) {
-=======
 
     getTexture(tile: Tile): Texture {
         return this.pool.getObjectForId(tile.rtt[this._stacks.length - 1].id).texture;
     }
 
     prepareForRender(style: Style, zoom: number) {
->>>>>>> 38663c00
         this._stacks = [];
         this._prevType = null;
         this._rttTiles = [];
@@ -248,46 +138,26 @@
                 if (this.pool.isFull()) {
                     drawTerrain(this.painter, this.terrain, this._rttTiles);
                     this._rttTiles = [];
-<<<<<<< HEAD
-                    this.pool.freeObjects();
-=======
                     this.pool.freeAllObjects();
->>>>>>> 38663c00
                 }
                 this._rttTiles.push(tile);
                 // check for cached PoolObject
                 if (tile.rtt[stack]) {
-<<<<<<< HEAD
-                    const [id, stamp] = tile.rtt[stack];
-                    const obj = this.pool.getObjectForId(id);
-                    if (obj.stamp === stamp) {
-=======
                     const obj = this.pool.getObjectForId(tile.rtt[stack].id);
                     if (obj.stamp === tile.rtt[stack].stamp) {
->>>>>>> 38663c00
                         this.pool.useObject(obj);
                         continue;
                     }
                 }
                 // get free PoolObject
-<<<<<<< HEAD
-                const obj = this.pool.getFreeObject();
-                this.pool.useObject(obj);
-                this.pool.stampObject(obj);
-                tile.rtt[stack] = [obj.id, obj.stamp];
-                // prepare PoolObject for rendering
-                painter.context.bindFramebuffer.set(obj.fbo.framebuffer);
-                painter.context.clear({color: Color.transparent, stencil: 0});
-                painter.currentStencilSource = undefined;
-=======
                 const obj = this.pool.getOrCreateFreeObject();
                 this.pool.useObject(obj);
                 this.pool.stampObject(obj);
                 tile.rtt[stack] = {id: obj.id, stamp: obj.stamp};
                 // prepare PoolObject for rendering
                 painter.context.bindFramebuffer.set(obj.fbo.framebuffer);
-                painter.context.clear({color: Color.transparent});
->>>>>>> 38663c00
+                painter.context.clear({color: Color.transparent, stencil: 0});
+                painter.currentStencilSource = undefined;
                 for (let l = 0; l < layers.length; l++) {
                     const layer = painter.style._layers[layers[l]];
                     const coords = layer.source ? this._coordsDescendingInv[layer.source][tile.tileID.key] : [tile.tileID];
@@ -299,11 +169,7 @@
             }
             drawTerrain(this.painter, this.terrain, this._rttTiles);
             this._rttTiles = [];
-<<<<<<< HEAD
-            this.pool.freeObjects();
-=======
             this.pool.freeAllObjects();
->>>>>>> 38663c00
 
             return LAYERS[type];
         }
