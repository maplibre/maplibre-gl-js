--- conflicted
+++ resolved
@@ -541,13 +541,8 @@
     populatePaintArrays(newLength: number, feature: Feature, options: PaintOptions) {
         for (const property in this.binders) {
             const binder = this.binders[property];
-<<<<<<< HEAD
             if (binder instanceof SourceExpressionBinder || binder instanceof CompositeExpressionBinder || binder instanceof CrossFadedBinder)
-                (binder as AttributeBinder).populatePaintArray(newLength, feature, options);
-=======
-            if (binder instanceof SourceExpressionBinder || binder instanceof CompositeExpressionBinder || binder instanceof CrossFadedCompositeBinder)
                 binder.populatePaintArray(newLength, feature, options);
->>>>>>> 1bb2d247
         }
     }
     setConstantPatternPositions(posTo: ImagePosition, posFrom: ImagePosition) {
@@ -583,11 +578,7 @@
                 for (const property in this.binders) {
                     const binder = this.binders[property];
                     if ((binder instanceof SourceExpressionBinder || binder instanceof CompositeExpressionBinder ||
-<<<<<<< HEAD
-                         binder instanceof CrossFadedBinder) && (binder as any).expression.isStateDependent === true) {
-=======
-                         binder instanceof CrossFadedCompositeBinder) && binder.expression.isStateDependent === true) {
->>>>>>> 1bb2d247
+                         binder instanceof CrossFadedBinder) && binder.expression.isStateDependent === true) {
                         //AHM: Remove after https://github.com/mapbox/mapbox-gl-js/issues/6255
                         const value = (layer.paint as any).get(property);
                         binder.expression = value.value;
