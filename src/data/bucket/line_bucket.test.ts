import fs from 'fs';
import path from 'path';
import Protobuf from 'pbf';
import {VectorTile} from '@mapbox/vector-tile';
import Point from '@mapbox/point-geometry';
import {SegmentVector} from '../segment';
import {LineBucket} from './line_bucket';
import {LineStyleLayer} from '../../style/style_layer/line_style_layer';
import {LayerSpecification} from '@maplibre/maplibre-gl-style-spec';
import {EvaluationParameters} from '../../style/evaluation_parameters';
import {BucketFeature, BucketParameters} from '../bucket';
import {SubdivisionGranularitySetting} from '../../render/subdivision_granularity_settings';
<<<<<<< HEAD
=======

const noSubdivision = SubdivisionGranularitySetting.noSubdivision;
>>>>>>> 54e37ba6

// Load a line feature from fixture tile.
const vt = new VectorTile(new Protobuf(fs.readFileSync(path.resolve(__dirname, '../../../test/unit/assets/mbsv5-6-18-23.vector.pbf'))));
const feature = vt.layers.road.feature(0);

function createLine(numPoints) {
    const points = [];
    for (let i = 0; i < numPoints; i++) {
        points.push(new Point(i / numPoints, i / numPoints));
    }
    return points;
}

describe('LineBucket', () => {
    test('LineBucket', () => {
        expect(() => {
            const layer = new LineStyleLayer({id: 'test', type: 'line'} as LayerSpecification);
            layer.recalculate({zoom: 0, zoomHistory: {}} as EvaluationParameters, undefined);

            const bucket = new LineBucket({layers: [layer]} as BucketParameters<LineStyleLayer>);

            const line = {
                type: 2,
                properties: {}
            } as BucketFeature;

            const polygon = {
                type: 3,
                properties: {}
            } as BucketFeature;

            bucket.addLine([
                new Point(0, 0)
<<<<<<< HEAD
            ], line, undefined, undefined, undefined, undefined, undefined, SubdivisionGranularitySetting.noSubdivision);

            bucket.addLine([
                new Point(0, 0)
            ], polygon, undefined, undefined, undefined, undefined, undefined, SubdivisionGranularitySetting.noSubdivision);
=======
            ], line, undefined, undefined, undefined, undefined, undefined, noSubdivision);

            bucket.addLine([
                new Point(0, 0)
            ], polygon, undefined, undefined, undefined, undefined, undefined, noSubdivision);
>>>>>>> 54e37ba6

            bucket.addLine([
                new Point(0, 0),
                new Point(0, 0)
<<<<<<< HEAD
            ], line, undefined, undefined, undefined, undefined, undefined, SubdivisionGranularitySetting.noSubdivision);
=======
            ], line, undefined, undefined, undefined, undefined, undefined, noSubdivision);
>>>>>>> 54e37ba6

            bucket.addLine([
                new Point(0, 0),
                new Point(0, 0)
<<<<<<< HEAD
            ], polygon, undefined, undefined, undefined, undefined, undefined, SubdivisionGranularitySetting.noSubdivision);
=======
            ], polygon, undefined, undefined, undefined, undefined, undefined, noSubdivision);
>>>>>>> 54e37ba6

            bucket.addLine([
                new Point(0, 0),
                new Point(10, 10),
                new Point(0, 0)
<<<<<<< HEAD
            ], line, undefined, undefined, undefined, undefined, undefined, SubdivisionGranularitySetting.noSubdivision);
=======
            ], line, undefined, undefined, undefined, undefined, undefined, noSubdivision);
>>>>>>> 54e37ba6

            bucket.addLine([
                new Point(0, 0),
                new Point(10, 10),
                new Point(0, 0)
<<<<<<< HEAD
            ], polygon, undefined, undefined, undefined, undefined, undefined, SubdivisionGranularitySetting.noSubdivision);
=======
            ], polygon, undefined, undefined, undefined, undefined, undefined, noSubdivision);
>>>>>>> 54e37ba6

            bucket.addLine([
                new Point(0, 0),
                new Point(10, 10),
                new Point(10, 20)
<<<<<<< HEAD
            ], line, undefined, undefined, undefined, undefined, undefined, SubdivisionGranularitySetting.noSubdivision);
=======
            ], line, undefined, undefined, undefined, undefined, undefined, noSubdivision);
>>>>>>> 54e37ba6

            bucket.addLine([
                new Point(0, 0),
                new Point(10, 10),
                new Point(10, 20)
<<<<<<< HEAD
            ], polygon, undefined, undefined, undefined, undefined, undefined, SubdivisionGranularitySetting.noSubdivision);
=======
            ], polygon, undefined, undefined, undefined, undefined, undefined, noSubdivision);
>>>>>>> 54e37ba6

            bucket.addLine([
                new Point(0, 0),
                new Point(10, 10),
                new Point(10, 20),
                new Point(0, 0)
<<<<<<< HEAD
            ], line, undefined, undefined, undefined, undefined, undefined, SubdivisionGranularitySetting.noSubdivision);
=======
            ], line, undefined, undefined, undefined, undefined, undefined, noSubdivision);
>>>>>>> 54e37ba6

            bucket.addLine([
                new Point(0, 0),
                new Point(10, 10),
                new Point(10, 20),
                new Point(0, 0)
<<<<<<< HEAD
            ], polygon, undefined, undefined, undefined, undefined, undefined, SubdivisionGranularitySetting.noSubdivision);

            bucket.addFeature(feature as any, feature.loadGeometry(), undefined, undefined, undefined, SubdivisionGranularitySetting.noSubdivision);
=======
            ], polygon, undefined, undefined, undefined, undefined, undefined, noSubdivision);

            bucket.addFeature(feature as any, feature.loadGeometry(), undefined, undefined, undefined, noSubdivision);
>>>>>>> 54e37ba6
        }).not.toThrow();
    });

    test('LineBucket segmentation', () => {
        jest.spyOn(console, 'warn').mockImplementation(() => { });

        // Stub MAX_VERTEX_ARRAY_LENGTH so we can test features
        // breaking across array groups without tests taking a _long_ time.
        SegmentVector.MAX_VERTEX_ARRAY_LENGTH = 256;

        const layer = new LineStyleLayer({id: 'test', type: 'line'} as LayerSpecification);
        layer.recalculate({zoom: 0, zoomHistory: {}} as EvaluationParameters, undefined);

        const bucket = new LineBucket({layers: [layer]} as BucketParameters<LineStyleLayer>);

        // first add an initial, small feature to make sure the next one starts at
        // a non-zero offset
<<<<<<< HEAD
        bucket.addFeature({} as BucketFeature, [createLine(10)], undefined, undefined, undefined, SubdivisionGranularitySetting.noSubdivision);

        // add a feature that will break across the group boundary
        bucket.addFeature({} as BucketFeature, [createLine(128)], undefined, undefined, undefined, SubdivisionGranularitySetting.noSubdivision);
=======
        bucket.addFeature({} as BucketFeature, [createLine(10)], undefined, undefined, undefined, noSubdivision);

        // add a feature that will break across the group boundary
        bucket.addFeature({} as BucketFeature, [createLine(128)], undefined, undefined, undefined, noSubdivision);
>>>>>>> 54e37ba6

        // Each polygon must fit entirely within a segment, so we expect the
        // first segment to include the first feature and the first polygon
        // of the second feature, and the second segment to include the
        // second polygon of the second feature.
        expect(bucket.layoutVertexArray).toHaveLength(276);
        expect(bucket.segments.get()).toEqual([{
            vertexOffset: 0,
            vertexLength: 20,
            vaos: {},
            primitiveOffset: 0,
            primitiveLength: 18
        }, {
            vertexOffset: 20,
            vertexLength: 256,
            vaos: {},
            primitiveOffset: 18,
            primitiveLength: 254
        }]);

        expect(console.warn).toHaveBeenCalledTimes(1);

    });
});<|MERGE_RESOLUTION|>--- conflicted
+++ resolved
@@ -10,11 +10,8 @@
 import {EvaluationParameters} from '../../style/evaluation_parameters';
 import {BucketFeature, BucketParameters} from '../bucket';
 import {SubdivisionGranularitySetting} from '../../render/subdivision_granularity_settings';
-<<<<<<< HEAD
-=======
 
 const noSubdivision = SubdivisionGranularitySetting.noSubdivision;
->>>>>>> 54e37ba6
 
 // Load a line feature from fixture tile.
 const vt = new VectorTile(new Protobuf(fs.readFileSync(path.resolve(__dirname, '../../../test/unit/assets/mbsv5-6-18-23.vector.pbf'))));
@@ -48,103 +45,61 @@
 
             bucket.addLine([
                 new Point(0, 0)
-<<<<<<< HEAD
-            ], line, undefined, undefined, undefined, undefined, undefined, SubdivisionGranularitySetting.noSubdivision);
-
-            bucket.addLine([
-                new Point(0, 0)
-            ], polygon, undefined, undefined, undefined, undefined, undefined, SubdivisionGranularitySetting.noSubdivision);
-=======
             ], line, undefined, undefined, undefined, undefined, undefined, noSubdivision);
 
             bucket.addLine([
                 new Point(0, 0)
             ], polygon, undefined, undefined, undefined, undefined, undefined, noSubdivision);
->>>>>>> 54e37ba6
 
             bucket.addLine([
                 new Point(0, 0),
                 new Point(0, 0)
-<<<<<<< HEAD
-            ], line, undefined, undefined, undefined, undefined, undefined, SubdivisionGranularitySetting.noSubdivision);
-=======
             ], line, undefined, undefined, undefined, undefined, undefined, noSubdivision);
->>>>>>> 54e37ba6
 
             bucket.addLine([
                 new Point(0, 0),
                 new Point(0, 0)
-<<<<<<< HEAD
-            ], polygon, undefined, undefined, undefined, undefined, undefined, SubdivisionGranularitySetting.noSubdivision);
-=======
             ], polygon, undefined, undefined, undefined, undefined, undefined, noSubdivision);
->>>>>>> 54e37ba6
 
             bucket.addLine([
                 new Point(0, 0),
                 new Point(10, 10),
                 new Point(0, 0)
-<<<<<<< HEAD
-            ], line, undefined, undefined, undefined, undefined, undefined, SubdivisionGranularitySetting.noSubdivision);
-=======
             ], line, undefined, undefined, undefined, undefined, undefined, noSubdivision);
->>>>>>> 54e37ba6
 
             bucket.addLine([
                 new Point(0, 0),
                 new Point(10, 10),
                 new Point(0, 0)
-<<<<<<< HEAD
-            ], polygon, undefined, undefined, undefined, undefined, undefined, SubdivisionGranularitySetting.noSubdivision);
-=======
             ], polygon, undefined, undefined, undefined, undefined, undefined, noSubdivision);
->>>>>>> 54e37ba6
 
             bucket.addLine([
                 new Point(0, 0),
                 new Point(10, 10),
                 new Point(10, 20)
-<<<<<<< HEAD
-            ], line, undefined, undefined, undefined, undefined, undefined, SubdivisionGranularitySetting.noSubdivision);
-=======
             ], line, undefined, undefined, undefined, undefined, undefined, noSubdivision);
->>>>>>> 54e37ba6
 
             bucket.addLine([
                 new Point(0, 0),
                 new Point(10, 10),
                 new Point(10, 20)
-<<<<<<< HEAD
-            ], polygon, undefined, undefined, undefined, undefined, undefined, SubdivisionGranularitySetting.noSubdivision);
-=======
             ], polygon, undefined, undefined, undefined, undefined, undefined, noSubdivision);
->>>>>>> 54e37ba6
 
             bucket.addLine([
                 new Point(0, 0),
                 new Point(10, 10),
                 new Point(10, 20),
                 new Point(0, 0)
-<<<<<<< HEAD
-            ], line, undefined, undefined, undefined, undefined, undefined, SubdivisionGranularitySetting.noSubdivision);
-=======
             ], line, undefined, undefined, undefined, undefined, undefined, noSubdivision);
->>>>>>> 54e37ba6
 
             bucket.addLine([
                 new Point(0, 0),
                 new Point(10, 10),
                 new Point(10, 20),
                 new Point(0, 0)
-<<<<<<< HEAD
-            ], polygon, undefined, undefined, undefined, undefined, undefined, SubdivisionGranularitySetting.noSubdivision);
-
-            bucket.addFeature(feature as any, feature.loadGeometry(), undefined, undefined, undefined, SubdivisionGranularitySetting.noSubdivision);
-=======
             ], polygon, undefined, undefined, undefined, undefined, undefined, noSubdivision);
 
             bucket.addFeature(feature as any, feature.loadGeometry(), undefined, undefined, undefined, noSubdivision);
->>>>>>> 54e37ba6
         }).not.toThrow();
     });
 
@@ -162,17 +117,10 @@
 
         // first add an initial, small feature to make sure the next one starts at
         // a non-zero offset
-<<<<<<< HEAD
-        bucket.addFeature({} as BucketFeature, [createLine(10)], undefined, undefined, undefined, SubdivisionGranularitySetting.noSubdivision);
-
-        // add a feature that will break across the group boundary
-        bucket.addFeature({} as BucketFeature, [createLine(128)], undefined, undefined, undefined, SubdivisionGranularitySetting.noSubdivision);
-=======
         bucket.addFeature({} as BucketFeature, [createLine(10)], undefined, undefined, undefined, noSubdivision);
 
         // add a feature that will break across the group boundary
         bucket.addFeature({} as BucketFeature, [createLine(128)], undefined, undefined, undefined, noSubdivision);
->>>>>>> 54e37ba6
 
         // Each polygon must fit entirely within a segment, so we expect the
         // first segment to include the first feature and the first polygon
