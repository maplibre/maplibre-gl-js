import {CircleLayoutArray} from '../array_types.g';

import {members as layoutAttributes} from './circle_attributes';
import {SegmentVector} from '../segment';
import {ProgramConfigurationSet} from '../program_configuration';
import {TriangleIndexArray} from '../index_array_type';
import {loadGeometry} from '../load_geometry';
import {toEvaluationFeature} from '../evaluation_feature';
import {EXTENT} from '../extent';
import {register} from '../../util/web_worker_transfer';
import {EvaluationParameters} from '../../style/evaluation_parameters';

import type {CanonicalTileID} from '../../source/tile_id';
import type {
    Bucket,
    BucketParameters,
    BucketFeature,
    IndexedFeature,
    PopulateParameters
} from '../bucket';
import type {CircleStyleLayer} from '../../style/style_layer/circle_style_layer';
import type {HeatmapStyleLayer} from '../../style/style_layer/heatmap_style_layer';
import type {Context} from '../../gl/context';
import type {IndexBuffer} from '../../gl/index_buffer';
import type {VertexBuffer} from '../../gl/vertex_buffer';
import type Point from '@mapbox/point-geometry';
import type {FeatureStates} from '../../source/source_state';
import type {ImagePosition} from '../../render/image_atlas';
import type {VectorTileLayer} from '@mapbox/vector-tile';

// Extrude is in range 0..7, which will be mapped to -1..1 in the shader.
function addCircleVertex(layoutVertexArray, x, y, extrudeX, extrudeY) {
    layoutVertexArray.emplaceBack(
        (x * 8) + extrudeX - 32768,
        (y * 8) + extrudeY - 32768);
}

/**
 * @internal
 * Circles are represented by two triangles.
 *
 * Each corner has a pos that is the center of the circle and an extrusion
 * vector that is where it points.
 */
export class CircleBucket<Layer extends CircleStyleLayer | HeatmapStyleLayer> implements Bucket {
    index: number;
    zoom: number;
    overscaling: number;
    layerIds: Array<string>;
    layers: Array<Layer>;
    stateDependentLayers: Array<Layer>;
    stateDependentLayerIds: Array<string>;

    layoutVertexArray: CircleLayoutArray;
    layoutVertexBuffer: VertexBuffer;

    indexArray: TriangleIndexArray;
    indexBuffer: IndexBuffer;

    hasPattern: boolean;
    programConfigurations: ProgramConfigurationSet<Layer>;
    segments: SegmentVector;
    uploaded: boolean;

    constructor(options: BucketParameters<Layer>) {
        this.zoom = options.zoom;
        this.overscaling = options.overscaling;
        this.layers = options.layers;
        this.layerIds = this.layers.map(layer => layer.id);
        this.index = options.index;
        this.hasPattern = false;

        this.layoutVertexArray = new CircleLayoutArray();
        this.indexArray = new TriangleIndexArray();
        this.segments = new SegmentVector();
        this.programConfigurations = new ProgramConfigurationSet(options.layers, options.zoom);
        this.stateDependentLayerIds = this.layers.filter((l) => l.isStateDependent()).map((l) => l.id);
    }

    populate(features: Array<IndexedFeature>, options: PopulateParameters, canonical: CanonicalTileID) {
        const styleLayer = this.layers[0];
        const bucketFeatures: BucketFeature[] = [];
        let circleSortKey = null;
        let sortFeaturesByKey = false;

        let subdivide = false;

        if (styleLayer.type === 'heatmap') {
            // Heatmap circles are usually large (and map-pitch-aligned), tessellate them to allow curvature along the globe.
            subdivide = true;
        }

        // Heatmap layers are handled in this bucket and have no evaluated properties, so we check our access
        if (styleLayer.type === 'circle') {
            const circleStyle = (styleLayer as CircleStyleLayer);
            circleSortKey = circleStyle.layout.get('circle-sort-key');
            sortFeaturesByKey = !circleSortKey.isConstant();

            // Circles that are "printed" onto the map surface should be tessellated to follow the globe's curvature.
            subdivide = subdivide || circleStyle.paint.get('circle-pitch-alignment') === 'map';
        }

        const granularity = subdivide ? options.subdivisionGranularity.circle : 1;

        for (const {feature, id, index, sourceLayerIndex} of features) {
            const needGeometry = this.layers[0]._featureFilter.needGeometry;
            const evaluationFeature = toEvaluationFeature(feature, needGeometry);

            if (!this.layers[0]._featureFilter.filter(new EvaluationParameters(this.zoom), evaluationFeature, canonical)) continue;

            const sortKey = sortFeaturesByKey ?
                circleSortKey.evaluate(evaluationFeature, {}, canonical) :
                undefined;

            const bucketFeature: BucketFeature = {
                id,
                properties: feature.properties,
                type: feature.type,
                sourceLayerIndex,
                index,
                geometry: needGeometry ? evaluationFeature.geometry : loadGeometry(feature),
                patterns: {},
                sortKey
            };

            bucketFeatures.push(bucketFeature);

        }

        if (sortFeaturesByKey) {
            bucketFeatures.sort((a, b) => a.sortKey - b.sortKey);
        }

        for (const bucketFeature of bucketFeatures) {
            const {geometry, index, sourceLayerIndex} = bucketFeature;
            const feature = features[index].feature;

            this.addFeature(bucketFeature, geometry, index, canonical, granularity);
            options.featureIndex.insert(feature, geometry, index, sourceLayerIndex, this.index);
        }
    }

    update(states: FeatureStates, vtLayer: VectorTileLayer, imagePositions: {[_: string]: ImagePosition}) {
        if (!this.stateDependentLayers.length) return;
        this.programConfigurations.updatePaintArrays(states, vtLayer, this.stateDependentLayers, imagePositions);
    }

    isEmpty() {
        return this.layoutVertexArray.length === 0;
    }

    uploadPending() {
        return !this.uploaded || this.programConfigurations.needsUpload;
    }

    upload(context: Context) {
        if (!this.uploaded) {
            this.layoutVertexBuffer = context.createVertexBuffer(this.layoutVertexArray, layoutAttributes);
            this.indexBuffer = context.createIndexBuffer(this.indexArray);
        }
        this.programConfigurations.upload(context);
        this.uploaded = true;
    }

    destroy() {
        if (!this.layoutVertexBuffer) return;
        this.layoutVertexBuffer.destroy();
        this.indexBuffer.destroy();
        this.programConfigurations.destroy();
        this.segments.destroy();
    }

    addFeature(feature: BucketFeature, geometry: Array<Array<Point>>, index: number, canonical: CanonicalTileID, granularity?: number) {
<<<<<<< HEAD
        if (!granularity) {
=======
        if (granularity === undefined) {
>>>>>>> 2cf3d965
            granularity = 1;
        }

        // Since we store the circle's center in each vertex, we only have 3 bits for actual vertex position in each axis.
        // Thus the valid range of positions is 0..7.
        // This gives us 4 possible granularity settings that are symmetrical.

        // This array stores vertex positions that should by used by the tessellated quad.
        let extrudes: Array<number>;

        if (granularity === 1) {
            extrudes = [0, 7];
        } else if (granularity === 3) {
            extrudes = [0, 2, 5, 7];
        } else if (granularity === 5) {
            extrudes = [0, 1, 3, 4, 6, 7];
        } else if (granularity === 7) {
            extrudes = [0, 1, 2, 3, 4, 5, 6, 7];
        } else {
            throw new Error(`Invalid circle bucket granularity: ${granularity}; valid values are 1, 3, 5, 7.`);
        }

        const verticesPerAxis = extrudes.length;

        for (const ring of geometry) {
            for (const point of ring) {
                const vx = point.x;
                const vy = point.y;

                // Do not include points that are outside the tile boundaries.
                if (vx < 0 || vx >= EXTENT || vy < 0 || vy >= EXTENT) {
                    continue;
                }

                const segment = this.segments.prepareSegment(verticesPerAxis * verticesPerAxis, this.layoutVertexArray, this.indexArray, feature.sortKey);
                const index = segment.vertexLength;

                for (let y = 0; y < verticesPerAxis; y++) {
                    for (let x = 0; x < verticesPerAxis; x++) {
                        addCircleVertex(this.layoutVertexArray, vx, vy, extrudes[x], extrudes[y]);
                    }
                }

                for (let y = 0; y < verticesPerAxis - 1; y++) {
                    for (let x = 0; x < verticesPerAxis - 1; x++) {
                        const lowerIndex = index + y * verticesPerAxis + x;
                        const upperIndex = index + (y + 1) * verticesPerAxis + x;
                        this.indexArray.emplaceBack(lowerIndex, lowerIndex + 1, upperIndex + 1);
                        this.indexArray.emplaceBack(lowerIndex, upperIndex, upperIndex + 1);
                    }
                }

                segment.vertexLength += verticesPerAxis * verticesPerAxis;
                segment.primitiveLength += (verticesPerAxis - 1) * (verticesPerAxis - 1) * 2;
            }
        }

        this.programConfigurations.populatePaintArrays(this.layoutVertexArray.length, feature, index, {}, canonical);
    }
}

register('CircleBucket', CircleBucket, {omit: ['layers']});<|MERGE_RESOLUTION|>--- conflicted
+++ resolved
@@ -171,11 +171,7 @@
     }
 
     addFeature(feature: BucketFeature, geometry: Array<Array<Point>>, index: number, canonical: CanonicalTileID, granularity?: number) {
-<<<<<<< HEAD
-        if (!granularity) {
-=======
         if (granularity === undefined) {
->>>>>>> 2cf3d965
             granularity = 1;
         }
 
