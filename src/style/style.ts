--- conflicted
+++ resolved
@@ -50,10 +50,7 @@
     SourceSpecification,
     SpriteSpecification,
     DiffOperations,
-<<<<<<< HEAD
     ProjectionSpecification,
-=======
->>>>>>> f11921c1
     SkySpecification
 } from '@maplibre/maplibre-gl-style-spec';
 import type {CustomLayerInterface} from './style_layer/custom_style_layer';
@@ -67,7 +64,6 @@
 } from '../util/actor_messages';
 import {Projection} from '../geo/projection/projection';
 import {createProjectionFromName} from '../geo/projection/projection_factory';
-import Sky from './sky';
 
 const empty = emptyStyle() as StyleSpecification;
 /**
@@ -193,10 +189,7 @@
     glyphManager: GlyphManager;
     lineAtlas: LineAtlas;
     light: Light;
-<<<<<<< HEAD
     projection: Projection;
-=======
->>>>>>> f11921c1
     sky: Sky;
 
     _frameRequest: AbortController;
@@ -351,11 +344,8 @@
         this._createLayers();
 
         this.light = new Light(this.stylesheet.light);
-<<<<<<< HEAD
         this.projection = createProjectionFromName(this.stylesheet.projection?.type || 'mercator');
 
-=======
->>>>>>> f11921c1
         this.sky = new Sky(this.stylesheet.sky);
 
         this.map.setTerrain(this.stylesheet.terrain ?? null);
@@ -788,9 +778,6 @@
                 case 'setSprite':
                     operations.push(() => this.setSprite.apply(this, op.args));
                     break;
-                case 'setSky':
-                    operations.push(() => this.setSky.apply(this, op.args));
-                    break;
                 case 'setTerrain':
                     operations.push(() => this.map.setTerrain.apply(this, op.args));
                     break;
@@ -1511,7 +1498,6 @@
         this.light.updateTransitions(parameters);
     }
 
-<<<<<<< HEAD
     getProjection(): ProjectionSpecification {
         return this.stylesheet.projection;
     }
@@ -1528,27 +1514,12 @@
     }
 
     getSky(): SkySpecification {
-        return this.sky?.getSky();
+        return this.stylesheet?.sky;
     }
 
     setSky(skyOptions?: SkySpecification, options: StyleSetterOptions = {}) {
         this._checkLoaded();
-
-        const sky = this.sky.getSky();
-        let _update = false;
-        for (const key in skyOptions) {
-            if (!deepEqual(skyOptions[key], sky[key])) {
-                _update = true;
-                break;
-            }
-        }
-        if (!_update) return;
-=======
-    getSky(): SkySpecification {
-        return this.stylesheet?.sky;
-    }
-
-    setSky(skyOptions?: SkySpecification, options: StyleSetterOptions = {}) {
+        
         const sky = this.sky.getSky();
         let update = false;
         if (!skyOptions) {
@@ -1563,7 +1534,6 @@
             }
         }
         if (!update) return;
->>>>>>> f11921c1
 
         const parameters = {
             now: browser.now(),
