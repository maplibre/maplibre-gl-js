import {Event, ErrorEvent, Evented} from '../util/evented';
import {StyleLayer} from './style_layer';
import {createStyleLayer} from './create_style_layer';
import {loadSprite} from './load_sprite';
import {ImageManager} from '../render/image_manager';
import {GlyphManager} from '../render/glyph_manager';
import {Light} from './light';
import {LineAtlas} from '../render/line_atlas';
import {clone, extend, deepEqual, filterObject, mapObject} from '../util/util';
import {coerceSpriteToArray} from '../util/style';
import {getJSON, getReferrer} from '../util/ajax';
import {ResourceType} from '../util/request_manager';
import {browser} from '../util/browser';
import {Dispatcher} from '../util/dispatcher';
import {validateStyle, emitValidationErrors as _emitValidationErrors} from './validate_style';
import {Source} from '../source/source';
import {QueryRenderedFeaturesOptions, QuerySourceFeatureOptions, queryRenderedFeatures, queryRenderedSymbols, querySourceFeatures} from '../source/query_features';
import {SourceCache} from '../source/source_cache';
import {GeoJSONSource} from '../source/geojson_source';
import {latest as styleSpec, derefLayers as deref, emptyStyle, diff as diffStyles, DiffCommand} from '@maplibre/maplibre-gl-style-spec';
import {getGlobalWorkerPool} from '../util/global_worker_pool';
import {rtlMainThreadPluginFactory} from '../source/rtl_text_plugin_main_thread';
import {RTLPluginLoadedEventName} from '../source/rtl_text_plugin_status';
import {PauseablePlacement} from './pauseable_placement';
import {ZoomHistory} from './zoom_history';
import {CrossTileSymbolIndex} from '../symbol/cross_tile_symbol_index';
import {validateCustomStyleLayer} from './style_layer/custom_style_layer';
import type {MapGeoJSONFeature} from '../util/vectortile_to_geojson';

// We're skipping validation errors with the `source.canvas` identifier in order
// to continue to allow canvas sources to be added at runtime/updated in
// smart setStyle (see https://github.com/mapbox/mapbox-gl-js/pull/6424):
const emitValidationErrors = (evented: Evented, errors?: ReadonlyArray<{
    message: string;
    identifier?: string;
}> | null) =>
    _emitValidationErrors(evented, errors && errors.filter(error => error.identifier !== 'source.canvas'));

import type {Map} from '../ui/map';
import type {Transform} from '../geo/transform';
import type {StyleImage} from './style_image';
import type {EvaluationParameters} from './evaluation_parameters';
import type {Placement} from '../symbol/placement';
import type {
    LayerSpecification,
    FilterSpecification,
    StyleSpecification,
    LightSpecification,
    SourceSpecification,
    SpriteSpecification,
    DiffOperations,
<<<<<<< HEAD
    SkySpecification
=======
    ProjectionSpecification
>>>>>>> c343c437
} from '@maplibre/maplibre-gl-style-spec';
import type {CustomLayerInterface} from './style_layer/custom_style_layer';
import type {Validator} from './validate_style';
import {
    MessageType,
    type GetGlyphsParamerters,
    type GetGlyphsResponse,
    type GetImagesParamerters,
    type GetImagesResponse
} from '../util/actor_messages';
<<<<<<< HEAD
import Sky from './sky';
=======
import {Projection} from '../geo/projection/projection';
import {createProjectionFromName} from '../geo/projection/projection_factory';
>>>>>>> c343c437

const empty = emptyStyle() as StyleSpecification;
/**
 * A feature identifier that is bound to a source
 */
export type FeatureIdentifier = {
    /**
     * Unique id of the feature.
     */
    id?: string | number | undefined;
    /**
     * The id of the vector or GeoJSON source for the feature.
     */
    source: string;
    /**
     * *For vector tile sources, `sourceLayer` is required.*
     */
    sourceLayer?: string | undefined;
};

/**
 * The options object related to the {@link Map}'s style related methods
 */
export type StyleOptions = {
    /**
     * If false, style validation will be skipped. Useful in production environment.
     */
    validate?: boolean;
    /**
     * Defines a CSS
     * font-family for locally overriding generation of glyphs in the 'CJK Unified Ideographs', 'Hiragana', 'Katakana' and 'Hangul Syllables' ranges.
     * In these ranges, font settings from the map's style will be ignored, except for font-weight keywords (light/regular/medium/bold).
     * Set to `false`, to enable font settings from the map's style for these glyph ranges.
     * Forces a full update.
     */
    localIdeographFontFamily?: string | false;
};

/**
 * Supporting type to add validation to another style related type
 */
export type StyleSetterOptions = {
    /**
     * Whether to check if the filter conforms to the MapLibre Style Specification. Disabling validation is a performance optimization that should only be used if you have previously validated the values you will be passing to this function.
     */
    validate?: boolean;
};

/**
 * Part of {@link Map#setStyle} options, transformStyle is a convenience function that allows to modify a style after it is fetched but before it is committed to the map state
 * this function exposes previous and next styles, it can be commonly used to support a range of functionalities like:
 *      when previous style carries certain 'state' that needs to be carried over to a new style gracefully
 *      when a desired style is a certain combination of previous and incoming style
 *      when an incoming style requires modification based on external state
 *
 * @param previousStyle - The current style.
 * @param nextStyle - The next style.
 * @returns resulting style that will to be applied to the map
 *
 * @example
 * ```ts
 * map.setStyle('https://demotiles.maplibre.org/style.json', {
 *   transformStyle: (previousStyle, nextStyle) => ({
 *       ...nextStyle,
 *       sources: {
 *           ...nextStyle.sources,
 *           // copy a source from previous style
 *           'osm': previousStyle.sources.osm
 *       },
 *       layers: [
 *           // background layer
 *           nextStyle.layers[0],
 *           // copy a layer from previous style
 *           previousStyle.layers[0],
 *           // other layers from the next style
 *           ...nextStyle.layers.slice(1).map(layer => {
 *               // hide the layers we don't need from demotiles style
 *               if (layer.id.startsWith('geolines')) {
 *                   layer.layout = {...layer.layout || {}, visibility: 'none'};
 *               // filter out US polygons
 *               } else if (layer.id.startsWith('coastline') || layer.id.startsWith('countries')) {
 *                   layer.filter = ['!=', ['get', 'ADM0_A3'], 'USA'];
 *               }
 *               return layer;
 *           })
 *       ]
 *   })
 * });
 * ```
 */
export type TransformStyleFunction = (previous: StyleSpecification | undefined, next: StyleSpecification) => StyleSpecification;

/**
 * The options object related to the {@link Map}'s style related methods
 */
export type StyleSwapOptions = {
    /**
     * If false, force a 'full' update, removing the current style
     * and building the given one instead of attempting a diff-based update.
     */
    diff?: boolean;
    /**
     * TransformStyleFunction is a convenience function
     * that allows to modify a style after it is fetched but before it is committed to the map state. Refer to {@link TransformStyleFunction}.
     */
    transformStyle?: TransformStyleFunction;
}

/**
 * Specifies a layer to be added to a {@link Style}. In addition to a standard {@link LayerSpecification}
 * or a {@link CustomLayerInterface}, a {@link LayerSpecification} with an embedded {@link SourceSpecification} can also be provided.
 */
export type AddLayerObject = LayerSpecification | (Omit<LayerSpecification, 'source'> & {source: SourceSpecification}) | CustomLayerInterface;

/**
 * The Style base class
 */
export class Style extends Evented {
    map: Map;
    stylesheet: StyleSpecification;
    dispatcher: Dispatcher;
    imageManager: ImageManager;
    glyphManager: GlyphManager;
    lineAtlas: LineAtlas;
    light: Light;
<<<<<<< HEAD
    sky: Sky;
=======
    projection: Projection;
>>>>>>> c343c437

    _frameRequest: AbortController;
    _loadStyleRequest: AbortController;
    _spriteRequest: AbortController;
    _layers: {[_: string]: StyleLayer};
    _serializedLayers: {[_: string]: LayerSpecification};
    _order: Array<string>;
    sourceCaches: {[_: string]: SourceCache};
    zoomHistory: ZoomHistory;
    _loaded: boolean;
    _changed: boolean;
    _updatedSources: {[_: string]: 'clear' | 'reload'};
    _updatedLayers: {[_: string]: true};
    _removedLayers: {[_: string]: StyleLayer};
    _changedImages: {[_: string]: true};
    _glyphsDidChange: boolean;
    _updatedPaintProps: {[layer: string]: true};
    _layerOrderChanged: boolean;
    // image ids of images loaded from style's sprite
    _spritesImagesIds: {[spriteId: string]: string[]};
    // image ids of all images loaded (sprite + user)
    _availableImages: Array<string>;

    crossTileSymbolIndex: CrossTileSymbolIndex;
    pauseablePlacement: PauseablePlacement;
    placement: Placement;
    z: number;

    constructor(map: Map, options: StyleOptions = {}) {
        super();

        this.map = map;
        this.dispatcher = new Dispatcher(getGlobalWorkerPool(), map._getMapId());
        this.dispatcher.registerMessageHandler(MessageType.getGlyphs, (mapId, params) => {
            return this.getGlyphs(mapId, params);
        });
        this.dispatcher.registerMessageHandler(MessageType.getImages, (mapId, params) => {
            return this.getImages(mapId, params);
        });
        this.imageManager = new ImageManager();
        this.imageManager.setEventedParent(this);
        this.glyphManager = new GlyphManager(map._requestManager, options.localIdeographFontFamily);
        this.lineAtlas = new LineAtlas(256, 512);
        this.crossTileSymbolIndex = new CrossTileSymbolIndex();

        this._spritesImagesIds = {};
        this._layers = {};

        this._order = [];
        this.sourceCaches = {};
        this.zoomHistory = new ZoomHistory();
        this._loaded = false;
        this._availableImages = [];

        this._resetUpdates();

        this.dispatcher.broadcast(MessageType.setReferrer, getReferrer());
        rtlMainThreadPluginFactory().on(RTLPluginLoadedEventName, this._rtlPluginLoaded);

        this.on('data', (event) => {
            if (event.dataType !== 'source' || event.sourceDataType !== 'metadata') {
                return;
            }

            const sourceCache = this.sourceCaches[event.sourceId];
            if (!sourceCache) {
                return;
            }

            const source = sourceCache.getSource();
            if (!source || !source.vectorLayerIds) {
                return;
            }

            for (const layerId in this._layers) {
                const layer = this._layers[layerId];
                if (layer.source === source.id) {
                    this._validateLayer(layer);
                }
            }
        });
    }

    _rtlPluginLoaded = () => {
        for (const id in this.sourceCaches) {
            const sourceType = this.sourceCaches[id].getSource().type;
            if (sourceType === 'vector' || sourceType === 'geojson') {
                // Non-vector sources don't have any symbols buckets to reload when the RTL text plugin loads
                // They also load more quickly, so they're more likely to have already displaying tiles
                // that would be unnecessarily booted by the plugin load event
                this.sourceCaches[id].reload(); // Should be a no-op if the plugin loads before any tiles load
            }
        }
    };

    loadURL(url: string, options: StyleSwapOptions & StyleSetterOptions = {}, previousStyle?: StyleSpecification) {
        this.fire(new Event('dataloading', {dataType: 'style'}));

        options.validate = typeof options.validate === 'boolean' ?
            options.validate : true;

        const request = this.map._requestManager.transformRequest(url, ResourceType.Style);
        this._loadStyleRequest = new AbortController();
        getJSON<StyleSpecification>(request, this._loadStyleRequest).then((response) => {
            this._loadStyleRequest = null;
            this._load(response.data, options, previousStyle);
        }).catch((error) => {
            this._loadStyleRequest = null;
            if (error) {
                this.fire(new ErrorEvent(error));
            }
        });
    }

    loadJSON(json: StyleSpecification, options: StyleSetterOptions & StyleSwapOptions = {}, previousStyle?: StyleSpecification) {
        this.fire(new Event('dataloading', {dataType: 'style'}));

        this._frameRequest = new AbortController();
        browser.frameAsync(this._frameRequest).then(() => {
            this._frameRequest = null;
            options.validate = options.validate !== false;
            this._load(json, options, previousStyle);
        }).catch(() => {}); // ignore abort
    }

    loadEmpty() {
        this.fire(new Event('dataloading', {dataType: 'style'}));
        this._load(empty, {validate: false});
    }

    _load(json: StyleSpecification, options: StyleSwapOptions & StyleSetterOptions, previousStyle?: StyleSpecification) {
        const nextState = options.transformStyle ? options.transformStyle(previousStyle, json) : json;
        if (options.validate && emitValidationErrors(this, validateStyle(nextState))) {
            return;
        }

        this._loaded = true;
        this.stylesheet = nextState;

        for (const id in nextState.sources) {
            this.addSource(id, nextState.sources[id], {validate: false});
        }

        if (nextState.sprite) {
            this._loadSprite(nextState.sprite);
        } else {
            this.imageManager.setLoaded(true);
        }

        this.glyphManager.setURL(nextState.glyphs);
        this._createLayers();

        this.light = new Light(this.stylesheet.light);
        this.projection = createProjectionFromName(this.stylesheet.projection?.type || 'mercator');

        this.sky = new Sky(this.stylesheet.sky);

        this.map.setTerrain(this.stylesheet.terrain ?? null);

        this.fire(new Event('data', {dataType: 'style'}));
        this.fire(new Event('style.load'));
    }

    private _createLayers() {
        const dereferencedLayers = deref(this.stylesheet.layers);

        // Broadcast layers to workers first, so that expensive style processing (createStyleLayer)
        // can happen in parallel on both main and worker threads.
        this.dispatcher.broadcast(MessageType.setLayers, dereferencedLayers);

        this._order = dereferencedLayers.map((layer) => layer.id);
        this._layers = {};

        // reset serialization field, to be populated only when needed
        this._serializedLayers = null;
        for (const layer of dereferencedLayers) {
            const styledLayer = createStyleLayer(layer);
            styledLayer.setEventedParent(this, {layer: {id: layer.id}});
            this._layers[layer.id] = styledLayer;
        }
    }

    _loadSprite(sprite: SpriteSpecification, isUpdate: boolean = false, completion: (err: Error) => void = undefined) {
        this.imageManager.setLoaded(false);

        this._spriteRequest = new AbortController();
        let err: Error;
        loadSprite(sprite, this.map._requestManager, this.map.getPixelRatio(), this._spriteRequest).then((images) => {
            this._spriteRequest = null;
            if (images) {
                for (const spriteId in images) {
                    this._spritesImagesIds[spriteId] = [];

                    // remove old sprite's loaded images (for the same sprite id) that are not in new sprite
                    const imagesToRemove = this._spritesImagesIds[spriteId] ? this._spritesImagesIds[spriteId].filter(id => !(id in images)) : [];
                    for (const id of imagesToRemove) {
                        this.imageManager.removeImage(id);
                        this._changedImages[id] = true;
                    }

                    for (const id in images[spriteId]) {
                        // don't prefix images of the "default" sprite
                        const imageId = spriteId === 'default' ? id : `${spriteId}:${id}`;
                        // save all the sprite's images' ids to be able to delete them in `removeSprite`
                        this._spritesImagesIds[spriteId].push(imageId);
                        if (imageId in this.imageManager.images) {
                            this.imageManager.updateImage(imageId, images[spriteId][id], false);
                        } else {
                            this.imageManager.addImage(imageId, images[spriteId][id]);
                        }

                        if (isUpdate) {
                            this._changedImages[imageId] = true;
                        }
                    }
                }
            }
        }).catch((error) => {
            this._spriteRequest = null;
            err = error;
            this.fire(new ErrorEvent(err));
        }).finally(() => {
            this.imageManager.setLoaded(true);
            this._availableImages = this.imageManager.listImages();

            if (isUpdate) {
                this._changed = true;
            }

            this.dispatcher.broadcast(MessageType.setImages, this._availableImages);
            this.fire(new Event('data', {dataType: 'style'}));

            if (completion) {
                completion(err);
            }
        });
    }

    _unloadSprite() {
        for (const id of Object.values(this._spritesImagesIds).flat()) {
            this.imageManager.removeImage(id);
            this._changedImages[id] = true;
        }

        this._spritesImagesIds = {};
        this._availableImages = this.imageManager.listImages();
        this._changed = true;
        this.dispatcher.broadcast(MessageType.setImages, this._availableImages);
        this.fire(new Event('data', {dataType: 'style'}));
    }

    _validateLayer(layer: StyleLayer) {
        const sourceCache = this.sourceCaches[layer.source];
        if (!sourceCache) {
            return;
        }

        const sourceLayer = layer.sourceLayer;
        if (!sourceLayer) {
            return;
        }

        const source = sourceCache.getSource();
        if (source.type === 'geojson' || (source.vectorLayerIds && source.vectorLayerIds.indexOf(sourceLayer) === -1)) {
            this.fire(new ErrorEvent(new Error(
                `Source layer "${sourceLayer}" ` +
                `does not exist on source "${source.id}" ` +
                `as specified by style layer "${layer.id}".`
            )));
        }
    }

    loaded() {
        if (!this._loaded)
            return false;

        if (Object.keys(this._updatedSources).length)
            return false;

        for (const id in this.sourceCaches)
            if (!this.sourceCaches[id].loaded())
                return false;

        if (!this.imageManager.isLoaded())
            return false;

        return true;
    }

    /**
     * @hidden
     * take an array of string IDs, and based on this._layers, generate an array of LayerSpecification
     * @param ids - an array of string IDs, for which serialized layers will be generated. If omitted, all serialized layers will be returned
     * @returns generated result
     */
    private _serializeByIds(ids?: Array<string>): Array<LayerSpecification> {

        const serializedLayersDictionary = this._serializedAllLayers();
        if (!ids || ids.length === 0) {
            return Object.values(serializedLayersDictionary);
        }

        const serializedLayers = [];
        for (const id of ids) {
            // this check will skip all custom layers
            if (serializedLayersDictionary[id]) {
                serializedLayers.push(serializedLayersDictionary[id]);
            }
        }

        return serializedLayers;
    }

    /**
     * @hidden
     * Lazy initialization of this._serializedLayers dictionary and return it
     * @returns this._serializedLayers dictionary
     */
    private _serializedAllLayers(): {[_: string]: LayerSpecification} {
        let serializedLayers = this._serializedLayers;
        if (serializedLayers) {
            return serializedLayers;
        }

        serializedLayers = this._serializedLayers = {};
        const allLayerIds: string [] = Object.keys(this._layers);
        for (const layerId of allLayerIds) {
            const layer = this._layers[layerId];
            if (layer.type !== 'custom') {
                serializedLayers[layerId] = layer.serialize();
            }
        }

        return serializedLayers;
    }

    hasTransitions() {
        if (this.light && this.light.hasTransition()) {
            return true;
        }

        if (this.sky && this.sky.hasTransition()) {
            return true;
        }

        for (const id in this.sourceCaches) {
            if (this.sourceCaches[id].hasTransition()) {
                return true;
            }
        }

        for (const id in this._layers) {
            if (this._layers[id].hasTransition()) {
                return true;
            }
        }

        return false;
    }

    _checkLoaded() {
        if (!this._loaded) {
            throw new Error('Style is not done loading.');
        }
    }

    /**
     * @internal
     * Apply queued style updates in a batch and recalculate zoom-dependent paint properties.
     */
    update(parameters: EvaluationParameters) {
        if (!this._loaded) {
            return;
        }

        const changed = this._changed;
        if (changed) {
            const updatedIds = Object.keys(this._updatedLayers);
            const removedIds = Object.keys(this._removedLayers);

            if (updatedIds.length || removedIds.length) {
                this._updateWorkerLayers(updatedIds, removedIds);
            }
            for (const id in this._updatedSources) {
                const action = this._updatedSources[id];

                if (action === 'reload') {
                    this._reloadSource(id);
                } else if (action === 'clear') {
                    this._clearSource(id);
                } else {
                    throw new Error(`Invalid action ${action}`);
                }
            }

            this._updateTilesForChangedImages();
            this._updateTilesForChangedGlyphs();

            for (const id in this._updatedPaintProps) {
                this._layers[id].updateTransitions(parameters);
            }

            this.light.updateTransitions(parameters);

            if (this.sky) this.sky.updateTransitions(parameters);

            this._resetUpdates();
        }

        const sourcesUsedBefore = {};

        // save 'used' status to sourcesUsedBefore object and reset all sourceCaches 'used' field to false
        for (const sourceCacheId in this.sourceCaches) {
            const sourceCache = this.sourceCaches[sourceCacheId];

            // sourceCache.used could be undefined, and sourcesUsedBefore[sourceCacheId] is also 'undefined'
            sourcesUsedBefore[sourceCacheId] = sourceCache.used;
            sourceCache.used = false;
        }

        // loop all layers and find layers that are not hidden at parameters.zoom
        // and set used to true in sourceCaches dictionary for the sources of these layers
        for (const layerId of this._order) {
            const layer = this._layers[layerId];

            layer.recalculate(parameters, this._availableImages);
            if (!layer.isHidden(parameters.zoom) && layer.source) {
                this.sourceCaches[layer.source].used = true;
            }
        }

        // cross check sourcesUsedBefore against updated this.sourceCaches dictionary
        // if "used" field is different fire visibility event
        for (const sourcesUsedBeforeId in sourcesUsedBefore) {
            const sourceCache = this.sourceCaches[sourcesUsedBeforeId];

            // (undefine !== false) will evaluate to true and fire an useless visibility event
            // need force "falsy" values to boolean to avoid the case above
            if (!!sourcesUsedBefore[sourcesUsedBeforeId] !== !!sourceCache.used) {
                sourceCache.fire(new Event('data',
                    {
                        sourceDataType: 'visibility',
                        dataType: 'source',
                        sourceId: sourcesUsedBeforeId
                    }));
            }
        }

        this.light.recalculate(parameters);
        if (this.sky) this.sky.recalculate(parameters);
        this.z = parameters.zoom;

        if (changed) {
            this.fire(new Event('data', {dataType: 'style'}));
        }
    }

    /*
     * Apply any queued image changes.
     */
    _updateTilesForChangedImages() {
        const changedImages = Object.keys(this._changedImages);
        if (changedImages.length) {
            for (const name in this.sourceCaches) {
                this.sourceCaches[name].reloadTilesForDependencies(['icons', 'patterns'], changedImages);
            }
            this._changedImages = {};
        }
    }

    _updateTilesForChangedGlyphs() {
        if (this._glyphsDidChange) {
            for (const name in this.sourceCaches) {
                this.sourceCaches[name].reloadTilesForDependencies(['glyphs'], ['']);
            }
            this._glyphsDidChange = false;
        }
    }

    _updateWorkerLayers(updatedIds: Array<string>, removedIds: Array<string>) {
        this.dispatcher.broadcast(MessageType.updateLayers, {
            layers: this._serializeByIds(updatedIds),
            removedIds
        });
    }

    _resetUpdates() {
        this._changed = false;

        this._updatedLayers = {};
        this._removedLayers = {};

        this._updatedSources = {};
        this._updatedPaintProps = {};

        this._changedImages = {};
        this._glyphsDidChange = false;
    }

    /**
     * Update this style's state to match the given style JSON, performing only
     * the necessary mutations.
     *
     * May throw an Error ('Unimplemented: METHOD') if the mapbox-gl-style-spec
     * diff algorithm produces an operation that is not supported.
     *
     * @returns true if any changes were made; false otherwise
     */
    setState(nextState: StyleSpecification, options: StyleSwapOptions & StyleSetterOptions = {}) {
        this._checkLoaded();

        const serializedStyle =  this.serialize();
        nextState = options.transformStyle ? options.transformStyle(serializedStyle, nextState) : nextState;
        const validate = options.validate ?? true;
        if (validate && emitValidationErrors(this, validateStyle(nextState))) return false;

        nextState = clone(nextState);
        nextState.layers = deref(nextState.layers);

        const changes = diffStyles(serializedStyle, nextState);
        const operations = this._getOperationsToPerform(changes);

        if (operations.unimplemented.length > 0) {
            throw new Error(`Unimplemented: ${operations.unimplemented.join(', ')}.`);
        }

        if (operations.operations.length === 0) {
            return false;
        }

        for (const styleChangeOperation of operations.operations) {
            styleChangeOperation();
        }

        this.stylesheet = nextState;

        // reset serialization field, to be populated only when needed
        this._serializedLayers = null;

        return true;
    }

    _getOperationsToPerform(diff: DiffCommand<DiffOperations>[]) {
        const operations: Function[] = [];
        const unimplemented: string[] = [];
        for (const op of diff) {
            switch (op.command) {
                case 'setCenter':
                case 'setZoom':
                case 'setBearing':
                case 'setPitch':
                    continue;
                case 'addLayer':
                    operations.push(() => this.addLayer.apply(this, op.args));
                    break;
                case 'removeLayer':
                    operations.push(() => this.removeLayer.apply(this, op.args));
                    break;
                case 'setPaintProperty':
                    operations.push(() => this.setPaintProperty.apply(this, op.args));
                    break;
                case 'setLayoutProperty':
                    operations.push(() => this.setLayoutProperty.apply(this, op.args));
                    break;
                case 'setFilter':
                    operations.push(() => this.setFilter.apply(this, op.args));
                    break;
                case 'addSource':
                    operations.push(() => this.addSource.apply(this, op.args));
                    break;
                case 'removeSource':
                    operations.push(() => this.removeSource.apply(this, op.args));
                    break;
                case 'setLayerZoomRange':
                    operations.push(() => this.setLayerZoomRange.apply(this, op.args));
                    break;
                case 'setLight':
                    operations.push(() => this.setLight.apply(this, op.args));
                    break;
                case 'setSky':
                    operations.push(() => this.setSky.apply(this, op.args));
                    break;
                case 'setGeoJSONSourceData':
                    operations.push(() => this.setGeoJSONSourceData.apply(this, op.args));
                    break;
                case 'setGlyphs':
                    operations.push(() => this.setGlyphs.apply(this, op.args));
                    break;
                case 'setSprite':
                    operations.push(() => this.setSprite.apply(this, op.args));
                    break;
                case 'setTerrain':
                    operations.push(() => this.map.setTerrain.apply(this, op.args));
                    break;
                case 'setSky':
                    throw new Error('Unimplemented: setSky');
                case 'setProjection':
                    this.setProjection.apply(this, op.args);
                    break;
                case 'setTransition':
                    operations.push(() => {});
                    break;
                default:
                    unimplemented.push(op.command);
                    break;
            }
        }
        return {
            operations,
            unimplemented
        };
    }

    addImage(id: string, image: StyleImage) {
        if (this.getImage(id)) {
            return this.fire(new ErrorEvent(new Error(`An image named "${id}" already exists.`)));
        }
        this.imageManager.addImage(id, image);
        this._afterImageUpdated(id);
    }

    updateImage(id: string, image: StyleImage) {
        this.imageManager.updateImage(id, image);
    }

    getImage(id: string): StyleImage {
        return this.imageManager.getImage(id);
    }

    removeImage(id: string) {
        if (!this.getImage(id)) {
            return this.fire(new ErrorEvent(new Error(`An image named "${id}" does not exist.`)));
        }
        this.imageManager.removeImage(id);
        this._afterImageUpdated(id);
    }

    _afterImageUpdated(id: string) {
        this._availableImages = this.imageManager.listImages();
        this._changedImages[id] = true;
        this._changed = true;
        this.dispatcher.broadcast(MessageType.setImages, this._availableImages);
        this.fire(new Event('data', {dataType: 'style'}));
    }

    listImages() {
        this._checkLoaded();

        return this.imageManager.listImages();
    }

    addSource(id: string, source: SourceSpecification, options: StyleSetterOptions = {}) {
        this._checkLoaded();

        if (this.sourceCaches[id] !== undefined) {
            throw new Error(`Source "${id}" already exists.`);
        }

        if (!source.type) {
            throw new Error(`The type property must be defined, but only the following properties were given: ${Object.keys(source).join(', ')}.`);
        }

        const builtIns = ['vector', 'raster', 'geojson', 'video', 'image'];
        const shouldValidate = builtIns.indexOf(source.type) >= 0;
        if (shouldValidate && this._validate(validateStyle.source, `sources.${id}`, source, null, options)) return;
        if (this.map && this.map._collectResourceTiming) (source as any).collectResourceTiming = true;
        const sourceCache = this.sourceCaches[id] = new SourceCache(id, source, this.dispatcher);
        sourceCache.style = this;
        sourceCache.setEventedParent(this, () => ({
            isSourceLoaded: sourceCache.loaded(),
            source: sourceCache.serialize(),
            sourceId: id
        }));

        sourceCache.onAdd(this.map);
        this._changed = true;
    }

    /**
     * Remove a source from this stylesheet, given its id.
     * @param id - id of the source to remove
     * @throws if no source is found with the given ID
     */
    removeSource(id: string): this {
        this._checkLoaded();

        if (this.sourceCaches[id] === undefined) {
            throw new Error('There is no source with this ID');
        }
        for (const layerId in this._layers) {
            if (this._layers[layerId].source === id) {
                return this.fire(new ErrorEvent(new Error(`Source "${id}" cannot be removed while layer "${layerId}" is using it.`)));
            }
        }

        const sourceCache = this.sourceCaches[id];
        delete this.sourceCaches[id];
        delete this._updatedSources[id];
        sourceCache.fire(new Event('data', {sourceDataType: 'metadata', dataType: 'source', sourceId: id}));
        sourceCache.setEventedParent(null);
        sourceCache.onRemove(this.map);
        this._changed = true;
    }

    /**
     * Set the data of a GeoJSON source, given its id.
     * @param id - id of the source
     * @param data - GeoJSON source
     */
    setGeoJSONSourceData(id: string, data: GeoJSON.GeoJSON | string) {
        this._checkLoaded();

        if (this.sourceCaches[id] === undefined) throw new Error(`There is no source with this ID=${id}`);
        const geojsonSource: GeoJSONSource = (this.sourceCaches[id].getSource() as any);
        if (geojsonSource.type !== 'geojson') throw new Error(`geojsonSource.type is ${geojsonSource.type}, which is !== 'geojson`);

        geojsonSource.setData(data);
        this._changed = true;
    }

    /**
     * Get a source by ID.
     * @param id - ID of the desired source
     * @returns source
     */
    getSource(id: string): Source | undefined {
        return this.sourceCaches[id] && this.sourceCaches[id].getSource();
    }

    /**
     * Add a layer to the map style. The layer will be inserted before the layer with
     * ID `before`, or appended if `before` is omitted.
     * @param layerObject - The style layer to add.
     * @param before - ID of an existing layer to insert before
     * @param options - Style setter options.
     */
    addLayer(layerObject: AddLayerObject, before?: string, options: StyleSetterOptions = {}): this {
        this._checkLoaded();

        const id = layerObject.id;

        if (this.getLayer(id)) {
            this.fire(new ErrorEvent(new Error(`Layer "${id}" already exists on this map.`)));
            return;
        }

        let layer: ReturnType<typeof createStyleLayer>;
        if (layerObject.type === 'custom') {

            if (emitValidationErrors(this, validateCustomStyleLayer(layerObject))) return;

            layer = createStyleLayer(layerObject);

        } else {
            if ('source' in layerObject && typeof layerObject.source === 'object') {
                this.addSource(id, layerObject.source);
                layerObject = clone(layerObject);
                layerObject = extend(layerObject, {source: id});
            }

            // this layer is not in the style.layers array, so we pass an impossible array index
            if (this._validate(validateStyle.layer,
                `layers.${id}`, layerObject, {arrayIndex: -1}, options)) return;

            layer = createStyleLayer(layerObject as LayerSpecification | CustomLayerInterface);
            this._validateLayer(layer);

            layer.setEventedParent(this, {layer: {id}});
        }

        const index = before ? this._order.indexOf(before) : this._order.length;
        if (before && index === -1) {
            this.fire(new ErrorEvent(new Error(`Cannot add layer "${id}" before non-existing layer "${before}".`)));
            return;
        }

        this._order.splice(index, 0, id);
        this._layerOrderChanged = true;

        this._layers[id] = layer;

        if (this._removedLayers[id] && layer.source && layer.type !== 'custom') {
            // If, in the current batch, we have already removed this layer
            // and we are now re-adding it with a different `type`, then we
            // need to clear (rather than just reload) the underlying source's
            // tiles.  Otherwise, tiles marked 'reloading' will have buckets /
            // buffers that are set up for the _previous_ version of this
            // layer, causing, e.g.:
            // https://github.com/mapbox/mapbox-gl-js/issues/3633
            const removed = this._removedLayers[id];
            delete this._removedLayers[id];
            if (removed.type !== layer.type) {
                this._updatedSources[layer.source] = 'clear';
            } else {
                this._updatedSources[layer.source] = 'reload';
                this.sourceCaches[layer.source].pause();
            }
        }
        this._updateLayer(layer);

        if (layer.onAdd) {
            layer.onAdd(this.map);
        }
    }

    /**
     * Moves a layer to a different z-position. The layer will be inserted before the layer with
     * ID `before`, or appended if `before` is omitted.
     * @param id - ID of the layer to move
     * @param before - ID of an existing layer to insert before
     */
    moveLayer(id: string, before?: string) {
        this._checkLoaded();
        this._changed = true;

        const layer = this._layers[id];
        if (!layer) {
            this.fire(new ErrorEvent(new Error(`The layer '${id}' does not exist in the map's style and cannot be moved.`)));
            return;
        }

        if (id === before) {
            return;
        }

        const index = this._order.indexOf(id);
        this._order.splice(index, 1);

        const newIndex = before ? this._order.indexOf(before) : this._order.length;
        if (before && newIndex === -1) {
            this.fire(new ErrorEvent(new Error(`Cannot move layer "${id}" before non-existing layer "${before}".`)));
            return;
        }
        this._order.splice(newIndex, 0, id);

        this._layerOrderChanged = true;
    }

    /**
     * Remove the layer with the given id from the style.
     * A {@link ErrorEvent} event will be fired if no such layer exists.
     *
     * @param id - id of the layer to remove
     */
    removeLayer(id: string) {
        this._checkLoaded();

        const layer = this._layers[id];
        if (!layer) {
            this.fire(new ErrorEvent(new Error(`Cannot remove non-existing layer "${id}".`)));
            return;
        }

        layer.setEventedParent(null);

        const index = this._order.indexOf(id);
        this._order.splice(index, 1);

        this._layerOrderChanged = true;
        this._changed = true;
        this._removedLayers[id] = layer;
        delete this._layers[id];

        if (this._serializedLayers) {
            delete this._serializedLayers[id];
        }
        delete this._updatedLayers[id];
        delete this._updatedPaintProps[id];

        if (layer.onRemove) {
            layer.onRemove(this.map);
        }
    }

    /**
     * Return the style layer object with the given `id`.
     *
     * @param id - id of the desired layer
     * @returns a layer, if one with the given `id` exists
     */
    getLayer(id: string): StyleLayer | undefined {
        return this._layers[id];
    }

    /**
     * Return the ids of all layers currently in the style, including custom layers, in order.
     *
     * @returns ids of layers, in order
     */
    getLayersOrder(): string[] {
        return [...this._order];
    }

    /**
     * Checks if a specific layer is present within the style.
     *
     * @param id - the id of the desired layer
     * @returns a boolean specifying if the given layer is present
     */
    hasLayer(id: string): boolean {
        return id in this._layers;
    }

    setLayerZoomRange(layerId: string, minzoom?: number | null, maxzoom?: number | null) {
        this._checkLoaded();

        const layer = this.getLayer(layerId);
        if (!layer) {
            this.fire(new ErrorEvent(new Error(`Cannot set the zoom range of non-existing layer "${layerId}".`)));
            return;
        }

        if (layer.minzoom === minzoom && layer.maxzoom === maxzoom) return;

        if (minzoom != null) {
            layer.minzoom = minzoom;
        }
        if (maxzoom != null) {
            layer.maxzoom = maxzoom;
        }
        this._updateLayer(layer);
    }

    setFilter(layerId: string, filter?: FilterSpecification | null,  options: StyleSetterOptions = {}) {
        this._checkLoaded();

        const layer = this.getLayer(layerId);
        if (!layer) {
            this.fire(new ErrorEvent(new Error(`Cannot filter non-existing layer "${layerId}".`)));
            return;
        }

        if (deepEqual(layer.filter, filter)) {
            return;
        }

        if (filter === null || filter === undefined) {
            layer.filter = undefined;
            this._updateLayer(layer);
            return;
        }

        if (this._validate(validateStyle.filter, `layers.${layer.id}.filter`, filter, null, options)) {
            return;
        }

        layer.filter = clone(filter);
        this._updateLayer(layer);
    }

    /**
     * Get a layer's filter object
     * @param layer - the layer to inspect
     * @returns the layer's filter, if any
     */
    getFilter(layer: string): FilterSpecification | void {
        return clone(this.getLayer(layer).filter);
    }

    setLayoutProperty(layerId: string, name: string, value: any,  options: StyleSetterOptions = {}) {
        this._checkLoaded();

        const layer = this.getLayer(layerId);
        if (!layer) {
            this.fire(new ErrorEvent(new Error(`Cannot style non-existing layer "${layerId}".`)));
            return;
        }

        if (deepEqual(layer.getLayoutProperty(name), value)) return;

        layer.setLayoutProperty(name, value, options);
        this._updateLayer(layer);
    }

    /**
     * Get a layout property's value from a given layer
     * @param layerId - the layer to inspect
     * @param name - the name of the layout property
     * @returns the property value
     */
    getLayoutProperty(layerId: string, name: string) {
        const layer = this.getLayer(layerId);
        if (!layer) {
            this.fire(new ErrorEvent(new Error(`Cannot get style of non-existing layer "${layerId}".`)));
            return;
        }

        return layer.getLayoutProperty(name);
    }

    setPaintProperty(layerId: string, name: string, value: any, options: StyleSetterOptions = {}) {
        this._checkLoaded();

        const layer = this.getLayer(layerId);
        if (!layer) {
            this.fire(new ErrorEvent(new Error(`Cannot style non-existing layer "${layerId}".`)));
            return;
        }

        if (deepEqual(layer.getPaintProperty(name), value)) return;

        const requiresRelayout = layer.setPaintProperty(name, value, options);
        if (requiresRelayout) {
            this._updateLayer(layer);
        }

        this._changed = true;
        this._updatedPaintProps[layerId] = true;
        // reset serialization field, to be populated only when needed
        this._serializedLayers = null;
    }

    getPaintProperty(layer: string, name: string) {
        return this.getLayer(layer).getPaintProperty(name);
    }

    setFeatureState(target: FeatureIdentifier, state: any) {
        this._checkLoaded();
        const sourceId = target.source;
        const sourceLayer = target.sourceLayer;
        const sourceCache = this.sourceCaches[sourceId];

        if (sourceCache === undefined) {
            this.fire(new ErrorEvent(new Error(`The source '${sourceId}' does not exist in the map's style.`)));
            return;
        }
        const sourceType = sourceCache.getSource().type;
        if (sourceType === 'geojson' && sourceLayer) {
            this.fire(new ErrorEvent(new Error('GeoJSON sources cannot have a sourceLayer parameter.')));
            return;
        }
        if (sourceType === 'vector' && !sourceLayer) {
            this.fire(new ErrorEvent(new Error('The sourceLayer parameter must be provided for vector source types.')));
            return;
        }
        if (target.id === undefined) {
            this.fire(new ErrorEvent(new Error('The feature id parameter must be provided.')));
        }

        sourceCache.setFeatureState(sourceLayer, target.id, state);
    }

    removeFeatureState(target: FeatureIdentifier, key?: string) {
        this._checkLoaded();
        const sourceId = target.source;
        const sourceCache = this.sourceCaches[sourceId];

        if (sourceCache === undefined) {
            this.fire(new ErrorEvent(new Error(`The source '${sourceId}' does not exist in the map's style.`)));
            return;
        }

        const sourceType = sourceCache.getSource().type;
        const sourceLayer = sourceType === 'vector' ? target.sourceLayer : undefined;

        if (sourceType === 'vector' && !sourceLayer) {
            this.fire(new ErrorEvent(new Error('The sourceLayer parameter must be provided for vector source types.')));
            return;
        }

        if (key && (typeof target.id !== 'string' && typeof target.id !== 'number')) {
            this.fire(new ErrorEvent(new Error('A feature id is required to remove its specific state property.')));
            return;
        }

        sourceCache.removeFeatureState(sourceLayer, target.id, key);
    }

    getFeatureState(target: FeatureIdentifier) {
        this._checkLoaded();
        const sourceId = target.source;
        const sourceLayer = target.sourceLayer;
        const sourceCache = this.sourceCaches[sourceId];

        if (sourceCache === undefined) {
            this.fire(new ErrorEvent(new Error(`The source '${sourceId}' does not exist in the map's style.`)));
            return;
        }
        const sourceType = sourceCache.getSource().type;
        if (sourceType === 'vector' && !sourceLayer) {
            this.fire(new ErrorEvent(new Error('The sourceLayer parameter must be provided for vector source types.')));
            return;
        }
        if (target.id === undefined) {
            this.fire(new ErrorEvent(new Error('The feature id parameter must be provided.')));
        }

        return sourceCache.getFeatureState(sourceLayer, target.id);
    }

    getTransition() {
        return extend({duration: 300, delay: 0}, this.stylesheet && this.stylesheet.transition);
    }

    serialize(): StyleSpecification {
        // We return undefined before we're loaded, following the pattern of Map.getStyle() before
        // the Style object is initialized.
        // Internally, Style._validate() calls Style.serialize() but callers are responsible for
        // calling Style._checkLoaded() first if their validation requires the style to be loaded.
        if (!this._loaded) return;

        const sources = mapObject(this.sourceCaches, (source) => source.serialize());
        const layers = this._serializeByIds(this._order);
        const terrain = this.map.getTerrain() || undefined;
        const myStyleSheet = this.stylesheet;

        return filterObject({
            version: myStyleSheet.version,
            name: myStyleSheet.name,
            metadata: myStyleSheet.metadata,
            light: myStyleSheet.light,
            sky: myStyleSheet.sky,
            center: myStyleSheet.center,
            zoom: myStyleSheet.zoom,
            bearing: myStyleSheet.bearing,
            pitch: myStyleSheet.pitch,
            sprite: myStyleSheet.sprite,
            glyphs: myStyleSheet.glyphs,
            transition: myStyleSheet.transition,
            projection: myStyleSheet.projection,
            sources,
            layers,
            terrain
        },
        (value) => { return value !== undefined; });
    }

    _updateLayer(layer: StyleLayer) {
        this._updatedLayers[layer.id] = true;
        if (layer.source && !this._updatedSources[layer.source] &&
            //Skip for raster layers (https://github.com/mapbox/mapbox-gl-js/issues/7865)
            this.sourceCaches[layer.source].getSource().type !== 'raster') {
            this._updatedSources[layer.source] = 'reload';
            this.sourceCaches[layer.source].pause();
        }

        // upon updating, serialized layer dictionary should be reset.
        // When needed, it will be populated with the correct copy again.
        this._serializedLayers = null;
        this._changed = true;
    }

    _flattenAndSortRenderedFeatures(sourceResults: Array<{ [key: string]: Array<{featureIndex: number; feature: MapGeoJSONFeature}> }>) {
        // Feature order is complicated.
        // The order between features in two 2D layers is always determined by layer order.
        // The order between features in two 3D layers is always determined by depth.
        // The order between a feature in a 2D layer and a 3D layer is tricky:
        //      Most often layer order determines the feature order in this case. If
        //      a line layer is above a extrusion layer the line feature will be rendered
        //      above the extrusion. If the line layer is below the extrusion layer,
        //      it will be rendered below it.
        //
        //      There is a weird case though.
        //      You have layers in this order: extrusion_layer_a, line_layer, extrusion_layer_b
        //      Each layer has a feature that overlaps the other features.
        //      The feature in extrusion_layer_a is closer than the feature in extrusion_layer_b so it is rendered above.
        //      The feature in line_layer is rendered above extrusion_layer_a.
        //      This means that that the line_layer feature is above the extrusion_layer_b feature despite
        //      it being in an earlier layer.

        const isLayer3D = layerId => this._layers[layerId].type === 'fill-extrusion';

        const layerIndex = {};
        const features3D = [];
        for (let l = this._order.length - 1; l >= 0; l--) {
            const layerId = this._order[l];
            if (isLayer3D(layerId)) {
                layerIndex[layerId] = l;
                for (const sourceResult of sourceResults) {
                    const layerFeatures = sourceResult[layerId];
                    if (layerFeatures) {
                        for (const featureWrapper of layerFeatures) {
                            features3D.push(featureWrapper);
                        }
                    }
                }
            }
        }

        features3D.sort((a, b) => {
            return b.intersectionZ - a.intersectionZ;
        });

        const features = [];
        for (let l = this._order.length - 1; l >= 0; l--) {
            const layerId = this._order[l];

            if (isLayer3D(layerId)) {
                // add all 3D features that are in or above the current layer
                for (let i = features3D.length - 1; i >= 0; i--) {
                    const topmost3D = features3D[i].feature;
                    if (layerIndex[topmost3D.layer.id] < l) break;
                    features.push(topmost3D);
                    features3D.pop();
                }
            } else {
                for (const sourceResult of sourceResults) {
                    const layerFeatures = sourceResult[layerId];
                    if (layerFeatures) {
                        for (const featureWrapper of layerFeatures) {
                            features.push(featureWrapper.feature);
                        }
                    }
                }
            }
        }

        return features;
    }

    queryRenderedFeatures(queryGeometry: any, params: QueryRenderedFeaturesOptions, transform: Transform) {
        if (params && params.filter) {
            this._validate(validateStyle.filter, 'queryRenderedFeatures.filter', params.filter, null, params);
        }

        const includedSources = {};
        if (params && params.layers) {
            if (!Array.isArray(params.layers)) {
                this.fire(new ErrorEvent(new Error('parameters.layers must be an Array.')));
                return [];
            }
            for (const layerId of params.layers) {
                const layer = this._layers[layerId];
                if (!layer) {
                    // this layer is not in the style.layers array
                    this.fire(new ErrorEvent(new Error(`The layer '${layerId}' does not exist in the map's style and cannot be queried for features.`)));
                    return [];
                }
                includedSources[layer.source] = true;
            }
        }

        const sourceResults = [];

        params.availableImages = this._availableImages;

        // LayerSpecification is serialized StyleLayer, and this casting is safe.
        const serializedLayers = this._serializedAllLayers() as {[_: string]: StyleLayer};

        for (const id in this.sourceCaches) {
            if (params.layers && !includedSources[id]) continue;
            sourceResults.push(
                queryRenderedFeatures(
                    this.sourceCaches[id],
                    this._layers,
                    serializedLayers,
                    queryGeometry,
                    params,
                    transform)
            );
        }

        if (this.placement) {
            // If a placement has run, query against its CollisionIndex
            // for symbol results, and treat it as an extra source to merge
            sourceResults.push(
                queryRenderedSymbols(
                    this._layers,
                    serializedLayers,
                    this.sourceCaches,
                    queryGeometry,
                    params,
                    this.placement.collisionIndex,
                    this.placement.retainedQueryData)
            );
        }

        return this._flattenAndSortRenderedFeatures(sourceResults);
    }

    querySourceFeatures(
        sourceID: string,
        params?: QuerySourceFeatureOptions
    ) {
        if (params && params.filter) {
            this._validate(validateStyle.filter, 'querySourceFeatures.filter', params.filter, null, params);
        }
        const sourceCache = this.sourceCaches[sourceID];
        return sourceCache ? querySourceFeatures(sourceCache, params) : [];
    }

    getLight() {
        return this.light.getLight();
    }

    setLight(lightOptions: LightSpecification, options: StyleSetterOptions = {}) {
        this._checkLoaded();

        const light = this.light.getLight();
        let _update = false;
        for (const key in lightOptions) {
            if (!deepEqual(lightOptions[key], light[key])) {
                _update = true;
                break;
            }
        }
        if (!_update) return;

        const parameters = {
            now: browser.now(),
            transition: extend({
                duration: 300,
                delay: 0
            }, this.stylesheet.transition)
        };

        this.light.setLight(lightOptions, options);
        this.light.updateTransitions(parameters);
    }

<<<<<<< HEAD
    getSky(): SkySpecification {
        return this.sky?.getSky();
    }

    setSky(skyOptions?: SkySpecification) {
        this._checkLoaded();

        if (!skyOptions) {
            this.sky = null;
            return;
        }
        if (this.sky) {
            this.sky.setSky(skyOptions);
            return;
        }
        this.sky = new Sky(skyOptions);
        this.sky.updateTransitions({
            now: browser.now(),
            transition: extend({
                duration: 300,
                delay: 0
            }, this.stylesheet.transition)
        });
=======
    getProjection(): ProjectionSpecification {
        return this.stylesheet.projection;
    }

    setProjection(projection: ProjectionSpecification) {
        this._checkLoaded();
        if (this.projection) {
            if (this.projection.name === projection.type) return;
            this.projection.destroy();
            delete this.projection;
        }
        this.stylesheet.projection = projection;
        this.projection = createProjectionFromName(projection.type);
>>>>>>> c343c437
    }

    _validate(validate: Validator, key: string, value: any, props: any, options: {
        validate?: boolean;
    } = {}) {
        if (options && options.validate === false) {
            return false;
        }
        return emitValidationErrors(this, validate.call(validateStyle, extend({
            key,
            style: this.serialize(),
            value,
            styleSpec
        }, props)));
    }

    _remove(mapRemoved: boolean = true) {
        if (this._frameRequest) {
            this._frameRequest.abort();
            this._frameRequest = null;
        }
        if (this._loadStyleRequest) {
            this._loadStyleRequest.abort();
            this._loadStyleRequest = null;
        }
        if (this._spriteRequest) {
            this._spriteRequest.abort();
            this._spriteRequest = null;
        }
        rtlMainThreadPluginFactory().off(RTLPluginLoadedEventName, this._rtlPluginLoaded);
        for (const layerId in this._layers) {
            const layer: StyleLayer = this._layers[layerId];
            layer.setEventedParent(null);
        }
        for (const id in this.sourceCaches) {
            const sourceCache = this.sourceCaches[id];
            sourceCache.setEventedParent(null);
            sourceCache.onRemove(this.map);
        }
        this.imageManager.setEventedParent(null);
        this.setEventedParent(null);
        if (mapRemoved) {
            this.dispatcher.broadcast(MessageType.removeMap, undefined);
        }
        this.dispatcher.remove(mapRemoved);
    }

    _clearSource(id: string) {
        this.sourceCaches[id].clearTiles();
    }

    _reloadSource(id: string) {
        this.sourceCaches[id].resume();
        this.sourceCaches[id].reload();
    }

    _updateSources(transform: Transform) {
        for (const id in this.sourceCaches) {
            this.sourceCaches[id].update(transform, this.map.terrain);
        }
    }

    _generateCollisionBoxes() {
        for (const id in this.sourceCaches) {
            this._reloadSource(id);
        }
    }

    _updatePlacement(transform: Transform, showCollisionBoxes: boolean, fadeDuration: number, crossSourceCollisions: boolean, forceFullPlacement: boolean = false) {

        // This projection update should happen *before* placement update
        this.projection.updateProjection(transform);
        let symbolBucketsChanged = false;
        let placementCommitted = false;

        const layerTiles = {};

        for (const layerID of this._order) {
            const styleLayer = this._layers[layerID];
            if (styleLayer.type !== 'symbol') continue;

            if (!layerTiles[styleLayer.source]) {
                const sourceCache = this.sourceCaches[styleLayer.source];
                layerTiles[styleLayer.source] = sourceCache.getRenderableIds(true)
                    .map((id) => sourceCache.getTileByID(id))
                    .sort((a, b) => (b.tileID.overscaledZ - a.tileID.overscaledZ) || (a.tileID.isLessThan(b.tileID) ? -1 : 1));
            }

            const layerBucketsChanged = this.crossTileSymbolIndex.addLayer(styleLayer, layerTiles[styleLayer.source], transform.center.lng);
            symbolBucketsChanged = symbolBucketsChanged || layerBucketsChanged;
        }
        this.crossTileSymbolIndex.pruneUnusedLayers(this._order);

        // Anything that changes our "in progress" layer and tile indices requires us
        // to start over. When we start over, we do a full placement instead of incremental
        // to prevent starvation.
        // We need to restart placement to keep layer indices in sync.
        // Also force full placement when fadeDuration === 0 to ensure that newly loaded
        // tiles will fully display symbols in their first frame
        forceFullPlacement = forceFullPlacement || this._layerOrderChanged || fadeDuration === 0;

        if (forceFullPlacement || !this.pauseablePlacement || (this.pauseablePlacement.isDone() && !this.placement.stillRecent(browser.now(), transform.zoom))) {
            this.pauseablePlacement = new PauseablePlacement(transform, this.projection, this.map.terrain, this._order, forceFullPlacement, showCollisionBoxes, fadeDuration, crossSourceCollisions, this.placement);
            this._layerOrderChanged = false;
        }

        if (this.pauseablePlacement.isDone()) {
            // the last placement finished running, but the next one hasn’t
            // started yet because of the `stillRecent` check immediately
            // above, so mark it stale to ensure that we request another
            // render frame
            this.placement.setStale();
        } else {
            this.pauseablePlacement.continuePlacement(this._order, this._layers, layerTiles);

            if (this.pauseablePlacement.isDone()) {
                this.placement = this.pauseablePlacement.commit(browser.now());
                placementCommitted = true;
            }

            if (symbolBucketsChanged) {
                // since the placement gets split over multiple frames it is possible
                // these buckets were processed before they were changed and so the
                // placement is already stale while it is in progress
                this.pauseablePlacement.placement.setStale();
            }
        }

        if (placementCommitted || symbolBucketsChanged) {
            for (const layerID of this._order) {
                const styleLayer = this._layers[layerID];
                if (styleLayer.type !== 'symbol') continue;
                this.placement.updateLayerOpacities(styleLayer, layerTiles[styleLayer.source]);
            }
        }

        // needsRender is false when we have just finished a placement that didn't change the visibility of any symbols
        const needsRerender = !this.pauseablePlacement.isDone() || this.placement.hasTransitions(browser.now());
        return needsRerender;
    }

    _releaseSymbolFadeTiles() {
        for (const id in this.sourceCaches) {
            this.sourceCaches[id].releaseSymbolFadeTiles();
        }
    }

    // Callbacks from web workers

    async getImages(mapId: string | number, params: GetImagesParamerters): Promise<GetImagesResponse> {
        const images = await this.imageManager.getImages(params.icons);

        // Apply queued image changes before setting the tile's dependencies so that the tile
        // is not reloaded unnecessarily. Without this forced update the reload could happen in cases
        // like this one:
        // - icons contains "my-image"
        // - imageManager.getImages(...) triggers `onstyleimagemissing`
        // - the user adds "my-image" within the callback
        // - addImage adds "my-image" to this._changedImages
        // - the next frame triggers a reload of this tile even though it already has the latest version
        this._updateTilesForChangedImages();

        const sourceCache = this.sourceCaches[params.source];
        if (sourceCache) {
            sourceCache.setDependencies(params.tileID.key, params.type, params.icons);
        }
        return images;
    }

    async getGlyphs(mapId: string | number, params: GetGlyphsParamerters): Promise<GetGlyphsResponse> {
        const glypgs = await this.glyphManager.getGlyphs(params.stacks);
        const sourceCache = this.sourceCaches[params.source];
        if (sourceCache) {
            // we are not setting stacks as dependencies since for now
            // we just need to know which tiles have glyph dependencies
            sourceCache.setDependencies(params.tileID.key, params.type, ['']);
        }
        return glypgs;
    }

    getGlyphsUrl() {
        return this.stylesheet.glyphs || null;
    }

    setGlyphs(glyphsUrl: string | null, options: StyleSetterOptions = {}) {
        this._checkLoaded();
        if (glyphsUrl && this._validate(validateStyle.glyphs, 'glyphs', glyphsUrl, null, options)) {
            return;
        }

        this._glyphsDidChange = true;
        this.stylesheet.glyphs = glyphsUrl;
        this.glyphManager.entries = {};
        this.glyphManager.setURL(glyphsUrl);
    }

    /**
     * Add a sprite.
     *
     * @param id - The id of the desired sprite
     * @param url - The url to load the desired sprite from
     * @param options - The style setter options
     * @param completion - The completion handler
     */
    addSprite(id: string, url: string, options: StyleSetterOptions = {}, completion?: (err: Error) => void) {
        this._checkLoaded();

        const spriteToAdd = [{id, url}];
        const updatedSprite = [
            ...coerceSpriteToArray(this.stylesheet.sprite),
            ...spriteToAdd
        ];

        if (this._validate(validateStyle.sprite, 'sprite', updatedSprite, null, options)) return;

        this.stylesheet.sprite = updatedSprite;
        this._loadSprite(spriteToAdd, true, completion);
    }

    /**
     * Remove a sprite by its id. When the last sprite is removed, the whole `this.stylesheet.sprite` object becomes
     * `undefined`. This falsy `undefined` value later prevents attempts to load the sprite when it's absent.
     *
     * @param id - the id of the sprite to remove
     */
    removeSprite(id: string) {
        this._checkLoaded();

        const internalSpriteRepresentation = coerceSpriteToArray(this.stylesheet.sprite);

        if (!internalSpriteRepresentation.find(sprite => sprite.id === id)) {
            this.fire(new ErrorEvent(new Error(`Sprite "${id}" doesn't exists on this map.`)));
            return;
        }

        if (this._spritesImagesIds[id]) {
            for (const imageId of this._spritesImagesIds[id]) {
                this.imageManager.removeImage(imageId);
                this._changedImages[imageId] = true;
            }
        }

        internalSpriteRepresentation.splice(internalSpriteRepresentation.findIndex(sprite => sprite.id === id), 1);
        this.stylesheet.sprite = internalSpriteRepresentation.length > 0 ? internalSpriteRepresentation : undefined;

        delete this._spritesImagesIds[id];
        this._availableImages = this.imageManager.listImages();
        this._changed = true;
        this.dispatcher.broadcast(MessageType.setImages, this._availableImages);
        this.fire(new Event('data', {dataType: 'style'}));
    }

    /**
     * Get the current sprite value.
     *
     * @returns empty array when no sprite is set; id-url pairs otherwise
     */
    getSprite() {
        return coerceSpriteToArray(this.stylesheet.sprite);
    }

    /**
     * Set a new value for the style's sprite.
     *
     * @param sprite - new sprite value
     * @param options - style setter options
     * @param completion - the completion handler
     */
    setSprite(sprite: SpriteSpecification, options: StyleSetterOptions = {}, completion?: (err: Error) => void) {
        this._checkLoaded();

        if (sprite && this._validate(validateStyle.sprite, 'sprite', sprite, null, options)) {
            return;
        }

        this.stylesheet.sprite = sprite;

        if (sprite) {
            this._loadSprite(sprite, true, completion);
        } else {
            this._unloadSprite();
            if (completion) {
                completion(null);
            }
        }
    }
}<|MERGE_RESOLUTION|>--- conflicted
+++ resolved
@@ -49,11 +49,8 @@
     SourceSpecification,
     SpriteSpecification,
     DiffOperations,
-<<<<<<< HEAD
+    ProjectionSpecification,
     SkySpecification
-=======
-    ProjectionSpecification
->>>>>>> c343c437
 } from '@maplibre/maplibre-gl-style-spec';
 import type {CustomLayerInterface} from './style_layer/custom_style_layer';
 import type {Validator} from './validate_style';
@@ -64,12 +61,9 @@
     type GetImagesParamerters,
     type GetImagesResponse
 } from '../util/actor_messages';
-<<<<<<< HEAD
-import Sky from './sky';
-=======
 import {Projection} from '../geo/projection/projection';
 import {createProjectionFromName} from '../geo/projection/projection_factory';
->>>>>>> c343c437
+import Sky from './sky';
 
 const empty = emptyStyle() as StyleSpecification;
 /**
@@ -195,11 +189,8 @@
     glyphManager: GlyphManager;
     lineAtlas: LineAtlas;
     light: Light;
-<<<<<<< HEAD
+    projection: Projection;
     sky: Sky;
-=======
-    projection: Projection;
->>>>>>> c343c437
 
     _frameRequest: AbortController;
     _loadStyleRequest: AbortController;
@@ -1510,7 +1501,21 @@
         this.light.updateTransitions(parameters);
     }
 
-<<<<<<< HEAD
+    getProjection(): ProjectionSpecification {
+        return this.stylesheet.projection;
+    }
+
+    setProjection(projection: ProjectionSpecification) {
+        this._checkLoaded();
+        if (this.projection) {
+            if (this.projection.name === projection.type) return;
+            this.projection.destroy();
+            delete this.projection;
+        }
+        this.stylesheet.projection = projection;
+        this.projection = createProjectionFromName(projection.type);
+    }
+
     getSky(): SkySpecification {
         return this.sky?.getSky();
     }
@@ -1534,21 +1539,6 @@
                 delay: 0
             }, this.stylesheet.transition)
         });
-=======
-    getProjection(): ProjectionSpecification {
-        return this.stylesheet.projection;
-    }
-
-    setProjection(projection: ProjectionSpecification) {
-        this._checkLoaded();
-        if (this.projection) {
-            if (this.projection.name === projection.type) return;
-            this.projection.destroy();
-            delete this.projection;
-        }
-        this.stylesheet.projection = projection;
-        this.projection = createProjectionFromName(projection.type);
->>>>>>> c343c437
     }
 
     _validate(validate: Validator, key: string, value: any, props: any, options: {
