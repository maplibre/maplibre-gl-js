--- conflicted
+++ resolved
@@ -2045,18 +2045,6 @@
         for (const id in this.tileManagers) {
             const tileManager = this.tileManagers[id];
             tileManager.setEventedParent(null);
-<<<<<<< HEAD
-
-            if (tileManager._tiles) {
-                for (const tileId in tileManager._tiles) {
-                    const tile = tileManager._tiles[tileId];
-                    tile.unloadVectorData();
-                }
-                tileManager._tiles = {};
-            }
-            tileManager._cache.clear();
-=======
->>>>>>> a2add469
             tileManager.onRemove(this.map);
         }
         this.tileManagers = {};
