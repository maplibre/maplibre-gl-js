--- conflicted
+++ resolved
@@ -25,21 +25,6 @@
     const jsonsMap: {[id: string]: any} = {};
     const imagesMap: {[id: string]: (HTMLImageElement | ImageBitmap)} = {};
 
-<<<<<<< HEAD
-    function maybeComplete() {
-        if (error) {
-            callback(error);
-        } else if (json && image) {
-            const imageData = browser.getImageData(image);
-            const result = {};
-
-            for (const id in json) {
-                const {width, height, x, y, sdf, pixelRatio, stretchX, stretchY, content, contentMatch} = json[id];
-                const data = new RGBAImage({width, height});
-                RGBAImage.copy(imageData, data, {x, y}, {x: 0, y: 0}, {width, height});
-                result[id] = {data, pixelRatio, sdf, stretchX, stretchY, content, contentMatch};
-            }
-=======
     for (const {id, url} of spriteArray) {
         const jsonRequestParameters = requestManager.transformRequest(requestManager.normalizeSpriteURL(url, format, '.json'), ResourceType.SpriteJSON);
         const jsonRequestKey = `${id}_${jsonRequestParameters.url}`; // use id_url as requestMap key to make sure it is unique
@@ -48,7 +33,6 @@
             jsonsMap[id] = data;
             doOnceCompleted(callback, jsonsMap, imagesMap, err, spriteArrayLength);
         });
->>>>>>> 1cbb496f
 
         const imageRequestParameters = requestManager.transformRequest(requestManager.normalizeSpriteURL(url, format, '.png'), ResourceType.SpriteImage);
         const imageRequestKey = `${id}_${imageRequestParameters.url}`; // use id_url as requestMap key to make sure it is unique
