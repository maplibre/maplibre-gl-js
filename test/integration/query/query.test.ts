import {describe, beforeAll, afterAll, test, expect} from 'vitest';
<<<<<<< HEAD
import puppeteer, {type Page, type Browser} from 'puppeteer';

import {deepEqual} from '../lib/json-diff';
// @ts-ignore
=======
import {globSync} from 'glob';
import {CoverageReport} from 'monocart-coverage-reports';
>>>>>>> ad231b14
import st from 'st';
import http from 'node:http';
import path from 'node:path/posix';
import fs from 'node:fs';
import type {Page, Browser} from 'puppeteer';
import type {Server} from 'node:http';
import type {AddressInfo} from 'node:net';

import {deepEqual} from '../lib/json-diff';
import {localizeURLs} from '../lib/localize-urls';
import {launchPuppeteer} from '../lib/puppeteer_config';
import type {default as MapLibreGL} from '../../../dist/maplibre-gl';

let maplibregl: typeof MapLibreGL;

type Fixture = {
    style?: any;
    expected?: any;
    actual?: any;
    [s: string]: maplibregl.StyleSpecification;
};

async function performQueryOnFixture(fixture: Fixture)  {

    async function handleOperation(map: maplibregl.Map, operation: any[]) {
        const opName = operation[0];
        
        switch (opName) {
            case 'wait':
                while (!map.loaded()) {
                    await map.once('render');
                }
                break;
            case 'idle':
                while(map.isMoving()) {
                    await map.once('render');
                }
                break;
            default:
                map[opName as keyof maplibregl.Map](...operation.slice(1));
                break;
        }
    }

    async function applyOperations(map: maplibregl.Map, operations: any[]) {
        // No operations specified, end immediately and invoke done.
        if (!operations || operations.length === 0) {
            return;
        }

        for (const operation of operations) {
            await handleOperation(map, operation);
        }
    }

    const style = fixture.style;
    const options = style.metadata.test;
    const skipLayerDelete = style.metadata.skipLayerDelete;

    document.getElementById('map').style.width = `${options.width}px`;
    document.getElementById('map').style.height = `${options.height}px`;

    const map =  new maplibregl.Map({
        container: 'map',
        style,
        interactive: false,
        attributionControl: false,
        pixelRatio: options.pixelRatio,
        canvasContextAttributes: {preserveDrawingBuffer: true, powerPreference: 'default'},
        fadeDuration: options.fadeDuration || 0,
        localIdeographFontFamily: options.localIdeographFontFamily || false,
        crossSourceCollisions: typeof options.crossSourceCollisions === 'undefined' ? true : options.crossSourceCollisions
    });

    map.repaint = true;
    await map.once('load');
    console.log('load', map);
    // Run the operations on the map
    await applyOperations(map, options.operations);
    console.log('operation', map.queryRenderedFeatures);

    // Perform query operation and compare results from expected values
    const results = options.queryGeometry ?
        map.queryRenderedFeatures(options.queryGeometry, options.queryOptions || {}) :
        [];
    console.log('results', results);

    const actual = results.map((feature) => {
        const featureJson = JSON.parse(JSON.stringify(feature.toJSON()));
        if (!skipLayerDelete) delete featureJson.layer;
        return featureJson;
    });

    map.remove();

    return actual;
}

describe('query tests', () => {
    let browser: Browser;
    let server: Server;
    let page: Page;

    beforeAll(async () => {
        server = http.createServer(
            st({
                path: 'test/integration/assets',
                cors: true,
            })
        );
        browser = await launchPuppeteer();
        await new Promise<void>((resolve) => server.listen(resolve));
        page = await browser.newPage();
        await page.coverage.startJSCoverage({includeRawScriptCoverage: true});
        await page.setViewport({width: 512, height: 512, deviceScaleFactor: 2});
        await page.setContent(`
            <!DOCTYPE html>
            <html lang="en">
            <head>
                <meta charset='utf-8'>
                
            </head>
            <body id='map'></body>
            </html>`);
        await page.addScriptTag({path: 'dist/maplibre-gl-dev.js'});
        await page.addStyleTag({path: 'dist/maplibre-gl.css'});
    }, 60000);

    afterAll(async () => {
        const coverage = await page.coverage.stopJSCoverage();
        await page.close();
        await browser.close();
        await new Promise(resolve => server.close(resolve));
        const rawV8CoverageData = coverage.map((it) => {
            // Convert to raw v8 coverage format
            const entry: any =  {
                source: it.text,
                ...it.rawScriptCoverage
            };
            if (entry.url.endsWith('maplibre-gl-dev.js')) {
                entry.sourceMap = JSON.parse(fs.readFileSync('dist/maplibre-gl-dev.js.map').toString('utf-8'));
            }
            return entry;
        });
        
        const coverageReport = new CoverageReport({
            name: 'MapLibre Coverage Report',
            outputDir: './coverage/query',
            reports: [['v8'], ['json']],
            sourcePath: (relativePath)=> {
                return path.resolve(relativePath);
            }
        });
        coverageReport.cleanCache();
        
        await coverageReport.add(rawV8CoverageData);
        
        await coverageReport.generate();
    }, 60000);

    const allTestsRoot = path.join('test', 'integration', 'query', 'tests');
    let globPattern = path.join(allTestsRoot, '**/style.json');
    globPattern = globPattern.replace(/\\/g, '/');
    const testStyles = globSync(globPattern);

    for (const styleJson of testStyles) {
        const testCaseRoot = path.dirname(styleJson.replace(/\\/g, '/')); // glob is returning paths that dirname can't handle...
        const caseName = path.relative(allTestsRoot, testCaseRoot);
        test(caseName, {retry: 3, timeout: 20000}, async () => {
            const port = (server.address() as AddressInfo).port;
            const fixture = await dirToJson(testCaseRoot, port);
            const actual = await page.evaluate(performQueryOnFixture, fixture);

            const isEqual = deepEqual(actual, fixture.expected);
            // update expected.json if UPDATE=true is passed and the test fails
            if (process.env.UPDATE && !isEqual) {
                const expectedPath = path.join(testCaseRoot, 'expected.json');
                console.log('updating', expectedPath);
                fs.writeFileSync(expectedPath, JSON.stringify(actual, null, 2));
            }
            expect(isEqual).toBeTruthy();
        });

    }
});

/**
 * Analyzes the contents of the specified directory, and converts it to a JSON-serializable
 * object, suitable for sending to the browser
 * @param basePath - The root directory
 */
async function dirToJson(dir: string, port: number) {
    const files = await fs.promises.readdir(dir);

    // Extract the filedata into a flat dictionary
    const result: Fixture = {};

    for (const file of files) {
        const fullname = path.join(dir, file);
        const pp = path.parse(file);
        try {
            if (pp.ext === '.json') {
                let json = JSON.parse(await fs.promises.readFile(fullname, {encoding: 'utf8'}));

                // Special case for style json which needs some preprocessing
                if (file === 'style.json') {
                    json = processStyle(dir, json, port);
                }

                result[pp.name] = json;
            } else {
                console.warn(`Ignoring file with unexpected extension. ${pp.ext}`);
            }
        } catch (e) {
            console.warn(`Error parsing file: ${file} ${e.message}`);
            throw e;
        }
    }
    return result;
}

function processStyle(testName:string, style: unknown, port:number) {
    const clone = JSON.parse(JSON.stringify(style));
    localizeURLs(clone, port, 'test/integration');

    clone.metadata = clone.metadata || {};

    clone.metadata.test = {
        testName,
        width: 512,
        height: 512,
        pixelRatio: 1,
        recycleMap: false,
        allowed: 0.00015,
        ...clone.metadata.test
    };

    return clone;
}<|MERGE_RESOLUTION|>--- conflicted
+++ resolved
@@ -1,13 +1,6 @@
 import {describe, beforeAll, afterAll, test, expect} from 'vitest';
-<<<<<<< HEAD
-import puppeteer, {type Page, type Browser} from 'puppeteer';
-
-import {deepEqual} from '../lib/json-diff';
-// @ts-ignore
-=======
 import {globSync} from 'glob';
 import {CoverageReport} from 'monocart-coverage-reports';
->>>>>>> ad231b14
 import st from 'st';
 import http from 'node:http';
 import path from 'node:path/posix';
