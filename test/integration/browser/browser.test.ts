import {describe, beforeEach, beforeAll, afterEach, afterAll, test, expect} from 'vitest';
<<<<<<< HEAD
import puppeteer, {type Page, type Browser} from 'puppeteer';
// @ts-ignore
=======
import {type Page, type Browser} from 'puppeteer';
>>>>>>> ad231b14
import st from 'st';
import http, {type Server} from 'http';
import type {AddressInfo} from 'net';

import {sleep} from '../../../src/util/test/util';
import {launchPuppeteer} from '../lib/puppeteer_config';
import type {default as MapLibreGL, Map} from '../../../dist/maplibre-gl';

const testWidth = 800;
const testHeight = 600;
const deviceScaleFactor = 2;

let server: Server;
let browser: Browser;
let page: Page;
let map: Map;
let maplibregl: typeof MapLibreGL;

describe('Browser tests', () => {

    // start server
    beforeAll(async () => {
        server = http.createServer(
            st(process.cwd())
        );
        await new Promise<void>((resolve) => server.listen(resolve));

        browser = await launchPuppeteer();

    }, 40000);

    beforeEach(async () => {
        page = await browser.newPage();
        await page.setViewport({width: testWidth, height: testHeight, deviceScaleFactor});

        const port = (server.address() as AddressInfo).port;

        await page.goto(`http://localhost:${port}/test/integration/browser/fixtures/land.html`, {waitUntil: 'domcontentloaded'});

        await page.evaluate(() => {
            new Promise<void>((resolve, _reject) => {
                if (map.loaded()) {
                    resolve();
                } else {
                    map.once('load', () => resolve());
                }
            });
        });
    }, 40000);

    afterEach(async() => {
        page.close();
    }, 40000);

    afterAll(async () => {
        await browser.close();
        if (server) {
            server.close();
        }
    }, 40000);

    test('Load should fire before resize and moveend', {retry: 3, timeout: 20000}, async () => {
        const firstFiredEvent = await page.evaluate(() => {
            const map2 = new maplibregl.Map({
                container: 'map',
                style: 'https://demotiles.maplibre.org/style.json',
                center: [10, 10],
                zoom: 10
            });
            return new Promise<string>((resolve, _reject) => {
                map2.once('resize', () => resolve('resize'));
                map2.once('moveend', () => resolve('moveend'));
                map2.once('load', () => resolve('load'));
            });
        });
        expect(firstFiredEvent).toBe('load');
    });

    test('Should continue zooming from last mouse position after scroll and flyto, see #2709', {retry: 3, timeout: 20000}, async () => {
        const finalZoom = await page.evaluate(() => {
            return new Promise<number>((resolve, _reject) => {
                map.once('zoom', () => {
                    map.flyTo({
                        zoom: 9
                    });
                    setTimeout(() => {
                        map.getCanvas().dispatchEvent(new WheelEvent('wheel', {deltaY: 120, bubbles: true}));
                        map.once('idle', () => {
                            resolve(map.getZoom());
                        });
                    }, 1000);
                });
                map.getCanvas().dispatchEvent(new WheelEvent('wheel', {deltaY: 120, bubbles: true}));
            });
        });
        expect(finalZoom).toBeGreaterThan(2);
    });

    test('Drag to the left', {retry: 3, timeout: 20000}, async () => {
        const canvas = await page.$('.maplibregl-canvas');
        const canvasBB = await canvas?.boundingBox();

        const dragToLeft = async () => {
            await page.mouse.move(canvasBB!.x, canvasBB!.y);
            await page.mouse.down();
            await page.mouse.move(100, 0, {
                steps: 10
            });
            await page.mouse.up();
            await sleep(200);

            return page.evaluate(() => {
                return map.getCenter();
            });
        };

        await page.emulateMediaFeatures([
            {name: 'prefers-reduced-motion', value: 'reduce'},
        ]);
        const centerWithoutInertia = await dragToLeft();
        expect(centerWithoutInertia.lng).toBeCloseTo(-35.15625, 4);
        expect(centerWithoutInertia.lat).toBeCloseTo(0, 7);

        await page.emulateMediaFeatures([
            {name: 'prefers-reduced-motion', value: 'reduce'},
        ]);
        const centerWithInertia = await dragToLeft();
        expect(centerWithInertia.lng).toBeLessThan(-60);
        expect(centerWithInertia.lat).toBeCloseTo(0, 7);
    });

    test('Resize viewport (page)', {retry: 3, timeout: 20000}, async () => {

        await page.setViewport({width: 400, height: 400, deviceScaleFactor: 2});

        await sleep(200);

        const canvas = await page.$('.maplibregl-canvas');
        const canvasBB = await canvas?.boundingBox();
        expect(canvasBB?.width).toBeCloseTo(400);
        expect(canvasBB?.height).toBeCloseTo(400);
    });

    test('Resize div', {retry: 3, timeout: 20000}, async () => {

        await page.evaluate(() => {
            document.getElementById('map')!.style.width = '200px';
            document.getElementById('map')!.style.height = '200px';
        });
        await sleep(1000);

        const canvas = await page.$('.maplibregl-canvas');
        const canvasBB = await canvas?.boundingBox();
        expect(canvasBB!.width).toBeCloseTo(200);
        expect(canvasBB!.height).toBeCloseTo(200);
    });

    test('Zoom: Double click at the center', {retry: 3, timeout: 20000}, async () => {

        const canvas = await page.$('.maplibregl-canvas');
        const canvasBB = await canvas?.boundingBox()!;
        await page.mouse.click(canvasBB?.x!, canvasBB?.y!, {clickCount: 2});

        // Wait until the map has settled, then report the zoom level back.
        const zoom = await page.evaluate(() => {
            return new Promise((resolve, _reject) => {
                map.once('idle', () => resolve(map.getZoom()));
            });
        });

        expect(zoom).toBe(2);
    });

    test('Marker scaled: correct drag', {retry: 3}, async () => {
        await page.evaluate(() => {
            document.getElementById('map')!.style.transform = 'scale(0.5)';
            const markerMapPosition = map.getCenter();
            (window as any).marker = new maplibregl.Marker({draggable: true})
                .setLngLat(markerMapPosition)
                .addTo(map);
            return map.getCenter();
        });
        const canvas = await page.$('.maplibregl-canvas');
        const canvasBB = await canvas?.boundingBox()!;
        const dragToLeft = async () => {
            await page.mouse.move(canvasBB!.x + canvasBB!.width / 2, canvasBB!.y + canvasBB!.height / 2);
            await page.mouse.down();
            await page.mouse.move(canvasBB!.x, canvasBB!.y, {
                steps: 100
            });
            await page.mouse.up();
            await sleep(200);

            return page.evaluate(() => {
                const afterMove = (window as any).marker.getLngLat();
                return map.project(afterMove);
            });
        };
        const newPosition = await dragToLeft();
        expect(newPosition.x).toBeCloseTo(0);
        expect(newPosition.y).toBeCloseTo(0);
    });

    test('Marker: correct position', {retry: 3, timeout: 20000}, async () => {
        const markerScreenPosition = await page.evaluate(() => {
            const markerMapPosition = [11.40, 47.30] as [number, number];
            const marker = new maplibregl.Marker()
                .setLngLat(markerMapPosition)
                .addTo(map);

            map.setPitch(52);
            map.fitBounds(
                [
                    [markerMapPosition[0], markerMapPosition[1] + 0.02],
                    [markerMapPosition[0], markerMapPosition[1] - 0.01]
                ]
                , {duration: 0}
            );

            map.setStyle({
                version: 8,
                sources: {
                    osm: {
                        type: 'raster',
                        tiles: ['https://a.tile.openstreetmap.org/{z}/{x}/{y}.png'],
                        tileSize: 256,
                        attribution: '&copy; OpenStreetMap Contributors',
                        maxzoom: 19
                    },
                    // Use a different source for terrain and hillshade layers, to improve render quality
                    terrainSource: {
                        type: 'raster-dem',
                        url: 'https://demotiles.maplibre.org/terrain-tiles/tiles.json',
                        tileSize: 256
                    },
                    hillshadeSource: {
                        type: 'raster-dem',
                        url: 'https://demotiles.maplibre.org/terrain-tiles/tiles.json',
                        tileSize: 256
                    }
                },
                layers: [
                    {
                        id: 'osm',
                        type: 'raster',
                        source: 'osm'
                    },
                    {
                        id: 'hills',
                        type: 'hillshade',
                        source: 'hillshadeSource',
                        layout: {visibility: 'visible'},
                        paint: {'hillshade-shadow-color': '#473B24'}
                    }
                ],
                terrain: {
                    source: 'terrainSource',
                    exaggeration: 1
                }
            });

            return new Promise<any>((resolve) => {
                map.once('idle', () => {
                    map.once('idle', () => {
                        const markerBounding = marker.getElement().getBoundingClientRect();
                        resolve({
                            x: markerBounding.x,
                            y: markerBounding.y
                        });
                    });
                    map.setTerrain({source: 'terrainSource'});
                });
            });
        });

        expect(markerScreenPosition.x).toBeCloseTo(386.5);
        expect(markerScreenPosition.y).toBeCloseTo(378.1);
    });

    test('Fullscreen control should work in shadowdom as well', {retry: 3, timeout: 20000}, async () => {
        const fullscreenButtonTitle = await page.evaluate(async () => {
            function sleepInBrowser(milliseconds: number) {
                return new Promise(resolve => setTimeout(resolve, milliseconds));
            }

            let map: Map;
            class MapLibre extends HTMLElement {
                async connectedCallback() {
                    const maplibreCSS = await (await fetch('/../../../../dist/maplibre-gl.css')).text();
                    const styleSheet = new CSSStyleSheet();
                    await styleSheet.replace(`${maplibreCSS}
                      :host, .maplibregl-map {
                      height: 100%;
                      width: 100%;
                    }`);
                    const shadow = this.attachShadow({
                        mode: 'open'
                    });
                    shadow.adoptedStyleSheets.push(styleSheet);
                    const container = document.createElement('div');
                    shadow.appendChild(container);
                    map = new maplibregl.Map({
                        container,
                        style: {
                            version: 8,
                            sources: {
                                osm: {
                                    attribution: '&copy; <a href="https://osm.org/copyright">OpenStreetMap</a>',
                                    type: 'raster',
                                    tileSize: 256,
                                    tiles: ['https://tile.openstreetmap.org/{z}/{x}/{y}.png']
                                }
                            },
                            layers: [{
                                type: 'raster',
                                id: 'OpenStreetMap',
                                source: 'osm'
                            }]
                        }
                    });
                    map.addControl(new maplibregl.FullscreenControl());
                }
            }
            customElements.define('map-libre', MapLibre);
            document.body.innerHTML = '<map-libre></map-libre>';
            await sleepInBrowser(100);

            await map.once('idle');
            const fullscreenButton = document.getElementsByTagName('map-libre')[0].shadowRoot.querySelector('.maplibregl-ctrl-fullscreen') as HTMLButtonElement;
            fullscreenButton.click();
            await sleepInBrowser(1000);

            return fullscreenButton.title;
        });

        expect(fullscreenButtonTitle).toBe('Exit fullscreen');
    });

    test('Marker: correct opacity after resize with 3d terrain', {retry: 3, timeout: 20000}, async () => {
        const markerOpacity = await page.evaluate(() => {
            const marker = new maplibregl.Marker()
                .setLngLat(map.getCenter())
                .addTo(map);

            map.setStyle({
                version: 8,
                sources: {
                    osm: {
                        type: 'raster',
                        tiles: ['https://a.tile.openstreetmap.org/{z}/{x}/{y}.png'],
                        tileSize: 256,
                        attribution: '&copy; OpenStreetMap Contributors',
                        maxzoom: 19
                    },
                    terrainSource: {
                        type: 'raster-dem',
                        url: 'https://demotiles.maplibre.org/terrain-tiles/tiles.json',
                        tileSize: 256
                    }
                },
                layers: [{
                    id: 'osm',
                    type: 'raster',
                    source: 'osm'
                }],
                terrain: {
                    source: 'terrainSource',
                    exaggeration: 1
                }
            });

            return new Promise<any>((resolve) => {
                map.once('idle', () => {
                    map.once('idle', () => {
                        document.getElementById('map')!.style.width = '250px';
                        setTimeout(() => {
                            resolve(marker.getElement().style.opacity);
                        }, 100);
                    });
                    map.setTerrain({source: 'terrainSource'});
                });
            });
        });

        expect(markerOpacity).toBe('1');
    });

    test('Load map with RTL plugin should throw exception for invalid URL', async () => {

        const rtlPromise = page.evaluate(() => {
            // console.log('Testing start');
            return maplibregl.setRTLTextPlugin('badURL', false);
        });

        // exact message looks like
        // Failed to execute 'importScripts' on 'WorkerGlobalScope': The script at 'http://localhost:52015/test/integration/browser/fixtures/badURL' failed to load.
        const regex = new RegExp('Failed to execute \'importScripts\'.*');

        await expect(rtlPromise).rejects.toThrow(regex);

    }, 2000);

    test('Movement with transformCameraUpdate and terrain', {retry: 3, timeout: 20000}, async () => {
        await page.evaluate(async () => {
            map.setPitch(52)
                .setZoom(15)
                .setCenter([11.40, 47.30])
                .setStyle({
                    version: 8,
                    sources: {
                        terrainSource: {
                            type: 'raster-dem',
                            url: 'https://demotiles.maplibre.org/terrain-tiles/tiles.json',
                            tileSize: 256
                        },
                    },
                    layers: [],
                    terrain: {
                        source: 'terrainSource',
                        exaggeration: 1
                    }
                });
            await map.once('idle');
            map.transformCameraUpdate = () => ({});
        });

        const canvas = await page.$('.maplibregl-canvas');
        const canvasBB = await canvas?.boundingBox();
        await page.mouse.move(canvasBB!.x, canvasBB!.y);
        await page.mouse.down();
        await page.mouse.move(100, 0, {
            steps: 10,
        });
        await page.mouse.up();
        await sleep(200);

        const center = await page.evaluate(() => {
            return map.getCenter();
        });
        expect(center.lng).toBeCloseTo(11.39770);
        expect(center.lat).toBeCloseTo(47.29960);
    });
});<|MERGE_RESOLUTION|>--- conflicted
+++ resolved
@@ -1,10 +1,5 @@
 import {describe, beforeEach, beforeAll, afterEach, afterAll, test, expect} from 'vitest';
-<<<<<<< HEAD
-import puppeteer, {type Page, type Browser} from 'puppeteer';
-// @ts-ignore
-=======
 import {type Page, type Browser} from 'puppeteer';
->>>>>>> ad231b14
 import st from 'st';
 import http, {type Server} from 'http';
 import type {AddressInfo} from 'net';
