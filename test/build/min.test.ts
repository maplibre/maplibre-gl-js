import {describe, test, expect} from 'vitest';
import fs from 'fs';
import packageJson from '../../package.json' assert {type: 'json'};

const minBundle = fs.readFileSync('dist/maplibre-gl.js', 'utf8');

describe('test min build', () => {

    test('trims package.json assets', () => {
    // confirm that the entire package.json isn't present by asserting
    // the absence of each of our script strings
        for (const name in packageJson.scripts) {
            if (packageJson.scripts[name].length < 10) continue; // skip short names like "lint"
            expect(minBundle.includes(packageJson.scripts[name])).toBeFalsy();
        }
    });

    test('evaluates without errors', async () => {

        global.URL.createObjectURL = () => 'placeholder';

        try {
            eval(minBundle);
        } catch (e) {
            expect(e).toBeFalsy();
        }
    });

    test('bundle size stays the same', async () => {
        const actualBytes = (await fs.promises.stat('dist/maplibre-gl.js')).size;

        // Need to be very frugal when it comes to minified script.
        // Most changes should increase less than 1k.
        const increaseQuota = 1024;

        // decreasement means optimizations, so more generous (4k) but still
        // need to make sure not a big bug that resulted in a big loss.
        const decreaseQuota = 4096;

        // feel free to update this value after you've checked that it has changed on purpose :-)
<<<<<<< HEAD
        const expectedBytes = 1005131;
=======
        const expectedBytes = 967443;
>>>>>>> 234b63b8

        expect(actualBytes, `Consider changing expectedBytes to: ${actualBytes}`).toBeLessThan(expectedBytes + increaseQuota);
        expect(actualBytes).toBeGreaterThan(expectedBytes - decreaseQuota);
    });
});<|MERGE_RESOLUTION|>--- conflicted
+++ resolved
@@ -38,11 +38,7 @@
         const decreaseQuota = 4096;
 
         // feel free to update this value after you've checked that it has changed on purpose :-)
-<<<<<<< HEAD
         const expectedBytes = 1005131;
-=======
-        const expectedBytes = 967443;
->>>>>>> 234b63b8
 
         expect(actualBytes, `Consider changing expectedBytes to: ${actualBytes}`).toBeLessThan(expectedBytes + increaseQuota);
         expect(actualBytes).toBeGreaterThan(expectedBytes - decreaseQuota);
