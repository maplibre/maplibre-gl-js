--- conflicted
+++ resolved
@@ -36,11 +36,7 @@
         const decreaseQuota = 4096;
 
         // feel free to update this value after you've checked that it has changed on purpose :-)
-<<<<<<< HEAD
-        const expectedBytes = 778888;
-=======
-        const expectedBytes = 774450;
->>>>>>> a6329970
+        const expectedBytes = 779999;
 
         expect(actualBytes - expectedBytes).toBeLessThan(increaseQuota);
         expect(expectedBytes - actualBytes).toBeLessThan(decreaseQuota);
