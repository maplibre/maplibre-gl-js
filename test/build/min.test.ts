import fs from 'fs';
<<<<<<< HEAD
import packageJson from '../../package.json' assert {type: 'json'};
=======
import packageJson from '../../package.json' with { type: 'json' };
>>>>>>> 2dd19fd9

const minBundle = fs.readFileSync('dist/maplibre-gl.js', 'utf8');

describe('test min build', () => {

    test('trims package.json assets', () => {
    // confirm that the entire package.json isn't present by asserting
    // the absence of each of our script strings
        for (const name in packageJson.scripts) {
            expect(minBundle.includes(packageJson.scripts[name])).toBeFalsy();
        }
    });

    test('evaluates without errors', async () => {

        global.URL.createObjectURL = () => 'placeholder';

        try {
            eval(minBundle);
        } catch (e) {
            expect(e).toBeFalsy();
        }
    });

    test('bundle size stays the same', async () => {
        const actualBytes = (await fs.promises.stat('dist/maplibre-gl.js')).size;

        // Need to be very frugal when it comes to minified script.
        // Most changes should increase less than 1k.
        const increaseQuota = 1024;

        // decreasement means optimizations, so more generous (4k) but still
        // need to make sure not a big bug that resulted in a big loss.
        const decreaseQuota = 4096;

        // feel free to update this value after you've checked that it has changed on purpose :-)
<<<<<<< HEAD
        const expectedBytes = 860082;
=======
        const expectedBytes = 800300;
>>>>>>> 2dd19fd9

        expect(actualBytes).toBeLessThan(expectedBytes + increaseQuota);
        expect(actualBytes).toBeGreaterThan(expectedBytes - decreaseQuota);
    });
});<|MERGE_RESOLUTION|>--- conflicted
+++ resolved
@@ -1,9 +1,5 @@
 import fs from 'fs';
-<<<<<<< HEAD
-import packageJson from '../../package.json' assert {type: 'json'};
-=======
 import packageJson from '../../package.json' with { type: 'json' };
->>>>>>> 2dd19fd9
 
 const minBundle = fs.readFileSync('dist/maplibre-gl.js', 'utf8');
 
@@ -40,11 +36,7 @@
         const decreaseQuota = 4096;
 
         // feel free to update this value after you've checked that it has changed on purpose :-)
-<<<<<<< HEAD
-        const expectedBytes = 860082;
-=======
-        const expectedBytes = 800300;
->>>>>>> 2dd19fd9
+        const expectedBytes = 866666;
 
         expect(actualBytes).toBeLessThan(expectedBytes + increaseQuota);
         expect(actualBytes).toBeGreaterThan(expectedBytes - decreaseQuota);
