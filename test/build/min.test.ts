--- conflicted
+++ resolved
@@ -36,11 +36,7 @@
         const decreaseQuota = 4096;
 
         // feel free to update this value after you've checked that it has changed on purpose :-)
-<<<<<<< HEAD
-        const expectedBytes = 880947;
-=======
         const expectedBytes = 886914;
->>>>>>> 86ed3823
 
         expect(actualBytes).toBeLessThan(expectedBytes + increaseQuota);
         expect(actualBytes).toBeGreaterThan(expectedBytes - decreaseQuota);
