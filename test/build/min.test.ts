--- conflicted
+++ resolved
@@ -38,11 +38,7 @@
         const decreaseQuota = 4096;
 
         // feel free to update this value after you've checked that it has changed on purpose :-)
-<<<<<<< HEAD
-        const expectedBytes = 932407;
-=======
         const expectedBytes = 933101;
->>>>>>> 64ae6afa
 
         expect(actualBytes).toBeLessThan(expectedBytes + increaseQuota);
         expect(actualBytes).toBeGreaterThan(expectedBytes - decreaseQuota);
