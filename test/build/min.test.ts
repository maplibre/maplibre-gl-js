--- conflicted
+++ resolved
@@ -37,11 +37,7 @@
         const decreaseQuota = 4096;
 
         // feel free to update this value after you've checked that it has changed on purpose :-)
-<<<<<<< HEAD
-        const expectedBytes = 896105;
-=======
         const expectedBytes = 896666;
->>>>>>> 11379358
 
         expect(actualBytes).toBeLessThan(expectedBytes + increaseQuota);
         expect(actualBytes).toBeGreaterThan(expectedBytes - decreaseQuota);
